# SkyPilot Kubernetes Development Scripts

This directory contains useful scripts and notes for developing SkyPilot on Kubernetes. 

## Building and pushing SkyPilot image

We maintain a container image that has all basic SkyPilot dependencies installed. 
This image is hosted at `us-central1-docker.pkg.dev/skypilot-375900/skypilotk8s/skypilot:latest`.

To build this image locally and optionally push to the SkyPilot registry, run:
```bash
# Build and load image locally
./build_image.sh
# Build and push image (CAREFUL - this will push to the SkyPilot registry!)
./build_image.sh -p
# Build and push GPU image (CAREFUL - this will push to the SkyPilot registry!)
./build_image.sh -p -g
```

## Running a local development cluster
We use (kind)[https://kind.sigs.k8s.io/] to run a local Kubernetes cluster 
for development. To create a local development cluster, run:

```bash 
sky local up
```

## Running a GKE cluster
1. Create a GKE cluster with at least 1 node. We recommend creating nodes with at least 4 vCPUs.
   * Note - only GKE standard clusters are supported. GKE autopilot clusters are not supported.
   * Tip - to create an example GPU cluster for testing, this command will create a 3 node cluster with 1x T4-8cpu, 1x V100-8cpu and 1x 16cpu CPU-only node:
     ```bash
      PROJECT_ID=$(gcloud config get-value project)
      CLUSTER_NAME=testclusterromil
      gcloud beta container --project "${PROJECT_ID}" clusters create "${CLUSTER_NAME}" --zone "us-central1-c" --no-enable-basic-auth --cluster-version "1.27.3-gke.100" --release-channel "regular" --machine-type "n1-standard-8" --accelerator "type=nvidia-tesla-t4,count=1" --image-type "COS_CONTAINERD" --disk-type "pd-balanced" --disk-size "100" --metadata disable-legacy-endpoints=true --scopes "https://www.googleapis.com/auth/devstorage.read_only","https://www.googleapis.com/auth/logging.write","https://www.googleapis.com/auth/monitoring","https://www.googleapis.com/auth/servicecontrol","https://www.googleapis.com/auth/service.management.readonly","https://www.googleapis.com/auth/trace.append" --num-nodes "1" --logging=SYSTEM,WORKLOAD --monitoring=SYSTEM --enable-ip-alias --network "projects/${PROJECT_ID}/global/networks/default" --subnetwork "projects/${PROJECT_ID}/regions/us-central1/subnetworks/default" --no-enable-intra-node-visibility --default-max-pods-per-node "110" --security-posture=standard --workload-vulnerability-scanning=disabled --no-enable-master-authorized-networks --addons HorizontalPodAutoscaling,HttpLoadBalancing,GcePersistentDiskCsiDriver --enable-autoupgrade --enable-autorepair --max-surge-upgrade 1 --max-unavailable-upgrade 0 --enable-managed-prometheus --enable-shielded-nodes --node-locations "us-central1-c" && gcloud beta container --project "${PROJECT_ID}" node-pools create "v100" --cluster "${CLUSTER_NAME}" --zone "us-central1-c" --machine-type "n1-standard-8" --accelerator "type=nvidia-tesla-v100,count=1" --image-type "COS_CONTAINERD" --disk-type "pd-balanced" --disk-size "100" --metadata disable-legacy-endpoints=true --scopes "https://www.googleapis.com/auth/devstorage.read_only","https://www.googleapis.com/auth/logging.write","https://www.googleapis.com/auth/monitoring","https://www.googleapis.com/auth/servicecontrol","https://www.googleapis.com/auth/service.management.readonly","https://www.googleapis.com/auth/trace.append" --num-nodes "1" --enable-autoupgrade --enable-autorepair --max-surge-upgrade 1 --max-unavailable-upgrade 0 --node-locations "us-central1-c" && gcloud beta container --project "${PROJECT_ID}" node-pools create "largecpu" --cluster "${CLUSTER_NAME}" --zone "us-central1-c" --machine-type "n1-standard-16" --image-type "COS_CONTAINERD" --disk-type "pd-balanced" --disk-size "100" --metadata disable-legacy-endpoints=true --scopes "https://www.googleapis.com/auth/devstorage.read_only","https://www.googleapis.com/auth/logging.write","https://www.googleapis.com/auth/monitoring","https://www.googleapis.com/auth/servicecontrol","https://www.googleapis.com/auth/service.management.readonly","https://www.googleapis.com/auth/trace.append" --num-nodes "1" --enable-autoupgrade --enable-autorepair --max-surge-upgrade 1 --max-unavailable-upgrade 0 --node-locations "us-central1-c"
      ```
2. Get the kubeconfig for your cluster and place it in `~/.kube/config`:
   ```bash
   gcloud container clusters get-credentials <cluster-name> --region <region>
   # Example:
   # gcloud container clusters get-credentials testcluster --region us-central1-c
   ```
3. Verify by running `kubectl get nodes`. You should see your nodes.
4. **If you want GPU support**, make sure you install GPU drivers by running:
   ```bash
   # If using COS based nodes (e.g., in the example above):
   kubectl apply -f https://raw.githubusercontent.com/GoogleCloudPlatform/container-engine-accelerators/master/nvidia-driver-installer/cos/daemonset-preloaded.yaml
   
   # If using Ubuntu based nodes:
   kubectl apply -f https://raw.githubusercontent.com/GoogleCloudPlatform/container-engine-accelerators/master/nvidia-driver-installer/ubuntu/daemonset-preloaded.yaml
   ```
   This will create a resource like `nvidia.com/gpu: 1`. You can verify this resource is available by running:
   ```bash
   kubectl describe nodes
   ```
5. Run `sky check`.
   ```bash
   sky check
   ```

6. You can run SkyPilot tasks now. After you're done, delete the cluster by running:
   ```bash
   gcloud container clusters delete <cluster-name> --region <region>
   # Example:
   # gcloud container clusters delete testcluster --region us-central1-c
   ```
NOTE - If are using nodeport networking, make sure port 32100 is open in your node pool VPC's firewall.

## Running a EKS cluster
1. Create a EKS cluster with at least 1 node. We recommend creating nodes with at least 4 vCPUs.
   * Tip - to create an example GPU cluster for testing, this command will create a 3 node cluster with 1x T4-8cpu, 1x V100-8cpu and 1x 16cpu CPU-only node. It will also automatically update your kubeconfig file:
     ```bash
     eksctl create -f tests/kubernetes/eks_test_cluster.yaml
     ```
2. Verify by running `kubectl get nodes`. You should see your nodes.
3. **If you want GPU support**, EKS clusters already come with GPU drivers setup. However, you'll need to label the nodes with the GPU type. Use the SkyPilot node labelling tool to do so:
   ```bash
   python -m sky.utils.kubernetes.gpu_labeler
   ```
   This will create a job on each node to read the GPU type from `nvidia-smi` and assign the label to the node. You can check the status of these jobs by running:
   ```bash
   kubectl get jobs -n kube-system
   ```
   After the jobs are done, you can verify the GPU labels are setup correctly by looking for `skypilot.co/accelerator` label in the output of:
   ```bash
   kubectl describe nodes
   ```
<<<<<<< HEAD
4. Run `sky check`.
=======
   In case something goes wrong, you can clean up these jobs by running:
   ```bash
   python -m sky.utils.kubernetes.gpu_labeler --cleanup
   ```
5. Run `sky check`.
>>>>>>> 578b36d1
   ```bash
   sky check
   ```
5. After you are done, delete the cluster by running:
   ```bash
   eksctl delete cluster -f tests/kubernetes/eks_test_cluster.yaml
   ```

NOTE - If are using nodeport networking, make sure port 32100 is open in your EKS cluster's default security group.

## Other useful scripts
`scripts` directory contains other useful scripts for development, including 
Kubernetes dashboard, ray yaml for testing the SkyPilot Kubernetes node provider 
and more.<|MERGE_RESOLUTION|>--- conflicted
+++ resolved
@@ -85,15 +85,11 @@
    ```bash
    kubectl describe nodes
    ```
-<<<<<<< HEAD
-4. Run `sky check`.
-=======
    In case something goes wrong, you can clean up these jobs by running:
    ```bash
    python -m sky.utils.kubernetes.gpu_labeler --cleanup
    ```
 5. Run `sky check`.
->>>>>>> 578b36d1
    ```bash
    sky check
    ```
