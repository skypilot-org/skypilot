# Smoke tests for SkyPilot
# Default options are set in pyproject.toml
# Example usage:
# Run all tests except for AWS and Lambda Cloud
# > pytest tests/test_smoke.py
#
# Terminate failed clusters after test finishes
# > pytest tests/test_smoke.py --terminate-on-failure
#
# Re-run last failed tests
# > pytest --lf
#
# Run one of the smoke tests
# > pytest tests/test_smoke.py::test_minimal
#
# Only run managed job tests
# > pytest tests/test_smoke.py --managed-jobs
#
# Only run sky serve tests
# > pytest tests/test_smoke.py --sky-serve
#
# Only run test for AWS + generic tests
# > pytest tests/test_smoke.py --aws
#
# Change cloud for generic tests to aws
# > pytest tests/test_smoke.py --generic-cloud aws

import inspect
import json
import os
import pathlib
import shlex
import shutil
import subprocess
import sys
import tempfile
import time
from typing import Dict, List, NamedTuple, Optional, Tuple
import urllib.parse
import uuid

import colorama
import jinja2
import pytest

import sky
from sky import global_user_state
from sky import jobs
from sky import serve
from sky import skypilot_config
from sky.adaptors import azure
from sky.adaptors import cloudflare
from sky.adaptors import ibm
from sky.clouds import AWS
from sky.clouds import Azure
from sky.clouds import GCP
from sky.data import data_utils
from sky.data import storage as storage_lib
from sky.data.data_utils import Rclone
from sky.skylet import constants
from sky.skylet import events
from sky.utils import common_utils
from sky.utils import resources_utils
from sky.utils import subprocess_utils

# To avoid the second smoke test reusing the cluster launched in the first
# smoke test. Also required for test_managed_jobs_recovery to make sure the
# manual termination with aws ec2 does not accidentally terminate other clusters
# for for the different managed jobs launch with the same job name but a
# different job id.
test_id = str(uuid.uuid4())[-2:]

LAMBDA_TYPE = '--cloud lambda --gpus A10'
FLUIDSTACK_TYPE = '--cloud fluidstack --gpus RTXA4000'

SCP_TYPE = '--cloud scp'
SCP_GPU_V100 = '--gpus V100-32GB'

STORAGE_SETUP_COMMANDS = [
    'touch ~/tmpfile', 'mkdir -p ~/tmp-workdir',
    'touch ~/tmp-workdir/tmp\ file', 'touch ~/tmp-workdir/tmp\ file2',
    'touch ~/tmp-workdir/foo',
    '[ ! -e ~/tmp-workdir/circle-link ] && ln -s ~/tmp-workdir/ ~/tmp-workdir/circle-link || true',
    'touch ~/.ssh/id_rsa.pub'
]

# Wait until the jobs controller is not in INIT state.
# This is a workaround for the issue that when multiple job tests
# are running in parallel, the jobs controller may be in INIT and
# the job queue/cancel command will return staled table.
_JOB_QUEUE_WAIT = ('s=$(sky jobs queue); '
                   'until ! echo "$s" | grep "jobs will not be shown until"; '
                   'do echo "Waiting for job queue to be ready..."; '
                   'sleep 5; s=$(sky jobs queue); done; echo "$s"; '
                   'echo; echo; echo "$s"')
_JOB_CANCEL_WAIT = (
    's=$(sky jobs cancel -y -n {job_name}); '
    'until ! echo "$s" | grep "Please wait for the controller to be ready."; '
    'do echo "Waiting for the jobs controller '
    'to be ready"; sleep 5; s=$(sky jobs cancel -y -n {job_name}); '
    'done; echo "$s"; echo; echo; echo "$s"')
# TODO(zhwu): make the jobs controller on GCP, to avoid parallel test issues
# when the controller being on Azure, which takes a long time for launching
# step.

DEFAULT_CMD_TIMEOUT = 15 * 60


class Test(NamedTuple):
    name: str
    # Each command is executed serially.  If any failed, the remaining commands
    # are not run and the test is treated as failed.
    commands: List[str]
    teardown: Optional[str] = None
    # Timeout for each command in seconds.
    timeout: int = DEFAULT_CMD_TIMEOUT
    # Environment variables to set for each command.
    env: Dict[str, str] = None

    def echo(self, message: str):
        # pytest's xdist plugin captures stdout; print to stderr so that the
        # logs are streaming while the tests are running.
        prefix = f'[{self.name}]'
        message = f'{prefix} {message}'
        message = message.replace('\n', f'\n{prefix} ')
        print(message, file=sys.stderr, flush=True)


def _get_timeout(generic_cloud: str,
                 override_timeout: int = DEFAULT_CMD_TIMEOUT):
    timeouts = {'fluidstack': 60 * 60}  # file_mounts
    return timeouts.get(generic_cloud, override_timeout)


def _get_cluster_name() -> str:
    """Returns a user-unique cluster name for each test_<name>().

    Must be called from each test_<name>().
    """
    caller_func_name = inspect.stack()[1][3]
    test_name = caller_func_name.replace('_', '-').replace('test-', 't-')
    test_name = common_utils.make_cluster_name_on_cloud(test_name,
                                                        24,
                                                        add_user_hash=False)
    return f'{test_name}-{test_id}'


def _terminate_gcp_replica(name: str, zone: str, replica_id: int) -> str:
    cluster_name = serve.generate_replica_cluster_name(name, replica_id)
    query_cmd = (f'gcloud compute instances list --filter='
                 f'"(labels.ray-cluster-name:{cluster_name})" '
                 f'--zones={zone} --format="value(name)"')
    return (f'gcloud compute instances delete --zone={zone}'
            f' --quiet $({query_cmd})')


def run_one_test(test: Test) -> Tuple[int, str, str]:
    # Fail fast if `sky` CLI somehow errors out.
    subprocess.run(['sky', 'status'], stdout=subprocess.DEVNULL, check=True)
    log_file = tempfile.NamedTemporaryFile('a',
                                           prefix=f'{test.name}-',
                                           suffix='.log',
                                           delete=False)
    test.echo(f'Test started. Log: less {log_file.name}')
    env_dict = os.environ.copy()
    if test.env:
        env_dict.update(test.env)
    for command in test.commands:
        log_file.write(f'+ {command}\n')
        log_file.flush()
        proc = subprocess.Popen(
            command,
            stdout=log_file,
            stderr=subprocess.STDOUT,
            shell=True,
            executable='/bin/bash',
            env=env_dict,
        )
        try:
            proc.wait(timeout=test.timeout)
        except subprocess.TimeoutExpired as e:
            log_file.flush()
            test.echo(f'Timeout after {test.timeout} seconds.')
            test.echo(str(e))
            log_file.write(f'Timeout after {test.timeout} seconds.\n')
            log_file.flush()
            # Kill the current process.
            proc.terminate()
            proc.returncode = 1  # None if we don't set it.
            break

        if proc.returncode:
            break

    style = colorama.Style
    fore = colorama.Fore
    outcome = (f'{fore.RED}Failed{style.RESET_ALL}'
               if proc.returncode else f'{fore.GREEN}Passed{style.RESET_ALL}')
    reason = f'\nReason: {command}' if proc.returncode else ''
    msg = (f'{outcome}.'
           f'{reason}'
           f'\nLog: less {log_file.name}\n')
    test.echo(msg)
    log_file.write(msg)
    if (proc.returncode == 0 or
            pytest.terminate_on_failure) and test.teardown is not None:
        subprocess_utils.run(
            test.teardown,
            stdout=log_file,
            stderr=subprocess.STDOUT,
            timeout=10 * 60,  # 10 mins
            shell=True,
        )

    if proc.returncode:
        raise Exception(f'test failed: less {log_file.name}')


def get_aws_region_for_quota_failover() -> Optional[str]:
    candidate_regions = AWS.regions_with_offering(instance_type='p3.16xlarge',
                                                  accelerators=None,
                                                  use_spot=True,
                                                  region=None,
                                                  zone=None)
    original_resources = sky.Resources(cloud=sky.AWS(),
                                       instance_type='p3.16xlarge',
                                       use_spot=True)

    # Filter the regions with proxy command in ~/.sky/config.yaml.
    filtered_regions = original_resources.get_valid_regions_for_launchable()
    candidate_regions = [
        region for region in candidate_regions
        if region.name in filtered_regions
    ]

    for region in candidate_regions:
        resources = original_resources.copy(region=region.name)
        if not AWS.check_quota_available(resources):
            return region.name

    return None


def get_gcp_region_for_quota_failover() -> Optional[str]:

    candidate_regions = GCP.regions_with_offering(instance_type=None,
                                                  accelerators={'A100-80GB': 1},
                                                  use_spot=True,
                                                  region=None,
                                                  zone=None)

    original_resources = sky.Resources(cloud=sky.GCP(),
                                       instance_type='a2-ultragpu-1g',
                                       accelerators={'A100-80GB': 1},
                                       use_spot=True)

    # Filter the regions with proxy command in ~/.sky/config.yaml.
    filtered_regions = original_resources.get_valid_regions_for_launchable()
    candidate_regions = [
        region for region in candidate_regions
        if region.name in filtered_regions
    ]

    for region in candidate_regions:
        if not GCP.check_quota_available(
                original_resources.copy(region=region.name)):
            return region.name

    return None


# ---------- Dry run: 2 Tasks in a chain. ----------
@pytest.mark.no_fluidstack  #requires GCP and AWS set up
def test_example_app():
    test = Test(
        'example_app',
        ['python examples/example_app.py'],
    )
    run_one_test(test)


_VALIDATE_LAUNCH_OUTPUT = (
    # Validate the output of the job submission:
    # I 05-23 07:52:47 cloud_vm_ray_backend.py:3217] Running setup on 1 node.
    # running setup
    # I 05-23 07:52:49 cloud_vm_ray_backend.py:3230] Setup completed.
    # I 05-23 07:52:55 cloud_vm_ray_backend.py:3319] Job submitted with Job ID: 1
    # I 05-23 07:52:58 log_lib.py:408] Start streaming logs for job 1.
    # INFO: Tip: use Ctrl-C to exit log streaming (task will not be killed).
    # INFO: Waiting for task resources on 1 node. This will block if the cluster is full.
    # INFO: All task resources reserved.
    # INFO: Reserved IPs: ['10.128.0.127']
    # (min, pid=4164) # conda environments:
    # (min, pid=4164) #
    # (min, pid=4164) base                  *  /opt/conda
    # (min, pid=4164)
    # (min, pid=4164) task run finish
    # INFO: Job finished (status: SUCCEEDED).
    'echo "$s" && echo "==Validating setup output==" && '
    'echo "$s" | grep -A 1 "Running setup on" | grep "running setup" && '
    'echo "==Validating running output hints==" && echo "$s" | '
    'grep -A 1 "Job submitted with Job ID:" | '
    'grep "Start streaming logs for job" && '
    'echo "==Validating task output starting==" && echo "$s" | '
    'grep -A 1 "INFO: Reserved IPs" | grep "(min, pid=" && '
    'echo "==Validating task output ending==" && '
    'echo "$s" | grep -A 1 "task run finish" | '
    'grep "INFO: Job finished (status: SUCCEEDED)" && '
    'echo "==Validating task output ending 2==" && '
    'echo "$s" | grep -A 1 "INFO: Job finished (status: SUCCEEDED)" | '
    'grep "Job ID:"')


# ---------- A minimal task ----------
def test_minimal(generic_cloud: str):
    name = _get_cluster_name()
    test = Test(
        'minimal',
        [
            f'unset SKYPILOT_DEBUG; s=$(sky launch -y -c {name} --cloud {generic_cloud} tests/test_yamls/minimal.yaml) && {_VALIDATE_LAUNCH_OUTPUT}',
            # Output validation done.
            f'sky logs {name} 1 --status',
            f'sky logs {name} --status | grep "Job 1: SUCCEEDED"',  # Equivalent.
            # Test launch output again on existing cluster
            f'unset SKYPILOT_DEBUG; s=$(sky launch -y -c {name} --cloud {generic_cloud} tests/test_yamls/minimal.yaml) && {_VALIDATE_LAUNCH_OUTPUT}',
            f'sky logs {name} 2 --status',
            f'sky logs {name} --status | grep "Job 2: SUCCEEDED"',  # Equivalent.
            # Check the logs downloading
            f'log_path=$(sky logs {name} 1 --sync-down | grep "Job 1 logs:" | sed -E "s/^.*Job 1 logs: (.*)\\x1b\\[0m/\\1/g") && echo "$log_path" && test -f $log_path/run.log',
            # Ensure the raylet process has the correct file descriptor limit.
            f'sky exec {name} "prlimit -n --pid=\$(pgrep -f \'raylet/raylet --raylet_socket_name\') | grep \'"\'1048576 1048576\'"\'"',
            f'sky logs {name} 3 --status',  # Ensure the job succeeded.
            # Install jq for the next test.
            f'sky exec {name} \'sudo apt-get update && sudo apt-get install -y jq\'',
            # Check the cluster info
            f'sky exec {name} \'echo "$SKYPILOT_CLUSTER_INFO" | jq .cluster_name | grep {name}\'',
            f'sky logs {name} 5 --status',  # Ensure the job succeeded.
            f'sky exec {name} \'echo "$SKYPILOT_CLUSTER_INFO" | jq .cloud | grep -i {generic_cloud}\'',
            f'sky logs {name} 6 --status',  # Ensure the job succeeded.
            # Test '-c' for exec
            f'sky exec -c {name} echo',
            f'sky logs {name} 7 --status',
            f'sky exec echo -c {name}',
            f'sky logs {name} 8 --status',
            f'sky exec -c {name} echo hi test',
            f'sky logs {name} 9 | grep "hi test"',
            f'sky exec {name} && exit 1 || true',
            f'sky exec -c {name} && exit 1 || true',
        ],
        f'sky down -y {name}',
        _get_timeout(generic_cloud),
    )
    run_one_test(test)


# ---------- Test region ----------
@pytest.mark.aws
def test_aws_region():
    name = _get_cluster_name()
    test = Test(
        'aws_region',
        [
            f'sky launch -y -c {name} --region us-east-2 examples/minimal.yaml',
            f'sky exec {name} examples/minimal.yaml',
            f'sky logs {name} 1 --status',  # Ensure the job succeeded.
            f'sky status --all | grep {name} | grep us-east-2',  # Ensure the region is correct.
            f'sky exec {name} \'echo $SKYPILOT_CLUSTER_INFO | jq .region | grep us-east-2\'',
            f'sky logs {name} 2 --status',  # Ensure the job succeeded.
            # A user program should not access SkyPilot runtime env python by default.
            f'sky exec {name} \'which python | grep {constants.SKY_REMOTE_PYTHON_ENV_NAME} || exit 1\'',
            f'sky logs {name} 3 --status',  # Ensure the job succeeded.
        ],
        f'sky down -y {name}',
    )
    run_one_test(test)


@pytest.mark.gcp
def test_gcp_region_and_service_account():
    name = _get_cluster_name()
    test = Test(
        'gcp_region',
        [
            f'sky launch -y -c {name} --region us-central1 --cloud gcp tests/test_yamls/minimal.yaml',
            f'sky exec {name} tests/test_yamls/minimal.yaml',
            f'sky logs {name} 1 --status',  # Ensure the job succeeded.
            f'sky exec {name} \'curl -H "Metadata-Flavor: Google" "http://metadata.google.internal/computeMetadata/v1/instance/service-accounts/default/identity?format=standard&audience=gcp"\'',
            f'sky logs {name} 2 --status',  # Ensure the job succeeded.
            f'sky status --all | grep {name} | grep us-central1',  # Ensure the region is correct.
            f'sky exec {name} \'echo $SKYPILOT_CLUSTER_INFO | jq .region | grep us-central1\'',
            f'sky logs {name} 3 --status',  # Ensure the job succeeded.
            # A user program should not access SkyPilot runtime env python by default.
            f'sky exec {name} \'which python | grep {constants.SKY_REMOTE_PYTHON_ENV_NAME} || exit 1\'',
            f'sky logs {name} 4 --status',  # Ensure the job succeeded.
        ],
        f'sky down -y {name}',
    )
    run_one_test(test)


@pytest.mark.ibm
def test_ibm_region():
    name = _get_cluster_name()
    region = 'eu-de'
    test = Test(
        'region',
        [
            f'sky launch -y -c {name} --cloud ibm --region {region} examples/minimal.yaml',
            f'sky exec {name} --cloud ibm examples/minimal.yaml',
            f'sky logs {name} 1 --status',  # Ensure the job succeeded.
            f'sky status --all | grep {name} | grep {region}',  # Ensure the region is correct.
        ],
        f'sky down -y {name}',
    )
    run_one_test(test)


@pytest.mark.azure
def test_azure_region():
    name = _get_cluster_name()
    test = Test(
        'azure_region',
        [
            f'sky launch -y -c {name} --region eastus2 --cloud azure tests/test_yamls/minimal.yaml',
            f'sky exec {name} tests/test_yamls/minimal.yaml',
            f'sky logs {name} 1 --status',  # Ensure the job succeeded.
            f'sky status --all | grep {name} | grep eastus2',  # Ensure the region is correct.
            f'sky exec {name} \'echo $SKYPILOT_CLUSTER_INFO | jq .region | grep eastus2\'',
            f'sky logs {name} 2 --status',  # Ensure the job succeeded.
            f'sky exec {name} \'echo $SKYPILOT_CLUSTER_INFO | jq .zone | grep null\'',
            f'sky logs {name} 3 --status',  # Ensure the job succeeded.
            # A user program should not access SkyPilot runtime env python by default.
            f'sky exec {name} \'which python | grep {constants.SKY_REMOTE_PYTHON_ENV_NAME} || exit 1\'',
            f'sky logs {name} 4 --status',  # Ensure the job succeeded.
        ],
        f'sky down -y {name}',
    )
    run_one_test(test)


# ---------- Test zone ----------
@pytest.mark.aws
def test_aws_zone():
    name = _get_cluster_name()
    test = Test(
        'aws_zone',
        [
            f'sky launch -y -c {name} examples/minimal.yaml --zone us-east-2b',
            f'sky exec {name} examples/minimal.yaml --zone us-east-2b',
            f'sky logs {name} 1 --status',  # Ensure the job succeeded.
            f'sky status --all | grep {name} | grep us-east-2b',  # Ensure the zone is correct.
        ],
        f'sky down -y {name}',
    )
    run_one_test(test)


@pytest.mark.ibm
def test_ibm_zone():
    name = _get_cluster_name()
    zone = 'eu-de-2'
    test = Test(
        'zone',
        [
            f'sky launch -y -c {name} --cloud ibm examples/minimal.yaml --zone {zone}',
            f'sky exec {name} --cloud ibm examples/minimal.yaml --zone {zone}',
            f'sky logs {name} 1 --status',  # Ensure the job succeeded.
            f'sky status --all | grep {name} | grep {zone}',  # Ensure the zone is correct.
        ],
        f'sky down -y {name} {name}-2 {name}-3',
    )
    run_one_test(test)


@pytest.mark.gcp
def test_gcp_zone():
    name = _get_cluster_name()
    test = Test(
        'gcp_zone',
        [
            f'sky launch -y -c {name} --zone us-central1-a --cloud gcp tests/test_yamls/minimal.yaml',
            f'sky exec {name} --zone us-central1-a --cloud gcp tests/test_yamls/minimal.yaml',
            f'sky logs {name} 1 --status',  # Ensure the job succeeded.
            f'sky status --all | grep {name} | grep us-central1-a',  # Ensure the zone is correct.
        ],
        f'sky down -y {name}',
    )
    run_one_test(test)


# ---------- Test the image ----------
@pytest.mark.aws
def test_aws_images():
    name = _get_cluster_name()
    test = Test(
        'aws_images',
        [
            f'sky launch -y -c {name} --image-id skypilot:gpu-ubuntu-1804 examples/minimal.yaml',
            f'sky logs {name} 1 --status',  # Ensure the job succeeded.
            f'sky launch -c {name} --image-id skypilot:gpu-ubuntu-2004 examples/minimal.yaml && exit 1 || true',
            f'sky launch -y -c {name} examples/minimal.yaml',
            f'sky logs {name} 2 --status',
            f'sky logs {name} --status | grep "Job 2: SUCCEEDED"',  # Equivalent.
            f'sky exec {name} \'echo $SKYPILOT_CLUSTER_INFO | jq .cloud | grep -i aws\'',
            f'sky logs {name} 3 --status',  # Ensure the job succeeded.
        ],
        f'sky down -y {name}',
    )
    run_one_test(test)


@pytest.mark.gcp
def test_gcp_images():
    name = _get_cluster_name()
    test = Test(
        'gcp_images',
        [
            f'sky launch -y -c {name} --image-id skypilot:gpu-debian-10 --cloud gcp tests/test_yamls/minimal.yaml',
            f'sky logs {name} 1 --status',  # Ensure the job succeeded.
            f'sky launch -c {name} --image-id skypilot:cpu-debian-10 --cloud gcp tests/test_yamls/minimal.yaml && exit 1 || true',
            f'sky launch -y -c {name} tests/test_yamls/minimal.yaml',
            f'sky logs {name} 2 --status',
            f'sky logs {name} --status | grep "Job 2: SUCCEEDED"',  # Equivalent.
            f'sky exec {name} \'echo $SKYPILOT_CLUSTER_INFO | jq .cloud | grep -i gcp\'',
            f'sky logs {name} 3 --status',  # Ensure the job succeeded.
        ],
        f'sky down -y {name}',
    )
    run_one_test(test)


@pytest.mark.azure
def test_azure_images():
    name = _get_cluster_name()
    test = Test(
        'azure_images',
        [
            f'sky launch -y -c {name} --image-id skypilot:gpu-ubuntu-2204 --cloud azure tests/test_yamls/minimal.yaml',
            f'sky logs {name} 1 --status',  # Ensure the job succeeded.
            f'sky launch -c {name} --image-id skypilot:v1-ubuntu-2004 --cloud azure tests/test_yamls/minimal.yaml && exit 1 || true',
            f'sky launch -y -c {name} tests/test_yamls/minimal.yaml',
            f'sky logs {name} 2 --status',
            f'sky logs {name} --status | grep "Job 2: SUCCEEDED"',  # Equivalent.
            f'sky exec {name} \'echo $SKYPILOT_CLUSTER_INFO | jq .cloud | grep -i azure\'',
            f'sky logs {name} 3 --status',  # Ensure the job succeeded.
        ],
        f'sky down -y {name}',
    )
    run_one_test(test)


@pytest.mark.aws
def test_aws_image_id_dict():
    name = _get_cluster_name()
    test = Test(
        'aws_image_id_dict',
        [
            # Use image id dict.
            f'sky launch -y -c {name} examples/per_region_images.yaml',
            f'sky exec {name} examples/per_region_images.yaml',
            f'sky exec {name} "ls ~"',
            f'sky logs {name} 1 --status',
            f'sky logs {name} 2 --status',
            f'sky logs {name} 3 --status',
        ],
        f'sky down -y {name}',
    )
    run_one_test(test)


@pytest.mark.gcp
def test_gcp_image_id_dict():
    name = _get_cluster_name()
    test = Test(
        'gcp_image_id_dict',
        [
            # Use image id dict.
            f'sky launch -y -c {name} tests/test_yamls/gcp_per_region_images.yaml',
            f'sky exec {name} tests/test_yamls/gcp_per_region_images.yaml',
            f'sky exec {name} "ls ~"',
            f'sky logs {name} 1 --status',
            f'sky logs {name} 2 --status',
            f'sky logs {name} 3 --status',
        ],
        f'sky down -y {name}',
    )
    run_one_test(test)


@pytest.mark.aws
def test_aws_image_id_dict_region():
    name = _get_cluster_name()
    test = Test(
        'aws_image_id_dict_region',
        [
            # YAML has
            #   image_id:
            #       us-west-2: skypilot:gpu-ubuntu-1804
            #       us-east-2: skypilot:gpu-ubuntu-2004
            # Use region to filter image_id dict.
            f'sky launch -y -c {name} --region us-east-1 examples/per_region_images.yaml && exit 1 || true',
            f'sky status | grep {name} && exit 1 || true',  # Ensure the cluster is not created.
            f'sky launch -y -c {name} --region us-east-2 examples/per_region_images.yaml',
            # Should success because the image id match for the region.
            f'sky launch -c {name} --image-id skypilot:gpu-ubuntu-2004 examples/minimal.yaml',
            f'sky exec {name} --image-id skypilot:gpu-ubuntu-2004 examples/minimal.yaml',
            f'sky exec {name} --image-id skypilot:gpu-ubuntu-1804 examples/minimal.yaml && exit 1 || true',
            f'sky logs {name} 1 --status',
            f'sky logs {name} 2 --status',
            f'sky logs {name} 3 --status',
            f'sky status --all | grep {name} | grep us-east-2',  # Ensure the region is correct.
            # Ensure exec works.
            f'sky exec {name} --region us-east-2 examples/per_region_images.yaml',
            f'sky exec {name} examples/per_region_images.yaml',
            f'sky exec {name} --cloud aws --region us-east-2 "ls ~"',
            f'sky exec {name} "ls ~"',
            f'sky logs {name} 4 --status',
            f'sky logs {name} 5 --status',
            f'sky logs {name} 6 --status',
            f'sky logs {name} 7 --status',
        ],
        f'sky down -y {name}',
    )
    run_one_test(test)


@pytest.mark.gcp
def test_gcp_image_id_dict_region():
    name = _get_cluster_name()
    test = Test(
        'gcp_image_id_dict_region',
        [
            # Use region to filter image_id dict.
            f'sky launch -y -c {name} --region us-east1 tests/test_yamls/gcp_per_region_images.yaml && exit 1 || true',
            f'sky status | grep {name} && exit 1 || true',  # Ensure the cluster is not created.
            f'sky launch -y -c {name} --region us-west3 tests/test_yamls/gcp_per_region_images.yaml',
            # Should success because the image id match for the region.
            f'sky launch -c {name} --cloud gcp --image-id projects/ubuntu-os-cloud/global/images/ubuntu-1804-bionic-v20230112 tests/test_yamls/minimal.yaml',
            f'sky exec {name} --cloud gcp --image-id projects/ubuntu-os-cloud/global/images/ubuntu-1804-bionic-v20230112 tests/test_yamls/minimal.yaml',
            f'sky exec {name} --cloud gcp --image-id skypilot:cpu-debian-10 tests/test_yamls/minimal.yaml && exit 1 || true',
            f'sky logs {name} 1 --status',
            f'sky logs {name} 2 --status',
            f'sky logs {name} 3 --status',
            f'sky status --all | grep {name} | grep us-west3',  # Ensure the region is correct.
            # Ensure exec works.
            f'sky exec {name} --region us-west3 tests/test_yamls/gcp_per_region_images.yaml',
            f'sky exec {name} tests/test_yamls/gcp_per_region_images.yaml',
            f'sky exec {name} --cloud gcp --region us-west3 "ls ~"',
            f'sky exec {name} "ls ~"',
            f'sky logs {name} 4 --status',
            f'sky logs {name} 5 --status',
            f'sky logs {name} 6 --status',
            f'sky logs {name} 7 --status',
        ],
        f'sky down -y {name}',
    )
    run_one_test(test)


@pytest.mark.aws
def test_aws_image_id_dict_zone():
    name = _get_cluster_name()
    test = Test(
        'aws_image_id_dict_zone',
        [
            # YAML has
            #   image_id:
            #       us-west-2: skypilot:gpu-ubuntu-1804
            #       us-east-2: skypilot:gpu-ubuntu-2004
            # Use zone to filter image_id dict.
            f'sky launch -y -c {name} --zone us-east-1b examples/per_region_images.yaml && exit 1 || true',
            f'sky status | grep {name} && exit 1 || true',  # Ensure the cluster is not created.
            f'sky launch -y -c {name} --zone us-east-2a examples/per_region_images.yaml',
            # Should success because the image id match for the zone.
            f'sky launch -y -c {name} --image-id skypilot:gpu-ubuntu-2004 examples/minimal.yaml',
            f'sky exec {name} --image-id skypilot:gpu-ubuntu-2004 examples/minimal.yaml',
            # Fail due to image id mismatch.
            f'sky exec {name} --image-id skypilot:gpu-ubuntu-1804 examples/minimal.yaml && exit 1 || true',
            f'sky logs {name} 1 --status',
            f'sky logs {name} 2 --status',
            f'sky logs {name} 3 --status',
            f'sky status --all | grep {name} | grep us-east-2a',  # Ensure the zone is correct.
            # Ensure exec works.
            f'sky exec {name} --zone us-east-2a examples/per_region_images.yaml',
            f'sky exec {name} examples/per_region_images.yaml',
            f'sky exec {name} --cloud aws --region us-east-2 "ls ~"',
            f'sky exec {name} "ls ~"',
            f'sky logs {name} 4 --status',
            f'sky logs {name} 5 --status',
            f'sky logs {name} 6 --status',
            f'sky logs {name} 7 --status',
        ],
        f'sky down -y {name}',
    )
    run_one_test(test)


@pytest.mark.gcp
def test_gcp_image_id_dict_zone():
    name = _get_cluster_name()
    test = Test(
        'gcp_image_id_dict_zone',
        [
            # Use zone to filter image_id dict.
            f'sky launch -y -c {name} --zone us-east1-a tests/test_yamls/gcp_per_region_images.yaml && exit 1 || true',
            f'sky status | grep {name} && exit 1 || true',  # Ensure the cluster is not created.
            f'sky launch -y -c {name} --zone us-central1-a tests/test_yamls/gcp_per_region_images.yaml',
            # Should success because the image id match for the zone.
            f'sky launch -y -c {name} --cloud gcp --image-id skypilot:cpu-debian-10 tests/test_yamls/minimal.yaml',
            f'sky exec {name} --cloud gcp --image-id skypilot:cpu-debian-10 tests/test_yamls/minimal.yaml',
            # Fail due to image id mismatch.
            f'sky exec {name} --cloud gcp --image-id skypilot:gpu-debian-10 tests/test_yamls/minimal.yaml && exit 1 || true',
            f'sky logs {name} 1 --status',
            f'sky logs {name} 2 --status',
            f'sky logs {name} 3 --status',
            f'sky status --all | grep {name} | grep us-central1',  # Ensure the zone is correct.
            # Ensure exec works.
            f'sky exec {name} --cloud gcp --zone us-central1-a tests/test_yamls/gcp_per_region_images.yaml',
            f'sky exec {name} tests/test_yamls/gcp_per_region_images.yaml',
            f'sky exec {name} --cloud gcp --region us-central1 "ls ~"',
            f'sky exec {name} "ls ~"',
            f'sky logs {name} 4 --status',
            f'sky logs {name} 5 --status',
            f'sky logs {name} 6 --status',
            f'sky logs {name} 7 --status',
        ],
        f'sky down -y {name}',
    )
    run_one_test(test)


@pytest.mark.aws
def test_clone_disk_aws():
    name = _get_cluster_name()
    test = Test(
        'clone_disk_aws',
        [
            f'sky launch -y -c {name} --cloud aws --region us-east-2 --retry-until-up "echo hello > ~/user_file.txt"',
            f'sky launch --clone-disk-from {name} -y -c {name}-clone && exit 1 || true',
            f'sky stop {name} -y',
            'sleep 60',
            f'sky launch --clone-disk-from {name} -y -c {name}-clone --cloud aws -d --region us-east-2 "cat ~/user_file.txt | grep hello"',
            f'sky launch --clone-disk-from {name} -y -c {name}-clone-2 --cloud aws -d --region us-east-2 "cat ~/user_file.txt | grep hello"',
            f'sky logs {name}-clone 1 --status',
            f'sky logs {name}-clone-2 1 --status',
        ],
        f'sky down -y {name} {name}-clone {name}-clone-2',
        timeout=30 * 60,
    )
    run_one_test(test)


@pytest.mark.gcp
def test_clone_disk_gcp():
    name = _get_cluster_name()
    test = Test(
        'clone_disk_gcp',
        [
            f'sky launch -y -c {name} --cloud gcp --zone us-east1-b --retry-until-up "echo hello > ~/user_file.txt"',
            f'sky launch --clone-disk-from {name} -y -c {name}-clone && exit 1 || true',
            f'sky stop {name} -y',
            f'sky launch --clone-disk-from {name} -y -c {name}-clone --cloud gcp --zone us-central1-a "cat ~/user_file.txt | grep hello"',
            f'sky launch --clone-disk-from {name} -y -c {name}-clone-2 --cloud gcp --zone us-east1-b "cat ~/user_file.txt | grep hello"',
            f'sky logs {name}-clone 1 --status',
            f'sky logs {name}-clone-2 1 --status',
        ],
        f'sky down -y {name} {name}-clone {name}-clone-2',
    )
    run_one_test(test)


@pytest.mark.gcp
def test_gcp_mig():
    name = _get_cluster_name()
    region = 'us-central1'
    test = Test(
        'gcp_mig',
        [
            f'sky launch -y -c {name} --gpus t4 --num-nodes 2 --image-id skypilot:gpu-debian-10 --cloud gcp --region {region} tests/test_yamls/minimal.yaml',
            f'sky logs {name} 1 --status',  # Ensure the job succeeded.
            f'sky launch -y -c {name} tests/test_yamls/minimal.yaml',
            f'sky logs {name} 2 --status',
            f'sky logs {name} --status | grep "Job 2: SUCCEEDED"',  # Equivalent.
            # Check MIG exists.
            f'gcloud compute instance-groups managed list --format="value(name)" | grep "^sky-mig-{name}"',
            f'sky autostop -i 0 --down -y {name}',
            'sleep 120',
            f'sky status -r {name}; sky status {name} | grep "{name} not found"',
            f'gcloud compute instance-templates list | grep "sky-it-{name}"',
            # Launch again with the same region. The original instance template
            # should be removed.
            f'sky launch -y -c {name} --gpus L4 --num-nodes 2 --region {region} nvidia-smi',
            f'sky logs {name} 1 | grep "L4"',
            f'sky down -y {name}',
            f'gcloud compute instance-templates list | grep "sky-it-{name}" && exit 1 || true',
        ],
        f'sky down -y {name}',
        env={'SKYPILOT_CONFIG': 'tests/test_yamls/use_mig_config.yaml'})
    run_one_test(test)


@pytest.mark.gcp
def test_gcp_force_enable_external_ips():
    name = _get_cluster_name()
    test_commands = [
        f'sky launch -y -c {name} --cloud gcp --cpus 2 tests/test_yamls/minimal.yaml',
        # Check network of vm is "default"
        (f'gcloud compute instances list --filter=name~"{name}" --format='
         '"value(networkInterfaces.network)" | grep "networks/default"'),
        # Check External NAT in network access configs, corresponds to external ip
        (f'gcloud compute instances list --filter=name~"{name}" --format='
         '"value(networkInterfaces.accessConfigs[0].name)" | grep "External NAT"'
        ),
        f'sky down -y {name}',
    ]
    skypilot_config = 'tests/test_yamls/force_enable_external_ips_config.yaml'
    test = Test('gcp_force_enable_external_ips',
                test_commands,
                f'sky down -y {name}',
                env={'SKYPILOT_CONFIG': skypilot_config})
    run_one_test(test)


@pytest.mark.aws
def test_image_no_conda():
    name = _get_cluster_name()
    test = Test(
        'image_no_conda',
        [
            # Use image id dict.
            f'sky launch -y -c {name} --region us-east-2 examples/per_region_images.yaml',
            f'sky logs {name} 1 --status',
            f'sky stop {name} -y',
            f'sky start {name} -y',
            f'sky exec {name} examples/per_region_images.yaml',
            f'sky logs {name} 2 --status',
        ],
        f'sky down -y {name}',
    )
    run_one_test(test)


@pytest.mark.no_kubernetes  # Kubernetes does not support stopping instances
def test_custom_default_conda_env(generic_cloud: str):
    name = _get_cluster_name()
    test = Test('custom_default_conda_env', [
        f'sky launch -c {name} -y --cloud {generic_cloud} tests/test_yamls/test_custom_default_conda_env.yaml',
        f'sky status -r {name} | grep "UP"',
        f'sky logs {name} 1 --status',
        f'sky logs {name} 1 --no-follow | grep -P "myenv\\s+\\*"',
        f'sky exec {name} tests/test_yamls/test_custom_default_conda_env.yaml',
        f'sky logs {name} 2 --status',
        f'sky autostop -y -i 0 {name}',
        'sleep 60',
        f'sky status -r {name} | grep "STOPPED"',
        f'sky start -y {name}',
        f'sky logs {name} 2 --no-follow | grep -P "myenv\\s+\\*"',
        f'sky exec {name} tests/test_yamls/test_custom_default_conda_env.yaml',
        f'sky logs {name} 3 --status',
    ], f'sky down -y {name}')
    run_one_test(test)


# ------------ Test stale job ------------
@pytest.mark.no_fluidstack  # FluidStack does not support stopping instances in SkyPilot implementation
@pytest.mark.no_lambda_cloud  # Lambda Cloud does not support stopping instances
@pytest.mark.no_kubernetes  # Kubernetes does not support stopping instances
def test_stale_job(generic_cloud: str):
    name = _get_cluster_name()
    test = Test(
        'stale_job',
        [
            f'sky launch -y -c {name} --cloud {generic_cloud} "echo hi"',
            f'sky exec {name} -d "echo start; sleep 10000"',
            f'sky stop {name} -y',
            'sleep 100',  # Ensure this is large enough, else GCP leaks.
            f'sky start {name} -y',
            f'sky logs {name} 1 --status',
            f's=$(sky queue {name}); echo "$s"; echo; echo; echo "$s" | grep FAILED',
        ],
        f'sky down -y {name}',
    )
    run_one_test(test)


@pytest.mark.aws
def test_aws_stale_job_manual_restart():
    name = _get_cluster_name()
    name_on_cloud = common_utils.make_cluster_name_on_cloud(
        name, sky.AWS.max_cluster_name_length())
    region = 'us-east-2'
    test = Test(
        'aws_stale_job_manual_restart',
        [
            f'sky launch -y -c {name} --cloud aws --region {region} "echo hi"',
            f'sky exec {name} -d "echo start; sleep 10000"',
            # Stop the cluster manually.
            f'id=`aws ec2 describe-instances --region {region} --filters '
            f'Name=tag:ray-cluster-name,Values={name_on_cloud} '
            f'--query Reservations[].Instances[].InstanceId '
            '--output text`; '
            f'aws ec2 stop-instances --region {region} '
            '--instance-ids $id',
            'sleep 40',
            f'sky launch -c {name} -y "echo hi"',
            f'sky logs {name} 1 --status',
            f'sky logs {name} 3 --status',
            # Ensure the skylet updated the stale job status.
            f'sleep {events.JobSchedulerEvent.EVENT_INTERVAL_SECONDS}',
            f's=$(sky queue {name}); echo "$s"; echo; echo; echo "$s" | grep FAILED',
        ],
        f'sky down -y {name}',
    )
    run_one_test(test)


@pytest.mark.gcp
def test_gcp_stale_job_manual_restart():
    name = _get_cluster_name()
    name_on_cloud = common_utils.make_cluster_name_on_cloud(
        name, sky.GCP.max_cluster_name_length())
    zone = 'us-west2-a'
    query_cmd = (f'gcloud compute instances list --filter='
                 f'"(labels.ray-cluster-name={name_on_cloud})" '
                 f'--zones={zone} --format="value(name)"')
    stop_cmd = (f'gcloud compute instances stop --zone={zone}'
                f' --quiet $({query_cmd})')
    test = Test(
        'gcp_stale_job_manual_restart',
        [
            f'sky launch -y -c {name} --cloud gcp --zone {zone} "echo hi"',
            f'sky exec {name} -d "echo start; sleep 10000"',
            # Stop the cluster manually.
            stop_cmd,
            'sleep 40',
            f'sky launch -c {name} -y "echo hi"',
            f'sky logs {name} 1 --status',
            f'sky logs {name} 3 --status',
            # Ensure the skylet updated the stale job status.
            f'sleep {events.JobSchedulerEvent.EVENT_INTERVAL_SECONDS}',
            f's=$(sky queue {name}); echo "$s"; echo; echo; echo "$s" | grep FAILED',
        ],
        f'sky down -y {name}',
    )
    run_one_test(test)


# ---------- Check Sky's environment variables; workdir. ----------
@pytest.mark.no_fluidstack  # Requires amazon S3
@pytest.mark.no_scp  # SCP does not support num_nodes > 1 yet
def test_env_check(generic_cloud: str):
    name = _get_cluster_name()
    total_timeout_minutes = 25 if generic_cloud == 'azure' else 15
    test = Test(
        'env_check',
        [
            f'sky launch -y -c {name} --cloud {generic_cloud} --detach-setup examples/env_check.yaml',
            f'sky logs {name} 1 --status',  # Ensure the job succeeded.
        ],
        f'sky down -y {name}',
        timeout=total_timeout_minutes * 60,
    )
    run_one_test(test)


# ---------- file_mounts ----------
@pytest.mark.no_scp  # SCP does not support num_nodes > 1 yet. Run test_scp_file_mounts instead.
def test_file_mounts(generic_cloud: str):
    name = _get_cluster_name()
    extra_flags = ''
    if generic_cloud in 'kubernetes':
        # Kubernetes does not support multi-node
        # NOTE: This test will fail if you have a Kubernetes cluster running on
        #  arm64 (e.g., Apple Silicon) since goofys does not work on arm64.
        extra_flags = '--num-nodes 1'
    test_commands = [
        *STORAGE_SETUP_COMMANDS,
        f'sky launch -y -c {name} --cloud {generic_cloud} {extra_flags} examples/using_file_mounts.yaml',
        f'sky logs {name} 1 --status',  # Ensure the job succeeded.
    ]
    test = Test(
        'using_file_mounts',
        test_commands,
        f'sky down -y {name}',
        _get_timeout(generic_cloud, 20 * 60),  # 20 mins
    )
    run_one_test(test)


@pytest.mark.scp
def test_scp_file_mounts():
    name = _get_cluster_name()
    test_commands = [
        *STORAGE_SETUP_COMMANDS,
        f'sky launch -y -c {name} {SCP_TYPE} --num-nodes 1 examples/using_file_mounts.yaml',
        f'sky logs {name} 1 --status',  # Ensure the job succeeded.
    ]
    test = Test(
        'SCP_using_file_mounts',
        test_commands,
        f'sky down -y {name}',
        timeout=20 * 60,  # 20 mins
    )
    run_one_test(test)


@pytest.mark.no_fluidstack  # Requires GCP to be enabled
def test_using_file_mounts_with_env_vars(generic_cloud: str):
    name = _get_cluster_name()
    storage_name = TestStorageWithCredentials.generate_bucket_name()
    test_commands = [
        *STORAGE_SETUP_COMMANDS,
        (f'sky launch -y -c {name} --cpus 2+ --cloud {generic_cloud} '
         'examples/using_file_mounts_with_env_vars.yaml '
         f'--env MY_BUCKET={storage_name}'),
        f'sky logs {name} 1 --status',  # Ensure the job succeeded.
        # Override with --env:
        (f'sky launch -y -c {name}-2 --cpus 2+ --cloud {generic_cloud} '
         'examples/using_file_mounts_with_env_vars.yaml '
         f'--env MY_BUCKET={storage_name} '
         '--env MY_LOCAL_PATH=tmpfile'),
        f'sky logs {name}-2 1 --status',  # Ensure the job succeeded.
    ]
    test = Test(
        'using_file_mounts_with_env_vars',
        test_commands,
        (f'sky down -y {name} {name}-2',
         f'sky storage delete -y {storage_name} {storage_name}-2'),
        timeout=20 * 60,  # 20 mins
    )
    run_one_test(test)


# ---------- storage ----------
@pytest.mark.aws
def test_aws_storage_mounts_with_stop():
    name = _get_cluster_name()
    cloud = 'aws'
    storage_name = f'sky-test-{int(time.time())}'
    template_str = pathlib.Path(
        'tests/test_yamls/test_storage_mounting.yaml.j2').read_text()
    template = jinja2.Template(template_str)
    content = template.render(storage_name=storage_name, cloud=cloud)
    with tempfile.NamedTemporaryFile(suffix='.yaml', mode='w') as f:
        f.write(content)
        f.flush()
        file_path = f.name
        test_commands = [
            *STORAGE_SETUP_COMMANDS,
            f'sky launch -y -c {name} --cloud {cloud} {file_path}',
            f'sky logs {name} 1 --status',  # Ensure job succeeded.
            f'aws s3 ls {storage_name}/hello.txt',
            f'sky stop -y {name}',
            f'sky start -y {name}',
            # Check if hello.txt from mounting bucket exists after restart in
            # the mounted directory
            f'sky exec {name} -- "set -ex; ls /mount_private_mount/hello.txt"'
        ]
        test = Test(
            'aws_storage_mounts',
            test_commands,
            f'sky down -y {name}; sky storage delete -y {storage_name}',
            timeout=20 * 60,  # 20 mins
        )
        run_one_test(test)


@pytest.mark.gcp
def test_gcp_storage_mounts_with_stop():
    name = _get_cluster_name()
    cloud = 'gcp'
    storage_name = f'sky-test-{int(time.time())}'
    template_str = pathlib.Path(
        'tests/test_yamls/test_storage_mounting.yaml.j2').read_text()
    template = jinja2.Template(template_str)
    content = template.render(storage_name=storage_name, cloud=cloud)
    with tempfile.NamedTemporaryFile(suffix='.yaml', mode='w') as f:
        f.write(content)
        f.flush()
        file_path = f.name
        test_commands = [
            *STORAGE_SETUP_COMMANDS,
            f'sky launch -y -c {name} --cloud {cloud} {file_path}',
            f'sky logs {name} 1 --status',  # Ensure job succeeded.
            f'gsutil ls gs://{storage_name}/hello.txt',
            f'sky stop -y {name}',
            f'sky start -y {name}',
            # Check if hello.txt from mounting bucket exists after restart in
            # the mounted directory
            f'sky exec {name} -- "set -ex; ls /mount_private_mount/hello.txt"'
        ]
        test = Test(
            'gcp_storage_mounts',
            test_commands,
            f'sky down -y {name}; sky storage delete -y {storage_name}',
            timeout=20 * 60,  # 20 mins
        )
        run_one_test(test)


@pytest.mark.azure
def test_azure_storage_mounts_with_stop():
    name = _get_cluster_name()
    cloud = 'azure'
    storage_name = f'sky-test-{int(time.time())}'
    default_region = 'eastus'
    storage_account_name = (
        storage_lib.AzureBlobStore.DEFAULT_STORAGE_ACCOUNT_NAME.format(
            region=default_region,
            user_hash=common_utils.get_user_hash(),
            subscription_hash=azure.get_subscription_hash()))
    storage_account_key = data_utils.get_az_storage_account_key(
        storage_account_name)
    template_str = pathlib.Path(
        'tests/test_yamls/test_storage_mounting.yaml.j2').read_text()
    template = jinja2.Template(template_str)
    content = template.render(storage_name=storage_name, cloud=cloud)
    with tempfile.NamedTemporaryFile(suffix='.yaml', mode='w') as f:
        f.write(content)
        f.flush()
        file_path = f.name
        test_commands = [
            *STORAGE_SETUP_COMMANDS,
            f'sky launch -y -c {name} --cloud {cloud} {file_path}',
            f'sky logs {name} 1 --status',  # Ensure job succeeded.
            f'output=$(az storage blob list -c {storage_name} --account-name {storage_account_name} --account-key {storage_account_key} --prefix hello.txt)'
            # if the file does not exist, az storage blob list returns '[]'
            f'[ "$output" = "[]" ] && exit 1;'
            f'sky stop -y {name}',
            f'sky start -y {name}',
            # Check if hello.txt from mounting bucket exists after restart in
            # the mounted directory
            f'sky exec {name} -- "set -ex; ls /mount_private_mount/hello.txt"'
        ]
        test = Test(
            'azure_storage_mounts',
            test_commands,
            f'sky down -y {name}; sky storage delete -y {storage_name}',
            timeout=20 * 60,  # 20 mins
        )
        run_one_test(test)


@pytest.mark.kubernetes
def test_kubernetes_storage_mounts():
    # Tests bucket mounting on k8s, assuming S3 is configured.
    # This test will fail if run on non x86_64 architecture, since goofys is
    # built for x86_64 only.
    name = _get_cluster_name()
    storage_name = f'sky-test-{int(time.time())}'
    template_str = pathlib.Path(
        'tests/test_yamls/test_storage_mounting.yaml.j2').read_text()
    template = jinja2.Template(template_str)
    content = template.render(storage_name=storage_name)
    with tempfile.NamedTemporaryFile(suffix='.yaml', mode='w') as f:
        f.write(content)
        f.flush()
        file_path = f.name
        test_commands = [
            *STORAGE_SETUP_COMMANDS,
            f'sky launch -y -c {name} --cloud kubernetes {file_path}',
            f'sky logs {name} 1 --status',  # Ensure job succeeded.
            f'aws s3 ls {storage_name}/hello.txt || '
            f'gsutil ls gs://{storage_name}/hello.txt',
        ]
        test = Test(
            'kubernetes_storage_mounts',
            test_commands,
            f'sky down -y {name}; sky storage delete -y {storage_name}',
            timeout=20 * 60,  # 20 mins
        )
        run_one_test(test)


@pytest.mark.parametrize(
    'image_id',
    [
        'docker:nvidia/cuda:11.8.0-devel-ubuntu18.04',
        'docker:ubuntu:18.04',
        # Test image with python 3.11 installed by default.
        'docker:continuumio/miniconda3:24.1.2-0',
        # Test python>=3.12 where SkyPilot should automatically create a separate
        # conda env for runtime with python 3.10.
        'docker:continuumio/miniconda3:latest',
    ])
def test_docker_storage_mounts(generic_cloud: str, image_id: str):
    # Tests bucket mounting on docker container
    name = _get_cluster_name()
    timestamp = str(time.time()).replace('.', '')
    storage_name = f'sky-test-{timestamp}'
    template_str = pathlib.Path(
        'tests/test_yamls/test_storage_mounting.yaml.j2').read_text()
    template = jinja2.Template(template_str)
    # ubuntu 18.04 does not support fuse3, and blobfuse2 depends on fuse3.
    azure_mount_unsupported_ubuntu_version = '18.04'
    # Commands to verify bucket upload. We need to check all three
    # storage types because the optimizer may pick any of them.
    s3_command = f'aws s3 ls {storage_name}/hello.txt'
    gsutil_command = f'gsutil ls gs://{storage_name}/hello.txt'
    azure_blob_command = TestStorageWithCredentials.cli_ls_cmd(
        storage_lib.StoreType.AZURE, storage_name, suffix='hello.txt')
    if azure_mount_unsupported_ubuntu_version in image_id:
        # The store for mount_private_mount is not specified in the template.
        # If we're running on Azure, the private mount will be created on
        # azure blob. That will not be supported on the ubuntu 18.04 image
        # and thus fail. For other clouds, the private mount on other
        # storage types (GCS/S3) should succeed.
        include_private_mount = False if generic_cloud == 'azure' else True
        content = template.render(storage_name=storage_name,
                                  include_azure_mount=False,
                                  include_private_mount=include_private_mount)
    else:
        content = template.render(storage_name=storage_name,)
    with tempfile.NamedTemporaryFile(suffix='.yaml', mode='w') as f:
        f.write(content)
        f.flush()
        file_path = f.name
        test_commands = [
            *STORAGE_SETUP_COMMANDS,
            f'sky launch -y -c {name} --cloud {generic_cloud} --image-id {image_id} {file_path}',
            f'sky logs {name} 1 --status',  # Ensure job succeeded.
            # Check AWS, GCP, or Azure storage mount.
            f'{s3_command} || '
            f'{gsutil_command} || '
            f'{azure_blob_command}',
        ]
        test = Test(
            'docker_storage_mounts',
            test_commands,
            f'sky down -y {name}; sky storage delete -y {storage_name}',
            timeout=20 * 60,  # 20 mins
        )
        run_one_test(test)


@pytest.mark.cloudflare
def test_cloudflare_storage_mounts(generic_cloud: str):
    name = _get_cluster_name()
    storage_name = f'sky-test-{int(time.time())}'
    template_str = pathlib.Path(
        'tests/test_yamls/test_r2_storage_mounting.yaml').read_text()
    template = jinja2.Template(template_str)
    content = template.render(storage_name=storage_name)
    endpoint_url = cloudflare.create_endpoint()
    with tempfile.NamedTemporaryFile(suffix='.yaml', mode='w') as f:
        f.write(content)
        f.flush()
        file_path = f.name
        test_commands = [
            *STORAGE_SETUP_COMMANDS,
            f'sky launch -y -c {name} --cloud {generic_cloud} {file_path}',
            f'sky logs {name} 1 --status',  # Ensure job succeeded.
            f'AWS_SHARED_CREDENTIALS_FILE={cloudflare.R2_CREDENTIALS_PATH} aws s3 ls s3://{storage_name}/hello.txt --endpoint {endpoint_url} --profile=r2'
        ]

        test = Test(
            'cloudflare_storage_mounts',
            test_commands,
            f'sky down -y {name}; sky storage delete -y {storage_name}',
            timeout=20 * 60,  # 20 mins
        )
        run_one_test(test)


@pytest.mark.ibm
def test_ibm_storage_mounts():
    name = _get_cluster_name()
    storage_name = f'sky-test-{int(time.time())}'
    bucket_rclone_profile = Rclone.generate_rclone_bucket_profile_name(
        storage_name, Rclone.RcloneClouds.IBM)
    template_str = pathlib.Path(
        'tests/test_yamls/test_ibm_cos_storage_mounting.yaml').read_text()
    template = jinja2.Template(template_str)
    content = template.render(storage_name=storage_name)
    with tempfile.NamedTemporaryFile(suffix='.yaml', mode='w') as f:
        f.write(content)
        f.flush()
        file_path = f.name
        test_commands = [
            *STORAGE_SETUP_COMMANDS,
            f'sky launch -y -c {name} --cloud ibm {file_path}',
            f'sky logs {name} 1 --status',  # Ensure job succeeded.
            f'rclone ls {bucket_rclone_profile}:{storage_name}/hello.txt',
        ]
        test = Test(
            'ibm_storage_mounts',
            test_commands,
            f'sky down -y {name}; sky storage delete -y {storage_name}',
            timeout=20 * 60,  # 20 mins
        )
        run_one_test(test)


# ---------- CLI logs ----------
@pytest.mark.no_scp  # SCP does not support num_nodes > 1 yet. Run test_scp_logs instead.
def test_cli_logs(generic_cloud: str):
    name = _get_cluster_name()
    num_nodes = 2
    if generic_cloud == 'kubernetes':
        # Kubernetes does not support multi-node
        num_nodes = 1
    timestamp = time.time()
    test = Test('cli_logs', [
        f'sky launch -y -c {name} --cloud {generic_cloud} --num-nodes {num_nodes} "echo {timestamp} 1"',
        f'sky exec {name} "echo {timestamp} 2"',
        f'sky exec {name} "echo {timestamp} 3"',
        f'sky exec {name} "echo {timestamp} 4"',
        f'sky logs {name} 2 --status',
        f'sky logs {name} 3 4 --sync-down',
        f'sky logs {name} * --sync-down',
        f'sky logs {name} 1 | grep "{timestamp} 1"',
        f'sky logs {name} | grep "{timestamp} 4"',
    ], f'sky down -y {name}')
    run_one_test(test)


@pytest.mark.scp
def test_scp_logs():
    name = _get_cluster_name()
    timestamp = time.time()
    test = Test(
        'SCP_cli_logs',
        [
            f'sky launch -y -c {name} {SCP_TYPE} "echo {timestamp} 1"',
            f'sky exec {name} "echo {timestamp} 2"',
            f'sky exec {name} "echo {timestamp} 3"',
            f'sky exec {name} "echo {timestamp} 4"',
            f'sky logs {name} 2 --status',
            f'sky logs {name} 3 4 --sync-down',
            f'sky logs {name} * --sync-down',
            f'sky logs {name} 1 | grep "{timestamp} 1"',
            f'sky logs {name} | grep "{timestamp} 4"',
        ],
        f'sky down -y {name}',
    )
    run_one_test(test)


# ---------- Job Queue. ----------
@pytest.mark.no_fluidstack  # FluidStack DC has low availability of T4 GPUs
@pytest.mark.no_lambda_cloud  # Lambda Cloud does not have T4 gpus
@pytest.mark.no_ibm  # IBM Cloud does not have T4 gpus. run test_ibm_job_queue instead
@pytest.mark.no_scp  # SCP does not have T4 gpus. Run test_scp_job_queue instead
@pytest.mark.no_paperspace  # Paperspace does not have T4 gpus.
@pytest.mark.no_oci  # OCI does not have T4 gpus
def test_job_queue(generic_cloud: str):
    name = _get_cluster_name()
    test = Test(
        'job_queue',
        [
            f'sky launch -y -c {name} --cloud {generic_cloud} examples/job_queue/cluster.yaml',
            f'sky exec {name} -n {name}-1 -d examples/job_queue/job.yaml',
            f'sky exec {name} -n {name}-2 -d examples/job_queue/job.yaml',
            f'sky exec {name} -n {name}-3 -d examples/job_queue/job.yaml',
            f's=$(sky queue {name}); echo "$s"; echo; echo; echo "$s" | grep {name}-1 | grep RUNNING',
            f's=$(sky queue {name}); echo "$s"; echo; echo; echo "$s" | grep {name}-2 | grep RUNNING',
            f's=$(sky queue {name}); echo "$s"; echo; echo; echo "$s" | grep {name}-3 | grep PENDING',
            f'sky cancel -y {name} 2',
            'sleep 5',
            f's=$(sky queue {name}); echo "$s"; echo; echo; echo "$s" | grep {name}-3 | grep RUNNING',
            f'sky cancel -y {name} 3',
            f'sky exec {name} --gpus T4:0.2 "[[ \$SKYPILOT_NUM_GPUS_PER_NODE -eq 1 ]] || exit 1"',
            f'sky exec {name} --gpus T4:1 "[[ \$SKYPILOT_NUM_GPUS_PER_NODE -eq 1 ]] || exit 1"',
            f'sky logs {name} 4 --status',
            f'sky logs {name} 5 --status',
        ],
        f'sky down -y {name}',
    )
    run_one_test(test)


# ---------- Job Queue with Docker. ----------
@pytest.mark.no_fluidstack  # FluidStack does not support docker for now
@pytest.mark.no_lambda_cloud  # Doesn't support Lambda Cloud for now
@pytest.mark.no_ibm  # Doesn't support IBM Cloud for now
@pytest.mark.no_paperspace  # Paperspace doesn't have T4 GPUs
@pytest.mark.no_scp  # Doesn't support SCP for now
@pytest.mark.no_oci  # Doesn't support OCI for now
@pytest.mark.no_kubernetes  # Doesn't support Kubernetes for now
@pytest.mark.parametrize(
    'image_id',
    [
        'docker:nvidia/cuda:11.8.0-devel-ubuntu18.04',
        'docker:ubuntu:18.04',
        # Test latest image with python 3.11 installed by default.
        'docker:continuumio/miniconda3:24.1.2-0',
        # Test python>=3.12 where SkyPilot should automatically create a separate
        # conda env for runtime with python 3.10.
        'docker:continuumio/miniconda3:latest',
        # Axolotl image is a good example custom image that has its conda path
        # set in PATH with dockerfile and uses python>=3.12. It could test:
        #  1. we handle the env var set in dockerfile correctly
        #  2. python>=3.12 works with SkyPilot runtime.
        'docker:winglian/axolotl:main-latest'
    ])
def test_job_queue_with_docker(generic_cloud: str, image_id: str):
    name = _get_cluster_name() + image_id[len('docker:'):][:4]
    total_timeout_minutes = 40 if generic_cloud == 'azure' else 15
    time_to_sleep = 300 if generic_cloud == 'azure' else 180
    test = Test(
        'job_queue_with_docker',
        [
            f'sky launch -y -c {name} --cloud {generic_cloud} --image-id {image_id} examples/job_queue/cluster_docker.yaml',
            f'sky exec {name} -n {name}-1 -d --image-id {image_id} --env TIME_TO_SLEEP={time_to_sleep} examples/job_queue/job_docker.yaml',
            f'sky exec {name} -n {name}-2 -d --image-id {image_id} --env TIME_TO_SLEEP={time_to_sleep} examples/job_queue/job_docker.yaml',
            f'sky exec {name} -n {name}-3 -d --image-id {image_id} --env TIME_TO_SLEEP={time_to_sleep} examples/job_queue/job_docker.yaml',
            f's=$(sky queue {name}); echo "$s"; echo; echo; echo "$s" | grep {name}-1 | grep RUNNING',
            f's=$(sky queue {name}); echo "$s"; echo; echo; echo "$s" | grep {name}-2 | grep RUNNING',
            f's=$(sky queue {name}); echo "$s"; echo; echo; echo "$s" | grep {name}-3 | grep PENDING',
            f'sky cancel -y {name} 2',
            'sleep 5',
            f's=$(sky queue {name}); echo "$s"; echo; echo; echo "$s" | grep {name}-3 | grep RUNNING',
            f'sky cancel -y {name} 3',
            # Make sure the GPU is still visible to the container.
            f'sky exec {name} --image-id {image_id} nvidia-smi | grep "Tesla T4"',
            f'sky logs {name} 4 --status',
            f'sky stop -y {name}',
            # Make sure the job status preserve after stop and start the
            # cluster. This is also a test for the docker container to be
            # preserved after stop and start.
            f'sky start -y {name}',
            f's=$(sky queue {name}); echo "$s"; echo; echo; echo "$s" | grep {name}-1 | grep FAILED',
            f's=$(sky queue {name}); echo "$s"; echo; echo; echo "$s" | grep {name}-2 | grep CANCELLED',
            f's=$(sky queue {name}); echo "$s"; echo; echo; echo "$s" | grep {name}-3 | grep CANCELLED',
            f'sky exec {name} --gpus T4:0.2 "[[ \$SKYPILOT_NUM_GPUS_PER_NODE -eq 1 ]] || exit 1"',
            f'sky exec {name} --gpus T4:1 "[[ \$SKYPILOT_NUM_GPUS_PER_NODE -eq 1 ]] || exit 1"',
            f'sky logs {name} 5 --status',
            f'sky logs {name} 6 --status',
            # Make sure it is still visible after an stop & start cycle.
            f'sky exec {name} --image-id {image_id} nvidia-smi | grep "Tesla T4"',
            f'sky logs {name} 7 --status'
        ],
        f'sky down -y {name}',
        timeout=total_timeout_minutes * 60,
    )
    run_one_test(test)


@pytest.mark.lambda_cloud
def test_lambda_job_queue():
    name = _get_cluster_name()
    test = Test(
        'lambda_job_queue',
        [
            f'sky launch -y -c {name} {LAMBDA_TYPE} examples/job_queue/cluster.yaml',
            f'sky exec {name} -n {name}-1 --gpus A10:0.5 -d examples/job_queue/job.yaml',
            f'sky exec {name} -n {name}-2 --gpus A10:0.5 -d examples/job_queue/job.yaml',
            f'sky exec {name} -n {name}-3 --gpus A10:0.5 -d examples/job_queue/job.yaml',
            f'sky queue {name} | grep {name}-1 | grep RUNNING',
            f'sky queue {name} | grep {name}-2 | grep RUNNING',
            f'sky queue {name} | grep {name}-3 | grep PENDING',
            f'sky cancel -y {name} 2',
            'sleep 5',
            f'sky queue {name} | grep {name}-3 | grep RUNNING',
            f'sky cancel -y {name} 3',
        ],
        f'sky down -y {name}',
    )
    run_one_test(test)


@pytest.mark.ibm
def test_ibm_job_queue():
    name = _get_cluster_name()
    test = Test(
        'ibm_job_queue',
        [
            f'sky launch -y -c {name} --cloud ibm --gpus v100',
            f'sky exec {name} -n {name}-1 --cloud ibm -d examples/job_queue/job_ibm.yaml',
            f'sky exec {name} -n {name}-2 --cloud ibm -d examples/job_queue/job_ibm.yaml',
            f'sky exec {name} -n {name}-3 --cloud ibm -d examples/job_queue/job_ibm.yaml',
            f'sky queue {name} | grep {name}-1 | grep RUNNING',
            f'sky queue {name} | grep {name}-2 | grep RUNNING',
            f'sky queue {name} | grep {name}-3 | grep PENDING',
            f'sky cancel -y {name} 2',
            'sleep 5',
            f'sky queue {name} | grep {name}-3 | grep RUNNING',
            f'sky cancel -y {name} 3',
        ],
        f'sky down -y {name}',
    )
    run_one_test(test)


@pytest.mark.scp
def test_scp_job_queue():
    name = _get_cluster_name()
    num_of_gpu_launch = 1
    num_of_gpu_exec = 0.5
    test = Test(
        'SCP_job_queue',
        [
            f'sky launch -y -c {name} {SCP_TYPE} {SCP_GPU_V100}:{num_of_gpu_launch} examples/job_queue/cluster.yaml',
            f'sky exec {name} -n {name}-1 {SCP_GPU_V100}:{num_of_gpu_exec} -d examples/job_queue/job.yaml',
            f'sky exec {name} -n {name}-2 {SCP_GPU_V100}:{num_of_gpu_exec} -d examples/job_queue/job.yaml',
            f'sky exec {name} -n {name}-3 {SCP_GPU_V100}:{num_of_gpu_exec} -d examples/job_queue/job.yaml',
            f'sky queue {name} | grep {name}-1 | grep RUNNING',
            f'sky queue {name} | grep {name}-2 | grep RUNNING',
            f'sky queue {name} | grep {name}-3 | grep PENDING',
            f'sky cancel -y {name} 2',
            'sleep 5',
            f'sky queue {name} | grep {name}-3 | grep RUNNING',
            f'sky cancel -y {name} 3',
        ],
        f'sky down -y {name}',
    )
    run_one_test(test)


@pytest.mark.no_fluidstack  # FluidStack DC has low availability of T4 GPUs
@pytest.mark.no_lambda_cloud  # Lambda Cloud does not have T4 gpus
@pytest.mark.no_ibm  # IBM Cloud does not have T4 gpus. run test_ibm_job_queue_multinode instead
@pytest.mark.no_paperspace  # Paperspace does not have T4 gpus.
@pytest.mark.no_scp  # SCP does not support num_nodes > 1 yet
@pytest.mark.no_oci  # OCI Cloud does not have T4 gpus.
@pytest.mark.no_kubernetes  # Kubernetes not support num_nodes > 1 yet
def test_job_queue_multinode(generic_cloud: str):
    name = _get_cluster_name()
    total_timeout_minutes = 30 if generic_cloud == 'azure' else 15
    test = Test(
        'job_queue_multinode',
        [
            f'sky launch -y -c {name} --cloud {generic_cloud} examples/job_queue/cluster_multinode.yaml',
            f'sky exec {name} -n {name}-1 -d examples/job_queue/job_multinode.yaml',
            f'sky exec {name} -n {name}-2 -d examples/job_queue/job_multinode.yaml',
            f'sky launch -c {name} -n {name}-3 --detach-setup -d examples/job_queue/job_multinode.yaml',
            f's=$(sky queue {name}) && echo "$s" && (echo "$s" | grep {name}-1 | grep RUNNING)',
            f's=$(sky queue {name}) && echo "$s" && (echo "$s" | grep {name}-2 | grep RUNNING)',
            f's=$(sky queue {name}) && echo "$s" && (echo "$s" | grep {name}-3 | grep PENDING)',
            'sleep 90',
            f'sky cancel -y {name} 1',
            'sleep 5',
            f's=$(sky queue {name}); echo "$s"; echo; echo; echo "$s" | grep {name}-3 | grep SETTING_UP',
            f'sky cancel -y {name} 1 2 3',
            f'sky launch -c {name} -n {name}-4 --detach-setup -d examples/job_queue/job_multinode.yaml',
            # Test the job status is correctly set to SETTING_UP, during the setup is running,
            # and the job can be cancelled during the setup.
            'sleep 5',
            f's=$(sky queue {name}) && echo "$s" && (echo "$s" | grep {name}-4 | grep SETTING_UP)',
            f'sky cancel -y {name} 4',
            f's=$(sky queue {name}) && echo "$s" && (echo "$s" | grep {name}-4 | grep CANCELLED)',
            f'sky exec {name} --gpus T4:0.2 "[[ \$SKYPILOT_NUM_GPUS_PER_NODE -eq 1 ]] || exit 1"',
            f'sky exec {name} --gpus T4:0.2 --num-nodes 2 "[[ \$SKYPILOT_NUM_GPUS_PER_NODE -eq 1 ]] || exit 1"',
            f'sky exec {name} --gpus T4:1 --num-nodes 2 "[[ \$SKYPILOT_NUM_GPUS_PER_NODE -eq 1 ]] || exit 1"',
            f'sky logs {name} 5 --status',
            f'sky logs {name} 6 --status',
            f'sky logs {name} 7 --status',
        ],
        f'sky down -y {name}',
        timeout=total_timeout_minutes * 60,
    )
    run_one_test(test)


@pytest.mark.no_lambda_cloud  # No Lambda Cloud VM has 8 CPUs
def test_large_job_queue(generic_cloud: str):
    name = _get_cluster_name()
    test = Test(
        'large_job_queue',
        [
            f'sky launch -y -c {name} --cpus 8 --cloud {generic_cloud}',
            f'for i in `seq 1 75`; do sky exec {name} -n {name}-$i -d "echo $i; sleep 100000000"; done',
            f'sky cancel -y {name} 1 2 3 4 5 6 7 8 9 10 11 12 13 14 15 16',
            'sleep 90',
            # Each job takes 0.5 CPU and the default VM has 8 CPUs, so there should be 8 / 0.5 = 16 jobs running.
            # The first 16 jobs are canceled, so there should be 75 - 32 = 43 jobs PENDING.
            f's=$(sky queue {name}); echo "$s"; echo; echo; echo "$s" | grep -v grep | grep PENDING | wc -l | grep 43',
            # Make sure the jobs are scheduled in FIFO order
            *[
                f's=$(sky queue {name}); echo "$s"; echo; echo; echo "$s" | grep {name}-{i} | grep CANCELLED'
                for i in range(1, 17)
            ],
            *[
                f's=$(sky queue {name}); echo "$s"; echo; echo; echo "$s" | grep {name}-{i} | grep RUNNING'
                for i in range(17, 33)
            ],
            *[
                f's=$(sky queue {name}); echo "$s"; echo; echo; echo "$s" | grep {name}-{i} | grep PENDING'
                for i in range(33, 75)
            ],
            f'sky cancel -y {name} 33 35 37 39 17 18 19',
            *[
                f's=$(sky queue {name}); echo "$s"; echo; echo; echo "$s" | grep {name}-{i} | grep CANCELLED'
                for i in range(33, 40, 2)
            ],
            'sleep 10',
            *[
                f's=$(sky queue {name}); echo "$s"; echo; echo; echo "$s" | grep {name}-{i} | grep RUNNING'
                for i in [34, 36, 38]
            ],
        ],
        f'sky down -y {name}',
        timeout=25 * 60,
    )
    run_one_test(test)


@pytest.mark.no_lambda_cloud  # No Lambda Cloud VM has 8 CPUs
def test_fast_large_job_queue(generic_cloud: str):
    # This is to test the jobs can be scheduled quickly when there are many jobs in the queue.
    name = _get_cluster_name()
    test = Test(
        'fast_large_job_queue',
        [
            f'sky launch -y -c {name} --cpus 8 --cloud {generic_cloud}',
            f'for i in `seq 1 32`; do sky exec {name} -n {name}-$i -d "echo $i"; done',
            'sleep 60',
            f's=$(sky queue {name}); echo "$s"; echo; echo; echo "$s" | grep -v grep | grep SUCCEEDED | wc -l | grep 32',
        ],
        f'sky down -y {name}',
        timeout=20 * 60,
    )
    run_one_test(test)


@pytest.mark.ibm
def test_ibm_job_queue_multinode():
    name = _get_cluster_name()
    task_file = 'examples/job_queue/job_multinode_ibm.yaml'
    test = Test(
        'ibm_job_queue_multinode',
        [
            f'sky launch -y -c {name} --cloud ibm --gpus v100 --num-nodes 2',
            f'sky exec {name} -n {name}-1 -d {task_file}',
            f'sky exec {name} -n {name}-2 -d {task_file}',
            f'sky launch -y -c {name} -n {name}-3 --detach-setup -d {task_file}',
            f's=$(sky queue {name}) && printf "$s" && (echo "$s" | grep {name}-1 | grep RUNNING)',
            f's=$(sky queue {name}) && printf "$s" && (echo "$s" | grep {name}-2 | grep RUNNING)',
            f's=$(sky queue {name}) && printf "$s" && (echo "$s" | grep {name}-3 | grep SETTING_UP)',
            'sleep 90',
            f's=$(sky queue {name}) && printf "$s" && (echo "$s" | grep {name}-3 | grep PENDING)',
            f'sky cancel -y {name} 1',
            'sleep 5',
            f'sky queue {name} | grep {name}-3 | grep RUNNING',
            f'sky cancel -y {name} 1 2 3',
            f'sky launch -c {name} -n {name}-4 --detach-setup -d {task_file}',
            # Test the job status is correctly set to SETTING_UP, during the setup is running,
            # and the job can be cancelled during the setup.
            f's=$(sky queue {name}) && printf "$s" && (echo "$s" | grep {name}-4 | grep SETTING_UP)',
            f'sky cancel -y {name} 4',
            f's=$(sky queue {name}) && printf "$s" && (echo "$s" | grep {name}-4 | grep CANCELLED)',
            f'sky exec {name} --gpus v100:0.2 "[[ \$SKYPILOT_NUM_GPUS_PER_NODE -eq 1 ]] || exit 1"',
            f'sky exec {name} --gpus v100:0.2 --num-nodes 2 "[[ \$SKYPILOT_NUM_GPUS_PER_NODE -eq 1 ]] || exit 1"',
            f'sky exec {name} --gpus v100:1 --num-nodes 2 "[[ \$SKYPILOT_NUM_GPUS_PER_NODE -eq 1 ]] || exit 1"',
            f'sky logs {name} 5 --status',
            f'sky logs {name} 6 --status',
            f'sky logs {name} 7 --status',
        ],
        f'sky down -y {name}',
        timeout=20 * 60,  # 20 mins
    )
    run_one_test(test)


# ---------- Docker with preinstalled package. ----------
@pytest.mark.no_fluidstack  # Doesn't support Fluidstack for now
@pytest.mark.no_lambda_cloud  # Doesn't support Lambda Cloud for now
@pytest.mark.no_ibm  # Doesn't support IBM Cloud for now
@pytest.mark.no_scp  # Doesn't support SCP for now
@pytest.mark.no_oci  # Doesn't support OCI for now
@pytest.mark.no_kubernetes  # Doesn't support Kubernetes for now
# TODO(zhwu): we should fix this for kubernetes
def test_docker_preinstalled_package(generic_cloud: str):
    name = _get_cluster_name()
    test = Test(
        'docker_with_preinstalled_package',
        [
            f'sky launch -y -c {name} --cloud {generic_cloud} --image-id docker:nginx',
            f'sky exec {name} "nginx -V"',
            f'sky logs {name} 1 --status',
            f'sky exec {name} whoami | grep root',
        ],
        f'sky down -y {name}',
    )
    run_one_test(test)


# ---------- Submitting multiple tasks to the same cluster. ----------
@pytest.mark.no_fluidstack  # FluidStack DC has low availability of T4 GPUs
@pytest.mark.no_lambda_cloud  # Lambda Cloud does not have T4 gpus
@pytest.mark.no_paperspace  # Paperspace does not have T4 gpus
@pytest.mark.no_ibm  # IBM Cloud does not have T4 gpus
@pytest.mark.no_scp  # SCP does not support num_nodes > 1 yet
@pytest.mark.no_oci  # OCI Cloud does not have T4 gpus
def test_multi_echo(generic_cloud: str):
    name = _get_cluster_name()
    test = Test(
        'multi_echo',
        [
            f'python examples/multi_echo.py {name} {generic_cloud}',
            'sleep 120',
        ] +
        # Ensure jobs succeeded.
        [f'sky logs {name} {i + 1} --status' for i in range(32)] +
        # Ensure monitor/autoscaler didn't crash on the 'assert not
        # unfulfilled' error.  If process not found, grep->ssh returns 1.
        [f'ssh {name} \'ps aux | grep "[/]"monitor.py\''],
        f'sky down -y {name}',
        timeout=20 * 60,
    )
    run_one_test(test)


# ---------- Task: 1 node training. ----------
@pytest.mark.no_lambda_cloud  # Lambda Cloud does not have V100 gpus
@pytest.mark.no_ibm  # IBM cloud currently doesn't provide public image with CUDA
@pytest.mark.no_scp  # SCP does not have V100 (16GB) GPUs. Run test_scp_huggingface instead.
def test_huggingface(generic_cloud: str):
    name = _get_cluster_name()
    test = Test(
        'huggingface_glue_imdb_app',
        [
            f'sky launch -y -c {name} --cloud {generic_cloud} examples/huggingface_glue_imdb_app.yaml',
            f'sky logs {name} 1 --status',  # Ensure the job succeeded.
            f'sky exec {name} examples/huggingface_glue_imdb_app.yaml',
            f'sky logs {name} 2 --status',  # Ensure the job succeeded.
        ],
        f'sky down -y {name}',
    )
    run_one_test(test)


@pytest.mark.lambda_cloud
def test_lambda_huggingface(generic_cloud: str):
    name = _get_cluster_name()
    test = Test(
        'lambda_huggingface_glue_imdb_app',
        [
            f'sky launch -y -c {name} {LAMBDA_TYPE} examples/huggingface_glue_imdb_app.yaml',
            f'sky logs {name} 1 --status',  # Ensure the job succeeded.
            f'sky exec {name} {LAMBDA_TYPE} examples/huggingface_glue_imdb_app.yaml',
            f'sky logs {name} 2 --status',  # Ensure the job succeeded.
        ],
        f'sky down -y {name}',
    )
    run_one_test(test)


@pytest.mark.scp
def test_scp_huggingface(generic_cloud: str):
    name = _get_cluster_name()
    num_of_gpu_launch = 1
    test = Test(
        'SCP_huggingface_glue_imdb_app',
        [
            f'sky launch -y -c {name} {SCP_TYPE} {SCP_GPU_V100}:{num_of_gpu_launch} examples/huggingface_glue_imdb_app.yaml',
            f'sky logs {name} 1 --status',  # Ensure the job succeeded.
            f'sky exec {name} {SCP_TYPE} {SCP_GPU_V100}:{num_of_gpu_launch} examples/huggingface_glue_imdb_app.yaml',
            f'sky logs {name} 2 --status',  # Ensure the job succeeded.
        ],
        f'sky down -y {name}',
    )
    run_one_test(test)


# ---------- Inferentia. ----------
@pytest.mark.aws
def test_inferentia():
    name = _get_cluster_name()
    test = Test(
        'test_inferentia',
        [
            f'sky launch -y -c {name} -t inf2.xlarge -- echo hi',
            f'sky exec {name} --gpus Inferentia:1 echo hi',
            f'sky logs {name} 1 --status',  # Ensure the job succeeded.
            f'sky logs {name} 2 --status',  # Ensure the job succeeded.
        ],
        f'sky down -y {name}',
    )
    run_one_test(test)


# ---------- TPU. ----------
@pytest.mark.gcp
@pytest.mark.tpu
def test_tpu():
    name = _get_cluster_name()
    test = Test(
        'tpu_app',
        [
            f'sky launch -y -c {name} examples/tpu/tpu_app.yaml',
            f'sky logs {name} 1',  # Ensure the job finished.
            f'sky logs {name} 1 --status',  # Ensure the job succeeded.
            f'sky launch -y -c {name} examples/tpu/tpu_app.yaml | grep "TPU .* already exists"',  # Ensure sky launch won't create another TPU.
        ],
        f'sky down -y {name}',
        timeout=30 * 60,  # can take >20 mins
    )
    run_one_test(test)


# ---------- TPU VM. ----------
@pytest.mark.gcp
@pytest.mark.tpu
def test_tpu_vm():
    name = _get_cluster_name()
    test = Test(
        'tpu_vm_app',
        [
            f'sky launch -y -c {name} examples/tpu/tpuvm_mnist.yaml',
            f'sky logs {name} 1',  # Ensure the job finished.
            f'sky logs {name} 1 --status',  # Ensure the job succeeded.
            f'sky stop -y {name}',
            f's=$(sky status {name} --refresh); echo "$s"; echo; echo; echo "$s"  | grep {name} | grep STOPPED',  # Ensure the cluster is STOPPED.
            # Use retry: guard against transient errors observed for
            # just-stopped TPU VMs (#962).
            f'sky start --retry-until-up -y {name}',
            f'sky exec {name} examples/tpu/tpuvm_mnist.yaml',
            f'sky logs {name} 2 --status',  # Ensure the job succeeded.
            f'sky stop -y {name}',
        ],
        f'sky down -y {name}',
        timeout=30 * 60,  # can take 30 mins
    )
    run_one_test(test)


# ---------- TPU VM Pod. ----------
@pytest.mark.gcp
@pytest.mark.tpu
def test_tpu_vm_pod():
    name = _get_cluster_name()
    test = Test(
        'tpu_pod',
        [
            f'sky launch -y -c {name} examples/tpu/tpuvm_mnist.yaml --gpus tpu-v2-32 --use-spot --zone europe-west4-a',
            f'sky logs {name} 1',  # Ensure the job finished.
            f'sky logs {name} 1 --status',  # Ensure the job succeeded.
        ],
        f'sky down -y {name}',
        timeout=30 * 60,  # can take 30 mins
    )
    run_one_test(test)


# ---------- Simple apps. ----------
@pytest.mark.no_scp  # SCP does not support num_nodes > 1 yet
def test_multi_hostname(generic_cloud: str):
    name = _get_cluster_name()
    total_timeout_minutes = 25 if generic_cloud == 'azure' else 15
    test = Test(
        'multi_hostname',
        [
            f'sky launch -y -c {name} --cloud {generic_cloud} examples/multi_hostname.yaml',
            f'sky logs {name} 1 --status',  # Ensure the job succeeded.
            f'sky logs {name} 1 | grep "My hostname:" | wc -l | grep 2',  # Ensure there are 2 hosts.
            f'sky exec {name} examples/multi_hostname.yaml',
            f'sky logs {name} 2 --status',  # Ensure the job succeeded.
        ],
        f'sky down -y {name}',
        timeout=_get_timeout(generic_cloud, total_timeout_minutes * 60),
    )
    run_one_test(test)


@pytest.mark.no_scp  # SCP does not support num_nodes > 1 yet
def test_multi_node_failure(generic_cloud: str):
    name = _get_cluster_name()
    test = Test(
        'multi_node_failure',
        [
            # TODO(zhwu): we use multi-thread to run the commands in setup
            # commands in parallel, which makes it impossible to fail fast
            # when one of the nodes fails. We should fix this in the future.
            # The --detach-setup version can fail fast, as the setup is
            # submitted to the remote machine, which does not use multi-thread.
            # Refer to the comment in `subprocess_utils.run_in_parallel`.
            # f'sky launch -y -c {name} --cloud {generic_cloud} tests/test_yamls/failed_worker_setup.yaml && exit 1',  # Ensure the job setup failed.
            f'sky launch -y -c {name} --cloud {generic_cloud} --detach-setup tests/test_yamls/failed_worker_setup.yaml',
            f'sky logs {name} 1 --status | grep FAILED_SETUP',  # Ensure the job setup failed.
            f'sky exec {name} tests/test_yamls/failed_worker_run.yaml',
            f'sky logs {name} 2 --status | grep FAILED',  # Ensure the job failed.
            f'sky logs {name} 2 | grep "My hostname:" | wc -l | grep 2',  # Ensure there 2 of the hosts printed their hostname.
        ],
        f'sky down -y {name}',
    )
    run_one_test(test)


# ---------- Web apps with custom ports on GCP. ----------
@pytest.mark.gcp
def test_gcp_http_server_with_custom_ports():
    name = _get_cluster_name()
    test = Test(
        'gcp_http_server_with_custom_ports',
        [
            f'sky launch -y -d -c {name} --cloud gcp examples/http_server_with_custom_ports/task.yaml',
            f'until SKYPILOT_DEBUG=0 sky status --endpoint 33828 {name}; do sleep 10; done',
            # Retry a few times to avoid flakiness in ports being open.
            f'ip=$(SKYPILOT_DEBUG=0 sky status --endpoint 33828 {name}); success=false; for i in $(seq 1 5); do if curl $ip | grep "<h1>This is a demo HTML page.</h1>"; then success=true; break; fi; sleep 10; done; if [ "$success" = false ]; then exit 1; fi',
        ],
        f'sky down -y {name}',
    )
    run_one_test(test)


# ---------- Web apps with custom ports on AWS. ----------
@pytest.mark.aws
def test_aws_http_server_with_custom_ports():
    name = _get_cluster_name()
    test = Test(
        'aws_http_server_with_custom_ports',
        [
            f'sky launch -y -d -c {name} --cloud aws examples/http_server_with_custom_ports/task.yaml',
            f'until SKYPILOT_DEBUG=0 sky status --endpoint 33828 {name}; do sleep 10; done',
            # Retry a few times to avoid flakiness in ports being open.
            f'ip=$(SKYPILOT_DEBUG=0 sky status --endpoint 33828 {name}); success=false; for i in $(seq 1 5); do if curl $ip | grep "<h1>This is a demo HTML page.</h1>"; then success=true; break; fi; sleep 10; done; if [ "$success" = false ]; then exit 1; fi'
        ],
        f'sky down -y {name}',
    )
    run_one_test(test)


# ---------- Web apps with custom ports on Azure. ----------
@pytest.mark.azure
def test_azure_http_server_with_custom_ports():
    name = _get_cluster_name()
    test = Test(
        'azure_http_server_with_custom_ports',
        [
            f'sky launch -y -d -c {name} --cloud azure examples/http_server_with_custom_ports/task.yaml',
            f'until SKYPILOT_DEBUG=0 sky status --endpoint 33828 {name}; do sleep 10; done',
            # Retry a few times to avoid flakiness in ports being open.
            f'ip=$(SKYPILOT_DEBUG=0 sky status --endpoint 33828 {name}); success=false; for i in $(seq 1 5); do if curl $ip | grep "<h1>This is a demo HTML page.</h1>"; then success=true; break; fi; sleep 10; done; if [ "$success" = false ]; then exit 1; fi'
        ],
        f'sky down -y {name}',
    )
    run_one_test(test)


# ---------- Web apps with custom ports on Kubernetes. ----------
@pytest.mark.kubernetes
def test_kubernetes_http_server_with_custom_ports():
    name = _get_cluster_name()
    test = Test(
        'kubernetes_http_server_with_custom_ports',
        [
            f'sky launch -y -d -c {name} --cloud kubernetes examples/http_server_with_custom_ports/task.yaml',
            f'until SKYPILOT_DEBUG=0 sky status --endpoint 33828 {name}; do sleep 10; done',
            # Retry a few times to avoid flakiness in ports being open.
            f'ip=$(SKYPILOT_DEBUG=0 sky status --endpoint 33828 {name}); success=false; for i in $(seq 1 100); do if curl $ip | grep "<h1>This is a demo HTML page.</h1>"; then success=true; break; fi; sleep 5; done; if [ "$success" = false ]; then exit 1; fi'
        ],
        f'sky down -y {name}',
    )
    run_one_test(test)


# ---------- Web apps with custom ports on Paperspace. ----------
@pytest.mark.paperspace
def test_paperspace_http_server_with_custom_ports():
    name = _get_cluster_name()
    test = Test(
        'paperspace_http_server_with_custom_ports',
        [
            f'sky launch -y -d -c {name} --cloud paperspace examples/http_server_with_custom_ports/task.yaml',
            f'until SKYPILOT_DEBUG=0 sky status --endpoint 33828 {name}; do sleep 10; done',
            # Retry a few times to avoid flakiness in ports being open.
            f'ip=$(SKYPILOT_DEBUG=0 sky status --endpoint 33828 {name}); success=false; for i in $(seq 1 5); do if curl $ip | grep "<h1>This is a demo HTML page.</h1>"; then success=true; break; fi; sleep 10; done; if [ "$success" = false ]; then exit 1; fi',
        ],
        f'sky down -y {name}',
    )
    run_one_test(test)


# ---------- Labels from task on AWS (instance_tags) ----------
@pytest.mark.aws
def test_task_labels_aws():
    name = _get_cluster_name()
    template_str = pathlib.Path(
        'tests/test_yamls/test_labels.yaml.j2').read_text()
    template = jinja2.Template(template_str)
    content = template.render(cloud='aws', region='us-east-1')
    with tempfile.NamedTemporaryFile(suffix='.yaml', mode='w') as f:
        f.write(content)
        f.flush()
        file_path = f.name
        test = Test(
            'task_labels_aws',
            [
                f'sky launch -y -c {name} {file_path}',
                # Verify with aws cli that the tags are set.
                'aws ec2 describe-instances '
                '--query "Reservations[*].Instances[*].InstanceId" '
                '--filters "Name=instance-state-name,Values=running" '
                f'--filters "Name=tag:skypilot-cluster-name,Values={name}*" '
                '--filters "Name=tag:inlinelabel1,Values=inlinevalue1" '
                '--filters "Name=tag:inlinelabel2,Values=inlinevalue2" '
                '--region us-east-1 --output text',
            ],
            f'sky down -y {name}',
        )
        run_one_test(test)


# ---------- Labels from task on GCP (labels) ----------
@pytest.mark.gcp
def test_task_labels_gcp():
    name = _get_cluster_name()
    template_str = pathlib.Path(
        'tests/test_yamls/test_labels.yaml.j2').read_text()
    template = jinja2.Template(template_str)
    content = template.render(cloud='gcp')
    with tempfile.NamedTemporaryFile(suffix='.yaml', mode='w') as f:
        f.write(content)
        f.flush()
        file_path = f.name
        test = Test(
            'task_labels_gcp',
            [
                f'sky launch -y -c {name} {file_path}',
                # Verify with gcloud cli that the tags are set
                f'gcloud compute instances list --filter="name~\'^{name}\' AND '
                'labels.inlinelabel1=\'inlinevalue1\' AND '
                'labels.inlinelabel2=\'inlinevalue2\'" '
                '--format="value(name)" | grep .',
            ],
            f'sky down -y {name}',
        )
        run_one_test(test)


# ---------- Labels from task on Kubernetes (labels) ----------
@pytest.mark.kubernetes
def test_task_labels_kubernetes():
    name = _get_cluster_name()
    template_str = pathlib.Path(
        'tests/test_yamls/test_labels.yaml.j2').read_text()
    template = jinja2.Template(template_str)
    content = template.render(cloud='kubernetes')
    with tempfile.NamedTemporaryFile(suffix='.yaml', mode='w') as f:
        f.write(content)
        f.flush()
        file_path = f.name
        test = Test(
            'task_labels_kubernetes',
            [
                f'sky launch -y -c {name} {file_path}',
                # Verify with kubectl that the labels are set.
                'kubectl get pods '
                '--selector inlinelabel1=inlinevalue1 '
                '--selector inlinelabel2=inlinevalue2 '
                '-o jsonpath=\'{.items[*].metadata.name}\' | '
                f'grep \'^{name}\''
            ],
            f'sky down -y {name}',
        )
        run_one_test(test)


# ---------- Task: n=2 nodes with setups. ----------
@pytest.mark.no_lambda_cloud  # Lambda Cloud does not have V100 gpus
@pytest.mark.no_ibm  # IBM cloud currently doesn't provide public image with CUDA
@pytest.mark.no_scp  # SCP does not support num_nodes > 1 yet
@pytest.mark.skip(
    reason=
    'The resnet_distributed_tf_app is flaky, due to it failing to detect GPUs.')
def test_distributed_tf(generic_cloud: str):
    name = _get_cluster_name()
    test = Test(
        'resnet_distributed_tf_app',
        [
            # NOTE: running it twice will hang (sometimes?) - an app-level bug.
            f'python examples/resnet_distributed_tf_app.py {name} {generic_cloud}',
            f'sky logs {name} 1 --status',  # Ensure the job succeeded.
        ],
        f'sky down -y {name}',
        timeout=25 * 60,  # 25 mins (it takes around ~19 mins)
    )
    run_one_test(test)


# ---------- Testing GCP start and stop instances ----------
@pytest.mark.gcp
def test_gcp_start_stop():
    name = _get_cluster_name()
    test = Test(
        'gcp-start-stop',
        [
            f'sky launch -y -c {name} examples/gcp_start_stop.yaml',
            f'sky logs {name} 1 --status',  # Ensure the job succeeded.
            f'sky exec {name} examples/gcp_start_stop.yaml',
            f'sky logs {name} 2 --status',  # Ensure the job succeeded.
            f'sky exec {name} "prlimit -n --pid=\$(pgrep -f \'raylet/raylet --raylet_socket_name\') | grep \'"\'1048576 1048576\'"\'"',  # Ensure the raylet process has the correct file descriptor limit.
            f'sky logs {name} 3 --status',  # Ensure the job succeeded.
            f'sky stop -y {name}',
            f'sleep 20',
            f'sky start -y {name} -i 1',
            f'sky exec {name} examples/gcp_start_stop.yaml',
            f'sky logs {name} 4 --status',  # Ensure the job succeeded.
            'sleep 180',
            f'sky status -r {name} | grep "INIT\|STOPPED"',
        ],
        f'sky down -y {name}',
    )
    run_one_test(test)


# ---------- Testing Azure start and stop instances ----------
@pytest.mark.azure
def test_azure_start_stop():
    name = _get_cluster_name()
    test = Test(
        'azure-start-stop',
        [
            f'sky launch -y -c {name} examples/azure_start_stop.yaml',
            f'sky exec {name} examples/azure_start_stop.yaml',
            f'sky logs {name} 1 --status',  # Ensure the job succeeded.
            f'sky exec {name} "prlimit -n --pid=\$(pgrep -f \'raylet/raylet --raylet_socket_name\') | grep \'"\'1048576 1048576\'"\'"',  # Ensure the raylet process has the correct file descriptor limit.
            f'sky logs {name} 2 --status',  # Ensure the job succeeded.
            f'sky stop -y {name}',
            f'sky start -y {name} -i 1',
            f'sky exec {name} examples/azure_start_stop.yaml',
            f'sky logs {name} 3 --status',  # Ensure the job succeeded.
            'sleep 260',
            f's=$(sky status -r {name}) && echo "$s" && echo "$s" | grep "INIT\|STOPPED"'
            f'|| {{ ssh {name} "cat ~/.sky/skylet.log"; exit 1; }}'
        ],
        f'sky down -y {name}',
        timeout=30 * 60,  # 30 mins
    )
    run_one_test(test)


# ---------- Testing Autostopping ----------
@pytest.mark.no_fluidstack  # FluidStack does not support stopping in SkyPilot implementation
@pytest.mark.no_lambda_cloud  # Lambda Cloud does not support stopping instances
@pytest.mark.no_ibm  # FIX(IBM) sporadically fails, as restarted workers stay uninitialized indefinitely
@pytest.mark.no_scp  # SCP does not support num_nodes > 1 yet
@pytest.mark.no_kubernetes  # Kubernetes does not autostop yet
def test_autostop(generic_cloud: str):
    name = _get_cluster_name()
    # Azure takes ~ 7m15s (435s) to autostop a VM, so here we use 600 to ensure
    # the VM is stopped.
    autostop_timeout = 600 if generic_cloud == 'azure' else 250
    # Launching and starting Azure clusters can take a long time too. e.g., restart
    # a stopped Azure cluster can take 7m. So we set the total timeout to 70m.
    total_timeout_minutes = 70 if generic_cloud == 'azure' else 20
    test = Test(
        'autostop',
        [
            f'sky launch -y -d -c {name} --num-nodes 2 --cloud {generic_cloud} tests/test_yamls/minimal.yaml',
            f'sky autostop -y {name} -i 1',

            # Ensure autostop is set.
            f'sky status | grep {name} | grep "1m"',

            # Ensure the cluster is not stopped early.
            'sleep 40',
            f's=$(sky status {name} --refresh); echo "$s"; echo; echo; echo "$s"  | grep {name} | grep UP',

            # Ensure the cluster is STOPPED.
            f'sleep {autostop_timeout}',
            f's=$(sky status {name} --refresh); echo "$s"; echo; echo; echo "$s"  | grep {name} | grep STOPPED',

            # Ensure the cluster is UP and the autostop setting is reset ('-').
            f'sky start -y {name}',
            f'sky status | grep {name} | grep -E "UP\s+-"',

            # Ensure the job succeeded.
            f'sky exec {name} tests/test_yamls/minimal.yaml',
            f'sky logs {name} 2 --status',

            # Test restarting the idleness timer via reset:
            f'sky autostop -y {name} -i 1',  # Idleness starts counting.
            'sleep 40',  # Almost reached the threshold.
            f'sky autostop -y {name} -i 1',  # Should restart the timer.
            'sleep 40',
            f's=$(sky status {name} --refresh); echo "$s"; echo; echo; echo "$s" | grep {name} | grep UP',
            f'sleep {autostop_timeout}',
            f's=$(sky status {name} --refresh); echo "$s"; echo; echo; echo "$s"  | grep {name} | grep STOPPED',

            # Test restarting the idleness timer via exec:
            f'sky start -y {name}',
            f'sky status | grep {name} | grep -E "UP\s+-"',
            f'sky autostop -y {name} -i 1',  # Idleness starts counting.
            'sleep 45',  # Almost reached the threshold.
            f'sky exec {name} echo hi',  # Should restart the timer.
            'sleep 45',
            f's=$(sky status {name} --refresh); echo "$s"; echo; echo; echo "$s"  | grep {name} | grep UP',
            f'sleep {autostop_timeout}',
            f's=$(sky status {name} --refresh); echo "$s"; echo; echo; echo "$s"  | grep {name} | grep STOPPED',
        ],
        f'sky down -y {name}',
        timeout=total_timeout_minutes * 60,
    )
    run_one_test(test)


# ---------- Testing Autodowning ----------
@pytest.mark.no_fluidstack  # FluidStack does not support stopping in SkyPilot implementation
@pytest.mark.no_scp  # SCP does not support num_nodes > 1 yet. Run test_scp_autodown instead.
def test_autodown(generic_cloud: str):
    name = _get_cluster_name()
    # Azure takes ~ 13m30s (810s) to autodown a VM, so here we use 900 to ensure
    # the VM is terminated.
    autodown_timeout = 900 if generic_cloud == 'azure' else 240
    total_timeout_minutes = 90 if generic_cloud == 'azure' else 20
    test = Test(
        'autodown',
        [
            f'sky launch -y -d -c {name} --num-nodes 2 --cloud {generic_cloud} tests/test_yamls/minimal.yaml',
            f'sky autostop -y {name} --down -i 1',
            # Ensure autostop is set.
            f'sky status | grep {name} | grep "1m (down)"',
            # Ensure the cluster is not terminated early.
            'sleep 40',
            f's=$(sky status {name} --refresh); echo "$s"; echo; echo; echo "$s"  | grep {name} | grep UP',
            # Ensure the cluster is terminated.
            f'sleep {autodown_timeout}',
            f's=$(SKYPILOT_DEBUG=0 sky status {name} --refresh) && echo "$s" && {{ echo "$s" | grep {name} | grep "Autodowned cluster\|terminated on the cloud"; }} || {{ echo "$s" | grep {name} && exit 1 || exit 0; }}',
            f'sky launch -y -d -c {name} --cloud {generic_cloud} --num-nodes 2 --down tests/test_yamls/minimal.yaml',
            f'sky status | grep {name} | grep UP',  # Ensure the cluster is UP.
            f'sky exec {name} --cloud {generic_cloud} tests/test_yamls/minimal.yaml',
            f'sky status | grep {name} | grep "1m (down)"',
            f'sleep {autodown_timeout}',
            # Ensure the cluster is terminated.
            f's=$(SKYPILOT_DEBUG=0 sky status {name} --refresh) && echo "$s" && {{ echo "$s" | grep {name} | grep "Autodowned cluster\|terminated on the cloud"; }} || {{ echo "$s" | grep {name} && exit 1 || exit 0; }}',
            f'sky launch -y -d -c {name} --cloud {generic_cloud} --num-nodes 2 --down tests/test_yamls/minimal.yaml',
            f'sky autostop -y {name} --cancel',
            f'sleep {autodown_timeout}',
            # Ensure the cluster is still UP.
            f's=$(SKYPILOT_DEBUG=0 sky status {name} --refresh) && echo "$s" && echo "$s" | grep {name} | grep UP',
        ],
        f'sky down -y {name}',
        timeout=total_timeout_minutes * 60,
    )
    run_one_test(test)


@pytest.mark.scp
def test_scp_autodown():
    name = _get_cluster_name()
    test = Test(
        'SCP_autodown',
        [
            f'sky launch -y -d -c {name} {SCP_TYPE} tests/test_yamls/minimal.yaml',
            f'sky autostop -y {name} --down -i 1',
            # Ensure autostop is set.
            f'sky status | grep {name} | grep "1m (down)"',
            # Ensure the cluster is not terminated early.
            'sleep 45',
            f'sky status --refresh | grep {name} | grep UP',
            # Ensure the cluster is terminated.
            'sleep 200',
            f's=$(SKYPILOT_DEBUG=0 sky status --refresh) && printf "$s" && {{ echo "$s" | grep {name} | grep "Autodowned cluster\|terminated on the cloud"; }} || {{ echo "$s" | grep {name} && exit 1 || exit 0; }}',
            f'sky launch -y -d -c {name} {SCP_TYPE} --down tests/test_yamls/minimal.yaml',
            f'sky status | grep {name} | grep UP',  # Ensure the cluster is UP.
            f'sky exec {name} {SCP_TYPE} tests/test_yamls/minimal.yaml',
            f'sky status | grep {name} | grep "1m (down)"',
            'sleep 200',
            # Ensure the cluster is terminated.
            f's=$(SKYPILOT_DEBUG=0 sky status --refresh) && printf "$s" && {{ echo "$s" | grep {name} | grep "Autodowned cluster\|terminated on the cloud"; }} || {{ echo "$s" | grep {name} && exit 1 || exit 0; }}',
            f'sky launch -y -d -c {name} {SCP_TYPE} --down tests/test_yamls/minimal.yaml',
            f'sky autostop -y {name} --cancel',
            'sleep 200',
            # Ensure the cluster is still UP.
            f's=$(SKYPILOT_DEBUG=0 sky status --refresh) && printf "$s" && echo "$s" | grep {name} | grep UP',
        ],
        f'sky down -y {name}',
        timeout=25 * 60,
    )
    run_one_test(test)


def _get_cancel_task_with_cloud(name, cloud, timeout=15 * 60):
    test = Test(
        f'{cloud}-cancel-task',
        [
            f'sky launch -c {name} examples/resnet_app.yaml --cloud {cloud} -y -d',
            # Wait the GPU process to start.
            'sleep 60',
            f'sky exec {name} "nvidia-smi | grep python"',
            f'sky logs {name} 2 --status',  # Ensure the job succeeded.
            f'sky cancel -y {name} 1',
            'sleep 60',
            # check if the python job is gone.
            f'sky exec {name} "! nvidia-smi | grep python"',
            f'sky logs {name} 3 --status',  # Ensure the job succeeded.
        ],
        f'sky down -y {name}',
        timeout=timeout,
    )
    return test


# ---------- Testing `sky cancel` ----------
@pytest.mark.aws
@pytest.mark.skip(
    reason='The resnet_app is flaky, due to TF failing to detect GPUs.')
def test_cancel_aws():
    name = _get_cluster_name()
    test = _get_cancel_task_with_cloud(name, 'aws')
    run_one_test(test)


@pytest.mark.gcp
@pytest.mark.skip(
    reason='The resnet_app is flaky, due to TF failing to detect GPUs.')
def test_cancel_gcp():
    name = _get_cluster_name()
    test = _get_cancel_task_with_cloud(name, 'gcp')
    run_one_test(test)


@pytest.mark.azure
@pytest.mark.skip(
    reason='The resnet_app is flaky, due to TF failing to detect GPUs.')
def test_cancel_azure():
    name = _get_cluster_name()
    test = _get_cancel_task_with_cloud(name, 'azure', timeout=30 * 60)
    run_one_test(test)


@pytest.mark.no_lambda_cloud  # Lambda Cloud does not have V100 gpus
@pytest.mark.no_ibm  # IBM cloud currently doesn't provide public image with CUDA
@pytest.mark.no_paperspace  # Paperspace has `gnome-shell` on nvidia-smi
@pytest.mark.no_scp  # SCP does not support num_nodes > 1 yet
def test_cancel_pytorch(generic_cloud: str):
    name = _get_cluster_name()
    test = Test(
        'cancel-pytorch',
        [
            f'sky launch -c {name} --cloud {generic_cloud} examples/resnet_distributed_torch.yaml -y -d',
            # Wait the GPU process to start.
            'sleep 90',
            f'sky exec {name} "(nvidia-smi | grep python) || '
            # When run inside container/k8s, nvidia-smi cannot show process ids.
            # See https://github.com/NVIDIA/nvidia-docker/issues/179
            # To work around, we check if GPU utilization is greater than 0.
            f'[ \$(nvidia-smi --query-gpu=utilization.gpu --format=csv,noheader,nounits) -gt 0 ]"',
            f'sky logs {name} 2 --status',  # Ensure the job succeeded.
            f'sky cancel -y {name} 1',
            'sleep 60',
            f'sky exec {name} "(nvidia-smi | grep \'No running process\') || '
            # Ensure Xorg is the only process running.
            '[ \$(nvidia-smi | grep -A 10 Processes | grep -A 10 === | grep -v Xorg) -eq 2 ]"',
            f'sky logs {name} 3 --status',  # Ensure the job succeeded.
        ],
        f'sky down -y {name}',
        timeout=20 * 60,
    )
    run_one_test(test)


# can't use `_get_cancel_task_with_cloud()`, as command `nvidia-smi`
# requires a CUDA public image, which IBM doesn't offer
@pytest.mark.ibm
def test_cancel_ibm():
    name = _get_cluster_name()
    test = Test(
        'ibm-cancel-task',
        [
            f'sky launch -y -c {name} --cloud ibm examples/minimal.yaml',
            f'sky exec {name} -n {name}-1 -d  "while true; do echo \'Hello SkyPilot\'; sleep 2; done"',
            'sleep 20',
            f'sky queue {name} | grep {name}-1 | grep RUNNING',
            f'sky cancel -y {name} 2',
            f'sleep 5',
            f'sky queue {name} | grep {name}-1 | grep CANCELLED',
        ],
        f'sky down -y {name}',
    )
    run_one_test(test)


# ---------- Testing use-spot option ----------
@pytest.mark.no_fluidstack  # FluidStack does not support spot instances
@pytest.mark.no_lambda_cloud  # Lambda Cloud does not support spot instances
@pytest.mark.no_paperspace  # Paperspace does not support spot instances
@pytest.mark.no_ibm  # IBM Cloud does not support spot instances
@pytest.mark.no_scp  # SCP does not support spot instances
@pytest.mark.no_kubernetes  # Kubernetes does not have a notion of spot instances
def test_use_spot(generic_cloud: str):
    """Test use-spot and sky exec."""
    name = _get_cluster_name()
    test = Test(
        'use-spot',
        [
            f'sky launch -c {name} --cloud {generic_cloud} tests/test_yamls/minimal.yaml --use-spot -y',
            f'sky logs {name} 1 --status',
            f'sky exec {name} echo hi',
            f'sky logs {name} 2 --status',
        ],
        f'sky down -y {name}',
    )
    run_one_test(test)


@pytest.mark.gcp
def test_stop_gcp_spot():
    """Test GCP spot can be stopped, autostopped, restarted."""
    name = _get_cluster_name()
    test = Test(
        'stop_gcp_spot',
        [
            f'sky launch -c {name} --cloud gcp --use-spot --cpus 2+ -y -- touch myfile',
            # stop should go through:
            f'sky stop {name} -y',
            f'sky start {name} -y',
            f'sky exec {name} -- ls myfile',
            f'sky logs {name} 2 --status',
            f'sky autostop {name} -i0 -y',
            'sleep 90',
            f's=$(sky status {name} --refresh); echo "$s"; echo; echo; echo "$s"  | grep {name} | grep STOPPED',
            f'sky start {name} -y',
            f'sky exec {name} -- ls myfile',
            f'sky logs {name} 3 --status',
            # -i option at launch should go through:
            f'sky launch -c {name} -i0 -y',
            'sleep 120',
            f's=$(sky status {name} --refresh); echo "$s"; echo; echo; echo "$s"  | grep {name} | grep STOPPED',
        ],
        f'sky down -y {name}',
    )
    run_one_test(test)


# ---------- Testing managed job ----------
@pytest.mark.managed_jobs
def test_managed_jobs(generic_cloud: str):
    """Test the managed jobs yaml."""
    name = _get_cluster_name()
    test = Test(
        'managed-jobs',
        [
            f'sky jobs launch -n {name}-1 --cloud {generic_cloud} examples/managed_job.yaml -y -d',
            f'sky jobs launch -n {name}-2 --cloud {generic_cloud} examples/managed_job.yaml -y -d',
            'sleep 5',
            f'{_JOB_QUEUE_WAIT}| grep {name}-1 | head -n1 | grep "STARTING\|RUNNING"',
            f'{_JOB_QUEUE_WAIT}| grep {name}-2 | head -n1 | grep "STARTING\|RUNNING"',
            _JOB_CANCEL_WAIT.format(job_name=f'{name}-1'),
            'sleep 5',
            f'{_JOB_QUEUE_WAIT}| grep {name}-1 | head -n1 | grep "CANCELLING\|CANCELLED"',
            'sleep 200',
            f'{_JOB_QUEUE_WAIT}| grep {name}-1 | head -n1 | grep CANCELLED',
            # Test the functionality for logging.
            f's=$(sky jobs logs -n {name}-2 --no-follow); echo "$s"; echo "$s" | grep "start counting"',
            f's=$(sky jobs logs --controller -n {name}-2 --no-follow); echo "$s"; echo "$s" | grep "Successfully provisioned cluster:"',
            f'{_JOB_QUEUE_WAIT}| grep {name}-2 | head -n1 | grep "RUNNING\|SUCCEEDED"',
        ],
        # TODO(zhwu): Change to _JOB_CANCEL_WAIT.format(job_name=f'{name}-1 -n {name}-2') when
        # canceling multiple job names is supported.
        (_JOB_CANCEL_WAIT.format(job_name=f'{name}-1') + '; ' +
         _JOB_CANCEL_WAIT.format(job_name=f'{name}-2')),
        # Increase timeout since sky jobs queue -r can be blocked by other spot tests.
        timeout=20 * 60,
    )
    run_one_test(test)


@pytest.mark.no_fluidstack  #fluidstack does not support spot instances
@pytest.mark.no_lambda_cloud  # Lambda Cloud does not support spot instances
@pytest.mark.no_ibm  # IBM Cloud does not support spot instances
@pytest.mark.no_scp  # SCP does not support spot instances
@pytest.mark.no_paperspace  # Paperspace does not support spot instances
@pytest.mark.no_kubernetes  # Kubernetes does not have a notion of spot instances
@pytest.mark.managed_jobs
def test_job_pipeline(generic_cloud: str):
    """Test a job pipeline."""
    name = _get_cluster_name()
    test = Test(
        'spot-pipeline',
        [
            f'sky jobs launch -n {name} tests/test_yamls/pipeline.yaml -y -d',
            'sleep 5',
            f'{_JOB_QUEUE_WAIT}| grep {name} | head -n1 | grep "STARTING\|RUNNING"',
            # `grep -A 4 {name}` finds the job with {name} and the 4 lines
            # after it, i.e. the 4 tasks within the job.
            # `sed -n 2p` gets the second line of the 4 lines, i.e. the first
            # task within the job.
            f'{_JOB_QUEUE_WAIT}| grep -A 4 {name}| sed -n 2p | grep "STARTING\|RUNNING"',
            f'{_JOB_QUEUE_WAIT}| grep -A 4 {name}| sed -n 3p | grep "PENDING"',
            _JOB_CANCEL_WAIT.format(job_name=f'{name}'),
            'sleep 5',
            f'{_JOB_QUEUE_WAIT}| grep -A 4 {name}| sed -n 2p | grep "CANCELLING\|CANCELLED"',
            f'{_JOB_QUEUE_WAIT}| grep -A 4 {name}| sed -n 3p | grep "CANCELLING\|CANCELLED"',
            f'{_JOB_QUEUE_WAIT}| grep -A 4 {name}| sed -n 4p | grep "CANCELLING\|CANCELLED"',
            f'{_JOB_QUEUE_WAIT}| grep -A 4 {name}| sed -n 5p | grep "CANCELLING\|CANCELLED"',
            'sleep 200',
            f'{_JOB_QUEUE_WAIT}| grep -A 4 {name}| sed -n 2p | grep "CANCELLED"',
            f'{_JOB_QUEUE_WAIT}| grep -A 4 {name}| sed -n 3p | grep "CANCELLED"',
            f'{_JOB_QUEUE_WAIT}| grep -A 4 {name}| sed -n 4p | grep "CANCELLED"',
            f'{_JOB_QUEUE_WAIT}| grep -A 4 {name}| sed -n 5p | grep "CANCELLED"',
        ],
        _JOB_CANCEL_WAIT.format(job_name=f'{name}'),
        # Increase timeout since sky jobs queue -r can be blocked by other spot tests.
        timeout=30 * 60,
    )
    run_one_test(test)


@pytest.mark.no_fluidstack  #fluidstack does not support spot instances
@pytest.mark.no_lambda_cloud  # Lambda Cloud does not support spot instances
@pytest.mark.no_ibm  # IBM Cloud does not support spot instances
@pytest.mark.no_scp  # SCP does not support spot instances
@pytest.mark.no_paperspace  # Paperspace does not support spot instances
@pytest.mark.no_kubernetes  # Kubernetes does not have a notion of spot instances
@pytest.mark.managed_jobs
def test_managed_jobs_failed_setup(generic_cloud: str):
    """Test managed job with failed setup."""
    name = _get_cluster_name()
    test = Test(
        'managed_jobs_failed_setup',
        [
            f'sky jobs launch -n {name} --cloud {generic_cloud} -y -d tests/test_yamls/failed_setup.yaml',
            'sleep 330',
            # Make sure the job failed quickly.
            f'{_JOB_QUEUE_WAIT} | grep {name} | head -n1 | grep "FAILED_SETUP"',
        ],
        _JOB_CANCEL_WAIT.format(job_name=name),
        # Increase timeout since sky jobs queue -r can be blocked by other spot tests.
        timeout=20 * 60,
    )
    run_one_test(test)


@pytest.mark.no_fluidstack  #fluidstack does not support spot instances
@pytest.mark.no_lambda_cloud  # Lambda Cloud does not support spot instances
@pytest.mark.no_ibm  # IBM Cloud does not support spot instances
@pytest.mark.no_scp  # SCP does not support spot instances
@pytest.mark.no_paperspace  # Paperspace does not support spot instances
@pytest.mark.no_kubernetes  # Kubernetes does not have a notion of spot instances
@pytest.mark.managed_jobs
def test_managed_jobs_pipeline_failed_setup(generic_cloud: str):
    """Test managed job with failed setup for a pipeline."""
    name = _get_cluster_name()
    test = Test(
        'managed_jobs_pipeline_failed_setup',
        [
            f'sky jobs launch -n {name} -y -d tests/test_yamls/failed_setup_pipeline.yaml',
            'sleep 600',
            # Make sure the job failed quickly.
            f'{_JOB_QUEUE_WAIT} | grep {name} | head -n1 | grep "FAILED_SETUP"',
            # Task 0 should be SUCCEEDED.
            f'{_JOB_QUEUE_WAIT} | grep -A 4 {name}| sed -n 2p | grep "SUCCEEDED"',
            # Task 1 should be FAILED_SETUP.
            f'{_JOB_QUEUE_WAIT} | grep -A 4 {name}| sed -n 3p | grep "FAILED_SETUP"',
            # Task 2 should be CANCELLED.
            f'{_JOB_QUEUE_WAIT} | grep -A 4 {name}| sed -n 4p | grep "CANCELLED"',
            # Task 3 should be CANCELLED.
            f'{_JOB_QUEUE_WAIT} | grep -A 4 {name}| sed -n 5p | grep "CANCELLED"',
        ],
        _JOB_CANCEL_WAIT.format(job_name=name),
        # Increase timeout since sky jobs queue -r can be blocked by other spot tests.
        timeout=30 * 60,
    )
    run_one_test(test)


# ---------- Testing managed job recovery ----------


@pytest.mark.aws
@pytest.mark.managed_jobs
def test_managed_jobs_recovery_aws(aws_config_region):
    """Test managed job recovery."""
    name = _get_cluster_name()
    name_on_cloud = common_utils.make_cluster_name_on_cloud(
        name, jobs.JOBS_CLUSTER_NAME_PREFIX_LENGTH, add_user_hash=False)
    region = aws_config_region
    test = Test(
        'managed_jobs_recovery_aws',
        [
            f'sky jobs launch --cloud aws --region {region} --use-spot -n {name} "echo SKYPILOT_TASK_ID: \$SKYPILOT_TASK_ID; sleep 1800"  -y -d',
            'sleep 360',
            f'{_JOB_QUEUE_WAIT}| grep {name} | head -n1 | grep "RUNNING"',
            f'RUN_ID=$(sky jobs logs -n {name} --no-follow | grep SKYPILOT_TASK_ID | cut -d: -f2); echo "$RUN_ID" | tee /tmp/{name}-run-id',
            # Terminate the cluster manually.
            (f'aws ec2 terminate-instances --region {region} --instance-ids $('
             f'aws ec2 describe-instances --region {region} '
             f'--filters Name=tag:ray-cluster-name,Values={name_on_cloud}* '
             f'--query Reservations[].Instances[].InstanceId '
             '--output text)'),
            'sleep 100',
            f'{_JOB_QUEUE_WAIT}| grep {name} | head -n1 | grep "RECOVERING"',
            'sleep 200',
            f'{_JOB_QUEUE_WAIT}| grep {name} | head -n1 | grep "RUNNING"',
            f'RUN_ID=$(cat /tmp/{name}-run-id); echo "$RUN_ID"; sky jobs logs -n {name} --no-follow | grep SKYPILOT_TASK_ID | grep "$RUN_ID"',
        ],
        _JOB_CANCEL_WAIT.format(job_name=name),
        timeout=25 * 60,
    )
    run_one_test(test)


@pytest.mark.gcp
@pytest.mark.managed_jobs
def test_managed_jobs_recovery_gcp():
    """Test managed job recovery."""
    name = _get_cluster_name()
    name_on_cloud = common_utils.make_cluster_name_on_cloud(
        name, jobs.JOBS_CLUSTER_NAME_PREFIX_LENGTH, add_user_hash=False)
    zone = 'us-east4-b'
    query_cmd = (
        f'gcloud compute instances list --filter='
        # `:` means prefix match.
        f'"(labels.ray-cluster-name:{name_on_cloud})" '
        f'--zones={zone} --format="value(name)"')
    terminate_cmd = (f'gcloud compute instances delete --zone={zone}'
                     f' --quiet $({query_cmd})')
    test = Test(
        'managed_jobs_recovery_gcp',
        [
            f'sky jobs launch --cloud gcp --zone {zone} -n {name} --use-spot --cpus 2 "echo SKYPILOT_TASK_ID: \$SKYPILOT_TASK_ID; sleep 1800"  -y -d',
            'sleep 360',
            f'{_JOB_QUEUE_WAIT}| grep {name} | head -n1 | grep "RUNNING"',
            f'RUN_ID=$(sky jobs logs -n {name} --no-follow | grep SKYPILOT_TASK_ID | cut -d: -f2); echo "$RUN_ID" | tee /tmp/{name}-run-id',
            # Terminate the cluster manually.
            terminate_cmd,
            'sleep 60',
            f'{_JOB_QUEUE_WAIT}| grep {name} | head -n1 | grep "RECOVERING"',
            'sleep 200',
            f'{_JOB_QUEUE_WAIT}| grep {name} | head -n1 | grep "RUNNING"',
            f'RUN_ID=$(cat /tmp/{name}-run-id); echo "$RUN_ID"; sky jobs logs -n {name} --no-follow | grep SKYPILOT_TASK_ID: | grep "$RUN_ID"',
        ],
        _JOB_CANCEL_WAIT.format(job_name=name),
        timeout=25 * 60,
    )
    run_one_test(test)


@pytest.mark.aws
@pytest.mark.managed_jobs
def test_managed_jobs_pipeline_recovery_aws(aws_config_region):
    """Test managed job recovery for a pipeline."""
    name = _get_cluster_name()
    user_hash = common_utils.get_user_hash()
    user_hash = user_hash[:common_utils.USER_HASH_LENGTH_IN_CLUSTER_NAME]
    region = aws_config_region
    if region != 'us-east-2':
        pytest.skip('Only run spot pipeline recovery test in us-east-2')
    test = Test(
        'managed_jobs_pipeline_recovery_aws',
        [
            f'sky jobs launch -n {name} tests/test_yamls/pipeline_aws.yaml  -y -d',
            'sleep 400',
            f'{_JOB_QUEUE_WAIT}| grep {name} | head -n1 | grep "RUNNING"',
            f'RUN_ID=$(sky jobs logs -n {name} --no-follow | grep SKYPILOT_TASK_ID: | cut -d: -f2); echo "$RUN_ID" | tee /tmp/{name}-run-id',
            f'RUN_IDS=$(sky jobs logs -n {name} --no-follow | grep -A 4 SKYPILOT_TASK_IDS | cut -d")" -f2); echo "$RUN_IDS" | tee /tmp/{name}-run-ids',
            # Terminate the cluster manually.
            # The `cat ...| rev` is to retrieve the job_id from the
            # SKYPILOT_TASK_ID, which gets the second to last field
            # separated by `-`.
            (
                f'MANAGED_JOB_ID=`cat /tmp/{name}-run-id | rev | '
                'cut -d\'_\' -f1 | rev | cut -d\'-\' -f1`;'
                f'aws ec2 terminate-instances --region {region} --instance-ids $('
                f'aws ec2 describe-instances --region {region} '
                # TODO(zhwu): fix the name for spot cluster.
                '--filters Name=tag:ray-cluster-name,Values=*-${MANAGED_JOB_ID}'
                f'-{user_hash} '
                f'--query Reservations[].Instances[].InstanceId '
                '--output text)'),
            'sleep 100',
            f'{_JOB_QUEUE_WAIT}| grep {name} | head -n1 | grep "RECOVERING"',
            'sleep 200',
            f'{_JOB_QUEUE_WAIT}| grep {name} | head -n1 | grep "RUNNING"',
            f'RUN_ID=$(cat /tmp/{name}-run-id); echo $RUN_ID; sky jobs logs -n {name} --no-follow | grep SKYPILOT_TASK_ID: | grep "$RUN_ID"',
            f'RUN_IDS=$(sky jobs logs -n {name} --no-follow | grep -A 4 SKYPILOT_TASK_IDS | cut -d")" -f2); echo "$RUN_IDS" | tee /tmp/{name}-run-ids-new',
            f'diff /tmp/{name}-run-ids /tmp/{name}-run-ids-new',
            f'cat /tmp/{name}-run-ids | sed -n 2p | grep `cat /tmp/{name}-run-id`',
        ],
        _JOB_CANCEL_WAIT.format(job_name=name),
        timeout=25 * 60,
    )
    run_one_test(test)


@pytest.mark.gcp
@pytest.mark.managed_jobs
def test_managed_jobs_pipeline_recovery_gcp():
    """Test managed job recovery for a pipeline."""
    name = _get_cluster_name()
    zone = 'us-east4-b'
    user_hash = common_utils.get_user_hash()
    user_hash = user_hash[:common_utils.USER_HASH_LENGTH_IN_CLUSTER_NAME]
    query_cmd = (
        'gcloud compute instances list --filter='
        f'"(labels.ray-cluster-name:*-${{MANAGED_JOB_ID}}-{user_hash})" '
        f'--zones={zone} --format="value(name)"')
    terminate_cmd = (f'gcloud compute instances delete --zone={zone}'
                     f' --quiet $({query_cmd})')
    test = Test(
        'managed_jobs_pipeline_recovery_gcp',
        [
            f'sky jobs launch -n {name} tests/test_yamls/pipeline_gcp.yaml  -y -d',
            'sleep 400',
            f'{_JOB_QUEUE_WAIT}| grep {name} | head -n1 | grep "RUNNING"',
            f'RUN_ID=$(sky jobs logs -n {name} --no-follow | grep SKYPILOT_TASK_ID: | cut -d: -f2); echo "$RUN_ID" | tee /tmp/{name}-run-id',
            f'RUN_IDS=$(sky jobs logs -n {name} --no-follow | grep -A 4 SKYPILOT_TASK_IDS | cut -d")" -f2); echo "$RUN_IDS" | tee /tmp/{name}-run-ids',
            # Terminate the cluster manually.
            # The `cat ...| rev` is to retrieve the job_id from the
            # SKYPILOT_TASK_ID, which gets the second to last field
            # separated by `-`.
            (f'MANAGED_JOB_ID=`cat /tmp/{name}-run-id | rev | '
             f'cut -d\'_\' -f1 | rev | cut -d\'-\' -f1`; {terminate_cmd}'),
            'sleep 60',
            f'{_JOB_QUEUE_WAIT}| grep {name} | head -n1 | grep "RECOVERING"',
            'sleep 200',
            f'{_JOB_QUEUE_WAIT}| grep {name} | head -n1 | grep "RUNNING"',
            f'RUN_ID=$(cat /tmp/{name}-run-id); echo $RUN_ID; sky jobs logs -n {name} --no-follow | grep SKYPILOT_TASK_ID: | grep "$RUN_ID"',
            f'RUN_IDS=$(sky jobs logs -n {name} --no-follow | grep -A 4 SKYPILOT_TASK_IDS | cut -d")" -f2); echo "$RUN_IDS" | tee /tmp/{name}-run-ids-new',
            f'diff /tmp/{name}-run-ids /tmp/{name}-run-ids-new',
            f'cat /tmp/{name}-run-ids | sed -n 2p | grep `cat /tmp/{name}-run-id`',
        ],
        _JOB_CANCEL_WAIT.format(job_name=name),
        timeout=25 * 60,
    )
    run_one_test(test)


@pytest.mark.no_fluidstack  # Fluidstack does not support spot instances
@pytest.mark.no_lambda_cloud  # Lambda Cloud does not support spot instances
@pytest.mark.no_ibm  # IBM Cloud does not support spot instances
@pytest.mark.no_scp  # SCP does not support spot instances
@pytest.mark.no_paperspace  # Paperspace does not support spot instances
@pytest.mark.no_kubernetes  # Kubernetes does not have a notion of spot instances
@pytest.mark.managed_jobs
def test_managed_jobs_recovery_default_resources(generic_cloud: str):
    """Test managed job recovery for default resources."""
    name = _get_cluster_name()
    test = Test(
        'managed-spot-recovery-default-resources',
        [
            f'sky jobs launch -n {name} --cloud {generic_cloud} --use-spot "sleep 30 && sudo shutdown now && sleep 1000" -y -d',
            'sleep 360',
            f'{_JOB_QUEUE_WAIT}| grep {name} | head -n1 | grep "RUNNING\|RECOVERING"',
        ],
        _JOB_CANCEL_WAIT.format(job_name=name),
        timeout=25 * 60,
    )
    run_one_test(test)


@pytest.mark.aws
@pytest.mark.managed_jobs
def test_managed_jobs_recovery_multi_node_aws(aws_config_region):
    """Test managed job recovery."""
    name = _get_cluster_name()
    name_on_cloud = common_utils.make_cluster_name_on_cloud(
        name, jobs.JOBS_CLUSTER_NAME_PREFIX_LENGTH, add_user_hash=False)
    region = aws_config_region
    test = Test(
        'managed_jobs_recovery_multi_node_aws',
        [
            f'sky jobs launch --cloud aws --region {region} -n {name} --use-spot --num-nodes 2 "echo SKYPILOT_TASK_ID: \$SKYPILOT_TASK_ID; sleep 1800"  -y -d',
            'sleep 450',
            f'{_JOB_QUEUE_WAIT}| grep {name} | head -n1 | grep "RUNNING"',
            f'RUN_ID=$(sky jobs logs -n {name} --no-follow | grep SKYPILOT_TASK_ID | cut -d: -f2); echo "$RUN_ID" | tee /tmp/{name}-run-id',
            # Terminate the worker manually.
            (f'aws ec2 terminate-instances --region {region} --instance-ids $('
             f'aws ec2 describe-instances --region {region} '
             f'--filters Name=tag:ray-cluster-name,Values={name_on_cloud}* '
             'Name=tag:ray-node-type,Values=worker '
             f'--query Reservations[].Instances[].InstanceId '
             '--output text)'),
            'sleep 50',
            f'{_JOB_QUEUE_WAIT}| grep {name} | head -n1 | grep "RECOVERING"',
            'sleep 560',
            f'{_JOB_QUEUE_WAIT}| grep {name} | head -n1 | grep "RUNNING"',
            f'RUN_ID=$(cat /tmp/{name}-run-id); echo $RUN_ID; sky jobs logs -n {name} --no-follow | grep SKYPILOT_TASK_ID | cut -d: -f2 | grep "$RUN_ID"',
        ],
        _JOB_CANCEL_WAIT.format(job_name=name),
        timeout=30 * 60,
    )
    run_one_test(test)


@pytest.mark.gcp
@pytest.mark.managed_jobs
def test_managed_jobs_recovery_multi_node_gcp():
    """Test managed job recovery."""
    name = _get_cluster_name()
    name_on_cloud = common_utils.make_cluster_name_on_cloud(
        name, jobs.JOBS_CLUSTER_NAME_PREFIX_LENGTH, add_user_hash=False)
    zone = 'us-west2-a'
    # Use ':' to match as the cluster name will contain the suffix with job id
    query_cmd = (
        f'gcloud compute instances list --filter='
        f'"(labels.ray-cluster-name:{name_on_cloud} AND '
        f'labels.ray-node-type=worker)" --zones={zone} --format="value(name)"')
    terminate_cmd = (f'gcloud compute instances delete --zone={zone}'
                     f' --quiet $({query_cmd})')
    test = Test(
        'managed_jobs_recovery_multi_node_gcp',
        [
            f'sky jobs launch --cloud gcp --zone {zone} -n {name} --use-spot --num-nodes 2 "echo SKYPILOT_TASK_ID: \$SKYPILOT_TASK_ID; sleep 1800"  -y -d',
            'sleep 400',
            f'{_JOB_QUEUE_WAIT}| grep {name} | head -n1 | grep "RUNNING"',
            f'RUN_ID=$(sky jobs logs -n {name} --no-follow | grep SKYPILOT_TASK_ID | cut -d: -f2); echo "$RUN_ID" | tee /tmp/{name}-run-id',
            # Terminate the worker manually.
            terminate_cmd,
            'sleep 50',
            f'{_JOB_QUEUE_WAIT}| grep {name} | head -n1 | grep "RECOVERING"',
            'sleep 420',
            f'{_JOB_QUEUE_WAIT}| grep {name} | head -n1 | grep "RUNNING"',
            f'RUN_ID=$(cat /tmp/{name}-run-id); echo $RUN_ID; sky jobs logs -n {name} --no-follow | grep SKYPILOT_TASK_ID | cut -d: -f2 | grep "$RUN_ID"',
        ],
        _JOB_CANCEL_WAIT.format(job_name=name),
        timeout=25 * 60,
    )
    run_one_test(test)


@pytest.mark.aws
@pytest.mark.managed_jobs
def test_managed_jobs_cancellation_aws(aws_config_region):
    name = _get_cluster_name()
    name_on_cloud = common_utils.make_cluster_name_on_cloud(
        name, jobs.JOBS_CLUSTER_NAME_PREFIX_LENGTH, add_user_hash=False)
    name_2_on_cloud = common_utils.make_cluster_name_on_cloud(
        f'{name}-2', jobs.JOBS_CLUSTER_NAME_PREFIX_LENGTH, add_user_hash=False)
    name_3_on_cloud = common_utils.make_cluster_name_on_cloud(
        f'{name}-3', jobs.JOBS_CLUSTER_NAME_PREFIX_LENGTH, add_user_hash=False)
    region = aws_config_region
    test = Test(
        'managed_jobs_cancellation_aws',
        [
            # Test cancellation during spot cluster being launched.
            f'sky jobs launch --cloud aws --region {region} -n {name} --use-spot "sleep 1000"  -y -d',
            'sleep 60',
            f'{_JOB_QUEUE_WAIT}| grep {name} | head -n1 | grep "STARTING"',
            _JOB_CANCEL_WAIT.format(job_name=name),
            'sleep 5',
            f'{_JOB_QUEUE_WAIT}| grep {name} | head -n1 | grep "CANCELLING\|CANCELLED"',
            'sleep 120',
            f'{_JOB_QUEUE_WAIT}| grep {name} | head -n1 | grep "CANCELLED"',
            (f's=$(aws ec2 describe-instances --region {region} '
             f'--filters Name=tag:ray-cluster-name,Values={name_on_cloud}-* '
             f'--query Reservations[].Instances[].State[].Name '
             '--output text) && echo "$s" && echo; [[ -z "$s" ]] || [[ "$s" = "terminated" ]] || [[ "$s" = "shutting-down" ]]'
            ),
            # Test cancelling the spot cluster during spot job being setup.
            f'sky jobs launch --cloud aws --region {region} -n {name}-2 --use-spot tests/test_yamls/test_long_setup.yaml  -y -d',
            'sleep 300',
            _JOB_CANCEL_WAIT.format(job_name=f'{name}-2'),
            'sleep 5',
            f'{_JOB_QUEUE_WAIT}| grep {name}-2 | head -n1 | grep "CANCELLING\|CANCELLED"',
            'sleep 120',
            f'{_JOB_QUEUE_WAIT}| grep {name}-2 | head -n1 | grep "CANCELLED"',
            (f's=$(aws ec2 describe-instances --region {region} '
             f'--filters Name=tag:ray-cluster-name,Values={name_2_on_cloud}-* '
             f'--query Reservations[].Instances[].State[].Name '
             '--output text) && echo "$s" && echo; [[ -z "$s" ]] || [[ "$s" = "terminated" ]] || [[ "$s" = "shutting-down" ]]'
            ),
            # Test cancellation during spot job is recovering.
            f'sky jobs launch --cloud aws --region {region} -n {name}-3 --use-spot "sleep 1000"  -y -d',
            'sleep 300',
            f'{_JOB_QUEUE_WAIT}| grep {name}-3 | head -n1 | grep "RUNNING"',
            # Terminate the cluster manually.
            (f'aws ec2 terminate-instances --region {region} --instance-ids $('
             f'aws ec2 describe-instances --region {region} '
             f'--filters Name=tag:ray-cluster-name,Values={name_3_on_cloud}-* '
             f'--query Reservations[].Instances[].InstanceId '
             '--output text)'),
            'sleep 120',
            f'{_JOB_QUEUE_WAIT}| grep {name}-3 | head -n1 | grep "RECOVERING"',
            _JOB_CANCEL_WAIT.format(job_name=f'{name}-3'),
            'sleep 5',
            f'{_JOB_QUEUE_WAIT}| grep {name}-3 | head -n1 | grep "CANCELLING\|CANCELLED"',
            'sleep 120',
            f'{_JOB_QUEUE_WAIT}| grep {name}-3 | head -n1 | grep "CANCELLED"',
            # The cluster should be terminated (shutting-down) after cancellation. We don't use the `=` operator here because
            # there can be multiple VM with the same name due to the recovery.
            (f's=$(aws ec2 describe-instances --region {region} '
             f'--filters Name=tag:ray-cluster-name,Values={name_3_on_cloud}-* '
             f'--query Reservations[].Instances[].State[].Name '
             '--output text) && echo "$s" && echo; [[ -z "$s" ]] || echo "$s" | grep -v -E "pending|running|stopped|stopping"'
            ),
        ],
        timeout=25 * 60)
    run_one_test(test)


@pytest.mark.gcp
@pytest.mark.managed_jobs
def test_managed_jobs_cancellation_gcp():
    name = _get_cluster_name()
    name_3 = f'{name}-3'
    name_3_on_cloud = common_utils.make_cluster_name_on_cloud(
        name_3, jobs.JOBS_CLUSTER_NAME_PREFIX_LENGTH, add_user_hash=False)
    zone = 'us-west3-b'
    query_state_cmd = (
        'gcloud compute instances list '
        f'--filter="(labels.ray-cluster-name:{name_3_on_cloud})" '
        '--format="value(status)"')
    query_cmd = (f'gcloud compute instances list --filter='
                 f'"(labels.ray-cluster-name:{name_3_on_cloud})" '
                 f'--zones={zone} --format="value(name)"')
    terminate_cmd = (f'gcloud compute instances delete --zone={zone}'
                     f' --quiet $({query_cmd})')
    test = Test(
        'managed_jobs_cancellation_gcp',
        [
            # Test cancellation during spot cluster being launched.
            f'sky jobs launch --cloud gcp --zone {zone} -n {name} --use-spot "sleep 1000"  -y -d',
            'sleep 60',
            f'{_JOB_QUEUE_WAIT}| grep {name} | head -n1 | grep "STARTING"',
            _JOB_CANCEL_WAIT.format(job_name=name),
            'sleep 5',
            f'{_JOB_QUEUE_WAIT}| grep {name} | head -n1 | grep "CANCELLING\|CANCELLED"',
            'sleep 120',
            f'{_JOB_QUEUE_WAIT}| grep {name} | head -n1 | grep "CANCELLED"',
            # Test cancelling the spot cluster during spot job being setup.
            f'sky jobs launch --cloud gcp --zone {zone} -n {name}-2 --use-spot tests/test_yamls/test_long_setup.yaml  -y -d',
            'sleep 300',
            _JOB_CANCEL_WAIT.format(job_name=f'{name}-2'),
            'sleep 5',
            f'{_JOB_QUEUE_WAIT}| grep {name}-2 | head -n1 | grep "CANCELLING\|CANCELLED"',
            'sleep 120',
            f'{_JOB_QUEUE_WAIT}| grep {name}-2 | head -n1 | grep "CANCELLED"',
            # Test cancellation during spot job is recovering.
            f'sky jobs launch --cloud gcp --zone {zone} -n {name}-3 --use-spot "sleep 1000"  -y -d',
            'sleep 300',
            f'{_JOB_QUEUE_WAIT}| grep {name}-3 | head -n1 | grep "RUNNING"',
            # Terminate the cluster manually.
            terminate_cmd,
            'sleep 80',
            f'{_JOB_QUEUE_WAIT}| grep {name}-3 | head -n1 | grep "RECOVERING"',
            _JOB_CANCEL_WAIT.format(job_name=f'{name}-3'),
            'sleep 5',
            f'{_JOB_QUEUE_WAIT}| grep {name}-3 | head -n1 | grep "CANCELLING\|CANCELLED"',
            'sleep 120',
            f'{_JOB_QUEUE_WAIT}| grep {name}-3 | head -n1 | grep "CANCELLED"',
            # The cluster should be terminated (STOPPING) after cancellation. We don't use the `=` operator here because
            # there can be multiple VM with the same name due to the recovery.
            (f's=$({query_state_cmd}) && echo "$s" && echo; [[ -z "$s" ]] || echo "$s" | grep -v -E "PROVISIONING|STAGING|RUNNING|REPAIRING|TERMINATED|SUSPENDING|SUSPENDED|SUSPENDED"'
            ),
        ],
        timeout=25 * 60)
    run_one_test(test)


# ---------- Testing storage for managed job ----------
@pytest.mark.no_fluidstack  # Fluidstack does not support spot instances
@pytest.mark.no_lambda_cloud  # Lambda Cloud does not support spot instances
@pytest.mark.no_ibm  # IBM Cloud does not support spot instances
@pytest.mark.no_paperspace  # Paperspace does not support spot instances
@pytest.mark.no_scp  # SCP does not support spot instances
@pytest.mark.managed_jobs
def test_managed_jobs_storage(generic_cloud: str):
    """Test storage with managed job"""
    name = _get_cluster_name()
    yaml_str = pathlib.Path(
        'examples/managed_job_with_storage.yaml').read_text()
    timestamp = int(time.time())
    storage_name = f'sky-test-{timestamp}'
    output_storage_name = f'sky-test-output-{timestamp}'

    # Also perform region testing for bucket creation to validate if buckets are
    # created in the correct region and correctly mounted in managed jobs.
    # However, we inject this testing only for AWS and GCP since they are the
    # supported object storage providers in SkyPilot.
    region_flag = ''
    region_validation_cmd = 'true'
    use_spot = ' --use-spot'
    if generic_cloud == 'aws':
        region = 'eu-central-1'
        region_flag = f' --region {region}'
        region_cmd = TestStorageWithCredentials.cli_region_cmd(
            storage_lib.StoreType.S3, bucket_name=storage_name)
        region_validation_cmd = f'{region_cmd} | grep {region}'
        s3_check_file_count = TestStorageWithCredentials.cli_count_name_in_bucket(
            storage_lib.StoreType.S3, output_storage_name, 'output.txt')
        output_check_cmd = f'{s3_check_file_count} | grep 1'
    elif generic_cloud == 'gcp':
        region = 'us-west2'
        region_flag = f' --region {region}'
        region_cmd = TestStorageWithCredentials.cli_region_cmd(
            storage_lib.StoreType.GCS, bucket_name=storage_name)
        region_validation_cmd = f'{region_cmd} | grep {region}'
        gcs_check_file_count = TestStorageWithCredentials.cli_count_name_in_bucket(
            storage_lib.StoreType.GCS, output_storage_name, 'output.txt')
        output_check_cmd = f'{gcs_check_file_count} | grep 1'
    elif generic_cloud == 'azure':
        region = 'westus2'
        region_flag = f' --region {region}'
        storage_account_name = (
            storage_lib.AzureBlobStore.DEFAULT_STORAGE_ACCOUNT_NAME.format(
                region=region, user_hash=common_utils.get_user_hash()))
        region_cmd = TestStorageWithCredentials.cli_region_cmd(
            storage_lib.StoreType.AZURE,
            storage_account_name=storage_account_name)
        region_validation_cmd = f'{region_cmd} | grep {region}'
        az_check_file_count = TestStorageWithCredentials.cli_count_name_in_bucket(
            storage_lib.StoreType.AZURE,
            output_storage_name,
            'output.txt',
            storage_account_name=storage_account_name)
        output_check_cmd = f'{az_check_file_count} | grep 1'
    elif generic_cloud == 'kubernetes':
        # With Kubernetes, we don't know which object storage provider is used.
        # Check both S3 and GCS if bucket exists in either.
        s3_check_file_count = TestStorageWithCredentials.cli_count_name_in_bucket(
            storage_lib.StoreType.S3, output_storage_name, 'output.txt')
        s3_output_check_cmd = f'{s3_check_file_count} | grep 1'
        gcs_check_file_count = TestStorageWithCredentials.cli_count_name_in_bucket(
            storage_lib.StoreType.GCS, output_storage_name, 'output.txt')
        gcs_output_check_cmd = f'{gcs_check_file_count} | grep 1'
        output_check_cmd = f'{s3_output_check_cmd} || {gcs_output_check_cmd}'
        use_spot = ' --no-use-spot'

    yaml_str = yaml_str.replace('sky-workdir-zhwu', storage_name)
    yaml_str = yaml_str.replace('sky-output-bucket', output_storage_name)
    with tempfile.NamedTemporaryFile(suffix='.yaml', mode='w') as f:
        f.write(yaml_str)
        f.flush()
        file_path = f.name
        test = Test(
            'managed_jobs_storage',
            [
                *STORAGE_SETUP_COMMANDS,
                f'sky jobs launch -n {name}{use_spot} --cloud {generic_cloud}{region_flag} {file_path} -y',
                region_validation_cmd,  # Check if the bucket is created in the correct region
                'sleep 60',  # Wait the spot queue to be updated
                f'{_JOB_QUEUE_WAIT}| grep {name} | grep SUCCEEDED',
                f'[ $(aws s3api list-buckets --query "Buckets[?contains(Name, \'{storage_name}\')].Name" --output text | wc -l) -eq 0 ]',
                # Check if file was written to the mounted output bucket
                output_check_cmd
            ],
            (_JOB_CANCEL_WAIT.format(job_name=name),
             f'; sky storage delete {output_storage_name} || true'),
            # Increase timeout since sky jobs queue -r can be blocked by other spot tests.
            timeout=20 * 60,
        )
        run_one_test(test)


# ---------- Testing spot TPU ----------
@pytest.mark.gcp
@pytest.mark.managed_jobs
@pytest.mark.tpu
def test_managed_jobs_tpu():
    """Test managed job on TPU."""
    name = _get_cluster_name()
    test = Test(
        'test-spot-tpu',
        [
            f'sky jobs launch -n {name} --use-spot examples/tpu/tpuvm_mnist.yaml -y -d',
            'sleep 5',
            f'{_JOB_QUEUE_WAIT}| grep {name} | head -n1 | grep STARTING',
            'sleep 900',  # TPU takes a while to launch
            f'{_JOB_QUEUE_WAIT}| grep {name} | head -n1 | grep "RUNNING\|SUCCEEDED"',
        ],
        _JOB_CANCEL_WAIT.format(job_name=name),
        # Increase timeout since sky jobs queue -r can be blocked by other spot tests.
        timeout=20 * 60,
    )
    run_one_test(test)


# ---------- Testing env for managed jobs ----------
@pytest.mark.managed_jobs
def test_managed_jobs_inline_env(generic_cloud: str):
    """Test managed jobs env"""
    name = _get_cluster_name()
    test = Test(
        'test-managed-jobs-inline-env',
        [
            f'sky jobs launch -n {name} -y --cloud {generic_cloud} --env TEST_ENV="hello world" -- "([[ ! -z \\"\$TEST_ENV\\" ]] && [[ ! -z \\"\${constants.SKYPILOT_NODE_IPS}\\" ]] && [[ ! -z \\"\${constants.SKYPILOT_NODE_RANK}\\" ]] && [[ ! -z \\"\${constants.SKYPILOT_NUM_NODES}\\" ]]) || exit 1"',
            'sleep 20',
            f'{_JOB_QUEUE_WAIT} | grep {name} | grep SUCCEEDED',
        ],
        _JOB_CANCEL_WAIT.format(job_name=name),
        # Increase timeout since sky jobs queue -r can be blocked by other spot tests.
        timeout=20 * 60,
    )
    run_one_test(test)


# ---------- Testing env ----------
def test_inline_env(generic_cloud: str):
    """Test env"""
    name = _get_cluster_name()
    test = Test(
        'test-inline-env',
        [
            f'sky launch -c {name} -y --cloud {generic_cloud} --env TEST_ENV="hello world" -- "([[ ! -z \\"\$TEST_ENV\\" ]] && [[ ! -z \\"\${constants.SKYPILOT_NODE_IPS}\\" ]] && [[ ! -z \\"\${constants.SKYPILOT_NODE_RANK}\\" ]] && [[ ! -z \\"\${constants.SKYPILOT_NUM_NODES}\\" ]]) || exit 1"',
            'sleep 20',
            f'sky logs {name} 1 --status',
            f'sky exec {name} --env TEST_ENV2="success" "([[ ! -z \\"\$TEST_ENV2\\" ]] && [[ ! -z \\"\${constants.SKYPILOT_NODE_IPS}\\" ]] && [[ ! -z \\"\${constants.SKYPILOT_NODE_RANK}\\" ]] && [[ ! -z \\"\${constants.SKYPILOT_NUM_NODES}\\" ]]) || exit 1"',
            f'sky logs {name} 2 --status',
        ],
        f'sky down -y {name}',
        _get_timeout(generic_cloud),
    )
    run_one_test(test)


# ---------- Testing env file ----------
def test_inline_env_file(generic_cloud: str):
    """Test env"""
    name = _get_cluster_name()
    test = Test(
        'test-inline-env-file',
        [
            f'sky launch -c {name} -y --cloud {generic_cloud} --env TEST_ENV="hello world" -- "([[ ! -z \\"\$TEST_ENV\\" ]] && [[ ! -z \\"\${constants.SKYPILOT_NODE_IPS}\\" ]] && [[ ! -z \\"\${constants.SKYPILOT_NODE_RANK}\\" ]] && [[ ! -z \\"\${constants.SKYPILOT_NUM_NODES}\\" ]]) || exit 1"',
            f'sky logs {name} 1 --status',
            f'sky exec {name} --env-file examples/sample_dotenv "([[ ! -z \\"\$TEST_ENV2\\" ]] && [[ ! -z \\"\${constants.SKYPILOT_NODE_IPS}\\" ]] && [[ ! -z \\"\${constants.SKYPILOT_NODE_RANK}\\" ]] && [[ ! -z \\"\${constants.SKYPILOT_NUM_NODES}\\" ]]) || exit 1"',
            f'sky logs {name} 2 --status',
        ],
        f'sky down -y {name}',
        _get_timeout(generic_cloud),
    )
    run_one_test(test)


# ---------- Testing custom image ----------
@pytest.mark.aws
def test_aws_custom_image():
    """Test AWS custom image"""
    name = _get_cluster_name()
    test = Test(
        'test-aws-custom-image',
        [
            f'sky launch -c {name} --retry-until-up -y tests/test_yamls/test_custom_image.yaml --cloud aws --region us-east-2 --image-id ami-062ddd90fb6f8267a',  # Nvidia image
            f'sky logs {name} 1 --status',
        ],
        f'sky down -y {name}',
        timeout=30 * 60,
    )
    run_one_test(test)


@pytest.mark.kubernetes
@pytest.mark.parametrize(
    'image_id',
    [
        'docker:nvidia/cuda:11.8.0-devel-ubuntu18.04',
        'docker:ubuntu:18.04',
        # Test latest image with python 3.11 installed by default.
        'docker:continuumio/miniconda3:24.1.2-0',
        # Test python>=3.12 where SkyPilot should automatically create a separate
        # conda env for runtime with python 3.10.
        'docker:continuumio/miniconda3:latest',
    ])
def test_kubernetes_custom_image(image_id):
    """Test Kubernetes custom image"""
    name = _get_cluster_name()
    test = Test(
        'test-kubernetes-custom-image',
        [
            f'sky launch -c {name} --retry-until-up -y tests/test_yamls/test_custom_image.yaml --cloud kubernetes --image-id {image_id} --region None --gpus T4:1',
            f'sky logs {name} 1 --status',
            # Try exec to run again and check if the logs are printed
            f'sky exec {name} tests/test_yamls/test_custom_image.yaml --cloud kubernetes --image-id {image_id} --region None --gpus T4:1 | grep "Hello 100"',
            # Make sure ssh is working with custom username
            f'ssh {name} echo hi | grep hi',
        ],
        f'sky down -y {name}',
        timeout=30 * 60,
    )
    run_one_test(test)


@pytest.mark.azure
def test_azure_start_stop_two_nodes():
    name = _get_cluster_name()
    test = Test(
        'azure-start-stop-two-nodes',
        [
            f'sky launch --num-nodes=2 -y -c {name} examples/azure_start_stop.yaml',
            f'sky exec --num-nodes=2 {name} examples/azure_start_stop.yaml',
            f'sky logs {name} 1 --status',  # Ensure the job succeeded.
            f'sky stop -y {name}',
            f'sky start -y {name} -i 1',
            f'sky exec --num-nodes=2 {name} examples/azure_start_stop.yaml',
            f'sky logs {name} 2 --status',  # Ensure the job succeeded.
            'sleep 200',
            f's=$(sky status -r {name}) && echo "$s" && echo "$s" | grep "INIT\|STOPPED"'
            f'|| {{ ssh {name} "cat ~/.sky/skylet.log"; exit 1; }}'
        ],
        f'sky down -y {name}',
        timeout=30 * 60,  # 30 mins  (it takes around ~23 mins)
    )
    run_one_test(test)


# ---------- Testing env for disk tier ----------
@pytest.mark.aws
def test_aws_disk_tier():

    def _get_aws_query_command(region, instance_id, field, expected):
        return (f'aws ec2 describe-volumes --region {region} '
                f'--filters Name=attachment.instance-id,Values={instance_id} '
                f'--query Volumes[*].{field} | grep {expected} ; ')

    for disk_tier in list(resources_utils.DiskTier):
        specs = AWS._get_disk_specs(disk_tier)
        name = _get_cluster_name() + '-' + disk_tier.value
        name_on_cloud = common_utils.make_cluster_name_on_cloud(
            name, sky.AWS.max_cluster_name_length())
        region = 'us-east-2'
        test = Test(
            'aws-disk-tier-' + disk_tier.value,
            [
                f'sky launch -y -c {name} --cloud aws --region {region} '
                f'--disk-tier {disk_tier.value} echo "hello sky"',
                f'id=`aws ec2 describe-instances --region {region} --filters '
                f'Name=tag:ray-cluster-name,Values={name_on_cloud} --query '
                f'Reservations[].Instances[].InstanceId --output text`; ' +
                _get_aws_query_command(region, '$id', 'VolumeType',
                                       specs['disk_tier']) +
                ('' if disk_tier == resources_utils.DiskTier.LOW else
                 (_get_aws_query_command(region, '$id', 'Iops',
                                         specs['disk_iops']) +
                  _get_aws_query_command(region, '$id', 'Throughput',
                                         specs['disk_throughput']))),
            ],
            f'sky down -y {name}',
            timeout=10 * 60,  # 10 mins  (it takes around ~6 mins)
        )
        run_one_test(test)


@pytest.mark.gcp
def test_gcp_disk_tier():
    for disk_tier in list(resources_utils.DiskTier):
        type = GCP._get_disk_type(disk_tier)
        name = _get_cluster_name() + '-' + disk_tier.value
        name_on_cloud = common_utils.make_cluster_name_on_cloud(
            name, sky.GCP.max_cluster_name_length())
        region = 'us-west2'
        test = Test(
            'gcp-disk-tier-' + disk_tier.value,
            [
                f'sky launch -y -c {name} --cloud gcp --region {region} '
                f'--disk-tier {disk_tier.value} echo "hello sky"',
                f'name=`gcloud compute instances list --filter='
                f'"labels.ray-cluster-name:{name_on_cloud}" '
                '--format="value(name)"`; '
                f'gcloud compute disks list --filter="name=$name" '
                f'--format="value(type)" | grep {type} '
            ],
            f'sky down -y {name}',
            timeout=6 * 60,  # 6 mins  (it takes around ~3 mins)
        )
        run_one_test(test)


@pytest.mark.azure
def test_azure_disk_tier():
    for disk_tier in list(resources_utils.DiskTier):
        if disk_tier == resources_utils.DiskTier.HIGH:
            # Azure does not support high disk tier.
            continue
        type = Azure._get_disk_type(disk_tier)
        name = _get_cluster_name() + '-' + disk_tier.value
        name_on_cloud = common_utils.make_cluster_name_on_cloud(
            name, sky.Azure.max_cluster_name_length())
        region = 'westus2'
        test = Test(
            'azure-disk-tier-' + disk_tier.value,
            [
                f'sky launch -y -c {name} --cloud azure --region {region} '
                f'--disk-tier {disk_tier.value} echo "hello sky"',
                f'az resource list --tag ray-cluster-name={name_on_cloud} --query '
                f'"[?type==\'Microsoft.Compute/disks\'].sku.name" '
                f'--output tsv | grep {type}'
            ],
            f'sky down -y {name}',
            timeout=20 * 60,  # 20 mins  (it takes around ~12 mins)
        )
        run_one_test(test)


@pytest.mark.azure
def test_azure_best_tier_failover():
    type = Azure._get_disk_type(resources_utils.DiskTier.LOW)
    name = _get_cluster_name()
    name_on_cloud = common_utils.make_cluster_name_on_cloud(
        name, sky.Azure.max_cluster_name_length())
    region = 'westus2'
    test = Test(
        'azure-best-tier-failover',
        [
            f'sky launch -y -c {name} --cloud azure --region {region} '
            f'--disk-tier best --instance-type Standard_D8_v5 echo "hello sky"',
            f'az resource list --tag ray-cluster-name={name_on_cloud} --query '
            f'"[?type==\'Microsoft.Compute/disks\'].sku.name" '
            f'--output tsv | grep {type}',
        ],
        f'sky down -y {name}',
        timeout=20 * 60,  # 20 mins  (it takes around ~12 mins)
    )
    run_one_test(test)


# ------ Testing Zero Quota Failover ------
@pytest.mark.aws
def test_aws_zero_quota_failover():

    name = _get_cluster_name()
    region = get_aws_region_for_quota_failover()

    if not region:
        pytest.xfail(
            'Unable to test zero quota failover optimization — quotas '
            'for EC2 P3 instances were found on all AWS regions. Is this '
            'expected for your account?')
        return

    test = Test(
        'aws-zero-quota-failover',
        [
            f'sky launch -y -c {name} --cloud aws --region {region} --gpus V100:8 --use-spot | grep "Found no quota"',
        ],
        f'sky down -y {name}',
    )
    run_one_test(test)


@pytest.mark.gcp
def test_gcp_zero_quota_failover():

    name = _get_cluster_name()
    region = get_gcp_region_for_quota_failover()

    if not region:
        pytest.xfail(
            'Unable to test zero quota failover optimization — quotas '
            'for A100-80GB GPUs were found on all GCP regions. Is this '
            'expected for your account?')
        return

    test = Test(
        'gcp-zero-quota-failover',
        [
            f'sky launch -y -c {name} --cloud gcp --region {region} --gpus A100-80GB:1 --use-spot | grep "Found no quota"',
        ],
        f'sky down -y {name}',
    )
    run_one_test(test)


# ---------- Testing skyserve ----------


def _get_service_name() -> str:
    """Returns a user-unique service name for each test_skyserve_<name>().

    Must be called from each test_skyserve_<name>().
    """
    caller_func_name = inspect.stack()[1][3]
    test_name = caller_func_name.replace('_', '-').replace('test-', 't-')
    test_name = test_name.replace('skyserve-', 'ss-')
    test_name = common_utils.make_cluster_name_on_cloud(test_name, 24)
    return f'{test_name}-{test_id}'


# We check the output of the skyserve service to see if it is ready. Output of
# `REPLICAS` is in the form of `1/2` where the first number is the number of
# ready replicas and the second number is the number of total replicas. We
# grep such format to ensure that the service is ready, and early exit if any
# failure detected. In the end we sleep for
# serve.LB_CONTROLLER_SYNC_INTERVAL_SECONDS to make sure load balancer have
# enough time to sync with the controller and get all ready replica IPs.
_SERVE_WAIT_UNTIL_READY = (
    '{{ while true; do'
    '     s=$(sky serve status {name}); echo "$s";'
    '     echo "$s" | grep -q "{replica_num}/{replica_num}" && break;'
    '     echo "$s" | grep -q "FAILED" && exit 1;'
    '     sleep 10;'
    ' done; }}; echo "Got service status $s";'
    f'sleep {serve.LB_CONTROLLER_SYNC_INTERVAL_SECONDS + 2};')
_IP_REGEX = r'([0-9]{1,3}\.){3}[0-9]{1,3}'
_AWK_ALL_LINES_BELOW_REPLICAS = r'/Replicas/{flag=1; next} flag'
_SERVICE_LAUNCHING_STATUS_REGEX = 'PROVISIONING\|STARTING'
# Since we don't allow terminate the service if the controller is INIT,
# which is common for simultaneous pytest, we need to wait until the
# controller is UP before we can terminate the service.
# The teardown command has a 10-mins timeout, so we don't need to do
# the timeout here. See implementation of run_one_test() for details.
_TEARDOWN_SERVICE = (
    '(for i in `seq 1 20`; do'
    '     s=$(sky serve down -y {name});'
    '     echo "Trying to terminate {name}";'
    '     echo "$s";'
    '     echo "$s" | grep -q "scheduled to be terminated\|No service to terminate" && break;'
    '     sleep 10;'
    '     [ $i -eq 20 ] && echo "Failed to terminate service {name}";'
    'done)')

_SERVE_ENDPOINT_WAIT = (
    'export ORIGIN_SKYPILOT_DEBUG=$SKYPILOT_DEBUG; export SKYPILOT_DEBUG=0; '
    'endpoint=$(sky serve status --endpoint {name}); '
    'until ! echo "$endpoint" | grep "Controller is initializing"; '
    'do echo "Waiting for serve endpoint to be ready..."; '
    'sleep 5; endpoint=$(sky serve status --endpoint {name}); done; '
    'export SKYPILOT_DEBUG=$ORIGIN_SKYPILOT_DEBUG; echo "$endpoint"')

_SERVE_STATUS_WAIT = ('s=$(sky serve status {name}); '
                      'until ! echo "$s" | grep "Controller is initializing."; '
                      'do echo "Waiting for serve status to be ready..."; '
                      'sleep 5; s=$(sky serve status {name}); done; echo "$s"')


def _get_replica_ip(name: str, replica_id: int) -> str:
    return (f'ip{replica_id}=$(echo "$s" | '
            f'awk "{_AWK_ALL_LINES_BELOW_REPLICAS}" | '
            f'grep -E "{name}\s+{replica_id}" | '
            f'grep -Eo "{_IP_REGEX}")')


def _get_skyserve_http_test(name: str, cloud: str,
                            timeout_minutes: int) -> Test:
    test = Test(
        f'test-skyserve-{cloud.replace("_", "-")}',
        [
            f'sky serve up -n {name} -y tests/skyserve/http/{cloud}.yaml',
            _SERVE_WAIT_UNTIL_READY.format(name=name, replica_num=2),
            f'{_SERVE_ENDPOINT_WAIT.format(name=name)}; '
            'curl http://$endpoint | grep "Hi, SkyPilot here"',
        ],
        _TEARDOWN_SERVICE.format(name=name),
        timeout=timeout_minutes * 60,
    )
    return test


def _check_replica_in_status(name: str, check_tuples: List[Tuple[int, bool,
                                                                 str]]) -> str:
    """Check replicas' status and count in sky serve status

    We will check vCPU=2, as all our tests use vCPU=2.

    Args:
        name: the name of the service
        check_tuples: A list of replica property to check. Each tuple is
            (count, is_spot, status)
    """
    check_cmd = ''
    for check_tuple in check_tuples:
        count, is_spot, status = check_tuple
        resource_str = ''
        if status not in ['PENDING', 'SHUTTING_DOWN'
                         ] and not status.startswith('FAILED'):
            spot_str = ''
            if is_spot:
                spot_str = '\[Spot\]'
            resource_str = f'({spot_str}vCPU=2)'
        check_cmd += (f' echo "$s" | grep "{resource_str}" | '
                      f'grep "{status}" | wc -l | grep {count} || exit 1;')
    return (f'{_SERVE_STATUS_WAIT.format(name=name)}; echo "$s"; ' + check_cmd)


def _check_service_version(service_name: str, version: str) -> str:
    # Grep the lines before 'Service Replicas' and check if the service version
    # is correct.
    return (f'echo "$s" | grep -B1000 "Service Replicas" | '
            f'grep -E "{service_name}\s+{version}" || exit 1; ')


@pytest.mark.gcp
@pytest.mark.serve
def test_skyserve_gcp_http():
    """Test skyserve on GCP"""
    name = _get_service_name()
    test = _get_skyserve_http_test(name, 'gcp', 20)
    run_one_test(test)


@pytest.mark.aws
@pytest.mark.serve
def test_skyserve_aws_http():
    """Test skyserve on AWS"""
    name = _get_service_name()
    test = _get_skyserve_http_test(name, 'aws', 20)
    run_one_test(test)


@pytest.mark.azure
@pytest.mark.serve
def test_skyserve_azure_http():
    """Test skyserve on Azure"""
    name = _get_service_name()
    test = _get_skyserve_http_test(name, 'azure', 30)
    run_one_test(test)


@pytest.mark.kubernetes
@pytest.mark.serve
def test_skyserve_kubernetes_http():
    """Test skyserve on Kubernetes"""
    name = _get_service_name()
    test = _get_skyserve_http_test(name, 'kubernetes', 30)
    run_one_test(test)


@pytest.mark.serve
def test_skyserve_llm(generic_cloud: str):
    """Test skyserve with real LLM usecase"""
    name = _get_service_name()

    def generate_llm_test_command(prompt: str, expected_output: str) -> str:
        prompt = shlex.quote(prompt)
        expected_output = shlex.quote(expected_output)
        return (
            f'{_SERVE_ENDPOINT_WAIT.format(name=name)}; '
            'python tests/skyserve/llm/get_response.py --endpoint $endpoint '
            f'--prompt {prompt} | grep {expected_output}')

    with open('tests/skyserve/llm/prompt_output.json', 'r',
              encoding='utf-8') as f:
        prompt2output = json.load(f)

    test = Test(
        f'test-skyserve-llm',
        [
            f'sky serve up -n {name} --cloud {generic_cloud} -y tests/skyserve/llm/service.yaml',
            _SERVE_WAIT_UNTIL_READY.format(name=name, replica_num=1),
            *[
                generate_llm_test_command(prompt, output)
                for prompt, output in prompt2output.items()
            ],
        ],
        _TEARDOWN_SERVICE.format(name=name),
        timeout=40 * 60,
    )
    run_one_test(test)


@pytest.mark.gcp
@pytest.mark.serve
def test_skyserve_spot_recovery():
    name = _get_service_name()
    zone = 'us-central1-a'

    test = Test(
        f'test-skyserve-spot-recovery-gcp',
        [
            f'sky serve up -n {name} -y tests/skyserve/spot/recovery.yaml',
            _SERVE_WAIT_UNTIL_READY.format(name=name, replica_num=1),
            f'{_SERVE_ENDPOINT_WAIT.format(name=name)}; '
            'request_output=$(curl http://$endpoint); echo "$request_output"; echo "$request_output" | grep "Hi, SkyPilot here"',
            _terminate_gcp_replica(name, zone, 1),
            _SERVE_WAIT_UNTIL_READY.format(name=name, replica_num=1),
            f'{_SERVE_ENDPOINT_WAIT.format(name=name)}; '
            'request_output=$(curl http://$endpoint); echo "$request_output"; echo "$request_output" | grep "Hi, SkyPilot here"',
        ],
        _TEARDOWN_SERVICE.format(name=name),
        timeout=20 * 60,
    )
    run_one_test(test)


@pytest.mark.serve
@pytest.mark.no_kubernetes
def test_skyserve_base_ondemand_fallback(generic_cloud: str):
    name = _get_service_name()
    test = Test(
        f'test-skyserve-base-ondemand-fallback',
        [
            f'sky serve up -n {name} --cloud {generic_cloud} -y tests/skyserve/spot/base_ondemand_fallback.yaml',
            _SERVE_WAIT_UNTIL_READY.format(name=name, replica_num=2),
            _check_replica_in_status(name, [(1, True, 'READY'),
                                            (1, False, 'READY')]),
        ],
        _TEARDOWN_SERVICE.format(name=name),
        timeout=20 * 60,
    )
    run_one_test(test)


@pytest.mark.gcp
@pytest.mark.serve
def test_skyserve_dynamic_ondemand_fallback():
    name = _get_service_name()
    zone = 'us-central1-a'

    test = Test(
        f'test-skyserve-dynamic-ondemand-fallback',
        [
            f'sky serve up -n {name} --cloud gcp -y tests/skyserve/spot/dynamic_ondemand_fallback.yaml',
            f'sleep 40',
            # 2 on-demand (provisioning) + 2 Spot (provisioning).
            f'{_SERVE_STATUS_WAIT.format(name=name)}; echo "$s";'
            'echo "$s" | grep -q "0/4" || exit 1',
            # Wait for the provisioning starts
            f'sleep 40',
            _check_replica_in_status(name, [
                (2, True, _SERVICE_LAUNCHING_STATUS_REGEX + '\|READY'),
                (2, False, _SERVICE_LAUNCHING_STATUS_REGEX + '\|SHUTTING_DOWN')
            ]),

            # Wait until 2 spot instances are ready.
            _SERVE_WAIT_UNTIL_READY.format(name=name, replica_num=2),
            _check_replica_in_status(name, [(2, True, 'READY'),
                                            (0, False, '')]),
            _terminate_gcp_replica(name, zone, 1),
            f'sleep 40',
            # 1 on-demand (provisioning) + 1 Spot (ready) + 1 spot (provisioning).
            f'{_SERVE_STATUS_WAIT.format(name=name)}; '
            'echo "$s" | grep -q "1/3"',
            _check_replica_in_status(
                name, [(1, True, 'READY'),
                       (1, True, _SERVICE_LAUNCHING_STATUS_REGEX),
                       (1, False, _SERVICE_LAUNCHING_STATUS_REGEX)]),

            # Wait until 2 spot instances are ready.
            _SERVE_WAIT_UNTIL_READY.format(name=name, replica_num=2),
            _check_replica_in_status(name, [(2, True, 'READY'),
                                            (0, False, '')]),
        ],
        _TEARDOWN_SERVICE.format(name=name),
        timeout=20 * 60,
    )
    run_one_test(test)


@pytest.mark.serve
def test_skyserve_user_bug_restart(generic_cloud: str):
    """Tests that we restart the service after user bug."""
    # TODO(zhwu): this behavior needs some rethinking.
    name = _get_service_name()
    test = Test(
        f'test-skyserve-user-bug-restart',
        [
            f'sky serve up -n {name} --cloud {generic_cloud} -y tests/skyserve/restart/user_bug.yaml',
            f's=$(sky serve status {name}); echo "$s";'
            'until echo "$s" | grep -A 100 "Service Replicas" | grep "SHUTTING_DOWN"; '
            'do echo "Waiting for first service to be SHUTTING DOWN..."; '
            f'sleep 5; s=$(sky serve status {name}); echo "$s"; done; ',
            f's=$(sky serve status {name}); echo "$s";'
            'until echo "$s" | grep -A 100 "Service Replicas" | grep "FAILED"; '
            'do echo "Waiting for first service to be FAILED..."; '
            f'sleep 5; s=$(sky serve status {name}); echo "$s"; done; echo "$s"; '
            + _check_replica_in_status(name, [(1, True, 'FAILED')]) +
            # User bug failure will cause no further scaling.
            f'echo "$s" | grep -A 100 "Service Replicas" | grep "{name}" | wc -l | grep 1; '
            f'echo "$s" | grep -B 100 "NO_REPLICA" | grep "0/0"',
            f'sky serve update {name} --cloud {generic_cloud} -y tests/skyserve/auto_restart.yaml',
            f'{_SERVE_ENDPOINT_WAIT.format(name=name)}; '
            'until curl http://$endpoint | grep "Hi, SkyPilot here!"; do sleep 2; done; sleep 2; '
            + _check_replica_in_status(name, [(1, False, 'READY'),
                                              (1, False, 'FAILED')]),
        ],
        _TEARDOWN_SERVICE.format(name=name),
        timeout=20 * 60,
    )
    run_one_test(test)


@pytest.mark.serve
@pytest.mark.no_kubernetes  # Replicas on k8s may be running on the same node and have the same public IP
def test_skyserve_load_balancer(generic_cloud: str):
    """Test skyserve load balancer round-robin policy"""
    name = _get_service_name()
    test = Test(
        f'test-skyserve-load-balancer',
        [
            f'sky serve up -n {name} --cloud {generic_cloud} -y tests/skyserve/load_balancer/service.yaml',
            _SERVE_WAIT_UNTIL_READY.format(name=name, replica_num=3),
            f'{_SERVE_ENDPOINT_WAIT.format(name=name)}; '
            f'{_SERVE_STATUS_WAIT.format(name=name)}; '
            f'{_get_replica_ip(name, 1)}; '
            f'{_get_replica_ip(name, 2)}; {_get_replica_ip(name, 3)}; '
            'python tests/skyserve/load_balancer/test_round_robin.py '
            '--endpoint $endpoint --replica-num 3 --replica-ips $ip1 $ip2 $ip3',
        ],
        _TEARDOWN_SERVICE.format(name=name),
        timeout=20 * 60,
    )
    run_one_test(test)


@pytest.mark.gcp
@pytest.mark.serve
@pytest.mark.no_kubernetes
def test_skyserve_auto_restart():
    """Test skyserve with auto restart"""
    name = _get_service_name()
    zone = 'us-central1-a'
    test = Test(
        f'test-skyserve-auto-restart',
        [
            # TODO(tian): we can dynamically generate YAML from template to
            # avoid maintaining too many YAML files
            f'sky serve up -n {name} -y tests/skyserve/auto_restart.yaml',
            _SERVE_WAIT_UNTIL_READY.format(name=name, replica_num=1),
            f'{_SERVE_ENDPOINT_WAIT.format(name=name)}; '
            'request_output=$(curl http://$endpoint); echo "$request_output"; echo "$request_output" | grep "Hi, SkyPilot here"',
            # sleep for 20 seconds (initial delay) to make sure it will
            # be restarted
            f'sleep 20',
            _terminate_gcp_replica(name, zone, 1),
            # Wait for consecutive failure timeout passed.
            # If the cluster is not using spot, it won't check the cluster status
            # on the cloud (since manual shutdown is not a common behavior and such
            # queries takes a lot of time). Instead, we think continuous 3 min probe
            # failure is not a temporary problem but indeed a failure.
            'sleep 180',
            # We cannot use _SERVE_WAIT_UNTIL_READY; there will be a intermediate time
            # that the output of `sky serve status` shows FAILED and this status will
            # cause _SERVE_WAIT_UNTIL_READY to early quit.
            '(while true; do'
            f'    output=$(sky serve status {name});'
            '     echo "$output" | grep -q "1/1" && break;'
            '     sleep 10;'
            f'done); sleep {serve.LB_CONTROLLER_SYNC_INTERVAL_SECONDS};',
            f'{_SERVE_ENDPOINT_WAIT.format(name=name)}; '
            'request_output=$(curl http://$endpoint); echo "$request_output"; echo "$request_output" | grep "Hi, SkyPilot here"',
        ],
        _TEARDOWN_SERVICE.format(name=name),
        timeout=20 * 60,
    )
    run_one_test(test)


@pytest.mark.serve
def test_skyserve_cancel(generic_cloud: str):
    """Test skyserve with cancel"""
    name = _get_service_name()

    test = Test(
        f'test-skyserve-cancel',
        [
            f'sky serve up -n {name} --cloud {generic_cloud} -y tests/skyserve/cancel/cancel.yaml',
            _SERVE_WAIT_UNTIL_READY.format(name=name, replica_num=1),
            f'{_SERVE_ENDPOINT_WAIT.format(name=name)}; python3 '
            'tests/skyserve/cancel/send_cancel_request.py '
            '--endpoint $endpoint | grep "Request was cancelled"',
            f's=$(sky serve logs {name} 1 --no-follow); '
            'until ! echo "$s" | grep "Please wait for the controller to be"; '
            'do echo "Waiting for serve logs"; sleep 10; '
            f's=$(sky serve logs {name} 1 --no-follow); done; '
            'echo "$s"; echo "$s" | grep "Client disconnected, stopping computation"',
        ],
        _TEARDOWN_SERVICE.format(name=name),
        timeout=20 * 60,
    )
    run_one_test(test)


@pytest.mark.serve
def test_skyserve_streaming(generic_cloud: str):
    """Test skyserve with streaming"""
    name = _get_service_name()
    test = Test(
        f'test-skyserve-streaming',
        [
            f'sky serve up -n {name} --cloud {generic_cloud} -y tests/skyserve/streaming/streaming.yaml',
            _SERVE_WAIT_UNTIL_READY.format(name=name, replica_num=1),
            f'{_SERVE_ENDPOINT_WAIT.format(name=name)}; '
            'python3 tests/skyserve/streaming/send_streaming_request.py '
            '--endpoint $endpoint | grep "Streaming test passed"',
        ],
        _TEARDOWN_SERVICE.format(name=name),
        timeout=20 * 60,
    )
    run_one_test(test)


@pytest.mark.serve
def test_skyserve_readiness_timeout_fail(generic_cloud: str):
    """Test skyserve with large readiness probe latency, expected to fail"""
    name = _get_service_name()
    test = Test(
        f'test-skyserve-readiness-timeout-fail',
        [
            f'sky serve up -n {name} --cloud {generic_cloud} -y tests/skyserve/readiness_timeout/task.yaml',
            # None of the readiness probe will pass, so the service will be
            # terminated after the initial delay.
            f's=$(sky serve status {name}); '
            f'until echo "$s" | grep "FAILED_INITIAL_DELAY"; do '
            'echo "Waiting for replica to be failed..."; sleep 5; '
            f's=$(sky serve status {name}); echo "$s"; done;',
            'sleep 60',
            f'{_SERVE_STATUS_WAIT.format(name=name)}; echo "$s" | grep "{name}" | grep "FAILED_INITIAL_DELAY" | wc -l | grep 1;'
        ],
        _TEARDOWN_SERVICE.format(name=name),
        timeout=20 * 60,
    )
    run_one_test(test)


@pytest.mark.serve
def test_skyserve_large_readiness_timeout(generic_cloud: str):
    """Test skyserve with customized large readiness timeout"""
    name = _get_service_name()
    test = Test(
        f'test-skyserve-large-readiness-timeout',
        [
            f'sky serve up -n {name} --cloud {generic_cloud} -y tests/skyserve/readiness_timeout/task_large_timeout.yaml',
            _SERVE_WAIT_UNTIL_READY.format(name=name, replica_num=1),
            f'{_SERVE_ENDPOINT_WAIT.format(name=name)}; '
            'request_output=$(curl http://$endpoint); echo "$request_output"; echo "$request_output" | grep "Hi, SkyPilot here"',
        ],
        _TEARDOWN_SERVICE.format(name=name),
        timeout=20 * 60,
    )
    run_one_test(test)


@pytest.mark.serve
def test_skyserve_update(generic_cloud: str):
    """Test skyserve with update"""
    name = _get_service_name()
    test = Test(
        f'test-skyserve-update',
        [
            f'sky serve up -n {name} --cloud {generic_cloud} -y tests/skyserve/update/old.yaml',
            _SERVE_WAIT_UNTIL_READY.format(name=name, replica_num=2),
            f'{_SERVE_ENDPOINT_WAIT.format(name=name)}; curl http://$endpoint | grep "Hi, SkyPilot here"',
            f'sky serve update {name} --cloud {generic_cloud} --mode blue_green -y tests/skyserve/update/new.yaml',
            # sleep before update is registered.
            'sleep 20',
            f'{_SERVE_ENDPOINT_WAIT.format(name=name)}; '
            'until curl http://$endpoint | grep "Hi, new SkyPilot here!"; do sleep 2; done;'
            # Make sure the traffic is not mixed
            'curl http://$endpoint | grep "Hi, new SkyPilot here"',
            # The latest 2 version should be READY and the older versions should be shutting down
            (_check_replica_in_status(name, [(2, False, 'READY'),
                                             (2, False, 'SHUTTING_DOWN')]) +
             _check_service_version(name, "2")),
        ],
        _TEARDOWN_SERVICE.format(name=name),
        timeout=20 * 60,
    )
    run_one_test(test)


@pytest.mark.serve
def test_skyserve_rolling_update(generic_cloud: str):
    """Test skyserve with rolling update"""
    name = _get_service_name()
    single_new_replica = _check_replica_in_status(
        name, [(2, False, 'READY'), (1, False, _SERVICE_LAUNCHING_STATUS_REGEX),
               (1, False, 'SHUTTING_DOWN')])
    test = Test(
        f'test-skyserve-rolling-update',
        [
            f'sky serve up -n {name} --cloud {generic_cloud} -y tests/skyserve/update/old.yaml',
            _SERVE_WAIT_UNTIL_READY.format(name=name, replica_num=2),
            f'{_SERVE_ENDPOINT_WAIT.format(name=name)}; curl http://$endpoint | grep "Hi, SkyPilot here"',
            f'sky serve update {name} --cloud {generic_cloud} -y tests/skyserve/update/new.yaml',
            # Make sure the traffic is mixed across two versions, the replicas
            # with even id will sleep 60 seconds before being ready, so we
            # should be able to get observe the period that the traffic is mixed
            # across two versions.
            f'{_SERVE_ENDPOINT_WAIT.format(name=name)}; '
            'until curl http://$endpoint | grep "Hi, new SkyPilot here!"; do sleep 2; done; sleep 2; '
            # The latest version should have one READY and the one of the older versions should be shutting down
            f'{single_new_replica} {_check_service_version(name, "1,2")} '
            # Check the output from the old version, immediately after the
            # output from the new version appears. This is guaranteed by the
            # round robin load balancing policy.
            # TODO(zhwu): we should have a more generalized way for checking the
            # mixed version of replicas to avoid depending on the specific
            # round robin load balancing policy.
            'curl http://$endpoint | grep "Hi, SkyPilot here"',
        ],
        _TEARDOWN_SERVICE.format(name=name),
        timeout=20 * 60,
    )
    run_one_test(test)


@pytest.mark.serve
def test_skyserve_fast_update(generic_cloud: str):
    """Test skyserve with fast update (Increment version of old replicas)"""
    name = _get_service_name()

    test = Test(
        f'test-skyserve-fast-update',
        [
            f'sky serve up -n {name} -y --cloud {generic_cloud} tests/skyserve/update/bump_version_before.yaml',
            _SERVE_WAIT_UNTIL_READY.format(name=name, replica_num=2),
            f'{_SERVE_ENDPOINT_WAIT.format(name=name)}; curl http://$endpoint | grep "Hi, SkyPilot here"',
            f'sky serve update {name} --cloud {generic_cloud} --mode blue_green -y tests/skyserve/update/bump_version_after.yaml',
            # sleep to wait for update to be registered.
            'sleep 40',
            # 2 on-deamnd (ready) + 1 on-demand (provisioning).
            (
                _check_replica_in_status(
                    name, [(2, False, 'READY'),
                           (1, False, _SERVICE_LAUNCHING_STATUS_REGEX)]) +
                # Fast update will directly have the latest version ready.
                _check_service_version(name, "2")),
            _SERVE_WAIT_UNTIL_READY.format(name=name, replica_num=3) +
            _check_service_version(name, "2"),
            f'{_SERVE_ENDPOINT_WAIT.format(name=name)}; curl http://$endpoint | grep "Hi, SkyPilot here"',
            # Test rolling update
            f'sky serve update {name} --cloud {generic_cloud} -y tests/skyserve/update/bump_version_before.yaml',
            # sleep to wait for update to be registered.
            'sleep 25',
            # 2 on-deamnd (ready) + 1 on-demand (shutting down).
            _check_replica_in_status(name, [(2, False, 'READY'),
                                            (1, False, 'SHUTTING_DOWN')]),
            _SERVE_WAIT_UNTIL_READY.format(name=name, replica_num=2) +
            _check_service_version(name, "3"),
            f'{_SERVE_ENDPOINT_WAIT.format(name=name)}; curl http://$endpoint | grep "Hi, SkyPilot here"',
        ],
        _TEARDOWN_SERVICE.format(name=name),
        timeout=30 * 60,
    )
    run_one_test(test)


@pytest.mark.serve
def test_skyserve_update_autoscale(generic_cloud: str):
    """Test skyserve update with autoscale"""
    name = _get_service_name()
    test = Test(
        f'test-skyserve-update-autoscale',
        [
            f'sky serve up -n {name} --cloud {generic_cloud} -y tests/skyserve/update/num_min_two.yaml',
            _SERVE_WAIT_UNTIL_READY.format(name=name, replica_num=2) +
            _check_service_version(name, "1"),
            f'{_SERVE_ENDPOINT_WAIT.format(name=name)}; '
            'curl http://$endpoint | grep "Hi, SkyPilot here"',
            f'sky serve update {name} --cloud {generic_cloud} --mode blue_green -y tests/skyserve/update/num_min_one.yaml',
            # sleep before update is registered.
            'sleep 20',
            # Timeout will be triggered when update fails.
            _SERVE_WAIT_UNTIL_READY.format(name=name, replica_num=1) +
            _check_service_version(name, "2"),
            f'{_SERVE_ENDPOINT_WAIT.format(name=name)}; '
            'curl http://$endpoint | grep "Hi, SkyPilot here!"',
            # Rolling Update
            f'sky serve update {name} --cloud {generic_cloud} -y tests/skyserve/update/num_min_two.yaml',
            # sleep before update is registered.
            'sleep 20',
            # Timeout will be triggered when update fails.
            _SERVE_WAIT_UNTIL_READY.format(name=name, replica_num=2) +
            _check_service_version(name, "3"),
            f'{_SERVE_ENDPOINT_WAIT.format(name=name)}; '
            'curl http://$endpoint | grep "Hi, SkyPilot here!"',
        ],
        _TEARDOWN_SERVICE.format(name=name),
        timeout=30 * 60,
    )
    run_one_test(test)


@pytest.mark.serve
@pytest.mark.no_kubernetes  # Spot instances are not supported in Kubernetes
@pytest.mark.parametrize('mode', ['rolling', 'blue_green'])
def test_skyserve_new_autoscaler_update(mode: str, generic_cloud: str):
    """Test skyserve with update that changes autoscaler"""
    name = _get_service_name() + mode

    wait_until_no_pending = (
        f's=$(sky serve status {name}); echo "$s"; '
        'until ! echo "$s" | grep PENDING; do '
        '  echo "Waiting for replica to be out of pending..."; '
        f' sleep 5; s=$(sky serve status {name}); '
        '  echo "$s"; '
        'done')
    four_spot_up_cmd = _check_replica_in_status(name, [(4, True, 'READY')])
    update_check = [f'until ({four_spot_up_cmd}); do sleep 5; done; sleep 15;']
    if mode == 'rolling':
        # Check rolling update, it will terminate one of the old on-demand
        # instances, once there are 4 spot instance ready.
        update_check += [
            _check_replica_in_status(
                name, [(1, False, _SERVICE_LAUNCHING_STATUS_REGEX),
                       (1, False, 'SHUTTING_DOWN'), (1, False, 'READY')]) +
            _check_service_version(name, "1,2"),
        ]
    else:
        # Check blue green update, it will keep both old on-demand instances
        # running, once there are 4 spot instance ready.
        update_check += [
            _check_replica_in_status(
                name, [(1, False, _SERVICE_LAUNCHING_STATUS_REGEX),
                       (2, False, 'READY')]) +
            _check_service_version(name, "1"),
        ]
    test = Test(
        'test-skyserve-new-autoscaler-update',
        [
            f'sky serve up -n {name} --cloud {generic_cloud} -y tests/skyserve/update/new_autoscaler_before.yaml',
            _SERVE_WAIT_UNTIL_READY.format(name=name, replica_num=2) +
            _check_service_version(name, "1"),
            f'{_SERVE_ENDPOINT_WAIT.format(name=name)}; '
            's=$(curl http://$endpoint); echo "$s"; echo "$s" | grep "Hi, SkyPilot here"',
            f'sky serve update {name} --cloud {generic_cloud} --mode {mode} -y tests/skyserve/update/new_autoscaler_after.yaml',
            # Wait for update to be registered
            f'sleep 90',
            wait_until_no_pending,
            _check_replica_in_status(
                name, [(4, True, _SERVICE_LAUNCHING_STATUS_REGEX + '\|READY'),
                       (1, False, _SERVICE_LAUNCHING_STATUS_REGEX),
                       (2, False, 'READY')]),
            *update_check,
            _SERVE_WAIT_UNTIL_READY.format(name=name, replica_num=5),
            f'{_SERVE_ENDPOINT_WAIT.format(name=name)}; '
            'curl http://$endpoint | grep "Hi, SkyPilot here"',
            _check_replica_in_status(name, [(4, True, 'READY'),
                                            (1, False, 'READY')]),
        ],
        _TEARDOWN_SERVICE.format(name=name),
        timeout=20 * 60,
    )
    run_one_test(test)


@pytest.mark.serve
def test_skyserve_failures(generic_cloud: str):
    """Test replica failure statuses"""
    name = _get_service_name()

    test = Test(
        'test-skyserve-failures',
        [
            f'sky serve up -n {name} --cloud {generic_cloud} -y tests/skyserve/failures/initial_delay.yaml',
            f's=$(sky serve status {name}); '
            f'until echo "$s" | grep "FAILED_INITIAL_DELAY"; do '
            'echo "Waiting for replica to be failed..."; sleep 5; '
            f's=$(sky serve status {name}); echo "$s"; done;',
            'sleep 60',
            f'{_SERVE_STATUS_WAIT.format(name=name)}; echo "$s" | grep "{name}" | grep "FAILED_INITIAL_DELAY" | wc -l | grep 2; '
            # Make sure no new replicas are started for early failure.
            f'echo "$s" | grep -A 100 "Service Replicas" | grep "{name}" | wc -l | grep 2;',
            f'sky serve update {name} --cloud {generic_cloud} -y tests/skyserve/failures/probing.yaml',
            f's=$(sky serve status {name}); '
            # Wait for replica to be ready.
            f'until echo "$s" | grep "READY"; do '
            'echo "Waiting for replica to be failed..."; sleep 5; '
            f's=$(sky serve status {name}); echo "$s"; done;',
            # Wait for replica to change to FAILED_PROBING
            f's=$(sky serve status {name}); '
            f'until echo "$s" | grep "FAILED_PROBING"; do '
            'echo "Waiting for replica to be failed..."; sleep 5; '
            f's=$(sky serve status {name}); echo "$s"; done',
            # Wait for the PENDING replica to appear.
            'sleep 10',
            # Wait until the replica is out of PENDING.
            f's=$(sky serve status {name}); '
            f'until ! echo "$s" | grep "PENDING" && ! echo "$s" | grep "Please wait for the controller to be ready."; do '
            'echo "Waiting for replica to be out of pending..."; sleep 5; '
            f's=$(sky serve status {name}); echo "$s"; done; ' +
            _check_replica_in_status(
                name, [(1, False, 'FAILED_PROBING'),
                       (1, False, _SERVICE_LAUNCHING_STATUS_REGEX)]),
            # TODO(zhwu): add test for FAILED_PROVISION
        ],
        _TEARDOWN_SERVICE.format(name=name),
        timeout=20 * 60,
    )
    run_one_test(test)


# TODO(Ziming, Tian): Add tests for autoscaling.


# ------- Testing user dependencies --------
def test_user_dependencies(generic_cloud: str):
    name = _get_cluster_name()
    test = Test(
        'user-dependencies',
        [
            f'sky launch -y -c {name} --cloud {generic_cloud} "pip install ray>2.11; ray start --head"',
            f'sky logs {name} 1 --status',
            f'sky exec {name} "echo hi"',
            f'sky logs {name} 2 --status',
            f'sky status -r {name} | grep UP',
            f'sky exec {name} "echo bye"',
            f'sky logs {name} 3 --status',
            f'sky launch -c {name} tests/test_yamls/different_default_conda_env.yaml',
            f'sky logs {name} 4 --status',
            # Launch again to test the default env does not affect SkyPilot
            # runtime setup
            f'sky launch -c {name} "python --version 2>&1 | grep \'Python 3.6\' || exit 1"',
            f'sky logs {name} 5 --status',
        ],
        f'sky down -y {name}',
    )
    run_one_test(test)


# ------- Testing the core API --------
# Most of the core APIs have been tested in the CLI tests.
# These tests are for testing the return value of the APIs not fully used in CLI.


@pytest.mark.gcp
def test_core_api_sky_launch_exec():
    name = _get_cluster_name()
    task = sky.Task(run="whoami")
    task.set_resources(sky.Resources(cloud=sky.GCP()))
    job_id, handle = sky.launch(task, cluster_name=name)
    assert job_id == 1
    assert handle is not None
    assert handle.cluster_name == name
    assert handle.launched_resources.cloud.is_same_cloud(sky.GCP())
    job_id_exec, handle_exec = sky.exec(task, cluster_name=name)
    assert job_id_exec == 2
    assert handle_exec is not None
    assert handle_exec.cluster_name == name
    assert handle_exec.launched_resources.cloud.is_same_cloud(sky.GCP())
    # For dummy task (i.e. task.run is None), the job won't be submitted.
    dummy_task = sky.Task()
    job_id_dummy, _ = sky.exec(dummy_task, cluster_name=name)
    assert job_id_dummy is None
    sky.down(name)


# ---------- Testing Storage ----------
class TestStorageWithCredentials:
    """Storage tests which require credentials and network connection"""

    AWS_INVALID_NAMES = [
        'ab',  # less than 3 characters
        'abcdefghijklmnopqrstuvwxyzabcdefghijklmnopqrstuvwxyzabcdefghijklmnopqrstuvwxyz1',
        # more than 63 characters
        'Abcdef',  # contains an uppercase letter
        'abc def',  # contains a space
        'abc..def',  # two adjacent periods
        '192.168.5.4',  # formatted as an IP address
        'xn--bucket',  # starts with 'xn--' prefix
        'bucket-s3alias',  # ends with '-s3alias' suffix
        'bucket--ol-s3',  # ends with '--ol-s3' suffix
        '.abc',  # starts with a dot
        'abc.',  # ends with a dot
        '-abc',  # starts with a hyphen
        'abc-',  # ends with a hyphen
    ]

    GCS_INVALID_NAMES = [
        'ab',  # less than 3 characters
        'abcdefghijklmnopqrstuvwxyzabcdefghijklmnopqrstuvwxyzabcdefghijklmnopqrstuvwxyz1',
        # more than 63 characters (without dots)
        'Abcdef',  # contains an uppercase letter
        'abc def',  # contains a space
        'abc..def',  # two adjacent periods
        'abc_.def.ghi.jklmnopqrstuvwxyzabcdefghijklmnopqrstuvwxyzabcdefghijklmnopqrstuvwxyz1'
        # More than 63 characters between dots
        'abc_.def.ghi.jklmnopqrstuvwxyzabcdefghijklmnopqfghijklmnopqrstuvw' * 5,
        # more than 222 characters (with dots)
        '192.168.5.4',  # formatted as an IP address
        'googbucket',  # starts with 'goog' prefix
        'googlebucket',  # contains 'google'
        'g00glebucket',  # variant of 'google'
        'go0glebucket',  # variant of 'google'
        'g0oglebucket',  # variant of 'google'
        '.abc',  # starts with a dot
        'abc.',  # ends with a dot
        '_abc',  # starts with an underscore
        'abc_',  # ends with an underscore
    ]

    AZURE_INVALID_NAMES = [
        'ab',  # less than 3 characters
        # more than 63 characters
        'abcdefghijklmnopqrstuvwxyzabcdefghijklmnopqrstuvwxyzabcdefghijklmnopqrstuvwxyz1',
        'Abcdef',  # contains an uppercase letter
        '.abc',  # starts with a non-letter(dot)
        'a--bc',  # contains consecutive hyphens
    ]

    IBM_INVALID_NAMES = [
        'ab',  # less than 3 characters
        'abcdefghijklmnopqrstuvwxyzabcdefghijklmnopqrstuvwxyzabcdefghijklmnopqrstuvwxyz1',
        # more than 63 characters
        'Abcdef',  # contains an uppercase letter
        'abc def',  # contains a space
        'abc..def',  # two adjacent periods
        '192.168.5.4',  # formatted as an IP address
        'xn--bucket',  # starts with 'xn--' prefix
        '.abc',  # starts with a dot
        'abc.',  # ends with a dot
        '-abc',  # starts with a hyphen
        'abc-',  # ends with a hyphen
        'a.-bc',  # contains the sequence '.-'
        'a-.bc',  # contains the sequence '-.'
        'a&bc'  # contains special characters
        'ab^c'  # contains special characters
    ]
    GITIGNORE_SYNC_TEST_DIR_STRUCTURE = {
        'double_asterisk': {
            'double_asterisk_excluded': None,
            'double_asterisk_excluded_dir': {
                'dir_excluded': None,
            },
        },
        'double_asterisk_parent': {
            'parent': {
                'also_excluded.txt': None,
                'child': {
                    'double_asterisk_parent_child_excluded.txt': None,
                },
                'double_asterisk_parent_excluded.txt': None,
            },
        },
        'excluded.log': None,
        'excluded_dir': {
            'excluded.txt': None,
            'nested_excluded': {
                'excluded': None,
            },
        },
        'exp-1': {
            'be_excluded': None,
        },
        'exp-2': {
            'be_excluded': None,
        },
        'front_slash_excluded': None,
        'included.log': None,
        'included.txt': None,
        'include_dir': {
            'excluded.log': None,
            'included.log': None,
        },
        'nested_double_asterisk': {
            'one': {
                'also_exclude.txt': None,
            },
            'two': {
                'also_exclude.txt': None,
            },
        },
        'nested_wildcard_dir': {
            'monday': {
                'also_exclude.txt': None,
            },
            'tuesday': {
                'also_exclude.txt': None,
            },
        },
        'no_slash_excluded': None,
        'no_slash_tests': {
            'no_slash_excluded': {
                'also_excluded.txt': None,
            },
        },
        'question_mark': {
            'excluded1.txt': None,
            'excluded@.txt': None,
        },
        'square_bracket': {
            'excluded1.txt': None,
        },
        'square_bracket_alpha': {
            'excludedz.txt': None,
        },
        'square_bracket_excla': {
            'excluded2.txt': None,
            'excluded@.txt': None,
        },
        'square_bracket_single': {
            'excluded0.txt': None,
        },
    }

    @staticmethod
    def create_dir_structure(base_path, structure):
        # creates a given file STRUCTURE in BASE_PATH
        for name, substructure in structure.items():
            path = os.path.join(base_path, name)
            if substructure is None:
                # Create a file
                open(path, 'a', encoding='utf-8').close()
            else:
                # Create a subdirectory
                os.mkdir(path)
                TestStorageWithCredentials.create_dir_structure(
                    path, substructure)

    @staticmethod
    def cli_delete_cmd(store_type,
                       bucket_name,
                       storage_account_name: str = None):
        if store_type == storage_lib.StoreType.S3:
            url = f's3://{bucket_name}'
            return f'aws s3 rb {url} --force'
        if store_type == storage_lib.StoreType.GCS:
            url = f'gs://{bucket_name}'
            gsutil_alias, alias_gen = data_utils.get_gsutil_command()
            return f'{alias_gen}; {gsutil_alias} rm -r {url}'
        if store_type == storage_lib.StoreType.AZURE:
            default_region = 'eastus'
            storage_account_name = (
                storage_lib.AzureBlobStore.DEFAULT_STORAGE_ACCOUNT_NAME.format(
                    region=default_region,
                    user_hash=common_utils.get_user_hash(),
                    subscription_hash=azure.get_subscription_hash()))
            storage_account_key = data_utils.get_az_storage_account_key(
                storage_account_name)
            return ('az storage container delete '
                    f'--account-name {storage_account_name} '
                    f'--account-key {storage_account_key} '
                    f'--name {bucket_name}')
        if store_type == storage_lib.StoreType.R2:
            endpoint_url = cloudflare.create_endpoint()
            url = f's3://{bucket_name}'
            return f'AWS_SHARED_CREDENTIALS_FILE={cloudflare.R2_CREDENTIALS_PATH} aws s3 rb {url} --force --endpoint {endpoint_url} --profile=r2'
        if store_type == storage_lib.StoreType.IBM:
            bucket_rclone_profile = Rclone.generate_rclone_bucket_profile_name(
                bucket_name, Rclone.RcloneClouds.IBM)
            return f'rclone purge {bucket_rclone_profile}:{bucket_name} && rclone config delete {bucket_rclone_profile}'

    @staticmethod
    def cli_ls_cmd(store_type, bucket_name, suffix=''):
        if store_type == storage_lib.StoreType.S3:
            if suffix:
                url = f's3://{bucket_name}/{suffix}'
            else:
                url = f's3://{bucket_name}'
            return f'aws s3 ls {url}'
        if store_type == storage_lib.StoreType.GCS:
            if suffix:
                url = f'gs://{bucket_name}/{suffix}'
            else:
                url = f'gs://{bucket_name}'
            return f'gsutil ls {url}'
        if store_type == storage_lib.StoreType.AZURE:
            default_region = 'eastus'
            config_storage_account = skypilot_config.get_nested(
                ('azure', 'storage_account'), None)
            storage_account_name = config_storage_account if (
                config_storage_account is not None
            ) else (
                storage_lib.AzureBlobStore.DEFAULT_STORAGE_ACCOUNT_NAME.format(
                    region=default_region,
                    user_hash=common_utils.get_user_hash(),
                    subscription_hash=azure.get_subscription_hash()))
            storage_account_key = data_utils.get_az_storage_account_key(
                storage_account_name)
            list_cmd = ('az storage blob list '
                        f'--container-name {bucket_name} '
                        f'--prefix {shlex.quote(suffix)} '
                        f'--account-name {storage_account_name} '
                        f'--account-key {storage_account_key}')
            return list_cmd
        if store_type == storage_lib.StoreType.R2:
            endpoint_url = cloudflare.create_endpoint()
            if suffix:
                url = f's3://{bucket_name}/{suffix}'
            else:
                url = f's3://{bucket_name}'
            return f'AWS_SHARED_CREDENTIALS_FILE={cloudflare.R2_CREDENTIALS_PATH} aws s3 ls {url} --endpoint {endpoint_url} --profile=r2'
        if store_type == storage_lib.StoreType.IBM:
            bucket_rclone_profile = Rclone.generate_rclone_bucket_profile_name(
                bucket_name, Rclone.RcloneClouds.IBM)
            return f'rclone ls {bucket_rclone_profile}:{bucket_name}/{suffix}'

    @staticmethod
    def cli_region_cmd(store_type, bucket_name=None, storage_account_name=None):
        if store_type == storage_lib.StoreType.S3:
            assert bucket_name is not None
            return ('aws s3api get-bucket-location '
                    f'--bucket {bucket_name} --output text')
        elif store_type == storage_lib.StoreType.GCS:
            assert bucket_name is not None
            return (f'gsutil ls -L -b gs://{bucket_name}/ | '
                    'grep "Location constraint" | '
                    'awk \'{print tolower($NF)}\'')
        elif store_type == storage_lib.StoreType.AZURE:
            # For Azure Blob Storage, the location of the containers are
            # determined by the location of storage accounts.
            assert storage_account_name is not None
            return (f'az storage account show --name {storage_account_name} '
                    '--query "primaryLocation" --output tsv')
        else:
            raise NotImplementedError(f'Region command not implemented for '
                                      f'{store_type}')

    @staticmethod
    def cli_count_name_in_bucket(store_type,
                                 bucket_name,
                                 file_name,
                                 suffix='',
                                 storage_account_name=None):
        if store_type == storage_lib.StoreType.S3:
            if suffix:
                return f'aws s3api list-objects --bucket "{bucket_name}" --prefix {suffix} --query "length(Contents[?contains(Key,\'{file_name}\')].Key)"'
            else:
                return f'aws s3api list-objects --bucket "{bucket_name}" --query "length(Contents[?contains(Key,\'{file_name}\')].Key)"'
        elif store_type == storage_lib.StoreType.GCS:
            if suffix:
                return f'gsutil ls -r gs://{bucket_name}/{suffix} | grep "{file_name}" | wc -l'
            else:
                return f'gsutil ls -r gs://{bucket_name} | grep "{file_name}" | wc -l'
        elif store_type == storage_lib.StoreType.AZURE:
<<<<<<< HEAD
            default_region = 'eastus'
            storage_account_name = (
                storage_lib.AzureBlobStore.DEFAULT_STORAGE_ACCOUNT_NAME.format(
                    region=default_region,
                    user_hash=common_utils.get_user_hash(),
                    subscription_hash=azure.get_subscription_hash()))
=======
            if storage_account_name is None:
                default_region = 'eastus'
                storage_account_name = (
                    storage_lib.AzureBlobStore.DEFAULT_STORAGE_ACCOUNT_NAME.
                    format(region=default_region,
                           user_hash=common_utils.get_user_hash()))
>>>>>>> 7f64d60d
            storage_account_key = data_utils.get_az_storage_account_key(
                storage_account_name)
            return ('az storage blob list '
                    f'--container-name {bucket_name} '
                    f'--prefix {shlex.quote(suffix)} '
                    f'--account-name {storage_account_name} '
                    f'--account-key {storage_account_key} | '
                    f'grep {file_name} | '
                    'wc -l')
        elif store_type == storage_lib.StoreType.R2:
            endpoint_url = cloudflare.create_endpoint()
            if suffix:
                return f'AWS_SHARED_CREDENTIALS_FILE={cloudflare.R2_CREDENTIALS_PATH} aws s3api list-objects --bucket "{bucket_name}" --prefix {suffix} --query "length(Contents[?contains(Key,\'{file_name}\')].Key)" --endpoint {endpoint_url} --profile=r2'
            else:
                return f'AWS_SHARED_CREDENTIALS_FILE={cloudflare.R2_CREDENTIALS_PATH} aws s3api list-objects --bucket "{bucket_name}" --query "length(Contents[?contains(Key,\'{file_name}\')].Key)" --endpoint {endpoint_url} --profile=r2'

    @staticmethod
    def cli_count_file_in_bucket(store_type, bucket_name):
        if store_type == storage_lib.StoreType.S3:
            return f'aws s3 ls s3://{bucket_name} --recursive | wc -l'
        elif store_type == storage_lib.StoreType.GCS:
            return f'gsutil ls -r gs://{bucket_name}/** | wc -l'
        elif store_type == storage_lib.StoreType.AZURE:
            default_region = 'eastus'
            storage_account_name = (
                storage_lib.AzureBlobStore.DEFAULT_STORAGE_ACCOUNT_NAME.format(
                    region=default_region,
                    user_hash=common_utils.get_user_hash(),
                    subscription_hash=azure.get_subscription_hash()))
            storage_account_key = data_utils.get_az_storage_account_key(
                storage_account_name)
            return ('az storage blob list '
                    f'--container-name {bucket_name} '
                    f'--account-name {storage_account_name} '
                    f'--account-key {storage_account_key} | '
                    'grep \\"name\\": | '
                    'wc -l')
        elif store_type == storage_lib.StoreType.R2:
            endpoint_url = cloudflare.create_endpoint()
            return f'AWS_SHARED_CREDENTIALS_FILE={cloudflare.R2_CREDENTIALS_PATH} aws s3 ls s3://{bucket_name} --recursive --endpoint {endpoint_url} --profile=r2 | wc -l'

    @pytest.fixture
    def tmp_source(self, tmp_path):
        # Creates a temporary directory with a file in it
        tmp_dir = tmp_path / 'tmp-source'
        tmp_dir.mkdir()
        tmp_file = tmp_dir / 'tmp-file'
        tmp_file.write_text('test')
        circle_link = tmp_dir / 'circle-link'
        circle_link.symlink_to(tmp_dir, target_is_directory=True)
        yield str(tmp_dir)

    @staticmethod
    def generate_bucket_name():
        # Creates a temporary bucket name
        # time.time() returns varying precision on different systems, so we
        # replace the decimal point and use whatever precision we can get.
        timestamp = str(time.time()).replace('.', '')
        return f'sky-test-{timestamp}'

    @pytest.fixture
    def tmp_bucket_name(self):
        yield self.generate_bucket_name()

    @staticmethod
    def yield_storage_object(
            name: Optional[str] = None,
            source: Optional[storage_lib.Path] = None,
            stores: Optional[Dict[storage_lib.StoreType,
                                  storage_lib.AbstractStore]] = None,
            persistent: Optional[bool] = True,
            mode: storage_lib.StorageMode = storage_lib.StorageMode.MOUNT):
        # Creates a temporary storage object. Stores must be added in the test.
        storage_obj = storage_lib.Storage(name=name,
                                          source=source,
                                          stores=stores,
                                          persistent=persistent,
                                          mode=mode)
        yield storage_obj
        handle = global_user_state.get_handle_from_storage_name(
            storage_obj.name)
        if handle:
            # If handle exists, delete manually
            # TODO(romilb): This is potentially risky - if the delete method has
            #   bugs, this can cause resource leaks. Ideally we should manually
            #   eject storage from global_user_state and delete the bucket using
            #   boto3 directly.
            storage_obj.delete()

    @pytest.fixture
    def tmp_scratch_storage_obj(self, tmp_bucket_name):
        # Creates a storage object with no source to create a scratch storage.
        # Stores must be added in the test.
        yield from self.yield_storage_object(name=tmp_bucket_name)

    @pytest.fixture
    def tmp_multiple_scratch_storage_obj(self):
        # Creates a list of 5 storage objects with no source to create
        # multiple scratch storages.
        # Stores for each object in the list must be added in the test.
        storage_mult_obj = []
        for _ in range(5):
            timestamp = str(time.time()).replace('.', '')
            store_obj = storage_lib.Storage(name=f'sky-test-{timestamp}')
            storage_mult_obj.append(store_obj)
        yield storage_mult_obj
        for storage_obj in storage_mult_obj:
            handle = global_user_state.get_handle_from_storage_name(
                storage_obj.name)
            if handle:
                # If handle exists, delete manually
                # TODO(romilb): This is potentially risky - if the delete method has
                # bugs, this can cause resource leaks. Ideally we should manually
                # eject storage from global_user_state and delete the bucket using
                # boto3 directly.
                storage_obj.delete()

    @pytest.fixture
    def tmp_multiple_custom_source_storage_obj(self):
        # Creates a list of storage objects with custom source names to
        # create multiple scratch storages.
        # Stores for each object in the list must be added in the test.
        custom_source_names = ['"path With Spaces"', 'path With Spaces']
        storage_mult_obj = []
        for name in custom_source_names:
            src_path = os.path.expanduser(f'~/{name}')
            pathlib.Path(src_path).expanduser().mkdir(exist_ok=True)
            timestamp = str(time.time()).replace('.', '')
            store_obj = storage_lib.Storage(name=f'sky-test-{timestamp}',
                                            source=src_path)
            storage_mult_obj.append(store_obj)
        yield storage_mult_obj
        for storage_obj in storage_mult_obj:
            handle = global_user_state.get_handle_from_storage_name(
                storage_obj.name)
            if handle:
                storage_obj.delete()

    @pytest.fixture
    def tmp_local_storage_obj(self, tmp_bucket_name, tmp_source):
        # Creates a temporary storage object. Stores must be added in the test.
        yield from self.yield_storage_object(name=tmp_bucket_name,
                                             source=tmp_source)

    @pytest.fixture
    def tmp_local_list_storage_obj(self, tmp_bucket_name, tmp_source):
        # Creates a temp storage object which uses a list of paths as source.
        # Stores must be added in the test. After upload, the bucket should
        # have two files - /tmp-file and /tmp-source/tmp-file
        list_source = [tmp_source, tmp_source + '/tmp-file']
        yield from self.yield_storage_object(name=tmp_bucket_name,
                                             source=list_source)

    @pytest.fixture
    def tmp_bulk_del_storage_obj(self, tmp_bucket_name):
        # Creates a temporary storage object for testing bulk deletion.
        # Stores must be added in the test.
        with tempfile.TemporaryDirectory() as tmpdir:
            subprocess.check_output(f'mkdir -p {tmpdir}/folder{{000..255}}',
                                    shell=True)
            subprocess.check_output(f'touch {tmpdir}/test{{000..255}}.txt',
                                    shell=True)
            subprocess.check_output(
                f'touch {tmpdir}/folder{{000..255}}/test.txt', shell=True)
            yield from self.yield_storage_object(name=tmp_bucket_name,
                                                 source=tmpdir)

    @pytest.fixture
    def tmp_copy_mnt_existing_storage_obj(self, tmp_scratch_storage_obj):
        # Creates a copy mount storage which reuses an existing storage object.
        tmp_scratch_storage_obj.add_store(storage_lib.StoreType.S3)
        storage_name = tmp_scratch_storage_obj.name

        # Try to initialize another storage with the storage object created
        # above, but now in COPY mode. This should succeed.
        yield from self.yield_storage_object(name=storage_name,
                                             mode=storage_lib.StorageMode.COPY)

    @pytest.fixture
    def tmp_gitignore_storage_obj(self, tmp_bucket_name, gitignore_structure):
        # Creates a temporary storage object for testing .gitignore filter.
        # GITIGINORE_STRUCTURE is representing a file structure in a dictionary
        # format. Created storage object will contain the file structure along
        # with .gitignore and .git/info/exclude files to test exclude filter.
        # Stores must be added in the test.
        with tempfile.TemporaryDirectory() as tmpdir:
            # Creates file structure to be uploaded in the Storage
            self.create_dir_structure(tmpdir, gitignore_structure)

            # Create .gitignore and list files/dirs to be excluded in it
            skypilot_path = os.path.dirname(os.path.dirname(sky.__file__))
            temp_path = f'{tmpdir}/.gitignore'
            file_path = os.path.join(skypilot_path, 'tests/gitignore_test')
            shutil.copyfile(file_path, temp_path)

            # Create .git/info/exclude and list files/dirs to be excluded in it
            temp_path = f'{tmpdir}/.git/info/'
            os.makedirs(temp_path)
            temp_exclude_path = os.path.join(temp_path, 'exclude')
            file_path = os.path.join(skypilot_path,
                                     'tests/git_info_exclude_test')
            shutil.copyfile(file_path, temp_exclude_path)

            # Create sky Storage with the files created
            yield from self.yield_storage_object(
                name=tmp_bucket_name,
                source=tmpdir,
                mode=storage_lib.StorageMode.COPY)

    @pytest.fixture
    def tmp_awscli_bucket(self, tmp_bucket_name):
        # Creates a temporary bucket using awscli
        bucket_uri = f's3://{tmp_bucket_name}'
        subprocess.check_call(['aws', 's3', 'mb', bucket_uri])
        yield tmp_bucket_name, bucket_uri
        subprocess.check_call(['aws', 's3', 'rb', bucket_uri, '--force'])

    @pytest.fixture
    def tmp_gsutil_bucket(self, tmp_bucket_name):
        # Creates a temporary bucket using gsutil
        bucket_uri = f'gs://{tmp_bucket_name}'
        subprocess.check_call(['gsutil', 'mb', bucket_uri])
        yield tmp_bucket_name, bucket_uri
        subprocess.check_call(['gsutil', 'rm', '-r', bucket_uri])

    @pytest.fixture
    def tmp_az_bucket(self, tmp_bucket_name):
        # Creates a temporary bucket using gsutil
        default_region = 'eastus'
        storage_account_name = (
            storage_lib.AzureBlobStore.DEFAULT_STORAGE_ACCOUNT_NAME.format(
                region=default_region,
                user_hash=common_utils.get_user_hash(),
                subscription_hash=azure.get_subscription_hash()))
        storage_account_key = data_utils.get_az_storage_account_key(
            storage_account_name)
        bucket_uri = data_utils.AZURE_CONTAINER_URL.format(
            storage_account_name=storage_account_name,
            container_name=tmp_bucket_name)
        subprocess.check_call([
            'az', 'storage', 'container', 'create', '--name',
            f'{tmp_bucket_name}', '--account-name', f'{storage_account_name}',
            '--account-key', f'{storage_account_key}'
        ])
        yield tmp_bucket_name, bucket_uri
        subprocess.check_call([
            'az', 'storage', 'container', 'delete', '--name',
            f'{tmp_bucket_name}', '--account-name', f'{storage_account_name}',
            '--account-key', f'{storage_account_key}'
        ])

    @pytest.fixture
    def tmp_awscli_bucket_r2(self, tmp_bucket_name):
        # Creates a temporary bucket using awscli
        endpoint_url = cloudflare.create_endpoint()
        bucket_uri = f's3://{tmp_bucket_name}'
        subprocess.check_call(
            f'AWS_SHARED_CREDENTIALS_FILE={cloudflare.R2_CREDENTIALS_PATH} aws s3 mb {bucket_uri} --endpoint {endpoint_url} --profile=r2',
            shell=True)
        yield tmp_bucket_name, bucket_uri
        subprocess.check_call(
            f'AWS_SHARED_CREDENTIALS_FILE={cloudflare.R2_CREDENTIALS_PATH} aws s3 rb {bucket_uri} --force --endpoint {endpoint_url} --profile=r2',
            shell=True)

    @pytest.fixture
    def tmp_ibm_cos_bucket(self, tmp_bucket_name):
        # Creates a temporary bucket using IBM COS API
        storage_obj = storage_lib.IBMCosStore(source="", name=tmp_bucket_name)
        yield tmp_bucket_name
        storage_obj.delete()

    @pytest.fixture
    def tmp_public_storage_obj(self, request):
        # Initializes a storage object with a public bucket
        storage_obj = storage_lib.Storage(source=request.param)
        yield storage_obj
        # This does not require any deletion logic because it is a public bucket
        # and should not get added to global_user_state.

    @pytest.mark.no_fluidstack
    @pytest.mark.parametrize('store_type', [
        storage_lib.StoreType.S3, storage_lib.StoreType.GCS,
        pytest.param(storage_lib.StoreType.AZURE, marks=pytest.mark.azure),
        pytest.param(storage_lib.StoreType.IBM, marks=pytest.mark.ibm),
        pytest.param(storage_lib.StoreType.R2, marks=pytest.mark.cloudflare)
    ])
    def test_new_bucket_creation_and_deletion(self, tmp_local_storage_obj,
                                              store_type):
        # Creates a new bucket with a local source, uploads files to it
        # and deletes it.
        tmp_local_storage_obj.add_store(store_type)

        # Run sky storage ls to check if storage object exists in the output
        out = subprocess.check_output(['sky', 'storage', 'ls'])
        assert tmp_local_storage_obj.name in out.decode('utf-8')

        # Run sky storage delete to delete the storage object
        subprocess.check_output(
            ['sky', 'storage', 'delete', tmp_local_storage_obj.name, '--yes'])

        # Run sky storage ls to check if storage object is deleted
        out = subprocess.check_output(['sky', 'storage', 'ls'])
        assert tmp_local_storage_obj.name not in out.decode('utf-8')

    @pytest.mark.no_fluidstack
    @pytest.mark.xdist_group('multiple_bucket_deletion')
    @pytest.mark.parametrize('store_type', [
        storage_lib.StoreType.S3, storage_lib.StoreType.GCS,
        pytest.param(storage_lib.StoreType.AZURE, marks=pytest.mark.azure),
        pytest.param(storage_lib.StoreType.R2, marks=pytest.mark.cloudflare),
        pytest.param(storage_lib.StoreType.IBM, marks=pytest.mark.ibm)
    ])
    def test_multiple_buckets_creation_and_deletion(
            self, tmp_multiple_scratch_storage_obj, store_type):
        # Creates multiple new buckets(5 buckets) with a local source
        # and deletes them.
        storage_obj_name = []
        for store_obj in tmp_multiple_scratch_storage_obj:
            store_obj.add_store(store_type)
            storage_obj_name.append(store_obj.name)

        # Run sky storage ls to check if all storage objects exists in the
        # output filtered by store type
        out_all = subprocess.check_output(['sky', 'storage', 'ls'])
        out = [
            item.split()[0]
            for item in out_all.decode('utf-8').splitlines()
            if store_type.value in item
        ]
        assert all([item in out for item in storage_obj_name])

        # Run sky storage delete all to delete all storage objects
        delete_cmd = ['sky', 'storage', 'delete', '--yes']
        delete_cmd += storage_obj_name
        subprocess.check_output(delete_cmd)

        # Run sky storage ls to check if all storage objects filtered by store
        # type are deleted
        out_all = subprocess.check_output(['sky', 'storage', 'ls'])
        out = [
            item.split()[0]
            for item in out_all.decode('utf-8').splitlines()
            if store_type.value in item
        ]
        assert all([item not in out for item in storage_obj_name])

    @pytest.mark.no_fluidstack
    @pytest.mark.parametrize('store_type', [
        storage_lib.StoreType.S3, storage_lib.StoreType.GCS,
        pytest.param(storage_lib.StoreType.AZURE, marks=pytest.mark.azure),
        pytest.param(storage_lib.StoreType.IBM, marks=pytest.mark.ibm),
        pytest.param(storage_lib.StoreType.R2, marks=pytest.mark.cloudflare)
    ])
    def test_upload_source_with_spaces(self, store_type,
                                       tmp_multiple_custom_source_storage_obj):
        # Creates two buckets with specified local sources
        # with spaces in the name
        storage_obj_names = []
        for storage_obj in tmp_multiple_custom_source_storage_obj:
            storage_obj.add_store(store_type)
            storage_obj_names.append(storage_obj.name)

        # Run sky storage ls to check if all storage objects exists in the
        # output filtered by store type
        out_all = subprocess.check_output(['sky', 'storage', 'ls'])
        out = [
            item.split()[0]
            for item in out_all.decode('utf-8').splitlines()
            if store_type.value in item
        ]
        assert all([item in out for item in storage_obj_names])

    @pytest.mark.no_fluidstack
    @pytest.mark.parametrize('store_type', [
        storage_lib.StoreType.S3, storage_lib.StoreType.GCS,
        pytest.param(storage_lib.StoreType.AZURE, marks=pytest.mark.azure),
        pytest.param(storage_lib.StoreType.IBM, marks=pytest.mark.ibm),
        pytest.param(storage_lib.StoreType.R2, marks=pytest.mark.cloudflare)
    ])
    def test_bucket_external_deletion(self, tmp_scratch_storage_obj,
                                      store_type):
        # Creates a bucket, deletes it externally using cloud cli commands
        # and then tries to delete it using sky storage delete.
        tmp_scratch_storage_obj.add_store(store_type)

        # Run sky storage ls to check if storage object exists in the output
        out = subprocess.check_output(['sky', 'storage', 'ls'])
        assert tmp_scratch_storage_obj.name in out.decode('utf-8')

        # Delete bucket externally
        cmd = self.cli_delete_cmd(store_type, tmp_scratch_storage_obj.name)
        subprocess.check_output(cmd, shell=True)

        # Run sky storage delete to delete the storage object
        out = subprocess.check_output(
            ['sky', 'storage', 'delete', tmp_scratch_storage_obj.name, '--yes'])
        # Make sure bucket was not created during deletion (see issue #1322)
        assert 'created' not in out.decode('utf-8').lower()

        # Run sky storage ls to check if storage object is deleted
        out = subprocess.check_output(['sky', 'storage', 'ls'])
        assert tmp_scratch_storage_obj.name not in out.decode('utf-8')

    @pytest.mark.no_fluidstack
    @pytest.mark.parametrize('store_type', [
        storage_lib.StoreType.S3, storage_lib.StoreType.GCS,
        pytest.param(storage_lib.StoreType.AZURE, marks=pytest.mark.azure),
        pytest.param(storage_lib.StoreType.IBM, marks=pytest.mark.ibm),
        pytest.param(storage_lib.StoreType.R2, marks=pytest.mark.cloudflare)
    ])
    def test_bucket_bulk_deletion(self, store_type, tmp_bulk_del_storage_obj):
        # Creates a temp folder with over 256 files and folders, upload
        # files and folders to a new bucket, then delete bucket.
        tmp_bulk_del_storage_obj.add_store(store_type)

        subprocess.check_output([
            'sky', 'storage', 'delete', tmp_bulk_del_storage_obj.name, '--yes'
        ])

        output = subprocess.check_output(['sky', 'storage', 'ls'])
        assert tmp_bulk_del_storage_obj.name not in output.decode('utf-8')

    @pytest.mark.no_fluidstack
    @pytest.mark.parametrize(
        'tmp_public_storage_obj, store_type',
        [('s3://tcga-2-open', storage_lib.StoreType.S3),
         ('s3://digitalcorpora', storage_lib.StoreType.S3),
         ('gs://gcp-public-data-sentinel-2', storage_lib.StoreType.GCS),
         pytest.param(
             'https://azureopendatastorage.blob.core.windows.net/nyctlc',
             storage_lib.StoreType.AZURE,
             marks=pytest.mark.azure)],
        indirect=['tmp_public_storage_obj'])
    def test_public_bucket(self, tmp_public_storage_obj, store_type):
        # Creates a new bucket with a public source and verifies that it is not
        # added to global_user_state.
        tmp_public_storage_obj.add_store(store_type)

        # Run sky storage ls to check if storage object exists in the output
        out = subprocess.check_output(['sky', 'storage', 'ls'])
        assert tmp_public_storage_obj.name not in out.decode('utf-8')

    @pytest.mark.no_fluidstack
    @pytest.mark.parametrize(
        'nonexist_bucket_url',
        [
            's3://{random_name}',
            'gs://{random_name}',
            pytest.param(
                'https://{account_name}.blob.core.windows.net/{random_name}',  # pylint: disable=line-too-long
                marks=pytest.mark.azure),
            pytest.param('cos://us-east/{random_name}', marks=pytest.mark.ibm),
            pytest.param('r2://{random_name}', marks=pytest.mark.cloudflare)
        ])
    def test_nonexistent_bucket(self, nonexist_bucket_url):
        # Attempts to create fetch a stroage with a non-existent source.
        # Generate a random bucket name and verify it doesn't exist:
        retry_count = 0
        while True:
            nonexist_bucket_name = str(uuid.uuid4())
            if nonexist_bucket_url.startswith('s3'):
                command = f'aws s3api head-bucket --bucket {nonexist_bucket_name}'
                expected_output = '404'
            elif nonexist_bucket_url.startswith('gs'):
                command = f'gsutil ls {nonexist_bucket_url.format(random_name=nonexist_bucket_name)}'
                expected_output = 'BucketNotFoundException'
            elif nonexist_bucket_url.startswith('https'):
                default_region = 'eastus'
                storage_account_name = (
                    storage_lib.AzureBlobStore.DEFAULT_STORAGE_ACCOUNT_NAME.
                    format(region=default_region,
                           user_hash=common_utils.get_user_hash(),
                           subscription_hash=azure.get_subscription_hash()))
                storage_account_key = data_utils.get_az_storage_account_key(
                    storage_account_name)
                command = f'az storage container exists --account-name {storage_account_name} --account-key {storage_account_key} --name {nonexist_bucket_name}'
                expected_output = '"exists": false'
            elif nonexist_bucket_url.startswith('r2'):
                endpoint_url = cloudflare.create_endpoint()
                command = f'AWS_SHARED_CREDENTIALS_FILE={cloudflare.R2_CREDENTIALS_PATH} aws s3api head-bucket --bucket {nonexist_bucket_name} --endpoint {endpoint_url} --profile=r2'
                expected_output = '404'
            elif nonexist_bucket_url.startswith('cos'):
                # Using API calls, since using rclone requires a profile's name
                try:
                    expected_output = command = "echo"  # avoid unrelated exception in case of failure.
                    bucket_name = urllib.parse.urlsplit(
                        nonexist_bucket_url.format(
                            random_name=nonexist_bucket_name)).path.strip('/')
                    client = ibm.get_cos_client('us-east')
                    client.head_bucket(Bucket=bucket_name)
                except ibm.ibm_botocore.exceptions.ClientError as e:
                    if e.response['Error']['Code'] == '404':
                        # success
                        return
            else:
                raise ValueError('Unsupported bucket type '
                                 f'{nonexist_bucket_url}')

            # Check if bucket exists using the cli:
            try:
                out = subprocess.check_output(command,
                                              stderr=subprocess.STDOUT,
                                              shell=True)
            except subprocess.CalledProcessError as e:
                out = e.output
            out = out.decode('utf-8')
            if expected_output in out:
                break
            else:
                retry_count += 1
                if retry_count > 3:
                    raise RuntimeError('Unable to find a nonexistent bucket '
                                       'to use. This is higly unlikely - '
                                       'check if the tests are correct.')

        with pytest.raises(sky.exceptions.StorageBucketGetError,
                           match='Attempted to use a non-existent'):
            if nonexist_bucket_url.startswith('https'):
                storage_obj = storage_lib.Storage(
                    source=nonexist_bucket_url.format(
                        account_name=storage_account_name,
                        random_name=nonexist_bucket_name))
            else:
                storage_obj = storage_lib.Storage(
                    source=nonexist_bucket_url.format(
                        random_name=nonexist_bucket_name))

    @pytest.mark.no_fluidstack
    @pytest.mark.parametrize(
        'private_bucket',
        [
            f's3://imagenet',
            f'gs://imagenet',
            pytest.param('https://smoketestprivate.blob.core.windows.net/test',
                         marks=pytest.mark.azure),  # pylint: disable=line-too-long
            pytest.param('cos://us-east/bucket1', marks=pytest.mark.ibm)
        ])
    def test_private_bucket(self, private_bucket):
        # Attempts to access private buckets not belonging to the user.
        # These buckets are known to be private, but may need to be updated if
        # they are removed by their owners.
        store_type = urllib.parse.urlsplit(private_bucket).scheme
        if store_type == 'https' or store_type == 'cos':
            private_bucket_name = urllib.parse.urlsplit(
                private_bucket).path.strip('/')
        else:
            private_bucket_name = urllib.parse.urlsplit(private_bucket).netloc
        match_str = storage_lib._BUCKET_FAIL_TO_CONNECT_MESSAGE.format(
            name=private_bucket_name)
        if store_type == 'https':
            # Azure blob uses a different error string since container may
            # not exist even though the bucket name is ok.
            match_str = 'Attempted to fetch a non-existent public container'
        with pytest.raises(sky.exceptions.StorageBucketGetError,
                           match=match_str):
            storage_obj = storage_lib.Storage(source=private_bucket)

    @pytest.mark.no_fluidstack
    @pytest.mark.parametrize('ext_bucket_fixture, store_type',
                             [('tmp_awscli_bucket', storage_lib.StoreType.S3),
                              ('tmp_gsutil_bucket', storage_lib.StoreType.GCS),
                              pytest.param('tmp_az_bucket',
                                           storage_lib.StoreType.AZURE,
                                           marks=pytest.mark.azure),
                              pytest.param('tmp_ibm_cos_bucket',
                                           storage_lib.StoreType.IBM,
                                           marks=pytest.mark.ibm),
                              pytest.param('tmp_awscli_bucket_r2',
                                           storage_lib.StoreType.R2,
                                           marks=pytest.mark.cloudflare)])
    def test_upload_to_existing_bucket(self, ext_bucket_fixture, request,
                                       tmp_source, store_type):
        # Tries uploading existing files to newly created bucket (outside of
        # sky) and verifies that files are written.
        bucket_name, _ = request.getfixturevalue(ext_bucket_fixture)
        storage_obj = storage_lib.Storage(name=bucket_name, source=tmp_source)
        storage_obj.add_store(store_type)

        # Check if tmp_source/tmp-file exists in the bucket using aws cli
        out = subprocess.check_output(self.cli_ls_cmd(store_type, bucket_name),
                                      shell=True)
        assert 'tmp-file' in out.decode('utf-8'), \
            'File not found in bucket - output was : {}'.format(out.decode
                                                                ('utf-8'))

        # Check symlinks - symlinks don't get copied by sky storage
        assert (pathlib.Path(tmp_source) / 'circle-link').is_symlink(), (
            'circle-link was not found in the upload source - '
            'are the test fixtures correct?')
        assert 'circle-link' not in out.decode('utf-8'), (
            'Symlink found in bucket - ls output was : {}'.format(
                out.decode('utf-8')))

        # Run sky storage ls to check if storage object exists in the output.
        # It should not exist because the bucket was created externally.
        out = subprocess.check_output(['sky', 'storage', 'ls'])
        assert storage_obj.name not in out.decode('utf-8')

    @pytest.mark.no_fluidstack
    def test_copy_mount_existing_storage(self,
                                         tmp_copy_mnt_existing_storage_obj):
        # Creates a bucket with no source in MOUNT mode (empty bucket), and
        # then tries to load the same storage in COPY mode.
        tmp_copy_mnt_existing_storage_obj.add_store(storage_lib.StoreType.S3)
        storage_name = tmp_copy_mnt_existing_storage_obj.name

        # Check `sky storage ls` to ensure storage object exists
        out = subprocess.check_output(['sky', 'storage', 'ls']).decode('utf-8')
        assert storage_name in out, f'Storage {storage_name} not found in sky storage ls.'

    @pytest.mark.no_fluidstack
    @pytest.mark.parametrize('store_type', [
        storage_lib.StoreType.S3, storage_lib.StoreType.GCS,
        pytest.param(storage_lib.StoreType.AZURE, marks=pytest.mark.azure),
        pytest.param(storage_lib.StoreType.IBM, marks=pytest.mark.ibm),
        pytest.param(storage_lib.StoreType.R2, marks=pytest.mark.cloudflare)
    ])
    def test_list_source(self, tmp_local_list_storage_obj, store_type):
        # Uses a list in the source field to specify a file and a directory to
        # be uploaded to the storage object.
        tmp_local_list_storage_obj.add_store(store_type)

        # Check if tmp-file exists in the bucket root using cli
        out = subprocess.check_output(self.cli_ls_cmd(
            store_type, tmp_local_list_storage_obj.name),
                                      shell=True)
        assert 'tmp-file' in out.decode('utf-8'), \
            'File not found in bucket - output was : {}'.format(out.decode
                                                                ('utf-8'))

        # Check if tmp-file exists in the bucket/tmp-source using cli
        out = subprocess.check_output(self.cli_ls_cmd(
            store_type, tmp_local_list_storage_obj.name, 'tmp-source/'),
                                      shell=True)
        assert 'tmp-file' in out.decode('utf-8'), \
            'File not found in bucket - output was : {}'.format(out.decode
                                                                ('utf-8'))

    @pytest.mark.no_fluidstack
    @pytest.mark.parametrize('invalid_name_list, store_type',
                             [(AWS_INVALID_NAMES, storage_lib.StoreType.S3),
                              (GCS_INVALID_NAMES, storage_lib.StoreType.GCS),
                              pytest.param(AZURE_INVALID_NAMES,
                                           storage_lib.StoreType.AZURE,
                                           marks=pytest.mark.azure),
                              pytest.param(IBM_INVALID_NAMES,
                                           storage_lib.StoreType.IBM,
                                           marks=pytest.mark.ibm),
                              pytest.param(AWS_INVALID_NAMES,
                                           storage_lib.StoreType.R2,
                                           marks=pytest.mark.cloudflare)])
    def test_invalid_names(self, invalid_name_list, store_type):
        # Uses a list in the source field to specify a file and a directory to
        # be uploaded to the storage object.
        for name in invalid_name_list:
            with pytest.raises(sky.exceptions.StorageNameError):
                storage_obj = storage_lib.Storage(name=name)
                storage_obj.add_store(store_type)

    @pytest.mark.no_fluidstack
    @pytest.mark.parametrize(
        'gitignore_structure, store_type',
        [(GITIGNORE_SYNC_TEST_DIR_STRUCTURE, storage_lib.StoreType.S3),
         (GITIGNORE_SYNC_TEST_DIR_STRUCTURE, storage_lib.StoreType.GCS),
         (GITIGNORE_SYNC_TEST_DIR_STRUCTURE, storage_lib.StoreType.AZURE),
         pytest.param(GITIGNORE_SYNC_TEST_DIR_STRUCTURE,
                      storage_lib.StoreType.R2,
                      marks=pytest.mark.cloudflare)])
    def test_excluded_file_cloud_storage_upload_copy(self, gitignore_structure,
                                                     store_type,
                                                     tmp_gitignore_storage_obj):
        # tests if files included in .gitignore and .git/info/exclude are
        # excluded from being transferred to Storage

        tmp_gitignore_storage_obj.add_store(store_type)

        upload_file_name = 'included'
        # Count the number of files with the given file name
        up_cmd = self.cli_count_name_in_bucket(store_type, \
            tmp_gitignore_storage_obj.name, file_name=upload_file_name)
        git_exclude_cmd = self.cli_count_name_in_bucket(store_type, \
            tmp_gitignore_storage_obj.name, file_name='.git')
        cnt_num_file_cmd = self.cli_count_file_in_bucket(
            store_type, tmp_gitignore_storage_obj.name)

        up_output = subprocess.check_output(up_cmd, shell=True)
        git_exclude_output = subprocess.check_output(git_exclude_cmd,
                                                     shell=True)
        cnt_output = subprocess.check_output(cnt_num_file_cmd, shell=True)

        assert '3' in up_output.decode('utf-8'), \
                'Files to be included are not completely uploaded.'
        # 1 is read as .gitignore is uploaded
        assert '1' in git_exclude_output.decode('utf-8'), \
               '.git directory should not be uploaded.'
        # 4 files include .gitignore, included.log, included.txt, include_dir/included.log
        assert '4' in cnt_output.decode('utf-8'), \
               'Some items listed in .gitignore and .git/info/exclude are not excluded.'

    @pytest.mark.parametrize('ext_bucket_fixture, store_type',
                             [('tmp_awscli_bucket', storage_lib.StoreType.S3),
                              ('tmp_gsutil_bucket', storage_lib.StoreType.GCS),
                              pytest.param('tmp_awscli_bucket_r2',
                                           storage_lib.StoreType.R2,
                                           marks=pytest.mark.cloudflare)])
    def test_externally_created_bucket_mount_without_source(
            self, ext_bucket_fixture, request, store_type):
        # Non-sky managed buckets(buckets created outside of Skypilot CLI)
        # are allowed to be MOUNTed by specifying the URI of the bucket to
        # source field only. When it is attempted by specifying the name of
        # the bucket only, it should error out.
        #
        # TODO(doyoung): Add test for IBM COS. Currently, this is blocked
        # as rclone used to interact with IBM COS does not support feature to
        # create a bucket, and the ibmcloud CLI is not supported in Skypilot.
        # Either of the feature is necessary to simulate an external bucket
        # creation for IBM COS.
        # https://github.com/skypilot-org/skypilot/pull/1966/files#r1253439837

        ext_bucket_name, ext_bucket_uri = request.getfixturevalue(
            ext_bucket_fixture)
        # invalid spec
        with pytest.raises(sky.exceptions.StorageSpecError) as e:
            storage_obj = storage_lib.Storage(
                name=ext_bucket_name, mode=storage_lib.StorageMode.MOUNT)
            storage_obj.add_store(store_type)

        assert 'Attempted to mount a non-sky managed bucket' in str(e)

        # valid spec
        storage_obj = storage_lib.Storage(source=ext_bucket_uri,
                                          mode=storage_lib.StorageMode.MOUNT)
        handle = global_user_state.get_handle_from_storage_name(
            storage_obj.name)
        if handle:
            storage_obj.delete()

    @pytest.mark.no_fluidstack
    @pytest.mark.parametrize('region', [
        'ap-northeast-1', 'ap-northeast-2', 'ap-northeast-3', 'ap-south-1',
        'ap-southeast-1', 'ap-southeast-2', 'eu-central-1', 'eu-north-1',
        'eu-west-1', 'eu-west-2', 'eu-west-3', 'sa-east-1', 'us-east-1',
        'us-east-2', 'us-west-1', 'us-west-2'
    ])
    def test_aws_regions(self, tmp_local_storage_obj, region):
        # This tests creation and upload to bucket in all AWS s3 regions
        # To test full functionality, use test_managed_jobs_storage above.
        store_type = storage_lib.StoreType.S3
        tmp_local_storage_obj.add_store(store_type, region=region)
        bucket_name = tmp_local_storage_obj.name

        # Confirm that the bucket was created in the correct region
        region_cmd = self.cli_region_cmd(store_type, bucket_name=bucket_name)
        out = subprocess.check_output(region_cmd, shell=True)
        output = out.decode('utf-8')
        expected_output_region = region
        if region == 'us-east-1':
            expected_output_region = 'None'  # us-east-1 is the default region
        assert expected_output_region in out.decode('utf-8'), (
            f'Bucket was not found in region {region} - '
            f'output of {region_cmd} was: {output}')

        # Check if tmp_source/tmp-file exists in the bucket using cli
        ls_cmd = self.cli_ls_cmd(store_type, bucket_name)
        out = subprocess.check_output(ls_cmd, shell=True)
        output = out.decode('utf-8')
        assert 'tmp-file' in output, (
            f'tmp-file not found in bucket - output of {ls_cmd} was: {output}')

    @pytest.mark.no_fluidstack
    @pytest.mark.parametrize('region', [
        'northamerica-northeast1', 'northamerica-northeast2', 'us-central1',
        'us-east1', 'us-east4', 'us-east5', 'us-south1', 'us-west1', 'us-west2',
        'us-west3', 'us-west4', 'southamerica-east1', 'southamerica-west1',
        'europe-central2', 'europe-north1', 'europe-southwest1', 'europe-west1',
        'europe-west2', 'europe-west3', 'europe-west4', 'europe-west6',
        'europe-west8', 'europe-west9', 'europe-west10', 'europe-west12',
        'asia-east1', 'asia-east2', 'asia-northeast1', 'asia-northeast2',
        'asia-northeast3', 'asia-southeast1', 'asia-south1', 'asia-south2',
        'asia-southeast2', 'me-central1', 'me-central2', 'me-west1',
        'australia-southeast1', 'australia-southeast2', 'africa-south1'
    ])
    def test_gcs_regions(self, tmp_local_storage_obj, region):
        # This tests creation and upload to bucket in all GCS regions
        # To test full functionality, use test_managed_jobs_storage above.
        store_type = storage_lib.StoreType.GCS
        tmp_local_storage_obj.add_store(store_type, region=region)
        bucket_name = tmp_local_storage_obj.name

        # Confirm that the bucket was created in the correct region
        region_cmd = self.cli_region_cmd(store_type, bucket_name=bucket_name)
        out = subprocess.check_output(region_cmd, shell=True)
        output = out.decode('utf-8')
        assert region in out.decode('utf-8'), (
            f'Bucket was not found in region {region} - '
            f'output of {region_cmd} was: {output}')

        # Check if tmp_source/tmp-file exists in the bucket using cli
        ls_cmd = self.cli_ls_cmd(store_type, bucket_name)
        out = subprocess.check_output(ls_cmd, shell=True)
        output = out.decode('utf-8')
        assert 'tmp-file' in output, (
            f'tmp-file not found in bucket - output of {ls_cmd} was: {output}')


# ---------- Testing YAML Specs ----------
# Our sky storage requires credentials to check the bucket existance when
# loading a task from the yaml file, so we cannot make it a unit test.
class TestYamlSpecs:
    # TODO(zhwu): Add test for `to_yaml_config` for the Storage object.
    #  We should not use `examples/storage_demo.yaml` here, since it requires
    #  users to ensure bucket names to not exist and/or be unique.
    _TEST_YAML_PATHS = [
        'examples/minimal.yaml', 'examples/managed_job.yaml',
        'examples/using_file_mounts.yaml', 'examples/resnet_app.yaml',
        'examples/multi_hostname.yaml'
    ]

    def _is_dict_subset(self, d1, d2):
        """Check if d1 is the subset of d2."""
        for k, v in d1.items():
            if k not in d2:
                if isinstance(v, list) or isinstance(v, dict):
                    assert len(v) == 0, (k, v)
                else:
                    assert False, (k, v)
            elif isinstance(v, dict):
                assert isinstance(d2[k], dict), (k, v, d2)
                self._is_dict_subset(v, d2[k])
            elif isinstance(v, str):
                if k == 'accelerators':
                    resources = sky.Resources()
                    resources._set_accelerators(v, None)
                    assert resources.accelerators == d2[k], (k, v, d2)
                else:
                    assert v.lower() == d2[k].lower(), (k, v, d2[k])
            else:
                assert v == d2[k], (k, v, d2[k])

    def _check_equivalent(self, yaml_path):
        """Check if the yaml is equivalent after load and dump again."""
        origin_task_config = common_utils.read_yaml(yaml_path)

        task = sky.Task.from_yaml(yaml_path)
        new_task_config = task.to_yaml_config()
        # d1 <= d2
        print(origin_task_config, new_task_config)
        self._is_dict_subset(origin_task_config, new_task_config)

    def test_load_dump_yaml_config_equivalent(self):
        """Test if the yaml config is equivalent after load and dump again."""
        pathlib.Path('~/datasets').expanduser().mkdir(exist_ok=True)
        pathlib.Path('~/tmpfile').expanduser().touch()
        pathlib.Path('~/.ssh').expanduser().mkdir(exist_ok=True)
        pathlib.Path('~/.ssh/id_rsa.pub').expanduser().touch()
        pathlib.Path('~/tmp-workdir').expanduser().mkdir(exist_ok=True)
        pathlib.Path('~/Downloads/tpu').expanduser().mkdir(parents=True,
                                                           exist_ok=True)
        for yaml_path in self._TEST_YAML_PATHS:
            self._check_equivalent(yaml_path)


# ---------- Testing Multiple Accelerators ----------
@pytest.mark.no_fluidstack  # Fluidstack does not support K80 gpus for now
@pytest.mark.no_paperspace  # Paperspace does not support K80 gpus
def test_multiple_accelerators_ordered():
    name = _get_cluster_name()
    test = Test(
        'multiple-accelerators-ordered',
        [
            f'sky launch -y -c {name} tests/test_yamls/test_multiple_accelerators_ordered.yaml | grep "Using user-specified accelerators list"',
            f'sky logs {name} 1 --status',  # Ensure the job succeeded.
        ],
        f'sky down -y {name}',
        timeout=20 * 60,
    )
    run_one_test(test)


@pytest.mark.no_fluidstack  # Fluidstack has low availability for T4 GPUs
@pytest.mark.no_paperspace  # Paperspace does not support T4 GPUs
def test_multiple_accelerators_ordered_with_default():
    name = _get_cluster_name()
    test = Test(
        'multiple-accelerators-ordered',
        [
            f'sky launch -y -c {name} tests/test_yamls/test_multiple_accelerators_ordered_with_default.yaml | grep "Using user-specified accelerators list"',
            f'sky logs {name} 1 --status',  # Ensure the job succeeded.
            f'sky status {name} | grep Spot',
        ],
        f'sky down -y {name}',
    )
    run_one_test(test)


@pytest.mark.no_fluidstack  # Fluidstack has low availability for T4 GPUs
@pytest.mark.no_paperspace  # Paperspace does not support T4 GPUs
def test_multiple_accelerators_unordered():
    name = _get_cluster_name()
    test = Test(
        'multiple-accelerators-unordered',
        [
            f'sky launch -y -c {name} tests/test_yamls/test_multiple_accelerators_unordered.yaml',
            f'sky logs {name} 1 --status',  # Ensure the job succeeded.
        ],
        f'sky down -y {name}',
    )
    run_one_test(test)


@pytest.mark.no_fluidstack  # Fluidstack has low availability for T4 GPUs
@pytest.mark.no_paperspace  # Paperspace does not support T4 GPUs
def test_multiple_accelerators_unordered_with_default():
    name = _get_cluster_name()
    test = Test(
        'multiple-accelerators-unordered',
        [
            f'sky launch -y -c {name} tests/test_yamls/test_multiple_accelerators_unordered_with_default.yaml',
            f'sky logs {name} 1 --status',  # Ensure the job succeeded.
            f'sky status {name} | grep Spot',
        ],
        f'sky down -y {name}',
    )
    run_one_test(test)


@pytest.mark.no_fluidstack  # Requires other clouds to be enabled
def test_multiple_resources():
    name = _get_cluster_name()
    test = Test(
        'multiple-resources',
        [
            f'sky launch -y -c {name} tests/test_yamls/test_multiple_resources.yaml',
            f'sky logs {name} 1 --status',  # Ensure the job succeeded.
        ],
        f'sky down -y {name}',
    )
    run_one_test(test)


# ---------- Sky Benchmark ----------
@pytest.mark.no_fluidstack  # Requires other clouds to be enabled
@pytest.mark.no_paperspace  # Requires other clouds to be enabled
@pytest.mark.no_kubernetes
@pytest.mark.aws  # SkyBenchmark requires S3 access
def test_sky_bench(generic_cloud: str):
    name = _get_cluster_name()
    test = Test(
        'sky-bench',
        [
            f'sky bench launch -y -b {name} --cloud {generic_cloud} -i0 tests/test_yamls/minimal.yaml',
            'sleep 120',
            f'sky bench show {name} | grep sky-bench-{name} | grep FINISHED',
        ],
        f'sky bench down {name} -y; sky bench delete {name} -y',
    )
    run_one_test(test)<|MERGE_RESOLUTION|>--- conflicted
+++ resolved
@@ -4375,21 +4375,13 @@
             else:
                 return f'gsutil ls -r gs://{bucket_name} | grep "{file_name}" | wc -l'
         elif store_type == storage_lib.StoreType.AZURE:
-<<<<<<< HEAD
-            default_region = 'eastus'
-            storage_account_name = (
-                storage_lib.AzureBlobStore.DEFAULT_STORAGE_ACCOUNT_NAME.format(
-                    region=default_region,
-                    user_hash=common_utils.get_user_hash(),
-                    subscription_hash=azure.get_subscription_hash()))
-=======
             if storage_account_name is None:
                 default_region = 'eastus'
                 storage_account_name = (
                     storage_lib.AzureBlobStore.DEFAULT_STORAGE_ACCOUNT_NAME.
                     format(region=default_region,
-                           user_hash=common_utils.get_user_hash()))
->>>>>>> 7f64d60d
+                           user_hash=common_utils.get_user_hash(),
+                           subscription_hash=azure.get_subscription_hash()))
             storage_account_key = data_utils.get_az_storage_account_key(
                 storage_account_name)
             return ('az storage blob list '
