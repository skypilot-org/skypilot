# Smoke tests for SkyPilot
# Default options are set in pyproject.toml
# Example usage:
# Run all tests except for AWS and Lambda Cloud
# > pytest tests/test_smoke.py
#
# Terminate failed clusters after test finishes
# > pytest tests/test_smoke.py --terminate-on-failure
#
# Re-run last failed tests
# > pytest --lf
#
# Run one of the smoke tests
# > pytest tests/test_smoke.py::test_minimal
#
# Only run managed job tests
# > pytest tests/test_smoke.py --managed-jobs
#
# Only run sky serve tests
# > pytest tests/test_smoke.py --sky-serve
#
# Only run test for AWS + generic tests
# > pytest tests/test_smoke.py --aws
#
# Change cloud for generic tests to aws
# > pytest tests/test_smoke.py --generic-cloud aws

import inspect
import json
import os
import pathlib
import shlex
import shutil
import subprocess
import sys
import tempfile
import time
from typing import Dict, List, NamedTuple, Optional, Tuple
import urllib.parse
import uuid

import colorama
import jinja2
import pytest

import sky
from sky import global_user_state
from sky import jobs
from sky import serve
from sky.adaptors import cloudflare
from sky.adaptors import ibm
from sky.clouds import AWS
from sky.clouds import Azure
from sky.clouds import GCP
from sky.data import data_utils
from sky.data import storage as storage_lib
from sky.data.data_utils import Rclone
from sky.skylet import events
from sky.utils import common_utils
from sky.utils import resources_utils
from sky.utils import subprocess_utils

# To avoid the second smoke test reusing the cluster launched in the first
# smoke test. Also required for test_managed_jobs_recovery to make sure the
# manual termination with aws ec2 does not accidentally terminate other clusters
# for for the different managed jobs launch with the same job name but a
# different job id.
test_id = str(uuid.uuid4())[-2:]

LAMBDA_TYPE = '--cloud lambda --gpus A10'
FLUIDSTACK_TYPE = '--cloud fluidstack --gpus RTXA4000'

SCP_TYPE = '--cloud scp'
SCP_GPU_V100 = '--gpus V100-32GB'

storage_setup_commands = [
    'touch ~/tmpfile', 'mkdir -p ~/tmp-workdir',
    'touch ~/tmp-workdir/tmp\ file', 'touch ~/tmp-workdir/tmp\ file2',
    'touch ~/tmp-workdir/foo',
    '[ ! -e ~/tmp-workdir/circle-link ] && ln -s ~/tmp-workdir/ ~/tmp-workdir/circle-link || true',
    'touch ~/.ssh/id_rsa.pub'
]

# Wait until the jobs controller is not in INIT state.
# This is a workaround for the issue that when multiple job tests
# are running in parallel, the jobs controller may be in INIT and
# the job queue/cancel command will return staled table.
_JOB_QUEUE_WAIT = ('s=$(sky jobs queue); '
                   'until ! echo "$s" | grep "jobs will not be shown until"; '
                   'do echo "Waiting for job queue to be ready..."; '
                   'sleep 5; s=$(sky jobs queue); done; echo "$s"; '
                   'echo; echo; echo "$s"')
_JOB_CANCEL_WAIT = (
    's=$(sky jobs cancel -y -n {job_name}); '
    'until ! echo "$s" | grep "Please wait for the controller to be ready."; '
    'do echo "Waiting for the jobs controller '
    'to be ready"; sleep 5; s=$(sky jobs cancel -y -n {job_name}); '
    'done; echo "$s"; echo; echo; echo "$s"')
# TODO(zhwu): make the jobs controller on GCP, to avoid parallel test issues
# when the controller being on Azure, which takes a long time for launching
# step.

DEFAULT_CMD_TIMEOUT = 15 * 60


class Test(NamedTuple):
    name: str
    # Each command is executed serially.  If any failed, the remaining commands
    # are not run and the test is treated as failed.
    commands: List[str]
    teardown: Optional[str] = None
    # Timeout for each command in seconds.
    timeout: int = DEFAULT_CMD_TIMEOUT

    def echo(self, message: str):
        # pytest's xdist plugin captures stdout; print to stderr so that the
        # logs are streaming while the tests are running.
        prefix = f'[{self.name}]'
        message = f'{prefix} {message}'
        message = message.replace('\n', f'\n{prefix} ')
        print(message, file=sys.stderr, flush=True)


def _get_timeout(generic_cloud: str,
                 override_timeout: int = DEFAULT_CMD_TIMEOUT):
    timeouts = {'fluidstack': 60 * 60}  # file_mounts
    return timeouts.get(generic_cloud, override_timeout)


def _get_cluster_name() -> str:
    """Returns a user-unique cluster name for each test_<name>().

    Must be called from each test_<name>().
    """
    caller_func_name = inspect.stack()[1][3]
    test_name = caller_func_name.replace('_', '-').replace('test-', 't-')
    test_name = common_utils.make_cluster_name_on_cloud(test_name,
                                                        24,
                                                        add_user_hash=False)
    return f'{test_name}-{test_id}'


def _terminate_gcp_replica(name: str, zone: str, replica_id: int) -> str:
    cluster_name = serve.generate_replica_cluster_name(name, replica_id)
    query_cmd = (f'gcloud compute instances list --filter='
                 f'"(labels.ray-cluster-name:{cluster_name})" '
                 f'--zones={zone} --format="value(name)"')
    return (f'gcloud compute instances delete --zone={zone}'
            f' --quiet $({query_cmd})')


def run_one_test(test: Test) -> Tuple[int, str, str]:
    # Fail fast if `sky` CLI somehow errors out.
    subprocess.run(['sky', 'status'], stdout=subprocess.DEVNULL, check=True)
    log_file = tempfile.NamedTemporaryFile('a',
                                           prefix=f'{test.name}-',
                                           suffix='.log',
                                           delete=False)
    test.echo(f'Test started. Log: less {log_file.name}')
    for command in test.commands:
        log_file.write(f'+ {command}\n')
        log_file.flush()
        proc = subprocess.Popen(
            command,
            stdout=log_file,
            stderr=subprocess.STDOUT,
            shell=True,
            executable='/bin/bash',
        )
        try:
            proc.wait(timeout=test.timeout)
        except subprocess.TimeoutExpired as e:
            log_file.flush()
            test.echo(f'Timeout after {test.timeout} seconds.')
            test.echo(str(e))
            log_file.write(f'Timeout after {test.timeout} seconds.\n')
            log_file.flush()
            # Kill the current process.
            proc.terminate()
            proc.returncode = 1  # None if we don't set it.
            break

        if proc.returncode:
            break

    style = colorama.Style
    fore = colorama.Fore
    outcome = (f'{fore.RED}Failed{style.RESET_ALL}'
               if proc.returncode else f'{fore.GREEN}Passed{style.RESET_ALL}')
    reason = f'\nReason: {command}' if proc.returncode else ''
    msg = (f'{outcome}.'
           f'{reason}'
           f'\nLog: less {log_file.name}\n')
    test.echo(msg)
    log_file.write(msg)
    if (proc.returncode == 0 or
            pytest.terminate_on_failure) and test.teardown is not None:
        subprocess_utils.run(
            test.teardown,
            stdout=log_file,
            stderr=subprocess.STDOUT,
            timeout=10 * 60,  # 10 mins
            shell=True,
        )

    if proc.returncode:
        raise Exception(f'test failed: less {log_file.name}')


def get_aws_region_for_quota_failover() -> Optional[str]:
    candidate_regions = AWS.regions_with_offering(instance_type='p3.16xlarge',
                                                  accelerators=None,
                                                  use_spot=True,
                                                  region=None,
                                                  zone=None)
    original_resources = sky.Resources(cloud=sky.AWS(),
                                       instance_type='p3.16xlarge',
                                       use_spot=True)

    # Filter the regions with proxy command in ~/.sky/config.yaml.
    filtered_regions = original_resources.get_valid_regions_for_launchable()
    candidate_regions = [
        region for region in candidate_regions
        if region.name in filtered_regions
    ]

    for region in candidate_regions:
        resources = original_resources.copy(region=region.name)
        if not AWS.check_quota_available(resources):
            return region.name

    return None


def get_gcp_region_for_quota_failover() -> Optional[str]:

    candidate_regions = GCP.regions_with_offering(instance_type=None,
                                                  accelerators={'A100-80GB': 1},
                                                  use_spot=True,
                                                  region=None,
                                                  zone=None)

    original_resources = sky.Resources(cloud=sky.GCP(),
                                       instance_type='a2-ultragpu-1g',
                                       accelerators={'A100-80GB': 1},
                                       use_spot=True)

    # Filter the regions with proxy command in ~/.sky/config.yaml.
    filtered_regions = original_resources.get_valid_regions_for_launchable()
    candidate_regions = [
        region for region in candidate_regions
        if region.name in filtered_regions
    ]

    for region in candidate_regions:
        if not GCP.check_quota_available(
                original_resources.copy(region=region.name)):
            return region.name

    return None


# ---------- Dry run: 2 Tasks in a chain. ----------
@pytest.mark.no_fluidstack  #requires GCP and AWS set up
def test_example_app():
    test = Test(
        'example_app',
        ['python examples/example_app.py'],
    )
    run_one_test(test)


_VALIDATE_LAUNCH_OUTPUT = (
    # Validate the output of the job submission:
    # I 05-23 07:52:47 cloud_vm_ray_backend.py:3217] Running setup on 1 node.
    # running setup
    # I 05-23 07:52:49 cloud_vm_ray_backend.py:3230] Setup completed.
    # I 05-23 07:52:55 cloud_vm_ray_backend.py:3319] Job submitted with Job ID: 1
    # I 05-23 07:52:58 log_lib.py:408] Start streaming logs for job 1.
    # INFO: Tip: use Ctrl-C to exit log streaming (task will not be killed).
    # INFO: Waiting for task resources on 1 node. This will block if the cluster is full.
    # INFO: All task resources reserved.
    # INFO: Reserved IPs: ['10.128.0.127']
    # (min, pid=4164) # conda environments:
    # (min, pid=4164) #
    # (min, pid=4164) base                  *  /opt/conda
    # (min, pid=4164)
    # (min, pid=4164) task run finish
    # INFO: Job finished (status: SUCCEEDED).
    'echo "$s" && echo "==Validating setup output==" && '
    'echo "$s" | grep -A 1 "Running setup on" | grep "running setup" && '
    'echo "==Validating running output hints==" && echo "$s" | '
    'grep -A 1 "Job submitted with Job ID:" | '
    'grep "Start streaming logs for job" && '
    'echo "==Validating task output starting==" && echo "$s" | '
    'grep -A 1 "INFO: Reserved IPs" | grep "(min, pid=" && '
    'echo "==Validating task output ending==" && '
    'echo "$s" | grep -A 1 "task run finish" | '
    'grep "INFO: Job finished (status: SUCCEEDED)" && '
    'echo "==Validating task output ending 2==" && '
    'echo "$s" | grep -A 1 "INFO: Job finished (status: SUCCEEDED)" | '
    'grep "Job ID:"')


# ---------- A minimal task ----------
def test_minimal(generic_cloud: str):
    name = _get_cluster_name()
    validate_output = _VALIDATE_LAUNCH_OUTPUT
    # Kubernetes will have 
    if generic_cloud.lower() == 'kubernetes':
        validate_output = 'true'
    test = Test(
        'minimal',
        [
            f's=$(sky launch -y -c {name} --cloud {generic_cloud} tests/test_yamls/minimal.yaml) && {validate_output}',
            # Output validation done.
            f'sky logs {name} 1 --status',
            f'sky logs {name} --status | grep "Job 1: SUCCEEDED"',  # Equivalent.
            # Test launch output again on existing cluster
            f's=$(sky launch -y -c {name} --cloud {generic_cloud} tests/test_yamls/minimal.yaml) && {validate_output}',
            f'sky logs {name} 2 --status',
            f'sky logs {name} --status | grep "Job 2: SUCCEEDED"',  # Equivalent.
            # Check the logs downloading
            f'log_path=$(sky logs {name} 1 --sync-down | grep "Job 1 logs:" | sed -E "s/^.*Job 1 logs: (.*)\\x1b\\[0m/\\1/g") && echo "$log_path" && test -f $log_path/run.log',
            # Ensure the raylet process has the correct file descriptor limit.
            f'sky exec {name} "prlimit -n --pid=\$(pgrep -f \'raylet/raylet --raylet_socket_name\') | grep \'"\'1048576 1048576\'"\'"',
            f'sky logs {name} 3 --status',  # Ensure the job succeeded.
            # Install jq for the next test.
            f'sky exec {name} \'sudo apt-get update && sudo apt-get install -y jq\'',
            # Check the cluster info
            f'sky exec {name} \'echo "$SKYPILOT_CLUSTER_INFO" | jq .cluster_name | grep {name}\'',
            f'sky logs {name} 5 --status',  # Ensure the job succeeded.
            f'sky exec {name} \'echo "$SKYPILOT_CLUSTER_INFO" | jq .cloud | grep -i {generic_cloud}\'',
            f'sky logs {name} 6 --status',  # Ensure the job succeeded.
            # Test '-c' for exec
            f'sky exec -c {name} echo',
            f'sky logs {name} 7 --status',
            f'sky exec echo -c {name}',
            f'sky logs {name} 8 --status',
            f'sky exec -c {name} echo hi test',
            f'sky logs {name} 9 | grep "hi test"',
            f'sky exec {name} && exit 1 || true',
            f'sky exec -c {name} && exit 1 || true',
        ],
        f'sky down -y {name}',
        _get_timeout(generic_cloud),
    )
    run_one_test(test)


# ---------- Test region ----------
@pytest.mark.aws
def test_aws_region():
    name = _get_cluster_name()
    test = Test(
        'aws_region',
        [
            f'sky launch -y -c {name} --region us-east-2 examples/minimal.yaml',
            f'sky exec {name} examples/minimal.yaml',
            f'sky logs {name} 1 --status',  # Ensure the job succeeded.
            f'sky status --all | grep {name} | grep us-east-2',  # Ensure the region is correct.
            f'sky exec {name} \'echo $SKYPILOT_CLUSTER_INFO | jq .region | grep us-east-2\'',
            f'sky logs {name} 2 --status',  # Ensure the job succeeded.
        ],
        f'sky down -y {name}',
    )
    run_one_test(test)


@pytest.mark.gcp
def test_gcp_region_and_service_account():
    name = _get_cluster_name()
    test = Test(
        'gcp_region',
        [
            f'sky launch -y -c {name} --region us-central1 --cloud gcp tests/test_yamls/minimal.yaml',
            f'sky exec {name} tests/test_yamls/minimal.yaml',
            f'sky logs {name} 1 --status',  # Ensure the job succeeded.
            f'sky exec {name} \'curl -H "Metadata-Flavor: Google" "http://metadata.google.internal/computeMetadata/v1/instance/service-accounts/default/identity?format=standard&audience=gcp"\'',
            f'sky logs {name} 2 --status',  # Ensure the job succeeded.
            f'sky status --all | grep {name} | grep us-central1',  # Ensure the region is correct.
            f'sky exec {name} \'echo $SKYPILOT_CLUSTER_INFO | jq .region | grep us-central1\'',
            f'sky logs {name} 3 --status',  # Ensure the job succeeded.
        ],
        f'sky down -y {name}',
    )
    run_one_test(test)


@pytest.mark.ibm
def test_ibm_region():
    name = _get_cluster_name()
    region = 'eu-de'
    test = Test(
        'region',
        [
            f'sky launch -y -c {name} --cloud ibm --region {region} examples/minimal.yaml',
            f'sky exec {name} --cloud ibm examples/minimal.yaml',
            f'sky logs {name} 1 --status',  # Ensure the job succeeded.
            f'sky status --all | grep {name} | grep {region}',  # Ensure the region is correct.
        ],
        f'sky down -y {name}',
    )
    run_one_test(test)


@pytest.mark.azure
def test_azure_region():
    name = _get_cluster_name()
    test = Test(
        'azure_region',
        [
            f'sky launch -y -c {name} --region eastus2 --cloud azure tests/test_yamls/minimal.yaml',
            f'sky exec {name} tests/test_yamls/minimal.yaml',
            f'sky logs {name} 1 --status',  # Ensure the job succeeded.
            f'sky status --all | grep {name} | grep eastus2',  # Ensure the region is correct.
            f'sky exec {name} \'echo $SKYPILOT_CLUSTER_INFO | jq .region | grep eastus2\'',
            f'sky logs {name} 2 --status',  # Ensure the job succeeded.
            f'sky exec {name} \'echo $SKYPILOT_CLUSTER_INFO | jq .zone | grep null\'',
            f'sky logs {name} 3 --status',  # Ensure the job succeeded.
        ],
        f'sky down -y {name}',
    )
    run_one_test(test)


# ---------- Test zone ----------
@pytest.mark.aws
def test_aws_zone():
    name = _get_cluster_name()
    test = Test(
        'aws_zone',
        [
            f'sky launch -y -c {name} examples/minimal.yaml --zone us-east-2b',
            f'sky exec {name} examples/minimal.yaml --zone us-east-2b',
            f'sky logs {name} 1 --status',  # Ensure the job succeeded.
            f'sky status --all | grep {name} | grep us-east-2b',  # Ensure the zone is correct.
        ],
        f'sky down -y {name}',
    )
    run_one_test(test)


@pytest.mark.ibm
def test_ibm_zone():
    name = _get_cluster_name()
    zone = 'eu-de-2'
    test = Test(
        'zone',
        [
            f'sky launch -y -c {name} --cloud ibm examples/minimal.yaml --zone {zone}',
            f'sky exec {name} --cloud ibm examples/minimal.yaml --zone {zone}',
            f'sky logs {name} 1 --status',  # Ensure the job succeeded.
            f'sky status --all | grep {name} | grep {zone}',  # Ensure the zone is correct.
        ],
        f'sky down -y {name} {name}-2 {name}-3',
    )
    run_one_test(test)


@pytest.mark.gcp
def test_gcp_zone():
    name = _get_cluster_name()
    test = Test(
        'gcp_zone',
        [
            f'sky launch -y -c {name} --zone us-central1-a --cloud gcp tests/test_yamls/minimal.yaml',
            f'sky exec {name} --zone us-central1-a --cloud gcp tests/test_yamls/minimal.yaml',
            f'sky logs {name} 1 --status',  # Ensure the job succeeded.
            f'sky status --all | grep {name} | grep us-central1-a',  # Ensure the zone is correct.
        ],
        f'sky down -y {name}',
    )
    run_one_test(test)


# ---------- Test the image ----------
@pytest.mark.aws
def test_aws_images():
    name = _get_cluster_name()
    test = Test(
        'aws_images',
        [
            f'sky launch -y -c {name} --image-id skypilot:gpu-ubuntu-1804 examples/minimal.yaml',
            f'sky logs {name} 1 --status',  # Ensure the job succeeded.
            f'sky launch -c {name} --image-id skypilot:gpu-ubuntu-2004 examples/minimal.yaml && exit 1 || true',
            f'sky launch -y -c {name} examples/minimal.yaml',
            f'sky logs {name} 2 --status',
            f'sky logs {name} --status | grep "Job 2: SUCCEEDED"',  # Equivalent.
            f'sky exec {name} \'echo $SKYPILOT_CLUSTER_INFO | jq .cloud | grep -i aws\'',
            f'sky logs {name} 3 --status',  # Ensure the job succeeded.
        ],
        f'sky down -y {name}',
    )
    run_one_test(test)


@pytest.mark.gcp
def test_gcp_images():
    name = _get_cluster_name()
    test = Test(
        'gcp_images',
        [
            f'sky launch -y -c {name} --image-id skypilot:gpu-debian-10 --cloud gcp tests/test_yamls/minimal.yaml',
            f'sky logs {name} 1 --status',  # Ensure the job succeeded.
            f'sky launch -c {name} --image-id skypilot:cpu-debian-10 --cloud gcp tests/test_yamls/minimal.yaml && exit 1 || true',
            f'sky launch -y -c {name} tests/test_yamls/minimal.yaml',
            f'sky logs {name} 2 --status',
            f'sky logs {name} --status | grep "Job 2: SUCCEEDED"',  # Equivalent.
            f'sky exec {name} \'echo $SKYPILOT_CLUSTER_INFO | jq .cloud | grep -i gcp\'',
            f'sky logs {name} 3 --status',  # Ensure the job succeeded.
        ],
        f'sky down -y {name}',
    )
    run_one_test(test)


@pytest.mark.azure
def test_azure_images():
    name = _get_cluster_name()
    test = Test(
        'azure_images',
        [
            f'sky launch -y -c {name} --image-id skypilot:gpu-ubuntu-2204 --cloud azure tests/test_yamls/minimal.yaml',
            f'sky logs {name} 1 --status',  # Ensure the job succeeded.
            f'sky launch -c {name} --image-id skypilot:v1-ubuntu-2004 --cloud azure tests/test_yamls/minimal.yaml && exit 1 || true',
            f'sky launch -y -c {name} tests/test_yamls/minimal.yaml',
            f'sky logs {name} 2 --status',
            f'sky logs {name} --status | grep "Job 2: SUCCEEDED"',  # Equivalent.
            f'sky exec {name} \'echo $SKYPILOT_CLUSTER_INFO | jq .cloud | grep -i azure\'',
            f'sky logs {name} 3 --status',  # Ensure the job succeeded.
        ],
        f'sky down -y {name}',
    )
    run_one_test(test)


@pytest.mark.aws
def test_aws_image_id_dict():
    name = _get_cluster_name()
    test = Test(
        'aws_image_id_dict',
        [
            # Use image id dict.
            f'sky launch -y -c {name} examples/per_region_images.yaml',
            f'sky exec {name} examples/per_region_images.yaml',
            f'sky exec {name} "ls ~"',
            f'sky logs {name} 1 --status',
            f'sky logs {name} 2 --status',
            f'sky logs {name} 3 --status',
        ],
        f'sky down -y {name}',
    )
    run_one_test(test)


@pytest.mark.gcp
def test_gcp_image_id_dict():
    name = _get_cluster_name()
    test = Test(
        'gcp_image_id_dict',
        [
            # Use image id dict.
            f'sky launch -y -c {name} tests/test_yamls/gcp_per_region_images.yaml',
            f'sky exec {name} tests/test_yamls/gcp_per_region_images.yaml',
            f'sky exec {name} "ls ~"',
            f'sky logs {name} 1 --status',
            f'sky logs {name} 2 --status',
            f'sky logs {name} 3 --status',
        ],
        f'sky down -y {name}',
    )
    run_one_test(test)


@pytest.mark.aws
def test_aws_image_id_dict_region():
    name = _get_cluster_name()
    test = Test(
        'aws_image_id_dict_region',
        [
            # YAML has
            #   image_id:
            #       us-west-2: skypilot:gpu-ubuntu-1804
            #       us-east-2: skypilot:gpu-ubuntu-2004
            # Use region to filter image_id dict.
            f'sky launch -y -c {name} --region us-east-1 examples/per_region_images.yaml && exit 1 || true',
            f'sky status | grep {name} && exit 1 || true',  # Ensure the cluster is not created.
            f'sky launch -y -c {name} --region us-east-2 examples/per_region_images.yaml',
            # Should success because the image id match for the region.
            f'sky launch -c {name} --image-id skypilot:gpu-ubuntu-2004 examples/minimal.yaml',
            f'sky exec {name} --image-id skypilot:gpu-ubuntu-2004 examples/minimal.yaml',
            f'sky exec {name} --image-id skypilot:gpu-ubuntu-1804 examples/minimal.yaml && exit 1 || true',
            f'sky logs {name} 1 --status',
            f'sky logs {name} 2 --status',
            f'sky logs {name} 3 --status',
            f'sky status --all | grep {name} | grep us-east-2',  # Ensure the region is correct.
            # Ensure exec works.
            f'sky exec {name} --region us-east-2 examples/per_region_images.yaml',
            f'sky exec {name} examples/per_region_images.yaml',
            f'sky exec {name} --cloud aws --region us-east-2 "ls ~"',
            f'sky exec {name} "ls ~"',
            f'sky logs {name} 4 --status',
            f'sky logs {name} 5 --status',
            f'sky logs {name} 6 --status',
            f'sky logs {name} 7 --status',
        ],
        f'sky down -y {name}',
    )
    run_one_test(test)


@pytest.mark.gcp
def test_gcp_image_id_dict_region():
    name = _get_cluster_name()
    test = Test(
        'gcp_image_id_dict_region',
        [
            # Use region to filter image_id dict.
            f'sky launch -y -c {name} --region us-east1 tests/test_yamls/gcp_per_region_images.yaml && exit 1 || true',
            f'sky status | grep {name} && exit 1 || true',  # Ensure the cluster is not created.
            f'sky launch -y -c {name} --region us-west3 tests/test_yamls/gcp_per_region_images.yaml',
            # Should success because the image id match for the region.
            f'sky launch -c {name} --cloud gcp --image-id projects/ubuntu-os-cloud/global/images/ubuntu-1804-bionic-v20230112 tests/test_yamls/minimal.yaml',
            f'sky exec {name} --cloud gcp --image-id projects/ubuntu-os-cloud/global/images/ubuntu-1804-bionic-v20230112 tests/test_yamls/minimal.yaml',
            f'sky exec {name} --cloud gcp --image-id skypilot:cpu-debian-10 tests/test_yamls/minimal.yaml && exit 1 || true',
            f'sky logs {name} 1 --status',
            f'sky logs {name} 2 --status',
            f'sky logs {name} 3 --status',
            f'sky status --all | grep {name} | grep us-west3',  # Ensure the region is correct.
            # Ensure exec works.
            f'sky exec {name} --region us-west3 tests/test_yamls/gcp_per_region_images.yaml',
            f'sky exec {name} tests/test_yamls/gcp_per_region_images.yaml',
            f'sky exec {name} --cloud gcp --region us-west3 "ls ~"',
            f'sky exec {name} "ls ~"',
            f'sky logs {name} 4 --status',
            f'sky logs {name} 5 --status',
            f'sky logs {name} 6 --status',
            f'sky logs {name} 7 --status',
        ],
        f'sky down -y {name}',
    )
    run_one_test(test)


@pytest.mark.aws
def test_aws_image_id_dict_zone():
    name = _get_cluster_name()
    test = Test(
        'aws_image_id_dict_zone',
        [
            # YAML has
            #   image_id:
            #       us-west-2: skypilot:gpu-ubuntu-1804
            #       us-east-2: skypilot:gpu-ubuntu-2004
            # Use zone to filter image_id dict.
            f'sky launch -y -c {name} --zone us-east-1b examples/per_region_images.yaml && exit 1 || true',
            f'sky status | grep {name} && exit 1 || true',  # Ensure the cluster is not created.
            f'sky launch -y -c {name} --zone us-east-2a examples/per_region_images.yaml',
            # Should success because the image id match for the zone.
            f'sky launch -y -c {name} --image-id skypilot:gpu-ubuntu-2004 examples/minimal.yaml',
            f'sky exec {name} --image-id skypilot:gpu-ubuntu-2004 examples/minimal.yaml',
            # Fail due to image id mismatch.
            f'sky exec {name} --image-id skypilot:gpu-ubuntu-1804 examples/minimal.yaml && exit 1 || true',
            f'sky logs {name} 1 --status',
            f'sky logs {name} 2 --status',
            f'sky logs {name} 3 --status',
            f'sky status --all | grep {name} | grep us-east-2a',  # Ensure the zone is correct.
            # Ensure exec works.
            f'sky exec {name} --zone us-east-2a examples/per_region_images.yaml',
            f'sky exec {name} examples/per_region_images.yaml',
            f'sky exec {name} --cloud aws --region us-east-2 "ls ~"',
            f'sky exec {name} "ls ~"',
            f'sky logs {name} 4 --status',
            f'sky logs {name} 5 --status',
            f'sky logs {name} 6 --status',
            f'sky logs {name} 7 --status',
        ],
        f'sky down -y {name}',
    )
    run_one_test(test)


@pytest.mark.gcp
def test_gcp_image_id_dict_zone():
    name = _get_cluster_name()
    test = Test(
        'gcp_image_id_dict_zone',
        [
            # Use zone to filter image_id dict.
            f'sky launch -y -c {name} --zone us-east1-a tests/test_yamls/gcp_per_region_images.yaml && exit 1 || true',
            f'sky status | grep {name} && exit 1 || true',  # Ensure the cluster is not created.
            f'sky launch -y -c {name} --zone us-central1-a tests/test_yamls/gcp_per_region_images.yaml',
            # Should success because the image id match for the zone.
            f'sky launch -y -c {name} --cloud gcp --image-id skypilot:cpu-debian-10 tests/test_yamls/minimal.yaml',
            f'sky exec {name} --cloud gcp --image-id skypilot:cpu-debian-10 tests/test_yamls/minimal.yaml',
            # Fail due to image id mismatch.
            f'sky exec {name} --cloud gcp --image-id skypilot:gpu-debian-10 tests/test_yamls/minimal.yaml && exit 1 || true',
            f'sky logs {name} 1 --status',
            f'sky logs {name} 2 --status',
            f'sky logs {name} 3 --status',
            f'sky status --all | grep {name} | grep us-central1',  # Ensure the zone is correct.
            # Ensure exec works.
            f'sky exec {name} --cloud gcp --zone us-central1-a tests/test_yamls/gcp_per_region_images.yaml',
            f'sky exec {name} tests/test_yamls/gcp_per_region_images.yaml',
            f'sky exec {name} --cloud gcp --region us-central1 "ls ~"',
            f'sky exec {name} "ls ~"',
            f'sky logs {name} 4 --status',
            f'sky logs {name} 5 --status',
            f'sky logs {name} 6 --status',
            f'sky logs {name} 7 --status',
        ],
        f'sky down -y {name}',
    )
    run_one_test(test)


@pytest.mark.aws
def test_clone_disk_aws():
    name = _get_cluster_name()
    test = Test(
        'clone_disk_aws',
        [
            f'sky launch -y -c {name} --cloud aws --region us-east-2 --retry-until-up "echo hello > ~/user_file.txt"',
            f'sky launch --clone-disk-from {name} -y -c {name}-clone && exit 1 || true',
            f'sky stop {name} -y',
            'sleep 60',
            f'sky launch --clone-disk-from {name} -y -c {name}-clone --cloud aws -d --region us-east-2 "cat ~/user_file.txt | grep hello"',
            f'sky launch --clone-disk-from {name} -y -c {name}-clone-2 --cloud aws -d --region us-east-2 "cat ~/user_file.txt | grep hello"',
            f'sky logs {name}-clone 1 --status',
            f'sky logs {name}-clone-2 1 --status',
        ],
        f'sky down -y {name} {name}-clone {name}-clone-2',
        timeout=30 * 60,
    )
    run_one_test(test)


@pytest.mark.gcp
def test_clone_disk_gcp():
    name = _get_cluster_name()
    test = Test(
        'clone_disk_gcp',
        [
            f'sky launch -y -c {name} --cloud gcp --zone us-east1-b --retry-until-up "echo hello > ~/user_file.txt"',
            f'sky launch --clone-disk-from {name} -y -c {name}-clone && exit 1 || true',
            f'sky stop {name} -y',
            f'sky launch --clone-disk-from {name} -y -c {name}-clone --cloud gcp --zone us-central1-a "cat ~/user_file.txt | grep hello"',
            f'sky launch --clone-disk-from {name} -y -c {name}-clone-2 --cloud gcp --zone us-east1-b "cat ~/user_file.txt | grep hello"',
            f'sky logs {name}-clone 1 --status',
            f'sky logs {name}-clone-2 1 --status',
        ],
        f'sky down -y {name} {name}-clone {name}-clone-2',
    )
    run_one_test(test)


@pytest.mark.aws
def test_image_no_conda():
    name = _get_cluster_name()
    test = Test(
        'image_no_conda',
        [
            # Use image id dict.
            f'sky launch -y -c {name} --region us-east-2 examples/per_region_images.yaml',
            f'sky logs {name} 1 --status',
            f'sky stop {name} -y',
            f'sky start {name} -y',
            f'sky exec {name} examples/per_region_images.yaml',
            f'sky logs {name} 2 --status',
        ],
        f'sky down -y {name}',
    )
    run_one_test(test)


@pytest.mark.no_kubernetes  # Kubernetes does not support stopping instances
def test_custom_default_conda_env(generic_cloud: str):
    name = _get_cluster_name()
    test = Test('custom_default_conda_env', [
        f'sky launch -c {name} -y --cloud {generic_cloud} tests/test_yamls/test_custom_default_conda_env.yaml',
        f'sky status -r {name} | grep "UP"',
        f'sky logs {name} 1 --status',
        f'sky logs {name} 1 --no-follow | grep -P "myenv\\s+\\*"',
        f'sky exec {name} tests/test_yamls/test_custom_default_conda_env.yaml',
        f'sky logs {name} 2 --status',
        f'sky autostop -y -i 0 {name}',
        'sleep 60',
        f'sky status -r {name} | grep "STOPPED"',
        f'sky start -y {name}',
        f'sky logs {name} 2 --no-follow | grep -P "myenv\\s+\\*"',
        f'sky exec {name} tests/test_yamls/test_custom_default_conda_env.yaml',
        f'sky logs {name} 3 --status',
    ], f'sky down -y {name}')
    run_one_test(test)


# ------------ Test stale job ------------
@pytest.mark.no_fluidstack  # FluidStack does not support stopping instances in SkyPilot implementation
@pytest.mark.no_lambda_cloud  # Lambda Cloud does not support stopping instances
@pytest.mark.no_kubernetes  # Kubernetes does not support stopping instances
def test_stale_job(generic_cloud: str):
    name = _get_cluster_name()
    test = Test(
        'stale_job',
        [
            f'sky launch -y -c {name} --cloud {generic_cloud} "echo hi"',
            f'sky exec {name} -d "echo start; sleep 10000"',
            f'sky stop {name} -y',
            'sleep 100',  # Ensure this is large enough, else GCP leaks.
            f'sky start {name} -y',
            f'sky logs {name} 1 --status',
            f's=$(sky queue {name}); echo "$s"; echo; echo; echo "$s" | grep FAILED',
        ],
        f'sky down -y {name}',
    )
    run_one_test(test)


@pytest.mark.aws
def test_aws_stale_job_manual_restart():
    name = _get_cluster_name()
    name_on_cloud = common_utils.make_cluster_name_on_cloud(
        name, sky.AWS.max_cluster_name_length())
    region = 'us-east-2'
    test = Test(
        'aws_stale_job_manual_restart',
        [
            f'sky launch -y -c {name} --cloud aws --region {region} "echo hi"',
            f'sky exec {name} -d "echo start; sleep 10000"',
            # Stop the cluster manually.
            f'id=`aws ec2 describe-instances --region {region} --filters '
            f'Name=tag:ray-cluster-name,Values={name_on_cloud} '
            f'--query Reservations[].Instances[].InstanceId '
            '--output text`; '
            f'aws ec2 stop-instances --region {region} '
            '--instance-ids $id',
            'sleep 40',
            f'sky launch -c {name} -y "echo hi"',
            f'sky logs {name} 1 --status',
            f'sky logs {name} 3 --status',
            # Ensure the skylet updated the stale job status.
            f'sleep {events.JobSchedulerEvent.EVENT_INTERVAL_SECONDS}',
            f's=$(sky queue {name}); echo "$s"; echo; echo; echo "$s" | grep FAILED',
        ],
        f'sky down -y {name}',
    )
    run_one_test(test)


@pytest.mark.gcp
def test_gcp_stale_job_manual_restart():
    name = _get_cluster_name()
    name_on_cloud = common_utils.make_cluster_name_on_cloud(
        name, sky.GCP.max_cluster_name_length())
    zone = 'us-west2-a'
    query_cmd = (f'gcloud compute instances list --filter='
                 f'"(labels.ray-cluster-name={name_on_cloud})" '
                 f'--zones={zone} --format="value(name)"')
    stop_cmd = (f'gcloud compute instances stop --zone={zone}'
                f' --quiet $({query_cmd})')
    test = Test(
        'gcp_stale_job_manual_restart',
        [
            f'sky launch -y -c {name} --cloud gcp --zone {zone} "echo hi"',
            f'sky exec {name} -d "echo start; sleep 10000"',
            # Stop the cluster manually.
            stop_cmd,
            'sleep 40',
            f'sky launch -c {name} -y "echo hi"',
            f'sky logs {name} 1 --status',
            f'sky logs {name} 3 --status',
            # Ensure the skylet updated the stale job status.
            f'sleep {events.JobSchedulerEvent.EVENT_INTERVAL_SECONDS}',
            f's=$(sky queue {name}); echo "$s"; echo; echo; echo "$s" | grep FAILED',
        ],
        f'sky down -y {name}',
    )
    run_one_test(test)


# ---------- Check Sky's environment variables; workdir. ----------
@pytest.mark.no_fluidstack  # Requires amazon S3
@pytest.mark.no_scp  # SCP does not support num_nodes > 1 yet
def test_env_check(generic_cloud: str):
    name = _get_cluster_name()
    total_timeout_minutes = 25 if generic_cloud == 'azure' else 15
    test = Test(
        'env_check',
        [
            f'sky launch -y -c {name} --cloud {generic_cloud} --detach-setup examples/env_check.yaml',
            f'sky logs {name} 1 --status',  # Ensure the job succeeded.
        ],
        f'sky down -y {name}',
        timeout=total_timeout_minutes * 60,
    )
    run_one_test(test)


# ---------- file_mounts ----------
@pytest.mark.no_scp  # SCP does not support num_nodes > 1 yet. Run test_scp_file_mounts instead.
def test_file_mounts(generic_cloud: str):
    name = _get_cluster_name()
    extra_flags = ''
    if generic_cloud in 'kubernetes':
        # Kubernetes does not support multi-node
        # NOTE: This test will fail if you have a Kubernetes cluster running on
        #  arm64 (e.g., Apple Silicon) since goofys does not work on arm64.
        extra_flags = '--num-nodes 1'
    test_commands = [
        *storage_setup_commands,
        f'sky launch -y -c {name} --cloud {generic_cloud} {extra_flags} examples/using_file_mounts.yaml',
        f'sky logs {name} 1 --status',  # Ensure the job succeeded.
    ]
    test = Test(
        'using_file_mounts',
        test_commands,
        f'sky down -y {name}',
        _get_timeout(generic_cloud, 20 * 60),  # 20 mins
    )
    run_one_test(test)


@pytest.mark.scp
def test_scp_file_mounts():
    name = _get_cluster_name()
    test_commands = [
        *storage_setup_commands,
        f'sky launch -y -c {name} {SCP_TYPE} --num-nodes 1 examples/using_file_mounts.yaml',
        f'sky logs {name} 1 --status',  # Ensure the job succeeded.
    ]
    test = Test(
        'SCP_using_file_mounts',
        test_commands,
        f'sky down -y {name}',
        timeout=20 * 60,  # 20 mins
    )
    run_one_test(test)


@pytest.mark.no_fluidstack  # Requires GCP to be enabled
def test_using_file_mounts_with_env_vars(generic_cloud: str):
    name = _get_cluster_name()
    storage_name = TestStorageWithCredentials.generate_bucket_name()
    test_commands = [
        *storage_setup_commands,
        (f'sky launch -y -c {name} --cpus 2+ --cloud {generic_cloud} '
         'examples/using_file_mounts_with_env_vars.yaml '
         f'--env MY_BUCKET={storage_name}'),
        f'sky logs {name} 1 --status',  # Ensure the job succeeded.
        # Override with --env:
        (f'sky launch -y -c {name}-2 --cpus 2+ --cloud {generic_cloud} '
         'examples/using_file_mounts_with_env_vars.yaml '
         f'--env MY_BUCKET={storage_name} '
         '--env MY_LOCAL_PATH=tmpfile'),
        f'sky logs {name}-2 1 --status',  # Ensure the job succeeded.
    ]
    test = Test(
        'using_file_mounts_with_env_vars',
        test_commands,
        (f'sky down -y {name} {name}-2',
         f'sky storage delete -y {storage_name} {storage_name}-2'),
        timeout=20 * 60,  # 20 mins
    )
    run_one_test(test)


# ---------- storage ----------
@pytest.mark.aws
def test_aws_storage_mounts_with_stop():
    name = _get_cluster_name()
    storage_name = f'sky-test-{int(time.time())}'
    template_str = pathlib.Path(
        'tests/test_yamls/test_storage_mounting.yaml.j2').read_text()
    template = jinja2.Template(template_str)
    content = template.render(storage_name=storage_name)
    with tempfile.NamedTemporaryFile(suffix='.yaml', mode='w') as f:
        f.write(content)
        f.flush()
        file_path = f.name
        test_commands = [
            *storage_setup_commands,
            f'sky launch -y -c {name} --cloud aws {file_path}',
            f'sky logs {name} 1 --status',  # Ensure job succeeded.
            f'aws s3 ls {storage_name}/hello.txt',
            f'sky stop -y {name}',
            f'sky start -y {name}',
            # Check if hello.txt from mounting bucket exists after restart in
            # the mounted directory
            f'sky exec {name} -- "set -ex; ls /mount_private_mount/hello.txt"'
        ]
        test = Test(
            'aws_storage_mounts',
            test_commands,
            f'sky down -y {name}; sky storage delete -y {storage_name}',
            timeout=20 * 60,  # 20 mins
        )
        run_one_test(test)


@pytest.mark.gcp
def test_gcp_storage_mounts_with_stop():
    name = _get_cluster_name()
    storage_name = f'sky-test-{int(time.time())}'
    template_str = pathlib.Path(
        'tests/test_yamls/test_storage_mounting.yaml.j2').read_text()
    template = jinja2.Template(template_str)
    content = template.render(storage_name=storage_name)
    with tempfile.NamedTemporaryFile(suffix='.yaml', mode='w') as f:
        f.write(content)
        f.flush()
        file_path = f.name
        test_commands = [
            *storage_setup_commands,
            f'sky launch -y -c {name} --cloud gcp {file_path}',
            f'sky logs {name} 1 --status',  # Ensure job succeeded.
            f'gsutil ls gs://{storage_name}/hello.txt',
            f'sky stop -y {name}',
            f'sky start -y {name}',
            # Check if hello.txt from mounting bucket exists after restart in
            # the mounted directory
            f'sky exec {name} -- "set -ex; ls /mount_private_mount/hello.txt"'
        ]
        test = Test(
            'gcp_storage_mounts',
            test_commands,
            f'sky down -y {name}; sky storage delete -y {storage_name}',
            timeout=20 * 60,  # 20 mins
        )
        run_one_test(test)


@pytest.mark.kubernetes
def test_kubernetes_storage_mounts():
    # Tests bucket mounting on k8s, assuming S3 is configured.
    # This test will fail if run on non x86_64 architecture, since goofys is
    # built for x86_64 only.
    name = _get_cluster_name()
    storage_name = f'sky-test-{int(time.time())}'
    template_str = pathlib.Path(
        'tests/test_yamls/test_storage_mounting.yaml.j2').read_text()
    template = jinja2.Template(template_str)
    content = template.render(storage_name=storage_name)
    with tempfile.NamedTemporaryFile(suffix='.yaml', mode='w') as f:
        f.write(content)
        f.flush()
        file_path = f.name
        test_commands = [
            *storage_setup_commands,
            f'sky launch -y -c {name} --cloud kubernetes {file_path}',
            f'sky logs {name} 1 --status',  # Ensure job succeeded.
            f'aws s3 ls {storage_name}/hello.txt || '
            f'gsutil ls gs://{storage_name}/hello.txt',
        ]
        test = Test(
            'kubernetes_storage_mounts',
            test_commands,
            f'sky down -y {name}; sky storage delete -y {storage_name}',
            timeout=20 * 60,  # 20 mins
        )
        run_one_test(test)


@pytest.mark.parametrize(
    'image_id',
    [
        'docker:nvidia/cuda:11.8.0-devel-ubuntu18.04',
        'docker:ubuntu:18.04',
<<<<<<< HEAD
        # Test latest image with python 3.11 installed by default.
=======
        # Test image with python 3.11 installed by default.
>>>>>>> 97cba000
        'docker:continuumio/miniconda3:24.1.2-0',
        # Test python>=3.12 where SkyPilot should automatically create a separate
        # conda env for runtime with python 3.10.
        'docker:continuumio/miniconda3:latest',
    ])
def test_docker_storage_mounts(generic_cloud: str, image_id: str):
    # Tests bucket mounting on docker container
    name = _get_cluster_name()
    timestamp = str(time.time()).replace('.', '')
    storage_name = f'sky-test-{timestamp}'
    template_str = pathlib.Path(
        'tests/test_yamls/test_storage_mounting.yaml.j2').read_text()
    template = jinja2.Template(template_str)
    content = template.render(storage_name=storage_name)
    with tempfile.NamedTemporaryFile(suffix='.yaml', mode='w') as f:
        f.write(content)
        f.flush()
        file_path = f.name
        test_commands = [
            *storage_setup_commands,
            f'sky launch -y -c {name} --cloud {generic_cloud} --image-id {image_id} {file_path}',
            f'sky logs {name} 1 --status',  # Ensure job succeeded.
            f'aws s3 ls {storage_name}/hello.txt || '
            f'gsutil ls gs://{storage_name}/hello.txt',
        ]
        test = Test(
            'docker_storage_mounts',
            test_commands,
            f'sky down -y {name}; sky storage delete -y {storage_name}',
            timeout=20 * 60,  # 20 mins
        )
        run_one_test(test)


@pytest.mark.cloudflare
def test_cloudflare_storage_mounts(generic_cloud: str):
    name = _get_cluster_name()
    storage_name = f'sky-test-{int(time.time())}'
    template_str = pathlib.Path(
        'tests/test_yamls/test_r2_storage_mounting.yaml').read_text()
    template = jinja2.Template(template_str)
    content = template.render(storage_name=storage_name)
    endpoint_url = cloudflare.create_endpoint()
    with tempfile.NamedTemporaryFile(suffix='.yaml', mode='w') as f:
        f.write(content)
        f.flush()
        file_path = f.name
        test_commands = [
            *storage_setup_commands,
            f'sky launch -y -c {name} --cloud {generic_cloud} {file_path}',
            f'sky logs {name} 1 --status',  # Ensure job succeeded.
            f'AWS_SHARED_CREDENTIALS_FILE={cloudflare.R2_CREDENTIALS_PATH} aws s3 ls s3://{storage_name}/hello.txt --endpoint {endpoint_url} --profile=r2'
        ]

        test = Test(
            'cloudflare_storage_mounts',
            test_commands,
            f'sky down -y {name}; sky storage delete -y {storage_name}',
            timeout=20 * 60,  # 20 mins
        )
        run_one_test(test)


@pytest.mark.ibm
def test_ibm_storage_mounts():
    name = _get_cluster_name()
    storage_name = f'sky-test-{int(time.time())}'
    bucket_rclone_profile = Rclone.generate_rclone_bucket_profile_name(
        storage_name, Rclone.RcloneClouds.IBM)
    template_str = pathlib.Path(
        'tests/test_yamls/test_ibm_cos_storage_mounting.yaml').read_text()
    template = jinja2.Template(template_str)
    content = template.render(storage_name=storage_name)
    with tempfile.NamedTemporaryFile(suffix='.yaml', mode='w') as f:
        f.write(content)
        f.flush()
        file_path = f.name
        test_commands = [
            *storage_setup_commands,
            f'sky launch -y -c {name} --cloud ibm {file_path}',
            f'sky logs {name} 1 --status',  # Ensure job succeeded.
            f'rclone ls {bucket_rclone_profile}:{storage_name}/hello.txt',
        ]
        test = Test(
            'ibm_storage_mounts',
            test_commands,
            f'sky down -y {name}; sky storage delete -y {storage_name}',
            timeout=20 * 60,  # 20 mins
        )
        run_one_test(test)


# ---------- CLI logs ----------
@pytest.mark.no_scp  # SCP does not support num_nodes > 1 yet. Run test_scp_logs instead.
def test_cli_logs(generic_cloud: str):
    name = _get_cluster_name()
    num_nodes = 2
    if generic_cloud == 'kubernetes':
        # Kubernetes does not support multi-node
        num_nodes = 1
    timestamp = time.time()
    test = Test('cli_logs', [
        f'sky launch -y -c {name} --cloud {generic_cloud} --num-nodes {num_nodes} "echo {timestamp} 1"',
        f'sky exec {name} "echo {timestamp} 2"',
        f'sky exec {name} "echo {timestamp} 3"',
        f'sky exec {name} "echo {timestamp} 4"',
        f'sky logs {name} 2 --status',
        f'sky logs {name} 3 4 --sync-down',
        f'sky logs {name} * --sync-down',
        f'sky logs {name} 1 | grep "{timestamp} 1"',
        f'sky logs {name} | grep "{timestamp} 4"',
    ], f'sky down -y {name}')
    run_one_test(test)


@pytest.mark.scp
def test_scp_logs():
    name = _get_cluster_name()
    timestamp = time.time()
    test = Test(
        'SCP_cli_logs',
        [
            f'sky launch -y -c {name} {SCP_TYPE} "echo {timestamp} 1"',
            f'sky exec {name} "echo {timestamp} 2"',
            f'sky exec {name} "echo {timestamp} 3"',
            f'sky exec {name} "echo {timestamp} 4"',
            f'sky logs {name} 2 --status',
            f'sky logs {name} 3 4 --sync-down',
            f'sky logs {name} * --sync-down',
            f'sky logs {name} 1 | grep "{timestamp} 1"',
            f'sky logs {name} | grep "{timestamp} 4"',
        ],
        f'sky down -y {name}',
    )
    run_one_test(test)


# ---------- Job Queue. ----------
@pytest.mark.no_fluidstack  # FluidStack DC has low availability of T4 GPUs
@pytest.mark.no_lambda_cloud  # Lambda Cloud does not have T4 gpus
@pytest.mark.no_ibm  # IBM Cloud does not have T4 gpus. run test_ibm_job_queue instead
@pytest.mark.no_scp  # SCP does not have T4 gpus. Run test_scp_job_queue instead
@pytest.mark.no_paperspace  # Paperspace does not have T4 gpus.
@pytest.mark.no_oci  # OCI does not have T4 gpus
def test_job_queue(generic_cloud: str):
    name = _get_cluster_name()
    test = Test(
        'job_queue',
        [
            f'sky launch -y -c {name} --cloud {generic_cloud} examples/job_queue/cluster.yaml',
            f'sky exec {name} -n {name}-1 -d examples/job_queue/job.yaml',
            f'sky exec {name} -n {name}-2 -d examples/job_queue/job.yaml',
            f'sky exec {name} -n {name}-3 -d examples/job_queue/job.yaml',
            f's=$(sky queue {name}); echo "$s"; echo; echo; echo "$s" | grep {name}-1 | grep RUNNING',
            f's=$(sky queue {name}); echo "$s"; echo; echo; echo "$s" | grep {name}-2 | grep RUNNING',
            f's=$(sky queue {name}); echo "$s"; echo; echo; echo "$s" | grep {name}-3 | grep PENDING',
            f'sky cancel -y {name} 2',
            'sleep 5',
            f's=$(sky queue {name}); echo "$s"; echo; echo; echo "$s" | grep {name}-3 | grep RUNNING',
            f'sky cancel -y {name} 3',
            f'sky exec {name} --gpus T4:0.2 "[[ \$SKYPILOT_NUM_GPUS_PER_NODE -eq 1 ]] || exit 1"',
            f'sky exec {name} --gpus T4:1 "[[ \$SKYPILOT_NUM_GPUS_PER_NODE -eq 1 ]] || exit 1"',
            f'sky logs {name} 4 --status',
            f'sky logs {name} 5 --status',
        ],
        f'sky down -y {name}',
    )
    run_one_test(test)


# ---------- Job Queue with Docker. ----------
@pytest.mark.no_fluidstack  # FluidStack does not support docker for now
@pytest.mark.no_lambda_cloud  # Doesn't support Lambda Cloud for now
@pytest.mark.no_ibm  # Doesn't support IBM Cloud for now
@pytest.mark.no_paperspace  # Paperspace doesn't have T4 GPUs
@pytest.mark.no_scp  # Doesn't support SCP for now
@pytest.mark.no_oci  # Doesn't support OCI for now
@pytest.mark.no_kubernetes  # Doesn't support Kubernetes for now
@pytest.mark.parametrize(
    'image_id',
    [
        'docker:nvidia/cuda:11.8.0-devel-ubuntu18.04',
        'docker:ubuntu:18.04',
        # Test latest image with python 3.11 installed by default.
        'docker:continuumio/miniconda3:24.1.2-0',
        # Test python>=3.12 where SkyPilot should automatically create a separate
        # conda env for runtime with python 3.10.
        'docker:continuumio/miniconda3:latest',
        # Axolotl image is a good example custom image that has its conda path
        # set in PATH with dockerfile and uses python>=3.12. It could test:
        #  1. we handle the env var set in dockerfile correctly
        #  2. python>=3.12 works with SkyPilot runtime.
        'docker:winglian/axolotl:main-latest'
    ])
def test_job_queue_with_docker(generic_cloud: str, image_id: str):
    name = _get_cluster_name() + image_id[len('docker:'):][:4]
    total_timeout_minutes = 40 if generic_cloud == 'azure' else 15
    time_to_sleep = 300 if generic_cloud == 'azure' else 180
    test = Test(
        'job_queue_with_docker',
        [
            f'sky launch -y -c {name} --cloud {generic_cloud} --image-id {image_id} examples/job_queue/cluster_docker.yaml',
            f'sky exec {name} -n {name}-1 -d --image-id {image_id} --env TIME_TO_SLEEP={time_to_sleep} examples/job_queue/job_docker.yaml',
            f'sky exec {name} -n {name}-2 -d --image-id {image_id} --env TIME_TO_SLEEP={time_to_sleep} examples/job_queue/job_docker.yaml',
            f'sky exec {name} -n {name}-3 -d --image-id {image_id} --env TIME_TO_SLEEP={time_to_sleep} examples/job_queue/job_docker.yaml',
            f's=$(sky queue {name}); echo "$s"; echo; echo; echo "$s" | grep {name}-1 | grep RUNNING',
            f's=$(sky queue {name}); echo "$s"; echo; echo; echo "$s" | grep {name}-2 | grep RUNNING',
            f's=$(sky queue {name}); echo "$s"; echo; echo; echo "$s" | grep {name}-3 | grep PENDING',
            f'sky cancel -y {name} 2',
            'sleep 5',
            f's=$(sky queue {name}); echo "$s"; echo; echo; echo "$s" | grep {name}-3 | grep RUNNING',
            f'sky cancel -y {name} 3',
            # Make sure the GPU is still visible to the container.
            f'sky exec {name} --image-id {image_id} nvidia-smi | grep "Tesla T4"',
            f'sky logs {name} 4 --status',
            f'sky stop -y {name}',
            # Make sure the job status preserve after stop and start the
            # cluster. This is also a test for the docker container to be
            # preserved after stop and start.
            f'sky start -y {name}',
            f's=$(sky queue {name}); echo "$s"; echo; echo; echo "$s" | grep {name}-1 | grep FAILED',
            f's=$(sky queue {name}); echo "$s"; echo; echo; echo "$s" | grep {name}-2 | grep CANCELLED',
            f's=$(sky queue {name}); echo "$s"; echo; echo; echo "$s" | grep {name}-3 | grep CANCELLED',
            f'sky exec {name} --gpus T4:0.2 "[[ \$SKYPILOT_NUM_GPUS_PER_NODE -eq 1 ]] || exit 1"',
            f'sky exec {name} --gpus T4:1 "[[ \$SKYPILOT_NUM_GPUS_PER_NODE -eq 1 ]] || exit 1"',
            f'sky logs {name} 5 --status',
            f'sky logs {name} 6 --status',
            # Make sure it is still visible after an stop & start cycle.
            f'sky exec {name} --image-id {image_id} nvidia-smi | grep "Tesla T4"',
            f'sky logs {name} 7 --status'
        ],
        f'sky down -y {name}',
        timeout=total_timeout_minutes * 60,
    )
    run_one_test(test)


@pytest.mark.lambda_cloud
def test_lambda_job_queue():
    name = _get_cluster_name()
    test = Test(
        'lambda_job_queue',
        [
            f'sky launch -y -c {name} {LAMBDA_TYPE} examples/job_queue/cluster.yaml',
            f'sky exec {name} -n {name}-1 --gpus A10:0.5 -d examples/job_queue/job.yaml',
            f'sky exec {name} -n {name}-2 --gpus A10:0.5 -d examples/job_queue/job.yaml',
            f'sky exec {name} -n {name}-3 --gpus A10:0.5 -d examples/job_queue/job.yaml',
            f'sky queue {name} | grep {name}-1 | grep RUNNING',
            f'sky queue {name} | grep {name}-2 | grep RUNNING',
            f'sky queue {name} | grep {name}-3 | grep PENDING',
            f'sky cancel -y {name} 2',
            'sleep 5',
            f'sky queue {name} | grep {name}-3 | grep RUNNING',
            f'sky cancel -y {name} 3',
        ],
        f'sky down -y {name}',
    )
    run_one_test(test)


@pytest.mark.ibm
def test_ibm_job_queue():
    name = _get_cluster_name()
    test = Test(
        'ibm_job_queue',
        [
            f'sky launch -y -c {name} --cloud ibm --gpus v100',
            f'sky exec {name} -n {name}-1 --cloud ibm -d examples/job_queue/job_ibm.yaml',
            f'sky exec {name} -n {name}-2 --cloud ibm -d examples/job_queue/job_ibm.yaml',
            f'sky exec {name} -n {name}-3 --cloud ibm -d examples/job_queue/job_ibm.yaml',
            f'sky queue {name} | grep {name}-1 | grep RUNNING',
            f'sky queue {name} | grep {name}-2 | grep RUNNING',
            f'sky queue {name} | grep {name}-3 | grep PENDING',
            f'sky cancel -y {name} 2',
            'sleep 5',
            f'sky queue {name} | grep {name}-3 | grep RUNNING',
            f'sky cancel -y {name} 3',
        ],
        f'sky down -y {name}',
    )
    run_one_test(test)


@pytest.mark.scp
def test_scp_job_queue():
    name = _get_cluster_name()
    num_of_gpu_launch = 1
    num_of_gpu_exec = 0.5
    test = Test(
        'SCP_job_queue',
        [
            f'sky launch -y -c {name} {SCP_TYPE} {SCP_GPU_V100}:{num_of_gpu_launch} examples/job_queue/cluster.yaml',
            f'sky exec {name} -n {name}-1 {SCP_GPU_V100}:{num_of_gpu_exec} -d examples/job_queue/job.yaml',
            f'sky exec {name} -n {name}-2 {SCP_GPU_V100}:{num_of_gpu_exec} -d examples/job_queue/job.yaml',
            f'sky exec {name} -n {name}-3 {SCP_GPU_V100}:{num_of_gpu_exec} -d examples/job_queue/job.yaml',
            f'sky queue {name} | grep {name}-1 | grep RUNNING',
            f'sky queue {name} | grep {name}-2 | grep RUNNING',
            f'sky queue {name} | grep {name}-3 | grep PENDING',
            f'sky cancel -y {name} 2',
            'sleep 5',
            f'sky queue {name} | grep {name}-3 | grep RUNNING',
            f'sky cancel -y {name} 3',
        ],
        f'sky down -y {name}',
    )
    run_one_test(test)


@pytest.mark.no_fluidstack  # FluidStack DC has low availability of T4 GPUs
@pytest.mark.no_lambda_cloud  # Lambda Cloud does not have T4 gpus
@pytest.mark.no_ibm  # IBM Cloud does not have T4 gpus. run test_ibm_job_queue_multinode instead
@pytest.mark.no_paperspace  # Paperspace does not have T4 gpus.
@pytest.mark.no_scp  # SCP does not support num_nodes > 1 yet
@pytest.mark.no_oci  # OCI Cloud does not have T4 gpus.
@pytest.mark.no_kubernetes  # Kubernetes not support num_nodes > 1 yet
def test_job_queue_multinode(generic_cloud: str):
    name = _get_cluster_name()
    total_timeout_minutes = 30 if generic_cloud == 'azure' else 15
    test = Test(
        'job_queue_multinode',
        [
            f'sky launch -y -c {name} --cloud {generic_cloud} examples/job_queue/cluster_multinode.yaml',
            f'sky exec {name} -n {name}-1 -d examples/job_queue/job_multinode.yaml',
            f'sky exec {name} -n {name}-2 -d examples/job_queue/job_multinode.yaml',
            f'sky launch -c {name} -n {name}-3 --detach-setup -d examples/job_queue/job_multinode.yaml',
            f's=$(sky queue {name}) && echo "$s" && (echo "$s" | grep {name}-1 | grep RUNNING)',
            f's=$(sky queue {name}) && echo "$s" && (echo "$s" | grep {name}-2 | grep RUNNING)',
            f's=$(sky queue {name}) && echo "$s" && (echo "$s" | grep {name}-3 | grep PENDING)',
            'sleep 90',
            f'sky cancel -y {name} 1',
            'sleep 5',
            f's=$(sky queue {name}); echo "$s"; echo; echo; echo "$s" | grep {name}-3 | grep SETTING_UP',
            f'sky cancel -y {name} 1 2 3',
            f'sky launch -c {name} -n {name}-4 --detach-setup -d examples/job_queue/job_multinode.yaml',
            # Test the job status is correctly set to SETTING_UP, during the setup is running,
            # and the job can be cancelled during the setup.
            'sleep 5',
            f's=$(sky queue {name}) && echo "$s" && (echo "$s" | grep {name}-4 | grep SETTING_UP)',
            f'sky cancel -y {name} 4',
            f's=$(sky queue {name}) && echo "$s" && (echo "$s" | grep {name}-4 | grep CANCELLED)',
            f'sky exec {name} --gpus T4:0.2 "[[ \$SKYPILOT_NUM_GPUS_PER_NODE -eq 1 ]] || exit 1"',
            f'sky exec {name} --gpus T4:0.2 --num-nodes 2 "[[ \$SKYPILOT_NUM_GPUS_PER_NODE -eq 1 ]] || exit 1"',
            f'sky exec {name} --gpus T4:1 --num-nodes 2 "[[ \$SKYPILOT_NUM_GPUS_PER_NODE -eq 1 ]] || exit 1"',
            f'sky logs {name} 5 --status',
            f'sky logs {name} 6 --status',
            f'sky logs {name} 7 --status',
        ],
        f'sky down -y {name}',
        timeout=total_timeout_minutes * 60,
    )
    run_one_test(test)


@pytest.mark.no_lambda_cloud  # No Lambda Cloud VM has 8 CPUs
def test_large_job_queue(generic_cloud: str):
    name = _get_cluster_name()
    test = Test(
        'large_job_queue',
        [
            f'sky launch -y -c {name} --cpus 8 --cloud {generic_cloud}',
            f'for i in `seq 1 75`; do sky exec {name} -n {name}-$i -d "echo $i; sleep 100000000"; done',
            f'sky cancel -y {name} 1 2 3 4 5 6 7 8 9 10 11 12 13 14 15 16',
            'sleep 90',
            # Each job takes 0.5 CPU and the default VM has 8 CPUs, so there should be 8 / 0.5 = 16 jobs running.
            # The first 16 jobs are canceled, so there should be 75 - 32 = 43 jobs PENDING.
            f's=$(sky queue {name}); echo "$s"; echo; echo; echo "$s" | grep -v grep | grep PENDING | wc -l | grep 43',
            # Make sure the jobs are scheduled in FIFO order
            *[
                f's=$(sky queue {name}); echo "$s"; echo; echo; echo "$s" | grep {name}-{i} | grep CANCELLED'
                for i in range(1, 17)
            ],
            *[
                f's=$(sky queue {name}); echo "$s"; echo; echo; echo "$s" | grep {name}-{i} | grep RUNNING'
                for i in range(17, 33)
            ],
            *[
                f's=$(sky queue {name}); echo "$s"; echo; echo; echo "$s" | grep {name}-{i} | grep PENDING'
                for i in range(33, 75)
            ],
            f'sky cancel -y {name} 33 35 37 39 17 18 19',
            *[
                f's=$(sky queue {name}); echo "$s"; echo; echo; echo "$s" | grep {name}-{i} | grep CANCELLED'
                for i in range(33, 40, 2)
            ],
            'sleep 10',
            *[
                f's=$(sky queue {name}); echo "$s"; echo; echo; echo "$s" | grep {name}-{i} | grep RUNNING'
                for i in [34, 36, 38]
            ],
        ],
        f'sky down -y {name}',
        timeout=25 * 60,
    )
    run_one_test(test)


@pytest.mark.no_lambda_cloud  # No Lambda Cloud VM has 8 CPUs
def test_fast_large_job_queue(generic_cloud: str):
    # This is to test the jobs can be scheduled quickly when there are many jobs in the queue.
    name = _get_cluster_name()
    test = Test(
        'fast_large_job_queue',
        [
            f'sky launch -y -c {name} --cpus 8 --cloud {generic_cloud}',
            f'for i in `seq 1 32`; do sky exec {name} -n {name}-$i -d "echo $i"; done',
            'sleep 60',
            f's=$(sky queue {name}); echo "$s"; echo; echo; echo "$s" | grep -v grep | grep SUCCEEDED | wc -l | grep 32',
        ],
        f'sky down -y {name}',
        timeout=20 * 60,
    )
    run_one_test(test)


@pytest.mark.ibm
def test_ibm_job_queue_multinode():
    name = _get_cluster_name()
    task_file = 'examples/job_queue/job_multinode_ibm.yaml'
    test = Test(
        'ibm_job_queue_multinode',
        [
            f'sky launch -y -c {name} --cloud ibm --gpus v100 --num-nodes 2',
            f'sky exec {name} -n {name}-1 -d {task_file}',
            f'sky exec {name} -n {name}-2 -d {task_file}',
            f'sky launch -y -c {name} -n {name}-3 --detach-setup -d {task_file}',
            f's=$(sky queue {name}) && printf "$s" && (echo "$s" | grep {name}-1 | grep RUNNING)',
            f's=$(sky queue {name}) && printf "$s" && (echo "$s" | grep {name}-2 | grep RUNNING)',
            f's=$(sky queue {name}) && printf "$s" && (echo "$s" | grep {name}-3 | grep SETTING_UP)',
            'sleep 90',
            f's=$(sky queue {name}) && printf "$s" && (echo "$s" | grep {name}-3 | grep PENDING)',
            f'sky cancel -y {name} 1',
            'sleep 5',
            f'sky queue {name} | grep {name}-3 | grep RUNNING',
            f'sky cancel -y {name} 1 2 3',
            f'sky launch -c {name} -n {name}-4 --detach-setup -d {task_file}',
            # Test the job status is correctly set to SETTING_UP, during the setup is running,
            # and the job can be cancelled during the setup.
            f's=$(sky queue {name}) && printf "$s" && (echo "$s" | grep {name}-4 | grep SETTING_UP)',
            f'sky cancel -y {name} 4',
            f's=$(sky queue {name}) && printf "$s" && (echo "$s" | grep {name}-4 | grep CANCELLED)',
            f'sky exec {name} --gpus v100:0.2 "[[ \$SKYPILOT_NUM_GPUS_PER_NODE -eq 1 ]] || exit 1"',
            f'sky exec {name} --gpus v100:0.2 --num-nodes 2 "[[ \$SKYPILOT_NUM_GPUS_PER_NODE -eq 1 ]] || exit 1"',
            f'sky exec {name} --gpus v100:1 --num-nodes 2 "[[ \$SKYPILOT_NUM_GPUS_PER_NODE -eq 1 ]] || exit 1"',
            f'sky logs {name} 5 --status',
            f'sky logs {name} 6 --status',
            f'sky logs {name} 7 --status',
        ],
        f'sky down -y {name}',
        timeout=20 * 60,  # 20 mins
    )
    run_one_test(test)


# ---------- Docker with preinstalled package. ----------
@pytest.mark.no_fluidstack  # Doesn't support Fluidstack for now
@pytest.mark.no_lambda_cloud  # Doesn't support Lambda Cloud for now
@pytest.mark.no_ibm  # Doesn't support IBM Cloud for now
@pytest.mark.no_scp  # Doesn't support SCP for now
@pytest.mark.no_oci  # Doesn't support OCI for now
@pytest.mark.no_kubernetes  # Doesn't support Kubernetes for now
# TODO(zhwu): we should fix this for kubernetes
def test_docker_preinstalled_package(generic_cloud: str):
    name = _get_cluster_name()
    test = Test(
        'docker_with_preinstalled_package',
        [
            f'sky launch -y -c {name} --cloud {generic_cloud} --image-id docker:nginx',
            f'sky exec {name} "nginx -V"',
            f'sky logs {name} 1 --status',
            f'sky exec {name} whoami | grep root',
        ],
        f'sky down -y {name}',
    )
    run_one_test(test)


# ---------- Submitting multiple tasks to the same cluster. ----------
@pytest.mark.no_fluidstack  # FluidStack DC has low availability of T4 GPUs
@pytest.mark.no_lambda_cloud  # Lambda Cloud does not have T4 gpus
@pytest.mark.no_paperspace  # Paperspace does not have T4 gpus
@pytest.mark.no_ibm  # IBM Cloud does not have T4 gpus
@pytest.mark.no_scp  # SCP does not support num_nodes > 1 yet
@pytest.mark.no_oci  # OCI Cloud does not have T4 gpus
def test_multi_echo(generic_cloud: str):
    name = _get_cluster_name()
    test = Test(
        'multi_echo',
        [
            f'python examples/multi_echo.py {name} {generic_cloud}',
            'sleep 120',
        ] +
        # Ensure jobs succeeded.
        [f'sky logs {name} {i + 1} --status' for i in range(32)] +
        # Ensure monitor/autoscaler didn't crash on the 'assert not
        # unfulfilled' error.  If process not found, grep->ssh returns 1.
        [f'ssh {name} \'ps aux | grep "[/]"monitor.py\''],
        f'sky down -y {name}',
        timeout=20 * 60,
    )
    run_one_test(test)


# ---------- Task: 1 node training. ----------
@pytest.mark.no_lambda_cloud  # Lambda Cloud does not have V100 gpus
@pytest.mark.no_ibm  # IBM cloud currently doesn't provide public image with CUDA
@pytest.mark.no_scp  # SCP does not have V100 (16GB) GPUs. Run test_scp_huggingface instead.
def test_huggingface(generic_cloud: str):
    name = _get_cluster_name()
    test = Test(
        'huggingface_glue_imdb_app',
        [
            f'sky launch -y -c {name} --cloud {generic_cloud} examples/huggingface_glue_imdb_app.yaml',
            f'sky logs {name} 1 --status',  # Ensure the job succeeded.
            f'sky exec {name} examples/huggingface_glue_imdb_app.yaml',
            f'sky logs {name} 2 --status',  # Ensure the job succeeded.
        ],
        f'sky down -y {name}',
    )
    run_one_test(test)


@pytest.mark.lambda_cloud
def test_lambda_huggingface(generic_cloud: str):
    name = _get_cluster_name()
    test = Test(
        'lambda_huggingface_glue_imdb_app',
        [
            f'sky launch -y -c {name} {LAMBDA_TYPE} examples/huggingface_glue_imdb_app.yaml',
            f'sky logs {name} 1 --status',  # Ensure the job succeeded.
            f'sky exec {name} {LAMBDA_TYPE} examples/huggingface_glue_imdb_app.yaml',
            f'sky logs {name} 2 --status',  # Ensure the job succeeded.
        ],
        f'sky down -y {name}',
    )
    run_one_test(test)


@pytest.mark.scp
def test_scp_huggingface(generic_cloud: str):
    name = _get_cluster_name()
    num_of_gpu_launch = 1
    test = Test(
        'SCP_huggingface_glue_imdb_app',
        [
            f'sky launch -y -c {name} {SCP_TYPE} {SCP_GPU_V100}:{num_of_gpu_launch} examples/huggingface_glue_imdb_app.yaml',
            f'sky logs {name} 1 --status',  # Ensure the job succeeded.
            f'sky exec {name} {SCP_TYPE} {SCP_GPU_V100}:{num_of_gpu_launch} examples/huggingface_glue_imdb_app.yaml',
            f'sky logs {name} 2 --status',  # Ensure the job succeeded.
        ],
        f'sky down -y {name}',
    )
    run_one_test(test)


# ---------- Inferentia. ----------
@pytest.mark.aws
def test_inferentia():
    name = _get_cluster_name()
    test = Test(
        'test_inferentia',
        [
            f'sky launch -y -c {name} -t inf2.xlarge -- echo hi',
            f'sky exec {name} --gpus Inferentia:1 echo hi',
            f'sky logs {name} 1 --status',  # Ensure the job succeeded.
            f'sky logs {name} 2 --status',  # Ensure the job succeeded.
        ],
        f'sky down -y {name}',
    )
    run_one_test(test)


# ---------- TPU. ----------
@pytest.mark.gcp
@pytest.mark.tpu
def test_tpu():
    name = _get_cluster_name()
    test = Test(
        'tpu_app',
        [
            f'sky launch -y -c {name} examples/tpu/tpu_app.yaml',
            f'sky logs {name} 1',  # Ensure the job finished.
            f'sky logs {name} 1 --status',  # Ensure the job succeeded.
            f'sky launch -y -c {name} examples/tpu/tpu_app.yaml | grep "TPU .* already exists"',  # Ensure sky launch won't create another TPU.
        ],
        f'sky down -y {name}',
        timeout=30 * 60,  # can take >20 mins
    )
    run_one_test(test)


# ---------- TPU VM. ----------
@pytest.mark.gcp
@pytest.mark.tpu
def test_tpu_vm():
    name = _get_cluster_name()
    test = Test(
        'tpu_vm_app',
        [
            f'sky launch -y -c {name} examples/tpu/tpuvm_mnist.yaml',
            f'sky logs {name} 1',  # Ensure the job finished.
            f'sky logs {name} 1 --status',  # Ensure the job succeeded.
            f'sky stop -y {name}',
            f's=$(sky status {name} --refresh); echo "$s"; echo; echo; echo "$s"  | grep {name} | grep STOPPED',  # Ensure the cluster is STOPPED.
            # Use retry: guard against transient errors observed for
            # just-stopped TPU VMs (#962).
            f'sky start --retry-until-up -y {name}',
            f'sky exec {name} examples/tpu/tpuvm_mnist.yaml',
            f'sky logs {name} 2 --status',  # Ensure the job succeeded.
            f'sky stop -y {name}',
        ],
        f'sky down -y {name}',
        timeout=30 * 60,  # can take 30 mins
    )
    run_one_test(test)


# ---------- TPU VM Pod. ----------
@pytest.mark.gcp
@pytest.mark.tpu
def test_tpu_vm_pod():
    name = _get_cluster_name()
    test = Test(
        'tpu_pod',
        [
            f'sky launch -y -c {name} examples/tpu/tpuvm_mnist.yaml --gpus tpu-v2-32 --use-spot --zone europe-west4-a',
            f'sky logs {name} 1',  # Ensure the job finished.
            f'sky logs {name} 1 --status',  # Ensure the job succeeded.
        ],
        f'sky down -y {name}',
        timeout=30 * 60,  # can take 30 mins
    )
    run_one_test(test)


# ---------- Simple apps. ----------
@pytest.mark.no_scp  # SCP does not support num_nodes > 1 yet
def test_multi_hostname(generic_cloud: str):
    name = _get_cluster_name()
    total_timeout_minutes = 25 if generic_cloud == 'azure' else 15
    test = Test(
        'multi_hostname',
        [
            f'sky launch -y -c {name} --cloud {generic_cloud} examples/multi_hostname.yaml',
            f'sky logs {name} 1 --status',  # Ensure the job succeeded.
            f'sky logs {name} 1 | grep "My hostname:" | wc -l | grep 2',  # Ensure there are 2 hosts.
            f'sky exec {name} examples/multi_hostname.yaml',
            f'sky logs {name} 2 --status',  # Ensure the job succeeded.
        ],
        f'sky down -y {name}',
        timeout=_get_timeout(generic_cloud, total_timeout_minutes * 60),
    )
    run_one_test(test)


@pytest.mark.no_scp  # SCP does not support num_nodes > 1 yet
def test_multi_node_failure(generic_cloud: str):
    name = _get_cluster_name()
    test = Test(
        'multi_node_failure',
        [
            # TODO(zhwu): we use multi-thread to run the commands in setup
            # commands in parallel, which makes it impossible to fail fast
            # when one of the nodes fails. We should fix this in the future.
            # The --detach-setup version can fail fast, as the setup is
            # submitted to the remote machine, which does not use multi-thread.
            # Refer to the comment in `subprocess_utils.run_in_parallel`.
            # f'sky launch -y -c {name} --cloud {generic_cloud} tests/test_yamls/failed_worker_setup.yaml && exit 1',  # Ensure the job setup failed.
            f'sky launch -y -c {name} --cloud {generic_cloud} --detach-setup tests/test_yamls/failed_worker_setup.yaml',
            f'sky logs {name} 1 --status | grep FAILED_SETUP',  # Ensure the job setup failed.
            f'sky exec {name} tests/test_yamls/failed_worker_run.yaml',
            f'sky logs {name} 2 --status | grep FAILED',  # Ensure the job failed.
            f'sky logs {name} 2 | grep "My hostname:" | wc -l | grep 2',  # Ensure there 2 of the hosts printed their hostname.
        ],
        f'sky down -y {name}',
    )
    run_one_test(test)


# ---------- Web apps with custom ports on GCP. ----------
@pytest.mark.gcp
def test_gcp_http_server_with_custom_ports():
    name = _get_cluster_name()
    test = Test(
        'gcp_http_server_with_custom_ports',
        [
            f'sky launch -y -d -c {name} --cloud gcp examples/http_server_with_custom_ports/task.yaml',
            f'until SKYPILOT_DEBUG=0 sky status --endpoint 33828 {name}; do sleep 10; done',
            # Retry a few times to avoid flakiness in ports being open.
            f'ip=$(SKYPILOT_DEBUG=0 sky status --endpoint 33828 {name}); success=false; for i in $(seq 1 5); do if curl $ip | grep "<h1>This is a demo HTML page.</h1>"; then success=true; break; fi; sleep 10; done; if [ "$success" = false ]; then exit 1; fi',
        ],
        f'sky down -y {name}',
    )
    run_one_test(test)


# ---------- Web apps with custom ports on AWS. ----------
@pytest.mark.aws
def test_aws_http_server_with_custom_ports():
    name = _get_cluster_name()
    test = Test(
        'aws_http_server_with_custom_ports',
        [
            f'sky launch -y -d -c {name} --cloud aws examples/http_server_with_custom_ports/task.yaml',
            f'until SKYPILOT_DEBUG=0 sky status --endpoint 33828 {name}; do sleep 10; done',
            # Retry a few times to avoid flakiness in ports being open.
            f'ip=$(SKYPILOT_DEBUG=0 sky status --endpoint 33828 {name}); success=false; for i in $(seq 1 5); do if curl $ip | grep "<h1>This is a demo HTML page.</h1>"; then success=true; break; fi; sleep 10; done; if [ "$success" = false ]; then exit 1; fi'
        ],
        f'sky down -y {name}',
    )
    run_one_test(test)


# ---------- Web apps with custom ports on Azure. ----------
@pytest.mark.azure
def test_azure_http_server_with_custom_ports():
    name = _get_cluster_name()
    test = Test(
        'azure_http_server_with_custom_ports',
        [
            f'sky launch -y -d -c {name} --cloud azure examples/http_server_with_custom_ports/task.yaml',
            f'until SKYPILOT_DEBUG=0 sky status --endpoint 33828 {name}; do sleep 10; done',
            # Retry a few times to avoid flakiness in ports being open.
            f'ip=$(SKYPILOT_DEBUG=0 sky status --endpoint 33828 {name}); success=false; for i in $(seq 1 5); do if curl $ip | grep "<h1>This is a demo HTML page.</h1>"; then success=true; break; fi; sleep 10; done; if [ "$success" = false ]; then exit 1; fi'
        ],
        f'sky down -y {name}',
    )
    run_one_test(test)


# ---------- Web apps with custom ports on Kubernetes. ----------
@pytest.mark.kubernetes
def test_kubernetes_http_server_with_custom_ports():
    name = _get_cluster_name()
    test = Test(
        'kubernetes_http_server_with_custom_ports',
        [
            f'sky launch -y -d -c {name} --cloud kubernetes examples/http_server_with_custom_ports/task.yaml',
            f'until SKYPILOT_DEBUG=0 sky status --endpoint 33828 {name}; do sleep 10; done',
            # Retry a few times to avoid flakiness in ports being open.
            f'ip=$(SKYPILOT_DEBUG=0 sky status --endpoint 33828 {name}); success=false; for i in $(seq 1 100); do if curl $ip | grep "<h1>This is a demo HTML page.</h1>"; then success=true; break; fi; sleep 5; done; if [ "$success" = false ]; then exit 1; fi'
        ],
        f'sky down -y {name}',
    )
    run_one_test(test)


# ---------- Web apps with custom ports on Paperspace. ----------
@pytest.mark.paperspace
def test_paperspace_http_server_with_custom_ports():
    name = _get_cluster_name()
    test = Test(
        'paperspace_http_server_with_custom_ports',
        [
            f'sky launch -y -d -c {name} --cloud paperspace examples/http_server_with_custom_ports/task.yaml',
            f'until SKYPILOT_DEBUG=0 sky status --endpoint 33828 {name}; do sleep 10; done',
            # Retry a few times to avoid flakiness in ports being open.
            f'ip=$(SKYPILOT_DEBUG=0 sky status --endpoint 33828 {name}); success=false; for i in $(seq 1 5); do if curl $ip | grep "<h1>This is a demo HTML page.</h1>"; then success=true; break; fi; sleep 10; done; if [ "$success" = false ]; then exit 1; fi',
        ],
        f'sky down -y {name}',
    )
    run_one_test(test)


# ---------- Labels from task on AWS (instance_tags) ----------
@pytest.mark.aws
def test_task_labels_aws():
    name = _get_cluster_name()
    template_str = pathlib.Path(
        'tests/test_yamls/test_labels.yaml.j2').read_text()
    template = jinja2.Template(template_str)
    content = template.render(cloud='aws', region='us-east-1')
    with tempfile.NamedTemporaryFile(suffix='.yaml', mode='w') as f:
        f.write(content)
        f.flush()
        file_path = f.name
        test = Test(
            'task_labels_aws',
            [
                f'sky launch -y -c {name} {file_path}',
                # Verify with aws cli that the tags are set.
                'aws ec2 describe-instances '
                '--query "Reservations[*].Instances[*].InstanceId" '
                '--filters "Name=instance-state-name,Values=running" '
                f'--filters "Name=tag:skypilot-cluster-name,Values={name}*" '
                '--filters "Name=tag:inlinelabel1,Values=inlinevalue1" '
                '--filters "Name=tag:inlinelabel2,Values=inlinevalue2" '
                '--region us-east-1 --output text',
            ],
            f'sky down -y {name}',
        )
        run_one_test(test)


# ---------- Labels from task on GCP (labels) ----------
@pytest.mark.gcp
def test_task_labels_gcp():
    name = _get_cluster_name()
    template_str = pathlib.Path(
        'tests/test_yamls/test_labels.yaml.j2').read_text()
    template = jinja2.Template(template_str)
    content = template.render(cloud='gcp')
    with tempfile.NamedTemporaryFile(suffix='.yaml', mode='w') as f:
        f.write(content)
        f.flush()
        file_path = f.name
        test = Test(
            'task_labels_gcp',
            [
                f'sky launch -y -c {name} {file_path}',
                # Verify with gcloud cli that the tags are set
                f'gcloud compute instances list --filter="name~\'^{name}\' AND '
                'labels.inlinelabel1=\'inlinevalue1\' AND '
                'labels.inlinelabel2=\'inlinevalue2\'" '
                '--format="value(name)" | grep .',
            ],
            f'sky down -y {name}',
        )
        run_one_test(test)


# ---------- Labels from task on Kubernetes (labels) ----------
@pytest.mark.kubernetes
def test_task_labels_kubernetes():
    name = _get_cluster_name()
    template_str = pathlib.Path(
        'tests/test_yamls/test_labels.yaml.j2').read_text()
    template = jinja2.Template(template_str)
    content = template.render(cloud='kubernetes')
    with tempfile.NamedTemporaryFile(suffix='.yaml', mode='w') as f:
        f.write(content)
        f.flush()
        file_path = f.name
        test = Test(
            'task_labels_kubernetes',
            [
                f'sky launch -y -c {name} {file_path}',
                # Verify with kubectl that the labels are set.
                'kubectl get pods '
                '--selector inlinelabel1=inlinevalue1 '
                '--selector inlinelabel2=inlinevalue2 '
                '-o jsonpath=\'{.items[*].metadata.name}\' | '
                f'grep \'^{name}\''
            ],
            f'sky down -y {name}',
        )
        run_one_test(test)


# ---------- Task: n=2 nodes with setups. ----------
@pytest.mark.no_lambda_cloud  # Lambda Cloud does not have V100 gpus
@pytest.mark.no_ibm  # IBM cloud currently doesn't provide public image with CUDA
@pytest.mark.no_scp  # SCP does not support num_nodes > 1 yet
@pytest.mark.skip(
    reason=
    'The resnet_distributed_tf_app is flaky, due to it failing to detect GPUs.')
def test_distributed_tf(generic_cloud: str):
    name = _get_cluster_name()
    test = Test(
        'resnet_distributed_tf_app',
        [
            # NOTE: running it twice will hang (sometimes?) - an app-level bug.
            f'python examples/resnet_distributed_tf_app.py {name} {generic_cloud}',
            f'sky logs {name} 1 --status',  # Ensure the job succeeded.
        ],
        f'sky down -y {name}',
        timeout=25 * 60,  # 25 mins (it takes around ~19 mins)
    )
    run_one_test(test)


# ---------- Testing GCP start and stop instances ----------
@pytest.mark.gcp
def test_gcp_start_stop():
    name = _get_cluster_name()
    test = Test(
        'gcp-start-stop',
        [
            f'sky launch -y -c {name} examples/gcp_start_stop.yaml',
            f'sky logs {name} 1 --status',  # Ensure the job succeeded.
            f'sky exec {name} examples/gcp_start_stop.yaml',
            f'sky logs {name} 2 --status',  # Ensure the job succeeded.
            f'sky exec {name} "prlimit -n --pid=\$(pgrep -f \'raylet/raylet --raylet_socket_name\') | grep \'"\'1048576 1048576\'"\'"',  # Ensure the raylet process has the correct file descriptor limit.
            f'sky logs {name} 3 --status',  # Ensure the job succeeded.
            f'sky stop -y {name}',
            f'sleep 20',
            f'sky start -y {name} -i 1',
            f'sky exec {name} examples/gcp_start_stop.yaml',
            f'sky logs {name} 4 --status',  # Ensure the job succeeded.
            'sleep 180',
            f'sky status -r {name} | grep "INIT\|STOPPED"',
        ],
        f'sky down -y {name}',
    )
    run_one_test(test)


# ---------- Testing Azure start and stop instances ----------
@pytest.mark.azure
def test_azure_start_stop():
    name = _get_cluster_name()
    test = Test(
        'azure-start-stop',
        [
            f'sky launch -y -c {name} examples/azure_start_stop.yaml',
            f'sky exec {name} examples/azure_start_stop.yaml',
            f'sky logs {name} 1 --status',  # Ensure the job succeeded.
            f'sky exec {name} "prlimit -n --pid=\$(pgrep -f \'raylet/raylet --raylet_socket_name\') | grep \'"\'1048576 1048576\'"\'"',  # Ensure the raylet process has the correct file descriptor limit.
            f'sky logs {name} 2 --status',  # Ensure the job succeeded.
            f'sky stop -y {name}',
            f'sky start -y {name} -i 1',
            f'sky exec {name} examples/azure_start_stop.yaml',
            f'sky logs {name} 3 --status',  # Ensure the job succeeded.
            'sleep 260',
            f's=$(sky status -r {name}) && echo "$s" && echo "$s" | grep "INIT\|STOPPED"'
            f'|| {{ ssh {name} "cat ~/.sky/skylet.log"; exit 1; }}'
        ],
        f'sky down -y {name}',
        timeout=30 * 60,  # 30 mins
    )
    run_one_test(test)


# ---------- Testing Autostopping ----------
@pytest.mark.no_fluidstack  # FluidStack does not support stopping in SkyPilot implementation
@pytest.mark.no_lambda_cloud  # Lambda Cloud does not support stopping instances
@pytest.mark.no_ibm  # FIX(IBM) sporadically fails, as restarted workers stay uninitialized indefinitely
@pytest.mark.no_scp  # SCP does not support num_nodes > 1 yet
@pytest.mark.no_kubernetes  # Kubernetes does not autostop yet
def test_autostop(generic_cloud: str):
    name = _get_cluster_name()
    # Azure takes ~ 7m15s (435s) to autostop a VM, so here we use 600 to ensure
    # the VM is stopped.
    autostop_timeout = 600 if generic_cloud == 'azure' else 250
    # Launching and starting Azure clusters can take a long time too. e.g., restart
    # a stopped Azure cluster can take 7m. So we set the total timeout to 70m.
    total_timeout_minutes = 70 if generic_cloud == 'azure' else 20
    test = Test(
        'autostop',
        [
            f'sky launch -y -d -c {name} --num-nodes 2 --cloud {generic_cloud} tests/test_yamls/minimal.yaml',
            f'sky autostop -y {name} -i 1',

            # Ensure autostop is set.
            f'sky status | grep {name} | grep "1m"',

            # Ensure the cluster is not stopped early.
            'sleep 40',
            f's=$(sky status {name} --refresh); echo "$s"; echo; echo; echo "$s"  | grep {name} | grep UP',

            # Ensure the cluster is STOPPED.
            f'sleep {autostop_timeout}',
            f's=$(sky status {name} --refresh); echo "$s"; echo; echo; echo "$s"  | grep {name} | grep STOPPED',

            # Ensure the cluster is UP and the autostop setting is reset ('-').
            f'sky start -y {name}',
            f'sky status | grep {name} | grep -E "UP\s+-"',

            # Ensure the job succeeded.
            f'sky exec {name} tests/test_yamls/minimal.yaml',
            f'sky logs {name} 2 --status',

            # Test restarting the idleness timer via reset:
            f'sky autostop -y {name} -i 1',  # Idleness starts counting.
            'sleep 40',  # Almost reached the threshold.
            f'sky autostop -y {name} -i 1',  # Should restart the timer.
            'sleep 40',
            f's=$(sky status {name} --refresh); echo "$s"; echo; echo; echo "$s" | grep {name} | grep UP',
            f'sleep {autostop_timeout}',
            f's=$(sky status {name} --refresh); echo "$s"; echo; echo; echo "$s"  | grep {name} | grep STOPPED',

            # Test restarting the idleness timer via exec:
            f'sky start -y {name}',
            f'sky status | grep {name} | grep -E "UP\s+-"',
            f'sky autostop -y {name} -i 1',  # Idleness starts counting.
            'sleep 45',  # Almost reached the threshold.
            f'sky exec {name} echo hi',  # Should restart the timer.
            'sleep 45',
            f's=$(sky status {name} --refresh); echo "$s"; echo; echo; echo "$s"  | grep {name} | grep UP',
            f'sleep {autostop_timeout}',
            f's=$(sky status {name} --refresh); echo "$s"; echo; echo; echo "$s"  | grep {name} | grep STOPPED',
        ],
        f'sky down -y {name}',
        timeout=total_timeout_minutes * 60,
    )
    run_one_test(test)


# ---------- Testing Autodowning ----------
@pytest.mark.no_fluidstack  # FluidStack does not support stopping in SkyPilot implementation
@pytest.mark.no_scp  # SCP does not support num_nodes > 1 yet. Run test_scp_autodown instead.
def test_autodown(generic_cloud: str):
    name = _get_cluster_name()
    # Azure takes ~ 13m30s (810s) to autodown a VM, so here we use 900 to ensure
    # the VM is terminated.
    autodown_timeout = 900 if generic_cloud == 'azure' else 240
    total_timeout_minutes = 90 if generic_cloud == 'azure' else 20
    test = Test(
        'autodown',
        [
            f'sky launch -y -d -c {name} --num-nodes 2 --cloud {generic_cloud} tests/test_yamls/minimal.yaml',
            f'sky autostop -y {name} --down -i 1',
            # Ensure autostop is set.
            f'sky status | grep {name} | grep "1m (down)"',
            # Ensure the cluster is not terminated early.
            'sleep 40',
            f's=$(sky status {name} --refresh); echo "$s"; echo; echo; echo "$s"  | grep {name} | grep UP',
            # Ensure the cluster is terminated.
            f'sleep {autodown_timeout}',
            f's=$(SKYPILOT_DEBUG=0 sky status {name} --refresh) && echo "$s" && {{ echo "$s" | grep {name} | grep "Autodowned cluster\|terminated on the cloud"; }} || {{ echo "$s" | grep {name} && exit 1 || exit 0; }}',
            f'sky launch -y -d -c {name} --cloud {generic_cloud} --num-nodes 2 --down tests/test_yamls/minimal.yaml',
            f'sky status | grep {name} | grep UP',  # Ensure the cluster is UP.
            f'sky exec {name} --cloud {generic_cloud} tests/test_yamls/minimal.yaml',
            f'sky status | grep {name} | grep "1m (down)"',
            f'sleep {autodown_timeout}',
            # Ensure the cluster is terminated.
            f's=$(SKYPILOT_DEBUG=0 sky status {name} --refresh) && echo "$s" && {{ echo "$s" | grep {name} | grep "Autodowned cluster\|terminated on the cloud"; }} || {{ echo "$s" | grep {name} && exit 1 || exit 0; }}',
            f'sky launch -y -d -c {name} --cloud {generic_cloud} --num-nodes 2 --down tests/test_yamls/minimal.yaml',
            f'sky autostop -y {name} --cancel',
            f'sleep {autodown_timeout}',
            # Ensure the cluster is still UP.
            f's=$(SKYPILOT_DEBUG=0 sky status {name} --refresh) && echo "$s" && echo "$s" | grep {name} | grep UP',
        ],
        f'sky down -y {name}',
        timeout=total_timeout_minutes * 60,
    )
    run_one_test(test)


@pytest.mark.scp
def test_scp_autodown():
    name = _get_cluster_name()
    test = Test(
        'SCP_autodown',
        [
            f'sky launch -y -d -c {name} {SCP_TYPE} tests/test_yamls/minimal.yaml',
            f'sky autostop -y {name} --down -i 1',
            # Ensure autostop is set.
            f'sky status | grep {name} | grep "1m (down)"',
            # Ensure the cluster is not terminated early.
            'sleep 45',
            f'sky status --refresh | grep {name} | grep UP',
            # Ensure the cluster is terminated.
            'sleep 200',
            f's=$(SKYPILOT_DEBUG=0 sky status --refresh) && printf "$s" && {{ echo "$s" | grep {name} | grep "Autodowned cluster\|terminated on the cloud"; }} || {{ echo "$s" | grep {name} && exit 1 || exit 0; }}',
            f'sky launch -y -d -c {name} {SCP_TYPE} --down tests/test_yamls/minimal.yaml',
            f'sky status | grep {name} | grep UP',  # Ensure the cluster is UP.
            f'sky exec {name} {SCP_TYPE} tests/test_yamls/minimal.yaml',
            f'sky status | grep {name} | grep "1m (down)"',
            'sleep 200',
            # Ensure the cluster is terminated.
            f's=$(SKYPILOT_DEBUG=0 sky status --refresh) && printf "$s" && {{ echo "$s" | grep {name} | grep "Autodowned cluster\|terminated on the cloud"; }} || {{ echo "$s" | grep {name} && exit 1 || exit 0; }}',
            f'sky launch -y -d -c {name} {SCP_TYPE} --down tests/test_yamls/minimal.yaml',
            f'sky autostop -y {name} --cancel',
            'sleep 200',
            # Ensure the cluster is still UP.
            f's=$(SKYPILOT_DEBUG=0 sky status --refresh) && printf "$s" && echo "$s" | grep {name} | grep UP',
        ],
        f'sky down -y {name}',
        timeout=25 * 60,
    )
    run_one_test(test)


def _get_cancel_task_with_cloud(name, cloud, timeout=15 * 60):
    test = Test(
        f'{cloud}-cancel-task',
        [
            f'sky launch -c {name} examples/resnet_app.yaml --cloud {cloud} -y -d',
            # Wait the GPU process to start.
            'sleep 60',
            f'sky exec {name} "nvidia-smi | grep python"',
            f'sky logs {name} 2 --status',  # Ensure the job succeeded.
            f'sky cancel -y {name} 1',
            'sleep 60',
            # check if the python job is gone.
            f'sky exec {name} "! nvidia-smi | grep python"',
            f'sky logs {name} 3 --status',  # Ensure the job succeeded.
        ],
        f'sky down -y {name}',
        timeout=timeout,
    )
    return test


# ---------- Testing `sky cancel` ----------
@pytest.mark.aws
@pytest.mark.skip(
    reason='The resnet_app is flaky, due to TF failing to detect GPUs.')
def test_cancel_aws():
    name = _get_cluster_name()
    test = _get_cancel_task_with_cloud(name, 'aws')
    run_one_test(test)


@pytest.mark.gcp
@pytest.mark.skip(
    reason='The resnet_app is flaky, due to TF failing to detect GPUs.')
def test_cancel_gcp():
    name = _get_cluster_name()
    test = _get_cancel_task_with_cloud(name, 'gcp')
    run_one_test(test)


@pytest.mark.azure
@pytest.mark.skip(
    reason='The resnet_app is flaky, due to TF failing to detect GPUs.')
def test_cancel_azure():
    name = _get_cluster_name()
    test = _get_cancel_task_with_cloud(name, 'azure', timeout=30 * 60)
    run_one_test(test)


@pytest.mark.no_lambda_cloud  # Lambda Cloud does not have V100 gpus
@pytest.mark.no_ibm  # IBM cloud currently doesn't provide public image with CUDA
@pytest.mark.no_paperspace  # Paperspace has `gnome-shell` on nvidia-smi
@pytest.mark.no_scp  # SCP does not support num_nodes > 1 yet
def test_cancel_pytorch(generic_cloud: str):
    name = _get_cluster_name()
    test = Test(
        'cancel-pytorch',
        [
            f'sky launch -c {name} --cloud {generic_cloud} examples/resnet_distributed_torch.yaml -y -d',
            # Wait the GPU process to start.
            'sleep 90',
            f'sky exec {name} "(nvidia-smi | grep python) || '
            # When run inside container/k8s, nvidia-smi cannot show process ids.
            # See https://github.com/NVIDIA/nvidia-docker/issues/179
            # To work around, we check if GPU utilization is greater than 0.
            f'[ \$(nvidia-smi --query-gpu=utilization.gpu --format=csv,noheader,nounits) -gt 0 ]"',
            f'sky logs {name} 2 --status',  # Ensure the job succeeded.
            f'sky cancel -y {name} 1',
            'sleep 60',
            f'sky exec {name} "(nvidia-smi | grep \'No running process\') || '
            # Ensure Xorg is the only process running.
            '[ \$(nvidia-smi | grep -A 10 Processes | grep -A 10 === | grep -v Xorg) -eq 2 ]"',
            f'sky logs {name} 3 --status',  # Ensure the job succeeded.
        ],
        f'sky down -y {name}',
        timeout=20 * 60,
    )
    run_one_test(test)


# can't use `_get_cancel_task_with_cloud()`, as command `nvidia-smi`
# requires a CUDA public image, which IBM doesn't offer
@pytest.mark.ibm
def test_cancel_ibm():
    name = _get_cluster_name()
    test = Test(
        'ibm-cancel-task',
        [
            f'sky launch -y -c {name} --cloud ibm examples/minimal.yaml',
            f'sky exec {name} -n {name}-1 -d  "while true; do echo \'Hello SkyPilot\'; sleep 2; done"',
            'sleep 20',
            f'sky queue {name} | grep {name}-1 | grep RUNNING',
            f'sky cancel -y {name} 2',
            f'sleep 5',
            f'sky queue {name} | grep {name}-1 | grep CANCELLED',
        ],
        f'sky down -y {name}',
    )
    run_one_test(test)


# ---------- Testing use-spot option ----------
@pytest.mark.no_fluidstack  # FluidStack does not support spot instances
@pytest.mark.no_azure  # Azure does not support spot instances
@pytest.mark.no_lambda_cloud  # Lambda Cloud does not support spot instances
@pytest.mark.no_paperspace  # Paperspace does not support spot instances
@pytest.mark.no_ibm  # IBM Cloud does not support spot instances
@pytest.mark.no_scp  # SCP does not support spot instances
@pytest.mark.no_kubernetes  # Kubernetes does not have a notion of spot instances
def test_use_spot(generic_cloud: str):
    """Test use-spot and sky exec."""
    name = _get_cluster_name()
    test = Test(
        'use-spot',
        [
            f'sky launch -c {name} --cloud {generic_cloud} tests/test_yamls/minimal.yaml --use-spot -y',
            f'sky logs {name} 1 --status',
            f'sky exec {name} echo hi',
            f'sky logs {name} 2 --status',
        ],
        f'sky down -y {name}',
    )
    run_one_test(test)


@pytest.mark.gcp
def test_stop_gcp_spot():
    """Test GCP spot can be stopped, autostopped, restarted."""
    name = _get_cluster_name()
    test = Test(
        'stop_gcp_spot',
        [
            f'sky launch -c {name} --cloud gcp --use-spot --cpus 2+ -y -- touch myfile',
            # stop should go through:
            f'sky stop {name} -y',
            f'sky start {name} -y',
            f'sky exec {name} -- ls myfile',
            f'sky logs {name} 2 --status',
            f'sky autostop {name} -i0 -y',
            'sleep 90',
            f's=$(sky status {name} --refresh); echo "$s"; echo; echo; echo "$s"  | grep {name} | grep STOPPED',
            f'sky start {name} -y',
            f'sky exec {name} -- ls myfile',
            f'sky logs {name} 3 --status',
            # -i option at launch should go through:
            f'sky launch -c {name} -i0 -y',
            'sleep 120',
            f's=$(sky status {name} --refresh); echo "$s"; echo; echo; echo "$s"  | grep {name} | grep STOPPED',
        ],
        f'sky down -y {name}',
    )
    run_one_test(test)


# ---------- Testing managed job ----------
@pytest.mark.managed_jobs
def test_managed_jobs(generic_cloud: str):
    """Test the managed jobs yaml."""
    name = _get_cluster_name()
    test = Test(
        'managed-jobs',
        [
            f'sky jobs launch -n {name}-1 --cloud {generic_cloud} examples/managed_job.yaml -y -d',
            f'sky jobs launch -n {name}-2 --cloud {generic_cloud} examples/managed_job.yaml -y -d',
            'sleep 5',
            f'{_JOB_QUEUE_WAIT}| grep {name}-1 | head -n1 | grep "STARTING\|RUNNING"',
            f'{_JOB_QUEUE_WAIT}| grep {name}-2 | head -n1 | grep "STARTING\|RUNNING"',
            _JOB_CANCEL_WAIT.format(job_name=f'{name}-1'),
            'sleep 5',
            f'{_JOB_QUEUE_WAIT}| grep {name}-1 | head -n1 | grep "CANCELLING\|CANCELLED"',
            'sleep 200',
            f'{_JOB_QUEUE_WAIT}| grep {name}-1 | head -n1 | grep CANCELLED',
            f'{_JOB_QUEUE_WAIT}| grep {name}-2 | head -n1 | grep "RUNNING\|SUCCEEDED"',
        ],
        # TODO(zhwu): Change to _JOB_CANCEL_WAIT.format(job_name=f'{name}-1 -n {name}-2') when
        # canceling multiple job names is supported.
        (_JOB_CANCEL_WAIT.format(job_name=f'{name}-1') + '; ' +
         _JOB_CANCEL_WAIT.format(job_name=f'{name}-2')),
        # Increase timeout since sky jobs queue -r can be blocked by other spot tests.
        timeout=20 * 60,
    )
    run_one_test(test)


@pytest.mark.no_fluidstack  #fluidstack does not support spot instances
@pytest.mark.no_azure  # Azure does not support spot instances
@pytest.mark.no_lambda_cloud  # Lambda Cloud does not support spot instances
@pytest.mark.no_ibm  # IBM Cloud does not support spot instances
@pytest.mark.no_scp  # SCP does not support spot instances
@pytest.mark.no_paperspace  # Paperspace does not support spot instances
@pytest.mark.no_kubernetes  # Kubernetes does not have a notion of spot instances
@pytest.mark.managed_jobs
def test_job_pipeline(generic_cloud: str):
    """Test a job pipeline."""
    name = _get_cluster_name()
    test = Test(
        'spot-pipeline',
        [
            f'sky jobs launch -n {name} tests/test_yamls/pipeline.yaml -y -d',
            'sleep 5',
            f'{_JOB_QUEUE_WAIT}| grep {name} | head -n1 | grep "STARTING\|RUNNING"',
            # `grep -A 4 {name}` finds the job with {name} and the 4 lines
            # after it, i.e. the 4 tasks within the job.
            # `sed -n 2p` gets the second line of the 4 lines, i.e. the first
            # task within the job.
            f'{_JOB_QUEUE_WAIT}| grep -A 4 {name}| sed -n 2p | grep "STARTING\|RUNNING"',
            f'{_JOB_QUEUE_WAIT}| grep -A 4 {name}| sed -n 3p | grep "PENDING"',
            _JOB_CANCEL_WAIT.format(job_name=f'{name}'),
            'sleep 5',
            f'{_JOB_QUEUE_WAIT}| grep -A 4 {name}| sed -n 2p | grep "CANCELLING\|CANCELLED"',
            f'{_JOB_QUEUE_WAIT}| grep -A 4 {name}| sed -n 3p | grep "CANCELLING\|CANCELLED"',
            f'{_JOB_QUEUE_WAIT}| grep -A 4 {name}| sed -n 4p | grep "CANCELLING\|CANCELLED"',
            f'{_JOB_QUEUE_WAIT}| grep -A 4 {name}| sed -n 5p | grep "CANCELLING\|CANCELLED"',
            'sleep 200',
            f'{_JOB_QUEUE_WAIT}| grep -A 4 {name}| sed -n 2p | grep "CANCELLED"',
            f'{_JOB_QUEUE_WAIT}| grep -A 4 {name}| sed -n 3p | grep "CANCELLED"',
            f'{_JOB_QUEUE_WAIT}| grep -A 4 {name}| sed -n 4p | grep "CANCELLED"',
            f'{_JOB_QUEUE_WAIT}| grep -A 4 {name}| sed -n 5p | grep "CANCELLED"',
        ],
        _JOB_CANCEL_WAIT.format(job_name=f'{name}'),
        # Increase timeout since sky jobs queue -r can be blocked by other spot tests.
        timeout=30 * 60,
    )
    run_one_test(test)


@pytest.mark.no_fluidstack  #fluidstack does not support spot instances
@pytest.mark.no_azure  # Azure does not support spot instances
@pytest.mark.no_lambda_cloud  # Lambda Cloud does not support spot instances
@pytest.mark.no_ibm  # IBM Cloud does not support spot instances
@pytest.mark.no_scp  # SCP does not support spot instances
@pytest.mark.no_paperspace  # Paperspace does not support spot instances
@pytest.mark.no_kubernetes  # Kubernetes does not have a notion of spot instances
@pytest.mark.managed_jobs
def test_managed_jobs_failed_setup(generic_cloud: str):
    """Test managed job with failed setup."""
    name = _get_cluster_name()
    test = Test(
        'managed_jobs_failed_setup',
        [
            f'sky jobs launch -n {name} --cloud {generic_cloud} -y -d tests/test_yamls/failed_setup.yaml',
            'sleep 330',
            # Make sure the job failed quickly.
            f'{_JOB_QUEUE_WAIT} | grep {name} | head -n1 | grep "FAILED_SETUP"',
        ],
        _JOB_CANCEL_WAIT.format(job_name=name),
        # Increase timeout since sky jobs queue -r can be blocked by other spot tests.
        timeout=20 * 60,
    )
    run_one_test(test)


@pytest.mark.no_fluidstack  #fluidstack does not support spot instances
@pytest.mark.no_azure  # Azure does not support spot instances
@pytest.mark.no_lambda_cloud  # Lambda Cloud does not support spot instances
@pytest.mark.no_ibm  # IBM Cloud does not support spot instances
@pytest.mark.no_scp  # SCP does not support spot instances
@pytest.mark.no_paperspace  # Paperspace does not support spot instances
@pytest.mark.no_kubernetes  # Kubernetes does not have a notion of spot instances
@pytest.mark.managed_jobs
def test_managed_jobs_pipeline_failed_setup(generic_cloud: str):
    """Test managed job with failed setup for a pipeline."""
    name = _get_cluster_name()
    test = Test(
        'managed_jobs_pipeline_failed_setup',
        [
            f'sky jobs launch -n {name} -y -d tests/test_yamls/failed_setup_pipeline.yaml',
            'sleep 600',
            # Make sure the job failed quickly.
            f'{_JOB_QUEUE_WAIT} | grep {name} | head -n1 | grep "FAILED_SETUP"',
            # Task 0 should be SUCCEEDED.
            f'{_JOB_QUEUE_WAIT} | grep -A 4 {name}| sed -n 2p | grep "SUCCEEDED"',
            # Task 1 should be FAILED_SETUP.
            f'{_JOB_QUEUE_WAIT} | grep -A 4 {name}| sed -n 3p | grep "FAILED_SETUP"',
            # Task 2 should be CANCELLED.
            f'{_JOB_QUEUE_WAIT} | grep -A 4 {name}| sed -n 4p | grep "CANCELLED"',
            # Task 3 should be CANCELLED.
            f'{_JOB_QUEUE_WAIT} | grep -A 4 {name}| sed -n 5p | grep "CANCELLED"',
        ],
        _JOB_CANCEL_WAIT.format(job_name=name),
        # Increase timeout since sky jobs queue -r can be blocked by other spot tests.
        timeout=30 * 60,
    )
    run_one_test(test)


# ---------- Testing managed job recovery ----------


@pytest.mark.aws
@pytest.mark.managed_jobs
def test_managed_jobs_recovery_aws(aws_config_region):
    """Test managed job recovery."""
    name = _get_cluster_name()
    name_on_cloud = common_utils.make_cluster_name_on_cloud(
        name, jobs.JOBS_CLUSTER_NAME_PREFIX_LENGTH, add_user_hash=False)
    region = aws_config_region
    test = Test(
        'managed_jobs_recovery_aws',
        [
            f'sky jobs launch --cloud aws --region {region} --use-spot -n {name} "echo SKYPILOT_TASK_ID: \$SKYPILOT_TASK_ID; sleep 1800"  -y -d',
            'sleep 360',
            f'{_JOB_QUEUE_WAIT}| grep {name} | head -n1 | grep "RUNNING"',
            f'RUN_ID=$(sky jobs logs -n {name} --no-follow | grep SKYPILOT_TASK_ID | cut -d: -f2); echo "$RUN_ID" | tee /tmp/{name}-run-id',
            # Terminate the cluster manually.
            (f'aws ec2 terminate-instances --region {region} --instance-ids $('
             f'aws ec2 describe-instances --region {region} '
             f'--filters Name=tag:ray-cluster-name,Values={name_on_cloud}* '
             f'--query Reservations[].Instances[].InstanceId '
             '--output text)'),
            'sleep 100',
            f'{_JOB_QUEUE_WAIT}| grep {name} | head -n1 | grep "RECOVERING"',
            'sleep 200',
            f'{_JOB_QUEUE_WAIT}| grep {name} | head -n1 | grep "RUNNING"',
            f'RUN_ID=$(cat /tmp/{name}-run-id); echo "$RUN_ID"; sky jobs logs -n {name} --no-follow | grep SKYPILOT_TASK_ID | grep "$RUN_ID"',
        ],
        _JOB_CANCEL_WAIT.format(job_name=name),
        timeout=25 * 60,
    )
    run_one_test(test)


@pytest.mark.gcp
@pytest.mark.managed_jobs
def test_managed_jobs_recovery_gcp():
    """Test managed job recovery."""
    name = _get_cluster_name()
    name_on_cloud = common_utils.make_cluster_name_on_cloud(
        name, jobs.JOBS_CLUSTER_NAME_PREFIX_LENGTH, add_user_hash=False)
    zone = 'us-east4-b'
    query_cmd = (
        f'gcloud compute instances list --filter='
        # `:` means prefix match.
        f'"(labels.ray-cluster-name:{name_on_cloud})" '
        f'--zones={zone} --format="value(name)"')
    terminate_cmd = (f'gcloud compute instances delete --zone={zone}'
                     f' --quiet $({query_cmd})')
    test = Test(
        'managed_jobs_recovery_gcp',
        [
            f'sky jobs launch --cloud gcp --zone {zone} -n {name} --use-spot --cpus 2 "echo SKYPILOT_TASK_ID: \$SKYPILOT_TASK_ID; sleep 1800"  -y -d',
            'sleep 360',
            f'{_JOB_QUEUE_WAIT}| grep {name} | head -n1 | grep "RUNNING"',
            f'RUN_ID=$(sky jobs logs -n {name} --no-follow | grep SKYPILOT_TASK_ID | cut -d: -f2); echo "$RUN_ID" | tee /tmp/{name}-run-id',
            # Terminate the cluster manually.
            terminate_cmd,
            'sleep 60',
            f'{_JOB_QUEUE_WAIT}| grep {name} | head -n1 | grep "RECOVERING"',
            'sleep 200',
            f'{_JOB_QUEUE_WAIT}| grep {name} | head -n1 | grep "RUNNING"',
            f'RUN_ID=$(cat /tmp/{name}-run-id); echo "$RUN_ID"; sky jobs logs -n {name} --no-follow | grep SKYPILOT_TASK_ID: | grep "$RUN_ID"',
        ],
        _JOB_CANCEL_WAIT.format(job_name=name),
        timeout=25 * 60,
    )
    run_one_test(test)


@pytest.mark.aws
@pytest.mark.managed_jobs
def test_managed_jobs_pipeline_recovery_aws(aws_config_region):
    """Test managed job recovery for a pipeline."""
    name = _get_cluster_name()
    user_hash = common_utils.get_user_hash()
    user_hash = user_hash[:common_utils.USER_HASH_LENGTH_IN_CLUSTER_NAME]
    region = aws_config_region
    if region != 'us-east-2':
        pytest.skip('Only run spot pipeline recovery test in us-east-2')
    test = Test(
        'managed_jobs_pipeline_recovery_aws',
        [
            f'sky jobs launch -n {name} tests/test_yamls/pipeline_aws.yaml  -y -d',
            'sleep 400',
            f'{_JOB_QUEUE_WAIT}| grep {name} | head -n1 | grep "RUNNING"',
            f'RUN_ID=$(sky jobs logs -n {name} --no-follow | grep SKYPILOT_TASK_ID: | cut -d: -f2); echo "$RUN_ID" | tee /tmp/{name}-run-id',
            f'RUN_IDS=$(sky jobs logs -n {name} --no-follow | grep -A 4 SKYPILOT_TASK_IDS | cut -d")" -f2); echo "$RUN_IDS" | tee /tmp/{name}-run-ids',
            # Terminate the cluster manually.
            # The `cat ...| rev` is to retrieve the job_id from the
            # SKYPILOT_TASK_ID, which gets the second to last field
            # separated by `-`.
            (
                f'MANAGED_JOB_ID=`cat /tmp/{name}-run-id | rev | '
                'cut -d\'_\' -f1 | rev | cut -d\'-\' -f1`;'
                f'aws ec2 terminate-instances --region {region} --instance-ids $('
                f'aws ec2 describe-instances --region {region} '
                # TODO(zhwu): fix the name for spot cluster.
                '--filters Name=tag:ray-cluster-name,Values=*-${MANAGED_JOB_ID}'
                f'-{user_hash} '
                f'--query Reservations[].Instances[].InstanceId '
                '--output text)'),
            'sleep 100',
            f'{_JOB_QUEUE_WAIT}| grep {name} | head -n1 | grep "RECOVERING"',
            'sleep 200',
            f'{_JOB_QUEUE_WAIT}| grep {name} | head -n1 | grep "RUNNING"',
            f'RUN_ID=$(cat /tmp/{name}-run-id); echo $RUN_ID; sky jobs logs -n {name} --no-follow | grep SKYPILOT_TASK_ID: | grep "$RUN_ID"',
            f'RUN_IDS=$(sky jobs logs -n {name} --no-follow | grep -A 4 SKYPILOT_TASK_IDS | cut -d")" -f2); echo "$RUN_IDS" | tee /tmp/{name}-run-ids-new',
            f'diff /tmp/{name}-run-ids /tmp/{name}-run-ids-new',
            f'cat /tmp/{name}-run-ids | sed -n 2p | grep `cat /tmp/{name}-run-id`',
        ],
        _JOB_CANCEL_WAIT.format(job_name=name),
        timeout=25 * 60,
    )
    run_one_test(test)


@pytest.mark.gcp
@pytest.mark.managed_jobs
def test_managed_jobs_pipeline_recovery_gcp():
    """Test managed job recovery for a pipeline."""
    name = _get_cluster_name()
    zone = 'us-east4-b'
    user_hash = common_utils.get_user_hash()
    user_hash = user_hash[:common_utils.USER_HASH_LENGTH_IN_CLUSTER_NAME]
    query_cmd = (
        'gcloud compute instances list --filter='
        f'"(labels.ray-cluster-name:*-${{MANAGED_JOB_ID}}-{user_hash})" '
        f'--zones={zone} --format="value(name)"')
    terminate_cmd = (f'gcloud compute instances delete --zone={zone}'
                     f' --quiet $({query_cmd})')
    test = Test(
        'managed_jobs_pipeline_recovery_gcp',
        [
            f'sky jobs launch -n {name} tests/test_yamls/pipeline_gcp.yaml  -y -d',
            'sleep 400',
            f'{_JOB_QUEUE_WAIT}| grep {name} | head -n1 | grep "RUNNING"',
            f'RUN_ID=$(sky jobs logs -n {name} --no-follow | grep SKYPILOT_TASK_ID: | cut -d: -f2); echo "$RUN_ID" | tee /tmp/{name}-run-id',
            f'RUN_IDS=$(sky jobs logs -n {name} --no-follow | grep -A 4 SKYPILOT_TASK_IDS | cut -d")" -f2); echo "$RUN_IDS" | tee /tmp/{name}-run-ids',
            # Terminate the cluster manually.
            # The `cat ...| rev` is to retrieve the job_id from the
            # SKYPILOT_TASK_ID, which gets the second to last field
            # separated by `-`.
            (f'MANAGED_JOB_ID=`cat /tmp/{name}-run-id | rev | '
             f'cut -d\'_\' -f1 | rev | cut -d\'-\' -f1`; {terminate_cmd}'),
            'sleep 60',
            f'{_JOB_QUEUE_WAIT}| grep {name} | head -n1 | grep "RECOVERING"',
            'sleep 200',
            f'{_JOB_QUEUE_WAIT}| grep {name} | head -n1 | grep "RUNNING"',
            f'RUN_ID=$(cat /tmp/{name}-run-id); echo $RUN_ID; sky jobs logs -n {name} --no-follow | grep SKYPILOT_TASK_ID: | grep "$RUN_ID"',
            f'RUN_IDS=$(sky jobs logs -n {name} --no-follow | grep -A 4 SKYPILOT_TASK_IDS | cut -d")" -f2); echo "$RUN_IDS" | tee /tmp/{name}-run-ids-new',
            f'diff /tmp/{name}-run-ids /tmp/{name}-run-ids-new',
            f'cat /tmp/{name}-run-ids | sed -n 2p | grep `cat /tmp/{name}-run-id`',
        ],
        _JOB_CANCEL_WAIT.format(job_name=name),
        timeout=25 * 60,
    )
    run_one_test(test)


@pytest.mark.no_fluidstack  # Fluidstack does not support spot instances
@pytest.mark.no_azure  # Azure does not support spot instances
@pytest.mark.no_lambda_cloud  # Lambda Cloud does not support spot instances
@pytest.mark.no_ibm  # IBM Cloud does not support spot instances
@pytest.mark.no_scp  # SCP does not support spot instances
@pytest.mark.no_paperspace  # Paperspace does not support spot instances
@pytest.mark.no_kubernetes  # Kubernetes does not have a notion of spot instances
@pytest.mark.managed_jobs
def test_managed_jobs_recovery_default_resources(generic_cloud: str):
    """Test managed job recovery for default resources."""
    name = _get_cluster_name()
    test = Test(
        'managed-spot-recovery-default-resources',
        [
            f'sky jobs launch -n {name} --cloud {generic_cloud} --use-spot "sleep 30 && sudo shutdown now && sleep 1000" -y -d',
            'sleep 360',
            f'{_JOB_QUEUE_WAIT}| grep {name} | head -n1 | grep "RUNNING\|RECOVERING"',
        ],
        _JOB_CANCEL_WAIT.format(job_name=name),
        timeout=25 * 60,
    )
    run_one_test(test)


@pytest.mark.aws
@pytest.mark.managed_jobs
def test_managed_jobs_recovery_multi_node_aws(aws_config_region):
    """Test managed job recovery."""
    name = _get_cluster_name()
    name_on_cloud = common_utils.make_cluster_name_on_cloud(
        name, jobs.JOBS_CLUSTER_NAME_PREFIX_LENGTH, add_user_hash=False)
    region = aws_config_region
    test = Test(
        'managed_jobs_recovery_multi_node_aws',
        [
            f'sky jobs launch --cloud aws --region {region} -n {name} --use-spot --num-nodes 2 "echo SKYPILOT_TASK_ID: \$SKYPILOT_TASK_ID; sleep 1800"  -y -d',
            'sleep 450',
            f'{_JOB_QUEUE_WAIT}| grep {name} | head -n1 | grep "RUNNING"',
            f'RUN_ID=$(sky jobs logs -n {name} --no-follow | grep SKYPILOT_TASK_ID | cut -d: -f2); echo "$RUN_ID" | tee /tmp/{name}-run-id',
            # Terminate the worker manually.
            (f'aws ec2 terminate-instances --region {region} --instance-ids $('
             f'aws ec2 describe-instances --region {region} '
             f'--filters Name=tag:ray-cluster-name,Values={name_on_cloud}* '
             'Name=tag:ray-node-type,Values=worker '
             f'--query Reservations[].Instances[].InstanceId '
             '--output text)'),
            'sleep 50',
            f'{_JOB_QUEUE_WAIT}| grep {name} | head -n1 | grep "RECOVERING"',
            'sleep 560',
            f'{_JOB_QUEUE_WAIT}| grep {name} | head -n1 | grep "RUNNING"',
            f'RUN_ID=$(cat /tmp/{name}-run-id); echo $RUN_ID; sky jobs logs -n {name} --no-follow | grep SKYPILOT_TASK_ID | cut -d: -f2 | grep "$RUN_ID"',
        ],
        _JOB_CANCEL_WAIT.format(job_name=name),
        timeout=30 * 60,
    )
    run_one_test(test)


@pytest.mark.gcp
@pytest.mark.managed_jobs
def test_managed_jobs_recovery_multi_node_gcp():
    """Test managed job recovery."""
    name = _get_cluster_name()
    name_on_cloud = common_utils.make_cluster_name_on_cloud(
        name, jobs.JOBS_CLUSTER_NAME_PREFIX_LENGTH, add_user_hash=False)
    zone = 'us-west2-a'
    # Use ':' to match as the cluster name will contain the suffix with job id
    query_cmd = (
        f'gcloud compute instances list --filter='
        f'"(labels.ray-cluster-name:{name_on_cloud} AND '
        f'labels.ray-node-type=worker)" --zones={zone} --format="value(name)"')
    terminate_cmd = (f'gcloud compute instances delete --zone={zone}'
                     f' --quiet $({query_cmd})')
    test = Test(
        'managed_jobs_recovery_multi_node_gcp',
        [
            f'sky jobs launch --cloud gcp --zone {zone} -n {name} --use-spot --num-nodes 2 "echo SKYPILOT_TASK_ID: \$SKYPILOT_TASK_ID; sleep 1800"  -y -d',
            'sleep 400',
            f'{_JOB_QUEUE_WAIT}| grep {name} | head -n1 | grep "RUNNING"',
            f'RUN_ID=$(sky jobs logs -n {name} --no-follow | grep SKYPILOT_TASK_ID | cut -d: -f2); echo "$RUN_ID" | tee /tmp/{name}-run-id',
            # Terminate the worker manually.
            terminate_cmd,
            'sleep 50',
            f'{_JOB_QUEUE_WAIT}| grep {name} | head -n1 | grep "RECOVERING"',
            'sleep 420',
            f'{_JOB_QUEUE_WAIT}| grep {name} | head -n1 | grep "RUNNING"',
            f'RUN_ID=$(cat /tmp/{name}-run-id); echo $RUN_ID; sky jobs logs -n {name} --no-follow | grep SKYPILOT_TASK_ID | cut -d: -f2 | grep "$RUN_ID"',
        ],
        _JOB_CANCEL_WAIT.format(job_name=name),
        timeout=25 * 60,
    )
    run_one_test(test)


@pytest.mark.aws
@pytest.mark.managed_jobs
def test_managed_jobs_cancellation_aws(aws_config_region):
    name = _get_cluster_name()
    name_on_cloud = common_utils.make_cluster_name_on_cloud(
        name, jobs.JOBS_CLUSTER_NAME_PREFIX_LENGTH, add_user_hash=False)
    name_2_on_cloud = common_utils.make_cluster_name_on_cloud(
        f'{name}-2', jobs.JOBS_CLUSTER_NAME_PREFIX_LENGTH, add_user_hash=False)
    name_3_on_cloud = common_utils.make_cluster_name_on_cloud(
        f'{name}-3', jobs.JOBS_CLUSTER_NAME_PREFIX_LENGTH, add_user_hash=False)
    region = aws_config_region
    test = Test(
        'managed_jobs_cancellation_aws',
        [
            # Test cancellation during spot cluster being launched.
            f'sky jobs launch --cloud aws --region {region} -n {name} --use-spot "sleep 1000"  -y -d',
            'sleep 60',
            f'{_JOB_QUEUE_WAIT}| grep {name} | head -n1 | grep "STARTING"',
            _JOB_CANCEL_WAIT.format(job_name=name),
            'sleep 5',
            f'{_JOB_QUEUE_WAIT}| grep {name} | head -n1 | grep "CANCELLING\|CANCELLED"',
            'sleep 120',
            f'{_JOB_QUEUE_WAIT}| grep {name} | head -n1 | grep "CANCELLED"',
            (f's=$(aws ec2 describe-instances --region {region} '
             f'--filters Name=tag:ray-cluster-name,Values={name_on_cloud}-* '
             f'--query Reservations[].Instances[].State[].Name '
             '--output text) && echo "$s" && echo; [[ -z "$s" ]] || [[ "$s" = "terminated" ]] || [[ "$s" = "shutting-down" ]]'
            ),
            # Test cancelling the spot cluster during spot job being setup.
            f'sky jobs launch --cloud aws --region {region} -n {name}-2 --use-spot tests/test_yamls/test_long_setup.yaml  -y -d',
            'sleep 300',
            _JOB_CANCEL_WAIT.format(job_name=f'{name}-2'),
            'sleep 5',
            f'{_JOB_QUEUE_WAIT}| grep {name}-2 | head -n1 | grep "CANCELLING\|CANCELLED"',
            'sleep 120',
            f'{_JOB_QUEUE_WAIT}| grep {name}-2 | head -n1 | grep "CANCELLED"',
            (f's=$(aws ec2 describe-instances --region {region} '
             f'--filters Name=tag:ray-cluster-name,Values={name_2_on_cloud}-* '
             f'--query Reservations[].Instances[].State[].Name '
             '--output text) && echo "$s" && echo; [[ -z "$s" ]] || [[ "$s" = "terminated" ]] || [[ "$s" = "shutting-down" ]]'
            ),
            # Test cancellation during spot job is recovering.
            f'sky jobs launch --cloud aws --region {region} -n {name}-3 --use-spot "sleep 1000"  -y -d',
            'sleep 300',
            f'{_JOB_QUEUE_WAIT}| grep {name}-3 | head -n1 | grep "RUNNING"',
            # Terminate the cluster manually.
            (f'aws ec2 terminate-instances --region {region} --instance-ids $('
             f'aws ec2 describe-instances --region {region} '
             f'--filters Name=tag:ray-cluster-name,Values={name_3_on_cloud}-* '
             f'--query Reservations[].Instances[].InstanceId '
             '--output text)'),
            'sleep 120',
            f'{_JOB_QUEUE_WAIT}| grep {name}-3 | head -n1 | grep "RECOVERING"',
            _JOB_CANCEL_WAIT.format(job_name=f'{name}-3'),
            'sleep 5',
            f'{_JOB_QUEUE_WAIT}| grep {name}-3 | head -n1 | grep "CANCELLING\|CANCELLED"',
            'sleep 120',
            f'{_JOB_QUEUE_WAIT}| grep {name}-3 | head -n1 | grep "CANCELLED"',
            # The cluster should be terminated (shutting-down) after cancellation. We don't use the `=` operator here because
            # there can be multiple VM with the same name due to the recovery.
            (f's=$(aws ec2 describe-instances --region {region} '
             f'--filters Name=tag:ray-cluster-name,Values={name_3_on_cloud}-* '
             f'--query Reservations[].Instances[].State[].Name '
             '--output text) && echo "$s" && echo; [[ -z "$s" ]] || echo "$s" | grep -v -E "pending|running|stopped|stopping"'
            ),
        ],
        timeout=25 * 60)
    run_one_test(test)


@pytest.mark.gcp
@pytest.mark.managed_jobs
def test_managed_jobs_cancellation_gcp():
    name = _get_cluster_name()
    name_3 = f'{name}-3'
    name_3_on_cloud = common_utils.make_cluster_name_on_cloud(
        name_3, jobs.JOBS_CLUSTER_NAME_PREFIX_LENGTH, add_user_hash=False)
    zone = 'us-west3-b'
    query_state_cmd = (
        'gcloud compute instances list '
        f'--filter="(labels.ray-cluster-name:{name_3_on_cloud})" '
        '--format="value(status)"')
    query_cmd = (f'gcloud compute instances list --filter='
                 f'"(labels.ray-cluster-name:{name_3_on_cloud})" '
                 f'--zones={zone} --format="value(name)"')
    terminate_cmd = (f'gcloud compute instances delete --zone={zone}'
                     f' --quiet $({query_cmd})')
    test = Test(
        'managed_jobs_cancellation_gcp',
        [
            # Test cancellation during spot cluster being launched.
            f'sky jobs launch --cloud gcp --zone {zone} -n {name} --use-spot "sleep 1000"  -y -d',
            'sleep 60',
            f'{_JOB_QUEUE_WAIT}| grep {name} | head -n1 | grep "STARTING"',
            _JOB_CANCEL_WAIT.format(job_name=name),
            'sleep 5',
            f'{_JOB_QUEUE_WAIT}| grep {name} | head -n1 | grep "CANCELLING\|CANCELLED"',
            'sleep 120',
            f'{_JOB_QUEUE_WAIT}| grep {name} | head -n1 | grep "CANCELLED"',
            # Test cancelling the spot cluster during spot job being setup.
            f'sky jobs launch --cloud gcp --zone {zone} -n {name}-2 --use-spot tests/test_yamls/test_long_setup.yaml  -y -d',
            'sleep 300',
            _JOB_CANCEL_WAIT.format(job_name=f'{name}-2'),
            'sleep 5',
            f'{_JOB_QUEUE_WAIT}| grep {name}-2 | head -n1 | grep "CANCELLING\|CANCELLED"',
            'sleep 120',
            f'{_JOB_QUEUE_WAIT}| grep {name}-2 | head -n1 | grep "CANCELLED"',
            # Test cancellation during spot job is recovering.
            f'sky jobs launch --cloud gcp --zone {zone} -n {name}-3 --use-spot "sleep 1000"  -y -d',
            'sleep 300',
            f'{_JOB_QUEUE_WAIT}| grep {name}-3 | head -n1 | grep "RUNNING"',
            # Terminate the cluster manually.
            terminate_cmd,
            'sleep 80',
            f'{_JOB_QUEUE_WAIT}| grep {name}-3 | head -n1 | grep "RECOVERING"',
            _JOB_CANCEL_WAIT.format(job_name=f'{name}-3'),
            'sleep 5',
            f'{_JOB_QUEUE_WAIT}| grep {name}-3 | head -n1 | grep "CANCELLING\|CANCELLED"',
            'sleep 120',
            f'{_JOB_QUEUE_WAIT}| grep {name}-3 | head -n1 | grep "CANCELLED"',
            # The cluster should be terminated (STOPPING) after cancellation. We don't use the `=` operator here because
            # there can be multiple VM with the same name due to the recovery.
            (f's=$({query_state_cmd}) && echo "$s" && echo; [[ -z "$s" ]] || echo "$s" | grep -v -E "PROVISIONING|STAGING|RUNNING|REPAIRING|TERMINATED|SUSPENDING|SUSPENDED|SUSPENDED"'
            ),
        ],
        timeout=25 * 60)
    run_one_test(test)


# ---------- Testing storage for managed job ----------
@pytest.mark.no_fluidstack  # Fluidstack does not support spot instances
@pytest.mark.no_azure  # Azure does not support spot instances
@pytest.mark.no_lambda_cloud  # Lambda Cloud does not support spot instances
@pytest.mark.no_ibm  # IBM Cloud does not support spot instances
@pytest.mark.no_paperspace  # Paperspace does not support spot instances
@pytest.mark.no_scp  # SCP does not support spot instances
@pytest.mark.managed_jobs
def test_managed_jobs_storage(generic_cloud: str):
    """Test storage with managed job"""
    name = _get_cluster_name()
    yaml_str = pathlib.Path(
        'examples/managed_job_with_storage.yaml').read_text()
    storage_name = f'sky-test-{int(time.time())}'

    # Also perform region testing for bucket creation to validate if buckets are
    # created in the correct region and correctly mounted in managed jobs.
    # However, we inject this testing only for AWS and GCP since they are the
    # supported object storage providers in SkyPilot.
    region_flag = ''
    region_validation_cmd = 'true'
    use_spot = ' --use-spot'
    if generic_cloud == 'aws':
        region = 'eu-central-1'
        region_flag = f' --region {region}'
        region_cmd = TestStorageWithCredentials.cli_region_cmd(
            storage_lib.StoreType.S3, storage_name)
        region_validation_cmd = f'{region_cmd} | grep {region}'
    elif generic_cloud == 'gcp':
        region = 'us-west2'
        region_flag = f' --region {region}'
        region_cmd = TestStorageWithCredentials.cli_region_cmd(
            storage_lib.StoreType.GCS, storage_name)
        region_validation_cmd = f'{region_cmd} | grep {region}'
    elif generic_cloud == 'kubernetes':
        use_spot = ' --no-use-spot'

    yaml_str = yaml_str.replace('sky-workdir-zhwu', storage_name)
    with tempfile.NamedTemporaryFile(suffix='.yaml', mode='w') as f:
        f.write(yaml_str)
        f.flush()
        file_path = f.name
        test = Test(
            'managed_jobs_storage',
            [
                *storage_setup_commands,
                f'sky jobs launch -n {name}{use_spot} --cloud {generic_cloud}{region_flag} {file_path} -y',
                region_validation_cmd,  # Check if the bucket is created in the correct region
                'sleep 60',  # Wait the spot queue to be updated
                f'{_JOB_QUEUE_WAIT}| grep {name} | grep SUCCEEDED',
                f'[ $(aws s3api list-buckets --query "Buckets[?contains(Name, \'{storage_name}\')].Name" --output text | wc -l) -eq 0 ]'
            ],
            _JOB_CANCEL_WAIT.format(job_name=name),
            # Increase timeout since sky jobs queue -r can be blocked by other spot tests.
            timeout=20 * 60,
        )
        run_one_test(test)


# ---------- Testing spot TPU ----------
@pytest.mark.gcp
@pytest.mark.managed_jobs
@pytest.mark.tpu
def test_managed_jobs_tpu():
    """Test managed job on TPU."""
    name = _get_cluster_name()
    test = Test(
        'test-spot-tpu',
        [
            f'sky jobs launch -n {name} --use-spot examples/tpu/tpuvm_mnist.yaml -y -d',
            'sleep 5',
            f'{_JOB_QUEUE_WAIT}| grep {name} | head -n1 | grep STARTING',
            'sleep 900',  # TPU takes a while to launch
            f'{_JOB_QUEUE_WAIT}| grep {name} | head -n1 | grep "RUNNING\|SUCCEEDED"',
        ],
        _JOB_CANCEL_WAIT.format(job_name=name),
        # Increase timeout since sky jobs queue -r can be blocked by other spot tests.
        timeout=20 * 60,
    )
    run_one_test(test)


# ---------- Testing env for managed jobs ----------
@pytest.mark.managed_jobs
def test_managed_jobs_inline_env(generic_cloud: str):
    """Test managed jobs env"""
    name = _get_cluster_name()
    test = Test(
        'test-managed-jobs-inline-env',
        [
            f'sky jobs launch -n {name} -y --cloud {generic_cloud} --env TEST_ENV="hello world" -- "([[ ! -z \\"\$TEST_ENV\\" ]] && [[ ! -z \\"\$SKYPILOT_NODE_IPS\\" ]] && [[ ! -z \\"\$SKYPILOT_NODE_RANK\\" ]]) || exit 1"',
            'sleep 20',
            f'{_JOB_QUEUE_WAIT} | grep {name} | grep SUCCEEDED',
        ],
        _JOB_CANCEL_WAIT.format(job_name=name),
        # Increase timeout since sky jobs queue -r can be blocked by other spot tests.
        timeout=20 * 60,
    )
    run_one_test(test)


# ---------- Testing env ----------
def test_inline_env(generic_cloud: str):
    """Test env"""
    name = _get_cluster_name()
    test = Test(
        'test-inline-env',
        [
            f'sky launch -c {name} -y --cloud {generic_cloud} --env TEST_ENV="hello world" -- "([[ ! -z \\"\$TEST_ENV\\" ]] && [[ ! -z \\"\$SKYPILOT_NODE_IPS\\" ]] && [[ ! -z \\"\$SKYPILOT_NODE_RANK\\" ]]) || exit 1"',
            'sleep 20',
            f'sky logs {name} 1 --status',
            f'sky exec {name} --env TEST_ENV2="success" "([[ ! -z \\"\$TEST_ENV2\\" ]] && [[ ! -z \\"\$SKYPILOT_NODE_IPS\\" ]] && [[ ! -z \\"\$SKYPILOT_NODE_RANK\\" ]]) || exit 1"',
            f'sky logs {name} 2 --status',
        ],
        f'sky down -y {name}',
        _get_timeout(generic_cloud),
    )
    run_one_test(test)


# ---------- Testing env file ----------
def test_inline_env_file(generic_cloud: str):
    """Test env"""
    name = _get_cluster_name()
    test = Test(
        'test-inline-env-file',
        [
            f'sky launch -c {name} -y --cloud {generic_cloud} --env TEST_ENV="hello world" -- "([[ ! -z \\"\$TEST_ENV\\" ]] && [[ ! -z \\"\$SKYPILOT_NODE_IPS\\" ]] && [[ ! -z \\"\$SKYPILOT_NODE_RANK\\" ]]) || exit 1"',
            f'sky logs {name} 1 --status',
            f'sky exec {name} --env-file examples/sample_dotenv "([[ ! -z \\"\$TEST_ENV2\\" ]] && [[ ! -z \\"\$SKYPILOT_NODE_IPS\\" ]] && [[ ! -z \\"\$SKYPILOT_NODE_RANK\\" ]]) || exit 1"',
            f'sky logs {name} 2 --status',
        ],
        f'sky down -y {name}',
        _get_timeout(generic_cloud),
    )
    run_one_test(test)


# ---------- Testing custom image ----------
@pytest.mark.aws
def test_aws_custom_image():
    """Test AWS custom image"""
    name = _get_cluster_name()
    test = Test(
        'test-aws-custom-image',
        [
            f'sky launch -c {name} --retry-until-up -y tests/test_yamls/test_custom_image.yaml --cloud aws --region us-east-2 --image-id ami-062ddd90fb6f8267a',  # Nvidia image
            f'sky logs {name} 1 --status',
        ],
        f'sky down -y {name}',
        timeout=30 * 60,
    )
    run_one_test(test)


@pytest.mark.kubernetes
@pytest.mark.parametrize(
    'image_id',
    [
        'docker:nvidia/cuda:11.8.0-devel-ubuntu18.04',
        'docker:ubuntu:18.04',
        # Test latest image with python 3.11 installed by default.
        'docker:continuumio/miniconda3:24.1.2-0',
        # Test python>=3.12 where SkyPilot should automatically create a separate
        # conda env for runtime with python 3.10.
        'docker:continuumio/miniconda3:latest',
    ])
def test_kubernetes_custom_image(image_id):
    """Test Kubernetes custom image"""
    name = _get_cluster_name()
    test = Test(
        'test-kubernetes-custom-image',
        [
            f'sky launch -c {name} --retry-until-up -y tests/test_yamls/test_custom_image.yaml --cloud kubernetes --image-id {image_id} --region None --gpus T4:1',
            f'sky logs {name} 1 --status',
            # Try exec to run again and check if the logs are printed
            f'sky exec {name} tests/test_yamls/test_custom_image.yaml --cloud kubernetes --image-id {image_id} --region None --gpus T4:1 | grep "Hello 100"',
            # Make sure ssh is working with custom username
            f'ssh {name} echo hi | grep hi',
        ],
        f'sky down -y {name}',
        timeout=30 * 60,
    )
    run_one_test(test)


@pytest.mark.slow
def test_azure_start_stop_two_nodes():
    name = _get_cluster_name()
    test = Test(
        'azure-start-stop-two-nodes',
        [
            f'sky launch --num-nodes=2 -y -c {name} examples/azure_start_stop.yaml',
            f'sky exec --num-nodes=2 {name} examples/azure_start_stop.yaml',
            f'sky logs {name} 1 --status',  # Ensure the job succeeded.
            f'sky stop -y {name}',
            f'sky start -y {name} -i 1',
            f'sky exec --num-nodes=2 {name} examples/azure_start_stop.yaml',
            f'sky logs {name} 2 --status',  # Ensure the job succeeded.
            'sleep 200',
            f's=$(sky status -r {name}) && echo "$s" && echo "$s" | grep "INIT\|STOPPED"'
            f'|| {{ ssh {name} "cat ~/.sky/skylet.log"; exit 1; }}'
        ],
        f'sky down -y {name}',
        timeout=30 * 60,  # 30 mins  (it takes around ~23 mins)
    )
    run_one_test(test)


# ---------- Testing env for disk tier ----------
@pytest.mark.aws
def test_aws_disk_tier():

    def _get_aws_query_command(region, instance_id, field, expected):
        return (f'aws ec2 describe-volumes --region {region} '
                f'--filters Name=attachment.instance-id,Values={instance_id} '
                f'--query Volumes[*].{field} | grep {expected} ; ')

    for disk_tier in list(resources_utils.DiskTier):
        specs = AWS._get_disk_specs(disk_tier)
        name = _get_cluster_name() + '-' + disk_tier.value
        name_on_cloud = common_utils.make_cluster_name_on_cloud(
            name, sky.AWS.max_cluster_name_length())
        region = 'us-east-2'
        test = Test(
            'aws-disk-tier-' + disk_tier.value,
            [
                f'sky launch -y -c {name} --cloud aws --region {region} '
                f'--disk-tier {disk_tier.value} echo "hello sky"',
                f'id=`aws ec2 describe-instances --region {region} --filters '
                f'Name=tag:ray-cluster-name,Values={name_on_cloud} --query '
                f'Reservations[].Instances[].InstanceId --output text`; ' +
                _get_aws_query_command(region, '$id', 'VolumeType',
                                       specs['disk_tier']) +
                ('' if disk_tier == resources_utils.DiskTier.LOW else
                 (_get_aws_query_command(region, '$id', 'Iops',
                                         specs['disk_iops']) +
                  _get_aws_query_command(region, '$id', 'Throughput',
                                         specs['disk_throughput']))),
            ],
            f'sky down -y {name}',
            timeout=10 * 60,  # 10 mins  (it takes around ~6 mins)
        )
        run_one_test(test)


@pytest.mark.gcp
def test_gcp_disk_tier():
    for disk_tier in list(resources_utils.DiskTier):
        type = GCP._get_disk_type(disk_tier)
        name = _get_cluster_name() + '-' + disk_tier.value
        name_on_cloud = common_utils.make_cluster_name_on_cloud(
            name, sky.GCP.max_cluster_name_length())
        region = 'us-west2'
        test = Test(
            'gcp-disk-tier-' + disk_tier.value,
            [
                f'sky launch -y -c {name} --cloud gcp --region {region} '
                f'--disk-tier {disk_tier.value} echo "hello sky"',
                f'name=`gcloud compute instances list --filter='
                f'"labels.ray-cluster-name:{name_on_cloud}" '
                '--format="value(name)"`; '
                f'gcloud compute disks list --filter="name=$name" '
                f'--format="value(type)" | grep {type} '
            ],
            f'sky down -y {name}',
            timeout=6 * 60,  # 6 mins  (it takes around ~3 mins)
        )
        run_one_test(test)


@pytest.mark.azure
def test_azure_disk_tier():
    for disk_tier in list(resources_utils.DiskTier):
        if disk_tier == resources_utils.DiskTier.HIGH:
            # Azure does not support high disk tier.
            continue
        type = Azure._get_disk_type(disk_tier)
        name = _get_cluster_name() + '-' + disk_tier.value
        name_on_cloud = common_utils.make_cluster_name_on_cloud(
            name, sky.Azure.max_cluster_name_length())
        region = 'westus2'
        test = Test(
            'azure-disk-tier-' + disk_tier.value,
            [
                f'sky launch -y -c {name} --cloud azure --region {region} '
                f'--disk-tier {disk_tier.value} echo "hello sky"',
                f'az resource list --tag ray-cluster-name={name_on_cloud} --query '
                f'"[?type==\'Microsoft.Compute/disks\'].sku.name" '
                f'--output tsv | grep {type}'
            ],
            f'sky down -y {name}',
            timeout=20 * 60,  # 20 mins  (it takes around ~12 mins)
        )
        run_one_test(test)


@pytest.mark.azure
def test_azure_best_tier_failover():
    type = Azure._get_disk_type(resources_utils.DiskTier.LOW)
    name = _get_cluster_name()
    name_on_cloud = common_utils.make_cluster_name_on_cloud(
        name, sky.Azure.max_cluster_name_length())
    region = 'westus2'
    test = Test(
        'azure-best-tier-failover',
        [
            f'sky launch -y -c {name} --cloud azure --region {region} '
            f'--disk-tier best --instance-type Standard_D8_v5 echo "hello sky"',
            f'az resource list --tag ray-cluster-name={name_on_cloud} --query '
            f'"[?type==\'Microsoft.Compute/disks\'].sku.name" '
            f'--output tsv | grep {type}',
        ],
        f'sky down -y {name}',
        timeout=20 * 60,  # 20 mins  (it takes around ~12 mins)
    )
    run_one_test(test)


# ------ Testing Zero Quota Failover ------
@pytest.mark.aws
def test_aws_zero_quota_failover():

    name = _get_cluster_name()
    region = get_aws_region_for_quota_failover()

    if not region:
        pytest.xfail(
            'Unable to test zero quota failover optimization — quotas '
            'for EC2 P3 instances were found on all AWS regions. Is this '
            'expected for your account?')
        return

    test = Test(
        'aws-zero-quota-failover',
        [
            f'sky launch -y -c {name} --cloud aws --region {region} --gpus V100:8 --use-spot | grep "Found no quota"',
        ],
        f'sky down -y {name}',
    )
    run_one_test(test)


@pytest.mark.gcp
def test_gcp_zero_quota_failover():

    name = _get_cluster_name()
    region = get_gcp_region_for_quota_failover()

    if not region:
        pytest.xfail(
            'Unable to test zero quota failover optimization — quotas '
            'for A100-80GB GPUs were found on all GCP regions. Is this '
            'expected for your account?')
        return

    test = Test(
        'gcp-zero-quota-failover',
        [
            f'sky launch -y -c {name} --cloud gcp --region {region} --gpus A100-80GB:1 --use-spot | grep "Found no quota"',
        ],
        f'sky down -y {name}',
    )
    run_one_test(test)


# ---------- Testing skyserve ----------


def _get_service_name() -> str:
    """Returns a user-unique service name for each test_skyserve_<name>().

    Must be called from each test_skyserve_<name>().
    """
    caller_func_name = inspect.stack()[1][3]
    test_name = caller_func_name.replace('_', '-').replace('test-', 't-')
    test_name = test_name.replace('skyserve-', 'ss-')
    test_name = common_utils.make_cluster_name_on_cloud(test_name, 24)
    return f'{test_name}-{test_id}'


# We check the output of the skyserve service to see if it is ready. Output of
# `REPLICAS` is in the form of `1/2` where the first number is the number of
# ready replicas and the second number is the number of total replicas. We
# grep such format to ensure that the service is ready, and early exit if any
# failure detected. In the end we sleep for
# serve.LB_CONTROLLER_SYNC_INTERVAL_SECONDS to make sure load balancer have
# enough time to sync with the controller and get all ready replica IPs.
_SERVE_WAIT_UNTIL_READY = (
    '{{ while true; do'
    '     s=$(sky serve status {name}); echo "$s";'
    '     echo "$s" | grep -q "{replica_num}/{replica_num}" && break;'
    '     echo "$s" | grep -q "FAILED" && exit 1;'
    '     sleep 10;'
    ' done; }}; echo "Got service status $s";'
    f'sleep {serve.LB_CONTROLLER_SYNC_INTERVAL_SECONDS + 2};')
_IP_REGEX = r'([0-9]{1,3}\.){3}[0-9]{1,3}'
_AWK_ALL_LINES_BELOW_REPLICAS = r'/Replicas/{flag=1; next} flag'
_SERVICE_LAUNCHING_STATUS_REGEX = 'PROVISIONING\|STARTING'
# Since we don't allow terminate the service if the controller is INIT,
# which is common for simultaneous pytest, we need to wait until the
# controller is UP before we can terminate the service.
# The teardown command has a 10-mins timeout, so we don't need to do
# the timeout here. See implementation of run_one_test() for details.
_TEARDOWN_SERVICE = (
    '(for i in `seq 1 20`; do'
    '     s=$(sky serve down -y {name});'
    '     echo "Trying to terminate {name}";'
    '     echo "$s";'
    '     echo "$s" | grep -q "scheduled to be terminated\|No service to terminate" && break;'
    '     sleep 10;'
    '     [ $i -eq 20 ] && echo "Failed to terminate service {name}";'
    'done)')

_SERVE_ENDPOINT_WAIT = (
    'export ORIGIN_SKYPILOT_DEBUG=$SKYPILOT_DEBUG; export SKYPILOT_DEBUG=0; '
    'endpoint=$(sky serve status --endpoint {name}); '
    'until ! echo "$endpoint" | grep "Controller is initializing"; '
    'do echo "Waiting for serve endpoint to be ready..."; '
    'sleep 5; endpoint=$(sky serve status --endpoint {name}); done; '
    'export SKYPILOT_DEBUG=$ORIGIN_SKYPILOT_DEBUG; echo "$endpoint"')

_SERVE_STATUS_WAIT = ('s=$(sky serve status {name}); '
                      'until ! echo "$s" | grep "Controller is initializing."; '
                      'do echo "Waiting for serve status to be ready..."; '
                      'sleep 5; s=$(sky serve status {name}); done; echo "$s"')


def _get_replica_ip(name: str, replica_id: int) -> str:
    return (f'ip{replica_id}=$(echo "$s" | '
            f'awk "{_AWK_ALL_LINES_BELOW_REPLICAS}" | '
            f'grep -E "{name}\s+{replica_id}" | '
            f'grep -Eo "{_IP_REGEX}")')


def _get_skyserve_http_test(name: str, cloud: str,
                            timeout_minutes: int) -> Test:
    test = Test(
        f'test-skyserve-{cloud.replace("_", "-")}',
        [
            f'sky serve up -n {name} -y tests/skyserve/http/{cloud}.yaml',
            _SERVE_WAIT_UNTIL_READY.format(name=name, replica_num=2),
            f'{_SERVE_ENDPOINT_WAIT.format(name=name)}; '
            'curl http://$endpoint | grep "Hi, SkyPilot here"',
        ],
        _TEARDOWN_SERVICE.format(name=name),
        timeout=timeout_minutes * 60,
    )
    return test


def _check_replica_in_status(name: str, check_tuples: List[Tuple[int, bool,
                                                                 str]]) -> str:
    """Check replicas' status and count in sky serve status

    We will check vCPU=2, as all our tests use vCPU=2.
    
    Args:
        name: the name of the service
        check_tuples: A list of replica property to check. Each tuple is
            (count, is_spot, status)
    """
    check_cmd = ''
    for check_tuple in check_tuples:
        count, is_spot, status = check_tuple
        resource_str = ''
        if status not in ['PENDING', 'SHUTTING_DOWN'
                         ] and not status.startswith('FAILED'):
            spot_str = ''
            if is_spot:
                spot_str = '\[Spot\]'
            resource_str = f'({spot_str}vCPU=2)'
        check_cmd += (f' echo "$s" | grep "{resource_str}" | '
                      f'grep "{status}" | wc -l | grep {count} || exit 1;')
    return (f'{_SERVE_STATUS_WAIT.format(name=name)}; echo "$s"; ' + check_cmd)


def _check_service_version(service_name: str, version: str) -> str:
    # Grep the lines before 'Service Replicas' and check if the service version
    # is correct.
    return (f'echo "$s" | grep -B1000 "Service Replicas" | '
            f'grep -E "{service_name}\s+{version}" || exit 1; ')


@pytest.mark.gcp
@pytest.mark.serve
def test_skyserve_gcp_http():
    """Test skyserve on GCP"""
    name = _get_service_name()
    test = _get_skyserve_http_test(name, 'gcp', 20)
    run_one_test(test)


@pytest.mark.aws
@pytest.mark.serve
def test_skyserve_aws_http():
    """Test skyserve on AWS"""
    name = _get_service_name()
    test = _get_skyserve_http_test(name, 'aws', 20)
    run_one_test(test)


@pytest.mark.azure
@pytest.mark.serve
def test_skyserve_azure_http():
    """Test skyserve on Azure"""
    name = _get_service_name()
    test = _get_skyserve_http_test(name, 'azure', 30)
    run_one_test(test)


@pytest.mark.kubernetes
@pytest.mark.serve
def test_skyserve_kubernetes_http():
    """Test skyserve on Kubernetes"""
    name = _get_service_name()
    test = _get_skyserve_http_test(name, 'kubernetes', 30)
    run_one_test(test)


@pytest.mark.serve
def test_skyserve_llm(generic_cloud: str):
    """Test skyserve with real LLM usecase"""
    name = _get_service_name()

    def generate_llm_test_command(prompt: str, expected_output: str) -> str:
        prompt = shlex.quote(prompt)
        expected_output = shlex.quote(expected_output)
        return (
            f'{_SERVE_ENDPOINT_WAIT.format(name=name)}; '
            'python tests/skyserve/llm/get_response.py --endpoint $endpoint '
            f'--prompt {prompt} | grep {expected_output}')

    with open('tests/skyserve/llm/prompt_output.json', 'r',
              encoding='utf-8') as f:
        prompt2output = json.load(f)

    test = Test(
        f'test-skyserve-llm',
        [
            f'sky serve up -n {name} --cloud {generic_cloud} -y tests/skyserve/llm/service.yaml',
            _SERVE_WAIT_UNTIL_READY.format(name=name, replica_num=1),
            *[
                generate_llm_test_command(prompt, output)
                for prompt, output in prompt2output.items()
            ],
        ],
        _TEARDOWN_SERVICE.format(name=name),
        timeout=40 * 60,
    )
    run_one_test(test)


@pytest.mark.gcp
@pytest.mark.serve
def test_skyserve_spot_recovery():
    name = _get_service_name()
    zone = 'us-central1-a'

    test = Test(
        f'test-skyserve-spot-recovery-gcp',
        [
            f'sky serve up -n {name} -y tests/skyserve/spot/recovery.yaml',
            _SERVE_WAIT_UNTIL_READY.format(name=name, replica_num=1),
            f'{_SERVE_ENDPOINT_WAIT.format(name=name)}; '
            'request_output=$(curl http://$endpoint); echo "$request_output"; echo "$request_output" | grep "Hi, SkyPilot here"',
            _terminate_gcp_replica(name, zone, 1),
            _SERVE_WAIT_UNTIL_READY.format(name=name, replica_num=1),
            f'{_SERVE_ENDPOINT_WAIT.format(name=name)}; '
            'request_output=$(curl http://$endpoint); echo "$request_output"; echo "$request_output" | grep "Hi, SkyPilot here"',
        ],
        _TEARDOWN_SERVICE.format(name=name),
        timeout=20 * 60,
    )
    run_one_test(test)


@pytest.mark.serve
@pytest.mark.no_kubernetes
def test_skyserve_base_ondemand_fallback(generic_cloud: str):
    name = _get_service_name()
    test = Test(
        f'test-skyserve-base-ondemand-fallback',
        [
            f'sky serve up -n {name} --cloud {generic_cloud} -y tests/skyserve/spot/base_ondemand_fallback.yaml',
            _SERVE_WAIT_UNTIL_READY.format(name=name, replica_num=2),
            _check_replica_in_status(name, [(1, True, 'READY'),
                                            (1, False, 'READY')]),
        ],
        _TEARDOWN_SERVICE.format(name=name),
        timeout=20 * 60,
    )
    run_one_test(test)


@pytest.mark.gcp
@pytest.mark.serve
def test_skyserve_dynamic_ondemand_fallback():
    name = _get_service_name()
    zone = 'us-central1-a'

    test = Test(
        f'test-skyserve-dynamic-ondemand-fallback',
        [
            f'sky serve up -n {name} --cloud gcp -y tests/skyserve/spot/dynamic_ondemand_fallback.yaml',
            f'sleep 40',
            # 2 on-demand (provisioning) + 2 Spot (provisioning).
            f'{_SERVE_STATUS_WAIT.format(name=name)}; echo "$s";'
            'echo "$s" | grep -q "0/4" || exit 1',
            # Wait for the provisioning starts
            f'sleep 40',
            _check_replica_in_status(name, [
                (2, True, _SERVICE_LAUNCHING_STATUS_REGEX + '\|READY'),
                (2, False, _SERVICE_LAUNCHING_STATUS_REGEX + '\|SHUTTING_DOWN')
            ]),

            # Wait until 2 spot instances are ready.
            _SERVE_WAIT_UNTIL_READY.format(name=name, replica_num=2),
            _check_replica_in_status(name, [(2, True, 'READY'),
                                            (0, False, '')]),
            _terminate_gcp_replica(name, zone, 1),
            f'sleep 40',
            # 1 on-demand (provisioning) + 1 Spot (ready) + 1 spot (provisioning).
            f'{_SERVE_STATUS_WAIT.format(name=name)}; '
            'echo "$s" | grep -q "1/3"',
            _check_replica_in_status(
                name, [(1, True, 'READY'),
                       (1, True, _SERVICE_LAUNCHING_STATUS_REGEX),
                       (1, False, _SERVICE_LAUNCHING_STATUS_REGEX)]),

            # Wait until 2 spot instances are ready.
            _SERVE_WAIT_UNTIL_READY.format(name=name, replica_num=2),
            _check_replica_in_status(name, [(2, True, 'READY'),
                                            (0, False, '')]),
        ],
        _TEARDOWN_SERVICE.format(name=name),
        timeout=20 * 60,
    )
    run_one_test(test)


@pytest.mark.serve
def test_skyserve_user_bug_restart(generic_cloud: str):
    """Tests that we restart the service after user bug."""
    # TODO(zhwu): this behavior needs some rethinking.
    name = _get_service_name()
    test = Test(
        f'test-skyserve-user-bug-restart',
        [
            f'sky serve up -n {name} --cloud {generic_cloud} -y tests/skyserve/restart/user_bug.yaml',
            f's=$(sky serve status {name}); echo "$s";'
            'until echo "$s" | grep -A 100 "Service Replicas" | grep "SHUTTING_DOWN"; '
            'do echo "Waiting for first service to be SHUTTING DOWN..."; '
            f'sleep 5; s=$(sky serve status {name}); echo "$s"; done; ',
            f's=$(sky serve status {name}); echo "$s";'
            'until echo "$s" | grep -A 100 "Service Replicas" | grep "FAILED"; '
            'do echo "Waiting for first service to be FAILED..."; '
            f'sleep 5; s=$(sky serve status {name}); echo "$s"; done; echo "$s"; '
            + _check_replica_in_status(name, [(1, True, 'FAILED')]) +
            # User bug failure will cause no further scaling.
            f'echo "$s" | grep -A 100 "Service Replicas" | grep "{name}" | wc -l | grep 1; '
            f'echo "$s" | grep -B 100 "NO_REPLICA" | grep "0/0"',
            f'sky serve update {name} --cloud {generic_cloud} -y tests/skyserve/auto_restart.yaml',
            f'{_SERVE_ENDPOINT_WAIT.format(name=name)}; '
            'until curl http://$endpoint | grep "Hi, SkyPilot here!"; do sleep 2; done; sleep 2; '
            + _check_replica_in_status(name, [(1, False, 'READY'),
                                              (1, False, 'FAILED')]),
        ],
        _TEARDOWN_SERVICE.format(name=name),
        timeout=20 * 60,
    )
    run_one_test(test)


@pytest.mark.serve
@pytest.mark.no_kubernetes  # Replicas on k8s may be running on the same node and have the same public IP
def test_skyserve_load_balancer(generic_cloud: str):
    """Test skyserve load balancer round-robin policy"""
    name = _get_service_name()
    test = Test(
        f'test-skyserve-load-balancer',
        [
            f'sky serve up -n {name} --cloud {generic_cloud} -y tests/skyserve/load_balancer/service.yaml',
            _SERVE_WAIT_UNTIL_READY.format(name=name, replica_num=3),
            f'{_SERVE_ENDPOINT_WAIT.format(name=name)}; '
            f'{_SERVE_STATUS_WAIT.format(name=name)}; '
            f'{_get_replica_ip(name, 1)}; '
            f'{_get_replica_ip(name, 2)}; {_get_replica_ip(name, 3)}; '
            'python tests/skyserve/load_balancer/test_round_robin.py '
            '--endpoint $endpoint --replica-num 3 --replica-ips $ip1 $ip2 $ip3',
        ],
        _TEARDOWN_SERVICE.format(name=name),
        timeout=20 * 60,
    )
    run_one_test(test)


@pytest.mark.gcp
@pytest.mark.serve
@pytest.mark.no_kubernetes
def test_skyserve_auto_restart():
    """Test skyserve with auto restart"""
    name = _get_service_name()
    zone = 'us-central1-a'
    test = Test(
        f'test-skyserve-auto-restart',
        [
            # TODO(tian): we can dynamically generate YAML from template to
            # avoid maintaining too many YAML files
            f'sky serve up -n {name} -y tests/skyserve/auto_restart.yaml',
            _SERVE_WAIT_UNTIL_READY.format(name=name, replica_num=1),
            f'{_SERVE_ENDPOINT_WAIT.format(name=name)}; '
            'request_output=$(curl http://$endpoint); echo "$request_output"; echo "$request_output" | grep "Hi, SkyPilot here"',
            # sleep for 20 seconds (initial delay) to make sure it will
            # be restarted
            f'sleep 20',
            _terminate_gcp_replica(name, zone, 1),
            # Wait for consecutive failure timeout passed.
            # If the cluster is not using spot, it won't check the cluster status
            # on the cloud (since manual shutdown is not a common behavior and such
            # queries takes a lot of time). Instead, we think continuous 3 min probe
            # failure is not a temporary problem but indeed a failure.
            'sleep 180',
            # We cannot use _SERVE_WAIT_UNTIL_READY; there will be a intermediate time
            # that the output of `sky serve status` shows FAILED and this status will
            # cause _SERVE_WAIT_UNTIL_READY to early quit.
            '(while true; do'
            f'    output=$(sky serve status {name});'
            '     echo "$output" | grep -q "1/1" && break;'
            '     sleep 10;'
            f'done); sleep {serve.LB_CONTROLLER_SYNC_INTERVAL_SECONDS};',
            f'{_SERVE_ENDPOINT_WAIT.format(name=name)}; '
            'request_output=$(curl http://$endpoint); echo "$request_output"; echo "$request_output" | grep "Hi, SkyPilot here"',
        ],
        _TEARDOWN_SERVICE.format(name=name),
        timeout=20 * 60,
    )
    run_one_test(test)


@pytest.mark.serve
def test_skyserve_cancel(generic_cloud: str):
    """Test skyserve with cancel"""
    name = _get_service_name()

    test = Test(
        f'test-skyserve-cancel',
        [
            f'sky serve up -n {name} --cloud {generic_cloud} -y tests/skyserve/cancel/cancel.yaml',
            _SERVE_WAIT_UNTIL_READY.format(name=name, replica_num=1),
            f'{_SERVE_ENDPOINT_WAIT.format(name=name)}; python3 '
            'tests/skyserve/cancel/send_cancel_request.py '
            '--endpoint $endpoint | grep "Request was cancelled"',
            f's=$(sky serve logs {name} 1 --no-follow); '
            'until ! echo "$s" | grep "Please wait for the controller to be"; '
            'do echo "Waiting for serve logs"; sleep 10; '
            f's=$(sky serve logs {name} 1 --no-follow); done; '
            'echo "$s"; echo "$s" | grep "Client disconnected, stopping computation"',
        ],
        _TEARDOWN_SERVICE.format(name=name),
        timeout=20 * 60,
    )
    run_one_test(test)


@pytest.mark.serve
def test_skyserve_streaming(generic_cloud: str):
    """Test skyserve with streaming"""
    name = _get_service_name()
    test = Test(
        f'test-skyserve-streaming',
        [
            f'sky serve up -n {name} --cloud {generic_cloud} -y tests/skyserve/streaming/streaming.yaml',
            _SERVE_WAIT_UNTIL_READY.format(name=name, replica_num=1),
            f'{_SERVE_ENDPOINT_WAIT.format(name=name)}; '
            'python3 tests/skyserve/streaming/send_streaming_request.py '
            '--endpoint $endpoint | grep "Streaming test passed"',
        ],
        _TEARDOWN_SERVICE.format(name=name),
        timeout=20 * 60,
    )
    run_one_test(test)


@pytest.mark.serve
def test_skyserve_update(generic_cloud: str):
    """Test skyserve with update"""
    name = _get_service_name()
    test = Test(
        f'test-skyserve-update',
        [
            f'sky serve up -n {name} --cloud {generic_cloud} -y tests/skyserve/update/old.yaml',
            _SERVE_WAIT_UNTIL_READY.format(name=name, replica_num=2),
            f'{_SERVE_ENDPOINT_WAIT.format(name=name)}; curl http://$endpoint | grep "Hi, SkyPilot here"',
            f'sky serve update {name} --cloud {generic_cloud} --mode blue_green -y tests/skyserve/update/new.yaml',
            # sleep before update is registered.
            'sleep 20',
            f'{_SERVE_ENDPOINT_WAIT.format(name=name)}; '
            'until curl http://$endpoint | grep "Hi, new SkyPilot here!"; do sleep 2; done;'
            # Make sure the traffic is not mixed
            'curl http://$endpoint | grep "Hi, new SkyPilot here"',
            # The latest 2 version should be READY and the older versions should be shutting down
            (_check_replica_in_status(name, [(2, False, 'READY'),
                                             (2, False, 'SHUTTING_DOWN')]) +
             _check_service_version(name, "2")),
        ],
        _TEARDOWN_SERVICE.format(name=name),
        timeout=20 * 60,
    )
    run_one_test(test)


@pytest.mark.serve
def test_skyserve_rolling_update(generic_cloud: str):
    """Test skyserve with rolling update"""
    name = _get_service_name()
    single_new_replica = _check_replica_in_status(
        name, [(2, False, 'READY'), (1, False, _SERVICE_LAUNCHING_STATUS_REGEX),
               (1, False, 'SHUTTING_DOWN')])
    test = Test(
        f'test-skyserve-rolling-update',
        [
            f'sky serve up -n {name} --cloud {generic_cloud} -y tests/skyserve/update/old.yaml',
            _SERVE_WAIT_UNTIL_READY.format(name=name, replica_num=2),
            f'{_SERVE_ENDPOINT_WAIT.format(name=name)}; curl http://$endpoint | grep "Hi, SkyPilot here"',
            f'sky serve update {name} --cloud {generic_cloud} -y tests/skyserve/update/new.yaml',
            # Make sure the traffic is mixed across two versions, the replicas
            # with even id will sleep 60 seconds before being ready, so we
            # should be able to get observe the period that the traffic is mixed
            # across two versions.
            f'{_SERVE_ENDPOINT_WAIT.format(name=name)}; '
            'until curl http://$endpoint | grep "Hi, new SkyPilot here!"; do sleep 2; done; sleep 2; '
            # The latest version should have one READY and the one of the older versions should be shutting down
            f'{single_new_replica} {_check_service_version(name, "1,2")} '
            # Check the output from the old version, immediately after the
            # output from the new version appears. This is guaranteed by the
            # round robin load balancing policy.
            # TODO(zhwu): we should have a more generalized way for checking the
            # mixed version of replicas to avoid depending on the specific
            # round robin load balancing policy.
            'curl http://$endpoint | grep "Hi, SkyPilot here"',
        ],
        _TEARDOWN_SERVICE.format(name=name),
        timeout=20 * 60,
    )
    run_one_test(test)


@pytest.mark.serve
def test_skyserve_fast_update(generic_cloud: str):
    """Test skyserve with fast update (Increment version of old replicas)"""
    name = _get_service_name()

    test = Test(
        f'test-skyserve-fast-update',
        [
            f'sky serve up -n {name} -y --cloud {generic_cloud} tests/skyserve/update/bump_version_before.yaml',
            _SERVE_WAIT_UNTIL_READY.format(name=name, replica_num=2),
            f'{_SERVE_ENDPOINT_WAIT.format(name=name)}; curl http://$endpoint | grep "Hi, SkyPilot here"',
            f'sky serve update {name} --cloud {generic_cloud} --mode blue_green -y tests/skyserve/update/bump_version_after.yaml',
            # sleep to wait for update to be registered.
            'sleep 30',
            # 2 on-deamnd (ready) + 1 on-demand (provisioning).
            (
                _check_replica_in_status(
                    name, [(2, False, 'READY'),
                           (1, False, _SERVICE_LAUNCHING_STATUS_REGEX)]) +
                # Fast update will directly have the latest version ready.
                _check_service_version(name, "2")),
            _SERVE_WAIT_UNTIL_READY.format(name=name, replica_num=3) +
            _check_service_version(name, "2"),
            f'{_SERVE_ENDPOINT_WAIT.format(name=name)}; curl http://$endpoint | grep "Hi, SkyPilot here"',
            # Test rolling update
            f'sky serve update {name} --cloud {generic_cloud} -y tests/skyserve/update/bump_version_before.yaml',
            # sleep to wait for update to be registered.
            'sleep 15',
            # 2 on-deamnd (ready) + 1 on-demand (shutting down).
            _check_replica_in_status(name, [(2, False, 'READY'),
                                            (1, False, 'SHUTTING_DOWN')]),
            _SERVE_WAIT_UNTIL_READY.format(name=name, replica_num=2) +
            _check_service_version(name, "3"),
            f'{_SERVE_ENDPOINT_WAIT.format(name=name)}; curl http://$endpoint | grep "Hi, SkyPilot here"',
        ],
        _TEARDOWN_SERVICE.format(name=name),
        timeout=30 * 60,
    )
    run_one_test(test)


@pytest.mark.serve
def test_skyserve_update_autoscale(generic_cloud: str):
    """Test skyserve update with autoscale"""
    name = _get_service_name()
    test = Test(
        f'test-skyserve-update-autoscale',
        [
            f'sky serve up -n {name} --cloud {generic_cloud} -y tests/skyserve/update/num_min_two.yaml',
            _SERVE_WAIT_UNTIL_READY.format(name=name, replica_num=2) +
            _check_service_version(name, "1"),
            f'{_SERVE_ENDPOINT_WAIT.format(name=name)}; '
            'curl http://$endpoint | grep "Hi, SkyPilot here"',
            f'sky serve update {name} --cloud {generic_cloud} --mode blue_green -y tests/skyserve/update/num_min_one.yaml',
            # sleep before update is registered.
            'sleep 20',
            # Timeout will be triggered when update fails.
            _SERVE_WAIT_UNTIL_READY.format(name=name, replica_num=1) +
            _check_service_version(name, "2"),
            f'{_SERVE_ENDPOINT_WAIT.format(name=name)}; '
            'curl http://$endpoint | grep "Hi, SkyPilot here!"',
            # Rolling Update
            f'sky serve update {name} --cloud {generic_cloud} -y tests/skyserve/update/num_min_two.yaml',
            # sleep before update is registered.
            'sleep 20',
            # Timeout will be triggered when update fails.
            _SERVE_WAIT_UNTIL_READY.format(name=name, replica_num=2) +
            _check_service_version(name, "3"),
            f'{_SERVE_ENDPOINT_WAIT.format(name=name)}; '
            'curl http://$endpoint | grep "Hi, SkyPilot here!"',
        ],
        _TEARDOWN_SERVICE.format(name=name),
        timeout=30 * 60,
    )
    run_one_test(test)


@pytest.mark.serve
@pytest.mark.no_kubernetes  # Spot instances are not supported in Kubernetes
@pytest.mark.parametrize('mode', ['rolling', 'blue_green'])
def test_skyserve_new_autoscaler_update(mode: str, generic_cloud: str):
    """Test skyserve with update that changes autoscaler"""
    name = _get_service_name() + mode

    four_spot_up_cmd = _check_replica_in_status(name, [(4, True, 'READY')])
    update_check = [f'until ({four_spot_up_cmd}); do sleep 5; done; sleep 10;']
    if mode == 'rolling':
        # Check rolling update, it will terminate one of the old on-demand
        # instances, once there are 4 spot instance ready.
        update_check += [
            _check_replica_in_status(
                name, [(1, False, _SERVICE_LAUNCHING_STATUS_REGEX),
                       (1, False, 'SHUTTING_DOWN'), (1, False, 'READY')]) +
            _check_service_version(name, "1,2"),
        ]
    else:
        # Check blue green update, it will keep both old on-demand instances
        # running, once there are 4 spot instance ready.
        update_check += [
            _check_replica_in_status(
                name, [(1, False, _SERVICE_LAUNCHING_STATUS_REGEX),
                       (2, False, 'READY')]) +
            _check_service_version(name, "1"),
        ]
    test = Test(
        'test-skyserve-new-autoscaler-update',
        [
            f'sky serve up -n {name} --cloud {generic_cloud} -y tests/skyserve/update/new_autoscaler_before.yaml',
            _SERVE_WAIT_UNTIL_READY.format(name=name, replica_num=2) +
            _check_service_version(name, "1"),
            f'{_SERVE_ENDPOINT_WAIT.format(name=name)}; '
            's=$(curl http://$endpoint); echo "$s"; echo "$s" | grep "Hi, SkyPilot here"',
            f'sky serve update {name} --cloud {generic_cloud} --mode {mode} -y tests/skyserve/update/new_autoscaler_after.yaml',
            # Wait for update to be registered
            f'sleep 120',
            _check_replica_in_status(
                name, [(4, True, _SERVICE_LAUNCHING_STATUS_REGEX + '\|READY'),
                       (1, False, _SERVICE_LAUNCHING_STATUS_REGEX),
                       (2, False, 'READY')]),
            *update_check,
            _SERVE_WAIT_UNTIL_READY.format(name=name, replica_num=5),
            f'{_SERVE_ENDPOINT_WAIT.format(name=name)}; '
            'curl http://$endpoint | grep "Hi, SkyPilot here"',
            _check_replica_in_status(name, [(4, True, 'READY'),
                                            (1, False, 'READY')]),
        ],
        _TEARDOWN_SERVICE.format(name=name),
        timeout=20 * 60,
    )
    run_one_test(test)


@pytest.mark.serve
def test_skyserve_failures(generic_cloud: str):
    """Test replica failure statuses"""
    name = _get_service_name()

    test = Test(
        'test-skyserve-failures',
        [
            f'sky serve up -n {name} --cloud {generic_cloud} -y tests/skyserve/failures/initial_delay.yaml',
            f's=$(sky serve status {name}); '
            f'until echo "$s" | grep "FAILED_INITIAL_DELAY"; do '
            'echo "Waiting for replica to be failed..."; sleep 5; '
            f's=$(sky serve status {name}); echo "$s"; done;',
            'sleep 60',
            f'{_SERVE_STATUS_WAIT.format(name=name)}; echo "$s" | grep "{name}" | grep "FAILED_INITIAL_DELAY" | wc -l | grep 2; '
            # Make sure no new replicas are started for early failure.
            f'echo "$s" | grep -A 100 "Service Replicas" | grep "{name}" | wc -l | grep 2;',
            f'sky serve update {name} --cloud {generic_cloud} -y tests/skyserve/failures/probing.yaml',
            f's=$(sky serve status {name}); '
            # Wait for replica to be ready.
            f'until echo "$s" | grep "READY"; do '
            'echo "Waiting for replica to be failed..."; sleep 5; '
            f's=$(sky serve status {name}); echo "$s"; done;',
            # Wait for replica to change to FAILED_PROBING
            f's=$(sky serve status {name}); '
            f'until echo "$s" | grep "FAILED_PROBING"; do '
            'echo "Waiting for replica to be failed..."; sleep 5; '
            f's=$(sky serve status {name}); echo "$s"; done;' +
            _check_replica_in_status(
                name, [(1, False, 'FAILED_PROBING'),
                       (1, False, _SERVICE_LAUNCHING_STATUS_REGEX)]),
            # TODO(zhwu): add test for FAILED_PROVISION
        ],
        _TEARDOWN_SERVICE.format(name=name),
        timeout=20 * 60,
    )
    run_one_test(test)


# TODO(Ziming, Tian): Add tests for autoscaling.


# ------- Testing user dependencies --------
def test_user_dependencies(generic_cloud: str):
    name = _get_cluster_name()
    test = Test(
        'user-dependencies',
        [
            f'sky launch -y -c {name} --cloud {generic_cloud} "pip install ray>2.11; ray start --head"',
            f'sky logs {name} 1 --status',
            f'sky exec {name} "echo hi"',
            f'sky logs {name} 2 --status',
            f'sky status -r {name} | grep UP',
            f'sky exec {name} "echo bye"',
            f'sky logs {name} 3 --status',
            f'sky launch -c {name} tests/test_yamls/different_default_conda_env.yaml',
            f'sky logs {name} 4 --status',
            # Launch again to test the default env does not affect SkyPilot
            # runtime setup
            f'sky launch -c {name} "python --version 2>&1 | grep \'Python 3.6\' || exit 1"',
            f'sky logs {name} 5 --status',
        ],
        f'sky down -y {name}',
    )
    run_one_test(test)


# ------- Testing the core API --------
# Most of the core APIs have been tested in the CLI tests.
# These tests are for testing the return value of the APIs not fully used in CLI.


@pytest.mark.gcp
def test_core_api_sky_launch_exec():
    name = _get_cluster_name()
    task = sky.Task(run="whoami")
    task.set_resources(sky.Resources(cloud=sky.GCP()))
    job_id, handle = sky.launch(task, cluster_name=name)
    assert job_id == 1
    assert handle is not None
    assert handle.cluster_name == name
    assert handle.launched_resources.cloud.is_same_cloud(sky.GCP())
    job_id_exec, handle_exec = sky.exec(task, cluster_name=name)
    assert job_id_exec == 2
    assert handle_exec is not None
    assert handle_exec.cluster_name == name
    assert handle_exec.launched_resources.cloud.is_same_cloud(sky.GCP())
    # For dummy task (i.e. task.run is None), the job won't be submitted.
    dummy_task = sky.Task()
    job_id_dummy, _ = sky.exec(dummy_task, cluster_name=name)
    assert job_id_dummy is None
    sky.down(name)


# ---------- Testing Storage ----------
class TestStorageWithCredentials:
    """Storage tests which require credentials and network connection"""

    AWS_INVALID_NAMES = [
        'ab',  # less than 3 characters
        'abcdefghijklmnopqrstuvwxyzabcdefghijklmnopqrstuvwxyzabcdefghijklmnopqrstuvwxyz1',
        # more than 63 characters
        'Abcdef',  # contains an uppercase letter
        'abc def',  # contains a space
        'abc..def',  # two adjacent periods
        '192.168.5.4',  # formatted as an IP address
        'xn--bucket',  # starts with 'xn--' prefix
        'bucket-s3alias',  # ends with '-s3alias' suffix
        'bucket--ol-s3',  # ends with '--ol-s3' suffix
        '.abc',  # starts with a dot
        'abc.',  # ends with a dot
        '-abc',  # starts with a hyphen
        'abc-',  # ends with a hyphen
    ]

    GCS_INVALID_NAMES = [
        'ab',  # less than 3 characters
        'abcdefghijklmnopqrstuvwxyzabcdefghijklmnopqrstuvwxyzabcdefghijklmnopqrstuvwxyz1',
        # more than 63 characters (without dots)
        'Abcdef',  # contains an uppercase letter
        'abc def',  # contains a space
        'abc..def',  # two adjacent periods
        'abc_.def.ghi.jklmnopqrstuvwxyzabcdefghijklmnopqrstuvwxyzabcdefghijklmnopqrstuvwxyz1'
        # More than 63 characters between dots
        'abc_.def.ghi.jklmnopqrstuvwxyzabcdefghijklmnopqfghijklmnopqrstuvw' * 5,
        # more than 222 characters (with dots)
        '192.168.5.4',  # formatted as an IP address
        'googbucket',  # starts with 'goog' prefix
        'googlebucket',  # contains 'google'
        'g00glebucket',  # variant of 'google'
        'go0glebucket',  # variant of 'google'
        'g0oglebucket',  # variant of 'google'
        '.abc',  # starts with a dot
        'abc.',  # ends with a dot
        '_abc',  # starts with an underscore
        'abc_',  # ends with an underscore
    ]

    IBM_INVALID_NAMES = [
        'ab',  # less than 3 characters
        'abcdefghijklmnopqrstuvwxyzabcdefghijklmnopqrstuvwxyzabcdefghijklmnopqrstuvwxyz1',
        # more than 63 characters
        'Abcdef',  # contains an uppercase letter
        'abc def',  # contains a space
        'abc..def',  # two adjacent periods
        '192.168.5.4',  # formatted as an IP address
        'xn--bucket',  # starts with 'xn--' prefix
        '.abc',  # starts with a dot
        'abc.',  # ends with a dot
        '-abc',  # starts with a hyphen
        'abc-',  # ends with a hyphen
        'a.-bc',  # contains the sequence '.-'
        'a-.bc',  # contains the sequence '-.'
        'a&bc'  # contains special characters
        'ab^c'  # contains special characters
    ]
    GITIGNORE_SYNC_TEST_DIR_STRUCTURE = {
        'double_asterisk': {
            'double_asterisk_excluded': None,
            'double_asterisk_excluded_dir': {
                'dir_excluded': None,
            },
        },
        'double_asterisk_parent': {
            'parent': {
                'also_excluded.txt': None,
                'child': {
                    'double_asterisk_parent_child_excluded.txt': None,
                },
                'double_asterisk_parent_excluded.txt': None,
            },
        },
        'excluded.log': None,
        'excluded_dir': {
            'excluded.txt': None,
            'nested_excluded': {
                'excluded': None,
            },
        },
        'exp-1': {
            'be_excluded': None,
        },
        'exp-2': {
            'be_excluded': None,
        },
        'front_slash_excluded': None,
        'included.log': None,
        'included.txt': None,
        'include_dir': {
            'excluded.log': None,
            'included.log': None,
        },
        'nested_double_asterisk': {
            'one': {
                'also_exclude.txt': None,
            },
            'two': {
                'also_exclude.txt': None,
            },
        },
        'nested_wildcard_dir': {
            'monday': {
                'also_exclude.txt': None,
            },
            'tuesday': {
                'also_exclude.txt': None,
            },
        },
        'no_slash_excluded': None,
        'no_slash_tests': {
            'no_slash_excluded': {
                'also_excluded.txt': None,
            },
        },
        'question_mark': {
            'excluded1.txt': None,
            'excluded@.txt': None,
        },
        'square_bracket': {
            'excluded1.txt': None,
        },
        'square_bracket_alpha': {
            'excludedz.txt': None,
        },
        'square_bracket_excla': {
            'excluded2.txt': None,
            'excluded@.txt': None,
        },
        'square_bracket_single': {
            'excluded0.txt': None,
        },
    }

    @staticmethod
    def create_dir_structure(base_path, structure):
        # creates a given file STRUCTURE in BASE_PATH
        for name, substructure in structure.items():
            path = os.path.join(base_path, name)
            if substructure is None:
                # Create a file
                open(path, 'a', encoding='utf-8').close()
            else:
                # Create a subdirectory
                os.mkdir(path)
                TestStorageWithCredentials.create_dir_structure(
                    path, substructure)

    @staticmethod
    def cli_delete_cmd(store_type, bucket_name):
        if store_type == storage_lib.StoreType.S3:
            url = f's3://{bucket_name}'
            return f'aws s3 rb {url} --force'
        if store_type == storage_lib.StoreType.GCS:
            url = f'gs://{bucket_name}'
            gsutil_alias, alias_gen = data_utils.get_gsutil_command()
            return f'{alias_gen}; {gsutil_alias} rm -r {url}'
        if store_type == storage_lib.StoreType.R2:
            endpoint_url = cloudflare.create_endpoint()
            url = f's3://{bucket_name}'
            return f'AWS_SHARED_CREDENTIALS_FILE={cloudflare.R2_CREDENTIALS_PATH} aws s3 rb {url} --force --endpoint {endpoint_url} --profile=r2'
        if store_type == storage_lib.StoreType.IBM:
            bucket_rclone_profile = Rclone.generate_rclone_bucket_profile_name(
                bucket_name, Rclone.RcloneClouds.IBM)
            return f'rclone purge {bucket_rclone_profile}:{bucket_name} && rclone config delete {bucket_rclone_profile}'

    @staticmethod
    def cli_ls_cmd(store_type, bucket_name, suffix=''):
        if store_type == storage_lib.StoreType.S3:
            if suffix:
                url = f's3://{bucket_name}/{suffix}'
            else:
                url = f's3://{bucket_name}'
            return f'aws s3 ls {url}'
        if store_type == storage_lib.StoreType.GCS:
            if suffix:
                url = f'gs://{bucket_name}/{suffix}'
            else:
                url = f'gs://{bucket_name}'
            return f'gsutil ls {url}'
        if store_type == storage_lib.StoreType.R2:
            endpoint_url = cloudflare.create_endpoint()
            if suffix:
                url = f's3://{bucket_name}/{suffix}'
            else:
                url = f's3://{bucket_name}'
            return f'AWS_SHARED_CREDENTIALS_FILE={cloudflare.R2_CREDENTIALS_PATH} aws s3 ls {url} --endpoint {endpoint_url} --profile=r2'
        if store_type == storage_lib.StoreType.IBM:
            bucket_rclone_profile = Rclone.generate_rclone_bucket_profile_name(
                bucket_name, Rclone.RcloneClouds.IBM)
            return f'rclone ls {bucket_rclone_profile}:{bucket_name}/{suffix}'

    @staticmethod
    def cli_region_cmd(store_type, bucket_name):
        if store_type == storage_lib.StoreType.S3:
            return ('aws s3api get-bucket-location '
                    f'--bucket {bucket_name} --output text')
        elif store_type == storage_lib.StoreType.GCS:
            return (f'gsutil ls -L -b gs://{bucket_name}/ | '
                    'grep "Location constraint" | '
                    'awk \'{print tolower($NF)}\'')
        else:
            raise NotImplementedError(f'Region command not implemented for '
                                      f'{store_type}')

    @staticmethod
    def cli_count_name_in_bucket(store_type, bucket_name, file_name, suffix=''):
        if store_type == storage_lib.StoreType.S3:
            if suffix:
                return f'aws s3api list-objects --bucket "{bucket_name}" --prefix {suffix} --query "length(Contents[?contains(Key,\'{file_name}\')].Key)"'
            else:
                return f'aws s3api list-objects --bucket "{bucket_name}" --query "length(Contents[?contains(Key,\'{file_name}\')].Key)"'
        elif store_type == storage_lib.StoreType.GCS:
            if suffix:
                return f'gsutil ls -r gs://{bucket_name}/{suffix} | grep "{file_name}" | wc -l'
            else:
                return f'gsutil ls -r gs://{bucket_name} | grep "{file_name}" | wc -l'
        elif store_type == storage_lib.StoreType.R2:
            endpoint_url = cloudflare.create_endpoint()
            if suffix:
                return f'AWS_SHARED_CREDENTIALS_FILE={cloudflare.R2_CREDENTIALS_PATH} aws s3api list-objects --bucket "{bucket_name}" --prefix {suffix} --query "length(Contents[?contains(Key,\'{file_name}\')].Key)" --endpoint {endpoint_url} --profile=r2'
            else:
                return f'AWS_SHARED_CREDENTIALS_FILE={cloudflare.R2_CREDENTIALS_PATH} aws s3api list-objects --bucket "{bucket_name}" --query "length(Contents[?contains(Key,\'{file_name}\')].Key)" --endpoint {endpoint_url} --profile=r2'

    @staticmethod
    def cli_count_file_in_bucket(store_type, bucket_name):
        if store_type == storage_lib.StoreType.S3:
            return f'aws s3 ls s3://{bucket_name} --recursive | wc -l'
        elif store_type == storage_lib.StoreType.GCS:
            return f'gsutil ls -r gs://{bucket_name}/** | wc -l'
        elif store_type == storage_lib.StoreType.R2:
            endpoint_url = cloudflare.create_endpoint()
            return f'AWS_SHARED_CREDENTIALS_FILE={cloudflare.R2_CREDENTIALS_PATH} aws s3 ls s3://{bucket_name} --recursive --endpoint {endpoint_url} --profile=r2 | wc -l'

    @pytest.fixture
    def tmp_source(self, tmp_path):
        # Creates a temporary directory with a file in it
        tmp_dir = tmp_path / 'tmp-source'
        tmp_dir.mkdir()
        tmp_file = tmp_dir / 'tmp-file'
        tmp_file.write_text('test')
        circle_link = tmp_dir / 'circle-link'
        circle_link.symlink_to(tmp_dir, target_is_directory=True)
        yield str(tmp_dir)

    @staticmethod
    def generate_bucket_name():
        # Creates a temporary bucket name
        # time.time() returns varying precision on different systems, so we
        # replace the decimal point and use whatever precision we can get.
        timestamp = str(time.time()).replace('.', '')
        return f'sky-test-{timestamp}'

    @pytest.fixture
    def tmp_bucket_name(self):
        yield self.generate_bucket_name()

    @staticmethod
    def yield_storage_object(
            name: Optional[str] = None,
            source: Optional[storage_lib.Path] = None,
            stores: Optional[Dict[storage_lib.StoreType,
                                  storage_lib.AbstractStore]] = None,
            persistent: Optional[bool] = True,
            mode: storage_lib.StorageMode = storage_lib.StorageMode.MOUNT):
        # Creates a temporary storage object. Stores must be added in the test.
        storage_obj = storage_lib.Storage(name=name,
                                          source=source,
                                          stores=stores,
                                          persistent=persistent,
                                          mode=mode)
        yield storage_obj
        handle = global_user_state.get_handle_from_storage_name(
            storage_obj.name)
        if handle:
            # If handle exists, delete manually
            # TODO(romilb): This is potentially risky - if the delete method has
            #   bugs, this can cause resource leaks. Ideally we should manually
            #   eject storage from global_user_state and delete the bucket using
            #   boto3 directly.
            storage_obj.delete()

    @pytest.fixture
    def tmp_scratch_storage_obj(self, tmp_bucket_name):
        # Creates a storage object with no source to create a scratch storage.
        # Stores must be added in the test.
        yield from self.yield_storage_object(name=tmp_bucket_name)

    @pytest.fixture
    def tmp_multiple_scratch_storage_obj(self):
        # Creates a list of 5 storage objects with no source to create
        # multiple scratch storages.
        # Stores for each object in the list must be added in the test.
        storage_mult_obj = []
        for _ in range(5):
            timestamp = str(time.time()).replace('.', '')
            store_obj = storage_lib.Storage(name=f'sky-test-{timestamp}')
            storage_mult_obj.append(store_obj)
        yield storage_mult_obj
        for storage_obj in storage_mult_obj:
            handle = global_user_state.get_handle_from_storage_name(
                storage_obj.name)
            if handle:
                # If handle exists, delete manually
                # TODO(romilb): This is potentially risky - if the delete method has
                # bugs, this can cause resource leaks. Ideally we should manually
                # eject storage from global_user_state and delete the bucket using
                # boto3 directly.
                storage_obj.delete()

    @pytest.fixture
    def tmp_multiple_custom_source_storage_obj(self):
        # Creates a list of storage objects with custom source names to
        # create multiple scratch storages.
        # Stores for each object in the list must be added in the test.
        custom_source_names = ['"path With Spaces"', 'path With Spaces']
        storage_mult_obj = []
        for name in custom_source_names:
            src_path = os.path.expanduser(f'~/{name}')
            pathlib.Path(src_path).expanduser().mkdir(exist_ok=True)
            timestamp = str(time.time()).replace('.', '')
            store_obj = storage_lib.Storage(name=f'sky-test-{timestamp}',
                                            source=src_path)
            storage_mult_obj.append(store_obj)
        yield storage_mult_obj
        for storage_obj in storage_mult_obj:
            handle = global_user_state.get_handle_from_storage_name(
                storage_obj.name)
            if handle:
                storage_obj.delete()

    @pytest.fixture
    def tmp_local_storage_obj(self, tmp_bucket_name, tmp_source):
        # Creates a temporary storage object. Stores must be added in the test.
        yield from self.yield_storage_object(name=tmp_bucket_name,
                                             source=tmp_source)

    @pytest.fixture
    def tmp_local_list_storage_obj(self, tmp_bucket_name, tmp_source):
        # Creates a temp storage object which uses a list of paths as source.
        # Stores must be added in the test. After upload, the bucket should
        # have two files - /tmp-file and /tmp-source/tmp-file
        list_source = [tmp_source, tmp_source + '/tmp-file']
        yield from self.yield_storage_object(name=tmp_bucket_name,
                                             source=list_source)

    @pytest.fixture
    def tmp_bulk_del_storage_obj(self, tmp_bucket_name):
        # Creates a temporary storage object for testing bulk deletion.
        # Stores must be added in the test.
        with tempfile.TemporaryDirectory() as tmpdir:
            subprocess.check_output(f'mkdir -p {tmpdir}/folder{{000..255}}',
                                    shell=True)
            subprocess.check_output(f'touch {tmpdir}/test{{000..255}}.txt',
                                    shell=True)
            subprocess.check_output(
                f'touch {tmpdir}/folder{{000..255}}/test.txt', shell=True)
            yield from self.yield_storage_object(name=tmp_bucket_name,
                                                 source=tmpdir)

    @pytest.fixture
    def tmp_copy_mnt_existing_storage_obj(self, tmp_scratch_storage_obj):
        # Creates a copy mount storage which reuses an existing storage object.
        tmp_scratch_storage_obj.add_store(storage_lib.StoreType.S3)
        storage_name = tmp_scratch_storage_obj.name

        # Try to initialize another storage with the storage object created
        # above, but now in COPY mode. This should succeed.
        yield from self.yield_storage_object(name=storage_name,
                                             mode=storage_lib.StorageMode.COPY)

    @pytest.fixture
    def tmp_gitignore_storage_obj(self, tmp_bucket_name, gitignore_structure):
        # Creates a temporary storage object for testing .gitignore filter.
        # GITIGINORE_STRUCTURE is representing a file structure in a dictionary
        # format. Created storage object will contain the file structure along
        # with .gitignore and .git/info/exclude files to test exclude filter.
        # Stores must be added in the test.
        with tempfile.TemporaryDirectory() as tmpdir:
            # Creates file structure to be uploaded in the Storage
            self.create_dir_structure(tmpdir, gitignore_structure)

            # Create .gitignore and list files/dirs to be excluded in it
            skypilot_path = os.path.dirname(os.path.dirname(sky.__file__))
            temp_path = f'{tmpdir}/.gitignore'
            file_path = os.path.join(skypilot_path, 'tests/gitignore_test')
            shutil.copyfile(file_path, temp_path)

            # Create .git/info/exclude and list files/dirs to be excluded in it
            temp_path = f'{tmpdir}/.git/info/'
            os.makedirs(temp_path)
            temp_exclude_path = os.path.join(temp_path, 'exclude')
            file_path = os.path.join(skypilot_path,
                                     'tests/git_info_exclude_test')
            shutil.copyfile(file_path, temp_exclude_path)

            # Create sky Storage with the files created
            yield from self.yield_storage_object(
                name=tmp_bucket_name,
                source=tmpdir,
                mode=storage_lib.StorageMode.COPY)

    @pytest.fixture
    def tmp_awscli_bucket(self, tmp_bucket_name):
        # Creates a temporary bucket using awscli
        bucket_uri = f's3://{tmp_bucket_name}'
        subprocess.check_call(['aws', 's3', 'mb', bucket_uri])
        yield tmp_bucket_name, bucket_uri
        subprocess.check_call(['aws', 's3', 'rb', bucket_uri, '--force'])

    @pytest.fixture
    def tmp_gsutil_bucket(self, tmp_bucket_name):
        # Creates a temporary bucket using gsutil
        bucket_uri = f'gs://{tmp_bucket_name}'
        subprocess.check_call(['gsutil', 'mb', bucket_uri])
        yield tmp_bucket_name, bucket_uri
        subprocess.check_call(['gsutil', 'rm', '-r', bucket_uri])

    @pytest.fixture
    def tmp_awscli_bucket_r2(self, tmp_bucket_name):
        # Creates a temporary bucket using awscli
        endpoint_url = cloudflare.create_endpoint()
        bucket_uri = f's3://{tmp_bucket_name}'
        subprocess.check_call(
            f'AWS_SHARED_CREDENTIALS_FILE={cloudflare.R2_CREDENTIALS_PATH} aws s3 mb {bucket_uri} --endpoint {endpoint_url} --profile=r2',
            shell=True)
        yield tmp_bucket_name, bucket_uri
        subprocess.check_call(
            f'AWS_SHARED_CREDENTIALS_FILE={cloudflare.R2_CREDENTIALS_PATH} aws s3 rb {bucket_uri} --force --endpoint {endpoint_url} --profile=r2',
            shell=True)

    @pytest.fixture
    def tmp_ibm_cos_bucket(self, tmp_bucket_name):
        # Creates a temporary bucket using IBM COS API
        storage_obj = storage_lib.IBMCosStore(source="", name=tmp_bucket_name)
        yield tmp_bucket_name
        storage_obj.delete()

    @pytest.fixture
    def tmp_public_storage_obj(self, request):
        # Initializes a storage object with a public bucket
        storage_obj = storage_lib.Storage(source=request.param)
        yield storage_obj
        # This does not require any deletion logic because it is a public bucket
        # and should not get added to global_user_state.

    @pytest.mark.no_fluidstack
    @pytest.mark.parametrize('store_type', [
        storage_lib.StoreType.S3, storage_lib.StoreType.GCS,
        pytest.param(storage_lib.StoreType.IBM, marks=pytest.mark.ibm),
        pytest.param(storage_lib.StoreType.R2, marks=pytest.mark.cloudflare)
    ])
    def test_new_bucket_creation_and_deletion(self, tmp_local_storage_obj,
                                              store_type):
        # Creates a new bucket with a local source, uploads files to it
        # and deletes it.
        tmp_local_storage_obj.add_store(store_type)

        # Run sky storage ls to check if storage object exists in the output
        out = subprocess.check_output(['sky', 'storage', 'ls'])
        assert tmp_local_storage_obj.name in out.decode('utf-8')

        # Run sky storage delete to delete the storage object
        subprocess.check_output(
            ['sky', 'storage', 'delete', tmp_local_storage_obj.name, '--yes'])

        # Run sky storage ls to check if storage object is deleted
        out = subprocess.check_output(['sky', 'storage', 'ls'])
        assert tmp_local_storage_obj.name not in out.decode('utf-8')

    @pytest.mark.no_fluidstack
    @pytest.mark.xdist_group('multiple_bucket_deletion')
    @pytest.mark.parametrize('store_type', [
        storage_lib.StoreType.S3, storage_lib.StoreType.GCS,
        pytest.param(storage_lib.StoreType.R2, marks=pytest.mark.cloudflare),
        pytest.param(storage_lib.StoreType.IBM, marks=pytest.mark.ibm)
    ])
    def test_multiple_buckets_creation_and_deletion(
            self, tmp_multiple_scratch_storage_obj, store_type):
        # Creates multiple new buckets(5 buckets) with a local source
        # and deletes them.
        storage_obj_name = []
        for store_obj in tmp_multiple_scratch_storage_obj:
            store_obj.add_store(store_type)
            storage_obj_name.append(store_obj.name)

        # Run sky storage ls to check if all storage objects exists in the
        # output filtered by store type
        out_all = subprocess.check_output(['sky', 'storage', 'ls'])
        out = [
            item.split()[0]
            for item in out_all.decode('utf-8').splitlines()
            if store_type.value in item
        ]
        assert all([item in out for item in storage_obj_name])

        # Run sky storage delete all to delete all storage objects
        delete_cmd = ['sky', 'storage', 'delete', '--yes']
        delete_cmd += storage_obj_name
        subprocess.check_output(delete_cmd)

        # Run sky storage ls to check if all storage objects filtered by store
        # type are deleted
        out_all = subprocess.check_output(['sky', 'storage', 'ls'])
        out = [
            item.split()[0]
            for item in out_all.decode('utf-8').splitlines()
            if store_type.value in item
        ]
        assert all([item not in out for item in storage_obj_name])

    @pytest.mark.no_fluidstack
    @pytest.mark.parametrize('store_type', [
        storage_lib.StoreType.S3, storage_lib.StoreType.GCS,
        pytest.param(storage_lib.StoreType.IBM, marks=pytest.mark.ibm),
        pytest.param(storage_lib.StoreType.R2, marks=pytest.mark.cloudflare)
    ])
    def test_upload_source_with_spaces(self, store_type,
                                       tmp_multiple_custom_source_storage_obj):
        # Creates two buckets with specified local sources
        # with spaces in the name
        storage_obj_names = []
        for storage_obj in tmp_multiple_custom_source_storage_obj:
            storage_obj.add_store(store_type)
            storage_obj_names.append(storage_obj.name)

        # Run sky storage ls to check if all storage objects exists in the
        # output filtered by store type
        out_all = subprocess.check_output(['sky', 'storage', 'ls'])
        out = [
            item.split()[0]
            for item in out_all.decode('utf-8').splitlines()
            if store_type.value in item
        ]
        assert all([item in out for item in storage_obj_names])

    @pytest.mark.no_fluidstack
    @pytest.mark.parametrize('store_type', [
        storage_lib.StoreType.S3, storage_lib.StoreType.GCS,
        pytest.param(storage_lib.StoreType.IBM, marks=pytest.mark.ibm),
        pytest.param(storage_lib.StoreType.R2, marks=pytest.mark.cloudflare)
    ])
    def test_bucket_external_deletion(self, tmp_scratch_storage_obj,
                                      store_type):
        # Creates a bucket, deletes it externally using cloud cli commands
        # and then tries to delete it using sky storage delete.
        tmp_scratch_storage_obj.add_store(store_type)

        # Run sky storage ls to check if storage object exists in the output
        out = subprocess.check_output(['sky', 'storage', 'ls'])
        assert tmp_scratch_storage_obj.name in out.decode('utf-8')

        # Delete bucket externally
        cmd = self.cli_delete_cmd(store_type, tmp_scratch_storage_obj.name)
        subprocess.check_output(cmd, shell=True)

        # Run sky storage delete to delete the storage object
        out = subprocess.check_output(
            ['sky', 'storage', 'delete', tmp_scratch_storage_obj.name, '--yes'])
        # Make sure bucket was not created during deletion (see issue #1322)
        assert 'created' not in out.decode('utf-8').lower()

        # Run sky storage ls to check if storage object is deleted
        out = subprocess.check_output(['sky', 'storage', 'ls'])
        assert tmp_scratch_storage_obj.name not in out.decode('utf-8')

    @pytest.mark.no_fluidstack
    @pytest.mark.parametrize('store_type', [
        storage_lib.StoreType.S3, storage_lib.StoreType.GCS,
        pytest.param(storage_lib.StoreType.IBM, marks=pytest.mark.ibm),
        pytest.param(storage_lib.StoreType.R2, marks=pytest.mark.cloudflare)
    ])
    def test_bucket_bulk_deletion(self, store_type, tmp_bulk_del_storage_obj):
        # Creates a temp folder with over 256 files and folders, upload
        # files and folders to a new bucket, then delete bucket.
        tmp_bulk_del_storage_obj.add_store(store_type)

        subprocess.check_output([
            'sky', 'storage', 'delete', tmp_bulk_del_storage_obj.name, '--yes'
        ])

        output = subprocess.check_output(['sky', 'storage', 'ls'])
        assert tmp_bulk_del_storage_obj.name not in output.decode('utf-8')

    @pytest.mark.no_fluidstack
    @pytest.mark.parametrize(
        'tmp_public_storage_obj, store_type',
        [('s3://tcga-2-open', storage_lib.StoreType.S3),
         ('s3://digitalcorpora', storage_lib.StoreType.S3),
         ('gs://gcp-public-data-sentinel-2', storage_lib.StoreType.GCS)],
        indirect=['tmp_public_storage_obj'])
    def test_public_bucket(self, tmp_public_storage_obj, store_type):
        # Creates a new bucket with a public source and verifies that it is not
        # added to global_user_state.
        tmp_public_storage_obj.add_store(store_type)

        # Run sky storage ls to check if storage object exists in the output
        out = subprocess.check_output(['sky', 'storage', 'ls'])
        assert tmp_public_storage_obj.name not in out.decode('utf-8')

    @pytest.mark.no_fluidstack
    @pytest.mark.parametrize('nonexist_bucket_url', [
        's3://{random_name}', 'gs://{random_name}',
        pytest.param('cos://us-east/{random_name}', marks=pytest.mark.ibm),
        pytest.param('r2://{random_name}', marks=pytest.mark.cloudflare)
    ])
    def test_nonexistent_bucket(self, nonexist_bucket_url):
        # Attempts to create fetch a stroage with a non-existent source.
        # Generate a random bucket name and verify it doesn't exist:
        retry_count = 0
        while True:
            nonexist_bucket_name = str(uuid.uuid4())
            if nonexist_bucket_url.startswith('s3'):
                command = f'aws s3api head-bucket --bucket {nonexist_bucket_name}'
                expected_output = '404'
            elif nonexist_bucket_url.startswith('gs'):
                command = f'gsutil ls {nonexist_bucket_url.format(random_name=nonexist_bucket_name)}'
                expected_output = 'BucketNotFoundException'
            elif nonexist_bucket_url.startswith('r2'):
                endpoint_url = cloudflare.create_endpoint()
                command = f'AWS_SHARED_CREDENTIALS_FILE={cloudflare.R2_CREDENTIALS_PATH} aws s3api head-bucket --bucket {nonexist_bucket_name} --endpoint {endpoint_url} --profile=r2'
                expected_output = '404'
            elif nonexist_bucket_url.startswith('cos'):
                # Using API calls, since using rclone requires a profile's name
                try:
                    expected_output = command = "echo"  # avoid unrelated exception in case of failure.
                    bucket_name = urllib.parse.urlsplit(
                        nonexist_bucket_url.format(
                            random_name=nonexist_bucket_name)).path.strip('/')
                    client = ibm.get_cos_client('us-east')
                    client.head_bucket(Bucket=bucket_name)
                except ibm.ibm_botocore.exceptions.ClientError as e:
                    if e.response['Error']['Code'] == '404':
                        # success
                        return
            else:
                raise ValueError('Unsupported bucket type '
                                 f'{nonexist_bucket_url}')

            # Check if bucket exists using the cli:
            try:
                out = subprocess.check_output(command,
                                              stderr=subprocess.STDOUT,
                                              shell=True)
            except subprocess.CalledProcessError as e:
                out = e.output
            out = out.decode('utf-8')
            if expected_output in out:
                break
            else:
                retry_count += 1
                if retry_count > 3:
                    raise RuntimeError('Unable to find a nonexistent bucket '
                                       'to use. This is higly unlikely - '
                                       'check if the tests are correct.')

        with pytest.raises(
                sky.exceptions.StorageBucketGetError,
                match='Attempted to use a non-existent bucket as a source'):
            storage_obj = storage_lib.Storage(source=nonexist_bucket_url.format(
                random_name=nonexist_bucket_name))

    @pytest.mark.no_fluidstack
    @pytest.mark.parametrize('private_bucket', [
        f's3://imagenet', f'gs://imagenet',
        pytest.param('cos://us-east/bucket1', marks=pytest.mark.ibm)
    ])
    def test_private_bucket(self, private_bucket):
        # Attempts to access private buckets not belonging to the user.
        # These buckets are known to be private, but may need to be updated if
        # they are removed by their owners.
        private_bucket_name = urllib.parse.urlsplit(private_bucket).netloc if \
              urllib.parse.urlsplit(private_bucket).scheme != 'cos' else \
                  urllib.parse.urlsplit(private_bucket).path.strip('/')
        with pytest.raises(
                sky.exceptions.StorageBucketGetError,
                match=storage_lib._BUCKET_FAIL_TO_CONNECT_MESSAGE.format(
                    name=private_bucket_name)):
            storage_obj = storage_lib.Storage(source=private_bucket)

    @pytest.mark.no_fluidstack
    @pytest.mark.parametrize('ext_bucket_fixture, store_type',
                             [('tmp_awscli_bucket', storage_lib.StoreType.S3),
                              ('tmp_gsutil_bucket', storage_lib.StoreType.GCS),
                              pytest.param('tmp_ibm_cos_bucket',
                                           storage_lib.StoreType.IBM,
                                           marks=pytest.mark.ibm),
                              pytest.param('tmp_awscli_bucket_r2',
                                           storage_lib.StoreType.R2,
                                           marks=pytest.mark.cloudflare)])
    def test_upload_to_existing_bucket(self, ext_bucket_fixture, request,
                                       tmp_source, store_type):
        # Tries uploading existing files to newly created bucket (outside of
        # sky) and verifies that files are written.
        bucket_name, _ = request.getfixturevalue(ext_bucket_fixture)
        storage_obj = storage_lib.Storage(name=bucket_name, source=tmp_source)
        storage_obj.add_store(store_type)

        # Check if tmp_source/tmp-file exists in the bucket using aws cli
        out = subprocess.check_output(self.cli_ls_cmd(store_type, bucket_name),
                                      shell=True)
        assert 'tmp-file' in out.decode('utf-8'), \
            'File not found in bucket - output was : {}'.format(out.decode
                                                                ('utf-8'))

        # Check symlinks - symlinks don't get copied by sky storage
        assert (pathlib.Path(tmp_source) / 'circle-link').is_symlink(), (
            'circle-link was not found in the upload source - '
            'are the test fixtures correct?')
        assert 'circle-link' not in out.decode('utf-8'), (
            'Symlink found in bucket - ls output was : {}'.format(
                out.decode('utf-8')))

        # Run sky storage ls to check if storage object exists in the output.
        # It should not exist because the bucket was created externally.
        out = subprocess.check_output(['sky', 'storage', 'ls'])
        assert storage_obj.name not in out.decode('utf-8')

    @pytest.mark.no_fluidstack
    def test_copy_mount_existing_storage(self,
                                         tmp_copy_mnt_existing_storage_obj):
        # Creates a bucket with no source in MOUNT mode (empty bucket), and
        # then tries to load the same storage in COPY mode.
        tmp_copy_mnt_existing_storage_obj.add_store(storage_lib.StoreType.S3)
        storage_name = tmp_copy_mnt_existing_storage_obj.name

        # Check `sky storage ls` to ensure storage object exists
        out = subprocess.check_output(['sky', 'storage', 'ls']).decode('utf-8')
        assert storage_name in out, f'Storage {storage_name} not found in sky storage ls.'

    @pytest.mark.no_fluidstack
    @pytest.mark.parametrize('store_type', [
        storage_lib.StoreType.S3, storage_lib.StoreType.GCS,
        pytest.param(storage_lib.StoreType.IBM, marks=pytest.mark.ibm),
        pytest.param(storage_lib.StoreType.R2, marks=pytest.mark.cloudflare)
    ])
    def test_list_source(self, tmp_local_list_storage_obj, store_type):
        # Uses a list in the source field to specify a file and a directory to
        # be uploaded to the storage object.
        tmp_local_list_storage_obj.add_store(store_type)

        # Check if tmp-file exists in the bucket root using cli
        out = subprocess.check_output(self.cli_ls_cmd(
            store_type, tmp_local_list_storage_obj.name),
                                      shell=True)
        assert 'tmp-file' in out.decode('utf-8'), \
            'File not found in bucket - output was : {}'.format(out.decode
                                                                ('utf-8'))

        # Check if tmp-file exists in the bucket/tmp-source using cli
        out = subprocess.check_output(self.cli_ls_cmd(
            store_type, tmp_local_list_storage_obj.name, 'tmp-source/'),
                                      shell=True)
        assert 'tmp-file' in out.decode('utf-8'), \
            'File not found in bucket - output was : {}'.format(out.decode
                                                                ('utf-8'))

    @pytest.mark.no_fluidstack
    @pytest.mark.parametrize('invalid_name_list, store_type',
                             [(AWS_INVALID_NAMES, storage_lib.StoreType.S3),
                              (GCS_INVALID_NAMES, storage_lib.StoreType.GCS),
                              pytest.param(IBM_INVALID_NAMES,
                                           storage_lib.StoreType.IBM,
                                           marks=pytest.mark.ibm),
                              pytest.param(AWS_INVALID_NAMES,
                                           storage_lib.StoreType.R2,
                                           marks=pytest.mark.cloudflare)])
    def test_invalid_names(self, invalid_name_list, store_type):
        # Uses a list in the source field to specify a file and a directory to
        # be uploaded to the storage object.
        for name in invalid_name_list:
            with pytest.raises(sky.exceptions.StorageNameError):
                storage_obj = storage_lib.Storage(name=name)
                storage_obj.add_store(store_type)

    @pytest.mark.no_fluidstack
    @pytest.mark.parametrize(
        'gitignore_structure, store_type',
        [(GITIGNORE_SYNC_TEST_DIR_STRUCTURE, storage_lib.StoreType.S3),
         (GITIGNORE_SYNC_TEST_DIR_STRUCTURE, storage_lib.StoreType.GCS),
         pytest.param(GITIGNORE_SYNC_TEST_DIR_STRUCTURE,
                      storage_lib.StoreType.R2,
                      marks=pytest.mark.cloudflare)])
    def test_excluded_file_cloud_storage_upload_copy(self, gitignore_structure,
                                                     store_type,
                                                     tmp_gitignore_storage_obj):
        # tests if files included in .gitignore and .git/info/exclude are
        # excluded from being transferred to Storage

        tmp_gitignore_storage_obj.add_store(store_type)

        upload_file_name = 'included'
        # Count the number of files with the given file name
        up_cmd = self.cli_count_name_in_bucket(store_type, \
            tmp_gitignore_storage_obj.name, file_name=upload_file_name)
        git_exclude_cmd = self.cli_count_name_in_bucket(store_type, \
            tmp_gitignore_storage_obj.name, file_name='.git')
        cnt_num_file_cmd = self.cli_count_file_in_bucket(
            store_type, tmp_gitignore_storage_obj.name)

        up_output = subprocess.check_output(up_cmd, shell=True)
        git_exclude_output = subprocess.check_output(git_exclude_cmd,
                                                     shell=True)
        cnt_output = subprocess.check_output(cnt_num_file_cmd, shell=True)

        assert '3' in up_output.decode('utf-8'), \
                'Files to be included are not completely uploaded.'
        # 1 is read as .gitignore is uploaded
        assert '1' in git_exclude_output.decode('utf-8'), \
               '.git directory should not be uploaded.'
        # 4 files include .gitignore, included.log, included.txt, include_dir/included.log
        assert '4' in cnt_output.decode('utf-8'), \
               'Some items listed in .gitignore and .git/info/exclude are not excluded.'

    @pytest.mark.parametrize('ext_bucket_fixture, store_type',
                             [('tmp_awscli_bucket', storage_lib.StoreType.S3),
                              ('tmp_gsutil_bucket', storage_lib.StoreType.GCS),
                              pytest.param('tmp_awscli_bucket_r2',
                                           storage_lib.StoreType.R2,
                                           marks=pytest.mark.cloudflare)])
    def test_externally_created_bucket_mount_without_source(
            self, ext_bucket_fixture, request, store_type):
        # Non-sky managed buckets(buckets created outside of Skypilot CLI)
        # are allowed to be MOUNTed by specifying the URI of the bucket to
        # source field only. When it is attempted by specifying the name of
        # the bucket only, it should error out.
        #
        # TODO(doyoung): Add test for IBM COS. Currently, this is blocked
        # as rclone used to interact with IBM COS does not support feature to
        # create a bucket, and the ibmcloud CLI is not supported in Skypilot.
        # Either of the feature is necessary to simulate an external bucket
        # creation for IBM COS.
        # https://github.com/skypilot-org/skypilot/pull/1966/files#r1253439837

        ext_bucket_name, ext_bucket_uri = request.getfixturevalue(
            ext_bucket_fixture)
        # invalid spec
        with pytest.raises(sky.exceptions.StorageSpecError) as e:
            storage_obj = storage_lib.Storage(
                name=ext_bucket_name, mode=storage_lib.StorageMode.MOUNT)
            storage_obj.add_store(store_type)

        assert 'Attempted to mount a non-sky managed bucket' in str(e)

        # valid spec
        storage_obj = storage_lib.Storage(source=ext_bucket_uri,
                                          mode=storage_lib.StorageMode.MOUNT)
        handle = global_user_state.get_handle_from_storage_name(
            storage_obj.name)
        if handle:
            storage_obj.delete()

    @pytest.mark.no_fluidstack
    @pytest.mark.parametrize('region', [
        'ap-northeast-1', 'ap-northeast-2', 'ap-northeast-3', 'ap-south-1',
        'ap-southeast-1', 'ap-southeast-2', 'eu-central-1', 'eu-north-1',
        'eu-west-1', 'eu-west-2', 'eu-west-3', 'sa-east-1', 'us-east-1',
        'us-east-2', 'us-west-1', 'us-west-2'
    ])
    def test_aws_regions(self, tmp_local_storage_obj, region):
        # This tests creation and upload to bucket in all AWS s3 regions
        # To test full functionality, use test_managed_jobs_storage above.
        store_type = storage_lib.StoreType.S3
        tmp_local_storage_obj.add_store(store_type, region=region)
        bucket_name = tmp_local_storage_obj.name

        # Confirm that the bucket was created in the correct region
        region_cmd = self.cli_region_cmd(store_type, bucket_name)
        out = subprocess.check_output(region_cmd, shell=True)
        output = out.decode('utf-8')
        expected_output_region = region
        if region == 'us-east-1':
            expected_output_region = 'None'  # us-east-1 is the default region
        assert expected_output_region in out.decode('utf-8'), (
            f'Bucket was not found in region {region} - '
            f'output of {region_cmd} was: {output}')

        # Check if tmp_source/tmp-file exists in the bucket using cli
        ls_cmd = self.cli_ls_cmd(store_type, bucket_name)
        out = subprocess.check_output(ls_cmd, shell=True)
        output = out.decode('utf-8')
        assert 'tmp-file' in output, (
            f'tmp-file not found in bucket - output of {ls_cmd} was: {output}')

    @pytest.mark.no_fluidstack
    @pytest.mark.parametrize('region', [
        'northamerica-northeast1', 'northamerica-northeast2', 'us-central1',
        'us-east1', 'us-east4', 'us-east5', 'us-south1', 'us-west1', 'us-west2',
        'us-west3', 'us-west4', 'southamerica-east1', 'southamerica-west1',
        'europe-central2', 'europe-north1', 'europe-southwest1', 'europe-west1',
        'europe-west2', 'europe-west3', 'europe-west4', 'europe-west6',
        'europe-west8', 'europe-west9', 'europe-west10', 'europe-west12',
        'asia-east1', 'asia-east2', 'asia-northeast1', 'asia-northeast2',
        'asia-northeast3', 'asia-southeast1', 'asia-south1', 'asia-south2',
        'asia-southeast2', 'me-central1', 'me-central2', 'me-west1',
        'australia-southeast1', 'australia-southeast2', 'africa-south1'
    ])
    def test_gcs_regions(self, tmp_local_storage_obj, region):
        # This tests creation and upload to bucket in all GCS regions
        # To test full functionality, use test_managed_jobs_storage above.
        store_type = storage_lib.StoreType.GCS
        tmp_local_storage_obj.add_store(store_type, region=region)
        bucket_name = tmp_local_storage_obj.name

        # Confirm that the bucket was created in the correct region
        region_cmd = self.cli_region_cmd(store_type, bucket_name)
        out = subprocess.check_output(region_cmd, shell=True)
        output = out.decode('utf-8')
        assert region in out.decode('utf-8'), (
            f'Bucket was not found in region {region} - '
            f'output of {region_cmd} was: {output}')

        # Check if tmp_source/tmp-file exists in the bucket using cli
        ls_cmd = self.cli_ls_cmd(store_type, bucket_name)
        out = subprocess.check_output(ls_cmd, shell=True)
        output = out.decode('utf-8')
        assert 'tmp-file' in output, (
            f'tmp-file not found in bucket - output of {ls_cmd} was: {output}')


# ---------- Testing YAML Specs ----------
# Our sky storage requires credentials to check the bucket existance when
# loading a task from the yaml file, so we cannot make it a unit test.
class TestYamlSpecs:
    # TODO(zhwu): Add test for `to_yaml_config` for the Storage object.
    #  We should not use `examples/storage_demo.yaml` here, since it requires
    #  users to ensure bucket names to not exist and/or be unique.
    _TEST_YAML_PATHS = [
        'examples/minimal.yaml', 'examples/managed_job.yaml',
        'examples/using_file_mounts.yaml', 'examples/resnet_app.yaml',
        'examples/multi_hostname.yaml'
    ]

    def _is_dict_subset(self, d1, d2):
        """Check if d1 is the subset of d2."""
        for k, v in d1.items():
            if k not in d2:
                if isinstance(v, list) or isinstance(v, dict):
                    assert len(v) == 0, (k, v)
                else:
                    assert False, (k, v)
            elif isinstance(v, dict):
                assert isinstance(d2[k], dict), (k, v, d2)
                self._is_dict_subset(v, d2[k])
            elif isinstance(v, str):
                if k == 'accelerators':
                    resources = sky.Resources()
                    resources._set_accelerators(v, None)
                    assert resources.accelerators == d2[k], (k, v, d2)
                else:
                    assert v.lower() == d2[k].lower(), (k, v, d2[k])
            else:
                assert v == d2[k], (k, v, d2[k])

    def _check_equivalent(self, yaml_path):
        """Check if the yaml is equivalent after load and dump again."""
        origin_task_config = common_utils.read_yaml(yaml_path)

        task = sky.Task.from_yaml(yaml_path)
        new_task_config = task.to_yaml_config()
        # d1 <= d2
        print(origin_task_config, new_task_config)
        self._is_dict_subset(origin_task_config, new_task_config)

    def test_load_dump_yaml_config_equivalent(self):
        """Test if the yaml config is equivalent after load and dump again."""
        pathlib.Path('~/datasets').expanduser().mkdir(exist_ok=True)
        pathlib.Path('~/tmpfile').expanduser().touch()
        pathlib.Path('~/.ssh').expanduser().mkdir(exist_ok=True)
        pathlib.Path('~/.ssh/id_rsa.pub').expanduser().touch()
        pathlib.Path('~/tmp-workdir').expanduser().mkdir(exist_ok=True)
        pathlib.Path('~/Downloads/tpu').expanduser().mkdir(parents=True,
                                                           exist_ok=True)
        for yaml_path in self._TEST_YAML_PATHS:
            self._check_equivalent(yaml_path)


# ---------- Testing Multiple Accelerators ----------
@pytest.mark.no_fluidstack  # Fluidstack does not support K80 gpus for now
@pytest.mark.no_paperspace  # Paperspace does not support K80 gpus
def test_multiple_accelerators_ordered():
    name = _get_cluster_name()
    test = Test(
        'multiple-accelerators-ordered',
        [
            f'sky launch -y -c {name} tests/test_yamls/test_multiple_accelerators_ordered.yaml | grep "Using user-specified accelerators list"',
            f'sky logs {name} 1 --status',  # Ensure the job succeeded.
        ],
        f'sky down -y {name}',
        timeout=20 * 60,
    )
    run_one_test(test)


@pytest.mark.no_fluidstack  # Fluidstack has low availability for T4 GPUs
@pytest.mark.no_paperspace  # Paperspace does not support T4 GPUs
def test_multiple_accelerators_ordered_with_default():
    name = _get_cluster_name()
    test = Test(
        'multiple-accelerators-ordered',
        [
            f'sky launch -y -c {name} tests/test_yamls/test_multiple_accelerators_ordered_with_default.yaml | grep "Using user-specified accelerators list"',
            f'sky logs {name} 1 --status',  # Ensure the job succeeded.
            f'sky status {name} | grep Spot',
        ],
        f'sky down -y {name}',
    )
    run_one_test(test)


@pytest.mark.no_fluidstack  # Fluidstack has low availability for T4 GPUs
@pytest.mark.no_paperspace  # Paperspace does not support T4 GPUs
def test_multiple_accelerators_unordered():
    name = _get_cluster_name()
    test = Test(
        'multiple-accelerators-unordered',
        [
            f'sky launch -y -c {name} tests/test_yamls/test_multiple_accelerators_unordered.yaml',
            f'sky logs {name} 1 --status',  # Ensure the job succeeded.
        ],
        f'sky down -y {name}',
    )
    run_one_test(test)


@pytest.mark.no_fluidstack  # Fluidstack has low availability for T4 GPUs
@pytest.mark.no_paperspace  # Paperspace does not support T4 GPUs
def test_multiple_accelerators_unordered_with_default():
    name = _get_cluster_name()
    test = Test(
        'multiple-accelerators-unordered',
        [
            f'sky launch -y -c {name} tests/test_yamls/test_multiple_accelerators_unordered_with_default.yaml',
            f'sky logs {name} 1 --status',  # Ensure the job succeeded.
            f'sky status {name} | grep Spot',
        ],
        f'sky down -y {name}',
    )
    run_one_test(test)


@pytest.mark.no_fluidstack  # Requires other clouds to be enabled
def test_multiple_resources():
    name = _get_cluster_name()
    test = Test(
        'multiple-resources',
        [
            f'sky launch -y -c {name} tests/test_yamls/test_multiple_resources.yaml',
            f'sky logs {name} 1 --status',  # Ensure the job succeeded.
        ],
        f'sky down -y {name}',
    )
    run_one_test(test)


# ---------- Sky Benchmark ----------
@pytest.mark.no_fluidstack  # Requires other clouds to be enabled
@pytest.mark.no_paperspace  # Requires other clouds to be enabled
@pytest.mark.no_kubernetes
def test_sky_bench(generic_cloud: str):
    name = _get_cluster_name()
    test = Test(
        'sky-bench',
        [
            f'sky bench launch -y -b {name} --cloud {generic_cloud} -i0 tests/test_yamls/minimal.yaml',
            'sleep 120',
            f'sky bench show {name} | grep sky-bench-{name} | grep FINISHED',
        ],
        f'sky bench down {name} -y; sky bench delete {name} -y',
    )
    run_one_test(test)<|MERGE_RESOLUTION|>--- conflicted
+++ resolved
@@ -1066,11 +1066,7 @@
     [
         'docker:nvidia/cuda:11.8.0-devel-ubuntu18.04',
         'docker:ubuntu:18.04',
-<<<<<<< HEAD
-        # Test latest image with python 3.11 installed by default.
-=======
         # Test image with python 3.11 installed by default.
->>>>>>> 97cba000
         'docker:continuumio/miniconda3:24.1.2-0',
         # Test python>=3.12 where SkyPilot should automatically create a separate
         # conda env for runtime with python 3.10.
