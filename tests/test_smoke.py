# Smoke tests for SkyPilot
# Default options are set in pyproject.toml
# Example usage:
# Run all tests except for AWS and Lambda Cloud
# > pytest tests/test_smoke.py
#
# Terminate failed clusters after test finishes
# > pytest tests/test_smoke.py --terminate-on-failure
#
# Re-run last failed tests
# > pytest --lf
#
# Run one of the smoke tests
# > pytest tests/test_smoke.py::test_minimal
#
# Only run managed job tests
# > pytest tests/test_smoke.py --managed-jobs
#
# Only run sky serve tests
# > pytest tests/test_smoke.py --sky-serve
#
# Only run test for AWS + generic tests
# > pytest tests/test_smoke.py --aws
#
# Change cloud for generic tests to aws
# > pytest tests/test_smoke.py --generic-cloud aws

import inspect
import json
import os
import pathlib
import shlex
import shutil
import subprocess
import sys
import tempfile
import time
from typing import Dict, List, NamedTuple, Optional, Tuple
import urllib.parse
import uuid

import colorama
import jinja2
import pytest

import sky
from sky import global_user_state
from sky import jobs
from sky import serve
from sky.adaptors import cloudflare
from sky.adaptors import ibm
from sky.clouds import AWS
from sky.clouds import Azure
from sky.clouds import GCP
from sky.data import data_utils
from sky.data import storage as storage_lib
from sky.data.data_utils import Rclone
from sky.skylet import events
from sky.utils import common_utils
from sky.utils import resources_utils
from sky.utils import subprocess_utils

# To avoid the second smoke test reusing the cluster launched in the first
# smoke test. Also required for test_managed_jobs_recovery to make sure the
# manual termination with aws ec2 does not accidentally terminate other clusters
# for for the different managed jobs launch with the same job name but a
# different job id.
test_id = str(uuid.uuid4())[-2:]

LAMBDA_TYPE = '--cloud lambda --gpus A10'
FLUIDSTACK_TYPE = '--cloud fluidstack --gpus RTXA4000'

SCP_TYPE = '--cloud scp'
SCP_GPU_V100 = '--gpus V100-32GB'

storage_setup_commands = [
    'touch ~/tmpfile', 'mkdir -p ~/tmp-workdir',
    'touch ~/tmp-workdir/tmp\ file', 'touch ~/tmp-workdir/tmp\ file2',
    'touch ~/tmp-workdir/foo',
    '[ ! -e ~/tmp-workdir/circle-link ] && ln -s ~/tmp-workdir/ ~/tmp-workdir/circle-link || true',
    'touch ~/.ssh/id_rsa.pub'
]

# Wait until the jobs controller is not in INIT state.
# This is a workaround for the issue that when multiple job tests
# are running in parallel, the jobs controller may be in INIT and
# the job queue/cancel command will return staled table.
_JOB_QUEUE_WAIT = ('s=$(sky jobs queue); '
                   'until ! echo "$s" | grep "jobs will not be shown until"; '
                   'do echo "Waiting for job queue to be ready..."; '
                   'sleep 5; s=$(sky jobs queue); done; echo "$s"; '
                   'echo; echo; echo "$s"')
_JOB_CANCEL_WAIT = (
    's=$(sky jobs cancel -y -n {job_name}); '
    'until ! echo "$s" | grep "Please wait for the controller to be ready."; '
    'do echo "Waiting for the jobs controller '
    'to be ready"; sleep 5; s=$(sky jobs cancel -y -n {job_name}); '
    'done; echo "$s"; echo; echo; echo "$s"')
# TODO(zhwu): make the jobs controller on GCP, to avoid parallel test issues
# when the controller being on Azure, which takes a long time for launching
# step.

DEFAULT_CMD_TIMEOUT = 15 * 60


class Test(NamedTuple):
    name: str
    # Each command is executed serially.  If any failed, the remaining commands
    # are not run and the test is treated as failed.
    commands: List[str]
    teardown: Optional[str] = None
    # Timeout for each command in seconds.
    timeout: int = DEFAULT_CMD_TIMEOUT

    def echo(self, message: str):
        # pytest's xdist plugin captures stdout; print to stderr so that the
        # logs are streaming while the tests are running.
        prefix = f'[{self.name}]'
        message = f'{prefix} {message}'
        message = message.replace('\n', f'\n{prefix} ')
        print(message, file=sys.stderr, flush=True)


def _get_timeout(generic_cloud: str,
                 override_timeout: int = DEFAULT_CMD_TIMEOUT):
    timeouts = {'fluidstack': 60 * 60}  # file_mounts
    return timeouts.get(generic_cloud, override_timeout)


def _get_cluster_name() -> str:
    """Returns a user-unique cluster name for each test_<name>().

    Must be called from each test_<name>().
    """
    caller_func_name = inspect.stack()[1][3]
    test_name = caller_func_name.replace('_', '-').replace('test-', 't-')
    test_name = common_utils.make_cluster_name_on_cloud(test_name,
                                                        24,
                                                        add_user_hash=False)
    return f'{test_name}-{test_id}'


def _terminate_gcp_replica(name: str, zone: str, replica_id: int) -> str:
    cluster_name = serve.generate_replica_cluster_name(name, replica_id)
    query_cmd = (f'gcloud compute instances list --filter='
                 f'"(labels.ray-cluster-name:{cluster_name})" '
                 f'--zones={zone} --format="value(name)"')
    return (f'gcloud compute instances delete --zone={zone}'
            f' --quiet $({query_cmd})')


def run_one_test(test: Test) -> Tuple[int, str, str]:
    # Fail fast if `sky` CLI somehow errors out.
    subprocess.run(['sky', 'status'], stdout=subprocess.DEVNULL, check=True)
    log_file = tempfile.NamedTemporaryFile('a',
                                           prefix=f'{test.name}-',
                                           suffix='.log',
                                           delete=False)
    test.echo(f'Test started. Log: less {log_file.name}')
    for command in test.commands:
        log_file.write(f'+ {command}\n')
        log_file.flush()
        proc = subprocess.Popen(
            command,
            stdout=log_file,
            stderr=subprocess.STDOUT,
            shell=True,
            executable='/bin/bash',
        )
        try:
            proc.wait(timeout=test.timeout)
        except subprocess.TimeoutExpired as e:
            log_file.flush()
            test.echo(f'Timeout after {test.timeout} seconds.')
            test.echo(str(e))
            log_file.write(f'Timeout after {test.timeout} seconds.\n')
            log_file.flush()
            # Kill the current process.
            proc.terminate()
            proc.returncode = 1  # None if we don't set it.
            break

        if proc.returncode:
            break

    style = colorama.Style
    fore = colorama.Fore
    outcome = (f'{fore.RED}Failed{style.RESET_ALL}'
               if proc.returncode else f'{fore.GREEN}Passed{style.RESET_ALL}')
    reason = f'\nReason: {command}' if proc.returncode else ''
    msg = (f'{outcome}.'
           f'{reason}'
           f'\nLog: less {log_file.name}\n')
    test.echo(msg)
    log_file.write(msg)
    if (proc.returncode == 0 or
            pytest.terminate_on_failure) and test.teardown is not None:
        subprocess_utils.run(
            test.teardown,
            stdout=log_file,
            stderr=subprocess.STDOUT,
            timeout=10 * 60,  # 10 mins
            shell=True,
        )

    if proc.returncode:
        raise Exception(f'test failed: less {log_file.name}')


def get_aws_region_for_quota_failover() -> Optional[str]:
    candidate_regions = AWS.regions_with_offering(instance_type='p3.16xlarge',
                                                  accelerators=None,
                                                  use_spot=True,
                                                  region=None,
                                                  zone=None)
    original_resources = sky.Resources(cloud=sky.AWS(),
                                       instance_type='p3.16xlarge',
                                       use_spot=True)

    # Filter the regions with proxy command in ~/.sky/config.yaml.
    filtered_regions = original_resources.get_valid_regions_for_launchable()
    candidate_regions = [
        region for region in candidate_regions
        if region.name in filtered_regions
    ]

    for region in candidate_regions:
        resources = original_resources.copy(region=region.name)
        if not AWS.check_quota_available(resources):
            return region.name

    return None


def get_gcp_region_for_quota_failover() -> Optional[str]:

    candidate_regions = GCP.regions_with_offering(instance_type=None,
                                                  accelerators={'A100-80GB': 1},
                                                  use_spot=True,
                                                  region=None,
                                                  zone=None)

    original_resources = sky.Resources(cloud=sky.GCP(),
                                       instance_type='a2-ultragpu-1g',
                                       accelerators={'A100-80GB': 1},
                                       use_spot=True)

    # Filter the regions with proxy command in ~/.sky/config.yaml.
    filtered_regions = original_resources.get_valid_regions_for_launchable()
    candidate_regions = [
        region for region in candidate_regions
        if region.name in filtered_regions
    ]

    for region in candidate_regions:
        if not GCP.check_quota_available(
                original_resources.copy(region=region.name)):
            return region.name

    return None


# ---------- Dry run: 2 Tasks in a chain. ----------
@pytest.mark.no_fluidstack  #requires GCP and AWS set up
def test_example_app():
    test = Test(
        'example_app',
        ['python examples/example_app.py'],
    )
    run_one_test(test)


# ---------- A minimal task ----------
def test_minimal(generic_cloud: str):
    name = _get_cluster_name()
    test = Test(
        'minimal',
        [
            f'sky launch -y -c {name} --cloud {generic_cloud} tests/test_yamls/minimal.yaml',
            f'sky logs {name} 1 --status',
            f'sky logs {name} --status | grep "Job 1: SUCCEEDED"',  # Equivalent.
            # Check the logs downloading
            f'log_path=$(sky logs {name} 1 --sync-down | grep "Job 1 logs:" | sed -E "s/^.*Job 1 logs: (.*)\\x1b\\[0m/\\1/g") && echo "$log_path" && test -f $log_path/run.log',
            # Ensure the raylet process has the correct file descriptor limit.
            f'sky exec {name} "prlimit -n --pid=\$(pgrep -f \'raylet/raylet --raylet_socket_name\') | grep \'"\'1048576 1048576\'"\'"',
            f'sky logs {name} 2 --status',  # Ensure the job succeeded.
            # Check the cluster info
            f'sky exec {name} \'echo "$SKYPILOT_CLUSTER_INFO" | jq .cluster_name | grep {name}\'',
            f'sky logs {name} 3 --status',  # Ensure the job succeeded.
            f'sky exec {name} \'echo "$SKYPILOT_CLUSTER_INFO" | jq .cloud | grep -i {generic_cloud}\'',
            f'sky logs {name} 4 --status',  # Ensure the job succeeded.
        ],
        f'sky down -y {name}',
        _get_timeout(generic_cloud),
    )
    run_one_test(test)


# ---------- Test region ----------
@pytest.mark.aws
def test_aws_region():
    name = _get_cluster_name()
    test = Test(
        'aws_region',
        [
            f'sky launch -y -c {name} --region us-east-2 examples/minimal.yaml',
            f'sky exec {name} examples/minimal.yaml',
            f'sky logs {name} 1 --status',  # Ensure the job succeeded.
            f'sky status --all | grep {name} | grep us-east-2',  # Ensure the region is correct.
            f'sky exec {name} \'echo $SKYPILOT_CLUSTER_INFO | jq .region | grep us-east-2\'',
            f'sky logs {name} 2 --status',  # Ensure the job succeeded.
        ],
        f'sky down -y {name}',
    )
    run_one_test(test)


@pytest.mark.gcp
def test_gcp_region_and_service_account():
    name = _get_cluster_name()
    test = Test(
        'gcp_region',
        [
            f'sky launch -y -c {name} --region us-central1 --cloud gcp tests/test_yamls/minimal.yaml',
            f'sky exec {name} tests/test_yamls/minimal.yaml',
            f'sky logs {name} 1 --status',  # Ensure the job succeeded.
            f'sky exec {name} \'curl -H "Metadata-Flavor: Google" "http://metadata.google.internal/computeMetadata/v1/instance/service-accounts/default/identity?format=standard&audience=gcp"\'',
            f'sky logs {name} 2 --status',  # Ensure the job succeeded.
            f'sky status --all | grep {name} | grep us-central1',  # Ensure the region is correct.
            f'sky exec {name} \'echo $SKYPILOT_CLUSTER_INFO | jq .region | grep us-central1\'',
            f'sky logs {name} 3 --status',  # Ensure the job succeeded.
        ],
        f'sky down -y {name}',
    )
    run_one_test(test)


@pytest.mark.ibm
def test_ibm_region():
    name = _get_cluster_name()
    region = 'eu-de'
    test = Test(
        'region',
        [
            f'sky launch -y -c {name} --cloud ibm --region {region} examples/minimal.yaml',
            f'sky exec {name} --cloud ibm examples/minimal.yaml',
            f'sky logs {name} 1 --status',  # Ensure the job succeeded.
            f'sky status --all | grep {name} | grep {region}',  # Ensure the region is correct.
        ],
        f'sky down -y {name}',
    )
    run_one_test(test)


@pytest.mark.azure
def test_azure_region():
    name = _get_cluster_name()
    test = Test(
        'azure_region',
        [
            f'sky launch -y -c {name} --region eastus2 --cloud azure tests/test_yamls/minimal.yaml',
            f'sky exec {name} tests/test_yamls/minimal.yaml',
            f'sky logs {name} 1 --status',  # Ensure the job succeeded.
            f'sky status --all | grep {name} | grep eastus2',  # Ensure the region is correct.
            f'sky exec {name} \'echo $SKYPILOT_CLUSTER_INFO | jq .region | grep eastus2\'',
            f'sky logs {name} 2 --status',  # Ensure the job succeeded.
            f'sky exec {name} \'echo $SKYPILOT_CLUSTER_INFO | jq .zone | grep null\'',
            f'sky logs {name} 3 --status',  # Ensure the job succeeded.
        ],
        f'sky down -y {name}',
    )
    run_one_test(test)


# ---------- Test zone ----------
@pytest.mark.aws
def test_aws_zone():
    name = _get_cluster_name()
    test = Test(
        'aws_zone',
        [
            f'sky launch -y -c {name} examples/minimal.yaml --zone us-east-2b',
            f'sky exec {name} examples/minimal.yaml --zone us-east-2b',
            f'sky logs {name} 1 --status',  # Ensure the job succeeded.
            f'sky status --all | grep {name} | grep us-east-2b',  # Ensure the zone is correct.
        ],
        f'sky down -y {name}',
    )
    run_one_test(test)


@pytest.mark.ibm
def test_ibm_zone():
    name = _get_cluster_name()
    zone = 'eu-de-2'
    test = Test(
        'zone',
        [
            f'sky launch -y -c {name} --cloud ibm examples/minimal.yaml --zone {zone}',
            f'sky exec {name} --cloud ibm examples/minimal.yaml --zone {zone}',
            f'sky logs {name} 1 --status',  # Ensure the job succeeded.
            f'sky status --all | grep {name} | grep {zone}',  # Ensure the zone is correct.
        ],
        f'sky down -y {name} {name}-2 {name}-3',
    )
    run_one_test(test)


@pytest.mark.gcp
def test_gcp_zone():
    name = _get_cluster_name()
    test = Test(
        'gcp_zone',
        [
            f'sky launch -y -c {name} --zone us-central1-a --cloud gcp tests/test_yamls/minimal.yaml',
            f'sky exec {name} --zone us-central1-a --cloud gcp tests/test_yamls/minimal.yaml',
            f'sky logs {name} 1 --status',  # Ensure the job succeeded.
            f'sky status --all | grep {name} | grep us-central1-a',  # Ensure the zone is correct.
        ],
        f'sky down -y {name}',
    )
    run_one_test(test)


# ---------- Test the image ----------
@pytest.mark.aws
def test_aws_images():
    name = _get_cluster_name()
    test = Test(
        'aws_images',
        [
            f'sky launch -y -c {name} --image-id skypilot:gpu-ubuntu-1804 examples/minimal.yaml',
            f'sky logs {name} 1 --status',  # Ensure the job succeeded.
            f'sky launch -c {name} --image-id skypilot:gpu-ubuntu-2004 examples/minimal.yaml && exit 1 || true',
            f'sky launch -y -c {name} examples/minimal.yaml',
            f'sky logs {name} 2 --status',
            f'sky logs {name} --status | grep "Job 2: SUCCEEDED"',  # Equivalent.
            f'sky exec {name} \'echo $SKYPILOT_CLUSTER_INFO | jq .cloud | grep -i aws\'',
            f'sky logs {name} 3 --status',  # Ensure the job succeeded.
        ],
        f'sky down -y {name}',
    )
    run_one_test(test)


@pytest.mark.gcp
def test_gcp_images():
    name = _get_cluster_name()
    test = Test(
        'gcp_images',
        [
            f'sky launch -y -c {name} --image-id skypilot:gpu-debian-10 --cloud gcp tests/test_yamls/minimal.yaml',
            f'sky logs {name} 1 --status',  # Ensure the job succeeded.
            f'sky launch -c {name} --image-id skypilot:cpu-debian-10 --cloud gcp tests/test_yamls/minimal.yaml && exit 1 || true',
            f'sky launch -y -c {name} tests/test_yamls/minimal.yaml',
            f'sky logs {name} 2 --status',
            f'sky logs {name} --status | grep "Job 2: SUCCEEDED"',  # Equivalent.
            f'sky exec {name} \'echo $SKYPILOT_CLUSTER_INFO | jq .cloud | grep -i gcp\'',
            f'sky logs {name} 3 --status',  # Ensure the job succeeded.
        ],
        f'sky down -y {name}',
    )
    run_one_test(test)


@pytest.mark.azure
def test_azure_images():
    name = _get_cluster_name()
    test = Test(
        'azure_images',
        [
            f'sky launch -y -c {name} --image-id skypilot:gpu-ubuntu-2204 --cloud azure tests/test_yamls/minimal.yaml',
            f'sky logs {name} 1 --status',  # Ensure the job succeeded.
            f'sky launch -c {name} --image-id skypilot:v1-ubuntu-2004 --cloud azure tests/test_yamls/minimal.yaml && exit 1 || true',
            f'sky launch -y -c {name} tests/test_yamls/minimal.yaml',
            f'sky logs {name} 2 --status',
            f'sky logs {name} --status | grep "Job 2: SUCCEEDED"',  # Equivalent.
            f'sky exec {name} \'echo $SKYPILOT_CLUSTER_INFO | jq .cloud | grep -i azure\'',
            f'sky logs {name} 3 --status',  # Ensure the job succeeded.
        ],
        f'sky down -y {name}',
    )
    run_one_test(test)


@pytest.mark.aws
def test_aws_image_id_dict():
    name = _get_cluster_name()
    test = Test(
        'aws_image_id_dict',
        [
            # Use image id dict.
            f'sky launch -y -c {name} examples/per_region_images.yaml',
            f'sky exec {name} examples/per_region_images.yaml',
            f'sky exec {name} "ls ~"',
            f'sky logs {name} 1 --status',
            f'sky logs {name} 2 --status',
            f'sky logs {name} 3 --status',
        ],
        f'sky down -y {name}',
    )
    run_one_test(test)


@pytest.mark.gcp
def test_gcp_image_id_dict():
    name = _get_cluster_name()
    test = Test(
        'gcp_image_id_dict',
        [
            # Use image id dict.
            f'sky launch -y -c {name} tests/test_yamls/gcp_per_region_images.yaml',
            f'sky exec {name} tests/test_yamls/gcp_per_region_images.yaml',
            f'sky exec {name} "ls ~"',
            f'sky logs {name} 1 --status',
            f'sky logs {name} 2 --status',
            f'sky logs {name} 3 --status',
        ],
        f'sky down -y {name}',
    )
    run_one_test(test)


@pytest.mark.aws
def test_aws_image_id_dict_region():
    name = _get_cluster_name()
    test = Test(
        'aws_image_id_dict_region',
        [
            # YAML has
            #   image_id:
            #       us-west-2: skypilot:gpu-ubuntu-1804
            #       us-east-2: skypilot:gpu-ubuntu-2004
            # Use region to filter image_id dict.
            f'sky launch -y -c {name} --region us-east-1 examples/per_region_images.yaml && exit 1 || true',
            f'sky status | grep {name} && exit 1 || true',  # Ensure the cluster is not created.
            f'sky launch -y -c {name} --region us-east-2 examples/per_region_images.yaml',
            # Should success because the image id match for the region.
            f'sky launch -c {name} --image-id skypilot:gpu-ubuntu-2004 examples/minimal.yaml',
            f'sky exec {name} --image-id skypilot:gpu-ubuntu-2004 examples/minimal.yaml',
            f'sky exec {name} --image-id skypilot:gpu-ubuntu-1804 examples/minimal.yaml && exit 1 || true',
            f'sky logs {name} 1 --status',
            f'sky logs {name} 2 --status',
            f'sky logs {name} 3 --status',
            f'sky status --all | grep {name} | grep us-east-2',  # Ensure the region is correct.
            # Ensure exec works.
            f'sky exec {name} --region us-east-2 examples/per_region_images.yaml',
            f'sky exec {name} examples/per_region_images.yaml',
            f'sky exec {name} --cloud aws --region us-east-2 "ls ~"',
            f'sky exec {name} "ls ~"',
            f'sky logs {name} 4 --status',
            f'sky logs {name} 5 --status',
            f'sky logs {name} 6 --status',
            f'sky logs {name} 7 --status',
        ],
        f'sky down -y {name}',
    )
    run_one_test(test)


@pytest.mark.gcp
def test_gcp_image_id_dict_region():
    name = _get_cluster_name()
    test = Test(
        'gcp_image_id_dict_region',
        [
            # Use region to filter image_id dict.
            f'sky launch -y -c {name} --region us-east1 tests/test_yamls/gcp_per_region_images.yaml && exit 1 || true',
            f'sky status | grep {name} && exit 1 || true',  # Ensure the cluster is not created.
            f'sky launch -y -c {name} --region us-west3 tests/test_yamls/gcp_per_region_images.yaml',
            # Should success because the image id match for the region.
            f'sky launch -c {name} --cloud gcp --image-id projects/ubuntu-os-cloud/global/images/ubuntu-1804-bionic-v20230112 tests/test_yamls/minimal.yaml',
            f'sky exec {name} --cloud gcp --image-id projects/ubuntu-os-cloud/global/images/ubuntu-1804-bionic-v20230112 tests/test_yamls/minimal.yaml',
            f'sky exec {name} --cloud gcp --image-id skypilot:cpu-debian-10 tests/test_yamls/minimal.yaml && exit 1 || true',
            f'sky logs {name} 1 --status',
            f'sky logs {name} 2 --status',
            f'sky logs {name} 3 --status',
            f'sky status --all | grep {name} | grep us-west3',  # Ensure the region is correct.
            # Ensure exec works.
            f'sky exec {name} --region us-west3 tests/test_yamls/gcp_per_region_images.yaml',
            f'sky exec {name} tests/test_yamls/gcp_per_region_images.yaml',
            f'sky exec {name} --cloud gcp --region us-west3 "ls ~"',
            f'sky exec {name} "ls ~"',
            f'sky logs {name} 4 --status',
            f'sky logs {name} 5 --status',
            f'sky logs {name} 6 --status',
            f'sky logs {name} 7 --status',
        ],
        f'sky down -y {name}',
    )
    run_one_test(test)


@pytest.mark.aws
def test_aws_image_id_dict_zone():
    name = _get_cluster_name()
    test = Test(
        'aws_image_id_dict_zone',
        [
            # YAML has
            #   image_id:
            #       us-west-2: skypilot:gpu-ubuntu-1804
            #       us-east-2: skypilot:gpu-ubuntu-2004
            # Use zone to filter image_id dict.
            f'sky launch -y -c {name} --zone us-east-1b examples/per_region_images.yaml && exit 1 || true',
            f'sky status | grep {name} && exit 1 || true',  # Ensure the cluster is not created.
            f'sky launch -y -c {name} --zone us-east-2a examples/per_region_images.yaml',
            # Should success because the image id match for the zone.
            f'sky launch -y -c {name} --image-id skypilot:gpu-ubuntu-2004 examples/minimal.yaml',
            f'sky exec {name} --image-id skypilot:gpu-ubuntu-2004 examples/minimal.yaml',
            # Fail due to image id mismatch.
            f'sky exec {name} --image-id skypilot:gpu-ubuntu-1804 examples/minimal.yaml && exit 1 || true',
            f'sky logs {name} 1 --status',
            f'sky logs {name} 2 --status',
            f'sky logs {name} 3 --status',
            f'sky status --all | grep {name} | grep us-east-2a',  # Ensure the zone is correct.
            # Ensure exec works.
            f'sky exec {name} --zone us-east-2a examples/per_region_images.yaml',
            f'sky exec {name} examples/per_region_images.yaml',
            f'sky exec {name} --cloud aws --region us-east-2 "ls ~"',
            f'sky exec {name} "ls ~"',
            f'sky logs {name} 4 --status',
            f'sky logs {name} 5 --status',
            f'sky logs {name} 6 --status',
            f'sky logs {name} 7 --status',
        ],
        f'sky down -y {name}',
    )
    run_one_test(test)


@pytest.mark.gcp
def test_gcp_image_id_dict_zone():
    name = _get_cluster_name()
    test = Test(
        'gcp_image_id_dict_zone',
        [
            # Use zone to filter image_id dict.
            f'sky launch -y -c {name} --zone us-east1-a tests/test_yamls/gcp_per_region_images.yaml && exit 1 || true',
            f'sky status | grep {name} && exit 1 || true',  # Ensure the cluster is not created.
            f'sky launch -y -c {name} --zone us-central1-a tests/test_yamls/gcp_per_region_images.yaml',
            # Should success because the image id match for the zone.
            f'sky launch -y -c {name} --cloud gcp --image-id skypilot:cpu-debian-10 tests/test_yamls/minimal.yaml',
            f'sky exec {name} --cloud gcp --image-id skypilot:cpu-debian-10 tests/test_yamls/minimal.yaml',
            # Fail due to image id mismatch.
            f'sky exec {name} --cloud gcp --image-id skypilot:gpu-debian-10 tests/test_yamls/minimal.yaml && exit 1 || true',
            f'sky logs {name} 1 --status',
            f'sky logs {name} 2 --status',
            f'sky logs {name} 3 --status',
            f'sky status --all | grep {name} | grep us-central1',  # Ensure the zone is correct.
            # Ensure exec works.
            f'sky exec {name} --cloud gcp --zone us-central1-a tests/test_yamls/gcp_per_region_images.yaml',
            f'sky exec {name} tests/test_yamls/gcp_per_region_images.yaml',
            f'sky exec {name} --cloud gcp --region us-central1 "ls ~"',
            f'sky exec {name} "ls ~"',
            f'sky logs {name} 4 --status',
            f'sky logs {name} 5 --status',
            f'sky logs {name} 6 --status',
            f'sky logs {name} 7 --status',
        ],
        f'sky down -y {name}',
    )
    run_one_test(test)


@pytest.mark.aws
def test_clone_disk_aws():
    name = _get_cluster_name()
    test = Test(
        'clone_disk_aws',
        [
            f'sky launch -y -c {name} --cloud aws --region us-east-2 --retry-until-up "echo hello > ~/user_file.txt"',
            f'sky launch --clone-disk-from {name} -y -c {name}-clone && exit 1 || true',
            f'sky stop {name} -y',
            'sleep 60',
            f'sky launch --clone-disk-from {name} -y -c {name}-clone --cloud aws -d --region us-east-2 "cat ~/user_file.txt | grep hello"',
            f'sky launch --clone-disk-from {name} -y -c {name}-clone-2 --cloud aws -d --region us-east-2 "cat ~/user_file.txt | grep hello"',
            f'sky logs {name}-clone 1 --status',
            f'sky logs {name}-clone-2 1 --status',
        ],
        f'sky down -y {name} {name}-clone {name}-clone-2',
        timeout=30 * 60,
    )
    run_one_test(test)


@pytest.mark.gcp
def test_clone_disk_gcp():
    name = _get_cluster_name()
    test = Test(
        'clone_disk_gcp',
        [
            f'sky launch -y -c {name} --cloud gcp --zone us-east1-b --retry-until-up "echo hello > ~/user_file.txt"',
            f'sky launch --clone-disk-from {name} -y -c {name}-clone && exit 1 || true',
            f'sky stop {name} -y',
            f'sky launch --clone-disk-from {name} -y -c {name}-clone --cloud gcp --zone us-central1-a "cat ~/user_file.txt | grep hello"',
            f'sky launch --clone-disk-from {name} -y -c {name}-clone-2 --cloud gcp --zone us-east1-b "cat ~/user_file.txt | grep hello"',
            f'sky logs {name}-clone 1 --status',
            f'sky logs {name}-clone-2 1 --status',
        ],
        f'sky down -y {name} {name}-clone {name}-clone-2',
    )
    run_one_test(test)


@pytest.mark.aws
def test_image_no_conda():
    name = _get_cluster_name()
    test = Test(
        'image_no_conda',
        [
            # Use image id dict.
            f'sky launch -y -c {name} --region us-east-2 examples/per_region_images.yaml',
            f'sky logs {name} 1 --status',
            f'sky stop {name} -y',
            f'sky start {name} -y',
            f'sky exec {name} examples/per_region_images.yaml',
            f'sky logs {name} 2 --status',
        ],
        f'sky down -y {name}',
    )
    run_one_test(test)


@pytest.mark.no_kubernetes  # Kubernetes does not support stopping instances
def test_custom_default_conda_env(generic_cloud: str):
    name = _get_cluster_name()
    test = Test('custom_default_conda_env', [
        f'sky launch -c {name} -y --cloud {generic_cloud} tests/test_yamls/test_custom_default_conda_env.yaml',
        f'sky status -r {name} | grep "UP"',
        f'sky logs {name} 1 --status',
        f'sky logs {name} 1 --no-follow | grep -P "myenv\\s+\\*"',
        f'sky exec {name} tests/test_yamls/test_custom_default_conda_env.yaml',
        f'sky logs {name} 2 --status',
        f'sky autostop -y -i 0 {name}',
        'sleep 60',
        f'sky status -r {name} | grep "STOPPED"',
        f'sky start -y {name}',
        f'sky logs {name} 2 --no-follow | grep -P "myenv\\s+\\*"',
        f'sky exec {name} tests/test_yamls/test_custom_default_conda_env.yaml',
        f'sky logs {name} 3 --status',
    ], f'sky down -y {name}')
    run_one_test(test)


# ------------ Test stale job ------------
@pytest.mark.no_fluidstack  # FluidStack does not support stopping instances in SkyPilot implementation
@pytest.mark.no_lambda_cloud  # Lambda Cloud does not support stopping instances
@pytest.mark.no_kubernetes  # Kubernetes does not support stopping instances
def test_stale_job(generic_cloud: str):
    name = _get_cluster_name()
    test = Test(
        'stale_job',
        [
            f'sky launch -y -c {name} --cloud {generic_cloud} "echo hi"',
            f'sky exec {name} -d "echo start; sleep 10000"',
            f'sky stop {name} -y',
            'sleep 100',  # Ensure this is large enough, else GCP leaks.
            f'sky start {name} -y',
            f'sky logs {name} 1 --status',
            f's=$(sky queue {name}); echo "$s"; echo; echo; echo "$s" | grep FAILED',
        ],
        f'sky down -y {name}',
    )
    run_one_test(test)


@pytest.mark.aws
def test_aws_stale_job_manual_restart():
    name = _get_cluster_name()
    name_on_cloud = common_utils.make_cluster_name_on_cloud(
        name, sky.AWS.max_cluster_name_length())
    region = 'us-east-2'
    test = Test(
        'aws_stale_job_manual_restart',
        [
            f'sky launch -y -c {name} --cloud aws --region {region} "echo hi"',
            f'sky exec {name} -d "echo start; sleep 10000"',
            # Stop the cluster manually.
            f'id=`aws ec2 describe-instances --region {region} --filters '
            f'Name=tag:ray-cluster-name,Values={name_on_cloud} '
            f'--query Reservations[].Instances[].InstanceId '
            '--output text`; '
            f'aws ec2 stop-instances --region {region} '
            '--instance-ids $id',
            'sleep 40',
            f'sky launch -c {name} -y "echo hi"',
            f'sky logs {name} 1 --status',
            f'sky logs {name} 3 --status',
            # Ensure the skylet updated the stale job status.
            f'sleep {events.JobSchedulerEvent.EVENT_INTERVAL_SECONDS}',
            f's=$(sky queue {name}); echo "$s"; echo; echo; echo "$s" | grep FAILED',
        ],
        f'sky down -y {name}',
    )
    run_one_test(test)


@pytest.mark.gcp
def test_gcp_stale_job_manual_restart():
    name = _get_cluster_name()
    name_on_cloud = common_utils.make_cluster_name_on_cloud(
        name, sky.GCP.max_cluster_name_length())
    zone = 'us-west2-a'
    query_cmd = (f'gcloud compute instances list --filter='
                 f'"(labels.ray-cluster-name={name_on_cloud})" '
                 f'--zones={zone} --format="value(name)"')
    stop_cmd = (f'gcloud compute instances stop --zone={zone}'
                f' --quiet $({query_cmd})')
    test = Test(
        'gcp_stale_job_manual_restart',
        [
            f'sky launch -y -c {name} --cloud gcp --zone {zone} "echo hi"',
            f'sky exec {name} -d "echo start; sleep 10000"',
            # Stop the cluster manually.
            stop_cmd,
            'sleep 40',
            f'sky launch -c {name} -y "echo hi"',
            f'sky logs {name} 1 --status',
            f'sky logs {name} 3 --status',
            # Ensure the skylet updated the stale job status.
            f'sleep {events.JobSchedulerEvent.EVENT_INTERVAL_SECONDS}',
            f's=$(sky queue {name}); echo "$s"; echo; echo; echo "$s" | grep FAILED',
        ],
        f'sky down -y {name}',
    )
    run_one_test(test)


# ---------- Check Sky's environment variables; workdir. ----------
@pytest.mark.no_fluidstack  # Requires amazon S3
@pytest.mark.no_scp  # SCP does not support num_nodes > 1 yet
def test_env_check(generic_cloud: str):
    name = _get_cluster_name()
    total_timeout_minutes = 25 if generic_cloud == 'azure' else 15
    test = Test(
        'env_check',
        [
            f'sky launch -y -c {name} --cloud {generic_cloud} --detach-setup examples/env_check.yaml',
            f'sky logs {name} 1 --status',  # Ensure the job succeeded.
        ],
        f'sky down -y {name}',
        timeout=total_timeout_minutes * 60,
    )
    run_one_test(test)


# ---------- file_mounts ----------
@pytest.mark.no_scp  # SCP does not support num_nodes > 1 yet. Run test_scp_file_mounts instead.
def test_file_mounts(generic_cloud: str):
    name = _get_cluster_name()
    extra_flags = ''
    if generic_cloud in 'kubernetes':
        # Kubernetes does not support multi-node
        # NOTE: This test will fail if you have a Kubernetes cluster running on
        #  arm64 (e.g., Apple Silicon) since goofys does not work on arm64.
        extra_flags = '--num-nodes 1'
    test_commands = [
        *storage_setup_commands,
        f'sky launch -y -c {name} --cloud {generic_cloud} {extra_flags} examples/using_file_mounts.yaml',
        f'sky logs {name} 1 --status',  # Ensure the job succeeded.
    ]
    test = Test(
        'using_file_mounts',
        test_commands,
        f'sky down -y {name}',
        _get_timeout(generic_cloud, 20 * 60),  # 20 mins
    )
    run_one_test(test)


@pytest.mark.scp
def test_scp_file_mounts():
    name = _get_cluster_name()
    test_commands = [
        *storage_setup_commands,
        f'sky launch -y -c {name} {SCP_TYPE} --num-nodes 1 examples/using_file_mounts.yaml',
        f'sky logs {name} 1 --status',  # Ensure the job succeeded.
    ]
    test = Test(
        'SCP_using_file_mounts',
        test_commands,
        f'sky down -y {name}',
        timeout=20 * 60,  # 20 mins
    )
    run_one_test(test)


@pytest.mark.no_fluidstack  # Requires GCP to be enabled
def test_using_file_mounts_with_env_vars(generic_cloud: str):
    name = _get_cluster_name()
    storage_name = TestStorageWithCredentials.generate_bucket_name()
    test_commands = [
        *storage_setup_commands,
        (f'sky launch -y -c {name} --cpus 2+ --cloud {generic_cloud} '
         'examples/using_file_mounts_with_env_vars.yaml '
         f'--env MY_BUCKET={storage_name}'),
        f'sky logs {name} 1 --status',  # Ensure the job succeeded.
        # Override with --env:
        (f'sky launch -y -c {name}-2 --cpus 2+ --cloud {generic_cloud} '
         'examples/using_file_mounts_with_env_vars.yaml '
         f'--env MY_BUCKET={storage_name} '
         '--env MY_LOCAL_PATH=tmpfile'),
        f'sky logs {name}-2 1 --status',  # Ensure the job succeeded.
    ]
    test = Test(
        'using_file_mounts_with_env_vars',
        test_commands,
        (f'sky down -y {name} {name}-2',
         f'sky storage delete -y {storage_name} {storage_name}-2'),
        timeout=20 * 60,  # 20 mins
    )
    run_one_test(test)


# ---------- storage ----------
@pytest.mark.aws
def test_aws_storage_mounts_with_stop():
    name = _get_cluster_name()
    storage_name = f'sky-test-{int(time.time())}'
    template_str = pathlib.Path(
        'tests/test_yamls/test_storage_mounting.yaml.j2').read_text()
    template = jinja2.Template(template_str)
    content = template.render(storage_name=storage_name)
    with tempfile.NamedTemporaryFile(suffix='.yaml', mode='w') as f:
        f.write(content)
        f.flush()
        file_path = f.name
        test_commands = [
            *storage_setup_commands,
            f'sky launch -y -c {name} --cloud aws {file_path}',
            f'sky logs {name} 1 --status',  # Ensure job succeeded.
            f'aws s3 ls {storage_name}/hello.txt',
            f'sky stop -y {name}',
            f'sky start -y {name}',
            # Check if hello.txt from mounting bucket exists after restart in
            # the mounted directory
            f'sky exec {name} -- "set -ex; ls /mount_private_mount/hello.txt"'
        ]
        test = Test(
            'aws_storage_mounts',
            test_commands,
            f'sky down -y {name}; sky storage delete -y {storage_name}',
            timeout=20 * 60,  # 20 mins
        )
        run_one_test(test)


@pytest.mark.gcp
def test_gcp_storage_mounts_with_stop():
    name = _get_cluster_name()
    storage_name = f'sky-test-{int(time.time())}'
    template_str = pathlib.Path(
        'tests/test_yamls/test_storage_mounting.yaml.j2').read_text()
    template = jinja2.Template(template_str)
    content = template.render(storage_name=storage_name)
    with tempfile.NamedTemporaryFile(suffix='.yaml', mode='w') as f:
        f.write(content)
        f.flush()
        file_path = f.name
        test_commands = [
            *storage_setup_commands,
            f'sky launch -y -c {name} --cloud gcp {file_path}',
            f'sky logs {name} 1 --status',  # Ensure job succeeded.
            f'gsutil ls gs://{storage_name}/hello.txt',
            f'sky stop -y {name}',
            f'sky start -y {name}',
            # Check if hello.txt from mounting bucket exists after restart in
            # the mounted directory
            f'sky exec {name} -- "set -ex; ls /mount_private_mount/hello.txt"'
        ]
        test = Test(
            'gcp_storage_mounts',
            test_commands,
            f'sky down -y {name}; sky storage delete -y {storage_name}',
            timeout=20 * 60,  # 20 mins
        )
        run_one_test(test)


@pytest.mark.kubernetes
def test_kubernetes_storage_mounts():
    # Tests bucket mounting on k8s, assuming S3 is configured.
    # This test will fail if run on non x86_64 architecture, since goofys is
    # built for x86_64 only.
    name = _get_cluster_name()
    storage_name = f'sky-test-{int(time.time())}'
    template_str = pathlib.Path(
        'tests/test_yamls/test_storage_mounting.yaml.j2').read_text()
    template = jinja2.Template(template_str)
    content = template.render(storage_name=storage_name)
    with tempfile.NamedTemporaryFile(suffix='.yaml', mode='w') as f:
        f.write(content)
        f.flush()
        file_path = f.name
        test_commands = [
            *storage_setup_commands,
            f'sky launch -y -c {name} --cloud kubernetes {file_path}',
            f'sky logs {name} 1 --status',  # Ensure job succeeded.
            f'aws s3 ls {storage_name}/hello.txt || '
            f'gsutil ls gs://{storage_name}/hello.txt',
        ]
        test = Test(
            'kubernetes_storage_mounts',
            test_commands,
            f'sky down -y {name}; sky storage delete -y {storage_name}',
            timeout=20 * 60,  # 20 mins
        )
        run_one_test(test)


@pytest.mark.parametrize(
    'image_id',
    [
        'docker:nvidia/cuda:11.8.0-devel-ubuntu18.04',
        'docker:ubuntu:18.04',
        # Test latest image with python 3.11 installed by default.
        # Does not work for python 3.12 due to ray's requirement for 3.11.
        'docker:continuumio/miniconda3:24.1.2-0',
    ])
def test_docker_storage_mounts(generic_cloud: str, image_id: str):
    # Tests bucket mounting on docker container
    name = _get_cluster_name()
    timestamp = str(time.time()).replace('.', '')
    storage_name = f'sky-test-{timestamp}'
    template_str = pathlib.Path(
        'tests/test_yamls/test_storage_mounting.yaml.j2').read_text()
    template = jinja2.Template(template_str)
    content = template.render(storage_name=storage_name)
    with tempfile.NamedTemporaryFile(suffix='.yaml', mode='w') as f:
        f.write(content)
        f.flush()
        file_path = f.name
        test_commands = [
            *storage_setup_commands,
            f'sky launch -y -c {name} --cloud {generic_cloud} --image-id {image_id} {file_path}',
            f'sky logs {name} 1 --status',  # Ensure job succeeded.
            f'aws s3 ls {storage_name}/hello.txt || '
            f'gsutil ls gs://{storage_name}/hello.txt',
        ]
        test = Test(
            'docker_storage_mounts',
            test_commands,
            f'sky down -y {name}; sky storage delete -y {storage_name}',
            timeout=20 * 60,  # 20 mins
        )
        run_one_test(test)


@pytest.mark.cloudflare
def test_cloudflare_storage_mounts(generic_cloud: str):
    name = _get_cluster_name()
    storage_name = f'sky-test-{int(time.time())}'
    template_str = pathlib.Path(
        'tests/test_yamls/test_r2_storage_mounting.yaml').read_text()
    template = jinja2.Template(template_str)
    content = template.render(storage_name=storage_name)
    endpoint_url = cloudflare.create_endpoint()
    with tempfile.NamedTemporaryFile(suffix='.yaml', mode='w') as f:
        f.write(content)
        f.flush()
        file_path = f.name
        test_commands = [
            *storage_setup_commands,
            f'sky launch -y -c {name} --cloud {generic_cloud} {file_path}',
            f'sky logs {name} 1 --status',  # Ensure job succeeded.
            f'AWS_SHARED_CREDENTIALS_FILE={cloudflare.R2_CREDENTIALS_PATH} aws s3 ls s3://{storage_name}/hello.txt --endpoint {endpoint_url} --profile=r2'
        ]

        test = Test(
            'cloudflare_storage_mounts',
            test_commands,
            f'sky down -y {name}; sky storage delete -y {storage_name}',
            timeout=20 * 60,  # 20 mins
        )
        run_one_test(test)


@pytest.mark.ibm
def test_ibm_storage_mounts():
    name = _get_cluster_name()
    storage_name = f'sky-test-{int(time.time())}'
    bucket_rclone_profile = Rclone.generate_rclone_bucket_profile_name(
        storage_name, Rclone.RcloneClouds.IBM)
    template_str = pathlib.Path(
        'tests/test_yamls/test_ibm_cos_storage_mounting.yaml').read_text()
    template = jinja2.Template(template_str)
    content = template.render(storage_name=storage_name)
    with tempfile.NamedTemporaryFile(suffix='.yaml', mode='w') as f:
        f.write(content)
        f.flush()
        file_path = f.name
        test_commands = [
            *storage_setup_commands,
            f'sky launch -y -c {name} --cloud ibm {file_path}',
            f'sky logs {name} 1 --status',  # Ensure job succeeded.
            f'rclone ls {bucket_rclone_profile}:{storage_name}/hello.txt',
        ]
        test = Test(
            'ibm_storage_mounts',
            test_commands,
            f'sky down -y {name}; sky storage delete -y {storage_name}',
            timeout=20 * 60,  # 20 mins
        )
        run_one_test(test)


# ---------- CLI logs ----------
@pytest.mark.no_scp  # SCP does not support num_nodes > 1 yet. Run test_scp_logs instead.
def test_cli_logs(generic_cloud: str):
    name = _get_cluster_name()
    num_nodes = 2
    if generic_cloud == 'kubernetes':
        # Kubernetes does not support multi-node
        num_nodes = 1
    timestamp = time.time()
    test = Test('cli_logs', [
        f'sky launch -y -c {name} --cloud {generic_cloud} --num-nodes {num_nodes} "echo {timestamp} 1"',
        f'sky exec {name} "echo {timestamp} 2"',
        f'sky exec {name} "echo {timestamp} 3"',
        f'sky exec {name} "echo {timestamp} 4"',
        f'sky logs {name} 2 --status',
        f'sky logs {name} 3 4 --sync-down',
        f'sky logs {name} * --sync-down',
        f'sky logs {name} 1 | grep "{timestamp} 1"',
        f'sky logs {name} | grep "{timestamp} 4"',
    ], f'sky down -y {name}')
    run_one_test(test)


@pytest.mark.scp
def test_scp_logs():
    name = _get_cluster_name()
    timestamp = time.time()
    test = Test(
        'SCP_cli_logs',
        [
            f'sky launch -y -c {name} {SCP_TYPE} "echo {timestamp} 1"',
            f'sky exec {name} "echo {timestamp} 2"',
            f'sky exec {name} "echo {timestamp} 3"',
            f'sky exec {name} "echo {timestamp} 4"',
            f'sky logs {name} 2 --status',
            f'sky logs {name} 3 4 --sync-down',
            f'sky logs {name} * --sync-down',
            f'sky logs {name} 1 | grep "{timestamp} 1"',
            f'sky logs {name} | grep "{timestamp} 4"',
        ],
        f'sky down -y {name}',
    )
    run_one_test(test)


# ---------- Job Queue. ----------
@pytest.mark.no_fluidstack  # FluidStack DC has low availability of T4 GPUs
@pytest.mark.no_lambda_cloud  # Lambda Cloud does not have T4 gpus
@pytest.mark.no_ibm  # IBM Cloud does not have T4 gpus. run test_ibm_job_queue instead
@pytest.mark.no_scp  # SCP does not have T4 gpus. Run test_scp_job_queue instead
@pytest.mark.no_paperspace  # Paperspace does not have T4 gpus.
@pytest.mark.no_oci  # OCI does not have T4 gpus
def test_job_queue(generic_cloud: str):
    name = _get_cluster_name()
    test = Test(
        'job_queue',
        [
            f'sky launch -y -c {name} --cloud {generic_cloud} examples/job_queue/cluster.yaml',
            f'sky exec {name} -n {name}-1 -d examples/job_queue/job.yaml',
            f'sky exec {name} -n {name}-2 -d examples/job_queue/job.yaml',
            f'sky exec {name} -n {name}-3 -d examples/job_queue/job.yaml',
            f's=$(sky queue {name}); echo "$s"; echo; echo; echo "$s" | grep {name}-1 | grep RUNNING',
            f's=$(sky queue {name}); echo "$s"; echo; echo; echo "$s" | grep {name}-2 | grep RUNNING',
            f's=$(sky queue {name}); echo "$s"; echo; echo; echo "$s" | grep {name}-3 | grep PENDING',
            f'sky cancel -y {name} 2',
            'sleep 5',
            f's=$(sky queue {name}); echo "$s"; echo; echo; echo "$s" | grep {name}-3 | grep RUNNING',
            f'sky cancel -y {name} 3',
            f'sky exec {name} --gpus T4:0.2 "[[ \$SKYPILOT_NUM_GPUS_PER_NODE -eq 1 ]] || exit 1"',
            f'sky exec {name} --gpus T4:1 "[[ \$SKYPILOT_NUM_GPUS_PER_NODE -eq 1 ]] || exit 1"',
            f'sky logs {name} 4 --status',
            f'sky logs {name} 5 --status',
        ],
        f'sky down -y {name}',
    )
    run_one_test(test)


# ---------- Job Queue with Docker. ----------
@pytest.mark.no_fluidstack  # FluidStack does not support docker for now
@pytest.mark.no_lambda_cloud  # Doesn't support Lambda Cloud for now
@pytest.mark.no_ibm  # Doesn't support IBM Cloud for now
@pytest.mark.no_paperspace  # Paperspace doesn't have T4 GPUs
@pytest.mark.no_scp  # Doesn't support SCP for now
@pytest.mark.no_oci  # Doesn't support OCI for now
@pytest.mark.no_kubernetes  # Doesn't support Kubernetes for now
@pytest.mark.parametrize(
    'image_id',
    [
        'docker:nvidia/cuda:11.8.0-devel-ubuntu18.04',
        'docker:ubuntu:18.04',
        # Test latest image with python 3.11 installed by default.
        # Does not work for python 3.12 due to ray's requirement for 3.11.
        'docker:continuumio/miniconda3:24.1.2-0',
    ])
def test_job_queue_with_docker(generic_cloud: str, image_id: str):
    name = _get_cluster_name() + image_id[len('docker:'):][:4]
    total_timeout_minutes = 40 if generic_cloud == 'azure' else 15
    time_to_sleep = 300 if generic_cloud == 'azure' else 180
    test = Test(
        'job_queue_with_docker',
        [
            f'sky launch -y -c {name} --cloud {generic_cloud} --image-id {image_id} examples/job_queue/cluster_docker.yaml',
            f'sky exec {name} -n {name}-1 -d --image-id {image_id} --env TIME_TO_SLEEP={time_to_sleep} examples/job_queue/job_docker.yaml',
            f'sky exec {name} -n {name}-2 -d --image-id {image_id} --env TIME_TO_SLEEP={time_to_sleep} examples/job_queue/job_docker.yaml',
            f'sky exec {name} -n {name}-3 -d --image-id {image_id} --env TIME_TO_SLEEP={time_to_sleep} examples/job_queue/job_docker.yaml',
            f's=$(sky queue {name}); echo "$s"; echo; echo; echo "$s" | grep {name}-1 | grep RUNNING',
            f's=$(sky queue {name}); echo "$s"; echo; echo; echo "$s" | grep {name}-2 | grep RUNNING',
            f's=$(sky queue {name}); echo "$s"; echo; echo; echo "$s" | grep {name}-3 | grep PENDING',
            f'sky cancel -y {name} 2',
            'sleep 5',
            f's=$(sky queue {name}); echo "$s"; echo; echo; echo "$s" | grep {name}-3 | grep RUNNING',
            f'sky cancel -y {name} 3',
            # Make sure the GPU is still visible to the container.
            f'sky exec {name} --image-id {image_id} nvidia-smi | grep "Tesla T4"',
            f'sky logs {name} 4 --status',
            f'sky stop -y {name}',
            # Make sure the job status preserve after stop and start the
            # cluster. This is also a test for the docker container to be
            # preserved after stop and start.
            f'sky start -y {name}',
            f's=$(sky queue {name}); echo "$s"; echo; echo; echo "$s" | grep {name}-1 | grep FAILED',
            f's=$(sky queue {name}); echo "$s"; echo; echo; echo "$s" | grep {name}-2 | grep CANCELLED',
            f's=$(sky queue {name}); echo "$s"; echo; echo; echo "$s" | grep {name}-3 | grep CANCELLED',
            f'sky exec {name} --gpus T4:0.2 "[[ \$SKYPILOT_NUM_GPUS_PER_NODE -eq 1 ]] || exit 1"',
            f'sky exec {name} --gpus T4:1 "[[ \$SKYPILOT_NUM_GPUS_PER_NODE -eq 1 ]] || exit 1"',
            f'sky logs {name} 5 --status',
            f'sky logs {name} 6 --status',
            # Make sure it is still visible after an stop & start cycle.
            f'sky exec {name} --image-id {image_id} nvidia-smi | grep "Tesla T4"',
            f'sky logs {name} 7 --status'
        ],
        f'sky down -y {name}',
        timeout=total_timeout_minutes * 60,
    )
    run_one_test(test)


@pytest.mark.lambda_cloud
def test_lambda_job_queue():
    name = _get_cluster_name()
    test = Test(
        'lambda_job_queue',
        [
            f'sky launch -y -c {name} {LAMBDA_TYPE} examples/job_queue/cluster.yaml',
            f'sky exec {name} -n {name}-1 --gpus A10:0.5 -d examples/job_queue/job.yaml',
            f'sky exec {name} -n {name}-2 --gpus A10:0.5 -d examples/job_queue/job.yaml',
            f'sky exec {name} -n {name}-3 --gpus A10:0.5 -d examples/job_queue/job.yaml',
            f'sky queue {name} | grep {name}-1 | grep RUNNING',
            f'sky queue {name} | grep {name}-2 | grep RUNNING',
            f'sky queue {name} | grep {name}-3 | grep PENDING',
            f'sky cancel -y {name} 2',
            'sleep 5',
            f'sky queue {name} | grep {name}-3 | grep RUNNING',
            f'sky cancel -y {name} 3',
        ],
        f'sky down -y {name}',
    )
    run_one_test(test)


@pytest.mark.ibm
def test_ibm_job_queue():
    name = _get_cluster_name()
    test = Test(
        'ibm_job_queue',
        [
            f'sky launch -y -c {name} --cloud ibm --gpus v100',
            f'sky exec {name} -n {name}-1 --cloud ibm -d examples/job_queue/job_ibm.yaml',
            f'sky exec {name} -n {name}-2 --cloud ibm -d examples/job_queue/job_ibm.yaml',
            f'sky exec {name} -n {name}-3 --cloud ibm -d examples/job_queue/job_ibm.yaml',
            f'sky queue {name} | grep {name}-1 | grep RUNNING',
            f'sky queue {name} | grep {name}-2 | grep RUNNING',
            f'sky queue {name} | grep {name}-3 | grep PENDING',
            f'sky cancel -y {name} 2',
            'sleep 5',
            f'sky queue {name} | grep {name}-3 | grep RUNNING',
            f'sky cancel -y {name} 3',
        ],
        f'sky down -y {name}',
    )
    run_one_test(test)


@pytest.mark.scp
def test_scp_job_queue():
    name = _get_cluster_name()
    num_of_gpu_launch = 1
    num_of_gpu_exec = 0.5
    test = Test(
        'SCP_job_queue',
        [
            f'sky launch -y -c {name} {SCP_TYPE} {SCP_GPU_V100}:{num_of_gpu_launch} examples/job_queue/cluster.yaml',
            f'sky exec {name} -n {name}-1 {SCP_GPU_V100}:{num_of_gpu_exec} -d examples/job_queue/job.yaml',
            f'sky exec {name} -n {name}-2 {SCP_GPU_V100}:{num_of_gpu_exec} -d examples/job_queue/job.yaml',
            f'sky exec {name} -n {name}-3 {SCP_GPU_V100}:{num_of_gpu_exec} -d examples/job_queue/job.yaml',
            f'sky queue {name} | grep {name}-1 | grep RUNNING',
            f'sky queue {name} | grep {name}-2 | grep RUNNING',
            f'sky queue {name} | grep {name}-3 | grep PENDING',
            f'sky cancel -y {name} 2',
            'sleep 5',
            f'sky queue {name} | grep {name}-3 | grep RUNNING',
            f'sky cancel -y {name} 3',
        ],
        f'sky down -y {name}',
    )
    run_one_test(test)


@pytest.mark.no_fluidstack  # FluidStack DC has low availability of T4 GPUs
@pytest.mark.no_lambda_cloud  # Lambda Cloud does not have T4 gpus
@pytest.mark.no_ibm  # IBM Cloud does not have T4 gpus. run test_ibm_job_queue_multinode instead
@pytest.mark.no_paperspace  # Paperspace does not have T4 gpus.
@pytest.mark.no_scp  # SCP does not support num_nodes > 1 yet
@pytest.mark.no_oci  # OCI Cloud does not have T4 gpus.
@pytest.mark.no_kubernetes  # Kubernetes not support num_nodes > 1 yet
def test_job_queue_multinode(generic_cloud: str):
    name = _get_cluster_name()
    total_timeout_minutes = 30 if generic_cloud == 'azure' else 15
    test = Test(
        'job_queue_multinode',
        [
            f'sky launch -y -c {name} --cloud {generic_cloud} examples/job_queue/cluster_multinode.yaml',
            f'sky exec {name} -n {name}-1 -d examples/job_queue/job_multinode.yaml',
            f'sky exec {name} -n {name}-2 -d examples/job_queue/job_multinode.yaml',
            f'sky launch -c {name} -n {name}-3 --detach-setup -d examples/job_queue/job_multinode.yaml',
            f's=$(sky queue {name}) && echo "$s" && (echo "$s" | grep {name}-1 | grep RUNNING)',
            f's=$(sky queue {name}) && echo "$s" && (echo "$s" | grep {name}-2 | grep RUNNING)',
            f's=$(sky queue {name}) && echo "$s" && (echo "$s" | grep {name}-3 | grep PENDING)',
            'sleep 90',
            f'sky cancel -y {name} 1',
            'sleep 5',
            f's=$(sky queue {name}); echo "$s"; echo; echo; echo "$s" | grep {name}-3 | grep SETTING_UP',
            f'sky cancel -y {name} 1 2 3',
            f'sky launch -c {name} -n {name}-4 --detach-setup -d examples/job_queue/job_multinode.yaml',
            # Test the job status is correctly set to SETTING_UP, during the setup is running,
            # and the job can be cancelled during the setup.
            'sleep 5',
            f's=$(sky queue {name}) && echo "$s" && (echo "$s" | grep {name}-4 | grep SETTING_UP)',
            f'sky cancel -y {name} 4',
            f's=$(sky queue {name}) && echo "$s" && (echo "$s" | grep {name}-4 | grep CANCELLED)',
            f'sky exec {name} --gpus T4:0.2 "[[ \$SKYPILOT_NUM_GPUS_PER_NODE -eq 1 ]] || exit 1"',
            f'sky exec {name} --gpus T4:0.2 --num-nodes 2 "[[ \$SKYPILOT_NUM_GPUS_PER_NODE -eq 1 ]] || exit 1"',
            f'sky exec {name} --gpus T4:1 --num-nodes 2 "[[ \$SKYPILOT_NUM_GPUS_PER_NODE -eq 1 ]] || exit 1"',
            f'sky logs {name} 5 --status',
            f'sky logs {name} 6 --status',
            f'sky logs {name} 7 --status',
        ],
        f'sky down -y {name}',
        timeout=total_timeout_minutes * 60,
    )
    run_one_test(test)


@pytest.mark.no_lambda_cloud  # No Lambda Cloud VM has 8 CPUs
def test_large_job_queue(generic_cloud: str):
    name = _get_cluster_name()
    test = Test(
        'large_job_queue',
        [
            f'sky launch -y -c {name} --cpus 8 --cloud {generic_cloud}',
            f'for i in `seq 1 75`; do sky exec {name} -n {name}-$i -d "echo $i; sleep 100000000"; done',
            f'sky cancel -y {name} 1 2 3 4 5 6 7 8 9 10 11 12 13 14 15 16',
            'sleep 90',
            # Each job takes 0.5 CPU and the default VM has 8 CPUs, so there should be 8 / 0.5 = 16 jobs running.
            # The first 16 jobs are canceled, so there should be 75 - 32 = 43 jobs PENDING.
            f's=$(sky queue {name}); echo "$s"; echo; echo; echo "$s" | grep -v grep | grep PENDING | wc -l | grep 43',
            # Make sure the jobs are scheduled in FIFO order
            *[
                f's=$(sky queue {name}); echo "$s"; echo; echo; echo "$s" | grep {name}-{i} | grep CANCELLED'
                for i in range(1, 17)
            ],
            *[
                f's=$(sky queue {name}); echo "$s"; echo; echo; echo "$s" | grep {name}-{i} | grep RUNNING'
                for i in range(17, 33)
            ],
            *[
                f's=$(sky queue {name}); echo "$s"; echo; echo; echo "$s" | grep {name}-{i} | grep PENDING'
                for i in range(33, 75)
            ],
            f'sky cancel -y {name} 33 35 37 39 17 18 19',
            *[
                f's=$(sky queue {name}); echo "$s"; echo; echo; echo "$s" | grep {name}-{i} | grep CANCELLED'
                for i in range(33, 40, 2)
            ],
            'sleep 10',
            *[
                f's=$(sky queue {name}); echo "$s"; echo; echo; echo "$s" | grep {name}-{i} | grep RUNNING'
                for i in [34, 36, 38]
            ],
        ],
        f'sky down -y {name}',
        timeout=25 * 60,
    )
    run_one_test(test)


@pytest.mark.no_lambda_cloud  # No Lambda Cloud VM has 8 CPUs
def test_fast_large_job_queue(generic_cloud: str):
    # This is to test the jobs can be scheduled quickly when there are many jobs in the queue.
    name = _get_cluster_name()
    test = Test(
        'fast_large_job_queue',
        [
            f'sky launch -y -c {name} --cpus 8 --cloud {generic_cloud}',
            f'for i in `seq 1 32`; do sky exec {name} -n {name}-$i -d "echo $i"; done',
            'sleep 60',
            f's=$(sky queue {name}); echo "$s"; echo; echo; echo "$s" | grep -v grep | grep SUCCEEDED | wc -l | grep 32',
        ],
        f'sky down -y {name}',
        timeout=20 * 60,
    )
    run_one_test(test)


@pytest.mark.ibm
def test_ibm_job_queue_multinode():
    name = _get_cluster_name()
    task_file = 'examples/job_queue/job_multinode_ibm.yaml'
    test = Test(
        'ibm_job_queue_multinode',
        [
            f'sky launch -y -c {name} --cloud ibm --gpus v100 --num-nodes 2',
            f'sky exec {name} -n {name}-1 -d {task_file}',
            f'sky exec {name} -n {name}-2 -d {task_file}',
            f'sky launch -y -c {name} -n {name}-3 --detach-setup -d {task_file}',
            f's=$(sky queue {name}) && printf "$s" && (echo "$s" | grep {name}-1 | grep RUNNING)',
            f's=$(sky queue {name}) && printf "$s" && (echo "$s" | grep {name}-2 | grep RUNNING)',
            f's=$(sky queue {name}) && printf "$s" && (echo "$s" | grep {name}-3 | grep SETTING_UP)',
            'sleep 90',
            f's=$(sky queue {name}) && printf "$s" && (echo "$s" | grep {name}-3 | grep PENDING)',
            f'sky cancel -y {name} 1',
            'sleep 5',
            f'sky queue {name} | grep {name}-3 | grep RUNNING',
            f'sky cancel -y {name} 1 2 3',
            f'sky launch -c {name} -n {name}-4 --detach-setup -d {task_file}',
            # Test the job status is correctly set to SETTING_UP, during the setup is running,
            # and the job can be cancelled during the setup.
            f's=$(sky queue {name}) && printf "$s" && (echo "$s" | grep {name}-4 | grep SETTING_UP)',
            f'sky cancel -y {name} 4',
            f's=$(sky queue {name}) && printf "$s" && (echo "$s" | grep {name}-4 | grep CANCELLED)',
            f'sky exec {name} --gpus v100:0.2 "[[ \$SKYPILOT_NUM_GPUS_PER_NODE -eq 1 ]] || exit 1"',
            f'sky exec {name} --gpus v100:0.2 --num-nodes 2 "[[ \$SKYPILOT_NUM_GPUS_PER_NODE -eq 1 ]] || exit 1"',
            f'sky exec {name} --gpus v100:1 --num-nodes 2 "[[ \$SKYPILOT_NUM_GPUS_PER_NODE -eq 1 ]] || exit 1"',
            f'sky logs {name} 5 --status',
            f'sky logs {name} 6 --status',
            f'sky logs {name} 7 --status',
        ],
        f'sky down -y {name}',
        timeout=20 * 60,  # 20 mins
    )
    run_one_test(test)


# ---------- Docker with preinstalled package. ----------
@pytest.mark.no_fluidstack  # Doesn't support Fluidstack for now
@pytest.mark.no_lambda_cloud  # Doesn't support Lambda Cloud for now
@pytest.mark.no_ibm  # Doesn't support IBM Cloud for now
@pytest.mark.no_scp  # Doesn't support SCP for now
@pytest.mark.no_oci  # Doesn't support OCI for now
@pytest.mark.no_kubernetes  # Doesn't support Kubernetes for now
# TODO(zhwu): we should fix this for kubernetes
def test_docker_preinstalled_package(generic_cloud: str):
    name = _get_cluster_name()
    test = Test(
        'docker_with_preinstalled_package',
        [
            f'sky launch -y -c {name} --cloud {generic_cloud} --image-id docker:nginx',
            f'sky exec {name} "nginx -V"',
            f'sky logs {name} 1 --status',
            f'sky exec {name} whoami | grep root',
        ],
        f'sky down -y {name}',
    )
    run_one_test(test)


# ---------- Submitting multiple tasks to the same cluster. ----------
@pytest.mark.no_fluidstack  # FluidStack DC has low availability of T4 GPUs
@pytest.mark.no_lambda_cloud  # Lambda Cloud does not have T4 gpus
@pytest.mark.no_paperspace  # Paperspace does not have T4 gpus
@pytest.mark.no_ibm  # IBM Cloud does not have T4 gpus
@pytest.mark.no_scp  # SCP does not support num_nodes > 1 yet
@pytest.mark.no_oci  # OCI Cloud does not have T4 gpus
def test_multi_echo(generic_cloud: str):
    name = _get_cluster_name()
    test = Test(
        'multi_echo',
        [
            f'python examples/multi_echo.py {name} {generic_cloud}',
            'sleep 120',
        ] +
        # Ensure jobs succeeded.
        [f'sky logs {name} {i + 1} --status' for i in range(32)] +
        # Ensure monitor/autoscaler didn't crash on the 'assert not
        # unfulfilled' error.  If process not found, grep->ssh returns 1.
        [f'ssh {name} \'ps aux | grep "[/]"monitor.py\''],
        f'sky down -y {name}',
        timeout=20 * 60,
    )
    run_one_test(test)


# ---------- Task: 1 node training. ----------
@pytest.mark.no_lambda_cloud  # Lambda Cloud does not have V100 gpus
@pytest.mark.no_ibm  # IBM cloud currently doesn't provide public image with CUDA
@pytest.mark.no_scp  # SCP does not have V100 (16GB) GPUs. Run test_scp_huggingface instead.
def test_huggingface(generic_cloud: str):
    name = _get_cluster_name()
    test = Test(
        'huggingface_glue_imdb_app',
        [
            f'sky launch -y -c {name} --cloud {generic_cloud} examples/huggingface_glue_imdb_app.yaml',
            f'sky logs {name} 1 --status',  # Ensure the job succeeded.
            f'sky exec {name} examples/huggingface_glue_imdb_app.yaml',
            f'sky logs {name} 2 --status',  # Ensure the job succeeded.
        ],
        f'sky down -y {name}',
    )
    run_one_test(test)


@pytest.mark.lambda_cloud
def test_lambda_huggingface(generic_cloud: str):
    name = _get_cluster_name()
    test = Test(
        'lambda_huggingface_glue_imdb_app',
        [
            f'sky launch -y -c {name} {LAMBDA_TYPE} examples/huggingface_glue_imdb_app.yaml',
            f'sky logs {name} 1 --status',  # Ensure the job succeeded.
            f'sky exec {name} {LAMBDA_TYPE} examples/huggingface_glue_imdb_app.yaml',
            f'sky logs {name} 2 --status',  # Ensure the job succeeded.
        ],
        f'sky down -y {name}',
    )
    run_one_test(test)


@pytest.mark.scp
def test_scp_huggingface(generic_cloud: str):
    name = _get_cluster_name()
    num_of_gpu_launch = 1
    test = Test(
        'SCP_huggingface_glue_imdb_app',
        [
            f'sky launch -y -c {name} {SCP_TYPE} {SCP_GPU_V100}:{num_of_gpu_launch} examples/huggingface_glue_imdb_app.yaml',
            f'sky logs {name} 1 --status',  # Ensure the job succeeded.
            f'sky exec {name} {SCP_TYPE} {SCP_GPU_V100}:{num_of_gpu_launch} examples/huggingface_glue_imdb_app.yaml',
            f'sky logs {name} 2 --status',  # Ensure the job succeeded.
        ],
        f'sky down -y {name}',
    )
    run_one_test(test)


# ---------- Inferentia. ----------
@pytest.mark.aws
def test_inferentia():
    name = _get_cluster_name()
    test = Test(
        'test_inferentia',
        [
            f'sky launch -y -c {name} -t inf2.xlarge -- echo hi',
            f'sky exec {name} --gpus Inferentia:1 echo hi',
            f'sky logs {name} 1 --status',  # Ensure the job succeeded.
            f'sky logs {name} 2 --status',  # Ensure the job succeeded.
        ],
        f'sky down -y {name}',
    )
    run_one_test(test)


# ---------- TPU. ----------
@pytest.mark.gcp
@pytest.mark.tpu
def test_tpu():
    name = _get_cluster_name()
    test = Test(
        'tpu_app',
        [
            f'sky launch -y -c {name} examples/tpu/tpu_app.yaml',
            f'sky logs {name} 1',  # Ensure the job finished.
            f'sky logs {name} 1 --status',  # Ensure the job succeeded.
            f'sky launch -y -c {name} examples/tpu/tpu_app.yaml | grep "TPU .* already exists"',  # Ensure sky launch won't create another TPU.
        ],
        f'sky down -y {name}',
        timeout=30 * 60,  # can take >20 mins
    )
    run_one_test(test)


# ---------- TPU VM. ----------
@pytest.mark.gcp
@pytest.mark.tpu
def test_tpu_vm():
    name = _get_cluster_name()
    test = Test(
        'tpu_vm_app',
        [
            f'sky launch -y -c {name} examples/tpu/tpuvm_mnist.yaml',
            f'sky logs {name} 1',  # Ensure the job finished.
            f'sky logs {name} 1 --status',  # Ensure the job succeeded.
            f'sky stop -y {name}',
            f's=$(sky status {name} --refresh); echo "$s"; echo; echo; echo "$s"  | grep {name} | grep STOPPED',  # Ensure the cluster is STOPPED.
            # Use retry: guard against transient errors observed for
            # just-stopped TPU VMs (#962).
            f'sky start --retry-until-up -y {name}',
            f'sky exec {name} examples/tpu/tpuvm_mnist.yaml',
            f'sky logs {name} 2 --status',  # Ensure the job succeeded.
            f'sky stop -y {name}',
        ],
        f'sky down -y {name}',
        timeout=30 * 60,  # can take 30 mins
    )
    run_one_test(test)


# ---------- TPU VM Pod. ----------
@pytest.mark.gcp
@pytest.mark.tpu
def test_tpu_vm_pod():
    name = _get_cluster_name()
    test = Test(
        'tpu_pod',
        [
            f'sky launch -y -c {name} examples/tpu/tpuvm_mnist.yaml --gpus tpu-v2-32 --use-spot --zone europe-west4-a',
            f'sky logs {name} 1',  # Ensure the job finished.
            f'sky logs {name} 1 --status',  # Ensure the job succeeded.
        ],
        f'sky down -y {name}',
        timeout=30 * 60,  # can take 30 mins
    )
    run_one_test(test)


# ---------- Simple apps. ----------
@pytest.mark.no_scp  # SCP does not support num_nodes > 1 yet
def test_multi_hostname(generic_cloud: str):
    name = _get_cluster_name()
    total_timeout_minutes = 25 if generic_cloud == 'azure' else 15
    test = Test(
        'multi_hostname',
        [
            f'sky launch -y -c {name} --cloud {generic_cloud} examples/multi_hostname.yaml',
            f'sky logs {name} 1 --status',  # Ensure the job succeeded.
            f'sky logs {name} 1 | grep "My hostname:" | wc -l | grep 2',  # Ensure there are 2 hosts.
            f'sky exec {name} examples/multi_hostname.yaml',
            f'sky logs {name} 2 --status',  # Ensure the job succeeded.
        ],
        f'sky down -y {name}',
        timeout=_get_timeout(generic_cloud, total_timeout_minutes * 60),
    )
    run_one_test(test)


@pytest.mark.no_scp  # SCP does not support num_nodes > 1 yet
def test_multi_node_failure(generic_cloud: str):
    name = _get_cluster_name()
    test = Test(
        'multi_node_failure',
        [
            # TODO(zhwu): we use multi-thread to run the commands in setup
            # commands in parallel, which makes it impossible to fail fast
            # when one of the nodes fails. We should fix this in the future.
            # The --detach-setup version can fail fast, as the setup is
            # submitted to the remote machine, which does not use multi-thread.
            # Refer to the comment in `subprocess_utils.run_in_parallel`.
            # f'sky launch -y -c {name} --cloud {generic_cloud} tests/test_yamls/failed_worker_setup.yaml && exit 1',  # Ensure the job setup failed.
            f'sky launch -y -c {name} --cloud {generic_cloud} --detach-setup tests/test_yamls/failed_worker_setup.yaml',
            f'sky logs {name} 1 --status | grep FAILED_SETUP',  # Ensure the job setup failed.
            f'sky exec {name} tests/test_yamls/failed_worker_run.yaml',
            f'sky logs {name} 2 --status | grep FAILED',  # Ensure the job failed.
            f'sky logs {name} 2 | grep "My hostname:" | wc -l | grep 2',  # Ensure there 2 of the hosts printed their hostname.
        ],
        f'sky down -y {name}',
    )
    run_one_test(test)


# ---------- Web apps with custom ports on GCP. ----------
@pytest.mark.gcp
def test_gcp_http_server_with_custom_ports():
    name = _get_cluster_name()
    test = Test(
        'gcp_http_server_with_custom_ports',
        [
            f'sky launch -y -d -c {name} --cloud gcp examples/http_server_with_custom_ports/task.yaml',
            f'until SKYPILOT_DEBUG=0 sky status --endpoint 33828 {name}; do sleep 10; done',
            # Retry a few times to avoid flakiness in ports being open.
            f'ip=$(SKYPILOT_DEBUG=0 sky status --endpoint 33828 {name}); success=false; for i in $(seq 1 5); do if curl $ip | grep "<h1>This is a demo HTML page.</h1>"; then success=true; break; fi; sleep 10; done; if [ "$success" = false ]; then exit 1; fi',
        ],
        f'sky down -y {name}',
    )
    run_one_test(test)


# ---------- Web apps with custom ports on AWS. ----------
@pytest.mark.aws
def test_aws_http_server_with_custom_ports():
    name = _get_cluster_name()
    test = Test(
        'aws_http_server_with_custom_ports',
        [
            f'sky launch -y -d -c {name} --cloud aws examples/http_server_with_custom_ports/task.yaml',
            f'until SKYPILOT_DEBUG=0 sky status --endpoint 33828 {name}; do sleep 10; done',
            # Retry a few times to avoid flakiness in ports being open.
            f'ip=$(SKYPILOT_DEBUG=0 sky status --endpoint 33828 {name}); success=false; for i in $(seq 1 5); do if curl $ip | grep "<h1>This is a demo HTML page.</h1>"; then success=true; break; fi; sleep 10; done; if [ "$success" = false ]; then exit 1; fi'
        ],
        f'sky down -y {name}',
    )
    run_one_test(test)


# ---------- Web apps with custom ports on Azure. ----------
@pytest.mark.azure
def test_azure_http_server_with_custom_ports():
    name = _get_cluster_name()
    test = Test(
        'azure_http_server_with_custom_ports',
        [
            f'sky launch -y -d -c {name} --cloud azure examples/http_server_with_custom_ports/task.yaml',
            f'until SKYPILOT_DEBUG=0 sky status --endpoint 33828 {name}; do sleep 10; done',
            # Retry a few times to avoid flakiness in ports being open.
            f'ip=$(SKYPILOT_DEBUG=0 sky status --endpoint 33828 {name}); success=false; for i in $(seq 1 5); do if curl $ip | grep "<h1>This is a demo HTML page.</h1>"; then success=true; break; fi; sleep 10; done; if [ "$success" = false ]; then exit 1; fi'
        ],
        f'sky down -y {name}',
    )
    run_one_test(test)


# ---------- Web apps with custom ports on Kubernetes. ----------
@pytest.mark.kubernetes
def test_kubernetes_http_server_with_custom_ports():
    name = _get_cluster_name()
    test = Test(
        'kubernetes_http_server_with_custom_ports',
        [
            f'sky launch -y -d -c {name} --cloud kubernetes examples/http_server_with_custom_ports/task.yaml',
            f'until SKYPILOT_DEBUG=0 sky status --endpoint 33828 {name}; do sleep 10; done',
            # Retry a few times to avoid flakiness in ports being open.
            f'ip=$(SKYPILOT_DEBUG=0 sky status --endpoint 33828 {name}); success=false; for i in $(seq 1 100); do if curl $ip | grep "<h1>This is a demo HTML page.</h1>"; then success=true; break; fi; sleep 5; done; if [ "$success" = false ]; then exit 1; fi'
        ],
        f'sky down -y {name}',
    )
    run_one_test(test)


# ---------- Web apps with custom ports on Paperspace. ----------
@pytest.mark.paperspace
def test_paperspace_http_server_with_custom_ports():
    name = _get_cluster_name()
    test = Test(
        'paperspace_http_server_with_custom_ports',
        [
            f'sky launch -y -d -c {name} --cloud paperspace examples/http_server_with_custom_ports/task.yaml',
            f'until SKYPILOT_DEBUG=0 sky status --endpoint 33828 {name}; do sleep 10; done',
            # Retry a few times to avoid flakiness in ports being open.
            f'ip=$(SKYPILOT_DEBUG=0 sky status --endpoint 33828 {name}); success=false; for i in $(seq 1 5); do if curl $ip | grep "<h1>This is a demo HTML page.</h1>"; then success=true; break; fi; sleep 10; done; if [ "$success" = false ]; then exit 1; fi',
        ],
        f'sky down -y {name}',
    )
    run_one_test(test)


# ---------- Labels from task on AWS (instance_tags) ----------
@pytest.mark.aws
def test_task_labels_aws():
    name = _get_cluster_name()
    template_str = pathlib.Path(
        'tests/test_yamls/test_labels.yaml.j2').read_text()
    template = jinja2.Template(template_str)
    content = template.render(cloud='aws', region='us-east-1')
    with tempfile.NamedTemporaryFile(suffix='.yaml', mode='w') as f:
        f.write(content)
        f.flush()
        file_path = f.name
        test = Test(
            'task_labels_aws',
            [
                f'sky launch -y -c {name} {file_path}',
                # Verify with aws cli that the tags are set.
                'aws ec2 describe-instances '
                '--query "Reservations[*].Instances[*].InstanceId" '
                '--filters "Name=instance-state-name,Values=running" '
                f'--filters "Name=tag:skypilot-cluster-name,Values={name}*" '
                '--filters "Name=tag:inlinelabel1,Values=inlinevalue1" '
                '--filters "Name=tag:inlinelabel2,Values=inlinevalue2" '
                '--region us-east-1 --output text',
            ],
            f'sky down -y {name}',
        )
        run_one_test(test)


# ---------- Labels from task on GCP (labels) ----------
@pytest.mark.gcp
def test_task_labels_gcp():
    name = _get_cluster_name()
    template_str = pathlib.Path(
        'tests/test_yamls/test_labels.yaml.j2').read_text()
    template = jinja2.Template(template_str)
    content = template.render(cloud='gcp')
    with tempfile.NamedTemporaryFile(suffix='.yaml', mode='w') as f:
        f.write(content)
        f.flush()
        file_path = f.name
        test = Test(
            'task_labels_gcp',
            [
                f'sky launch -y -c {name} {file_path}',
                # Verify with gcloud cli that the tags are set
                f'gcloud compute instances list --filter="name~\'^{name}\' AND '
                'labels.inlinelabel1=\'inlinevalue1\' AND '
                'labels.inlinelabel2=\'inlinevalue2\'" '
                '--format="value(name)" | grep .',
            ],
            f'sky down -y {name}',
        )
        run_one_test(test)


# ---------- Labels from task on Kubernetes (labels) ----------
@pytest.mark.kubernetes
def test_task_labels_kubernetes():
    name = _get_cluster_name()
    template_str = pathlib.Path(
        'tests/test_yamls/test_labels.yaml.j2').read_text()
    template = jinja2.Template(template_str)
    content = template.render(cloud='kubernetes')
    with tempfile.NamedTemporaryFile(suffix='.yaml', mode='w') as f:
        f.write(content)
        f.flush()
        file_path = f.name
        test = Test(
            'task_labels_kubernetes',
            [
                f'sky launch -y -c {name} {file_path}',
                # Verify with kubectl that the labels are set.
                'kubectl get pods '
                '--selector inlinelabel1=inlinevalue1 '
                '--selector inlinelabel2=inlinevalue2 '
                '-o jsonpath=\'{.items[*].metadata.name}\' | '
                f'grep \'^{name}\''
            ],
            f'sky down -y {name}',
        )
        run_one_test(test)


# ---------- Task: n=2 nodes with setups. ----------
@pytest.mark.no_lambda_cloud  # Lambda Cloud does not have V100 gpus
@pytest.mark.no_ibm  # IBM cloud currently doesn't provide public image with CUDA
@pytest.mark.no_scp  # SCP does not support num_nodes > 1 yet
@pytest.mark.skip(
    reason=
    'The resnet_distributed_tf_app is flaky, due to it failing to detect GPUs.')
def test_distributed_tf(generic_cloud: str):
    name = _get_cluster_name()
    test = Test(
        'resnet_distributed_tf_app',
        [
            # NOTE: running it twice will hang (sometimes?) - an app-level bug.
            f'python examples/resnet_distributed_tf_app.py {name} {generic_cloud}',
            f'sky logs {name} 1 --status',  # Ensure the job succeeded.
        ],
        f'sky down -y {name}',
        timeout=25 * 60,  # 25 mins (it takes around ~19 mins)
    )
    run_one_test(test)


# ---------- Testing GCP start and stop instances ----------
@pytest.mark.gcp
def test_gcp_start_stop():
    name = _get_cluster_name()
    test = Test(
        'gcp-start-stop',
        [
            f'sky launch -y -c {name} examples/gcp_start_stop.yaml',
            f'sky logs {name} 1 --status',  # Ensure the job succeeded.
            f'sky exec {name} examples/gcp_start_stop.yaml',
            f'sky logs {name} 2 --status',  # Ensure the job succeeded.
            f'sky exec {name} "prlimit -n --pid=\$(pgrep -f \'raylet/raylet --raylet_socket_name\') | grep \'"\'1048576 1048576\'"\'"',  # Ensure the raylet process has the correct file descriptor limit.
            f'sky logs {name} 3 --status',  # Ensure the job succeeded.
            f'sky stop -y {name}',
            f'sleep 20',
            f'sky start -y {name} -i 1',
            f'sky exec {name} examples/gcp_start_stop.yaml',
            f'sky logs {name} 4 --status',  # Ensure the job succeeded.
            'sleep 180',
            f'sky status -r {name} | grep "INIT\|STOPPED"',
        ],
        f'sky down -y {name}',
    )
    run_one_test(test)


# ---------- Testing Azure start and stop instances ----------
@pytest.mark.azure
def test_azure_start_stop():
    name = _get_cluster_name()
    test = Test(
        'azure-start-stop',
        [
            f'sky launch -y -c {name} examples/azure_start_stop.yaml',
            f'sky exec {name} examples/azure_start_stop.yaml',
            f'sky logs {name} 1 --status',  # Ensure the job succeeded.
            f'sky exec {name} "prlimit -n --pid=\$(pgrep -f \'raylet/raylet --raylet_socket_name\') | grep \'"\'1048576 1048576\'"\'"',  # Ensure the raylet process has the correct file descriptor limit.
            f'sky logs {name} 2 --status',  # Ensure the job succeeded.
            f'sky stop -y {name}',
            f'sky start -y {name} -i 1',
            f'sky exec {name} examples/azure_start_stop.yaml',
            f'sky logs {name} 3 --status',  # Ensure the job succeeded.
            'sleep 200',
            f's=$(sky status -r {name}) && echo "$s" && echo "$s" | grep "INIT\|STOPPED"'
<<<<<<< HEAD
            f'|| {{ ssh {name} "cat ~/.sky/skylet.log"; exit 1; }}'
=======
>>>>>>> 2ff95bb4
        ],
        f'sky down -y {name}',
        timeout=30 * 60,  # 30 mins
    )
    run_one_test(test)


# ---------- Testing Autostopping ----------
@pytest.mark.no_fluidstack  # FluidStack does not support stopping in SkyPilot implementation
@pytest.mark.no_lambda_cloud  # Lambda Cloud does not support stopping instances
@pytest.mark.no_ibm  # FIX(IBM) sporadically fails, as restarted workers stay uninitialized indefinitely
@pytest.mark.no_scp  # SCP does not support num_nodes > 1 yet
@pytest.mark.no_kubernetes  # Kubernetes does not autostop yet
def test_autostop(generic_cloud: str):
    name = _get_cluster_name()
    # Azure takes ~ 7m15s (435s) to autostop a VM, so here we use 600 to ensure
    # the VM is stopped.
    autostop_timeout = 600 if generic_cloud == 'azure' else 250
    # Launching and starting Azure clusters can take a long time too. e.g., restart
    # a stopped Azure cluster can take 7m. So we set the total timeout to 70m.
    total_timeout_minutes = 70 if generic_cloud == 'azure' else 20
    test = Test(
        'autostop',
        [
            f'sky launch -y -d -c {name} --num-nodes 2 --cloud {generic_cloud} tests/test_yamls/minimal.yaml',
            f'sky autostop -y {name} -i 1',

            # Ensure autostop is set.
            f'sky status | grep {name} | grep "1m"',

            # Ensure the cluster is not stopped early.
            'sleep 40',
            f's=$(sky status {name} --refresh); echo "$s"; echo; echo; echo "$s"  | grep {name} | grep UP',

            # Ensure the cluster is STOPPED.
            f'sleep {autostop_timeout}',
            f's=$(sky status {name} --refresh); echo "$s"; echo; echo; echo "$s"  | grep {name} | grep STOPPED',

            # Ensure the cluster is UP and the autostop setting is reset ('-').
            f'sky start -y {name}',
            f'sky status | grep {name} | grep -E "UP\s+-"',

            # Ensure the job succeeded.
            f'sky exec {name} tests/test_yamls/minimal.yaml',
            f'sky logs {name} 2 --status',

            # Test restarting the idleness timer via reset:
            f'sky autostop -y {name} -i 1',  # Idleness starts counting.
            'sleep 40',  # Almost reached the threshold.
            f'sky autostop -y {name} -i 1',  # Should restart the timer.
            'sleep 40',
            f's=$(sky status {name} --refresh); echo "$s"; echo; echo; echo "$s" | grep {name} | grep UP',
            f'sleep {autostop_timeout}',
            f's=$(sky status {name} --refresh); echo "$s"; echo; echo; echo "$s"  | grep {name} | grep STOPPED',

            # Test restarting the idleness timer via exec:
            f'sky start -y {name}',
            f'sky status | grep {name} | grep -E "UP\s+-"',
            f'sky autostop -y {name} -i 1',  # Idleness starts counting.
            'sleep 45',  # Almost reached the threshold.
            f'sky exec {name} echo hi',  # Should restart the timer.
            'sleep 45',
            f's=$(sky status {name} --refresh); echo "$s"; echo; echo; echo "$s"  | grep {name} | grep UP',
            f'sleep {autostop_timeout}',
            f's=$(sky status {name} --refresh); echo "$s"; echo; echo; echo "$s"  | grep {name} | grep STOPPED',
        ],
        f'sky down -y {name}',
        timeout=total_timeout_minutes * 60,
    )
    run_one_test(test)


# ---------- Testing Autodowning ----------
@pytest.mark.no_fluidstack  # FluidStack does not support stopping in SkyPilot implementation
@pytest.mark.no_scp  # SCP does not support num_nodes > 1 yet. Run test_scp_autodown instead.
def test_autodown(generic_cloud: str):
    name = _get_cluster_name()
    # Azure takes ~ 13m30s (810s) to autodown a VM, so here we use 900 to ensure
    # the VM is terminated.
    autodown_timeout = 900 if generic_cloud == 'azure' else 240
    total_timeout_minutes = 90 if generic_cloud == 'azure' else 20
    test = Test(
        'autodown',
        [
            f'sky launch -y -d -c {name} --num-nodes 2 --cloud {generic_cloud} tests/test_yamls/minimal.yaml',
            f'sky autostop -y {name} --down -i 1',
            # Ensure autostop is set.
            f'sky status | grep {name} | grep "1m (down)"',
            # Ensure the cluster is not terminated early.
            'sleep 40',
            f's=$(sky status {name} --refresh); echo "$s"; echo; echo; echo "$s"  | grep {name} | grep UP',
            # Ensure the cluster is terminated.
            f'sleep {autodown_timeout}',
            f's=$(SKYPILOT_DEBUG=0 sky status {name} --refresh) && echo "$s" && {{ echo "$s" | grep {name} | grep "Autodowned cluster\|terminated on the cloud"; }} || {{ echo "$s" | grep {name} && exit 1 || exit 0; }}',
            f'sky launch -y -d -c {name} --cloud {generic_cloud} --num-nodes 2 --down tests/test_yamls/minimal.yaml',
            f'sky status | grep {name} | grep UP',  # Ensure the cluster is UP.
            f'sky exec {name} --cloud {generic_cloud} tests/test_yamls/minimal.yaml',
            f'sky status | grep {name} | grep "1m (down)"',
            f'sleep {autodown_timeout}',
            # Ensure the cluster is terminated.
            f's=$(SKYPILOT_DEBUG=0 sky status {name} --refresh) && echo "$s" && {{ echo "$s" | grep {name} | grep "Autodowned cluster\|terminated on the cloud"; }} || {{ echo "$s" | grep {name} && exit 1 || exit 0; }}',
            f'sky launch -y -d -c {name} --cloud {generic_cloud} --num-nodes 2 --down tests/test_yamls/minimal.yaml',
            f'sky autostop -y {name} --cancel',
            f'sleep {autodown_timeout}',
            # Ensure the cluster is still UP.
            f's=$(SKYPILOT_DEBUG=0 sky status {name} --refresh) && echo "$s" && echo "$s" | grep {name} | grep UP',
        ],
        f'sky down -y {name}',
        timeout=total_timeout_minutes * 60,
    )
    run_one_test(test)


@pytest.mark.scp
def test_scp_autodown():
    name = _get_cluster_name()
    test = Test(
        'SCP_autodown',
        [
            f'sky launch -y -d -c {name} {SCP_TYPE} tests/test_yamls/minimal.yaml',
            f'sky autostop -y {name} --down -i 1',
            # Ensure autostop is set.
            f'sky status | grep {name} | grep "1m (down)"',
            # Ensure the cluster is not terminated early.
            'sleep 45',
            f'sky status --refresh | grep {name} | grep UP',
            # Ensure the cluster is terminated.
            'sleep 200',
            f's=$(SKYPILOT_DEBUG=0 sky status --refresh) && printf "$s" && {{ echo "$s" | grep {name} | grep "Autodowned cluster\|terminated on the cloud"; }} || {{ echo "$s" | grep {name} && exit 1 || exit 0; }}',
            f'sky launch -y -d -c {name} {SCP_TYPE} --down tests/test_yamls/minimal.yaml',
            f'sky status | grep {name} | grep UP',  # Ensure the cluster is UP.
            f'sky exec {name} {SCP_TYPE} tests/test_yamls/minimal.yaml',
            f'sky status | grep {name} | grep "1m (down)"',
            'sleep 200',
            # Ensure the cluster is terminated.
            f's=$(SKYPILOT_DEBUG=0 sky status --refresh) && printf "$s" && {{ echo "$s" | grep {name} | grep "Autodowned cluster\|terminated on the cloud"; }} || {{ echo "$s" | grep {name} && exit 1 || exit 0; }}',
            f'sky launch -y -d -c {name} {SCP_TYPE} --down tests/test_yamls/minimal.yaml',
            f'sky autostop -y {name} --cancel',
            'sleep 200',
            # Ensure the cluster is still UP.
            f's=$(SKYPILOT_DEBUG=0 sky status --refresh) && printf "$s" && echo "$s" | grep {name} | grep UP',
        ],
        f'sky down -y {name}',
        timeout=25 * 60,
    )
    run_one_test(test)


def _get_cancel_task_with_cloud(name, cloud, timeout=15 * 60):
    test = Test(
        f'{cloud}-cancel-task',
        [
            f'sky launch -c {name} examples/resnet_app.yaml --cloud {cloud} -y -d',
            # Wait the GPU process to start.
            'sleep 60',
            f'sky exec {name} "nvidia-smi | grep python"',
            f'sky logs {name} 2 --status',  # Ensure the job succeeded.
            f'sky cancel -y {name} 1',
            'sleep 60',
            # check if the python job is gone.
            f'sky exec {name} "! nvidia-smi | grep python"',
            f'sky logs {name} 3 --status',  # Ensure the job succeeded.
        ],
        f'sky down -y {name}',
        timeout=timeout,
    )
    return test


# ---------- Testing `sky cancel` ----------
@pytest.mark.aws
@pytest.mark.skip(
    reason='The resnet_app is flaky, due to TF failing to detect GPUs.')
def test_cancel_aws():
    name = _get_cluster_name()
    test = _get_cancel_task_with_cloud(name, 'aws')
    run_one_test(test)


@pytest.mark.gcp
@pytest.mark.skip(
    reason='The resnet_app is flaky, due to TF failing to detect GPUs.')
def test_cancel_gcp():
    name = _get_cluster_name()
    test = _get_cancel_task_with_cloud(name, 'gcp')
    run_one_test(test)


@pytest.mark.azure
@pytest.mark.skip(
    reason='The resnet_app is flaky, due to TF failing to detect GPUs.')
def test_cancel_azure():
    name = _get_cluster_name()
    test = _get_cancel_task_with_cloud(name, 'azure', timeout=30 * 60)
    run_one_test(test)


@pytest.mark.no_lambda_cloud  # Lambda Cloud does not have V100 gpus
@pytest.mark.no_ibm  # IBM cloud currently doesn't provide public image with CUDA
@pytest.mark.no_paperspace  # Paperspace has `gnome-shell` on nvidia-smi
@pytest.mark.no_scp  # SCP does not support num_nodes > 1 yet
def test_cancel_pytorch(generic_cloud: str):
    name = _get_cluster_name()
    test = Test(
        'cancel-pytorch',
        [
            f'sky launch -c {name} --cloud {generic_cloud} examples/resnet_distributed_torch.yaml -y -d',
            # Wait the GPU process to start.
            'sleep 90',
            f'sky exec {name} "(nvidia-smi | grep python) || '
            # When run inside container/k8s, nvidia-smi cannot show process ids.
            # See https://github.com/NVIDIA/nvidia-docker/issues/179
            # To work around, we check if GPU utilization is greater than 0.
            f'[ \$(nvidia-smi --query-gpu=utilization.gpu --format=csv,noheader,nounits) -gt 0 ]"',
            f'sky logs {name} 2 --status',  # Ensure the job succeeded.
            f'sky cancel -y {name} 1',
            'sleep 60',
            f'sky exec {name} "(nvidia-smi | grep \'No running process\') || '
            # Ensure Xorg is the only process running.
            '[ \$(nvidia-smi | grep -A 10 Processes | grep -A 10 === | grep -v Xorg) -eq 2 ]"',
            f'sky logs {name} 3 --status',  # Ensure the job succeeded.
        ],
        f'sky down -y {name}',
        timeout=20 * 60,
    )
    run_one_test(test)


# can't use `_get_cancel_task_with_cloud()`, as command `nvidia-smi`
# requires a CUDA public image, which IBM doesn't offer
@pytest.mark.ibm
def test_cancel_ibm():
    name = _get_cluster_name()
    test = Test(
        'ibm-cancel-task',
        [
            f'sky launch -y -c {name} --cloud ibm examples/minimal.yaml',
            f'sky exec {name} -n {name}-1 -d  "while true; do echo \'Hello SkyPilot\'; sleep 2; done"',
            'sleep 20',
            f'sky queue {name} | grep {name}-1 | grep RUNNING',
            f'sky cancel -y {name} 2',
            f'sleep 5',
            f'sky queue {name} | grep {name}-1 | grep CANCELLED',
        ],
        f'sky down -y {name}',
    )
    run_one_test(test)


# ---------- Testing use-spot option ----------
@pytest.mark.no_fluidstack  # FluidStack does not support spot instances
@pytest.mark.no_azure  # Azure does not support spot instances
@pytest.mark.no_lambda_cloud  # Lambda Cloud does not support spot instances
@pytest.mark.no_paperspace  # Paperspace does not support spot instances
@pytest.mark.no_ibm  # IBM Cloud does not support spot instances
@pytest.mark.no_scp  # SCP does not support spot instances
@pytest.mark.no_kubernetes  # Kubernetes does not have a notion of spot instances
def test_use_spot(generic_cloud: str):
    """Test use-spot and sky exec."""
    name = _get_cluster_name()
    test = Test(
        'use-spot',
        [
            f'sky launch -c {name} --cloud {generic_cloud} tests/test_yamls/minimal.yaml --use-spot -y',
            f'sky logs {name} 1 --status',
            f'sky exec {name} echo hi',
            f'sky logs {name} 2 --status',
        ],
        f'sky down -y {name}',
    )
    run_one_test(test)


@pytest.mark.gcp
def test_stop_gcp_spot():
    """Test GCP spot can be stopped, autostopped, restarted."""
    name = _get_cluster_name()
    test = Test(
        'stop_gcp_spot',
        [
            f'sky launch -c {name} --cloud gcp --use-spot --cpus 2+ -y -- touch myfile',
            # stop should go through:
            f'sky stop {name} -y',
            f'sky start {name} -y',
            f'sky exec {name} -- ls myfile',
            f'sky logs {name} 2 --status',
            f'sky autostop {name} -i0 -y',
            'sleep 90',
            f's=$(sky status {name} --refresh); echo "$s"; echo; echo; echo "$s"  | grep {name} | grep STOPPED',
            f'sky start {name} -y',
            f'sky exec {name} -- ls myfile',
            f'sky logs {name} 3 --status',
            # -i option at launch should go through:
            f'sky launch -c {name} -i0 -y',
            'sleep 120',
            f's=$(sky status {name} --refresh); echo "$s"; echo; echo; echo "$s"  | grep {name} | grep STOPPED',
        ],
        f'sky down -y {name}',
    )
    run_one_test(test)


# ---------- Testing managed job ----------
@pytest.mark.managed_jobs
def test_managed_jobs(generic_cloud: str):
    """Test the managed jobs yaml."""
    name = _get_cluster_name()
    test = Test(
        'managed-jobs',
        [
            f'sky jobs launch -n {name}-1 --cloud {generic_cloud} examples/managed_job.yaml -y -d',
            f'sky jobs launch -n {name}-2 --cloud {generic_cloud} examples/managed_job.yaml -y -d',
            'sleep 5',
            f'{_JOB_QUEUE_WAIT}| grep {name}-1 | head -n1 | grep "STARTING\|RUNNING"',
            f'{_JOB_QUEUE_WAIT}| grep {name}-2 | head -n1 | grep "STARTING\|RUNNING"',
            _JOB_CANCEL_WAIT.format(job_name=f'{name}-1'),
            'sleep 5',
            f'{_JOB_QUEUE_WAIT}| grep {name}-1 | head -n1 | grep "CANCELLING\|CANCELLED"',
            'sleep 200',
            f'{_JOB_QUEUE_WAIT}| grep {name}-1 | head -n1 | grep CANCELLED',
            f'{_JOB_QUEUE_WAIT}| grep {name}-2 | head -n1 | grep "RUNNING\|SUCCEEDED"',
        ],
        # TODO(zhwu): Change to _JOB_CANCEL_WAIT.format(job_name=f'{name}-1 -n {name}-2') when
        # canceling multiple job names is supported.
        (_JOB_CANCEL_WAIT.format(job_name=f'{name}-1') + '; ' +
         _JOB_CANCEL_WAIT.format(job_name=f'{name}-2')),
        # Increase timeout since sky jobs queue -r can be blocked by other spot tests.
        timeout=20 * 60,
    )
    run_one_test(test)


@pytest.mark.no_fluidstack  #fluidstack does not support spot instances
@pytest.mark.no_azure  # Azure does not support spot instances
@pytest.mark.no_lambda_cloud  # Lambda Cloud does not support spot instances
@pytest.mark.no_ibm  # IBM Cloud does not support spot instances
@pytest.mark.no_scp  # SCP does not support spot instances
@pytest.mark.no_paperspace  # Paperspace does not support spot instances
@pytest.mark.no_kubernetes  # Kubernetes does not have a notion of spot instances
@pytest.mark.managed_jobs
def test_job_pipeline(generic_cloud: str):
    """Test a job pipeline."""
    name = _get_cluster_name()
    test = Test(
        'spot-pipeline',
        [
            f'sky jobs launch -n {name} tests/test_yamls/pipeline.yaml -y -d',
            'sleep 5',
            f'{_JOB_QUEUE_WAIT}| grep {name} | head -n1 | grep "STARTING\|RUNNING"',
            # `grep -A 4 {name}` finds the job with {name} and the 4 lines
            # after it, i.e. the 4 tasks within the job.
            # `sed -n 2p` gets the second line of the 4 lines, i.e. the first
            # task within the job.
            f'{_JOB_QUEUE_WAIT}| grep -A 4 {name}| sed -n 2p | grep "STARTING\|RUNNING"',
            f'{_JOB_QUEUE_WAIT}| grep -A 4 {name}| sed -n 3p | grep "PENDING"',
            _JOB_CANCEL_WAIT.format(job_name=f'{name}'),
            'sleep 5',
            f'{_JOB_QUEUE_WAIT}| grep -A 4 {name}| sed -n 2p | grep "CANCELLING\|CANCELLED"',
            f'{_JOB_QUEUE_WAIT}| grep -A 4 {name}| sed -n 3p | grep "CANCELLING\|CANCELLED"',
            f'{_JOB_QUEUE_WAIT}| grep -A 4 {name}| sed -n 4p | grep "CANCELLING\|CANCELLED"',
            f'{_JOB_QUEUE_WAIT}| grep -A 4 {name}| sed -n 5p | grep "CANCELLING\|CANCELLED"',
            'sleep 200',
            f'{_JOB_QUEUE_WAIT}| grep -A 4 {name}| sed -n 2p | grep "CANCELLED"',
            f'{_JOB_QUEUE_WAIT}| grep -A 4 {name}| sed -n 3p | grep "CANCELLED"',
            f'{_JOB_QUEUE_WAIT}| grep -A 4 {name}| sed -n 4p | grep "CANCELLED"',
            f'{_JOB_QUEUE_WAIT}| grep -A 4 {name}| sed -n 5p | grep "CANCELLED"',
        ],
        _JOB_CANCEL_WAIT.format(job_name=f'{name}'),
        # Increase timeout since sky jobs queue -r can be blocked by other spot tests.
        timeout=30 * 60,
    )
    run_one_test(test)


@pytest.mark.no_fluidstack  #fluidstack does not support spot instances
@pytest.mark.no_azure  # Azure does not support spot instances
@pytest.mark.no_lambda_cloud  # Lambda Cloud does not support spot instances
@pytest.mark.no_ibm  # IBM Cloud does not support spot instances
@pytest.mark.no_scp  # SCP does not support spot instances
@pytest.mark.no_paperspace  # Paperspace does not support spot instances
@pytest.mark.no_kubernetes  # Kubernetes does not have a notion of spot instances
@pytest.mark.managed_jobs
def test_managed_jobs_failed_setup(generic_cloud: str):
    """Test managed job with failed setup."""
    name = _get_cluster_name()
    test = Test(
        'managed_jobs_failed_setup',
        [
            f'sky jobs launch -n {name} --cloud {generic_cloud} -y -d tests/test_yamls/failed_setup.yaml',
            'sleep 330',
            # Make sure the job failed quickly.
            f'{_JOB_QUEUE_WAIT} | grep {name} | head -n1 | grep "FAILED_SETUP"',
        ],
        _JOB_CANCEL_WAIT.format(job_name=name),
        # Increase timeout since sky jobs queue -r can be blocked by other spot tests.
        timeout=20 * 60,
    )
    run_one_test(test)


@pytest.mark.no_fluidstack  #fluidstack does not support spot instances
@pytest.mark.no_azure  # Azure does not support spot instances
@pytest.mark.no_lambda_cloud  # Lambda Cloud does not support spot instances
@pytest.mark.no_ibm  # IBM Cloud does not support spot instances
@pytest.mark.no_scp  # SCP does not support spot instances
@pytest.mark.no_paperspace  # Paperspace does not support spot instances
@pytest.mark.no_kubernetes  # Kubernetes does not have a notion of spot instances
@pytest.mark.managed_jobs
def test_managed_jobs_pipeline_failed_setup(generic_cloud: str):
    """Test managed job with failed setup for a pipeline."""
    name = _get_cluster_name()
    test = Test(
        'managed_jobs_pipeline_failed_setup',
        [
            f'sky jobs launch -n {name} -y -d tests/test_yamls/failed_setup_pipeline.yaml',
            'sleep 600',
            # Make sure the job failed quickly.
            f'{_JOB_QUEUE_WAIT} | grep {name} | head -n1 | grep "FAILED_SETUP"',
            # Task 0 should be SUCCEEDED.
            f'{_JOB_QUEUE_WAIT} | grep -A 4 {name}| sed -n 2p | grep "SUCCEEDED"',
            # Task 1 should be FAILED_SETUP.
            f'{_JOB_QUEUE_WAIT} | grep -A 4 {name}| sed -n 3p | grep "FAILED_SETUP"',
            # Task 2 should be CANCELLED.
            f'{_JOB_QUEUE_WAIT} | grep -A 4 {name}| sed -n 4p | grep "CANCELLED"',
            # Task 3 should be CANCELLED.
            f'{_JOB_QUEUE_WAIT} | grep -A 4 {name}| sed -n 5p | grep "CANCELLED"',
        ],
        _JOB_CANCEL_WAIT.format(job_name=name),
        # Increase timeout since sky jobs queue -r can be blocked by other spot tests.
        timeout=30 * 60,
    )
    run_one_test(test)


# ---------- Testing managed job recovery ----------


@pytest.mark.aws
@pytest.mark.managed_jobs
def test_managed_jobs_recovery_aws(aws_config_region):
    """Test managed job recovery."""
    name = _get_cluster_name()
    name_on_cloud = common_utils.make_cluster_name_on_cloud(
        name, jobs.JOBS_CLUSTER_NAME_PREFIX_LENGTH, add_user_hash=False)
    region = aws_config_region
    test = Test(
        'managed_jobs_recovery_aws',
        [
            f'sky jobs launch --cloud aws --region {region} --use-spot -n {name} "echo SKYPILOT_TASK_ID: \$SKYPILOT_TASK_ID; sleep 1800"  -y -d',
            'sleep 360',
            f'{_JOB_QUEUE_WAIT}| grep {name} | head -n1 | grep "RUNNING"',
            f'RUN_ID=$(sky jobs logs -n {name} --no-follow | grep SKYPILOT_TASK_ID | cut -d: -f2); echo "$RUN_ID" | tee /tmp/{name}-run-id',
            # Terminate the cluster manually.
            (f'aws ec2 terminate-instances --region {region} --instance-ids $('
             f'aws ec2 describe-instances --region {region} '
             f'--filters Name=tag:ray-cluster-name,Values={name_on_cloud}* '
             f'--query Reservations[].Instances[].InstanceId '
             '--output text)'),
            'sleep 100',
            f'{_JOB_QUEUE_WAIT}| grep {name} | head -n1 | grep "RECOVERING"',
            'sleep 200',
            f'{_JOB_QUEUE_WAIT}| grep {name} | head -n1 | grep "RUNNING"',
            f'RUN_ID=$(cat /tmp/{name}-run-id); echo "$RUN_ID"; sky jobs logs -n {name} --no-follow | grep SKYPILOT_TASK_ID | grep "$RUN_ID"',
        ],
        _JOB_CANCEL_WAIT.format(job_name=name),
        timeout=25 * 60,
    )
    run_one_test(test)


@pytest.mark.gcp
@pytest.mark.managed_jobs
def test_managed_jobs_recovery_gcp():
    """Test managed job recovery."""
    name = _get_cluster_name()
    name_on_cloud = common_utils.make_cluster_name_on_cloud(
        name, jobs.JOBS_CLUSTER_NAME_PREFIX_LENGTH, add_user_hash=False)
    zone = 'us-east4-b'
    query_cmd = (
        f'gcloud compute instances list --filter='
        # `:` means prefix match.
        f'"(labels.ray-cluster-name:{name_on_cloud})" '
        f'--zones={zone} --format="value(name)"')
    terminate_cmd = (f'gcloud compute instances delete --zone={zone}'
                     f' --quiet $({query_cmd})')
    test = Test(
        'managed_jobs_recovery_gcp',
        [
            f'sky jobs launch --cloud gcp --zone {zone} -n {name} --use-spot --cpus 2 "echo SKYPILOT_TASK_ID: \$SKYPILOT_TASK_ID; sleep 1800"  -y -d',
            'sleep 360',
            f'{_JOB_QUEUE_WAIT}| grep {name} | head -n1 | grep "RUNNING"',
            f'RUN_ID=$(sky jobs logs -n {name} --no-follow | grep SKYPILOT_TASK_ID | cut -d: -f2); echo "$RUN_ID" | tee /tmp/{name}-run-id',
            # Terminate the cluster manually.
            terminate_cmd,
            'sleep 60',
            f'{_JOB_QUEUE_WAIT}| grep {name} | head -n1 | grep "RECOVERING"',
            'sleep 200',
            f'{_JOB_QUEUE_WAIT}| grep {name} | head -n1 | grep "RUNNING"',
            f'RUN_ID=$(cat /tmp/{name}-run-id); echo "$RUN_ID"; sky jobs logs -n {name} --no-follow | grep SKYPILOT_TASK_ID: | grep "$RUN_ID"',
        ],
        _JOB_CANCEL_WAIT.format(job_name=name),
        timeout=25 * 60,
    )
    run_one_test(test)


@pytest.mark.aws
@pytest.mark.managed_jobs
def test_managed_jobs_pipeline_recovery_aws(aws_config_region):
    """Test managed job recovery for a pipeline."""
    name = _get_cluster_name()
    user_hash = common_utils.get_user_hash()
    user_hash = user_hash[:common_utils.USER_HASH_LENGTH_IN_CLUSTER_NAME]
    region = aws_config_region
    if region != 'us-east-2':
        pytest.skip('Only run spot pipeline recovery test in us-east-2')
    test = Test(
        'managed_jobs_pipeline_recovery_aws',
        [
            f'sky jobs launch -n {name} tests/test_yamls/pipeline_aws.yaml  -y -d',
            'sleep 400',
            f'{_JOB_QUEUE_WAIT}| grep {name} | head -n1 | grep "RUNNING"',
            f'RUN_ID=$(sky jobs logs -n {name} --no-follow | grep SKYPILOT_TASK_ID: | cut -d: -f2); echo "$RUN_ID" | tee /tmp/{name}-run-id',
            f'RUN_IDS=$(sky jobs logs -n {name} --no-follow | grep -A 4 SKYPILOT_TASK_IDS | cut -d")" -f2); echo "$RUN_IDS" | tee /tmp/{name}-run-ids',
            # Terminate the cluster manually.
            # The `cat ...| rev` is to retrieve the job_id from the
            # SKYPILOT_TASK_ID, which gets the second to last field
            # separated by `-`.
            (
                f'MANAGED_JOB_ID=`cat /tmp/{name}-run-id | rev | '
                'cut -d\'_\' -f1 | rev | cut -d\'-\' -f1`;'
                f'aws ec2 terminate-instances --region {region} --instance-ids $('
                f'aws ec2 describe-instances --region {region} '
                # TODO(zhwu): fix the name for spot cluster.
                '--filters Name=tag:ray-cluster-name,Values=*-${MANAGED_JOB_ID}'
                f'-{user_hash} '
                f'--query Reservations[].Instances[].InstanceId '
                '--output text)'),
            'sleep 100',
            f'{_JOB_QUEUE_WAIT}| grep {name} | head -n1 | grep "RECOVERING"',
            'sleep 200',
            f'{_JOB_QUEUE_WAIT}| grep {name} | head -n1 | grep "RUNNING"',
            f'RUN_ID=$(cat /tmp/{name}-run-id); echo $RUN_ID; sky jobs logs -n {name} --no-follow | grep SKYPILOT_TASK_ID: | grep "$RUN_ID"',
            f'RUN_IDS=$(sky jobs logs -n {name} --no-follow | grep -A 4 SKYPILOT_TASK_IDS | cut -d")" -f2); echo "$RUN_IDS" | tee /tmp/{name}-run-ids-new',
            f'diff /tmp/{name}-run-ids /tmp/{name}-run-ids-new',
            f'cat /tmp/{name}-run-ids | sed -n 2p | grep `cat /tmp/{name}-run-id`',
        ],
        _JOB_CANCEL_WAIT.format(job_name=name),
        timeout=25 * 60,
    )
    run_one_test(test)


@pytest.mark.gcp
@pytest.mark.managed_jobs
def test_managed_jobs_pipeline_recovery_gcp():
    """Test managed job recovery for a pipeline."""
    name = _get_cluster_name()
    zone = 'us-east4-b'
    user_hash = common_utils.get_user_hash()
    user_hash = user_hash[:common_utils.USER_HASH_LENGTH_IN_CLUSTER_NAME]
    query_cmd = (
        'gcloud compute instances list --filter='
        f'"(labels.ray-cluster-name:*-${{MANAGED_JOB_ID}}-{user_hash})" '
        f'--zones={zone} --format="value(name)"')
    terminate_cmd = (f'gcloud compute instances delete --zone={zone}'
                     f' --quiet $({query_cmd})')
    test = Test(
        'managed_jobs_pipeline_recovery_gcp',
        [
            f'sky jobs launch -n {name} tests/test_yamls/pipeline_gcp.yaml  -y -d',
            'sleep 400',
            f'{_JOB_QUEUE_WAIT}| grep {name} | head -n1 | grep "RUNNING"',
            f'RUN_ID=$(sky jobs logs -n {name} --no-follow | grep SKYPILOT_TASK_ID: | cut -d: -f2); echo "$RUN_ID" | tee /tmp/{name}-run-id',
            f'RUN_IDS=$(sky jobs logs -n {name} --no-follow | grep -A 4 SKYPILOT_TASK_IDS | cut -d")" -f2); echo "$RUN_IDS" | tee /tmp/{name}-run-ids',
            # Terminate the cluster manually.
            # The `cat ...| rev` is to retrieve the job_id from the
            # SKYPILOT_TASK_ID, which gets the second to last field
            # separated by `-`.
            (f'MANAGED_JOB_ID=`cat /tmp/{name}-run-id | rev | '
             f'cut -d\'_\' -f1 | rev | cut -d\'-\' -f1`; {terminate_cmd}'),
            'sleep 60',
            f'{_JOB_QUEUE_WAIT}| grep {name} | head -n1 | grep "RECOVERING"',
            'sleep 200',
            f'{_JOB_QUEUE_WAIT}| grep {name} | head -n1 | grep "RUNNING"',
            f'RUN_ID=$(cat /tmp/{name}-run-id); echo $RUN_ID; sky jobs logs -n {name} --no-follow | grep SKYPILOT_TASK_ID: | grep "$RUN_ID"',
            f'RUN_IDS=$(sky jobs logs -n {name} --no-follow | grep -A 4 SKYPILOT_TASK_IDS | cut -d")" -f2); echo "$RUN_IDS" | tee /tmp/{name}-run-ids-new',
            f'diff /tmp/{name}-run-ids /tmp/{name}-run-ids-new',
            f'cat /tmp/{name}-run-ids | sed -n 2p | grep `cat /tmp/{name}-run-id`',
        ],
        _JOB_CANCEL_WAIT.format(job_name=name),
        timeout=25 * 60,
    )
    run_one_test(test)


@pytest.mark.no_fluidstack  # Fluidstack does not support spot instances
@pytest.mark.no_azure  # Azure does not support spot instances
@pytest.mark.no_lambda_cloud  # Lambda Cloud does not support spot instances
@pytest.mark.no_ibm  # IBM Cloud does not support spot instances
@pytest.mark.no_scp  # SCP does not support spot instances
@pytest.mark.no_paperspace  # Paperspace does not support spot instances
@pytest.mark.no_kubernetes  # Kubernetes does not have a notion of spot instances
@pytest.mark.managed_jobs
def test_managed_jobs_recovery_default_resources(generic_cloud: str):
    """Test managed job recovery for default resources."""
    name = _get_cluster_name()
    test = Test(
        'managed-spot-recovery-default-resources',
        [
            f'sky jobs launch -n {name} --cloud {generic_cloud} --use-spot "sleep 30 && sudo shutdown now && sleep 1000" -y -d',
            'sleep 360',
            f'{_JOB_QUEUE_WAIT}| grep {name} | head -n1 | grep "RUNNING\|RECOVERING"',
        ],
        _JOB_CANCEL_WAIT.format(job_name=name),
        timeout=25 * 60,
    )
    run_one_test(test)


@pytest.mark.aws
@pytest.mark.managed_jobs
def test_managed_jobs_recovery_multi_node_aws(aws_config_region):
    """Test managed job recovery."""
    name = _get_cluster_name()
    name_on_cloud = common_utils.make_cluster_name_on_cloud(
        name, jobs.JOBS_CLUSTER_NAME_PREFIX_LENGTH, add_user_hash=False)
    region = aws_config_region
    test = Test(
        'managed_jobs_recovery_multi_node_aws',
        [
            f'sky jobs launch --cloud aws --region {region} -n {name} --use-spot --num-nodes 2 "echo SKYPILOT_TASK_ID: \$SKYPILOT_TASK_ID; sleep 1800"  -y -d',
            'sleep 450',
            f'{_JOB_QUEUE_WAIT}| grep {name} | head -n1 | grep "RUNNING"',
            f'RUN_ID=$(sky jobs logs -n {name} --no-follow | grep SKYPILOT_TASK_ID | cut -d: -f2); echo "$RUN_ID" | tee /tmp/{name}-run-id',
            # Terminate the worker manually.
            (f'aws ec2 terminate-instances --region {region} --instance-ids $('
             f'aws ec2 describe-instances --region {region} '
             f'--filters Name=tag:ray-cluster-name,Values={name_on_cloud}* '
             'Name=tag:ray-node-type,Values=worker '
             f'--query Reservations[].Instances[].InstanceId '
             '--output text)'),
            'sleep 50',
            f'{_JOB_QUEUE_WAIT}| grep {name} | head -n1 | grep "RECOVERING"',
            'sleep 560',
            f'{_JOB_QUEUE_WAIT}| grep {name} | head -n1 | grep "RUNNING"',
            f'RUN_ID=$(cat /tmp/{name}-run-id); echo $RUN_ID; sky jobs logs -n {name} --no-follow | grep SKYPILOT_TASK_ID | cut -d: -f2 | grep "$RUN_ID"',
        ],
        _JOB_CANCEL_WAIT.format(job_name=name),
        timeout=30 * 60,
    )
    run_one_test(test)


@pytest.mark.gcp
@pytest.mark.managed_jobs
def test_managed_jobs_recovery_multi_node_gcp():
    """Test managed job recovery."""
    name = _get_cluster_name()
    name_on_cloud = common_utils.make_cluster_name_on_cloud(
        name, jobs.JOBS_CLUSTER_NAME_PREFIX_LENGTH, add_user_hash=False)
    zone = 'us-west2-a'
    # Use ':' to match as the cluster name will contain the suffix with job id
    query_cmd = (
        f'gcloud compute instances list --filter='
        f'"(labels.ray-cluster-name:{name_on_cloud} AND '
        f'labels.ray-node-type=worker)" --zones={zone} --format="value(name)"')
    terminate_cmd = (f'gcloud compute instances delete --zone={zone}'
                     f' --quiet $({query_cmd})')
    test = Test(
        'managed_jobs_recovery_multi_node_gcp',
        [
            f'sky jobs launch --cloud gcp --zone {zone} -n {name} --use-spot --num-nodes 2 "echo SKYPILOT_TASK_ID: \$SKYPILOT_TASK_ID; sleep 1800"  -y -d',
            'sleep 400',
            f'{_JOB_QUEUE_WAIT}| grep {name} | head -n1 | grep "RUNNING"',
            f'RUN_ID=$(sky jobs logs -n {name} --no-follow | grep SKYPILOT_TASK_ID | cut -d: -f2); echo "$RUN_ID" | tee /tmp/{name}-run-id',
            # Terminate the worker manually.
            terminate_cmd,
            'sleep 50',
            f'{_JOB_QUEUE_WAIT}| grep {name} | head -n1 | grep "RECOVERING"',
            'sleep 420',
            f'{_JOB_QUEUE_WAIT}| grep {name} | head -n1 | grep "RUNNING"',
            f'RUN_ID=$(cat /tmp/{name}-run-id); echo $RUN_ID; sky jobs logs -n {name} --no-follow | grep SKYPILOT_TASK_ID | cut -d: -f2 | grep "$RUN_ID"',
        ],
        _JOB_CANCEL_WAIT.format(job_name=name),
        timeout=25 * 60,
    )
    run_one_test(test)


@pytest.mark.aws
@pytest.mark.managed_jobs
def test_managed_jobs_cancellation_aws(aws_config_region):
    name = _get_cluster_name()
    name_on_cloud = common_utils.make_cluster_name_on_cloud(
        name, jobs.JOBS_CLUSTER_NAME_PREFIX_LENGTH, add_user_hash=False)
    name_2_on_cloud = common_utils.make_cluster_name_on_cloud(
        f'{name}-2', jobs.JOBS_CLUSTER_NAME_PREFIX_LENGTH, add_user_hash=False)
    name_3_on_cloud = common_utils.make_cluster_name_on_cloud(
        f'{name}-3', jobs.JOBS_CLUSTER_NAME_PREFIX_LENGTH, add_user_hash=False)
    region = aws_config_region
    test = Test(
        'managed_jobs_cancellation_aws',
        [
            # Test cancellation during spot cluster being launched.
            f'sky jobs launch --cloud aws --region {region} -n {name} --use-spot "sleep 1000"  -y -d',
            'sleep 60',
            f'{_JOB_QUEUE_WAIT}| grep {name} | head -n1 | grep "STARTING"',
            _JOB_CANCEL_WAIT.format(job_name=name),
            'sleep 5',
            f'{_JOB_QUEUE_WAIT}| grep {name} | head -n1 | grep "CANCELLING\|CANCELLED"',
            'sleep 120',
            f'{_JOB_QUEUE_WAIT}| grep {name} | head -n1 | grep "CANCELLED"',
            (f's=$(aws ec2 describe-instances --region {region} '
             f'--filters Name=tag:ray-cluster-name,Values={name_on_cloud}-* '
             f'--query Reservations[].Instances[].State[].Name '
             '--output text) && echo "$s" && echo; [[ -z "$s" ]] || [[ "$s" = "terminated" ]] || [[ "$s" = "shutting-down" ]]'
            ),
            # Test cancelling the spot cluster during spot job being setup.
            f'sky jobs launch --cloud aws --region {region} -n {name}-2 --use-spot tests/test_yamls/test_long_setup.yaml  -y -d',
            'sleep 300',
            _JOB_CANCEL_WAIT.format(job_name=f'{name}-2'),
            'sleep 5',
            f'{_JOB_QUEUE_WAIT}| grep {name}-2 | head -n1 | grep "CANCELLING\|CANCELLED"',
            'sleep 120',
            f'{_JOB_QUEUE_WAIT}| grep {name}-2 | head -n1 | grep "CANCELLED"',
            (f's=$(aws ec2 describe-instances --region {region} '
             f'--filters Name=tag:ray-cluster-name,Values={name_2_on_cloud}-* '
             f'--query Reservations[].Instances[].State[].Name '
             '--output text) && echo "$s" && echo; [[ -z "$s" ]] || [[ "$s" = "terminated" ]] || [[ "$s" = "shutting-down" ]]'
            ),
            # Test cancellation during spot job is recovering.
            f'sky jobs launch --cloud aws --region {region} -n {name}-3 --use-spot "sleep 1000"  -y -d',
            'sleep 300',
            f'{_JOB_QUEUE_WAIT}| grep {name}-3 | head -n1 | grep "RUNNING"',
            # Terminate the cluster manually.
            (f'aws ec2 terminate-instances --region {region} --instance-ids $('
             f'aws ec2 describe-instances --region {region} '
             f'--filters Name=tag:ray-cluster-name,Values={name_3_on_cloud}-* '
             f'--query Reservations[].Instances[].InstanceId '
             '--output text)'),
            'sleep 120',
            f'{_JOB_QUEUE_WAIT}| grep {name}-3 | head -n1 | grep "RECOVERING"',
            _JOB_CANCEL_WAIT.format(job_name=f'{name}-3'),
            'sleep 5',
            f'{_JOB_QUEUE_WAIT}| grep {name}-3 | head -n1 | grep "CANCELLING\|CANCELLED"',
            'sleep 120',
            f'{_JOB_QUEUE_WAIT}| grep {name}-3 | head -n1 | grep "CANCELLED"',
            # The cluster should be terminated (shutting-down) after cancellation. We don't use the `=` operator here because
            # there can be multiple VM with the same name due to the recovery.
            (f's=$(aws ec2 describe-instances --region {region} '
             f'--filters Name=tag:ray-cluster-name,Values={name_3_on_cloud}-* '
             f'--query Reservations[].Instances[].State[].Name '
             '--output text) && echo "$s" && echo; [[ -z "$s" ]] || echo "$s" | grep -v -E "pending|running|stopped|stopping"'
            ),
        ],
        timeout=25 * 60)
    run_one_test(test)


@pytest.mark.gcp
@pytest.mark.managed_jobs
def test_managed_jobs_cancellation_gcp():
    name = _get_cluster_name()
    name_3 = f'{name}-3'
    name_3_on_cloud = common_utils.make_cluster_name_on_cloud(
        name_3, jobs.JOBS_CLUSTER_NAME_PREFIX_LENGTH, add_user_hash=False)
    zone = 'us-west3-b'
    query_state_cmd = (
        'gcloud compute instances list '
        f'--filter="(labels.ray-cluster-name:{name_3_on_cloud})" '
        '--format="value(status)"')
    query_cmd = (f'gcloud compute instances list --filter='
                 f'"(labels.ray-cluster-name:{name_3_on_cloud})" '
                 f'--zones={zone} --format="value(name)"')
    terminate_cmd = (f'gcloud compute instances delete --zone={zone}'
                     f' --quiet $({query_cmd})')
    test = Test(
        'managed_jobs_cancellation_gcp',
        [
            # Test cancellation during spot cluster being launched.
            f'sky jobs launch --cloud gcp --zone {zone} -n {name} --use-spot "sleep 1000"  -y -d',
            'sleep 60',
            f'{_JOB_QUEUE_WAIT}| grep {name} | head -n1 | grep "STARTING"',
            _JOB_CANCEL_WAIT.format(job_name=name),
            'sleep 5',
            f'{_JOB_QUEUE_WAIT}| grep {name} | head -n1 | grep "CANCELLING\|CANCELLED"',
            'sleep 120',
            f'{_JOB_QUEUE_WAIT}| grep {name} | head -n1 | grep "CANCELLED"',
            # Test cancelling the spot cluster during spot job being setup.
            f'sky jobs launch --cloud gcp --zone {zone} -n {name}-2 --use-spot tests/test_yamls/test_long_setup.yaml  -y -d',
            'sleep 300',
            _JOB_CANCEL_WAIT.format(job_name=f'{name}-2'),
            'sleep 5',
            f'{_JOB_QUEUE_WAIT}| grep {name}-2 | head -n1 | grep "CANCELLING\|CANCELLED"',
            'sleep 120',
            f'{_JOB_QUEUE_WAIT}| grep {name}-2 | head -n1 | grep "CANCELLED"',
            # Test cancellation during spot job is recovering.
            f'sky jobs launch --cloud gcp --zone {zone} -n {name}-3 --use-spot "sleep 1000"  -y -d',
            'sleep 300',
            f'{_JOB_QUEUE_WAIT}| grep {name}-3 | head -n1 | grep "RUNNING"',
            # Terminate the cluster manually.
            terminate_cmd,
            'sleep 80',
            f'{_JOB_QUEUE_WAIT}| grep {name}-3 | head -n1 | grep "RECOVERING"',
            _JOB_CANCEL_WAIT.format(job_name=f'{name}-3'),
            'sleep 5',
            f'{_JOB_QUEUE_WAIT}| grep {name}-3 | head -n1 | grep "CANCELLING\|CANCELLED"',
            'sleep 120',
            f'{_JOB_QUEUE_WAIT}| grep {name}-3 | head -n1 | grep "CANCELLED"',
            # The cluster should be terminated (STOPPING) after cancellation. We don't use the `=` operator here because
            # there can be multiple VM with the same name due to the recovery.
            (f's=$({query_state_cmd}) && echo "$s" && echo; [[ -z "$s" ]] || echo "$s" | grep -v -E "PROVISIONING|STAGING|RUNNING|REPAIRING|TERMINATED|SUSPENDING|SUSPENDED|SUSPENDED"'
            ),
        ],
        timeout=25 * 60)
    run_one_test(test)


# ---------- Testing storage for managed job ----------
@pytest.mark.no_fluidstack  # Fluidstack does not support spot instances
@pytest.mark.no_azure  # Azure does not support spot instances
@pytest.mark.no_lambda_cloud  # Lambda Cloud does not support spot instances
@pytest.mark.no_ibm  # IBM Cloud does not support spot instances
@pytest.mark.no_paperspace  # Paperspace does not support spot instances
@pytest.mark.no_scp  # SCP does not support spot instances
@pytest.mark.no_kubernetes  # Kubernetes does not have a notion of spot instances
@pytest.mark.managed_jobs
def test_managed_jobs_storage(generic_cloud: str):
    """Test storage with managed job"""
    name = _get_cluster_name()
    yaml_str = pathlib.Path(
        'examples/managed_job_with_storage.yaml').read_text()
    storage_name = f'sky-test-{int(time.time())}'

    # Also perform region testing for bucket creation to validate if buckets are
    # created in the correct region and correctly mounted in managed jobs.
    # However, we inject this testing only for AWS and GCP since they are the
    # supported object storage providers in SkyPilot.
    region_flag = ''
    region_validation_cmd = 'true'
    if generic_cloud == 'aws':
        region = 'eu-central-1'
        region_flag = f' --region {region}'
        region_cmd = TestStorageWithCredentials.cli_region_cmd(
            storage_lib.StoreType.S3, storage_name)
        region_validation_cmd = f'{region_cmd} | grep {region}'
    elif generic_cloud == 'gcp':
        region = 'us-west2'
        region_flag = f' --region {region}'
        region_cmd = TestStorageWithCredentials.cli_region_cmd(
            storage_lib.StoreType.GCS, storage_name)
        region_validation_cmd = f'{region_cmd} | grep {region}'

    yaml_str = yaml_str.replace('sky-workdir-zhwu', storage_name)
    with tempfile.NamedTemporaryFile(suffix='.yaml', mode='w') as f:
        f.write(yaml_str)
        f.flush()
        file_path = f.name
        test = Test(
            'managed_jobs_storage',
            [
                *storage_setup_commands,
                f'sky jobs launch -n {name} --use-spot --cloud {generic_cloud}{region_flag} {file_path} -y',
                region_validation_cmd,  # Check if the bucket is created in the correct region
                'sleep 60',  # Wait the spot queue to be updated
                f'{_JOB_QUEUE_WAIT}| grep {name} | grep SUCCEEDED',
                f'[ $(aws s3api list-buckets --query "Buckets[?contains(Name, \'{storage_name}\')].Name" --output text | wc -l) -eq 0 ]'
            ],
            _JOB_CANCEL_WAIT.format(job_name=name),
            # Increase timeout since sky jobs queue -r can be blocked by other spot tests.
            timeout=20 * 60,
        )
        run_one_test(test)


# ---------- Testing spot TPU ----------
@pytest.mark.gcp
@pytest.mark.managed_jobs
@pytest.mark.tpu
def test_managed_jobs_tpu():
    """Test managed job on TPU."""
    name = _get_cluster_name()
    test = Test(
        'test-spot-tpu',
        [
            f'sky jobs launch -n {name} --use-spot examples/tpu/tpuvm_mnist.yaml -y -d',
            'sleep 5',
            f'{_JOB_QUEUE_WAIT}| grep {name} | head -n1 | grep STARTING',
            'sleep 900',  # TPU takes a while to launch
            f'{_JOB_QUEUE_WAIT}| grep {name} | head -n1 | grep "RUNNING\|SUCCEEDED"',
        ],
        _JOB_CANCEL_WAIT.format(job_name=name),
        # Increase timeout since sky jobs queue -r can be blocked by other spot tests.
        timeout=20 * 60,
    )
    run_one_test(test)


# ---------- Testing env for managed jobs ----------
@pytest.mark.managed_jobs
def test_managed_jobs_inline_env(generic_cloud: str):
    """Test managed jobs env"""
    name = _get_cluster_name()
    test = Test(
        'test-managed-jobs-inline-env',
        [
            f'sky jobs launch -n {name} -y --cloud {generic_cloud} --env TEST_ENV="hello world" -- "([[ ! -z \\"\$TEST_ENV\\" ]] && [[ ! -z \\"\$SKYPILOT_NODE_IPS\\" ]] && [[ ! -z \\"\$SKYPILOT_NODE_RANK\\" ]]) || exit 1"',
            'sleep 20',
            f'{_JOB_QUEUE_WAIT} | grep {name} | grep SUCCEEDED',
        ],
        _JOB_CANCEL_WAIT.format(job_name=name),
        # Increase timeout since sky jobs queue -r can be blocked by other spot tests.
        timeout=20 * 60,
    )
    run_one_test(test)


# ---------- Testing env ----------
def test_inline_env(generic_cloud: str):
    """Test env"""
    name = _get_cluster_name()
    test = Test(
        'test-inline-env',
        [
            f'sky launch -c {name} -y --cloud {generic_cloud} --env TEST_ENV="hello world" -- "([[ ! -z \\"\$TEST_ENV\\" ]] && [[ ! -z \\"\$SKYPILOT_NODE_IPS\\" ]] && [[ ! -z \\"\$SKYPILOT_NODE_RANK\\" ]]) || exit 1"',
            'sleep 20',
            f'sky logs {name} 1 --status',
            f'sky exec {name} --env TEST_ENV2="success" "([[ ! -z \\"\$TEST_ENV2\\" ]] && [[ ! -z \\"\$SKYPILOT_NODE_IPS\\" ]] && [[ ! -z \\"\$SKYPILOT_NODE_RANK\\" ]]) || exit 1"',
            f'sky logs {name} 2 --status',
        ],
        f'sky down -y {name}',
        _get_timeout(generic_cloud),
    )
    run_one_test(test)


# ---------- Testing env file ----------
def test_inline_env_file(generic_cloud: str):
    """Test env"""
    name = _get_cluster_name()
    test = Test(
        'test-inline-env-file',
        [
            f'sky launch -c {name} -y --cloud {generic_cloud} --env TEST_ENV="hello world" -- "([[ ! -z \\"\$TEST_ENV\\" ]] && [[ ! -z \\"\$SKYPILOT_NODE_IPS\\" ]] && [[ ! -z \\"\$SKYPILOT_NODE_RANK\\" ]]) || exit 1"',
            f'sky logs {name} 1 --status',
            f'sky exec {name} --env-file examples/sample_dotenv "([[ ! -z \\"\$TEST_ENV2\\" ]] && [[ ! -z \\"\$SKYPILOT_NODE_IPS\\" ]] && [[ ! -z \\"\$SKYPILOT_NODE_RANK\\" ]]) || exit 1"',
            f'sky logs {name} 2 --status',
        ],
        f'sky down -y {name}',
        _get_timeout(generic_cloud),
    )
    run_one_test(test)


# ---------- Testing custom image ----------
@pytest.mark.aws
def test_aws_custom_image():
    """Test AWS custom image"""
    name = _get_cluster_name()
    test = Test(
        'test-aws-custom-image',
        [
            f'sky launch -c {name} --retry-until-up -y tests/test_yamls/test_custom_image.yaml --cloud aws --region us-east-2 --image-id ami-062ddd90fb6f8267a',  # Nvidia image
            f'sky logs {name} 1 --status',
        ],
        f'sky down -y {name}',
        timeout=30 * 60,
    )
    run_one_test(test)


@pytest.mark.kubernetes
@pytest.mark.parametrize(
    'image_id',
    [
        'docker:nvidia/cuda:11.8.0-devel-ubuntu18.04',
        'docker:ubuntu:18.04',
        # Test latest image with python 3.11 installed by default.
        # Does not work for python 3.12 due to ray's requirement for 3.11.
        'docker:continuumio/miniconda3:24.1.2-0',
    ])
def test_kubernetes_custom_image(image_id):
    """Test Kubernetes custom image"""
    name = _get_cluster_name()
    test = Test(
        'test-kubernetes-custom-image',
        [
            f'sky launch -c {name} --retry-until-up -y tests/test_yamls/test_custom_image.yaml --cloud kubernetes --image-id {image_id} --region None --gpus T4:1',
            f'sky logs {name} 1 --status',
            # Try exec to run again and check if the logs are printed
            f'sky exec {name} tests/test_yamls/test_custom_image.yaml --cloud kubernetes --image-id {image_id} --region None --gpus T4:1 | grep "Hello 100"',
            # Make sure ssh is working with custom username
            f'ssh {name} echo hi | grep hi',
        ],
        f'sky down -y {name}',
        timeout=30 * 60,
    )
    run_one_test(test)


@pytest.mark.slow
def test_azure_start_stop_two_nodes():
    name = _get_cluster_name()
    test = Test(
        'azure-start-stop-two-nodes',
        [
            f'sky launch --num-nodes=2 -y -c {name} examples/azure_start_stop.yaml',
            f'sky exec --num-nodes=2 {name} examples/azure_start_stop.yaml',
            f'sky logs {name} 1 --status',  # Ensure the job succeeded.
            f'sky stop -y {name}',
            f'sky start -y {name} -i 1',
            f'sky exec --num-nodes=2 {name} examples/azure_start_stop.yaml',
            f'sky logs {name} 2 --status',  # Ensure the job succeeded.
            'sleep 200',
            f's=$(sky status -r {name}) && echo "$s" && echo "$s" | grep "INIT\|STOPPED"'
            f'|| {{ ssh {name} "cat ~/.sky/skylet.log"; exit 1; }}'
        ],
        f'sky down -y {name}',
        timeout=30 * 60,  # 30 mins  (it takes around ~23 mins)
    )
    run_one_test(test)


# ---------- Testing env for disk tier ----------
@pytest.mark.aws
def test_aws_disk_tier():

    def _get_aws_query_command(region, instance_id, field, expected):
        return (f'aws ec2 describe-volumes --region {region} '
                f'--filters Name=attachment.instance-id,Values={instance_id} '
                f'--query Volumes[*].{field} | grep {expected} ; ')

    for disk_tier in list(resources_utils.DiskTier):
        specs = AWS._get_disk_specs(disk_tier)
        name = _get_cluster_name() + '-' + disk_tier.value
        name_on_cloud = common_utils.make_cluster_name_on_cloud(
            name, sky.AWS.max_cluster_name_length())
        region = 'us-east-2'
        test = Test(
            'aws-disk-tier-' + disk_tier.value,
            [
                f'sky launch -y -c {name} --cloud aws --region {region} '
                f'--disk-tier {disk_tier.value} echo "hello sky"',
                f'id=`aws ec2 describe-instances --region {region} --filters '
                f'Name=tag:ray-cluster-name,Values={name_on_cloud} --query '
                f'Reservations[].Instances[].InstanceId --output text`; ' +
                _get_aws_query_command(region, '$id', 'VolumeType',
                                       specs['disk_tier']) +
                ('' if disk_tier == resources_utils.DiskTier.LOW else
                 (_get_aws_query_command(region, '$id', 'Iops',
                                         specs['disk_iops']) +
                  _get_aws_query_command(region, '$id', 'Throughput',
                                         specs['disk_throughput']))),
            ],
            f'sky down -y {name}',
            timeout=10 * 60,  # 10 mins  (it takes around ~6 mins)
        )
        run_one_test(test)


@pytest.mark.gcp
def test_gcp_disk_tier():
    for disk_tier in list(resources_utils.DiskTier):
        type = GCP._get_disk_type(disk_tier)
        name = _get_cluster_name() + '-' + disk_tier.value
        name_on_cloud = common_utils.make_cluster_name_on_cloud(
            name, sky.GCP.max_cluster_name_length())
        region = 'us-west2'
        test = Test(
            'gcp-disk-tier-' + disk_tier.value,
            [
                f'sky launch -y -c {name} --cloud gcp --region {region} '
                f'--disk-tier {disk_tier.value} echo "hello sky"',
                f'name=`gcloud compute instances list --filter='
                f'"labels.ray-cluster-name:{name_on_cloud}" '
                '--format="value(name)"`; '
                f'gcloud compute disks list --filter="name=$name" '
                f'--format="value(type)" | grep {type} '
            ],
            f'sky down -y {name}',
            timeout=6 * 60,  # 6 mins  (it takes around ~3 mins)
        )
        run_one_test(test)


@pytest.mark.azure
def test_azure_disk_tier():
    for disk_tier in list(resources_utils.DiskTier):
        if disk_tier == resources_utils.DiskTier.HIGH:
            # Azure does not support high disk tier.
            continue
        type = Azure._get_disk_type(disk_tier)
        name = _get_cluster_name() + '-' + disk_tier.value
        name_on_cloud = common_utils.make_cluster_name_on_cloud(
            name, sky.Azure.max_cluster_name_length())
        region = 'westus2'
        test = Test(
            'azure-disk-tier-' + disk_tier.value,
            [
                f'sky launch -y -c {name} --cloud azure --region {region} '
                f'--disk-tier {disk_tier.value} echo "hello sky"',
                f'az resource list --tag ray-cluster-name={name_on_cloud} --query '
                f'"[?type==\'Microsoft.Compute/disks\'].sku.name" '
                f'--output tsv | grep {type}'
            ],
            f'sky down -y {name}',
            timeout=20 * 60,  # 20 mins  (it takes around ~12 mins)
        )
        run_one_test(test)


@pytest.mark.azure
def test_azure_best_tier_failover():
    type = Azure._get_disk_type(resources_utils.DiskTier.LOW)
    name = _get_cluster_name()
    name_on_cloud = common_utils.make_cluster_name_on_cloud(
        name, sky.Azure.max_cluster_name_length())
    region = 'westus2'
    test = Test(
        'azure-best-tier-failover',
        [
            f'sky launch -y -c {name} --cloud azure --region {region} '
            f'--disk-tier best --instance-type Standard_D8_v5 echo "hello sky"',
            f'az resource list --tag ray-cluster-name={name_on_cloud} --query '
            f'"[?type==\'Microsoft.Compute/disks\'].sku.name" '
            f'--output tsv | grep {type}',
        ],
        f'sky down -y {name}',
        timeout=20 * 60,  # 20 mins  (it takes around ~12 mins)
    )
    run_one_test(test)


# ------ Testing Zero Quota Failover ------
@pytest.mark.aws
def test_aws_zero_quota_failover():

    name = _get_cluster_name()
    region = get_aws_region_for_quota_failover()

    if not region:
        pytest.xfail(
            'Unable to test zero quota failover optimization — quotas '
            'for EC2 P3 instances were found on all AWS regions. Is this '
            'expected for your account?')
        return

    test = Test(
        'aws-zero-quota-failover',
        [
            f'sky launch -y -c {name} --cloud aws --region {region} --gpus V100:8 --use-spot | grep "Found no quota"',
        ],
        f'sky down -y {name}',
    )
    run_one_test(test)


@pytest.mark.gcp
def test_gcp_zero_quota_failover():

    name = _get_cluster_name()
    region = get_gcp_region_for_quota_failover()

    if not region:
        pytest.xfail(
            'Unable to test zero quota failover optimization — quotas '
            'for A100-80GB GPUs were found on all GCP regions. Is this '
            'expected for your account?')
        return

    test = Test(
        'gcp-zero-quota-failover',
        [
            f'sky launch -y -c {name} --cloud gcp --region {region} --gpus A100-80GB:1 --use-spot | grep "Found no quota"',
        ],
        f'sky down -y {name}',
    )
    run_one_test(test)


# ---------- Testing skyserve ----------


def _get_service_name() -> str:
    """Returns a user-unique service name for each test_skyserve_<name>().

    Must be called from each test_skyserve_<name>().
    """
    caller_func_name = inspect.stack()[1][3]
    test_name = caller_func_name.replace('_', '-').replace('test-', 't-')
    test_name = test_name.replace('skyserve-', 'ss-')
    test_name = common_utils.make_cluster_name_on_cloud(test_name, 24)
    return f'{test_name}-{test_id}'


# We check the output of the skyserve service to see if it is ready. Output of
# `REPLICAS` is in the form of `1/2` where the first number is the number of
# ready replicas and the second number is the number of total replicas. We
# grep such format to ensure that the service is ready, and early exit if any
# failure detected. In the end we sleep for
# serve.LB_CONTROLLER_SYNC_INTERVAL_SECONDS to make sure load balancer have
# enough time to sync with the controller and get all ready replica IPs.
_SERVE_WAIT_UNTIL_READY = (
    '{{ while true; do'
    '     s=$(sky serve status {name}); echo "$s";'
    '     echo "$s" | grep -q "{replica_num}/{replica_num}" && break;'
    '     echo "$s" | grep -q "FAILED" && exit 1;'
    '     sleep 10;'
    ' done; }}; echo "Got service status $s";'
    f'sleep {serve.LB_CONTROLLER_SYNC_INTERVAL_SECONDS + 2};')
_IP_REGEX = r'([0-9]{1,3}\.){3}[0-9]{1,3}'
_AWK_ALL_LINES_BELOW_REPLICAS = r'/Replicas/{flag=1; next} flag'
_SERVICE_LAUNCHING_STATUS_REGEX = 'PROVISIONING\|STARTING'
# Since we don't allow terminate the service if the controller is INIT,
# which is common for simultaneous pytest, we need to wait until the
# controller is UP before we can terminate the service.
# The teardown command has a 10-mins timeout, so we don't need to do
# the timeout here. See implementation of run_one_test() for details.
_TEARDOWN_SERVICE = (
    '(for i in `seq 1 20`; do'
    '     s=$(sky serve down -y {name});'
    '     echo "Trying to terminate {name}";'
    '     echo "$s";'
    '     echo "$s" | grep -q "scheduled to be terminated\|No service to terminate" && break;'
    '     sleep 10;'
    '     [ $i -eq 20 ] && echo "Failed to terminate service {name}";'
    'done)')

_SERVE_ENDPOINT_WAIT = (
    'export ORIGIN_SKYPILOT_DEBUG=$SKYPILOT_DEBUG; export SKYPILOT_DEBUG=0; '
    'endpoint=$(sky serve status --endpoint {name}); '
    'until ! echo "$endpoint" | grep "Controller is initializing"; '
    'do echo "Waiting for serve endpoint to be ready..."; '
    'sleep 5; endpoint=$(sky serve status --endpoint {name}); done; '
    'export SKYPILOT_DEBUG=$ORIGIN_SKYPILOT_DEBUG; echo "$endpoint"')

_SERVE_STATUS_WAIT = ('s=$(sky serve status {name}); '
                      'until ! echo "$s" | grep "Controller is initializing."; '
                      'do echo "Waiting for serve status to be ready..."; '
                      'sleep 5; s=$(sky serve status {name}); done; echo "$s"')


def _get_replica_ip(name: str, replica_id: int) -> str:
    return (f'ip{replica_id}=$(echo "$s" | '
            f'awk "{_AWK_ALL_LINES_BELOW_REPLICAS}" | '
            f'grep -E "{name}\s+{replica_id}" | '
            f'grep -Eo "{_IP_REGEX}")')


def _get_skyserve_http_test(name: str, cloud: str,
                            timeout_minutes: int) -> Test:
    test = Test(
        f'test-skyserve-{cloud.replace("_", "-")}',
        [
            f'sky serve up -n {name} -y tests/skyserve/http/{cloud}.yaml',
            _SERVE_WAIT_UNTIL_READY.format(name=name, replica_num=2),
            f'{_SERVE_ENDPOINT_WAIT.format(name=name)}; '
            'curl -L http://$endpoint | grep "Hi, SkyPilot here"',
        ],
        _TEARDOWN_SERVICE.format(name=name),
        timeout=timeout_minutes * 60,
    )
    return test


def _check_replica_in_status(name: str, check_tuples: List[Tuple[int, bool,
                                                                 str]]) -> str:
    """Check replicas' status and count in sky serve status

    We will check vCPU=2, as all our tests use vCPU=2.
    
    Args:
        name: the name of the service
        check_tuples: A list of replica property to check. Each tuple is
            (count, is_spot, status)
    """
    check_cmd = ''
    for check_tuple in check_tuples:
        count, is_spot, status = check_tuple
        resource_str = ''
        if status not in ['PENDING', 'SHUTTING_DOWN'
                         ] and not status.startswith('FAILED'):
            spot_str = ''
            if is_spot:
                spot_str = '\[Spot\]'
            resource_str = f'({spot_str}vCPU=2)'
        check_cmd += (f' echo "$s" | grep "{resource_str}" | '
                      f'grep "{status}" | wc -l | grep {count} || exit 1;')
    return (f'{_SERVE_STATUS_WAIT.format(name=name)}; echo "$s"; ' + check_cmd)


def _check_service_version(service_name: str, version: str) -> str:
    # Grep the lines before 'Service Replicas' and check if the service version
    # is correct.
    return (f'echo "$s" | grep -B1000 "Service Replicas" | '
            f'grep -E "{service_name}\s+{version}" || exit 1; ')


@pytest.mark.gcp
@pytest.mark.serve
def test_skyserve_gcp_http():
    """Test skyserve on GCP"""
    name = _get_service_name()
    test = _get_skyserve_http_test(name, 'gcp', 20)
    run_one_test(test)


@pytest.mark.aws
@pytest.mark.serve
def test_skyserve_aws_http():
    """Test skyserve on AWS"""
    name = _get_service_name()
    test = _get_skyserve_http_test(name, 'aws', 20)
    run_one_test(test)


@pytest.mark.azure
@pytest.mark.serve
def test_skyserve_azure_http():
    """Test skyserve on Azure"""
    name = _get_service_name()
    test = _get_skyserve_http_test(name, 'azure', 30)
    run_one_test(test)


@pytest.mark.serve
@pytest.mark.no_kubernetes
def test_skyserve_llm(generic_cloud: str):
    """Test skyserve with real LLM usecase"""
    name = _get_service_name()

    def generate_llm_test_command(prompt: str, expected_output: str) -> str:
        prompt = shlex.quote(prompt)
        expected_output = shlex.quote(expected_output)
        return (
            f'{_SERVE_ENDPOINT_WAIT.format(name=name)}; '
            'python tests/skyserve/llm/get_response.py --endpoint $endpoint '
            f'--prompt {prompt} | grep {expected_output}')

    with open('tests/skyserve/llm/prompt_output.json', 'r',
              encoding='utf-8') as f:
        prompt2output = json.load(f)

    test = Test(
        f'test-skyserve-llm',
        [
            f'sky serve up -n {name} --cloud {generic_cloud} -y tests/skyserve/llm/service.yaml',
            _SERVE_WAIT_UNTIL_READY.format(name=name, replica_num=1),
            *[
                generate_llm_test_command(prompt, output)
                for prompt, output in prompt2output.items()
            ],
        ],
        _TEARDOWN_SERVICE.format(name=name),
        timeout=25 * 60,
    )
    run_one_test(test)


@pytest.mark.gcp
@pytest.mark.serve
def test_skyserve_spot_recovery():
    name = _get_service_name()
    zone = 'us-central1-a'

    test = Test(
        f'test-skyserve-spot-recovery-gcp',
        [
            f'sky serve up -n {name} -y tests/skyserve/spot/recovery.yaml',
            _SERVE_WAIT_UNTIL_READY.format(name=name, replica_num=1),
            f'{_SERVE_ENDPOINT_WAIT.format(name=name)}; '
<<<<<<< HEAD
            's=$(curl -L http://$endpoint); echo "$s"; echo "$s" | grep "Hi, SkyPilot here"',
            _terminate_gcp_replica(name, zone, 1),
            _SERVE_WAIT_UNTIL_READY.format(name=name, replica_num=1),
            f'{_SERVE_ENDPOINT_WAIT.format(name=name)}; sleep 2;'
            's=$(curl -L http://$endpoint); echo "$s"; echo "$s" | grep "Hi, SkyPilot here"',
=======
            'request_output=$(curl -L http://$endpoint); echo "$request_output"; echo "$request_output" | grep "Hi, SkyPilot here"',
            _terminate_gcp_replica(name, zone, 1),
            _SERVE_WAIT_UNTIL_READY.format(name=name, replica_num=1),
            f'{_SERVE_ENDPOINT_WAIT.format(name=name)}; '
            'request_output=$(curl -L http://$endpoint); echo "$request_output"; echo "$request_output" | grep "Hi, SkyPilot here"',
>>>>>>> 2ff95bb4
        ],
        _TEARDOWN_SERVICE.format(name=name),
        timeout=20 * 60,
    )
    run_one_test(test)


@pytest.mark.serve
@pytest.mark.no_kubernetes
def test_skyserve_base_ondemand_fallback(generic_cloud: str):
    name = _get_service_name()
    test = Test(
        f'test-skyserve-base-ondemand-fallback',
        [
            f'sky serve up -n {name} --cloud {generic_cloud} -y tests/skyserve/spot/base_ondemand_fallback.yaml',
            _SERVE_WAIT_UNTIL_READY.format(name=name, replica_num=2),
            _check_replica_in_status(name, [(1, True, 'READY'),
                                            (1, False, 'READY')]),
        ],
        _TEARDOWN_SERVICE.format(name=name),
        timeout=20 * 60,
    )
    run_one_test(test)


@pytest.mark.gcp
@pytest.mark.serve
def test_skyserve_dynamic_ondemand_fallback():
    name = _get_service_name()
    zone = 'us-central1-a'

    test = Test(
        f'test-skyserve-dynamic-ondemand-fallback',
        [
            f'sky serve up -n {name} --cloud gcp -y tests/skyserve/spot/dynamic_ondemand_fallback.yaml',
            f'sleep 40',
            # 2 on-demand (provisioning) + 2 Spot (provisioning).
            f'{_SERVE_STATUS_WAIT.format(name=name)}; echo "$s";'
            'echo "$s" | grep -q "0/4" || exit 1',
            # Wait for the provisioning starts
            f'sleep 40',
            _check_replica_in_status(name, [
                (2, True, _SERVICE_LAUNCHING_STATUS_REGEX + '\|READY'),
                (2, False, _SERVICE_LAUNCHING_STATUS_REGEX + '\|SHUTTING_DOWN')
            ]),

            # Wait until 2 spot instances are ready.
            _SERVE_WAIT_UNTIL_READY.format(name=name, replica_num=2),
            _check_replica_in_status(name, [(2, True, 'READY'),
                                            (0, False, '')]),
            _terminate_gcp_replica(name, zone, 1),
            f'sleep 40',
            # 1 on-demand (provisioning) + 1 Spot (ready) + 1 spot (provisioning).
            f'{_SERVE_STATUS_WAIT.format(name=name)}; '
            'echo "$s" | grep -q "1/3"',
            _check_replica_in_status(
                name, [(1, True, 'READY'),
                       (1, True, _SERVICE_LAUNCHING_STATUS_REGEX),
                       (1, False, _SERVICE_LAUNCHING_STATUS_REGEX)]),

            # Wait until 2 spot instances are ready.
            _SERVE_WAIT_UNTIL_READY.format(name=name, replica_num=2),
            _check_replica_in_status(name, [(2, True, 'READY'),
                                            (0, False, '')]),
        ],
        _TEARDOWN_SERVICE.format(name=name),
        timeout=20 * 60,
    )
    run_one_test(test)


@pytest.mark.serve
@pytest.mark.no_kubernetes
def test_skyserve_user_bug_restart(generic_cloud: str):
    """Tests that we restart the service after user bug."""
    # TODO(zhwu): this behavior needs some rethinking.
    name = _get_service_name()
    test = Test(
        f'test-skyserve-user-bug-restart',
        [
            f'sky serve up -n {name} --cloud {generic_cloud} -y tests/skyserve/restart/user_bug.yaml',
            f's=$(sky serve status {name}); echo "$s";'
            'until echo "$s" | grep -A 100 "Service Replicas" | grep "SHUTTING_DOWN"; '
            'do echo "Waiting for first service to be SHUTTING DOWN..."; '
            f'sleep 5; s=$(sky serve status {name}); echo "$s"; done; ',
            f's=$(sky serve status {name}); echo "$s";'
            'until echo "$s" | grep -A 100 "Service Replicas" | grep "FAILED"; '
            'do echo "Waiting for first service to be FAILED..."; '
            f'sleep 5; s=$(sky serve status {name}); echo "$s"; done; echo "$s"; '
            + _check_replica_in_status(name, [(1, True, 'FAILED')]) +
            # User bug failure will cause no further scaling.
            f'echo "$s" | grep -A 100 "Service Replicas" | grep "{name}" | wc -l | grep 1; '
            f'echo "$s" | grep -B 100 "NO_REPLICA" | grep "0/0"',
            f'sky serve update {name} --cloud {generic_cloud} -y tests/skyserve/auto_restart.yaml',
            f'{_SERVE_ENDPOINT_WAIT.format(name=name)}; '
            'until curl -L http://$endpoint | grep "Hi, SkyPilot here!"; do sleep 2; done; sleep 2; '
            + _check_replica_in_status(name, [(1, False, 'READY'),
                                              (1, False, 'FAILED')]),
        ],
        _TEARDOWN_SERVICE.format(name=name),
        timeout=20 * 60,
    )
    run_one_test(test)


@pytest.mark.serve
@pytest.mark.no_kubernetes
def test_skyserve_load_balancer(generic_cloud: str):
    """Test skyserve load balancer round-robin policy"""
    name = _get_service_name()
    test = Test(
        f'test-skyserve-load-balancer',
        [
            f'sky serve up -n {name} --cloud {generic_cloud} -y tests/skyserve/load_balancer/service.yaml',
            _SERVE_WAIT_UNTIL_READY.format(name=name, replica_num=3),
            f'{_SERVE_ENDPOINT_WAIT.format(name=name)}; '
            f'{_SERVE_STATUS_WAIT.format(name=name)}; '
            f'{_get_replica_ip(name, 1)}; '
            f'{_get_replica_ip(name, 2)}; {_get_replica_ip(name, 3)}; '
            'python tests/skyserve/load_balancer/test_round_robin.py '
            '--endpoint $endpoint --replica-num 3 --replica-ips $ip1 $ip2 $ip3',
        ],
        _TEARDOWN_SERVICE.format(name=name),
        timeout=20 * 60,
    )
    run_one_test(test)


@pytest.mark.gcp
@pytest.mark.serve
@pytest.mark.no_kubernetes
def test_skyserve_auto_restart():
    """Test skyserve with auto restart"""
    name = _get_service_name()
    zone = 'us-central1-a'
    test = Test(
        f'test-skyserve-auto-restart',
        [
            # TODO(tian): we can dynamically generate YAML from template to
            # avoid maintaining too many YAML files
            f'sky serve up -n {name} -y tests/skyserve/auto_restart.yaml',
            _SERVE_WAIT_UNTIL_READY.format(name=name, replica_num=1),
            f'{_SERVE_ENDPOINT_WAIT.format(name=name)}; '
            'request_output=$(curl -L http://$endpoint); echo "$request_output"; echo "$request_output" | grep "Hi, SkyPilot here"',
            # sleep for 20 seconds (initial delay) to make sure it will
            # be restarted
            f'sleep 20',
            _terminate_gcp_replica(name, zone, 1),
            # Wait for consecutive failure timeout passed.
            # If the cluster is not using spot, it won't check the cluster status
            # on the cloud (since manual shutdown is not a common behavior and such
            # queries takes a lot of time). Instead, we think continuous 3 min probe
            # failure is not a temporary problem but indeed a failure.
            'sleep 180',
            # We cannot use _SERVE_WAIT_UNTIL_READY; there will be a intermediate time
            # that the output of `sky serve status` shows FAILED and this status will
            # cause _SERVE_WAIT_UNTIL_READY to early quit.
            '(while true; do'
            f'    output=$(sky serve status {name});'
            '     echo "$output" | grep -q "1/1" && break;'
            '     sleep 10;'
            f'done); sleep {serve.LB_CONTROLLER_SYNC_INTERVAL_SECONDS};',
            f'{_SERVE_ENDPOINT_WAIT.format(name=name)}; '
            'request_output=$(curl -L http://$endpoint); echo "$request_output"; echo "$request_output" | grep "Hi, SkyPilot here"',
        ],
        _TEARDOWN_SERVICE.format(name=name),
        timeout=20 * 60,
    )
    run_one_test(test)


@pytest.mark.serve
@pytest.mark.no_kubernetes
def test_skyserve_cancel(generic_cloud: str):
    """Test skyserve with cancel"""
    name = _get_service_name()

    test = Test(
        f'test-skyserve-cancel',
        [
            f'sky serve up -n {name} --cloud {generic_cloud} -y tests/skyserve/cancel/cancel.yaml',
            _SERVE_WAIT_UNTIL_READY.format(name=name, replica_num=1),
            f'{_SERVE_ENDPOINT_WAIT.format(name=name)}; python3 '
            'tests/skyserve/cancel/send_cancel_request.py '
            '--endpoint $endpoint | grep "Request was cancelled"',
            f's=$(sky serve logs {name} 1 --no-follow); '
            'until ! echo "$s" | grep "Please wait for the controller to be"; '
            'do echo "Waiting for serve logs"; sleep 10; '
            f's=$(sky serve logs {name} 1 --no-follow); done; '
            'echo "$s"; echo "$s" | grep "Client disconnected, stopping computation"',
        ],
        _TEARDOWN_SERVICE.format(name=name),
        timeout=20 * 60,
    )
    run_one_test(test)


@pytest.mark.serve
@pytest.mark.no_kubernetes
def test_skyserve_update(generic_cloud: str):
    """Test skyserve with update"""
    name = _get_service_name()
    test = Test(
        f'test-skyserve-update',
        [
            f'sky serve up -n {name} --cloud {generic_cloud} -y tests/skyserve/update/old.yaml',
            _SERVE_WAIT_UNTIL_READY.format(name=name, replica_num=2),
            f'{_SERVE_ENDPOINT_WAIT.format(name=name)}; curl -L http://$endpoint | grep "Hi, SkyPilot here"',
            f'sky serve update {name} --cloud {generic_cloud} --mode blue_green -y tests/skyserve/update/new.yaml',
            # sleep before update is registered.
            'sleep 20',
            f'{_SERVE_ENDPOINT_WAIT.format(name=name)}; '
            'until curl -L http://$endpoint | grep "Hi, new SkyPilot here!"; do sleep 2; done;'
            # Make sure the traffic is not mixed
            'curl -L http://$endpoint | grep "Hi, new SkyPilot here"',
            # The latest 2 version should be READY and the older versions should be shutting down
            (_check_replica_in_status(name, [(2, False, 'READY'),
                                             (2, False, 'SHUTTING_DOWN')]) +
             _check_service_version(name, "2")),
        ],
        _TEARDOWN_SERVICE.format(name=name),
        timeout=20 * 60,
    )
    run_one_test(test)


@pytest.mark.serve
@pytest.mark.no_kubernetes
def test_skyserve_rolling_update(generic_cloud: str):
    """Test skyserve with rolling update"""
    name = _get_service_name()
    single_new_replica = _check_replica_in_status(
        name, [(2, False, 'READY'), (1, False, _SERVICE_LAUNCHING_STATUS_REGEX),
               (1, False, 'SHUTTING_DOWN')])
    test = Test(
        f'test-skyserve-rolling-update',
        [
            f'sky serve up -n {name} --cloud {generic_cloud} -y tests/skyserve/update/old.yaml',
            _SERVE_WAIT_UNTIL_READY.format(name=name, replica_num=2),
            f'{_SERVE_ENDPOINT_WAIT.format(name=name)}; curl -L http://$endpoint | grep "Hi, SkyPilot here"',
            f'sky serve update {name} --cloud {generic_cloud} -y tests/skyserve/update/new.yaml',
            # Make sure the traffic is mixed across two versions, the replicas
            # with even id will sleep 60 seconds before being ready, so we
            # should be able to get observe the period that the traffic is mixed
            # across two versions.
            f'{_SERVE_ENDPOINT_WAIT.format(name=name)}; '
            'until curl -L http://$endpoint | grep "Hi, new SkyPilot here!"; do sleep 2; done; sleep 2; '
            # The latest version should have one READY and the one of the older versions should be shutting down
            f'{single_new_replica} {_check_service_version(name, "1,2")} '
            # Check the output from the old version, immediately after the
            # output from the new version appears. This is guaranteed by the
            # round robin load balancing policy.
            # TODO(zhwu): we should have a more generalized way for checking the
            # mixed version of replicas to avoid depending on the specific
            # round robin load balancing policy.
            'curl -L http://$endpoint | grep "Hi, SkyPilot here"',
        ],
        _TEARDOWN_SERVICE.format(name=name),
        timeout=20 * 60,
    )
    run_one_test(test)


@pytest.mark.serve
@pytest.mark.no_kubernetes
def test_skyserve_fast_update(generic_cloud: str):
    """Test skyserve with fast update (Increment version of old replicas)"""
    name = _get_service_name()

    test = Test(
        f'test-skyserve-fast-update',
        [
            f'sky serve up -n {name} -y --cloud {generic_cloud} tests/skyserve/update/bump_version_before.yaml',
            _SERVE_WAIT_UNTIL_READY.format(name=name, replica_num=2),
            f'{_SERVE_ENDPOINT_WAIT.format(name=name)}; curl -L http://$endpoint | grep "Hi, SkyPilot here"',
            f'sky serve update {name} --cloud {generic_cloud} --mode blue_green -y tests/skyserve/update/bump_version_after.yaml',
            # sleep to wait for update to be registered.
            'sleep 120',
            # 2 on-deamnd (ready) + 1 on-demand (provisioning).
            (
                _check_replica_in_status(
                    name, [(2, False, 'READY'),
                           (1, False, _SERVICE_LAUNCHING_STATUS_REGEX)]) +
                # Fast update will directly have the latest version ready.
                _check_service_version(name, "2")),
            _SERVE_WAIT_UNTIL_READY.format(name=name, replica_num=3) +
            _check_service_version(name, "2"),
            f'{_SERVE_ENDPOINT_WAIT.format(name=name)}; curl -L http://$endpoint | grep "Hi, SkyPilot here"',
            # Test rolling update
            f'sky serve update {name} --cloud {generic_cloud} -y tests/skyserve/update/bump_version_before.yaml',
            # sleep to wait for update to be registered.
            'sleep 30',
            # 2 on-deamnd (ready) + 1 on-demand (shutting down).
            _check_replica_in_status(name, [(2, False, 'READY'),
                                            (1, False, 'SHUTTING_DOWN')]),
            _SERVE_WAIT_UNTIL_READY.format(name=name, replica_num=2) +
            _check_service_version(name, "3"),
            f'{_SERVE_ENDPOINT_WAIT.format(name=name)}; curl -L http://$endpoint | grep "Hi, SkyPilot here"',
        ],
        _TEARDOWN_SERVICE.format(name=name),
        timeout=30 * 60,
    )
    run_one_test(test)


@pytest.mark.serve
@pytest.mark.no_kubernetes
def test_skyserve_update_autoscale(generic_cloud: str):
    """Test skyserve update with autoscale"""
    name = _get_service_name()
    test = Test(
        f'test-skyserve-update-autoscale',
        [
            f'sky serve up -n {name} --cloud {generic_cloud} -y tests/skyserve/update/num_min_two.yaml',
            _SERVE_WAIT_UNTIL_READY.format(name=name, replica_num=2) +
            _check_service_version(name, "1"),
            f'{_SERVE_ENDPOINT_WAIT.format(name=name)}; '
            'curl -L http://$endpoint | grep "Hi, SkyPilot here"',
            f'sky serve update {name} --cloud {generic_cloud} --mode blue_green -y tests/skyserve/update/num_min_one.yaml',
            # sleep before update is registered.
            'sleep 20',
            # Timeout will be triggered when update fails.
            _SERVE_WAIT_UNTIL_READY.format(name=name, replica_num=1) +
            _check_service_version(name, "2"),
            f'{_SERVE_ENDPOINT_WAIT.format(name=name)}; '
            'curl -L http://$endpoint | grep "Hi, SkyPilot here!"',
            # Rolling Update
            f'sky serve update {name} --cloud {generic_cloud} -y tests/skyserve/update/num_min_two.yaml',
            # sleep before update is registered.
            'sleep 20',
            # Timeout will be triggered when update fails.
            _SERVE_WAIT_UNTIL_READY.format(name=name, replica_num=2) +
            _check_service_version(name, "3"),
            f'{_SERVE_ENDPOINT_WAIT.format(name=name)}; '
            'curl -L http://$endpoint | grep "Hi, SkyPilot here!"',
        ],
        _TEARDOWN_SERVICE.format(name=name),
        timeout=30 * 60,
    )
    run_one_test(test)


@pytest.mark.serve
@pytest.mark.parametrize('mode', ['rolling', 'blue_green'])
@pytest.mark.no_kubernetes
def test_skyserve_new_autoscaler_update(mode: str, generic_cloud: str):
    """Test skyserve with update that changes autoscaler"""
    name = _get_service_name() + mode

    four_spot_up_cmd = _check_replica_in_status(name, [(4, True, 'READY')])
    update_check = [f'until ({four_spot_up_cmd}); do sleep 5; done; sleep 10;']
    if mode == 'rolling':
        # Check rolling update, it will terminate one of the old on-demand
        # instances, once there are 4 spot instance ready.
        update_check += [
            _check_replica_in_status(
                name, [(1, False, _SERVICE_LAUNCHING_STATUS_REGEX),
                       (1, False, 'SHUTTING_DOWN'), (1, False, 'READY')]) +
            _check_service_version(name, "1,2"),
        ]
    else:
        # Check blue green update, it will keep both old on-demand instances
        # running, once there are 4 spot instance ready.
        update_check += [
            _check_replica_in_status(
                name, [(1, False, _SERVICE_LAUNCHING_STATUS_REGEX),
                       (2, False, 'READY')]) +
            _check_service_version(name, "1"),
        ]
    test = Test(
        'test-skyserve-new-autoscaler-update',
        [
            f'sky serve up -n {name} --cloud {generic_cloud} -y tests/skyserve/update/new_autoscaler_before.yaml',
            _SERVE_WAIT_UNTIL_READY.format(name=name, replica_num=2) +
            _check_service_version(name, "1"),
            f'{_SERVE_ENDPOINT_WAIT.format(name=name)}; '
            's=$(curl -L http://$endpoint); echo "$s"; echo "$s" | grep "Hi, SkyPilot here"',
            f'sky serve update {name} --cloud {generic_cloud} --mode {mode} -y tests/skyserve/update/new_autoscaler_after.yaml',
            # Wait for update to be registered
            f'sleep 120',
            _check_replica_in_status(
                name, [(4, True, _SERVICE_LAUNCHING_STATUS_REGEX + '\|READY'),
                       (1, False, _SERVICE_LAUNCHING_STATUS_REGEX),
                       (2, False, 'READY')]),
            *update_check,
            _SERVE_WAIT_UNTIL_READY.format(name=name, replica_num=5),
            f'{_SERVE_ENDPOINT_WAIT.format(name=name)}; '
            'curl -L http://$endpoint | grep "Hi, SkyPilot here"',
            _check_replica_in_status(name, [(4, True, 'READY'),
                                            (1, False, 'READY')]),
        ],
        _TEARDOWN_SERVICE.format(name=name),
        timeout=20 * 60,
    )
    run_one_test(test)


@pytest.mark.serve
def test_skyserve_failures(generic_cloud: str):
    """Test replica failure statuses"""
    name = _get_service_name()

    test = Test(
        'test-skyserve-failures',
        [
            f'sky serve up -n {name} --cloud {generic_cloud} -y tests/skyserve/failures/initial_delay.yaml',
            f's=$(sky serve status {name}); '
            f'until echo "$s" | grep "FAILED_INITIAL_DELAY"; do '
            'echo "Waiting for replica to be failed..."; sleep 5; '
            f's=$(sky serve status {name}); echo "$s"; done;',
            'sleep 60',
            f'{_SERVE_STATUS_WAIT.format(name=name)}; echo "$s" | grep "{name}" | grep "FAILED_INITIAL_DELAY" | wc -l | grep 2; '
            # Make sure no new replicas are started for early failure.
            f'echo "$s" | grep -A 100 "Service Replicas" | grep "{name}" | wc -l | grep 2;',
            f'sky serve update {name} --cloud {generic_cloud} -y tests/skyserve/failures/probing.yaml',
            f's=$(sky serve status {name}); '
            # Wait for replica to be ready.
            f'until echo "$s" | grep "READY"; do '
            'echo "Waiting for replica to be failed..."; sleep 5; '
            f's=$(sky serve status {name}); echo "$s"; done;',
            # Wait for replica to change to FAILED_PROBING
            f's=$(sky serve status {name}); '
            f'until echo "$s" | grep "FAILED_PROBING"; do '
            'echo "Waiting for replica to be failed..."; sleep 5; '
            f's=$(sky serve status {name}); echo "$s"; done;' +
            _check_replica_in_status(
                name, [(1, False, 'FAILED_PROBING'),
                       (1, False, _SERVICE_LAUNCHING_STATUS_REGEX)]),
            # TODO(zhwu): add test for FAILED_PROVISION
        ],
        _TEARDOWN_SERVICE.format(name=name),
        timeout=20 * 60,
    )
    run_one_test(test)


# TODO(Ziming, Tian): Add tests for autoscaling.


# ------- Testing user ray cluster --------
def test_user_ray_cluster(generic_cloud: str):
    name = _get_cluster_name()
    test = Test(
        'user-ray-cluster',
        [
            f'sky launch -y -c {name} --cloud {generic_cloud} "ray start --head"',
            f'sky exec {name} "echo hi"',
            f'sky logs {name} 1 --status',
            f'sky status -r {name} | grep UP',
            f'sky exec {name} "echo bye"',
            f'sky logs {name} 2 --status',
        ],
        f'sky down -y {name}',
    )
    run_one_test(test)


# ------- Testing the core API --------
# Most of the core APIs have been tested in the CLI tests.
# These tests are for testing the return value of the APIs not fully used in CLI.


@pytest.mark.gcp
def test_core_api_sky_launch_exec():
    name = _get_cluster_name()
    task = sky.Task(run="whoami")
    task.set_resources(sky.Resources(cloud=sky.GCP()))
    job_id, handle = sky.launch(task, cluster_name=name)
    assert job_id == 1
    assert handle is not None
    assert handle.cluster_name == name
    assert handle.launched_resources.cloud.is_same_cloud(sky.GCP())
    job_id_exec, handle_exec = sky.exec(task, cluster_name=name)
    assert job_id_exec == 2
    assert handle_exec is not None
    assert handle_exec.cluster_name == name
    assert handle_exec.launched_resources.cloud.is_same_cloud(sky.GCP())
    # For dummy task (i.e. task.run is None), the job won't be submitted.
    dummy_task = sky.Task()
    job_id_dummy, _ = sky.exec(dummy_task, cluster_name=name)
    assert job_id_dummy is None
    sky.down(name)


# ---------- Testing Storage ----------
class TestStorageWithCredentials:
    """Storage tests which require credentials and network connection"""

    AWS_INVALID_NAMES = [
        'ab',  # less than 3 characters
        'abcdefghijklmnopqrstuvwxyzabcdefghijklmnopqrstuvwxyzabcdefghijklmnopqrstuvwxyz1',
        # more than 63 characters
        'Abcdef',  # contains an uppercase letter
        'abc def',  # contains a space
        'abc..def',  # two adjacent periods
        '192.168.5.4',  # formatted as an IP address
        'xn--bucket',  # starts with 'xn--' prefix
        'bucket-s3alias',  # ends with '-s3alias' suffix
        'bucket--ol-s3',  # ends with '--ol-s3' suffix
        '.abc',  # starts with a dot
        'abc.',  # ends with a dot
        '-abc',  # starts with a hyphen
        'abc-',  # ends with a hyphen
    ]

    GCS_INVALID_NAMES = [
        'ab',  # less than 3 characters
        'abcdefghijklmnopqrstuvwxyzabcdefghijklmnopqrstuvwxyzabcdefghijklmnopqrstuvwxyz1',
        # more than 63 characters (without dots)
        'Abcdef',  # contains an uppercase letter
        'abc def',  # contains a space
        'abc..def',  # two adjacent periods
        'abc_.def.ghi.jklmnopqrstuvwxyzabcdefghijklmnopqrstuvwxyzabcdefghijklmnopqrstuvwxyz1'
        # More than 63 characters between dots
        'abc_.def.ghi.jklmnopqrstuvwxyzabcdefghijklmnopqfghijklmnopqrstuvw' * 5,
        # more than 222 characters (with dots)
        '192.168.5.4',  # formatted as an IP address
        'googbucket',  # starts with 'goog' prefix
        'googlebucket',  # contains 'google'
        'g00glebucket',  # variant of 'google'
        'go0glebucket',  # variant of 'google'
        'g0oglebucket',  # variant of 'google'
        '.abc',  # starts with a dot
        'abc.',  # ends with a dot
        '_abc',  # starts with an underscore
        'abc_',  # ends with an underscore
    ]

    IBM_INVALID_NAMES = [
        'ab',  # less than 3 characters
        'abcdefghijklmnopqrstuvwxyzabcdefghijklmnopqrstuvwxyzabcdefghijklmnopqrstuvwxyz1',
        # more than 63 characters
        'Abcdef',  # contains an uppercase letter
        'abc def',  # contains a space
        'abc..def',  # two adjacent periods
        '192.168.5.4',  # formatted as an IP address
        'xn--bucket',  # starts with 'xn--' prefix
        '.abc',  # starts with a dot
        'abc.',  # ends with a dot
        '-abc',  # starts with a hyphen
        'abc-',  # ends with a hyphen
        'a.-bc',  # contains the sequence '.-'
        'a-.bc',  # contains the sequence '-.'
        'a&bc'  # contains special characters
        'ab^c'  # contains special characters
    ]
    GITIGNORE_SYNC_TEST_DIR_STRUCTURE = {
        'double_asterisk': {
            'double_asterisk_excluded': None,
            'double_asterisk_excluded_dir': {
                'dir_excluded': None,
            },
        },
        'double_asterisk_parent': {
            'parent': {
                'also_excluded.txt': None,
                'child': {
                    'double_asterisk_parent_child_excluded.txt': None,
                },
                'double_asterisk_parent_excluded.txt': None,
            },
        },
        'excluded.log': None,
        'excluded_dir': {
            'excluded.txt': None,
            'nested_excluded': {
                'excluded': None,
            },
        },
        'exp-1': {
            'be_excluded': None,
        },
        'exp-2': {
            'be_excluded': None,
        },
        'front_slash_excluded': None,
        'included.log': None,
        'included.txt': None,
        'include_dir': {
            'excluded.log': None,
            'included.log': None,
        },
        'nested_double_asterisk': {
            'one': {
                'also_exclude.txt': None,
            },
            'two': {
                'also_exclude.txt': None,
            },
        },
        'nested_wildcard_dir': {
            'monday': {
                'also_exclude.txt': None,
            },
            'tuesday': {
                'also_exclude.txt': None,
            },
        },
        'no_slash_excluded': None,
        'no_slash_tests': {
            'no_slash_excluded': {
                'also_excluded.txt': None,
            },
        },
        'question_mark': {
            'excluded1.txt': None,
            'excluded@.txt': None,
        },
        'square_bracket': {
            'excluded1.txt': None,
        },
        'square_bracket_alpha': {
            'excludedz.txt': None,
        },
        'square_bracket_excla': {
            'excluded2.txt': None,
            'excluded@.txt': None,
        },
        'square_bracket_single': {
            'excluded0.txt': None,
        },
    }

    @staticmethod
    def create_dir_structure(base_path, structure):
        # creates a given file STRUCTURE in BASE_PATH
        for name, substructure in structure.items():
            path = os.path.join(base_path, name)
            if substructure is None:
                # Create a file
                open(path, 'a', encoding='utf-8').close()
            else:
                # Create a subdirectory
                os.mkdir(path)
                TestStorageWithCredentials.create_dir_structure(
                    path, substructure)

    @staticmethod
    def cli_delete_cmd(store_type, bucket_name):
        if store_type == storage_lib.StoreType.S3:
            url = f's3://{bucket_name}'
            return f'aws s3 rb {url} --force'
        if store_type == storage_lib.StoreType.GCS:
            url = f'gs://{bucket_name}'
            gsutil_alias, alias_gen = data_utils.get_gsutil_command()
            return f'{alias_gen}; {gsutil_alias} rm -r {url}'
        if store_type == storage_lib.StoreType.R2:
            endpoint_url = cloudflare.create_endpoint()
            url = f's3://{bucket_name}'
            return f'AWS_SHARED_CREDENTIALS_FILE={cloudflare.R2_CREDENTIALS_PATH} aws s3 rb {url} --force --endpoint {endpoint_url} --profile=r2'
        if store_type == storage_lib.StoreType.IBM:
            bucket_rclone_profile = Rclone.generate_rclone_bucket_profile_name(
                bucket_name, Rclone.RcloneClouds.IBM)
            return f'rclone purge {bucket_rclone_profile}:{bucket_name} && rclone config delete {bucket_rclone_profile}'

    @staticmethod
    def cli_ls_cmd(store_type, bucket_name, suffix=''):
        if store_type == storage_lib.StoreType.S3:
            if suffix:
                url = f's3://{bucket_name}/{suffix}'
            else:
                url = f's3://{bucket_name}'
            return f'aws s3 ls {url}'
        if store_type == storage_lib.StoreType.GCS:
            if suffix:
                url = f'gs://{bucket_name}/{suffix}'
            else:
                url = f'gs://{bucket_name}'
            return f'gsutil ls {url}'
        if store_type == storage_lib.StoreType.R2:
            endpoint_url = cloudflare.create_endpoint()
            if suffix:
                url = f's3://{bucket_name}/{suffix}'
            else:
                url = f's3://{bucket_name}'
            return f'AWS_SHARED_CREDENTIALS_FILE={cloudflare.R2_CREDENTIALS_PATH} aws s3 ls {url} --endpoint {endpoint_url} --profile=r2'
        if store_type == storage_lib.StoreType.IBM:
            bucket_rclone_profile = Rclone.generate_rclone_bucket_profile_name(
                bucket_name, Rclone.RcloneClouds.IBM)
            return f'rclone ls {bucket_rclone_profile}:{bucket_name}/{suffix}'

    @staticmethod
    def cli_region_cmd(store_type, bucket_name):
        if store_type == storage_lib.StoreType.S3:
            return ('aws s3api get-bucket-location '
                    f'--bucket {bucket_name} --output text')
        elif store_type == storage_lib.StoreType.GCS:
            return (f'gsutil ls -L -b gs://{bucket_name}/ | '
                    'grep "Location constraint" | '
                    'awk \'{print tolower($NF)}\'')
        else:
            raise NotImplementedError(f'Region command not implemented for '
                                      f'{store_type}')

    @staticmethod
    def cli_count_name_in_bucket(store_type, bucket_name, file_name, suffix=''):
        if store_type == storage_lib.StoreType.S3:
            if suffix:
                return f'aws s3api list-objects --bucket "{bucket_name}" --prefix {suffix} --query "length(Contents[?contains(Key,\'{file_name}\')].Key)"'
            else:
                return f'aws s3api list-objects --bucket "{bucket_name}" --query "length(Contents[?contains(Key,\'{file_name}\')].Key)"'
        elif store_type == storage_lib.StoreType.GCS:
            if suffix:
                return f'gsutil ls -r gs://{bucket_name}/{suffix} | grep "{file_name}" | wc -l'
            else:
                return f'gsutil ls -r gs://{bucket_name} | grep "{file_name}" | wc -l'
        elif store_type == storage_lib.StoreType.R2:
            endpoint_url = cloudflare.create_endpoint()
            if suffix:
                return f'AWS_SHARED_CREDENTIALS_FILE={cloudflare.R2_CREDENTIALS_PATH} aws s3api list-objects --bucket "{bucket_name}" --prefix {suffix} --query "length(Contents[?contains(Key,\'{file_name}\')].Key)" --endpoint {endpoint_url} --profile=r2'
            else:
                return f'AWS_SHARED_CREDENTIALS_FILE={cloudflare.R2_CREDENTIALS_PATH} aws s3api list-objects --bucket "{bucket_name}" --query "length(Contents[?contains(Key,\'{file_name}\')].Key)" --endpoint {endpoint_url} --profile=r2'

    @staticmethod
    def cli_count_file_in_bucket(store_type, bucket_name):
        if store_type == storage_lib.StoreType.S3:
            return f'aws s3 ls s3://{bucket_name} --recursive | wc -l'
        elif store_type == storage_lib.StoreType.GCS:
            return f'gsutil ls -r gs://{bucket_name}/** | wc -l'
        elif store_type == storage_lib.StoreType.R2:
            endpoint_url = cloudflare.create_endpoint()
            return f'AWS_SHARED_CREDENTIALS_FILE={cloudflare.R2_CREDENTIALS_PATH} aws s3 ls s3://{bucket_name} --recursive --endpoint {endpoint_url} --profile=r2 | wc -l'

    @pytest.fixture
    def tmp_source(self, tmp_path):
        # Creates a temporary directory with a file in it
        tmp_dir = tmp_path / 'tmp-source'
        tmp_dir.mkdir()
        tmp_file = tmp_dir / 'tmp-file'
        tmp_file.write_text('test')
        circle_link = tmp_dir / 'circle-link'
        circle_link.symlink_to(tmp_dir, target_is_directory=True)
        yield str(tmp_dir)

    @staticmethod
    def generate_bucket_name():
        # Creates a temporary bucket name
        # time.time() returns varying precision on different systems, so we
        # replace the decimal point and use whatever precision we can get.
        timestamp = str(time.time()).replace('.', '')
        return f'sky-test-{timestamp}'

    @pytest.fixture
    def tmp_bucket_name(self):
        yield self.generate_bucket_name()

    @staticmethod
    def yield_storage_object(
            name: Optional[str] = None,
            source: Optional[storage_lib.Path] = None,
            stores: Optional[Dict[storage_lib.StoreType,
                                  storage_lib.AbstractStore]] = None,
            persistent: Optional[bool] = True,
            mode: storage_lib.StorageMode = storage_lib.StorageMode.MOUNT):
        # Creates a temporary storage object. Stores must be added in the test.
        storage_obj = storage_lib.Storage(name=name,
                                          source=source,
                                          stores=stores,
                                          persistent=persistent,
                                          mode=mode)
        yield storage_obj
        handle = global_user_state.get_handle_from_storage_name(
            storage_obj.name)
        if handle:
            # If handle exists, delete manually
            # TODO(romilb): This is potentially risky - if the delete method has
            #   bugs, this can cause resource leaks. Ideally we should manually
            #   eject storage from global_user_state and delete the bucket using
            #   boto3 directly.
            storage_obj.delete()

    @pytest.fixture
    def tmp_scratch_storage_obj(self, tmp_bucket_name):
        # Creates a storage object with no source to create a scratch storage.
        # Stores must be added in the test.
        yield from self.yield_storage_object(name=tmp_bucket_name)

    @pytest.fixture
    def tmp_multiple_scratch_storage_obj(self):
        # Creates a list of 5 storage objects with no source to create
        # multiple scratch storages.
        # Stores for each object in the list must be added in the test.
        storage_mult_obj = []
        for _ in range(5):
            timestamp = str(time.time()).replace('.', '')
            store_obj = storage_lib.Storage(name=f'sky-test-{timestamp}')
            storage_mult_obj.append(store_obj)
        yield storage_mult_obj
        for storage_obj in storage_mult_obj:
            handle = global_user_state.get_handle_from_storage_name(
                storage_obj.name)
            if handle:
                # If handle exists, delete manually
                # TODO(romilb): This is potentially risky - if the delete method has
                # bugs, this can cause resource leaks. Ideally we should manually
                # eject storage from global_user_state and delete the bucket using
                # boto3 directly.
                storage_obj.delete()

    @pytest.fixture
    def tmp_multiple_custom_source_storage_obj(self):
        # Creates a list of storage objects with custom source names to
        # create multiple scratch storages.
        # Stores for each object in the list must be added in the test.
        custom_source_names = ['"path With Spaces"', 'path With Spaces']
        storage_mult_obj = []
        for name in custom_source_names:
            src_path = os.path.expanduser(f'~/{name}')
            pathlib.Path(src_path).expanduser().mkdir(exist_ok=True)
            timestamp = str(time.time()).replace('.', '')
            store_obj = storage_lib.Storage(name=f'sky-test-{timestamp}',
                                            source=src_path)
            storage_mult_obj.append(store_obj)
        yield storage_mult_obj
        for storage_obj in storage_mult_obj:
            handle = global_user_state.get_handle_from_storage_name(
                storage_obj.name)
            if handle:
                storage_obj.delete()

    @pytest.fixture
    def tmp_local_storage_obj(self, tmp_bucket_name, tmp_source):
        # Creates a temporary storage object. Stores must be added in the test.
        yield from self.yield_storage_object(name=tmp_bucket_name,
                                             source=tmp_source)

    @pytest.fixture
    def tmp_local_list_storage_obj(self, tmp_bucket_name, tmp_source):
        # Creates a temp storage object which uses a list of paths as source.
        # Stores must be added in the test. After upload, the bucket should
        # have two files - /tmp-file and /tmp-source/tmp-file
        list_source = [tmp_source, tmp_source + '/tmp-file']
        yield from self.yield_storage_object(name=tmp_bucket_name,
                                             source=list_source)

    @pytest.fixture
    def tmp_bulk_del_storage_obj(self, tmp_bucket_name):
        # Creates a temporary storage object for testing bulk deletion.
        # Stores must be added in the test.
        with tempfile.TemporaryDirectory() as tmpdir:
            subprocess.check_output(f'mkdir -p {tmpdir}/folder{{000..255}}',
                                    shell=True)
            subprocess.check_output(f'touch {tmpdir}/test{{000..255}}.txt',
                                    shell=True)
            subprocess.check_output(
                f'touch {tmpdir}/folder{{000..255}}/test.txt', shell=True)
            yield from self.yield_storage_object(name=tmp_bucket_name,
                                                 source=tmpdir)

    @pytest.fixture
    def tmp_copy_mnt_existing_storage_obj(self, tmp_scratch_storage_obj):
        # Creates a copy mount storage which reuses an existing storage object.
        tmp_scratch_storage_obj.add_store(storage_lib.StoreType.S3)
        storage_name = tmp_scratch_storage_obj.name

        # Try to initialize another storage with the storage object created
        # above, but now in COPY mode. This should succeed.
        yield from self.yield_storage_object(name=storage_name,
                                             mode=storage_lib.StorageMode.COPY)

    @pytest.fixture
    def tmp_gitignore_storage_obj(self, tmp_bucket_name, gitignore_structure):
        # Creates a temporary storage object for testing .gitignore filter.
        # GITIGINORE_STRUCTURE is representing a file structure in a dictionary
        # format. Created storage object will contain the file structure along
        # with .gitignore and .git/info/exclude files to test exclude filter.
        # Stores must be added in the test.
        with tempfile.TemporaryDirectory() as tmpdir:
            # Creates file structure to be uploaded in the Storage
            self.create_dir_structure(tmpdir, gitignore_structure)

            # Create .gitignore and list files/dirs to be excluded in it
            skypilot_path = os.path.dirname(os.path.dirname(sky.__file__))
            temp_path = f'{tmpdir}/.gitignore'
            file_path = os.path.join(skypilot_path, 'tests/gitignore_test')
            shutil.copyfile(file_path, temp_path)

            # Create .git/info/exclude and list files/dirs to be excluded in it
            temp_path = f'{tmpdir}/.git/info/'
            os.makedirs(temp_path)
            temp_exclude_path = os.path.join(temp_path, 'exclude')
            file_path = os.path.join(skypilot_path,
                                     'tests/git_info_exclude_test')
            shutil.copyfile(file_path, temp_exclude_path)

            # Create sky Storage with the files created
            yield from self.yield_storage_object(
                name=tmp_bucket_name,
                source=tmpdir,
                mode=storage_lib.StorageMode.COPY)

    @pytest.fixture
    def tmp_awscli_bucket(self, tmp_bucket_name):
        # Creates a temporary bucket using awscli
        bucket_uri = f's3://{tmp_bucket_name}'
        subprocess.check_call(['aws', 's3', 'mb', bucket_uri])
        yield tmp_bucket_name, bucket_uri
        subprocess.check_call(['aws', 's3', 'rb', bucket_uri, '--force'])

    @pytest.fixture
    def tmp_gsutil_bucket(self, tmp_bucket_name):
        # Creates a temporary bucket using gsutil
        bucket_uri = f'gs://{tmp_bucket_name}'
        subprocess.check_call(['gsutil', 'mb', bucket_uri])
        yield tmp_bucket_name, bucket_uri
        subprocess.check_call(['gsutil', 'rm', '-r', bucket_uri])

    @pytest.fixture
    def tmp_awscli_bucket_r2(self, tmp_bucket_name):
        # Creates a temporary bucket using awscli
        endpoint_url = cloudflare.create_endpoint()
        bucket_uri = f's3://{tmp_bucket_name}'
        subprocess.check_call(
            f'AWS_SHARED_CREDENTIALS_FILE={cloudflare.R2_CREDENTIALS_PATH} aws s3 mb {bucket_uri} --endpoint {endpoint_url} --profile=r2',
            shell=True)
        yield tmp_bucket_name, bucket_uri
        subprocess.check_call(
            f'AWS_SHARED_CREDENTIALS_FILE={cloudflare.R2_CREDENTIALS_PATH} aws s3 rb {bucket_uri} --force --endpoint {endpoint_url} --profile=r2',
            shell=True)

    @pytest.fixture
    def tmp_ibm_cos_bucket(self, tmp_bucket_name):
        # Creates a temporary bucket using IBM COS API
        storage_obj = storage_lib.IBMCosStore(source="", name=tmp_bucket_name)
        yield tmp_bucket_name
        storage_obj.delete()

    @pytest.fixture
    def tmp_public_storage_obj(self, request):
        # Initializes a storage object with a public bucket
        storage_obj = storage_lib.Storage(source=request.param)
        yield storage_obj
        # This does not require any deletion logic because it is a public bucket
        # and should not get added to global_user_state.

    @pytest.mark.no_fluidstack
    @pytest.mark.parametrize('store_type', [
        storage_lib.StoreType.S3, storage_lib.StoreType.GCS,
        pytest.param(storage_lib.StoreType.IBM, marks=pytest.mark.ibm),
        pytest.param(storage_lib.StoreType.R2, marks=pytest.mark.cloudflare)
    ])
    def test_new_bucket_creation_and_deletion(self, tmp_local_storage_obj,
                                              store_type):
        # Creates a new bucket with a local source, uploads files to it
        # and deletes it.
        tmp_local_storage_obj.add_store(store_type)

        # Run sky storage ls to check if storage object exists in the output
        out = subprocess.check_output(['sky', 'storage', 'ls'])
        assert tmp_local_storage_obj.name in out.decode('utf-8')

        # Run sky storage delete to delete the storage object
        subprocess.check_output(
            ['sky', 'storage', 'delete', tmp_local_storage_obj.name, '--yes'])

        # Run sky storage ls to check if storage object is deleted
        out = subprocess.check_output(['sky', 'storage', 'ls'])
        assert tmp_local_storage_obj.name not in out.decode('utf-8')

    @pytest.mark.no_fluidstack
    @pytest.mark.xdist_group('multiple_bucket_deletion')
    @pytest.mark.parametrize('store_type', [
        storage_lib.StoreType.S3, storage_lib.StoreType.GCS,
        pytest.param(storage_lib.StoreType.R2, marks=pytest.mark.cloudflare),
        pytest.param(storage_lib.StoreType.IBM, marks=pytest.mark.ibm)
    ])
    def test_multiple_buckets_creation_and_deletion(
            self, tmp_multiple_scratch_storage_obj, store_type):
        # Creates multiple new buckets(5 buckets) with a local source
        # and deletes them.
        storage_obj_name = []
        for store_obj in tmp_multiple_scratch_storage_obj:
            store_obj.add_store(store_type)
            storage_obj_name.append(store_obj.name)

        # Run sky storage ls to check if all storage objects exists in the
        # output filtered by store type
        out_all = subprocess.check_output(['sky', 'storage', 'ls'])
        out = [
            item.split()[0]
            for item in out_all.decode('utf-8').splitlines()
            if store_type.value in item
        ]
        assert all([item in out for item in storage_obj_name])

        # Run sky storage delete all to delete all storage objects
        delete_cmd = ['sky', 'storage', 'delete', '--yes']
        delete_cmd += storage_obj_name
        subprocess.check_output(delete_cmd)

        # Run sky storage ls to check if all storage objects filtered by store
        # type are deleted
        out_all = subprocess.check_output(['sky', 'storage', 'ls'])
        out = [
            item.split()[0]
            for item in out_all.decode('utf-8').splitlines()
            if store_type.value in item
        ]
        assert all([item not in out for item in storage_obj_name])

    @pytest.mark.no_fluidstack
    @pytest.mark.parametrize('store_type', [
        storage_lib.StoreType.S3, storage_lib.StoreType.GCS,
        pytest.param(storage_lib.StoreType.IBM, marks=pytest.mark.ibm),
        pytest.param(storage_lib.StoreType.R2, marks=pytest.mark.cloudflare)
    ])
    def test_upload_source_with_spaces(self, store_type,
                                       tmp_multiple_custom_source_storage_obj):
        # Creates two buckets with specified local sources
        # with spaces in the name
        storage_obj_names = []
        for storage_obj in tmp_multiple_custom_source_storage_obj:
            storage_obj.add_store(store_type)
            storage_obj_names.append(storage_obj.name)

        # Run sky storage ls to check if all storage objects exists in the
        # output filtered by store type
        out_all = subprocess.check_output(['sky', 'storage', 'ls'])
        out = [
            item.split()[0]
            for item in out_all.decode('utf-8').splitlines()
            if store_type.value in item
        ]
        assert all([item in out for item in storage_obj_names])

    @pytest.mark.no_fluidstack
    @pytest.mark.parametrize('store_type', [
        storage_lib.StoreType.S3, storage_lib.StoreType.GCS,
        pytest.param(storage_lib.StoreType.IBM, marks=pytest.mark.ibm),
        pytest.param(storage_lib.StoreType.R2, marks=pytest.mark.cloudflare)
    ])
    def test_bucket_external_deletion(self, tmp_scratch_storage_obj,
                                      store_type):
        # Creates a bucket, deletes it externally using cloud cli commands
        # and then tries to delete it using sky storage delete.
        tmp_scratch_storage_obj.add_store(store_type)

        # Run sky storage ls to check if storage object exists in the output
        out = subprocess.check_output(['sky', 'storage', 'ls'])
        assert tmp_scratch_storage_obj.name in out.decode('utf-8')

        # Delete bucket externally
        cmd = self.cli_delete_cmd(store_type, tmp_scratch_storage_obj.name)
        subprocess.check_output(cmd, shell=True)

        # Run sky storage delete to delete the storage object
        out = subprocess.check_output(
            ['sky', 'storage', 'delete', tmp_scratch_storage_obj.name, '--yes'])
        # Make sure bucket was not created during deletion (see issue #1322)
        assert 'created' not in out.decode('utf-8').lower()

        # Run sky storage ls to check if storage object is deleted
        out = subprocess.check_output(['sky', 'storage', 'ls'])
        assert tmp_scratch_storage_obj.name not in out.decode('utf-8')

    @pytest.mark.no_fluidstack
    @pytest.mark.parametrize('store_type', [
        storage_lib.StoreType.S3, storage_lib.StoreType.GCS,
        pytest.param(storage_lib.StoreType.IBM, marks=pytest.mark.ibm),
        pytest.param(storage_lib.StoreType.R2, marks=pytest.mark.cloudflare)
    ])
    def test_bucket_bulk_deletion(self, store_type, tmp_bulk_del_storage_obj):
        # Creates a temp folder with over 256 files and folders, upload
        # files and folders to a new bucket, then delete bucket.
        tmp_bulk_del_storage_obj.add_store(store_type)

        subprocess.check_output([
            'sky', 'storage', 'delete', tmp_bulk_del_storage_obj.name, '--yes'
        ])

        output = subprocess.check_output(['sky', 'storage', 'ls'])
        assert tmp_bulk_del_storage_obj.name not in output.decode('utf-8')

    @pytest.mark.no_fluidstack
    @pytest.mark.parametrize(
        'tmp_public_storage_obj, store_type',
        [('s3://tcga-2-open', storage_lib.StoreType.S3),
         ('s3://digitalcorpora', storage_lib.StoreType.S3),
         ('gs://gcp-public-data-sentinel-2', storage_lib.StoreType.GCS)],
        indirect=['tmp_public_storage_obj'])
    def test_public_bucket(self, tmp_public_storage_obj, store_type):
        # Creates a new bucket with a public source and verifies that it is not
        # added to global_user_state.
        tmp_public_storage_obj.add_store(store_type)

        # Run sky storage ls to check if storage object exists in the output
        out = subprocess.check_output(['sky', 'storage', 'ls'])
        assert tmp_public_storage_obj.name not in out.decode('utf-8')

    @pytest.mark.no_fluidstack
    @pytest.mark.parametrize('nonexist_bucket_url', [
        's3://{random_name}', 'gs://{random_name}',
        pytest.param('cos://us-east/{random_name}', marks=pytest.mark.ibm),
        pytest.param('r2://{random_name}', marks=pytest.mark.cloudflare)
    ])
    def test_nonexistent_bucket(self, nonexist_bucket_url):
        # Attempts to create fetch a stroage with a non-existent source.
        # Generate a random bucket name and verify it doesn't exist:
        retry_count = 0
        while True:
            nonexist_bucket_name = str(uuid.uuid4())
            if nonexist_bucket_url.startswith('s3'):
                command = f'aws s3api head-bucket --bucket {nonexist_bucket_name}'
                expected_output = '404'
            elif nonexist_bucket_url.startswith('gs'):
                command = f'gsutil ls {nonexist_bucket_url.format(random_name=nonexist_bucket_name)}'
                expected_output = 'BucketNotFoundException'
            elif nonexist_bucket_url.startswith('r2'):
                endpoint_url = cloudflare.create_endpoint()
                command = f'AWS_SHARED_CREDENTIALS_FILE={cloudflare.R2_CREDENTIALS_PATH} aws s3api head-bucket --bucket {nonexist_bucket_name} --endpoint {endpoint_url} --profile=r2'
                expected_output = '404'
            elif nonexist_bucket_url.startswith('cos'):
                # Using API calls, since using rclone requires a profile's name
                try:
                    expected_output = command = "echo"  # avoid unrelated exception in case of failure.
                    bucket_name = urllib.parse.urlsplit(
                        nonexist_bucket_url.format(
                            random_name=nonexist_bucket_name)).path.strip('/')
                    client = ibm.get_cos_client('us-east')
                    client.head_bucket(Bucket=bucket_name)
                except ibm.ibm_botocore.exceptions.ClientError as e:
                    if e.response['Error']['Code'] == '404':
                        # success
                        return
            else:
                raise ValueError('Unsupported bucket type '
                                 f'{nonexist_bucket_url}')

            # Check if bucket exists using the cli:
            try:
                out = subprocess.check_output(command,
                                              stderr=subprocess.STDOUT,
                                              shell=True)
            except subprocess.CalledProcessError as e:
                out = e.output
            out = out.decode('utf-8')
            if expected_output in out:
                break
            else:
                retry_count += 1
                if retry_count > 3:
                    raise RuntimeError('Unable to find a nonexistent bucket '
                                       'to use. This is higly unlikely - '
                                       'check if the tests are correct.')

        with pytest.raises(
                sky.exceptions.StorageBucketGetError,
                match='Attempted to use a non-existent bucket as a source'):
            storage_obj = storage_lib.Storage(source=nonexist_bucket_url.format(
                random_name=nonexist_bucket_name))

    @pytest.mark.no_fluidstack
    @pytest.mark.parametrize('private_bucket', [
        f's3://imagenet', f'gs://imagenet',
        pytest.param('cos://us-east/bucket1', marks=pytest.mark.ibm)
    ])
    def test_private_bucket(self, private_bucket):
        # Attempts to access private buckets not belonging to the user.
        # These buckets are known to be private, but may need to be updated if
        # they are removed by their owners.
        private_bucket_name = urllib.parse.urlsplit(private_bucket).netloc if \
              urllib.parse.urlsplit(private_bucket).scheme != 'cos' else \
                  urllib.parse.urlsplit(private_bucket).path.strip('/')
        with pytest.raises(
                sky.exceptions.StorageBucketGetError,
                match=storage_lib._BUCKET_FAIL_TO_CONNECT_MESSAGE.format(
                    name=private_bucket_name)):
            storage_obj = storage_lib.Storage(source=private_bucket)

    @pytest.mark.no_fluidstack
    @pytest.mark.parametrize('ext_bucket_fixture, store_type',
                             [('tmp_awscli_bucket', storage_lib.StoreType.S3),
                              ('tmp_gsutil_bucket', storage_lib.StoreType.GCS),
                              pytest.param('tmp_ibm_cos_bucket',
                                           storage_lib.StoreType.IBM,
                                           marks=pytest.mark.ibm),
                              pytest.param('tmp_awscli_bucket_r2',
                                           storage_lib.StoreType.R2,
                                           marks=pytest.mark.cloudflare)])
    def test_upload_to_existing_bucket(self, ext_bucket_fixture, request,
                                       tmp_source, store_type):
        # Tries uploading existing files to newly created bucket (outside of
        # sky) and verifies that files are written.
        bucket_name, _ = request.getfixturevalue(ext_bucket_fixture)
        storage_obj = storage_lib.Storage(name=bucket_name, source=tmp_source)
        storage_obj.add_store(store_type)

        # Check if tmp_source/tmp-file exists in the bucket using aws cli
        out = subprocess.check_output(self.cli_ls_cmd(store_type, bucket_name),
                                      shell=True)
        assert 'tmp-file' in out.decode('utf-8'), \
            'File not found in bucket - output was : {}'.format(out.decode
                                                                ('utf-8'))

        # Check symlinks - symlinks don't get copied by sky storage
        assert (pathlib.Path(tmp_source) / 'circle-link').is_symlink(), (
            'circle-link was not found in the upload source - '
            'are the test fixtures correct?')
        assert 'circle-link' not in out.decode('utf-8'), (
            'Symlink found in bucket - ls output was : {}'.format(
                out.decode('utf-8')))

        # Run sky storage ls to check if storage object exists in the output.
        # It should not exist because the bucket was created externally.
        out = subprocess.check_output(['sky', 'storage', 'ls'])
        assert storage_obj.name not in out.decode('utf-8')

    @pytest.mark.no_fluidstack
    def test_copy_mount_existing_storage(self,
                                         tmp_copy_mnt_existing_storage_obj):
        # Creates a bucket with no source in MOUNT mode (empty bucket), and
        # then tries to load the same storage in COPY mode.
        tmp_copy_mnt_existing_storage_obj.add_store(storage_lib.StoreType.S3)
        storage_name = tmp_copy_mnt_existing_storage_obj.name

        # Check `sky storage ls` to ensure storage object exists
        out = subprocess.check_output(['sky', 'storage', 'ls']).decode('utf-8')
        assert storage_name in out, f'Storage {storage_name} not found in sky storage ls.'

    @pytest.mark.no_fluidstack
    @pytest.mark.parametrize('store_type', [
        storage_lib.StoreType.S3, storage_lib.StoreType.GCS,
        pytest.param(storage_lib.StoreType.IBM, marks=pytest.mark.ibm),
        pytest.param(storage_lib.StoreType.R2, marks=pytest.mark.cloudflare)
    ])
    def test_list_source(self, tmp_local_list_storage_obj, store_type):
        # Uses a list in the source field to specify a file and a directory to
        # be uploaded to the storage object.
        tmp_local_list_storage_obj.add_store(store_type)

        # Check if tmp-file exists in the bucket root using cli
        out = subprocess.check_output(self.cli_ls_cmd(
            store_type, tmp_local_list_storage_obj.name),
                                      shell=True)
        assert 'tmp-file' in out.decode('utf-8'), \
            'File not found in bucket - output was : {}'.format(out.decode
                                                                ('utf-8'))

        # Check if tmp-file exists in the bucket/tmp-source using cli
        out = subprocess.check_output(self.cli_ls_cmd(
            store_type, tmp_local_list_storage_obj.name, 'tmp-source/'),
                                      shell=True)
        assert 'tmp-file' in out.decode('utf-8'), \
            'File not found in bucket - output was : {}'.format(out.decode
                                                                ('utf-8'))

    @pytest.mark.no_fluidstack
    @pytest.mark.parametrize('invalid_name_list, store_type',
                             [(AWS_INVALID_NAMES, storage_lib.StoreType.S3),
                              (GCS_INVALID_NAMES, storage_lib.StoreType.GCS),
                              pytest.param(IBM_INVALID_NAMES,
                                           storage_lib.StoreType.IBM,
                                           marks=pytest.mark.ibm),
                              pytest.param(AWS_INVALID_NAMES,
                                           storage_lib.StoreType.R2,
                                           marks=pytest.mark.cloudflare)])
    def test_invalid_names(self, invalid_name_list, store_type):
        # Uses a list in the source field to specify a file and a directory to
        # be uploaded to the storage object.
        for name in invalid_name_list:
            with pytest.raises(sky.exceptions.StorageNameError):
                storage_obj = storage_lib.Storage(name=name)
                storage_obj.add_store(store_type)

    @pytest.mark.no_fluidstack
    @pytest.mark.parametrize(
        'gitignore_structure, store_type',
        [(GITIGNORE_SYNC_TEST_DIR_STRUCTURE, storage_lib.StoreType.S3),
         (GITIGNORE_SYNC_TEST_DIR_STRUCTURE, storage_lib.StoreType.GCS),
         pytest.param(GITIGNORE_SYNC_TEST_DIR_STRUCTURE,
                      storage_lib.StoreType.R2,
                      marks=pytest.mark.cloudflare)])
    def test_excluded_file_cloud_storage_upload_copy(self, gitignore_structure,
                                                     store_type,
                                                     tmp_gitignore_storage_obj):
        # tests if files included in .gitignore and .git/info/exclude are
        # excluded from being transferred to Storage

        tmp_gitignore_storage_obj.add_store(store_type)

        upload_file_name = 'included'
        # Count the number of files with the given file name
        up_cmd = self.cli_count_name_in_bucket(store_type, \
            tmp_gitignore_storage_obj.name, file_name=upload_file_name)
        git_exclude_cmd = self.cli_count_name_in_bucket(store_type, \
            tmp_gitignore_storage_obj.name, file_name='.git')
        cnt_num_file_cmd = self.cli_count_file_in_bucket(
            store_type, tmp_gitignore_storage_obj.name)

        up_output = subprocess.check_output(up_cmd, shell=True)
        git_exclude_output = subprocess.check_output(git_exclude_cmd,
                                                     shell=True)
        cnt_output = subprocess.check_output(cnt_num_file_cmd, shell=True)

        assert '3' in up_output.decode('utf-8'), \
                'Files to be included are not completely uploaded.'
        # 1 is read as .gitignore is uploaded
        assert '1' in git_exclude_output.decode('utf-8'), \
               '.git directory should not be uploaded.'
        # 4 files include .gitignore, included.log, included.txt, include_dir/included.log
        assert '4' in cnt_output.decode('utf-8'), \
               'Some items listed in .gitignore and .git/info/exclude are not excluded.'

    @pytest.mark.parametrize('ext_bucket_fixture, store_type',
                             [('tmp_awscli_bucket', storage_lib.StoreType.S3),
                              ('tmp_gsutil_bucket', storage_lib.StoreType.GCS),
                              pytest.param('tmp_awscli_bucket_r2',
                                           storage_lib.StoreType.R2,
                                           marks=pytest.mark.cloudflare)])
    def test_externally_created_bucket_mount_without_source(
            self, ext_bucket_fixture, request, store_type):
        # Non-sky managed buckets(buckets created outside of Skypilot CLI)
        # are allowed to be MOUNTed by specifying the URI of the bucket to
        # source field only. When it is attempted by specifying the name of
        # the bucket only, it should error out.
        #
        # TODO(doyoung): Add test for IBM COS. Currently, this is blocked
        # as rclone used to interact with IBM COS does not support feature to
        # create a bucket, and the ibmcloud CLI is not supported in Skypilot.
        # Either of the feature is necessary to simulate an external bucket
        # creation for IBM COS.
        # https://github.com/skypilot-org/skypilot/pull/1966/files#r1253439837

        ext_bucket_name, ext_bucket_uri = request.getfixturevalue(
            ext_bucket_fixture)
        # invalid spec
        with pytest.raises(sky.exceptions.StorageSpecError) as e:
            storage_obj = storage_lib.Storage(
                name=ext_bucket_name, mode=storage_lib.StorageMode.MOUNT)
            storage_obj.add_store(store_type)

        assert 'Attempted to mount a non-sky managed bucket' in str(e)

        # valid spec
        storage_obj = storage_lib.Storage(source=ext_bucket_uri,
                                          mode=storage_lib.StorageMode.MOUNT)
        handle = global_user_state.get_handle_from_storage_name(
            storage_obj.name)
        if handle:
            storage_obj.delete()

    @pytest.mark.no_fluidstack
    @pytest.mark.parametrize('region', [
        'ap-northeast-1', 'ap-northeast-2', 'ap-northeast-3', 'ap-south-1',
        'ap-southeast-1', 'ap-southeast-2', 'eu-central-1', 'eu-north-1',
        'eu-west-1', 'eu-west-2', 'eu-west-3', 'sa-east-1', 'us-east-1',
        'us-east-2', 'us-west-1', 'us-west-2'
    ])
    def test_aws_regions(self, tmp_local_storage_obj, region):
        # This tests creation and upload to bucket in all AWS s3 regions
        # To test full functionality, use test_managed_jobs_storage above.
        store_type = storage_lib.StoreType.S3
        tmp_local_storage_obj.add_store(store_type, region=region)
        bucket_name = tmp_local_storage_obj.name

        # Confirm that the bucket was created in the correct region
        region_cmd = self.cli_region_cmd(store_type, bucket_name)
        out = subprocess.check_output(region_cmd, shell=True)
        output = out.decode('utf-8')
        expected_output_region = region
        if region == 'us-east-1':
            expected_output_region = 'None'  # us-east-1 is the default region
        assert expected_output_region in out.decode('utf-8'), (
            f'Bucket was not found in region {region} - '
            f'output of {region_cmd} was: {output}')

        # Check if tmp_source/tmp-file exists in the bucket using cli
        ls_cmd = self.cli_ls_cmd(store_type, bucket_name)
        out = subprocess.check_output(ls_cmd, shell=True)
        output = out.decode('utf-8')
        assert 'tmp-file' in output, (
            f'tmp-file not found in bucket - output of {ls_cmd} was: {output}')

    @pytest.mark.no_fluidstack
    @pytest.mark.parametrize('region', [
        'northamerica-northeast1', 'northamerica-northeast2', 'us-central1',
        'us-east1', 'us-east4', 'us-east5', 'us-south1', 'us-west1', 'us-west2',
        'us-west3', 'us-west4', 'southamerica-east1', 'southamerica-west1',
        'europe-central2', 'europe-north1', 'europe-southwest1', 'europe-west1',
        'europe-west2', 'europe-west3', 'europe-west4', 'europe-west6',
        'europe-west8', 'europe-west9', 'europe-west10', 'europe-west12',
        'asia-east1', 'asia-east2', 'asia-northeast1', 'asia-northeast2',
        'asia-northeast3', 'asia-southeast1', 'asia-south1', 'asia-south2',
        'asia-southeast2', 'me-central1', 'me-central2', 'me-west1',
        'australia-southeast1', 'australia-southeast2', 'africa-south1'
    ])
    def test_gcs_regions(self, tmp_local_storage_obj, region):
        # This tests creation and upload to bucket in all GCS regions
        # To test full functionality, use test_managed_jobs_storage above.
        store_type = storage_lib.StoreType.GCS
        tmp_local_storage_obj.add_store(store_type, region=region)
        bucket_name = tmp_local_storage_obj.name

        # Confirm that the bucket was created in the correct region
        region_cmd = self.cli_region_cmd(store_type, bucket_name)
        out = subprocess.check_output(region_cmd, shell=True)
        output = out.decode('utf-8')
        assert region in out.decode('utf-8'), (
            f'Bucket was not found in region {region} - '
            f'output of {region_cmd} was: {output}')

        # Check if tmp_source/tmp-file exists in the bucket using cli
        ls_cmd = self.cli_ls_cmd(store_type, bucket_name)
        out = subprocess.check_output(ls_cmd, shell=True)
        output = out.decode('utf-8')
        assert 'tmp-file' in output, (
            f'tmp-file not found in bucket - output of {ls_cmd} was: {output}')


# ---------- Testing YAML Specs ----------
# Our sky storage requires credentials to check the bucket existance when
# loading a task from the yaml file, so we cannot make it a unit test.
class TestYamlSpecs:
    # TODO(zhwu): Add test for `to_yaml_config` for the Storage object.
    #  We should not use `examples/storage_demo.yaml` here, since it requires
    #  users to ensure bucket names to not exist and/or be unique.
    _TEST_YAML_PATHS = [
        'examples/minimal.yaml', 'examples/managed_job.yaml',
        'examples/using_file_mounts.yaml', 'examples/resnet_app.yaml',
        'examples/multi_hostname.yaml'
    ]

    def _is_dict_subset(self, d1, d2):
        """Check if d1 is the subset of d2."""
        for k, v in d1.items():
            if k not in d2:
                if isinstance(v, list) or isinstance(v, dict):
                    assert len(v) == 0, (k, v)
                else:
                    assert False, (k, v)
            elif isinstance(v, dict):
                assert isinstance(d2[k], dict), (k, v, d2)
                self._is_dict_subset(v, d2[k])
            elif isinstance(v, str):
                if k == 'accelerators':
                    resources = sky.Resources()
                    resources._set_accelerators(v, None)
                    assert resources.accelerators == d2[k], (k, v, d2)
                else:
                    assert v.lower() == d2[k].lower(), (k, v, d2[k])
            else:
                assert v == d2[k], (k, v, d2[k])

    def _check_equivalent(self, yaml_path):
        """Check if the yaml is equivalent after load and dump again."""
        origin_task_config = common_utils.read_yaml(yaml_path)

        task = sky.Task.from_yaml(yaml_path)
        new_task_config = task.to_yaml_config()
        # d1 <= d2
        print(origin_task_config, new_task_config)
        self._is_dict_subset(origin_task_config, new_task_config)

    def test_load_dump_yaml_config_equivalent(self):
        """Test if the yaml config is equivalent after load and dump again."""
        pathlib.Path('~/datasets').expanduser().mkdir(exist_ok=True)
        pathlib.Path('~/tmpfile').expanduser().touch()
        pathlib.Path('~/.ssh').expanduser().mkdir(exist_ok=True)
        pathlib.Path('~/.ssh/id_rsa.pub').expanduser().touch()
        pathlib.Path('~/tmp-workdir').expanduser().mkdir(exist_ok=True)
        pathlib.Path('~/Downloads/tpu').expanduser().mkdir(parents=True,
                                                           exist_ok=True)
        for yaml_path in self._TEST_YAML_PATHS:
            self._check_equivalent(yaml_path)


# ---------- Testing Multiple Accelerators ----------
@pytest.mark.no_fluidstack  # Fluidstack does not support K80 gpus for now
@pytest.mark.no_paperspace  # Paperspace does not support K80 gpus
def test_multiple_accelerators_ordered():
    name = _get_cluster_name()
    test = Test(
        'multiple-accelerators-ordered',
        [
            f'sky launch -y -c {name} tests/test_yamls/test_multiple_accelerators_ordered.yaml | grep "Using user-specified accelerators list"',
            f'sky logs {name} 1 --status',  # Ensure the job succeeded.
        ],
        f'sky down -y {name}',
        timeout=20 * 60,
    )
    run_one_test(test)


@pytest.mark.no_fluidstack  # Fluidstack has low availability for T4 GPUs
@pytest.mark.no_paperspace  # Paperspace does not support T4 GPUs
def test_multiple_accelerators_ordered_with_default():
    name = _get_cluster_name()
    test = Test(
        'multiple-accelerators-ordered',
        [
            f'sky launch -y -c {name} tests/test_yamls/test_multiple_accelerators_ordered_with_default.yaml | grep "Using user-specified accelerators list"',
            f'sky logs {name} 1 --status',  # Ensure the job succeeded.
            f'sky status {name} | grep Spot',
        ],
        f'sky down -y {name}',
    )
    run_one_test(test)


@pytest.mark.no_fluidstack  # Fluidstack has low availability for T4 GPUs
@pytest.mark.no_paperspace  # Paperspace does not support T4 GPUs
def test_multiple_accelerators_unordered():
    name = _get_cluster_name()
    test = Test(
        'multiple-accelerators-unordered',
        [
            f'sky launch -y -c {name} tests/test_yamls/test_multiple_accelerators_unordered.yaml',
            f'sky logs {name} 1 --status',  # Ensure the job succeeded.
        ],
        f'sky down -y {name}',
    )
    run_one_test(test)


@pytest.mark.no_fluidstack  # Fluidstack has low availability for T4 GPUs
@pytest.mark.no_paperspace  # Paperspace does not support T4 GPUs
def test_multiple_accelerators_unordered_with_default():
    name = _get_cluster_name()
    test = Test(
        'multiple-accelerators-unordered',
        [
            f'sky launch -y -c {name} tests/test_yamls/test_multiple_accelerators_unordered_with_default.yaml',
            f'sky logs {name} 1 --status',  # Ensure the job succeeded.
            f'sky status {name} | grep Spot',
        ],
        f'sky down -y {name}',
    )
    run_one_test(test)


@pytest.mark.no_fluidstack  # Requires other clouds to be enabled
def test_multiple_resources():
    name = _get_cluster_name()
    test = Test(
        'multiple-resources',
        [
            f'sky launch -y -c {name} tests/test_yamls/test_multiple_resources.yaml',
            f'sky logs {name} 1 --status',  # Ensure the job succeeded.
        ],
        f'sky down -y {name}',
    )
    run_one_test(test)


# ---------- Sky Benchmark ----------
@pytest.mark.no_fluidstack  # Requires other clouds to be enabled
@pytest.mark.no_paperspace  # Requires other clouds to be enabled
@pytest.mark.no_kubernetes
def test_sky_bench(generic_cloud: str):
    name = _get_cluster_name()
    test = Test(
        'sky-bench',
        [
            f'sky bench launch -y -b {name} --cloud {generic_cloud} -i0 tests/test_yamls/minimal.yaml',
            'sleep 120',
            f'sky bench show {name} | grep sky-bench-{name} | grep FINISHED',
        ],
        f'sky bench down {name} -y; sky bench delete {name} -y',
    )
    run_one_test(test)<|MERGE_RESOLUTION|>--- conflicted
+++ resolved
@@ -1920,10 +1920,7 @@
             f'sky logs {name} 3 --status',  # Ensure the job succeeded.
             'sleep 200',
             f's=$(sky status -r {name}) && echo "$s" && echo "$s" | grep "INIT\|STOPPED"'
-<<<<<<< HEAD
             f'|| {{ ssh {name} "cat ~/.sky/skylet.log"; exit 1; }}'
-=======
->>>>>>> 2ff95bb4
         ],
         f'sky down -y {name}',
         timeout=30 * 60,  # 30 mins
@@ -3296,19 +3293,11 @@
             f'sky serve up -n {name} -y tests/skyserve/spot/recovery.yaml',
             _SERVE_WAIT_UNTIL_READY.format(name=name, replica_num=1),
             f'{_SERVE_ENDPOINT_WAIT.format(name=name)}; '
-<<<<<<< HEAD
-            's=$(curl -L http://$endpoint); echo "$s"; echo "$s" | grep "Hi, SkyPilot here"',
-            _terminate_gcp_replica(name, zone, 1),
-            _SERVE_WAIT_UNTIL_READY.format(name=name, replica_num=1),
-            f'{_SERVE_ENDPOINT_WAIT.format(name=name)}; sleep 2;'
-            's=$(curl -L http://$endpoint); echo "$s"; echo "$s" | grep "Hi, SkyPilot here"',
-=======
             'request_output=$(curl -L http://$endpoint); echo "$request_output"; echo "$request_output" | grep "Hi, SkyPilot here"',
             _terminate_gcp_replica(name, zone, 1),
             _SERVE_WAIT_UNTIL_READY.format(name=name, replica_num=1),
             f'{_SERVE_ENDPOINT_WAIT.format(name=name)}; '
             'request_output=$(curl -L http://$endpoint); echo "$request_output"; echo "$request_output" | grep "Hi, SkyPilot here"',
->>>>>>> 2ff95bb4
         ],
         _TEARDOWN_SERVICE.format(name=name),
         timeout=20 * 60,
