import inspect
import pathlib
import subprocess
import sys
import tempfile
import time
from typing import Dict, List, NamedTuple, Optional, Tuple
import uuid

import colorama
import pytest

import sky
from sky import global_user_state
from sky.data import storage as storage_lib
from sky.utils import common_utils
from sky.utils import subprocess_utils

# (username, last 4 chars of hash of hostname): for uniquefying users on
# shared-account cloud providers.
<<<<<<< HEAD
# Take first 10 chars to guard against long user name -> long cluster name.
_smoke_test_hash = backend_utils.user_and_hostname_hash()[:10]

# To avoid the second smoke test reusing the cluster launched in the first
# smoke test. Also required for test_spot_recovery to make sure the manual
# termination with aws ec2 does not accidentally terminate other spot clusters
# from the different spot launch with the same cluster name but a different job
# id.
=======
_smoke_test_hash = common_utils.user_and_hostname_hash()
>>>>>>> 06e2b2ba
test_id = str(uuid.uuid4())[-2:]


class Test(NamedTuple):
    name: str
    # Each command is executed serially.  If any failed, the remaining commands
    # are not run and the test is treated as failed.
    commands: List[str]
    teardown: Optional[str] = None
    # Timeout for each command in seconds.
    timeout: int = 15 * 60

    def echo(self, message: str):
        # pytest's xdist plugin captures stdout; print to stderr so that the
        # logs are streaming while the tests are running.
        prefix = f'[{self.name}]'
        message = f'{prefix} {message}'
        message = message.replace('\n', f'\n{prefix} ')
        print(message, file=sys.stderr, flush=True)


def _get_cluster_name(with_test_id: bool = True) -> str:
    """Returns a user-unique cluster name for each test_<name>().

    Must be called from each test_<name>().
    """
    caller_func_name = inspect.stack()[1][3]
    test_name = caller_func_name.replace('_', '-')
    if with_test_id:
        return f'{test_name}-{_smoke_test_hash}-{test_id}'
    return f'{test_name}-{_smoke_test_hash}'


def run_one_test(test: Test) -> Tuple[int, str, str]:
    # Fail fast if `sky` CLI somehow errors out.
    subprocess.run(['sky', 'status'], stdout=subprocess.DEVNULL, check=True)
    log_file = tempfile.NamedTemporaryFile('a',
                                           prefix=f'{test.name}-',
                                           suffix='.log',
                                           delete=False)
    test.echo(f'Test started. Log: less {log_file.name}')
    for command in test.commands:
        log_file.write(f'+ {command}\n')
        log_file.flush()
        proc = subprocess.Popen(
            command,
            stdout=log_file,
            stderr=subprocess.STDOUT,
            shell=True,
        )
        try:
            proc.wait(timeout=test.timeout)
        except subprocess.TimeoutExpired as e:
            log_file.flush()
            test.echo(e)
            proc.returncode = 1  # None if we don't set it.
            break

        if proc.returncode:
            break

    style = colorama.Style
    fore = colorama.Fore
    outcome = (f'{fore.RED}Failed{style.RESET_ALL}'
               if proc.returncode else f'{fore.GREEN}Passed{style.RESET_ALL}')
    reason = f'\nReason: {command}' if proc.returncode else ''
    msg = (f'{outcome}.'
           f'{reason}'
           f'\nLog: less {log_file.name}\n')
    test.echo(msg)
    log_file.write(msg)
    if proc.returncode == 0 and test.teardown is not None:
        subprocess_utils.run(
            test.teardown,
            stdout=log_file,
            stderr=subprocess.STDOUT,
            timeout=10 * 60,  # 10 mins
            shell=True,
        )

    if proc.returncode:
        raise Exception(f'test failed: less {log_file.name}')


# ---------- Dry run: 2 Tasks in a chain. ----------
def test_example_app():
    test = Test(
        'example_app',
        ['python examples/example_app.py'],
    )
    run_one_test(test)


# ---------- A minimal task ----------
def test_minimal():
    name = _get_cluster_name()
    test = Test(
        'minimal',
        [
            f'sky launch -y -c {name} examples/minimal.yaml',
            f'sky logs {name} 1 --status',  # Ensure the job succeeded.
            f'sky launch -y -c {name} examples/minimal.yaml',
            f'sky logs {name} 2 --status',
            f'sky logs {name} --status | grep "Job 2 SUCCEEDED"',  # Equivalent.
        ],
        f'sky down -y {name}',
    )
    run_one_test(test)


# ---------- Test region ----------
def test_region():
    name = _get_cluster_name()
    test = Test(
        'region',
        [
            f'sky launch -y -c {name} --region us-west-2 examples/minimal.yaml',
            f'sky exec {name} examples/minimal.yaml',
            f'sky logs {name} 1 --status',  # Ensure the job succeeded.
        ],
        f'sky down -y {name}',
    )
    run_one_test(test)


# ---------- Check Sky's environment variables; workdir. ----------
def test_env_check():
    name = _get_cluster_name()
    test = Test(
        'env_check',
        [
            f'sky launch -y -c {name} examples/env_check.yaml',
            f'sky logs {name} 1 --status',  # Ensure the job succeeded.
        ],
        f'sky down -y {name}',
    )
    run_one_test(test)


# ---------- file_mounts ----------
def test_file_mounts():
    name = _get_cluster_name()
    test = Test(
        'using_file_mounts',
        [
            'touch ~/tmpfile',
            'mkdir -p ~/tmp-workdir',
            'touch ~/tmp-workdir/foo',
            'ln -f -s ~/tmp-workdir/ ~/tmp-workdir/circle-link',
            f'sky launch -y -c {name} examples/using_file_mounts.yaml',
            f'sky logs {name} 1 --status',  # Ensure the job succeeded.
        ],
        f'sky down -y {name}',
        timeout=20 * 60,  # 20 mins
    )
    run_one_test(test)


# ---------- Job Queue. ----------
def test_job_queue():
    name = _get_cluster_name()
    test = Test(
        'job_queue',
        [
            f'sky launch -y -c {name} examples/job_queue/cluster.yaml',
            f'sky exec {name} -d examples/job_queue/job.yaml',
            f'sky exec {name} -d examples/job_queue/job.yaml',
            f'sky exec {name} -d examples/job_queue/job.yaml',
            f'sky logs {name} 2',
            f'sky queue {name}',
        ],
        f'sky down -y {name}',
    )
    run_one_test(test)


def test_n_node_job_queue():
    name = _get_cluster_name()
    test = Test(
        'job_queue_multinode',
        [
            f'sky launch -y -c {name} examples/job_queue/cluster_multinode.yaml',
            f'sky exec {name} -d examples/job_queue/job_multinode.yaml',
            f'sky exec {name} -d examples/job_queue/job_multinode.yaml',
            f'sky exec {name} -d examples/job_queue/job_multinode.yaml',
            f'sky cancel {name} 1',
            f'sky logs {name} 2',
            f'sky queue {name}',
        ],
        f'sky down -y {name}',
    )
    run_one_test(test)


# ---------- Submitting multiple tasks to the same cluster. ----------
def test_multi_echo():
    name = _get_cluster_name(
        with_test_id=False)  # Keep consistent with the py script.
    test = Test(
        'multi_echo',
        [
            'python examples/multi_echo.py',
            'sleep 20',
        ] +
        # Ensure jobs succeeded.
        [f'sky logs {name} {i + 1} --status' for i in range(32)] +
        # Ensure monitor/autoscaler didn't crash on the 'assert not
        # unfulfilled' error.  If process not found, grep->ssh returns 1.
        [f'ssh {name} \'ps aux | grep "[/]"monitor.py\''],
        f'sky down -y {name}',
    )
    run_one_test(test)


# ---------- Task: 1 node training. ----------
def test_huggingface():
    name = _get_cluster_name()
    test = Test(
        'huggingface_glue_imdb_app',
        [
            f'sky launch -y -c {name} examples/huggingface_glue_imdb_app.yaml',
            f'sky logs {name} 1 --status',  # Ensure the job succeeded.
            f'sky exec {name} examples/huggingface_glue_imdb_app.yaml',
            f'sky logs {name} 2 --status',  # Ensure the job succeeded.
        ],
        f'sky down -y {name}',
    )
    run_one_test(test)


# ---------- TPU. ----------
def test_tpu():
    name = _get_cluster_name()
    test = Test(
        'tpu_app',
        [
            f'sky launch -y -c {name} examples/tpu/tpu_app.yaml',
            f'sky logs {name} 1',  # Ensure the job finished.
            f'sky logs {name} 1 --status',  # Ensure the job succeeded.
            f'sky launch -y -c {name} examples/tpu/tpu_app.yaml | grep "TPU .* already exists"',  # Ensure sky launch won't create another TPU.
        ],
        f'sky down -y {name}',
        timeout=30 * 60,  # can take >20 mins
    )
    run_one_test(test)


# ---------- TPU VM. ----------
def test_tpu_vm():
    name = _get_cluster_name()
    test = Test(
        'tpu_vm_app',
        [
            f'sky launch -y -c {name} examples/tpu/tpuvm_mnist.yaml',
            f'sky logs {name} 1',  # Ensure the job finished.
            f'sky logs {name} 1 --status',  # Ensure the job succeeded.
            f'sky stop -y {name}',
            f'sky status --refresh | grep {name} | grep STOPPED',  # Ensure the cluster is STOPPED.
            # Use retry: guard against transient errors observed for
            # just-stopped TPU VMs (#962).
            f'sky start --retry-until-up -y {name}',
            f'sky exec {name} examples/tpu/tpuvm_mnist.yaml',
            f'sky logs {name} 2 --status',  # Ensure the job succeeded.
            f'sky stop -y {name}',
        ],
        f'sky down -y {name}',
        timeout=30 * 60,  # can take 30 mins
    )
    run_one_test(test)


# ---------- Simple apps. ----------
def test_multi_hostname():
    name = _get_cluster_name()
    test = Test(
        'multi_hostname',
        [
            f'sky launch -y -c {name} examples/multi_hostname.yaml',
            f'sky logs {name} 1 --status',  # Ensure the job succeeded.
            f'sky exec {name} examples/multi_hostname.yaml',
            f'sky logs {name} 2 --status',  # Ensure the job succeeded.
        ],
        f'sky down -y {name}',
    )
    run_one_test(test)


# ---------- Task: n=2 nodes with setups. ----------
def test_distributed_tf():
    name = _get_cluster_name(
        with_test_id=False)  # Keep consistent with the py script.
    test = Test(
        'resnet_distributed_tf_app',
        [
            # NOTE: running it twice will hang (sometimes?) - an app-level bug.
            'python examples/resnet_distributed_tf_app.py',
            f'sky logs {name} 1 --status',  # Ensure the job succeeded.
        ],
        f'sky down -y {name}',
        timeout=25 * 60,  # 25 mins (it takes around ~19 mins)
    )
    run_one_test(test)


# ---------- Testing GCP start and stop instances ----------
def test_gcp_start_stop():
    name = _get_cluster_name()
    test = Test(
        'gcp-start-stop',
        [
            f'sky launch -y -c {name} examples/gcp_start_stop.yaml',
            f'sky logs {name} 1 --status',  # Ensure the job succeeded.
            f'sky exec {name} examples/gcp_start_stop.yaml',
            f'sky logs {name} 2 --status',  # Ensure the job succeeded.
            f'sky stop -y {name}',
            f'sky start -y {name}',
            f'sky exec {name} examples/gcp_start_stop.yaml',
            f'sky logs {name} 3 --status',  # Ensure the job succeeded.
        ],
        f'sky down -y {name}',
    )
    run_one_test(test)


# ---------- Testing Azure start and stop instances ----------
def test_azure_start_stop():
    name = _get_cluster_name()
    test = Test(
        'azure-start-stop',
        [
            f'sky launch -y -c {name} examples/azure_start_stop.yaml',
            f'sky exec {name} examples/azure_start_stop.yaml',
            f'sky logs {name} 1 --status',  # Ensure the job succeeded.
            f'sky stop -y {name}',
            f'sky start -y {name}',
            f'sky exec {name} examples/azure_start_stop.yaml',
            f'sky logs {name} 2 --status',  # Ensure the job succeeded.
        ],
        f'sky down -y {name}',
        timeout=30 * 60,  # 30 mins
    )
    run_one_test(test)


# ---------- Testing Autostopping ----------
def test_autostop():
    name = _get_cluster_name()
    test = Test(
        'autostop',
        [
            f'sky launch -y -d -c {name} --num-nodes 2 examples/minimal.yaml',
            f'sky autostop -y {name} -i 1',
            f'sky status | grep {name} | grep "1 min"',  # Ensure autostop is set.
            'sleep 180',
            f'sky status --refresh | grep {name} | grep STOPPED',  # Ensure the cluster is STOPPED.
            f'sky start -y {name}',
            f'sky status | grep {name} | grep UP',  # Ensure the cluster is UP.
            f'sky exec {name} examples/minimal.yaml',
            f'sky logs {name} 2 --status',  # Ensure the job succeeded.
        ],
        f'sky down -y {name}',
        timeout=20 * 60,
    )
    run_one_test(test)


def _get_cancel_task_with_cloud(name, cloud, timeout=15 * 60):
    test = Test(
        f'{cloud}-cancel-task',
        [
            f'sky launch -c {name} examples/resnet_app.yaml --cloud {cloud} -y -d',
            # Wait the GPU process to start.
            'sleep 60',
            f'sky exec {name} "nvidia-smi | grep python"',
            f'sky logs {name} 2 --status',  # Ensure the job succeeded.
            f'sky cancel {name} 1',
            'sleep 60',
            # check if the python job is gone.
            f'sky exec {name} "! nvidia-smi | grep python"',
            f'sky logs {name} 3 --status',  # Ensure the job succeeded.
        ],
        f'sky down -y {name}',
        timeout=timeout,
    )
    return test


# ---------- Testing `sky cancel` on AWS ----------
def test_cancel_aws():
    name = _get_cluster_name()
    test = _get_cancel_task_with_cloud(name, 'aws')
    run_one_test(test)


# ---------- Testing `sky cancel` on Azure ----------
def test_cancel_azure():
    name = _get_cluster_name()
    test = _get_cancel_task_with_cloud(name, 'azure', timeout=30 * 60)
    run_one_test(test)


# ---------- Testing `sky cancel` on GCP ----------
def test_cancel_gcp():
    name = _get_cluster_name()
    test = _get_cancel_task_with_cloud(name, 'gcp')
    run_one_test(test)


# ---------- Testing `sky cancel` ----------
def test_cancel_pytorch():
    name = _get_cluster_name()
    test = Test(
        'cancel-pytorch',
        [
            f'sky launch -c {name} examples/resnet_distributed_torch.yaml -y -d',
            # Wait the GPU process to start.
            'sleep 90',
            f'sky exec {name} "nvidia-smi | grep python"',
            f'sky logs {name} 2 --status',  # Ensure the job succeeded.
            f'sky cancel {name} 1',
            'sleep 60',
            f'sky exec {name} "(nvidia-smi | grep \'No running process\') || '
            # Ensure Xorg is the only process running.
            '[ \$(nvidia-smi | grep -A 10 Processes | grep -A 10 === | grep -v Xorg) -eq 2 ]"',
            f'sky logs {name} 3 --status',  # Ensure the job succeeded.
        ],
        f'sky down -y {name}',
    )
    run_one_test(test)


# ---------- Testing use-spot option ----------
def test_use_spot():
    """Test use-spot and sky exec."""
    name = _get_cluster_name()
    test = Test(
        'use-spot',
        [
            f'sky launch -c {name} examples/minimal.yaml --use-spot -y',
            f'sky logs {name} 1 --status',
            f'sky exec {name} echo hi',
            f'sky logs {name} 2 --status',
        ],
        f'sky down -y {name}',
    )
    run_one_test(test)


# ---------- Testing managed spot ----------
def test_spot():
    """Test the spot yaml."""
    name = _get_cluster_name()
    test = Test(
        'managed-spot',
        [
            f'sky spot launch -n {name}-1 examples/managed_spot.yaml -y -d',
            f'sky spot launch -n {name}-2 examples/managed_spot.yaml -y -d',
            'sleep 5',
            f'sky spot status | grep {name}-1 | head -n1 | grep STARTING',
            f'sky spot status | grep {name}-2 | head -n1 | grep STARTING',
            f'sky spot cancel -y -n {name}-1',
            'sleep 200',
            f'sky spot status | grep {name}-1 | head -n1 | grep CANCELLED',
            f'sky spot status | grep {name}-2 | head -n1 | grep "RUNNING\|SUCCEEDED"',
        ],
        f'sky spot cancel -y -n {name}-1; sky spot cancel -y -n {name}-2',
    )
    run_one_test(test)


# ---------- Testing managed spot ----------
def test_gcp_spot():
    """Test managed spot on GCP."""
    name = _get_cluster_name()
    test = Test(
        'managed-spot-gcp',
        [
            f'sky spot launch -n {name} --cloud gcp "sleep 3600" -y -d',
            'sleep 5',
            # Captures & prints the table for easier debugging. Two echo's to
            # separate the table from the grep output.
            f's=$(sky spot status); printf "$s"; echo; echo; printf "$s" | grep {name} | head -n1 | grep STARTING',
            'sleep 200',
            f's=$(sky spot status); printf "$s"; echo; echo; printf "$s" | grep {name} | head -n1 | grep RUNNING',
        ],
        f'sky spot cancel -y -n {name}',
    )
    run_one_test(test)


# ---------- Testing managed spot recovery ----------
def test_spot_recovery():
    """Test managed spot recovery."""
    name = _get_cluster_name()
    region = 'us-west-2'
    test = Test(
        'managed-spot-recovery',
        [
            f'sky spot launch --cloud aws --region {region} -n {name} "sleep 1000"  -y -d',
            'sleep 200',
            f's=$(sky spot status); printf "$s"; echo; echo; printf "$s" | grep {name} | head -n1 | grep "RUNNING"',
            # Terminate the cluster manually.
            f'aws ec2 terminate-instances --region {region} --instance-ids $('
            f'aws ec2 describe-instances --region {region} '
            f'--filters Name=tag:ray-cluster-name,Values={name}* '
            f'--query Reservations[].Instances[].InstanceId '
            '--output text)',
            'sleep 50',
            f's=$(sky spot status); printf "$s"; echo; echo; printf "$s" | grep {name} | head -n1 | grep "RECOVERING\|STARTING"',
            'sleep 200',
            f's=$(sky spot status); printf "$s"; echo; echo; printf "$s" | grep {name} | head -n1 | grep "RUNNING"',
        ],
        f'sky spot cancel -y -n {name}',
    )
    run_one_test(test)


# ---------- Testing storage for managed spot ----------
def test_spot_storage():
    """Test storage with managed spot"""
    name = _get_cluster_name()
    yaml_str = pathlib.Path(
        'examples/managed_spot_with_storage.yaml').read_text()
    yaml_str = yaml_str.replace('sky-workdir-zhwu',
                                f'sky-test-{int(time.time())}')
    with tempfile.NamedTemporaryFile(suffix='.yaml', mode='w') as f:
        f.write(yaml_str)
        f.flush()
        file_path = f.name
        test = Test(
            'managed-spot-storage',
            [
                f'sky spot launch -n {name} {file_path} -y',
                'sleep 60',  # Wait the spot status to be updated
                f'sky spot status | grep {name} | grep SUCCEEDED',
            ],
            f'sky spot cancel -y -n {name}',
        )
        run_one_test(test)


# ---------- Testing env ----------
def test_inline_env():
    """Test env"""
    name = _get_cluster_name()
    test = Test(
        'test-inline-env',
        [
            f'sky launch -c {name} -y --env TEST_ENV="hello world" -- "([[ ! -z \\"\$TEST_ENV\\" ]] && [[ ! -z \\"\$SKY_NODE_IPS\\" ]] && [[ ! -z \\"\$SKY_NODE_RANK\\" ]]) || exit 1"',
            f'sky logs {name} 1 --status',
            f'sky exec {name} --env TEST_ENV2="success" "([[ ! -z \\"\$TEST_ENV2\\" ]] && [[ ! -z \\"\$SKY_NODE_IPS\\" ]] && [[ ! -z \\"\$SKY_NODE_RANK\\" ]]) || exit 1"',
            f'sky logs {name} 2 --status',
        ],
        f'sky down -y {name}',
    )
    run_one_test(test)


# ---------- Testing env for spot ----------
def test_inline_spot_env():
    """Test env"""
    name = _get_cluster_name()
    test = Test(
        'test-inline-spot-env',
        [
            f'sky spot launch -n {name} -y --env TEST_ENV="hello world" -- "([[ ! -z \\"\$TEST_ENV\\" ]] && [[ ! -z \\"\$SKY_NODE_IPS\\" ]] && [[ ! -z \\"\$SKY_NODE_RANK\\" ]]) || exit 1"',
            'sleep 10',
            f'sky spot status | grep {name} | grep SUCCEEDED',
        ],
        f'sky spot cancel -y -n {name}',
    )
    run_one_test(test)


# ---------- Testing custom image ----------
def test_custom_image():
    """Test custom image"""
    name = _get_cluster_name()
    test = Test(
        'test-custom-image',
        [
            f'sky launch -c {name} --retry-until-up -y examples/custom_image.yaml',
            f'sky logs {name} 1 --status',
        ],
        f'sky down -y {name}',
    )
    run_one_test(test)


@pytest.mark.slow
def test_azure_start_stop_two_nodes():
    name = _get_cluster_name()
    test = Test(
        'azure-start-stop-two-nodes',
        [
            f'sky launch --num-nodes=2 -y -c {name} examples/azure_start_stop.yaml',
            f'sky exec --num-nodes=2 {name} examples/azure_start_stop.yaml',
            f'sky logs {name} 1 --status',  # Ensure the job succeeded.
            f'sky stop -y {name}',
            f'sky start -y {name}',
            f'sky exec --num-nodes=2 {name} examples/azure_start_stop.yaml',
            f'sky logs {name} 2 --status',  # Ensure the job succeeded.
        ],
        f'sky down -y {name}',
        timeout=30 * 60,  # 30 mins  (it takes around ~23 mins)
    )
    run_one_test(test)


# ---------- Testing Storage ----------
class TestStorageWithCredentials:
    """Storage tests which require credentials and network connection"""

    @pytest.fixture
    def tmp_source(self, tmp_path):
        # Creates a temporary directory with a file in it
        tmp_dir = tmp_path / 'tmp-source'
        tmp_dir.mkdir()
        tmp_file = tmp_dir / 'tmp-file'
        tmp_file.write_text('test')
        circle_link = tmp_dir / 'circle-link'
        circle_link.symlink_to(tmp_dir, target_is_directory=True)
        yield str(tmp_dir)

    @pytest.fixture
    def tmp_bucket_name(self):
        # Creates a temporary bucket name
        # time.time() returns varying precision on different systems, so we
        # replace the decimal point and use whatever precision we can get.
        timestamp = str(time.time()).replace('.', '')
        yield f'sky-test-{timestamp}'

    @staticmethod
    def yield_storage_object(
            name: Optional[str] = None,
            source: Optional[storage_lib.Path] = None,
            stores: Optional[Dict[storage_lib.StoreType,
                                  storage_lib.AbstractStore]] = None,
            persistent: Optional[bool] = True,
            mode: storage_lib.StorageMode = storage_lib.StorageMode.MOUNT):
        # Creates a temporary storage object. Stores must be added in the test.
        storage_obj = storage_lib.Storage(name=name,
                                          source=source,
                                          stores=stores,
                                          persistent=persistent,
                                          mode=mode)
        yield storage_obj
        handle = global_user_state.get_handle_from_storage_name(
            storage_obj.name)
        if handle:
            # If handle exists, delete manually
            # TODO(romilb): This is potentially risky - if the delete method has
            #   bugs, this can cause resource leaks. Ideally we should manually
            #   eject storage from global_user_state and delete the bucket using
            #   boto3 directly.
            storage_obj.delete()

    @pytest.fixture
    def tmp_scratch_storage_obj(self, tmp_bucket_name):
        # Creates a storage object with no source to create a scratch storage.
        # Stores must be added in the test.
        yield from self.yield_storage_object(name=tmp_bucket_name)

    @pytest.fixture
    def tmp_local_storage_obj(self, tmp_bucket_name, tmp_source):
        # Creates a temporary storage object. Stores must be added in the test.
        yield from self.yield_storage_object(name=tmp_bucket_name,
                                             source=tmp_source)

    @pytest.fixture
    def tmp_copy_mnt_existing_storage_obj(self, tmp_scratch_storage_obj):
        # Creates a copy mount storage which reuses an existing storage object.
        tmp_scratch_storage_obj.add_store(storage_lib.StoreType.S3)
        storage_name = tmp_scratch_storage_obj.name

        # Try to initialize another storage with the storage object created
        # above, but now in COPY mode. This should succeed.
        yield from self.yield_storage_object(name=storage_name,
                                             mode=storage_lib.StorageMode.COPY)

    @pytest.fixture
    def tmp_awscli_bucket(self, tmp_bucket_name):
        # Creates a temporary bucket using awscli
        subprocess.check_call(['aws', 's3', 'mb', f's3://{tmp_bucket_name}'])
        yield tmp_bucket_name
        subprocess.check_call(
            ['aws', 's3', 'rb', f's3://{tmp_bucket_name}', '--force'])

    @pytest.fixture
    def tmp_gsutil_bucket(self, tmp_bucket_name):
        # Creates a temporary bucket using gsutil
        subprocess.check_call(['gsutil', 'mb', f'gs://{tmp_bucket_name}'])
        yield tmp_bucket_name
        subprocess.check_call(['gsutil', 'rm', '-r', f'gs://{tmp_bucket_name}'])

    @pytest.fixture
    def tmp_public_storage_obj(self, request):
        # Initializes a storage object with a public bucket
        storage_obj = storage_lib.Storage(source=request.param)
        yield storage_obj
        # This does not require any deletion logic because it is a public bucket
        # and should not get added to global_user_state.

    @pytest.mark.parametrize(
        'store_type', [storage_lib.StoreType.S3, storage_lib.StoreType.GCS])
    def test_new_bucket_creation_and_deletion(self, tmp_local_storage_obj,
                                              store_type):
        # Creates a new bucket with a local source, uploads files to it
        # and deletes it.
        tmp_local_storage_obj.add_store(store_type)

        # Run sky storage ls to check if storage object exists in the output
        out = subprocess.check_output(['sky', 'storage', 'ls'])
        assert tmp_local_storage_obj.name in out.decode('utf-8')

        # Run sky storage delete to delete the storage object
        subprocess.check_output(
            ['sky', 'storage', 'delete', tmp_local_storage_obj.name])

        # Run sky storage ls to check if storage object is deleted
        out = subprocess.check_output(['sky', 'storage', 'ls'])
        assert tmp_local_storage_obj.name not in out.decode('utf-8')

    @pytest.mark.parametrize(
        'tmp_public_storage_obj, store_type',
        [('s3://tcga-2-open', storage_lib.StoreType.S3),
         ('gs://gcp-public-data-sentinel-2', storage_lib.StoreType.GCS)],
        indirect=['tmp_public_storage_obj'])
    def test_public_bucket(self, tmp_public_storage_obj, store_type):
        # Creates a new bucket with a public source and verifies that it is not
        # added to global_user_state.
        tmp_public_storage_obj.add_store(store_type)

        # Run sky storage ls to check if storage object exists in the output
        out = subprocess.check_output(['sky', 'storage', 'ls'])
        assert tmp_public_storage_obj.name not in out.decode('utf-8')

    @staticmethod
    def cli_ls_cmd(store_type, bucket_name):
        if store_type == storage_lib.StoreType.S3:
            return ['aws', 's3', 'ls', f's3://{bucket_name}']
        if store_type == storage_lib.StoreType.GCS:
            return ['gsutil', 'ls', f'gs://{bucket_name}']

    @pytest.mark.parametrize('ext_bucket_fixture, store_type',
                             [('tmp_awscli_bucket', storage_lib.StoreType.S3),
                              ('tmp_gsutil_bucket', storage_lib.StoreType.GCS)])
    def test_upload_to_existing_bucket(self, ext_bucket_fixture, request,
                                       tmp_source, store_type):
        # Tries uploading existing files to newly created bucket (outside of
        # sky) and verifies that files are written.
        bucket_name = request.getfixturevalue(ext_bucket_fixture)
        storage_obj = storage_lib.Storage(name=bucket_name, source=tmp_source)
        storage_obj.add_store(store_type)

        # Check if tmp_source/tmp-file exists in the bucket using aws cli
        out = subprocess.check_output(self.cli_ls_cmd(store_type, bucket_name))
        assert 'tmp-file' in out.decode('utf-8'), \
            'File not found in bucket - output was : {}'.format(out.decode
                                                                ('utf-8'))

        # Check symlinks - symlinks don't get copied by sky storage
        assert (pathlib.Path(tmp_source) / 'circle-link').is_symlink(), (
            'circle-link was not found in the upload source - '
            'are the test fixtures correct?')
        assert 'circle-link' not in out.decode('utf-8'), (
            'Symlink found in bucket - ls output was : {}'.format(
                out.decode('utf-8')))

        # Run sky storage ls to check if storage object exists in the output.
        # It should not exist because the bucket was created externally.
        out = subprocess.check_output(['sky', 'storage', 'ls'])
        assert storage_obj.name not in out.decode('utf-8')

    def test_copy_mount_existing_storage(self,
                                         tmp_copy_mnt_existing_storage_obj):
        # Creates a bucket with no source in MOUNT mode (empty bucket), and
        # then tries to load the same storage in COPY mode.
        tmp_copy_mnt_existing_storage_obj.add_store(storage_lib.StoreType.S3)
        storage_name = tmp_copy_mnt_existing_storage_obj.name

        # Check `sky storage ls` to ensure storage object exists
        out = subprocess.check_output(['sky', 'storage', 'ls']).decode('utf-8')
        assert storage_name in out, f'Storage {storage_name} not found in sky storage ls.'


# ---------- Testing YAML Specs ----------
# Our sky storage requires credentials to check the bucket existance when
# loading a task from the yaml file, so we cannot make it a unit test.
class TestYamlSpecs:
    # TODO(zhwu): Add test for `to_yaml_config` for the Storage object.
    #  We should not use `examples/storage_demo.yaml` here, since it requires
    #  users to ensure bucket names to not exist and/or be unique.
    _TEST_YAML_PATHS = [
        'examples/minimal.yaml', 'examples/managed_spot.yaml',
        'examples/using_file_mounts.yaml', 'examples/resnet_app.yaml',
        'examples/multi_hostname.yaml'
    ]

    def _is_dict_subset(self, d1, d2):
        """Check if d1 is the subset of d2."""
        for k, v in d1.items():
            if k not in d2:
                if isinstance(v, list) or isinstance(v, dict):
                    assert len(v) == 0, (k, v)
                else:
                    assert False, (k, v)
            elif isinstance(v, dict):
                assert isinstance(d2[k], dict), (k, v, d2)
                self._is_dict_subset(v, d2[k])
            elif isinstance(v, str):
                if k == 'accelerators':
                    resources = sky.Resources()
                    resources._set_accelerators(v, None)
                    assert resources.accelerators == d2[k], (k, v, d2)
                else:
                    assert v.lower() == d2[k].lower(), (k, v, d2[k])
            else:
                assert v == d2[k], (k, v, d2[k])

    def _check_equivalent(self, yaml_path):
        """Check if the yaml is equivalent after load and dump again."""
        origin_task_config = common_utils.read_yaml(yaml_path)

        task = sky.Task.from_yaml(yaml_path)
        new_task_config = task.to_yaml_config()
        # d1 <= d2
        self._is_dict_subset(origin_task_config, new_task_config)

    def test_load_dump_yaml_config_equivalent(self):
        """Test if the yaml config is equivalent after load and dump again."""
        pathlib.Path('~/datasets').expanduser().mkdir(exist_ok=True)
        pathlib.Path('~/tmpfile').expanduser().touch()
        pathlib.Path('~/.ssh').expanduser().mkdir(exist_ok=True)
        pathlib.Path('~/.ssh/id_rsa.pub').expanduser().touch()
        pathlib.Path('~/tmp-workdir').expanduser().mkdir(exist_ok=True)
        pathlib.Path('~/Downloads/tpu').expanduser().mkdir(parents=True,
                                                           exist_ok=True)
        for yaml_path in self._TEST_YAML_PATHS:
            self._check_equivalent(yaml_path)<|MERGE_RESOLUTION|>--- conflicted
+++ resolved
@@ -18,18 +18,14 @@
 
 # (username, last 4 chars of hash of hostname): for uniquefying users on
 # shared-account cloud providers.
-<<<<<<< HEAD
 # Take first 10 chars to guard against long user name -> long cluster name.
-_smoke_test_hash = backend_utils.user_and_hostname_hash()[:10]
+_smoke_test_hash = common_utils.user_and_hostname_hash()[:10]
 
 # To avoid the second smoke test reusing the cluster launched in the first
 # smoke test. Also required for test_spot_recovery to make sure the manual
 # termination with aws ec2 does not accidentally terminate other spot clusters
 # from the different spot launch with the same cluster name but a different job
 # id.
-=======
-_smoke_test_hash = common_utils.user_and_hostname_hash()
->>>>>>> 06e2b2ba
 test_id = str(uuid.uuid4())[-2:]
 
 
