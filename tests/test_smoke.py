--- conflicted
+++ resolved
@@ -1217,11 +1217,7 @@
             f'sky launch -y -c {name} --cpus 8 --cloud {generic_cloud}',
             f'for i in `seq 1 75`; do sky exec {name} -n {name}-$i -d "echo $i; sleep 100000000"; done',
             f'sky cancel -y {name} 1 2 3 4 5 6 7 8 9 10 11 12 13 14 15 16',
-<<<<<<< HEAD
             'sleep 90',
-=======
-            'sleep 85',
->>>>>>> 25ad4a39
             # Each job takes 0.5 CPU and the default VM has 8 CPUs, so there should be 8 / 0.5 = 16 jobs running.
             # The first 16 jobs are canceled, so there should be 75 - 32 = 43 jobs PENDING.
             f's=$(sky queue {name}); echo "$s"; echo; echo; echo "$s" | grep -v grep | grep PENDING | wc -l | grep 43',
