import getpass
import inspect
import pathlib
import subprocess
import sys
import tempfile
import time
from typing import List, Optional, Tuple, NamedTuple
import uuid

import colorama
import pytest

import sky
from sky import global_user_state
from sky import resources
from sky.backends import backend_utils
from sky.data import storage as storage_lib

# (username, mac addr last 4 chars): for uniquefying users on shared-account
# cloud providers.
_user_and_mac = f'{getpass.getuser()}-{hex(uuid.getnode())[-4:]}'


class Test(NamedTuple):
    name: str
    # Each command is executed serially.  If any failed, the remaining commands
    # are not run and the test is treated as failed.
    commands: List[str]
    teardown: Optional[str] = None
    # Timeout for each command in seconds.
    timeout: int = 15 * 60

    def echo(self, message: str):
        # pytest's xdist plugin captures stdout; print to stderr so that the
        # logs are streaming while the tests are running.
        prefix = f'[{self.name}]'
        message = f'{prefix} {message}'
        message = message.replace('\n', f'\n{prefix} ')
        print(message, file=sys.stderr, flush=True)


def _get_cluster_name():
    """Returns a user-unique cluster name for each test_<name>().

    Must be called from each test_<name>().
    """
    caller_func_name = inspect.stack()[1][3]
    test_name = caller_func_name.replace('_', '-')
    return f'{test_name}-{_user_and_mac}'


def run_one_test(test: Test) -> Tuple[int, str, str]:
    log_file = tempfile.NamedTemporaryFile('a',
                                           prefix=f'{test.name}-',
                                           suffix='.log',
                                           delete=False)
    test.echo(f'Test started. Log: less {log_file.name}')
    for command in test.commands:
        proc = subprocess.Popen(
            command,
            stdout=log_file,
            stderr=subprocess.STDOUT,
            shell=True,
        )
        try:
            proc.wait(timeout=test.timeout)
        except subprocess.TimeoutExpired as e:
            log_file.flush()
            test.echo(e)
            proc.returncode = 1  # None if we don't set it.
            break

        if proc.returncode:
            break

    style = colorama.Style
    fore = colorama.Fore
    outcome = (f'{fore.RED}Failed{style.RESET_ALL}'
               if proc.returncode else f'{fore.GREEN}Passed{style.RESET_ALL}')
    reason = f'\nReason: {command!r}' if proc.returncode else ''
    test.echo(f'{outcome}.'
              f'{reason}'
              f'\nLog: less {log_file.name}\n')
    if proc.returncode == 0 and test.teardown is not None:
        backend_utils.run(
            test.teardown,
            stdout=log_file,
            stderr=subprocess.STDOUT,
            timeout=10 * 60,  # 10 mins
            shell=True,
        )

    if proc.returncode:
        raise Exception(f'test failed: less {log_file.name}')


# ---------- Dry run: 2 Tasks in a chain. ----------
def test_example_app():
    test = Test(
        'example_app',
        ['python examples/example_app.py'],
    )
    run_one_test(test)


# ---------- A minimal task ----------
def test_minimal():
    name = _get_cluster_name()
    test = Test(
        'minimal',
        [
            f'sky launch -y -c {name} examples/minimal.yaml',
            f'sky launch -y -c {name} examples/minimal.yaml',
            f'sky logs {name} 1 --status',  # Ensure the job succeeded.
        ],
        f'sky down -y {name}',
    )
    run_one_test(test)


# ---------- Test region ----------
def test_region():
    name = _get_cluster_name()
    test = Test(
        'region',
        [
            f'sky launch -y -c {name} --region us-west-2 examples/minimal.yaml',
            f'sky exec {name} examples/minimal.yaml',
            f'sky logs {name} 1 --status',  # Ensure the job succeeded.
        ],
        f'sky down -y {name}',
    )
    run_one_test(test)


# ---------- Check Sky's environment variables; workdir. ----------
def test_env_check():
    name = _get_cluster_name()
    test = Test(
        'env_check',
        [
            f'sky launch -y -c {name} examples/env_check.yaml',
            f'sky logs {name} 1 --status',  # Ensure the job succeeded.
        ],
        f'sky down -y {name}',
    )
    run_one_test(test)


# ---------- file_mounts ----------
def test_file_mounts():
    name = _get_cluster_name()
    test = Test(
        'using_file_mounts',
        [
            'touch ~/tmpfile',
            'mkdir -p ~/tmp-workdir',
            'touch ~/tmp-workdir/foo',
            f'sky launch -y -c {name} examples/using_file_mounts.yaml',
            f'sky logs {name} 1 --status',  # Ensure the job succeeded.
        ],
        f'sky down -y {name}',
        timeout=20 * 60,  # 20 mins
    )
    run_one_test(test)


# ---------- Job Queue. ----------
def test_job_queue():
    name = _get_cluster_name()
    test = Test(
        'job_queue',
        [
            f'sky launch -y -c {name} examples/job_queue/cluster.yaml',
            f'sky exec {name} -d examples/job_queue/job.yaml',
            f'sky exec {name} -d examples/job_queue/job.yaml',
            f'sky exec {name} -d examples/job_queue/job.yaml',
            f'sky logs {name} 2',
            f'sky queue {name}',
        ],
        f'sky down -y {name}',
    )
    run_one_test(test)


def test_multi_node_job_queue():
    name = _get_cluster_name()
    test = Test(
        'job_queue_multinode',
        [
            f'sky launch -y -c {name} examples/job_queue/cluster_multinode.yaml',
            f'sky exec {name} -d examples/job_queue/job_multinode.yaml',
            f'sky exec {name} -d examples/job_queue/job_multinode.yaml',
            f'sky exec {name} -d examples/job_queue/job_multinode.yaml',
            f'sky cancel {name} 1',
            f'sky logs {name} 2',
            f'sky queue {name}',
        ],
        f'sky down -y {name}',
    )
    run_one_test(test)


# ---------- Submitting multiple tasks to the same cluster.. ----------
def test_multi_echo():
    name = _get_cluster_name()  # Keep consistent with the py script.
    test = Test(
        'multi_echo',
        ['python examples/multi_echo.py'] +
        # Ensure jobs succeeded.
        [f'sky logs {name} {i + 1} --status' for i in range(16)],
        f'sky down -y {name}',
    )
    run_one_test(test)


# ---------- Task: 1 node training. ----------
def test_huggingface():
    name = _get_cluster_name()
    test = Test(
        'huggingface_glue_imdb_app',
        [
            f'sky launch -y -c {name} examples/huggingface_glue_imdb_app.yaml',
            f'sky logs {name} 1 --status',  # Ensure the job succeeded.
            f'sky exec {name} examples/huggingface_glue_imdb_app.yaml',
            f'sky logs {name} 2 --status',  # Ensure the job succeeded.
        ],
        f'sky down -y {name}',
    )
    run_one_test(test)


# ---------- TPU. ----------
def test_tpu():
    name = _get_cluster_name()
    test = Test(
        'tpu_app',
        [
            f'sky launch -y -c {name} examples/tpu_app.yaml',
            f'sky logs {name} 1 --status',  # Ensure the job succeeded.
        ],
        f'sky down -y {name}',
    )
    run_one_test(test)


# ---------- Simple apps. ----------
def test_multi_hostname():
    name = _get_cluster_name()
    test = Test(
        'multi_hostname',
        [
            f'sky launch -y -c {name} examples/multi_hostname.yaml',
            f'sky logs {name} 1 --status',  # Ensure the job succeeded.
            f'sky exec {name} examples/multi_hostname.yaml',
            f'sky logs {name} 2 --status',  # Ensure the job succeeded.
        ],
        f'sky down -y {name}',
    )
    run_one_test(test)


# ---------- Task: n=2 nodes with setups. ----------
def test_distributed_tf():
    name = _get_cluster_name()  # Keep consistent with the py script.
    test = Test(
        'resnet_distributed_tf_app',
        [
            # NOTE: running it twice will hang (sometimes?) - an app-level bug.
            'python examples/resnet_distributed_tf_app.py',
            f'sky logs {name} 1 --status',  # Ensure the job succeeded.
        ],
        f'sky down -y {name}',
        timeout=25 * 60,  # 25 mins (it takes around ~19 mins)
    )
    run_one_test(test)


# ---------- Testing GCP start and stop instances ----------
def test_gcp_start_stop():
    name = _get_cluster_name()
    test = Test(
        'gcp-start-stop',
        [
            f'sky launch -y -c {name} examples/gcp_start_stop.yaml',
            f'sky logs {name} 1 --status',  # Ensure the job succeeded.
            f'sky exec {name} examples/gcp_start_stop.yaml',
            f'sky logs {name} 2 --status',  # Ensure the job succeeded.
            f'sky stop -y {name}',
            f'sky start -y {name}',
            f'sky exec {name} examples/gcp_start_stop.yaml',
            f'sky logs {name} 3 --status',  # Ensure the job succeeded.
        ],
        f'sky down -y {name}',
    )
    run_one_test(test)


# ---------- Testing Azure start and stop instances ----------
def test_azure_start_stop():
    name = _get_cluster_name()
    test = Test(
        'azure-start-stop',
        [
            f'sky launch -y -c {name} examples/azure_start_stop.yaml',
            f'sky exec {name} examples/azure_start_stop.yaml',
            f'sky logs {name} 1 --status',  # Ensure the job succeeded.
            f'sky stop -y {name}',
            f'sky start -y {name}',
            f'sky exec {name} examples/azure_start_stop.yaml',
            f'sky logs {name} 2 --status',  # Ensure the job succeeded.
        ],
        f'sky down -y {name}',
        timeout=30 * 60,  # 30 mins
    )
    run_one_test(test)


# ---------- Testing Autostopping ----------
def test_autostop():
    name = _get_cluster_name()
    test = Test(
        'autostop',
        [
            f'sky launch -y -d -c {name} --num-nodes 2 examples/minimal.yaml',
            f'sky autostop {name} -i 1',
            f'sky status | grep {name} | grep -q "1 min"',  # Ensure autostop is set.
            'sleep 120',
            f'sky status --refresh | grep {name} | grep -q STOPPED',  # Ensure the cluster is STOPPED.
            f'sky start -y {name}',
            f'sky status | grep {name} | grep -q UP',  # Ensure the cluster is UP.
            f'sky exec {name} examples/minimal.yaml',
            f'sky logs {name} 2 --status',  # Ensure the job succeeded.
        ],
        f'sky down -y {name}',
        timeout=20 * 60,
    )
    run_one_test(test)


# ---------- Testing `sky cancel` ----------
def test_cancel():
    name = _get_cluster_name()
    test = Test(
        'cancel',
        [
            f'sky launch -c {name} examples/resnet_app.yaml -y -d',
            # Wait the GPU process to start.
<<<<<<< HEAD
=======
            'sleep 60',
            f'sky exec {name} "nvidia-smi | grep python"',
            f'sky logs {name} 2 --status',
            f'sky cancel {name} 1',
            'sleep 5',
            f'sky exec {name} "nvidia-smi | grep \'No running process\'"',
            f'sky logs {name} 3 --status',
        ],
        f'sky down -y {name}',
    )
    run_one_test(test)


# ---------- Testing `sky cancel` ----------
def test_cancel_pytorch():
    name = _get_cluster_name()
    test = Test(
        'cancel',
        [
            f'sky launch -c {name} examples/resnet_distributed_torch.yaml -y -d',
            # Wait the GPU process to start.
>>>>>>> 6a369f46
            'sleep 60',
            f'sky exec {name} "nvidia-smi | grep python"',
            f'sky logs {name} 2 --status',
            f'sky cancel {name} 1',
            'sleep 5',
            f'sky exec {name} "nvidia-smi | grep \'No running process\'"',
            f'sky logs {name} 3 --status',
        ],
        f'sky down -y {name}',
    )
    run_one_test(test)


# ---------- Testing `sky cancel` ----------
def test_cancel_pytorch():
    name = _get_cluster_name()
    test = Test(
        'cancel',
        [
            f'sky launch -c {name} examples/resnet_distributed_torch.yaml -y -d',
            # Wait the GPU process to start.
            'sleep 60',
            f'sky exec {name} "nvidia-smi | grep python"',
            f'sky logs {name} 2 --status',
            f'sky cancel {name} 1',
            'sleep 5',
            f'sky exec {name} "nvidia-smi | grep \'No running process\'"',
            f'sky logs {name} 3 --status',
        ],
        f'sky down -y {name}',
    )
    run_one_test(test)


# ---------- Testing managed spot ----------
def test_managed_spot():
    """Test the spot yaml."""
    name = _get_cluster_name() + f'-{int(time.time())}'
    test = Test('managed_spot', [
        f'sky spot launch -n {name}-1 examples/managed_spot.yaml -y -d',
        f'sky spot launch -n {name}-2 examples/managed_spot.yaml -y -d',
        'sleep 180',
        f'sky spot status | grep {name}-1 | grep RUNNING',
        f'sky spot status | grep {name}-2 | grep RUNNING',
        f'sky spot cancel -y -n {name}-1',
        'sleep 5',
        f'sky spot status | grep {name}-1 | grep CANCELLED',
        f'sky spot status | grep {name}-2 | grep RUNNING',
        'sleep 60',
        f'sky queue sky-spot-controller | grep {name}-1 | grep SUCCEEDED',
        f'sky queue sky-spot-controller | grep {name}-2 | grep RUNNING',
        'sleep 60',
        f'sky queue sky-spot-controller | grep {name}-2 | grep SUCCEEDED',
    ])
    run_one_test(test)


@pytest.mark.slow
def test_azure_start_stop_two_nodes():
    name = _get_cluster_name()
    test = Test(
        'azure-start-stop-two-nodes',
        [
            f'sky launch --num-nodes=2 -y -c {name} examples/azure_start_stop.yaml',
            f'sky exec --num-nodes=2 {name} examples/azure_start_stop.yaml',
            f'sky logs {name} 1 --status',  # Ensure the job succeeded.
            f'sky stop -y {name}',
            f'sky start -y {name}',
            f'sky exec --num-nodes=2 {name} examples/azure_start_stop.yaml',
            f'sky logs {name} 2 --status',  # Ensure the job succeeded.
        ],
        f'sky down -y {name}',
        timeout=30 * 60,  # 30 mins  (it takes around ~23 mins)
    )
    run_one_test(test)


# ---------- Testing Storage ----------
class TestStorageWithCredentials:
    """Storage tests which require credentials and network connection"""

    @pytest.fixture
    def tmp_mount(self, tmp_path):
        # Creates a temporary directory with a file in it
        tmp_dir = tmp_path / 'tmp-mount'
        tmp_dir.mkdir()
        tmp_file = tmp_dir / 'tmp-file'
        tmp_file.write_text('test')
        yield str(tmp_dir)

    @pytest.fixture
    def tmp_bucket_name(self):
        # Creates a temporary bucket name
        yield f'sky-test-{int(time.time())}'

    @pytest.fixture
    def tmp_local_storage_obj(self, tmp_bucket_name, tmp_mount):
        # Creates a temporary storage object. Stores must be added in the test.
        storage_obj = storage_lib.Storage(name=tmp_bucket_name,
                                          source=tmp_mount)
        yield storage_obj
        handle = global_user_state.get_handle_from_storage_name(
            storage_obj.name)
        if handle:
            # If handle exists, delete manually
            # TODO(romilb): This is potentially risky - if the delete method has
            #   bugs, this can cause resource leaks. Ideally we should manually
            #   eject storage from global_user_state and delete the bucket using
            #   boto3 directly.
            storage_obj.delete()

    @pytest.fixture
    def tmp_awscli_bucket(self, tmp_bucket_name):
        # Creates a temporary bucket using awscli
        subprocess.check_call(['aws', 's3', 'mb', f's3://{tmp_bucket_name}'])
        yield tmp_bucket_name
        subprocess.check_call(
            ['aws', 's3', 'rb', f's3://{tmp_bucket_name}', '--force'])

    @pytest.fixture
    def tmp_public_storage_obj(self, tmp_bucket_name):
        # Initializes a storage object with a public bucket
        storage_obj = storage_lib.Storage(source='s3://tcga-2-open')
        yield storage_obj
        # This does not require any deletion logic because it is a public bucket
        # and should not get added to global_user_state.

    def test_new_bucket_creation_and_deletion(self, tmp_local_storage_obj):
        # Creates a new bucket with a local source, uploads files to it
        # and deletes it.
        tmp_local_storage_obj.add_store(storage_lib.StoreType.S3)

        # Run sky storage ls to check if storage object exists in the output
        out = subprocess.check_output(['sky', 'storage', 'ls'])
        assert tmp_local_storage_obj.name in out.decode('utf-8')

        # Run sky storage delete to delete the storage object
        subprocess.check_output(
            ['sky', 'storage', 'delete', tmp_local_storage_obj.name])

        # Run sky storage ls to check if storage object is deleted
        out = subprocess.check_output(['sky', 'storage', 'ls'])
        assert tmp_local_storage_obj.name not in out.decode('utf-8')

    def test_public_bucket(self, tmp_public_storage_obj):
        # Creates a new bucket with a public source and verifies that it is not
        # added to global_user_state.
        tmp_public_storage_obj.add_store(storage_lib.StoreType.S3)

        # Run sky storage ls to check if storage object exists in the output
        out = subprocess.check_output(['sky', 'storage', 'ls'])
        assert tmp_public_storage_obj.name not in out.decode('utf-8')

    def test_upload_to_existing_bucket(self, tmp_awscli_bucket, tmp_mount):
        # Tries uploading existing files to newly created bucket (outside of
        # sky) and verifies that files are written.
        storage_obj = storage_lib.Storage(name=tmp_awscli_bucket,
                                          source=tmp_mount)
        storage_obj.add_store(storage_lib.StoreType.S3)

        # Check if tmp_mount/tmp-file exists in the bucket using aws cli
        out = subprocess.check_output(
            ['aws', 's3', 'ls', f's3://{tmp_awscli_bucket}'])
        assert 'tmp-file' in out.decode('utf-8'), \
            'File not found in bucket - output was : {}'.format(out.decode
                                                                ('utf-8'))

        # Run sky storage ls to check if storage object exists in the output.
        # It should not exist because the bucket was created externally.
        out = subprocess.check_output(['sky', 'storage', 'ls'])
        assert storage_obj.name not in out.decode('utf-8')


# ---------- Testing YAML Specs ----------
# Our sky storage requires credentials to check the bucket existance when
# loading a task from the yaml file, so we cannot make it a unit test.
class TestYamlSpecs:
    _TEST_YAML_PATHS = [
        'examples/minimal.yaml', 'examples/managed_spot.yaml',
        'examples/using_file_mounts.yaml', 'examples/resnet_app.yaml',
        'examples/multi_hostname.yaml', 'examples/storage_demo.yaml'
    ]

    def _is_dict_subset(self, d1, d2):
        """Check if d1 is the subset of d2."""
        for k, v in d1.items():
            if k not in d2:
                if isinstance(v, list) or isinstance(v, dict):
                    assert len(v) == 0, (k, v)
                else:
                    assert False, (k, v)
            elif isinstance(v, dict):
                assert isinstance(d2[k], dict), (k, v, d2)
                self._is_dict_subset(v, d2[k])
            elif isinstance(v, str):
                assert v.lower() == d2[k].lower(), (k, v, d2[k])
            else:
                assert v == d2[k], (k, v, d2[k])

    def _check_equivalent(self, yaml_path):
        """Check if the yaml is equivalent after load and dump again."""
        origin_task_config = backend_utils.read_yaml(yaml_path)

        task = sky.Task.from_yaml(yaml_path)
        new_task_config = task.to_yaml_config()
        # d1 <= d2
        self._is_dict_subset(origin_task_config, new_task_config)

    def test_load_dump_yaml_config_equivalent(self):
        """Test if the yaml config is equivalent after load and dump again."""
        pathlib.Path('~/datasets').expanduser().mkdir(exist_ok=True)
        pathlib.Path('~/tmpfile').expanduser().touch()
        pathlib.Path('~/.ssh').expanduser().mkdir(exist_ok=True)
        pathlib.Path('~/.ssh/id_rsa.pub').expanduser().touch()
        pathlib.Path('~/tmp-workdir').expanduser().mkdir(exist_ok=True)
        pathlib.Path('~/Downloads/tpu').expanduser().mkdir(parents=True,
                                                           exist_ok=True)
        for yaml_path in self._TEST_YAML_PATHS:
            self._check_equivalent(yaml_path)<|MERGE_RESOLUTION|>--- conflicted
+++ resolved
@@ -347,8 +347,6 @@
         [
             f'sky launch -c {name} examples/resnet_app.yaml -y -d',
             # Wait the GPU process to start.
-<<<<<<< HEAD
-=======
             'sleep 60',
             f'sky exec {name} "nvidia-smi | grep python"',
             f'sky logs {name} 2 --status',
@@ -366,11 +364,10 @@
 def test_cancel_pytorch():
     name = _get_cluster_name()
     test = Test(
-        'cancel',
+        'cancel-pytorch',
         [
             f'sky launch -c {name} examples/resnet_distributed_torch.yaml -y -d',
             # Wait the GPU process to start.
->>>>>>> 6a369f46
             'sleep 60',
             f'sky exec {name} "nvidia-smi | grep python"',
             f'sky logs {name} 2 --status',
