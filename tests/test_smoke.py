# Smoke tests for SkyPilot
# Default options are set in pyproject.toml

import hashlib
import inspect
import pathlib
import subprocess
import sys
import tempfile
import time
from typing import Dict, List, NamedTuple, Optional, Tuple
import urllib.parse
import uuid

import colorama
import jinja2
import pytest

import sky
from sky import global_user_state
from sky.data import storage as storage_lib
from sky.skylet import events
from sky.utils import common_utils
from sky.utils import subprocess_utils

# For uniquefying users on shared-account cloud providers. Used as part of the
# cluster names.
_smoke_test_hash = hashlib.md5(
    common_utils.user_and_hostname_hash().encode()).hexdigest()[:4]

# To avoid the second smoke test reusing the cluster launched in the first
# smoke test. Also required for test_spot_recovery to make sure the manual
# termination with aws ec2 does not accidentally terminate other spot clusters
# from the different spot launch with the same cluster name but a different job
# id.
test_id = str(uuid.uuid4())[-2:]

storage_setup_commands = [
    'touch ~/tmpfile', 'mkdir -p ~/tmp-workdir',
    'touch ~/tmp-workdir/tmp\ file', 'touch ~/tmp-workdir/foo',
    'ln -f -s ~/tmp-workdir/ ~/tmp-workdir/circle-link',
    'touch ~/.ssh/id_rsa.pub'
]

# Wait until the spot controller is not in INIT state.
# This is a workaround for the issue that when multiple spot tests
# are running in parallel, the spot controller may be in INIT and
# the spot queue command will return staled table.
_SPOT_QUEUE_WAIT = ('s=$(sky spot queue); '
                    'until [ `echo "$s" '
                    '| grep "Please wait for the controller to be ready" '
                    '| wc -l` -eq 0 ]; '
                    'do echo "Waiting for spot queue to be ready..."; '
                    'sleep 5; s=$(sky spot queue); done; echo "$s"; '
                    'echo; echo; echo "$s"')
# TODO(zhwu): make the spot controller on GCP.


class Test(NamedTuple):
    name: str
    # Each command is executed serially.  If any failed, the remaining commands
    # are not run and the test is treated as failed.
    commands: List[str]
    teardown: Optional[str] = None
    # Timeout for each command in seconds.
    timeout: int = 15 * 60

    def echo(self, message: str):
        # pytest's xdist plugin captures stdout; print to stderr so that the
        # logs are streaming while the tests are running.
        prefix = f'[{self.name}]'
        message = f'{prefix} {message}'
        message = message.replace('\n', f'\n{prefix} ')
        print(message, file=sys.stderr, flush=True)


def _get_cluster_name() -> str:
    """Returns a user-unique cluster name for each test_<name>().

    Must be called from each test_<name>().
    """
    caller_func_name = inspect.stack()[1][3]
    test_name = caller_func_name.replace('_', '-').replace('test-', 't-')
    if len(test_name) > 18:
        test_name = test_name[:18] + hashlib.md5(
            test_name.encode()).hexdigest()[:3]
    return f'{test_name}-{_smoke_test_hash}-{test_id}'


def run_one_test(test: Test) -> Tuple[int, str, str]:
    # Fail fast if `sky` CLI somehow errors out.
    subprocess.run(['sky', 'status'], stdout=subprocess.DEVNULL, check=True)
    log_file = tempfile.NamedTemporaryFile('a',
                                           prefix=f'{test.name}-',
                                           suffix='.log',
                                           delete=False)
    test.echo(f'Test started. Log: less {log_file.name}')
    for command in test.commands:
        log_file.write(f'+ {command}\n')
        log_file.flush()
        proc = subprocess.Popen(
            command,
            stdout=log_file,
            stderr=subprocess.STDOUT,
            shell=True,
            executable='/bin/bash',
        )
        try:
            proc.wait(timeout=test.timeout)
        except subprocess.TimeoutExpired as e:
            log_file.flush()
            test.echo(f'Timeout after {test.timeout} seconds.')
            test.echo(e)
            log_file.write(f'Timeout after {test.timeout} seconds.\n')
            log_file.flush()
            # Kill the current process.
            proc.terminate()
            proc.returncode = 1  # None if we don't set it.
            break

        if proc.returncode:
            break

    style = colorama.Style
    fore = colorama.Fore
    outcome = (f'{fore.RED}Failed{style.RESET_ALL}'
               if proc.returncode else f'{fore.GREEN}Passed{style.RESET_ALL}')
    reason = f'\nReason: {command}' if proc.returncode else ''
    msg = (f'{outcome}.'
           f'{reason}'
           f'\nLog: less {log_file.name}\n')
    test.echo(msg)
    log_file.write(msg)
    if proc.returncode == 0 and test.teardown is not None:
        subprocess_utils.run(
            test.teardown,
            stdout=log_file,
            stderr=subprocess.STDOUT,
            timeout=10 * 60,  # 10 mins
            shell=True,
        )

    if proc.returncode:
        raise Exception(f'test failed: less {log_file.name}')


# ---------- Dry run: 2 Tasks in a chain. ----------
def test_example_app():
    test = Test(
        'example_app',
        ['python examples/example_app.py'],
    )
    run_one_test(test)


# ---------- A minimal task ----------
@pytest.mark.generic
def test_minimal(generic_cloud: str):
    name = _get_cluster_name()
    test = Test(
        'minimal',
        [
            f'sky launch -y -c {name} --cloud {generic_cloud} tests/test_yamls/minimal.yaml',
            f'sky logs {name} 1 --status',
            f'sky logs {name} --status | grep "Job 1: SUCCEEDED"',  # Equivalent.
            # Check the logs downloading
            f'log_path=$(sky logs {name} 1 --sync-down | grep "Job 1 logs:" | sed -E "s/^.*Job 1 logs: (.*)\\x1b\\[0m/\\1/g") && echo $log_path && test -f $log_path/run.log',
            # Ensure the raylet process has the correct file descriptor limit.
            f'sky exec {name} "prlimit -n --pid=\$(pgrep -f \'raylet/raylet --raylet_socket_name\') | grep \'"\'1048576 1048576\'"\'"',
            f'sky logs {name} 2 --status',  # Ensure the job succeeded.
        ],
        f'sky down -y {name}',
    )
    run_one_test(test)


# ---------- Test region ----------
@pytest.mark.aws
def test_aws_region():
    name = _get_cluster_name()
    test = Test(
        'aws_region',
        [
            f'sky launch -y -c {name} --region us-west-2 examples/minimal.yaml',
            f'sky exec {name} examples/minimal.yaml',
            f'sky logs {name} 1 --status',  # Ensure the job succeeded.
            f'sky status --all | grep {name} | grep us-west-2',  # Ensure the region is correct.
        ],
        f'sky down -y {name}',
    )
    run_one_test(test)


@pytest.mark.gcp
def test_gcp_region():
    name = _get_cluster_name()
    test = Test(
        'gcp_region',
        [
            f'sky launch -y -c {name} --region us-central1 --cloud gcp tests/test_yamls/minimal.yaml',
            f'sky exec {name} tests/test_yamls/minimal.yaml',
            f'sky logs {name} 1 --status',  # Ensure the job succeeded.
            f'sky status --all | grep {name} | grep us-central1',  # Ensure the region is correct.
        ],
        f'sky down -y {name}',
    )
    run_one_test(test)


@pytest.mark.azure
def test_azure_region():
    name = _get_cluster_name()
    test = Test(
        'azure_region',
        [
            f'sky launch -y -c {name} --region eastus2 --cloud azure tests/test_yamls/minimal.yaml',
            f'sky exec {name} tests/test_yamls/minimal.yaml',
            f'sky logs {name} 1 --status',  # Ensure the job succeeded.
            f'sky status --all | grep {name} | grep eastus2',  # Ensure the region is correct.
        ],
        f'sky down -y {name}',
    )
    run_one_test(test)


# ---------- Test zone ----------
@pytest.mark.aws
def test_aws_zone():
    name = _get_cluster_name()
    test = Test(
        'aws_zone',
        [
            f'sky launch -y -c {name} examples/minimal.yaml --zone us-west-2b',
            f'sky exec {name} examples/minimal.yaml --zone us-west-2b',
            f'sky logs {name} 1 --status',  # Ensure the job succeeded.
            f'sky status --all | grep {name} | grep us-west-2b',  # Ensure the zone is correct.
        ],
        f'sky down -y {name}',
    )
    run_one_test(test)


@pytest.mark.gcp
def test_gcp_zone():
    name = _get_cluster_name()
    test = Test(
        'gcp_zone',
        [
            f'sky launch -y -c {name} --zone us-central1-a --cloud gcp tests/test_yamls/minimal.yaml',
            f'sky exec {name} --zone us-central1-a --cloud gcp tests/test_yamls/minimal.yaml',
            f'sky logs {name} 1 --status',  # Ensure the job succeeded.
            f'sky status --all | grep {name} | grep us-central1-a',  # Ensure the zone is correct.
        ],
        f'sky down -y {name}',
    )
    run_one_test(test)


# ---------- Test the image ----------
@pytest.mark.aws
def test_aws_images():
    name = _get_cluster_name()
    test = Test(
        'aws_images',
        [
            f'sky launch -y -c {name} --image-id skypilot:gpu-ubuntu-1804 examples/minimal.yaml',
            f'sky logs {name} 1 --status',  # Ensure the job succeeded.
            f'sky launch -c {name} --image-id skypilot:gpu-ubuntu-2004 examples/minimal.yaml && exit 1 || true',
            f'sky launch -y -c {name} examples/minimal.yaml',
            f'sky logs {name} 2 --status',
            f'sky logs {name} --status | grep "Job 2: SUCCEEDED"',  # Equivalent.
        ],
        f'sky down -y {name}',
    )
    run_one_test(test)


@pytest.mark.gcp
def test_gcp_images():
    name = _get_cluster_name()
    test = Test(
        'gcp_images',
        [
            f'sky launch -y -c {name} --image-id skypilot:gpu-debian-10 --cloud gcp tests/test_yamls/minimal.yaml',
            f'sky logs {name} 1 --status',  # Ensure the job succeeded.
            f'sky launch -c {name} --image-id skypilot:cpu-debian-10 --cloud gcp tests/test_yamls/minimal.yaml && exit 1 || true',
            f'sky launch -y -c {name} tests/test_yamls/minimal.yaml',
            f'sky logs {name} 2 --status',
            f'sky logs {name} --status | grep "Job 2: SUCCEEDED"',  # Equivalent.
        ],
        f'sky down -y {name}',
    )
    run_one_test(test)


@pytest.mark.aws
def test_aws_image_id_dict():
    name = _get_cluster_name()
    test = Test(
        'aws_image_id_dict',
        [
            # Use image id dict.
            f'sky launch -y -c {name} examples/per_region_images.yaml',
            f'sky exec {name} examples/per_region_images.yaml',
            f'sky exec {name} "ls ~"',
            f'sky logs {name} 1 --status',
            f'sky logs {name} 2 --status',
            f'sky logs {name} 3 --status',
        ],
        f'sky down -y {name}',
    )
    run_one_test(test)


@pytest.mark.gcp
def test_gcp_image_id_dict():
    name = _get_cluster_name()
    test = Test(
        'gcp_image_id_dict',
        [
            # Use image id dict.
            f'sky launch -y -c {name} tests/test_yamls/gcp_per_region_images.yaml',
            f'sky exec {name} tests/test_yamls/gcp_per_region_images.yaml',
            f'sky exec {name} "ls ~"',
            f'sky logs {name} 1 --status',
            f'sky logs {name} 2 --status',
            f'sky logs {name} 3 --status',
        ],
        f'sky down -y {name}',
    )
    run_one_test(test)


@pytest.mark.aws
def test_aws_image_id_dict_region():
    name = _get_cluster_name()
    test = Test(
        'aws_image_id_dict_region',
        [
            # Use region to filter image_id dict.
            f'sky launch -y -c {name} --region us-east-2 examples/per_region_images.yaml && exit 1 || true',
            f'sky status | grep {name} && exit 1 || true',  # Ensure the cluster is not created.
            f'sky launch -y -c {name} --region us-west-1 examples/per_region_images.yaml',
            # Should success because the image id match for the region.
            f'sky launch -c {name} --image-id skypilot:gpu-ubuntu-1804 examples/minimal.yaml',
            f'sky exec {name} --image-id skypilot:gpu-ubuntu-1804 examples/minimal.yaml',
            f'sky exec {name} --image-id skypilot:gpu-ubuntu-2004 examples/minimal.yaml && exit 1 || true',
            f'sky logs {name} 1 --status',
            f'sky logs {name} 2 --status',
            f'sky logs {name} 3 --status',
            f'sky status --all | grep {name} | grep us-west-1',  # Ensure the region is correct.
            # Ensure exec works.
            f'sky exec {name} --region us-west-1 examples/per_region_images.yaml',
            f'sky exec {name} examples/per_region_images.yaml',
            f'sky exec {name} --cloud aws --region us-west-1 "ls ~"',
            f'sky exec {name} "ls ~"',
            f'sky logs {name} 4 --status',
            f'sky logs {name} 5 --status',
            f'sky logs {name} 6 --status',
            f'sky logs {name} 7 --status',
        ],
        f'sky down -y {name}',
    )
    run_one_test(test)


@pytest.mark.gcp
def test_gcp_image_id_dict_region():
    name = _get_cluster_name()
    test = Test(
        'gcp_image_id_dict_region',
        [
            # Use region to filter image_id dict.
            f'sky launch -y -c {name} --region us-east1 tests/test_yamls/gcp_per_region_images.yaml && exit 1 || true',
            f'sky status | grep {name} && exit 1 || true',  # Ensure the cluster is not created.
            f'sky launch -y -c {name} --region us-west3 tests/test_yamls/gcp_per_region_images.yaml',
            # Should success because the image id match for the region.
            f'sky launch -c {name} --cloud gcp --image-id projects/ubuntu-os-cloud/global/images/ubuntu-1804-bionic-v20230112 tests/test_yamls/minimal.yaml',
            f'sky exec {name} --cloud gcp --image-id projects/ubuntu-os-cloud/global/images/ubuntu-1804-bionic-v20230112 tests/test_yamls/minimal.yaml',
            f'sky exec {name} --cloud gcp --image-id skypilot:cpu-debian-10 tests/test_yamls/minimal.yaml && exit 1 || true',
            f'sky logs {name} 1 --status',
            f'sky logs {name} 2 --status',
            f'sky logs {name} 3 --status',
            f'sky status --all | grep {name} | grep us-west3',  # Ensure the region is correct.
            # Ensure exec works.
            f'sky exec {name} --region us-west3 tests/test_yamls/gcp_per_region_images.yaml',
            f'sky exec {name} tests/test_yamls/gcp_per_region_images.yaml',
            f'sky exec {name} --cloud gcp --region us-west3 "ls ~"',
            f'sky exec {name} "ls ~"',
            f'sky logs {name} 4 --status',
            f'sky logs {name} 5 --status',
            f'sky logs {name} 6 --status',
            f'sky logs {name} 7 --status',
        ],
        f'sky down -y {name}',
    )
    run_one_test(test)


@pytest.mark.aws
def test_aws_image_id_dict_zone():
    name = _get_cluster_name()
    test = Test(
        'aws_image_id_dict_zone',
        [
            # Use zone to filter image_id dict.
            f'sky launch -y -c {name} --zone us-east-2b examples/per_region_images.yaml && exit 1 || true',
            f'sky status | grep {name} && exit 1 || true',  # Ensure the cluster is not created.
            f'sky launch -y -c {name} --zone us-west-1a examples/per_region_images.yaml',
            # Should success because the image id match for the zone.
            f'sky launch -y -c {name} --image-id skypilot:gpu-ubuntu-1804 examples/minimal.yaml',
            f'sky exec {name} --image-id skypilot:gpu-ubuntu-1804 examples/minimal.yaml',
            # Fail due to image id mismatch.
            f'sky exec {name} --image-id skypilot:gpu-ubuntu-2004 examples/minimal.yaml && exit 1 || true',
            f'sky logs {name} 1 --status',
            f'sky logs {name} 2 --status',
            f'sky logs {name} 3 --status',
            f'sky status --all | grep {name} | grep us-west-1a',  # Ensure the zone is correct.
            # Ensure exec works.
            f'sky exec {name} --zone us-west-1a examples/per_region_images.yaml',
            f'sky exec {name} examples/per_region_images.yaml',
            f'sky exec {name} --cloud aws --region us-west-1 "ls ~"',
            f'sky exec {name} "ls ~"',
            f'sky logs {name} 4 --status',
            f'sky logs {name} 5 --status',
            f'sky logs {name} 6 --status',
            f'sky logs {name} 7 --status',
        ],
        f'sky down -y {name}',
    )
    run_one_test(test)


@pytest.mark.gcp
def test_gcp_image_id_dict_zone():
    name = _get_cluster_name()
    test = Test(
        'gcp_image_id_dict_zone',
        [
            # Use zone to filter image_id dict.
            f'sky launch -y -c {name} --zone us-east1-a tests/test_yamls/gcp_per_region_images.yaml && exit 1 || true',
            f'sky status | grep {name} && exit 1 || true',  # Ensure the cluster is not created.
            f'sky launch -y -c {name} --zone us-central1-a tests/test_yamls/gcp_per_region_images.yaml',
            # Should success because the image id match for the zone.
            f'sky launch -y -c {name} --cloud gcp --image-id skypilot:cpu-debian-10 tests/test_yamls/minimal.yaml',
            f'sky exec {name} --cloud gcp --image-id skypilot:cpu-debian-10 tests/test_yamls/minimal.yaml',
            # Fail due to image id mismatch.
            f'sky exec {name} --cloud gcp --image-id skypilot:gpu-debian-10 tests/test_yamls/minimal.yaml && exit 1 || true',
            f'sky logs {name} 1 --status',
            f'sky logs {name} 2 --status',
            f'sky logs {name} 3 --status',
            f'sky status --all | grep {name} | grep us-central1',  # Ensure the zone is correct.
            # Ensure exec works.
            f'sky exec {name} --cloud gcp --zone us-central1-a tests/test_yamls/gcp_per_region_images.yaml',
            f'sky exec {name} tests/test_yamls/gcp_per_region_images.yaml',
            f'sky exec {name} --cloud gcp --region us-central1 "ls ~"',
            f'sky exec {name} "ls ~"',
            f'sky logs {name} 4 --status',
            f'sky logs {name} 5 --status',
            f'sky logs {name} 6 --status',
            f'sky logs {name} 7 --status',
        ],
        f'sky down -y {name}',
    )
    run_one_test(test)


@pytest.mark.aws
def test_image_no_conda():
    name = _get_cluster_name()
    test = Test(
        'image_no_conda',
        [
            # Use image id dict.
<<<<<<< HEAD
            f'sky launch -y -c {name} --region us-west-2 examples/per_region_images.yaml',
            f'sky logs {name} 1 --status',
            f'sky stop {name} -y',
            f'sky start {name} -y',
            f'sky exec {name} examples/per_region_images.yaml',
=======
            f'sky launch -y -c {name} tests/test_yamls/no_conda_ami.yaml',
            f'sky logs {name} 1 --status',
            f'sky stop {name} -y',
            f'sky start {name} -y',
            f'sky exec {name} tests/test_yamls/no_conda_ami.yaml',
>>>>>>> f95111e5
            f'sky logs {name} 2 --status',
        ],
        f'sky down -y {name}',
    )
    run_one_test(test)


# ------------ Test stale job ------------
@pytest.mark.generic
def test_stale_job(generic_cloud: str):
    name = _get_cluster_name()
    test = Test(
        'stale_job',
        [
            f'sky launch -y -c {name} --cloud {generic_cloud} "echo hi"',
            f'sky exec {name} -d "echo start; sleep 10000"',
            f'sky stop {name} -y',
            'sleep 100',  # Ensure this is large enough, else GCP leaks.
            f'sky start {name} -y',
            f'sky logs {name} 1 --status',
            f's=$(sky queue {name}); echo "$s"; echo; echo; echo "$s" | grep FAILED',
        ],
        f'sky down -y {name}',
    )
    run_one_test(test)


@pytest.mark.aws
def test_aws_stale_job_manual_restart():
    name = _get_cluster_name()
    region = 'us-west-2'
    test = Test(
        'aws_stale_job_manual_restart',
        [
            f'sky launch -y -c {name} --cloud aws --region {region} "echo hi"',
            f'sky exec {name} -d "echo start; sleep 10000"',
            # Stop the cluster manually.
            f'id=`aws ec2 describe-instances --region {region} --filters '
            f'Name=tag:ray-cluster-name,Values={name} '
            f'--query Reservations[].Instances[].InstanceId '
            '--output text`; '
            f'aws ec2 stop-instances --region {region} '
            '--instance-ids $id',
            'sleep 40',
            f'sky launch -c {name} -y "echo hi"',
            f'sky logs {name} 1 --status',
            f'sky logs {name} 3 --status',
            # Ensure the skylet updated the stale job status.
            f'sleep {events.JobUpdateEvent.EVENT_INTERVAL_SECONDS}',
            f's=$(sky queue {name}); echo "$s"; echo; echo; echo "$s" | grep FAILED',
        ],
        f'sky down -y {name}',
    )
    run_one_test(test)


@pytest.mark.gcp
def test_gcp_stale_job_manual_restart():
    name = _get_cluster_name()
    zone = 'us-west2-a'
    query_cmd = (f'gcloud compute instances list --filter='
                 f'"(labels.ray-cluster-name={name})" '
                 f'--zones={zone} --format="value(name)"')
    stop_cmd = (f'gcloud compute instances stop --zone={zone}'
                f' --quiet $({query_cmd})')
    test = Test(
        'gcp_stale_job_manual_restart',
        [
            f'sky launch -y -c {name} --cloud gcp --zone {zone} "echo hi"',
            f'sky exec {name} -d "echo start; sleep 10000"',
            # Stop the cluster manually.
            stop_cmd,
            'sleep 40',
            f'sky launch -c {name} -y "echo hi"',
            f'sky logs {name} 1 --status',
            f'sky logs {name} 3 --status',
            # Ensure the skylet updated the stale job status.
            f'sleep {events.JobUpdateEvent.EVENT_INTERVAL_SECONDS}',
            f's=$(sky queue {name}); echo "$s"; echo; echo; echo "$s" | grep FAILED',
        ],
        f'sky down -y {name}',
    )
    run_one_test(test)


# ---------- Check Sky's environment variables; workdir. ----------
@pytest.mark.generic
def test_env_check(generic_cloud: str):
    name = _get_cluster_name()
    test = Test(
        'env_check',
        [
            f'sky launch -y -c {name} --cloud {generic_cloud} --detach-setup examples/env_check.yaml',
            f'sky logs {name} 1 --status',  # Ensure the job succeeded.
        ],
        f'sky down -y {name}',
    )
    run_one_test(test)


# ---------- file_mounts ----------
@pytest.mark.generic
def test_file_mounts(generic_cloud: str):
    name = _get_cluster_name()
    test_commands = [
        *storage_setup_commands,
        f'sky launch -y -c {name} --cloud {generic_cloud} examples/using_file_mounts.yaml',
        f'sky logs {name} 1 --status',  # Ensure the job succeeded.
    ]
    test = Test(
        'using_file_mounts',
        test_commands,
        f'sky down -y {name}',
        timeout=20 * 60,  # 20 mins
    )
    run_one_test(test)


# ---------- storage ----------
@pytest.mark.aws
def test_aws_storage_mounts():
    name = _get_cluster_name()
    storage_name = f'sky-test-{int(time.time())}'
    template_str = pathlib.Path(
        'tests/test_yamls/test_storage_mounting.yaml').read_text()
    template = jinja2.Template(template_str)
    content = template.render(storage_name=storage_name)
    with tempfile.NamedTemporaryFile(suffix='.yaml', mode='w') as f:
        f.write(content)
        f.flush()
        file_path = f.name
        test_commands = [
            *storage_setup_commands,
            f'sky launch -y -c {name}-aws --cloud aws {file_path}',
            f'sky logs {name} 1 --status',  # Ensure job succeeded.
            f'aws s3 ls {storage_name}/hello.txt',
        ]
        test = Test(
            'aws_storage_mounts',
            test_commands,
            f'sky down -y {name}; sky storage delete {storage_name}',
            timeout=20 * 60,  # 20 mins
        )
        run_one_test(test)


@pytest.mark.gcp
def test_gcp_storage_mounts():
    name = _get_cluster_name()
    storage_name = f'sky-test-{int(time.time())}'
    template_str = pathlib.Path(
        'tests/test_yamls/test_storage_mounting.yaml').read_text()
    template = jinja2.Template(template_str)
    content = template.render(storage_name=storage_name)
    with tempfile.NamedTemporaryFile(suffix='.yaml', mode='w') as f:
        f.write(content)
        f.flush()
        file_path = f.name
        test_commands = [
            *storage_setup_commands,
            f'sky launch -y -c {name} --cloud gcp {file_path}',
            f'sky logs {name} 1 --status',  # Ensure job succeeded.
            f'gsutil ls gs://{storage_name}/hello.txt',
        ]
        test = Test(
            'gcp_storage_mounts',
            test_commands,
            f'sky down -y {name}; sky storage delete {storage_name}',
            timeout=20 * 60,  # 20 mins
        )
        run_one_test(test)


# ---------- CLI logs ----------
@pytest.mark.generic
def test_cli_logs(generic_cloud: str):
    name = _get_cluster_name()
    timestamp = time.time()
    test = Test(
        'cli_logs',
        [
            f'sky launch -y -c {name} --cloud {generic_cloud} --num-nodes 2 "echo {timestamp} 1"',
            f'sky exec {name} "echo {timestamp} 2"',
            f'sky exec {name} "echo {timestamp} 3"',
            f'sky exec {name} "echo {timestamp} 4"',
            f'sky logs {name} 2 --status',
            f'sky logs {name} 3 4 --sync-down',
            f'sky logs {name} * --sync-down',
            f'sky logs {name} 1 | grep "{timestamp} 1"',
            f'sky logs {name} | grep "{timestamp} 4"',
        ],
        f'sky down -y {name}',
    )
    run_one_test(test)


# ---------- Job Queue. ----------
@pytest.mark.generic
def test_job_queue(generic_cloud: str):
    name = _get_cluster_name()
    test = Test(
        'job_queue',
        [
            f'sky launch -y -c {name} --cloud {generic_cloud} examples/job_queue/cluster.yaml',
            f'sky exec {name} -n {name}-1 -d examples/job_queue/job.yaml',
            f'sky exec {name} -n {name}-2 -d examples/job_queue/job.yaml',
            f'sky exec {name} -n {name}-3 -d examples/job_queue/job.yaml',
            f'sky queue {name} | grep {name}-1 | grep RUNNING',
            f'sky queue {name} | grep {name}-2 | grep RUNNING',
            f'sky queue {name} | grep {name}-3 | grep PENDING',
            f'sky cancel -y {name} 2',
            'sleep 5',
            f'sky queue {name} | grep {name}-3 | grep RUNNING',
            f'sky cancel -y {name} 3',
            f'sky exec {name} --gpus K80:0.2 "[[ \$SKYPILOT_NUM_GPUS_PER_NODE -eq 1 ]] || exit 1"',
            f'sky exec {name} --gpus K80:1 "[[ \$SKYPILOT_NUM_GPUS_PER_NODE -eq 1 ]] || exit 1"',
            f'sky logs {name} 4 --status',
            f'sky logs {name} 5 --status',
        ],
        f'sky down -y {name}',
    )
    run_one_test(test)


@pytest.mark.generic
def test_job_queue_multinode(generic_cloud: str):
    name = _get_cluster_name()
    test = Test(
        'job_queue_multinode',
        [
            f'sky launch -y -c {name} --cloud {generic_cloud} examples/job_queue/cluster_multinode.yaml',
            f'sky exec {name} -n {name}-1 -d examples/job_queue/job_multinode.yaml',
            f'sky exec {name} -n {name}-2 -d examples/job_queue/job_multinode.yaml',
            f'sky launch -c {name} -n {name}-3 --detach-setup -d examples/job_queue/job_multinode.yaml',
            f's=$(sky queue {name}) && echo "$s" && (echo "$s" | grep {name}-1 | grep RUNNING)',
            f's=$(sky queue {name}) && echo "$s" && (echo "$s" | grep {name}-2 | grep RUNNING)',
            f's=$(sky queue {name}) && echo "$s" && (echo "$s" | grep {name}-3 | grep SETTING_UP)',
            'sleep 90',
            f's=$(sky queue {name}) && echo "$s" && (echo "$s" | grep {name}-3 | grep PENDING)',
            f'sky cancel -y {name} 1',
            'sleep 5',
            f'sky queue {name} | grep {name}-3 | grep RUNNING',
            f'sky cancel -y {name} 1 2 3',
            f'sky launch -c {name} -n {name}-4 --detach-setup -d examples/job_queue/job_multinode.yaml',
            # Test the job status is correctly set to SETTING_UP, during the setup is running,
            # and the job can be cancelled during the setup.
            f's=$(sky queue {name}) && echo "$s" && (echo "$s" | grep {name}-4 | grep SETTING_UP)',
            f'sky cancel -y {name} 4',
            f's=$(sky queue {name}) && echo "$s" && (echo "$s" | grep {name}-4 | grep CANCELLED)',
            f'sky exec {name} --gpus T4:0.2 "[[ \$SKYPILOT_NUM_GPUS_PER_NODE -eq 1 ]] || exit 1"',
            f'sky exec {name} --gpus T4:0.2 --num-nodes 2 "[[ \$SKYPILOT_NUM_GPUS_PER_NODE -eq 1 ]] || exit 1"',
            f'sky exec {name} --gpus T4:1 --num-nodes 2 "[[ \$SKYPILOT_NUM_GPUS_PER_NODE -eq 1 ]] || exit 1"',
            f'sky logs {name} 5 --status',
            f'sky logs {name} 6 --status',
            f'sky logs {name} 7 --status',
        ],
        f'sky down -y {name}',
    )
    run_one_test(test)


@pytest.mark.generic
def test_large_job_queue(generic_cloud: str):
    name = _get_cluster_name()
    test = Test(
        'large_job_queue',
        [
            f'sky launch -y -c {name} --cloud {generic_cloud}',
            f'for i in `seq 1 75`; do sky exec {name} -d "echo $i; sleep 100000000"; done',
            f'sky cancel -y {name} 1 2 3 4 5 6 7 8 9 10 11 12 13 14 15 16',
            'sleep 20',
            # Each job takes 0.5 CPU and the default VM has 8 CPUs, so there should be 8 / 0.5 = 16 jobs running.
            # The first 16 jobs are canceled, so there should be 75 - 32 = 43 jobs PENDING.
            f'sky queue {name} | grep -v grep | grep PENDING | wc -l | grep 43',
        ],
        f'sky down -y {name}',
        timeout=20 * 60,
    )
    run_one_test(test)


# ---------- Submitting multiple tasks to the same cluster. ----------
@pytest.mark.generic
def test_multi_echo(generic_cloud: str):
    name = _get_cluster_name()
    test = Test(
        'multi_echo',
        [
            f'python examples/multi_echo.py {name} {generic_cloud}',
            'sleep 70',
        ] +
        # Ensure jobs succeeded.
        [f'sky logs {name} {i + 1} --status' for i in range(32)] +
        # Ensure monitor/autoscaler didn't crash on the 'assert not
        # unfulfilled' error.  If process not found, grep->ssh returns 1.
        [f'ssh {name} \'ps aux | grep "[/]"monitor.py\''],
        f'sky down -y {name}',
        timeout=20 * 60,
    )
    run_one_test(test)


# ---------- Task: 1 node training. ----------
@pytest.mark.generic
def test_huggingface(generic_cloud: str):
    name = _get_cluster_name()
    test = Test(
        'huggingface_glue_imdb_app',
        [
            f'sky launch -y -c {name} --cloud {generic_cloud} examples/huggingface_glue_imdb_app.yaml',
            f'sky logs {name} 1 --status',  # Ensure the job succeeded.
            f'sky exec {name} examples/huggingface_glue_imdb_app.yaml',
            f'sky logs {name} 2 --status',  # Ensure the job succeeded.
        ],
        f'sky down -y {name}',
    )
    run_one_test(test)


# ---------- TPU. ----------
@pytest.mark.gcp
def test_tpu():
    name = _get_cluster_name()
    test = Test(
        'tpu_app',
        [
            f'sky launch -y -c {name} examples/tpu/tpu_app.yaml',
            f'sky logs {name} 1',  # Ensure the job finished.
            f'sky logs {name} 1 --status',  # Ensure the job succeeded.
            f'sky launch -y -c {name} examples/tpu/tpu_app.yaml | grep "TPU .* already exists"',  # Ensure sky launch won't create another TPU.
        ],
        f'sky down -y {name}',
        timeout=30 * 60,  # can take >20 mins
    )
    run_one_test(test)


# ---------- TPU VM. ----------
@pytest.mark.gcp
def test_tpu_vm():
    name = _get_cluster_name()
    test = Test(
        'tpu_vm_app',
        [
            f'sky launch -y -c {name} examples/tpu/tpuvm_mnist.yaml',
            f'sky logs {name} 1',  # Ensure the job finished.
            f'sky logs {name} 1 --status',  # Ensure the job succeeded.
            f'sky stop -y {name}',
            f's=$(sky status {name} --refresh); echo "$s"; echo; echo; echo "$s"  | grep {name} | grep STOPPED',  # Ensure the cluster is STOPPED.
            # Use retry: guard against transient errors observed for
            # just-stopped TPU VMs (#962).
            f'sky start --retry-until-up -y {name}',
            f'sky exec {name} examples/tpu/tpuvm_mnist.yaml',
            f'sky logs {name} 2 --status',  # Ensure the job succeeded.
            f'sky stop -y {name}',
        ],
        f'sky down -y {name}',
        timeout=30 * 60,  # can take 30 mins
    )
    run_one_test(test)


# ---------- TPU VM Pod. ----------
@pytest.mark.gcp
def test_tpu_vm_pod():
    name = _get_cluster_name()
    test = Test(
        'tpu_pod',
        [
            f'sky launch -y -c {name} examples/tpu/tpuvm_mnist.yaml --gpus tpu-v2-32 --use-spot --zone europe-west4-a',
            f'sky logs {name} 1',  # Ensure the job finished.
            f'sky logs {name} 1 --status',  # Ensure the job succeeded.
        ],
        f'sky down -y {name}',
        timeout=30 * 60,  # can take 30 mins
    )
    run_one_test(test)


# ---------- Simple apps. ----------
@pytest.mark.generic
def test_multi_hostname(generic_cloud: str):
    name = _get_cluster_name()
    test = Test(
        'multi_hostname',
        [
            f'sky launch -y -c {name} --cloud {generic_cloud} examples/multi_hostname.yaml',
            f'sky logs {name} 1 --status',  # Ensure the job succeeded.
            f'sky exec {name} examples/multi_hostname.yaml',
            f'sky logs {name} 2 --status',  # Ensure the job succeeded.
        ],
        f'sky down -y {name}',
    )
    run_one_test(test)


# ---------- Task: n=2 nodes with setups. ----------
@pytest.mark.generic
def test_distributed_tf(generic_cloud: str):
    name = _get_cluster_name()
    test = Test(
        'resnet_distributed_tf_app',
        [
            # NOTE: running it twice will hang (sometimes?) - an app-level bug.
            f'python examples/resnet_distributed_tf_app.py {name} {generic_cloud}',
            f'sky logs {name} 1 --status',  # Ensure the job succeeded.
        ],
        f'sky down -y {name}',
        timeout=25 * 60,  # 25 mins (it takes around ~19 mins)
    )
    run_one_test(test)


# ---------- Testing GCP start and stop instances ----------
@pytest.mark.gcp
def test_gcp_start_stop():
    name = _get_cluster_name()
    test = Test(
        'gcp-start-stop',
        [
            f'sky launch -y -c {name} examples/gcp_start_stop.yaml',
            f'sky logs {name} 1 --status',  # Ensure the job succeeded.
            f'sky exec {name} examples/gcp_start_stop.yaml',
            f'sky logs {name} 2 --status',  # Ensure the job succeeded.
            f'sky exec {name} "prlimit -n --pid=\$(pgrep -f \'raylet/raylet --raylet_socket_name\') | grep \'"\'1048576 1048576\'"\'"',  # Ensure the raylet process has the correct file descriptor limit.
            f'sky logs {name} 3 --status',  # Ensure the job succeeded.
            f'sky stop -y {name}',
            f'sleep 20',
            f'sky start -y {name}',
            f'sky exec {name} examples/gcp_start_stop.yaml',
            f'sky logs {name} 4 --status',  # Ensure the job succeeded.
        ],
        f'sky down -y {name}',
    )
    run_one_test(test)


# ---------- Testing Azure start and stop instances ----------
@pytest.mark.azure
def test_azure_start_stop():
    name = _get_cluster_name()
    test = Test(
        'azure-start-stop',
        [
            f'sky launch -y -c {name} examples/azure_start_stop.yaml',
            f'sky exec {name} examples/azure_start_stop.yaml',
            f'sky logs {name} 1 --status',  # Ensure the job succeeded.
            f'sky exec {name} "prlimit -n --pid=\$(pgrep -f \'raylet/raylet --raylet_socket_name\') | grep \'"\'1048576 1048576\'"\'"',  # Ensure the raylet process has the correct file descriptor limit.
            f'sky logs {name} 2 --status',  # Ensure the job succeeded.
            f'sky stop -y {name}',
            f'sky start -y {name}',
            f'sky exec {name} examples/azure_start_stop.yaml',
            f'sky logs {name} 3 --status',  # Ensure the job succeeded.
        ],
        f'sky down -y {name}',
        timeout=30 * 60,  # 30 mins
    )
    run_one_test(test)


# ---------- Testing Autostopping ----------
@pytest.mark.generic
def test_autostop(generic_cloud: str):
    name = _get_cluster_name()
    test = Test(
        'autostop',
        [
            f'sky launch -y -d -c {name} --num-nodes 2 --cloud {generic_cloud} tests/test_yamls/minimal.yaml',
            f'sky autostop -y {name} -i 1',

            # Ensure autostop is set.
            f'sky status | grep {name} | grep "1m"',

            # Ensure the cluster is not stopped early.
            'sleep 45',
            f's=$(sky status {name} --refresh); echo "$s"; echo; echo; echo "$s"  | grep {name} | grep UP',

            # Ensure the cluster is STOPPED.
            'sleep 150',
            f's=$(sky status {name} --refresh); echo "$s"; echo; echo; echo "$s"  | grep {name} | grep STOPPED',

            # Ensure the cluster is UP and the autostop setting is reset ('-').
            f'sky start -y {name}',
            f'sky status | grep {name} | grep -E "UP\s+-"',

            # Ensure the job succeeded.
            f'sky exec {name} tests/test_yamls/minimal.yaml',
            f'sky logs {name} 2 --status',

            # Test restarting the idleness timer via cancel + reset:
            f'sky autostop -y {name} -i 1',  # Idleness starts counting.
            'sleep 45',  # Almost reached the threshold.
            f'sky autostop -y {name} --cancel',
            f'sky autostop -y {name} -i 1',  # Should restart the timer.
            'sleep 45',
            f's=$(sky status {name} --refresh); echo "$s"; echo; echo; echo "$s" | grep {name} | grep UP',
            'sleep 150',
            f's=$(sky status {name} --refresh); echo "$s"; echo; echo; echo "$s"  | grep {name} | grep STOPPED',

            # Test restarting the idleness timer via exec:
            f'sky start -y {name}',
            f'sky status | grep {name} | grep -E "UP\s+-"',
            f'sky autostop -y {name} -i 1',  # Idleness starts counting.
            'sleep 45',  # Almost reached the threshold.
            f'sky exec {name} echo hi',  # Should restart the timer.
            'sleep 45',
            f's=$(sky status {name} --refresh); echo "$s"; echo; echo; echo "$s"  | grep {name} | grep UP',
            'sleep 150',
            f's=$(sky status {name} --refresh); echo "$s"; echo; echo; echo "$s"  | grep {name} | grep STOPPED',
        ],
        f'sky down -y {name}',
        timeout=20 * 60,
    )
    run_one_test(test)


# ---------- Testing Autodowning ----------
@pytest.mark.generic
def test_autodown(generic_cloud: str):
    name = _get_cluster_name()
    test = Test(
        'autodown',
        [
            f'sky launch -y -d -c {name} --num-nodes 2 --cloud {generic_cloud} tests/test_yamls/minimal.yaml',
            f'sky autostop -y {name} --down -i 1',
            # Ensure autostop is set.
            f'sky status | grep {name} | grep "1m (down)"',
            # Ensure the cluster is not terminated early.
            'sleep 45',
            f's=$(sky status {name} --refresh); echo "$s"; echo; echo; echo "$s"  | grep {name} | grep UP',
            # Ensure the cluster is terminated.
            'sleep 200',
            f's=$(SKYPILOT_DEBUG=0 sky status {name} --refresh) && echo "$s" && {{ echo "$s" | grep {name} | grep "Autodowned cluster\|terminated on the cloud"; }} || {{ echo "$s" | grep {name} && exit 1 || exit 0; }}',
            f'sky launch -y -d -c {name} --cloud {generic_cloud} --num-nodes 2 --down tests/test_yamls/minimal.yaml',
            f'sky status | grep {name} | grep UP',  # Ensure the cluster is UP.
            f'sky exec {name} --cloud {generic_cloud} tests/test_yamls/minimal.yaml',
            f'sky status | grep {name} | grep "1m (down)"',
            'sleep 240',
            # Ensure the cluster is terminated.
            f's=$(SKYPILOT_DEBUG=0 sky status {name} --refresh) && echo "$s" && {{ echo "$s" | grep {name} | grep "Autodowned cluster\|terminated on the cloud"; }} || {{ echo "$s" | grep {name} && exit 1 || exit 0; }}',
            f'sky launch -y -d -c {name} --cloud {generic_cloud} --num-nodes 2 --down tests/test_yamls/minimal.yaml',
            f'sky autostop -y {name} --cancel',
            'sleep 240',
            # Ensure the cluster is still UP.
            f's=$(SKYPILOT_DEBUG=0 sky status {name} --refresh) && echo "$s" && echo "$s" | grep {name} | grep UP',
        ],
        f'sky down -y {name}',
        timeout=20 * 60,
    )
    run_one_test(test)


def _get_cancel_task_with_cloud(name, cloud, timeout=15 * 60):
    test = Test(
        f'{cloud}-cancel-task',
        [
            f'sky launch -c {name} examples/resnet_app.yaml --cloud {cloud} -y -d',
            # Wait the GPU process to start.
            'sleep 60',
            f'sky exec {name} "nvidia-smi | grep python"',
            f'sky logs {name} 2 --status',  # Ensure the job succeeded.
            f'sky cancel -y {name} 1',
            'sleep 60',
            # check if the python job is gone.
            f'sky exec {name} "! nvidia-smi | grep python"',
            f'sky logs {name} 3 --status',  # Ensure the job succeeded.
        ],
        f'sky down -y {name}',
        timeout=timeout,
    )
    return test


# ---------- Testing `sky cancel` ----------
@pytest.mark.aws
def test_cancel_aws():
    name = _get_cluster_name()
    test = _get_cancel_task_with_cloud(name, 'aws')
    run_one_test(test)


@pytest.mark.gcp
def test_cancel_gcp():
    name = _get_cluster_name()
    test = _get_cancel_task_with_cloud(name, 'gcp')
    run_one_test(test)


@pytest.mark.azure
def test_cancel_azure():
    name = _get_cluster_name()
    test = _get_cancel_task_with_cloud(name, 'azure', timeout=30 * 60)
    run_one_test(test)


# ---------- Testing `sky cancel` ----------
@pytest.mark.generic
def test_cancel_pytorch(generic_cloud: str):
    name = _get_cluster_name()
    test = Test(
        'cancel-pytorch',
        [
            f'sky launch -c {name} --cloud {generic_cloud} examples/resnet_distributed_torch.yaml -y -d',
            # Wait the GPU process to start.
            'sleep 90',
            f'sky exec {name} "nvidia-smi | grep python"',
            f'sky logs {name} 2 --status',  # Ensure the job succeeded.
            f'sky cancel -y {name} 1',
            'sleep 60',
            f'sky exec {name} "(nvidia-smi | grep \'No running process\') || '
            # Ensure Xorg is the only process running.
            '[ \$(nvidia-smi | grep -A 10 Processes | grep -A 10 === | grep -v Xorg) -eq 2 ]"',
            f'sky logs {name} 3 --status',  # Ensure the job succeeded.
        ],
        f'sky down -y {name}',
    )
    run_one_test(test)


# ---------- Testing use-spot option ----------
@pytest.mark.generic_spot
def test_use_spot(generic_spot_cloud: str):
    """Test use-spot and sky exec."""
    name = _get_cluster_name()
    test = Test(
        'use-spot',
        [
            f'sky launch -c {name} --cloud {generic_spot_cloud} tests/test_yamls/minimal.yaml --use-spot -y',
            f'sky logs {name} 1 --status',
            f'sky exec {name} echo hi',
            f'sky logs {name} 2 --status',
        ],
        f'sky down -y {name}',
    )
    run_one_test(test)


# ---------- Testing managed spot ----------
@pytest.mark.generic_spot
def test_spot(generic_spot_cloud: str):
    """Test the spot yaml."""
    name = _get_cluster_name()
    cancel_command = (
        f'sky spot cancel -y -n {name}-1; sky spot cancel -y -n {name}-2')
    test = Test(
        'managed-spot',
        [
            f'sky spot launch -n {name}-1 --cloud {generic_spot_cloud} examples/managed_spot.yaml -y -d',
            f'sky spot launch -n {name}-2 --cloud {generic_spot_cloud} examples/managed_spot.yaml -y -d',
            'sleep 5',
            f'{_SPOT_QUEUE_WAIT}| grep {name}-1 | head -n1 | grep "STARTING\|RUNNING"',
            f'{_SPOT_QUEUE_WAIT}| grep {name}-2 | head -n1 | grep "STARTING\|RUNNING"',
            f'sky spot cancel -y -n {name}-1',
            'sleep 5',
            f'{_SPOT_QUEUE_WAIT}| grep {name}-1 | head -n1 | grep CANCELLED',
            'sleep 200',
            f'{_SPOT_QUEUE_WAIT}| grep {name}-2 | head -n1 | grep "RUNNING\|SUCCEEDED"',
        ],
        cancel_command,
    )
    run_one_test(test)


<<<<<<< HEAD
# ---------- Testing managed spot recovery ----------
@pytest.mark.aws
def test_spot_recovery_aws():
    """Test managed spot recovery."""
=======
def test_spot_failed_setup():
    """Test managed spot job with failed setup."""
    name = _get_cluster_name()
    test = Test(
        'spot-failed-setup',
        [
            f'sky spot launch -n {name} -y -d tests/test_yamls/failed_setup.yaml',
            'sleep 200',
            # Make sure the job failed quickly.
            f's=$(sky spot queue); echo "$s"; echo; echo; echo "$s" | grep {name} | head -n1 | grep "FAILED"',
        ],
        f'sky spot cancel -y -n {name}',
        # Increase timeout since sky spot queue -r can be blocked by other spot tests.
        timeout=20 * 60,
    )
    run_one_test(test)


# ---------- Testing managed spot ----------
def test_spot_gcp():
    """Test managed spot on GCP."""
>>>>>>> f95111e5
    name = _get_cluster_name()
    region = 'us-west-2'
    test = Test(
        'spot_recovery_aws',
        [
            f'sky spot launch --cloud aws --region {region} -n {name} "echo SKYPILOT_JOB_ID: \$SKYPILOT_JOB_ID; sleep 1800"  -y -d',
            'sleep 360',
            f'{_SPOT_QUEUE_WAIT}| grep {name} | head -n1 | grep "RUNNING"',
            f'RUN_ID=$(sky spot logs -n {name} --no-follow | grep SKYPILOT_JOB_ID | cut -d: -f2); echo "$RUN_ID" | tee /tmp/{name}-run-id',
            # Terminate the cluster manually.
            (f'aws ec2 terminate-instances --region {region} --instance-ids $('
             f'aws ec2 describe-instances --region {region} '
             f'--filters Name=tag:ray-cluster-name,Values={name}* '
             f'--query Reservations[].Instances[].InstanceId '
             '--output text)'),
            'sleep 100',
            f'{_SPOT_QUEUE_WAIT}| grep {name} | head -n1 | grep "RECOVERING"',
            'sleep 200',
            f'{_SPOT_QUEUE_WAIT}| grep {name} | head -n1 | grep "RUNNING"',
            f'RUN_ID=$(cat /tmp/{name}-run-id); echo $RUN_ID; sky spot logs -n {name} --no-follow | grep SKYPILOT_JOB_ID | grep "$RUN_ID"',
        ],
        f'sky spot cancel -y -n {name}',
        timeout=25 * 60,
    )
    run_one_test(test)


@pytest.mark.gcp
def test_spot_recovery_gcp():
    """Test managed spot recovery."""
    name = _get_cluster_name()
    zone = 'us-east4-b'
    query_cmd = (f'gcloud compute instances list --filter='
                 f'"(labels.ray-cluster-name:{name})" '
                 f'--zones={zone} --format="value(name)"')
    terminate_cmd = (f'gcloud compute instances delete --zone={zone}'
                     f' --quiet $({query_cmd})')
    test = Test(
        'spot_recovery_gcp',
        [
            f'sky spot launch --cloud gcp --zone {zone} -n {name} "echo SKYPILOT_JOB_ID: \$SKYPILOT_JOB_ID; sleep 1800"  -y -d',
            'sleep 360',
            f'{_SPOT_QUEUE_WAIT}| grep {name} | head -n1 | grep "RUNNING"',
            f'RUN_ID=$(sky spot logs -n {name} --no-follow | grep SKYPILOT_JOB_ID | cut -d: -f2); echo "$RUN_ID" | tee /tmp/{name}-run-id',
            # Terminate the cluster manually.
            terminate_cmd,
            'sleep 100',
            f'{_SPOT_QUEUE_WAIT}| grep {name} | head -n1 | grep "RECOVERING"',
            'sleep 200',
            f'{_SPOT_QUEUE_WAIT}| grep {name} | head -n1 | grep "RUNNING"',
            f'RUN_ID=$(cat /tmp/{name}-run-id); echo $RUN_ID; sky spot logs -n {name} --no-follow | grep SKYPILOT_JOB_ID | grep "$RUN_ID"',
        ],
        f'sky spot cancel -y -n {name}',
        timeout=25 * 60,
    )
    run_one_test(test)


@pytest.mark.generic_spot
def test_spot_recovery_default_resources(generic_spot_cloud: str):
    """Test managed spot recovery for default resources."""
    name = _get_cluster_name()
    test = Test(
        'managed-spot-recovery-default-resources',
        [
            f'sky spot launch -n {name} --cloud {generic_spot_cloud} "sleep 30 && sudo shutdown now && sleep 1000" -y -d',
            'sleep 360',
            f'{_SPOT_QUEUE_WAIT}| grep {name} | head -n1 | grep "RUNNING\|RECOVERING"',
        ],
        f'sky spot cancel -y -n {name}',
        timeout=25 * 60,
    )
    run_one_test(test)


@pytest.mark.aws
def test_spot_recovery_multi_node_aws():
    """Test managed spot recovery."""
    name = _get_cluster_name()
    region = 'us-west-2'
    test = Test(
        'spot_recovery_multi_node_aws',
        [
            f'sky spot launch --cloud aws --region {region} -n {name} --num-nodes 2 "echo SKYPILOT_JOB_ID: \$SKYPILOT_JOB_ID; sleep 1800"  -y -d',
            'sleep 400',
            f'{_SPOT_QUEUE_WAIT}| grep {name} | head -n1 | grep "RUNNING"',
            f'RUN_ID=$(sky spot logs -n {name} --no-follow | grep SKYPILOT_JOB_ID | cut -d: -f2); echo "$RUN_ID" | tee /tmp/{name}-run-id',
            # Terminate the worker manually.
            (f'aws ec2 terminate-instances --region {region} --instance-ids $('
             f'aws ec2 describe-instances --region {region} '
             f'--filters Name=tag:ray-cluster-name,Values={name}* '
             'Name=tag:ray-node-type,Values=worker '
             f'--query Reservations[].Instances[].InstanceId '
             '--output text)'),
            'sleep 50',
            f'{_SPOT_QUEUE_WAIT}| grep {name} | head -n1 | grep "RECOVERING"',
            'sleep 420',
            f'{_SPOT_QUEUE_WAIT}| grep {name} | head -n1 | grep "RUNNING"',
            f'RUN_ID=$(cat /tmp/{name}-run-id); echo $RUN_ID; sky spot logs -n {name} --no-follow | grep SKYPILOT_JOB_ID | cut -d: -f2 | grep "$RUN_ID"',
        ],
        f'sky spot cancel -y -n {name}',
        timeout=25 * 60,
    )
    run_one_test(test)


@pytest.mark.gcp
def test_spot_recovery_multi_node_gcp():
    """Test managed spot recovery."""
    name = _get_cluster_name()
    zone = 'us-west2-a'
    # Use ':' to match as the cluster name will contain the suffix with job id
    query_cmd = (
        f'gcloud compute instances list --filter='
        f'"(labels.ray-cluster-name:{name} AND labels.ray-node-type=worker)" '
        f'--zones={zone} --format="value(name)"')
    terminate_cmd = (f'gcloud compute instances delete --zone={zone}'
                     f' --quiet $({query_cmd})')
    test = Test(
        'spot_recovery_multi_node_gcp',
        [
            f'sky spot launch --cloud gcp --zone {zone} -n {name} --num-nodes 2 "echo SKYPILOT_JOB_ID: \$SKYPILOT_JOB_ID; sleep 1800"  -y -d',
            'sleep 400',
            f'{_SPOT_QUEUE_WAIT}| grep {name} | head -n1 | grep "RUNNING"',
            f'RUN_ID=$(sky spot logs -n {name} --no-follow | grep SKYPILOT_JOB_ID | cut -d: -f2); echo "$RUN_ID" | tee /tmp/{name}-run-id',
            # Terminate the worker manually.
            terminate_cmd,
            'sleep 50',
            f'{_SPOT_QUEUE_WAIT}| grep {name} | head -n1 | grep "RECOVERING"',
            'sleep 420',
            f'{_SPOT_QUEUE_WAIT}| grep {name} | head -n1 | grep "RUNNING"',
            f'RUN_ID=$(cat /tmp/{name}-run-id); echo $RUN_ID; sky spot logs -n {name} --no-follow | grep SKYPILOT_JOB_ID | cut -d: -f2 | grep "$RUN_ID"',
        ],
        f'sky spot cancel -y -n {name}',
        timeout=25 * 60,
    )
    run_one_test(test)


@pytest.mark.aws
def test_spot_cancellation_aws():
    name = _get_cluster_name()
    region = 'us-east-2'
    test = Test(
        'spot_cancellation_aws',
        [
            # Test cancellation during spot cluster being launched.
            f'sky spot launch --cloud aws --region {region} -n {name} "sleep 1000"  -y -d',
            'sleep 60',
            f'{_SPOT_QUEUE_WAIT}| grep {name} | head -n1 | grep "STARTING"',
            f'sky spot cancel -y -n {name}',
            'sleep 5',
            f'{_SPOT_QUEUE_WAIT}| grep {name} | head -n1 | grep "CANCELLED"',
            'sleep 100',
            (f's=$(aws ec2 describe-instances --region {region} '
             f'--filters Name=tag:ray-cluster-name,Values={name}-* '
             f'--query Reservations[].Instances[].State[].Name '
             '--output text) && echo "$s" && echo; [[ -z "$s" ]] || [[ "$s" = "terminated" ]] || [[ "$s" = "shutting-down" ]]'
            ),
            # Test cancelling the spot cluster during spot job being setup.
            f'sky spot launch --cloud aws --region {region} -n {name}-2 tests/test_yamls/test_long_setup.yaml  -y -d',
            'sleep 300',
            f'sky spot cancel -y -n {name}-2',
            'sleep 5',
            f'{_SPOT_QUEUE_WAIT}| grep {name}-2 | head -n1 | grep "CANCELLED"',
            'sleep 100',
            (f's=$(aws ec2 describe-instances --region {region} '
             f'--filters Name=tag:ray-cluster-name,Values={name}-2-* '
             f'--query Reservations[].Instances[].State[].Name '
             '--output text) && echo "$s" && echo; [[ -z "$s" ]] || [[ "$s" = "terminated" ]] || [[ "$s" = "shutting-down" ]]'
            ),
            # Test cancellation during spot job is recovering.
            f'sky spot launch --cloud aws --region {region} -n {name}-3 "sleep 1000"  -y -d',
            'sleep 300',
            f'{_SPOT_QUEUE_WAIT}| grep {name}-3 | head -n1 | grep "RUNNING"',
            # Terminate the cluster manually.
            (f'aws ec2 terminate-instances --region {region} --instance-ids $('
             f'aws ec2 describe-instances --region {region} '
             f'--filters Name=tag:ray-cluster-name,Values={name}-3-* '
             f'--query Reservations[].Instances[].InstanceId '
             '--output text)'),
            'sleep 100',
            f'{_SPOT_QUEUE_WAIT}| grep {name}-3 | head -n1 | grep "RECOVERING"',
            f'sky spot cancel -y -n {name}-3',
            'sleep 10',
            f'{_SPOT_QUEUE_WAIT}| grep {name}-3 | head -n1 | grep "CANCELLED"',
            'sleep 90',
            # The cluster should be terminated (shutting-down) after cancellation. We don't use the `=` operator here because
            # there can be multiple VM with the same name due to the recovery.
            (f's=$(aws ec2 describe-instances --region {region} '
             f'--filters Name=tag:ray-cluster-name,Values={name}-3-* '
             f'--query Reservations[].Instances[].State[].Name '
             '--output text) && echo "$s" && echo; [[ -z "$s" ]] || echo "$s" | grep -v -E "pending|running|stopped|stopping"'
            ),
        ],
        timeout=25 * 60)
    run_one_test(test)


@pytest.mark.gcp
def test_spot_cancellation_gcp():
    name = _get_cluster_name()
    zone = 'us-west3-b'
    query_state_cmd = ('gcloud compute instances list '
                       f'--filter="(labels.ray-cluster-name:{name})" '
                       '--format="value(status)"')
    query_cmd = (f'gcloud compute instances list --filter='
                 f'"(labels.ray-cluster-name:{name})" '
                 f'--zones={zone} --format="value(name)"')
    terminate_cmd = (f'gcloud compute instances delete --zone={zone}'
                     f' --quiet $({query_cmd})')
    test = Test(
        'spot_cancellation_gcp',
        [
            # Test cancellation during spot cluster being launched.
            f'sky spot launch --cloud gcp --zone {zone} -n {name} "sleep 1000"  -y -d',
            'sleep 60',
            f'{_SPOT_QUEUE_WAIT}| grep {name} | head -n1 | grep "STARTING"',
            f'sky spot cancel -y -n {name}',
            'sleep 5',
            f'{_SPOT_QUEUE_WAIT}| grep {name} | head -n1 | grep "CANCELLED"',
            'sleep 100',
            f's=$({query_state_cmd}) && echo "$s" && echo; [[ -z "$s" ]] || [[ "$s" = "STOPPING" ]]'  # GCP shows STOPPING when shutting down
            ,
            # Test cancelling the spot cluster during spot job being setup.
            f'sky spot launch --cloud gcp --zone {zone} -n {name}-2 tests/test_yamls/test_long_setup.yaml  -y -d',
            'sleep 300',
            f'sky spot cancel -y -n {name}-2',
            'sleep 5',
            f'{_SPOT_QUEUE_WAIT}| grep {name}-2 | head -n1 | grep "CANCELLED"',
            'sleep 100',
            (f's=$({query_state_cmd}) && echo "$s" && echo; [[ -z "$s" ]] || [[ "$s" = "STOPPING" ]]'
            ),
            # Test cancellation during spot job is recovering.
            f'sky spot launch --cloud gcp --zone {zone} -n {name}-3 "sleep 1000"  -y -d',
            'sleep 300',
            f'{_SPOT_QUEUE_WAIT}| grep {name}-3 | head -n1 | grep "RUNNING"',
            # Terminate the cluster manually.
            terminate_cmd,
            'sleep 100',
            f'{_SPOT_QUEUE_WAIT}| grep {name}-3 | head -n1 | grep "RECOVERING"',
            f'sky spot cancel -y -n {name}-3',
            'sleep 10',
            f'{_SPOT_QUEUE_WAIT}| grep {name}-3 | head -n1 | grep "CANCELLED"',
            'sleep 90',
            # The cluster should be terminated (STOPPING) after cancellation. We don't use the `=` operator here because
            # there can be multiple VM with the same name due to the recovery.
            (f's=$({query_state_cmd}) && echo "$s" && echo; [[ -z "$s" ]] || echo "$s" | grep -v -E "PROVISIONING|STAGING|RUNNING|REPAIRING|TERMINATED|SUSPENDING|SUSPENDED|SUSPENDED"'
            ),
        ],
        timeout=25 * 60)
    run_one_test(test)


# ---------- Testing storage for managed spot ----------
@pytest.mark.generic_spot
def test_spot_storage(generic_spot_cloud: str):
    """Test storage with managed spot"""
    name = _get_cluster_name()
    yaml_str = pathlib.Path(
        'examples/managed_spot_with_storage.yaml').read_text()
    storage_name = f'sky-test-{int(time.time())}'
    yaml_str = yaml_str.replace('sky-workdir-zhwu', storage_name)
    with tempfile.NamedTemporaryFile(suffix='.yaml', mode='w') as f:
        f.write(yaml_str)
        f.flush()
        file_path = f.name
        test = Test(
            'spot_storage',
            [
                *storage_setup_commands,
                f'sky spot launch -n {name} --cloud {generic_spot_cloud} {file_path} -y',
                'sleep 60',  # Wait the spot queue to be updated
                f'{_SPOT_QUEUE_WAIT}| grep {name} | grep SUCCEEDED',
                f'[ $(aws s3api list-buckets --query "Buckets[?contains(Name, \'{storage_name}\')].Name" --output text | wc -l) -eq 0 ]'
            ],
            f'sky spot cancel -y -n {name}',
        )
        run_one_test(test)


# ---------- Testing spot TPU ----------
@pytest.mark.gcp
def test_spot_tpu():
    """Test managed spot on TPU."""
    name = _get_cluster_name()
    test = Test(
        'test-spot-tpu',
        [
            f'sky spot launch -n {name} examples/tpu/tpuvm_mnist.yaml -y -d',
            'sleep 5',
            f'{_SPOT_QUEUE_WAIT}| grep {name} | head -n1 | grep STARTING',
            'sleep 600',  # TPU takes a while to launch
            f'{_SPOT_QUEUE_WAIT}| grep {name} | head -n1 | grep "RUNNING\|SUCCEEDED"',
        ],
        f'sky spot cancel -y -n {name}',
    )
    run_one_test(test)


# ---------- Testing env ----------
@pytest.mark.generic
def test_inline_env(generic_cloud: str):
    """Test env"""
    name = _get_cluster_name()
    test = Test(
        'test-inline-env',
        [
            f'sky launch -c {name} -y --cloud {generic_cloud} --env TEST_ENV="hello world" -- "([[ ! -z \\"\$TEST_ENV\\" ]] && [[ ! -z \\"\$SKYPILOT_NODE_IPS\\" ]] && [[ ! -z \\"\$SKYPILOT_NODE_RANK\\" ]]) || exit 1"',
            f'sky logs {name} 1 --status',
            f'sky exec {name} --env TEST_ENV2="success" "([[ ! -z \\"\$TEST_ENV2\\" ]] && [[ ! -z \\"\$SKYPILOT_NODE_IPS\\" ]] && [[ ! -z \\"\$SKYPILOT_NODE_RANK\\" ]]) || exit 1"',
            f'sky logs {name} 2 --status',
        ],
        f'sky down -y {name}',
    )
    run_one_test(test)


# ---------- Testing env for spot ----------
@pytest.mark.generic_spot
def test_inline_spot_env(generic_spot_cloud: str):
    """Test env"""
    name = _get_cluster_name()
    test = Test(
        'test-inline-spot-env',
        [
            f'sky spot launch -n {name} -y --cloud {generic_spot_cloud} --env TEST_ENV="hello world" -- "([[ ! -z \\"\$TEST_ENV\\" ]] && [[ ! -z \\"\$SKYPILOT_NODE_IPS\\" ]] && [[ ! -z \\"\$SKYPILOT_NODE_RANK\\" ]]) || exit 1"',
            'sleep 20',
            f'{_SPOT_QUEUE_WAIT} | grep {name} | grep SUCCEEDED',
        ],
        f'sky spot cancel -y -n {name}',
    )
    run_one_test(test)


# ---------- Testing custom image ----------
@pytest.mark.aws
def test_custom_image():
    """Test custom image"""
    name = _get_cluster_name()
    test = Test(
        'test-custom-image',
        [
            f'sky launch -c {name} --retry-until-up -y examples/custom_image.yaml',
            f'sky logs {name} 1 --status',
        ],
        f'sky down -y {name}',
        timeout=30 * 60,
    )
    run_one_test(test)


@pytest.mark.slow
def test_azure_start_stop_two_nodes():
    name = _get_cluster_name()
    test = Test(
        'azure-start-stop-two-nodes',
        [
            f'sky launch --num-nodes=2 -y -c {name} examples/azure_start_stop.yaml',
            f'sky exec --num-nodes=2 {name} examples/azure_start_stop.yaml',
            f'sky logs {name} 1 --status',  # Ensure the job succeeded.
            f'sky stop -y {name}',
            f'sky start -y {name}',
            f'sky exec --num-nodes=2 {name} examples/azure_start_stop.yaml',
            f'sky logs {name} 2 --status',  # Ensure the job succeeded.
        ],
        f'sky down -y {name}',
        timeout=30 * 60,  # 30 mins  (it takes around ~23 mins)
    )
    run_one_test(test)


# ------- Testing the core API --------
# Most of the core APIs have been tested in the CLI tests.
# These tests are for testing the return value of the APIs not fully used in CLI.
def test_core_api():
    name = _get_cluster_name()
    sky.launch
    # TODO(zhwu): Add a test for core api.


# ---------- Testing Storage ----------
class TestStorageWithCredentials:
    """Storage tests which require credentials and network connection"""

    @pytest.fixture
    def tmp_source(self, tmp_path):
        # Creates a temporary directory with a file in it
        tmp_dir = tmp_path / 'tmp-source'
        tmp_dir.mkdir()
        tmp_file = tmp_dir / 'tmp-file'
        tmp_file.write_text('test')
        circle_link = tmp_dir / 'circle-link'
        circle_link.symlink_to(tmp_dir, target_is_directory=True)
        yield str(tmp_dir)

    @pytest.fixture
    def tmp_bucket_name(self):
        # Creates a temporary bucket name
        # time.time() returns varying precision on different systems, so we
        # replace the decimal point and use whatever precision we can get.
        timestamp = str(time.time()).replace('.', '')
        yield f'sky-test-{timestamp}'

    @staticmethod
    def yield_storage_object(
            name: Optional[str] = None,
            source: Optional[storage_lib.Path] = None,
            stores: Optional[Dict[storage_lib.StoreType,
                                  storage_lib.AbstractStore]] = None,
            persistent: Optional[bool] = True,
            mode: storage_lib.StorageMode = storage_lib.StorageMode.MOUNT):
        # Creates a temporary storage object. Stores must be added in the test.
        storage_obj = storage_lib.Storage(name=name,
                                          source=source,
                                          stores=stores,
                                          persistent=persistent,
                                          mode=mode)
        yield storage_obj
        handle = global_user_state.get_handle_from_storage_name(
            storage_obj.name)
        if handle:
            # If handle exists, delete manually
            # TODO(romilb): This is potentially risky - if the delete method has
            #   bugs, this can cause resource leaks. Ideally we should manually
            #   eject storage from global_user_state and delete the bucket using
            #   boto3 directly.
            storage_obj.delete()

    @pytest.fixture
    def tmp_scratch_storage_obj(self, tmp_bucket_name):
        # Creates a storage object with no source to create a scratch storage.
        # Stores must be added in the test.
        yield from self.yield_storage_object(name=tmp_bucket_name)

    @pytest.fixture
    def tmp_local_storage_obj(self, tmp_bucket_name, tmp_source):
        # Creates a temporary storage object. Stores must be added in the test.
        yield from self.yield_storage_object(name=tmp_bucket_name,
                                             source=tmp_source)

    @pytest.fixture
    def tmp_local_list_storage_obj(self, tmp_bucket_name, tmp_source):
        # Creates a temp storage object which uses a list of paths as source.
        # Stores must be added in the test. After upload, the bucket should
        # have two files - /tmp-file and /tmp-source/tmp-file
        list_source = [tmp_source, tmp_source + '/tmp-file']
        yield from self.yield_storage_object(name=tmp_bucket_name,
                                             source=list_source)

    @pytest.fixture
    def tmp_copy_mnt_existing_storage_obj(self, tmp_scratch_storage_obj):
        # Creates a copy mount storage which reuses an existing storage object.
        tmp_scratch_storage_obj.add_store(storage_lib.StoreType.S3)
        storage_name = tmp_scratch_storage_obj.name

        # Try to initialize another storage with the storage object created
        # above, but now in COPY mode. This should succeed.
        yield from self.yield_storage_object(name=storage_name,
                                             mode=storage_lib.StorageMode.COPY)

    @pytest.fixture
    def tmp_awscli_bucket(self, tmp_bucket_name):
        # Creates a temporary bucket using awscli
        subprocess.check_call(['aws', 's3', 'mb', f's3://{tmp_bucket_name}'])
        yield tmp_bucket_name
        subprocess.check_call(
            ['aws', 's3', 'rb', f's3://{tmp_bucket_name}', '--force'])

    @pytest.fixture
    def tmp_gsutil_bucket(self, tmp_bucket_name):
        # Creates a temporary bucket using gsutil
        subprocess.check_call(['gsutil', 'mb', f'gs://{tmp_bucket_name}'])
        yield tmp_bucket_name
        subprocess.check_call(['gsutil', 'rm', '-r', f'gs://{tmp_bucket_name}'])

    @pytest.fixture
    def tmp_public_storage_obj(self, request):
        # Initializes a storage object with a public bucket
        storage_obj = storage_lib.Storage(source=request.param)
        yield storage_obj
        # This does not require any deletion logic because it is a public bucket
        # and should not get added to global_user_state.

    @pytest.mark.parametrize(
        'store_type', [storage_lib.StoreType.S3, storage_lib.StoreType.GCS])
    def test_new_bucket_creation_and_deletion(self, tmp_local_storage_obj,
                                              store_type):
        # Creates a new bucket with a local source, uploads files to it
        # and deletes it.
        tmp_local_storage_obj.add_store(store_type)

        # Run sky storage ls to check if storage object exists in the output
        out = subprocess.check_output(['sky', 'storage', 'ls'])
        assert tmp_local_storage_obj.name in out.decode('utf-8')

        # Run sky storage delete to delete the storage object
        subprocess.check_output(
            ['sky', 'storage', 'delete', tmp_local_storage_obj.name])

        # Run sky storage ls to check if storage object is deleted
        out = subprocess.check_output(['sky', 'storage', 'ls'])
        assert tmp_local_storage_obj.name not in out.decode('utf-8')

    @pytest.mark.parametrize(
        'store_type', [storage_lib.StoreType.S3, storage_lib.StoreType.GCS])
    def test_bucket_bulk_deletion(self, store_type):
        # Create a temp folder with over 256 files and folders, upload
        # files and folders to a new bucket, then delete bucket.
        with tempfile.TemporaryDirectory() as tmpdir:
            subprocess.check_output(f'mkdir -p {tmpdir}/folder{{000..255}}',
                                    shell=True)
            subprocess.check_output(f'touch {tmpdir}/test{{000..255}}.txt',
                                    shell=True)
            subprocess.check_output(
                f'touch {tmpdir}/folder{{000..255}}/test.txt', shell=True)

            timestamp = str(time.time()).replace('.', '')
            store_obj = storage_lib.Storage(name=f'sky-test-{timestamp}',
                                            source=tmpdir)
            store_obj.add_store(store_type)

        subprocess.check_output(['sky', 'storage', 'delete', store_obj.name])

        output = subprocess.check_output(['sky', 'storage', 'ls'])
        assert store_obj.name not in output.decode('utf-8')

    @pytest.mark.parametrize(
        'tmp_public_storage_obj, store_type',
        [('s3://tcga-2-open', storage_lib.StoreType.S3),
         ('s3://digitalcorpora', storage_lib.StoreType.S3),
         ('gs://gcp-public-data-sentinel-2', storage_lib.StoreType.GCS)],
        indirect=['tmp_public_storage_obj'])
    def test_public_bucket(self, tmp_public_storage_obj, store_type):
        # Creates a new bucket with a public source and verifies that it is not
        # added to global_user_state.
        tmp_public_storage_obj.add_store(store_type)

        # Run sky storage ls to check if storage object exists in the output
        out = subprocess.check_output(['sky', 'storage', 'ls'])
        assert tmp_public_storage_obj.name not in out.decode('utf-8')

    @pytest.mark.parametrize('nonexist_bucket_url',
                             ['s3://{random_name}', 'gs://{random_name}'])
    def test_nonexistent_bucket(self, nonexist_bucket_url):
        # Attempts to create fetch a stroage with a non-existent source.
        # Generate a random bucket name and verify it doesn't exist:
        retry_count = 0
        while True:
            nonexist_bucket_name = str(uuid.uuid4())
            if nonexist_bucket_url.startswith('s3'):
                command = [
                    'aws', 's3api', 'head-bucket', '--bucket',
                    nonexist_bucket_name
                ]
                expected_output = '404'
            elif nonexist_bucket_url.startswith('gs'):
                command = [
                    'gsutil', 'ls',
                    nonexist_bucket_url.format(random_name=nonexist_bucket_name)
                ]
                expected_output = 'BucketNotFoundException'
            else:
                raise ValueError('Unsupported bucket type '
                                 f'{nonexist_bucket_url}')

            # Check if bucket exists using the cli:
            try:
                out = subprocess.check_output(command, stderr=subprocess.STDOUT)
            except subprocess.CalledProcessError as e:
                out = e.output
            out = out.decode('utf-8')
            if expected_output in out:
                break
            else:
                retry_count += 1
                if retry_count > 3:
                    raise RuntimeError('Unable to find a nonexistent bucket '
                                       'to use. This is higly unlikely - '
                                       'check if the tests are correct.')

        with pytest.raises(
                sky.exceptions.StorageBucketGetError,
                match='Attempted to connect to a non-existent bucket'):
            storage_obj = storage_lib.Storage(source=nonexist_bucket_url.format(
                random_name=nonexist_bucket_name))

    @pytest.mark.parametrize('private_bucket',
                             [f's3://imagenet', f'gs://imagenet'])
    def test_private_bucket(self, private_bucket):
        # Attempts to access private buckets not belonging to the user.
        # These buckets are known to be private, but may need to be updated if
        # they are removed by their owners.
        private_bucket_name = urllib.parse.urlsplit(private_bucket).netloc
        with pytest.raises(
                sky.exceptions.StorageBucketGetError,
                match=storage_lib._BUCKET_FAIL_TO_CONNECT_MESSAGE.format(
                    name=private_bucket_name)):
            storage_obj = storage_lib.Storage(source=private_bucket)

    @staticmethod
    def cli_ls_cmd(store_type, bucket_name, suffix=''):
        if store_type == storage_lib.StoreType.S3:
            if suffix:
                url = f's3://{bucket_name}/{suffix}'
            else:
                url = f's3://{bucket_name}'
            return ['aws', 's3', 'ls', url]
        if store_type == storage_lib.StoreType.GCS:
            if suffix:
                url = f'gs://{bucket_name}/{suffix}'
            else:
                url = f'gs://{bucket_name}'
            return ['gsutil', 'ls', url]

    @pytest.mark.parametrize('ext_bucket_fixture, store_type',
                             [('tmp_awscli_bucket', storage_lib.StoreType.S3),
                              ('tmp_gsutil_bucket', storage_lib.StoreType.GCS)])
    def test_upload_to_existing_bucket(self, ext_bucket_fixture, request,
                                       tmp_source, store_type):
        # Tries uploading existing files to newly created bucket (outside of
        # sky) and verifies that files are written.
        bucket_name = request.getfixturevalue(ext_bucket_fixture)
        storage_obj = storage_lib.Storage(name=bucket_name, source=tmp_source)
        storage_obj.add_store(store_type)

        # Check if tmp_source/tmp-file exists in the bucket using aws cli
        out = subprocess.check_output(self.cli_ls_cmd(store_type, bucket_name))
        assert 'tmp-file' in out.decode('utf-8'), \
            'File not found in bucket - output was : {}'.format(out.decode
                                                                ('utf-8'))

        # Check symlinks - symlinks don't get copied by sky storage
        assert (pathlib.Path(tmp_source) / 'circle-link').is_symlink(), (
            'circle-link was not found in the upload source - '
            'are the test fixtures correct?')
        assert 'circle-link' not in out.decode('utf-8'), (
            'Symlink found in bucket - ls output was : {}'.format(
                out.decode('utf-8')))

        # Run sky storage ls to check if storage object exists in the output.
        # It should not exist because the bucket was created externally.
        out = subprocess.check_output(['sky', 'storage', 'ls'])
        assert storage_obj.name not in out.decode('utf-8')

    def test_copy_mount_existing_storage(self,
                                         tmp_copy_mnt_existing_storage_obj):
        # Creates a bucket with no source in MOUNT mode (empty bucket), and
        # then tries to load the same storage in COPY mode.
        tmp_copy_mnt_existing_storage_obj.add_store(storage_lib.StoreType.S3)
        storage_name = tmp_copy_mnt_existing_storage_obj.name

        # Check `sky storage ls` to ensure storage object exists
        out = subprocess.check_output(['sky', 'storage', 'ls']).decode('utf-8')
        assert storage_name in out, f'Storage {storage_name} not found in sky storage ls.'

    @pytest.mark.parametrize(
        'store_type', [storage_lib.StoreType.S3, storage_lib.StoreType.GCS])
    def test_list_source(self, tmp_local_list_storage_obj, store_type):
        # Uses a list in the source field to specify a file and a directory to
        # be uploaded to the storage object.
        tmp_local_list_storage_obj.add_store(store_type)

        # Check if tmp-file exists in the bucket root using cli
        out = subprocess.check_output(
            self.cli_ls_cmd(store_type, tmp_local_list_storage_obj.name))
        assert 'tmp-file' in out.decode('utf-8'), \
            'File not found in bucket - output was : {}'.format(out.decode
                                                                ('utf-8'))

        # Check if tmp-file exists in the bucket/tmp-source using cli
        out = subprocess.check_output(
            self.cli_ls_cmd(store_type, tmp_local_list_storage_obj.name,
                            'tmp-source/'))
        assert 'tmp-file' in out.decode('utf-8'), \
            'File not found in bucket - output was : {}'.format(out.decode
                                                                ('utf-8'))


# ---------- Testing YAML Specs ----------
# Our sky storage requires credentials to check the bucket existance when
# loading a task from the yaml file, so we cannot make it a unit test.
class TestYamlSpecs:
    # TODO(zhwu): Add test for `to_yaml_config` for the Storage object.
    #  We should not use `examples/storage_demo.yaml` here, since it requires
    #  users to ensure bucket names to not exist and/or be unique.
    _TEST_YAML_PATHS = [
        'examples/minimal.yaml', 'examples/managed_spot.yaml',
        'examples/using_file_mounts.yaml', 'examples/resnet_app.yaml',
        'examples/multi_hostname.yaml'
    ]

    def _is_dict_subset(self, d1, d2):
        """Check if d1 is the subset of d2."""
        for k, v in d1.items():
            if k not in d2:
                if isinstance(v, list) or isinstance(v, dict):
                    assert len(v) == 0, (k, v)
                else:
                    assert False, (k, v)
            elif isinstance(v, dict):
                assert isinstance(d2[k], dict), (k, v, d2)
                self._is_dict_subset(v, d2[k])
            elif isinstance(v, str):
                if k == 'accelerators':
                    resources = sky.Resources()
                    resources._set_accelerators(v, None)
                    assert resources.accelerators == d2[k], (k, v, d2)
                else:
                    assert v.lower() == d2[k].lower(), (k, v, d2[k])
            else:
                assert v == d2[k], (k, v, d2[k])

    def _check_equivalent(self, yaml_path):
        """Check if the yaml is equivalent after load and dump again."""
        origin_task_config = common_utils.read_yaml(yaml_path)

        task = sky.Task.from_yaml(yaml_path)
        new_task_config = task.to_yaml_config()
        # d1 <= d2
        self._is_dict_subset(origin_task_config, new_task_config)

    def test_load_dump_yaml_config_equivalent(self):
        """Test if the yaml config is equivalent after load and dump again."""
        pathlib.Path('~/datasets').expanduser().mkdir(exist_ok=True)
        pathlib.Path('~/tmpfile').expanduser().touch()
        pathlib.Path('~/.ssh').expanduser().mkdir(exist_ok=True)
        pathlib.Path('~/.ssh/id_rsa.pub').expanduser().touch()
        pathlib.Path('~/tmp-workdir').expanduser().mkdir(exist_ok=True)
        pathlib.Path('~/Downloads/tpu').expanduser().mkdir(parents=True,
                                                           exist_ok=True)
        for yaml_path in self._TEST_YAML_PATHS:
            self._check_equivalent(yaml_path)<|MERGE_RESOLUTION|>--- conflicted
+++ resolved
@@ -472,19 +472,11 @@
         'image_no_conda',
         [
             # Use image id dict.
-<<<<<<< HEAD
             f'sky launch -y -c {name} --region us-west-2 examples/per_region_images.yaml',
             f'sky logs {name} 1 --status',
             f'sky stop {name} -y',
             f'sky start {name} -y',
             f'sky exec {name} examples/per_region_images.yaml',
-=======
-            f'sky launch -y -c {name} tests/test_yamls/no_conda_ami.yaml',
-            f'sky logs {name} 1 --status',
-            f'sky stop {name} -y',
-            f'sky start {name} -y',
-            f'sky exec {name} tests/test_yamls/no_conda_ami.yaml',
->>>>>>> f95111e5
             f'sky logs {name} 2 --status',
         ],
         f'sky down -y {name}',
@@ -1148,34 +1140,29 @@
     run_one_test(test)
 
 
-<<<<<<< HEAD
+@pytest.mark.generic
+def test_spot_failed_setup(generic_spot_cloud: str):
+    """Test managed spot job with failed setup."""
+    name = _get_cluster_name()
+    test = Test(
+        'spot-failed-setup',
+        [
+            f'sky spot launch -n {name} --cloud {generic_spot_cloud} -y -d tests/test_yamls/failed_setup.yaml',
+            'sleep 200',
+            # Make sure the job failed quickly.
+            f's=$(sky spot queue); echo "$s"; echo; echo; echo "$s" | grep {name} | head -n1 | grep "FAILED"',
+        ],
+        f'sky spot cancel -y -n {name}',
+        # Increase timeout since sky spot queue -r can be blocked by other spot tests.
+        timeout=20 * 60,
+    )
+    run_one_test(test)
+
+
 # ---------- Testing managed spot recovery ----------
 @pytest.mark.aws
 def test_spot_recovery_aws():
     """Test managed spot recovery."""
-=======
-def test_spot_failed_setup():
-    """Test managed spot job with failed setup."""
-    name = _get_cluster_name()
-    test = Test(
-        'spot-failed-setup',
-        [
-            f'sky spot launch -n {name} -y -d tests/test_yamls/failed_setup.yaml',
-            'sleep 200',
-            # Make sure the job failed quickly.
-            f's=$(sky spot queue); echo "$s"; echo; echo; echo "$s" | grep {name} | head -n1 | grep "FAILED"',
-        ],
-        f'sky spot cancel -y -n {name}',
-        # Increase timeout since sky spot queue -r can be blocked by other spot tests.
-        timeout=20 * 60,
-    )
-    run_one_test(test)
-
-
-# ---------- Testing managed spot ----------
-def test_spot_gcp():
-    """Test managed spot on GCP."""
->>>>>>> f95111e5
     name = _get_cluster_name()
     region = 'us-west-2'
     test = Test(
