--- conflicted
+++ resolved
@@ -633,11 +633,7 @@
 
 
 # ---------- Check Sky's environment variables; workdir. ----------
-<<<<<<< HEAD
-@pytest.mark.no_lambda_cloud  # Lambda Cloud does not support num_nodes > 1 yet
 @pytest.mark.no_scp  # SCP does not support num_nodes > 1 yet
-=======
->>>>>>> f3acd9ec
 def test_env_check(generic_cloud: str):
     name = _get_cluster_name()
     test = Test(
@@ -652,11 +648,7 @@
 
 
 # ---------- file_mounts ----------
-<<<<<<< HEAD
-@pytest.mark.no_lambda_cloud  # Lambda Cloud does not support num_nodes > 1 yet
 @pytest.mark.no_scp  # SCP does not support num_nodes > 1 yet
-=======
->>>>>>> f3acd9ec
 def test_file_mounts(generic_cloud: str):
     name = _get_cluster_name()
     test_commands = [
@@ -673,25 +665,6 @@
     run_one_test(test)
 
 
-<<<<<<< HEAD
-# TODO(ewzeng): merge this with 'test_file_mounts' when multi-node is supported.
-@pytest.mark.lambda_cloud
-def test_lambda_file_mounts():
-    name = _get_cluster_name()
-    test_commands = [
-        *storage_setup_commands,
-        f'sky launch -y -c {name} {LAMBDA_TYPE} --num-nodes 1 examples/using_file_mounts.yaml',
-        f'sky logs {name} 1 --status',  # Ensure the job succeeded.
-    ]
-    test = Test(
-        'lambda_using_file_mounts',
-        test_commands,
-        f'sky down -y {name}',
-        timeout=20 * 60,  # 20 mins
-    )
-    run_one_test(test)
-
-
 @pytest.mark.scp
 def test_scp_file_mounts():
     name = _get_cluster_name()
@@ -709,8 +682,6 @@
     run_one_test(test)
 
 
-=======
->>>>>>> f3acd9ec
 # ---------- storage ----------
 @pytest.mark.aws
 def test_aws_storage_mounts():
@@ -796,11 +767,7 @@
 
 
 # ---------- CLI logs ----------
-<<<<<<< HEAD
-@pytest.mark.no_lambda_cloud  # Lambda Cloud does not support num_nodes > 1 yet
 @pytest.mark.no_scp  # SCP does not support num_nodes > 1 yet
-=======
->>>>>>> f3acd9ec
 def test_cli_logs(generic_cloud: str):
     name = _get_cluster_name()
     timestamp = time.time()
@@ -822,30 +789,6 @@
     run_one_test(test)
 
 
-<<<<<<< HEAD
-# TODO(ewzeng): merge this with 'test_cli_logs' when multi-node is supported.
-@pytest.mark.lambda_cloud
-def test_lambda_logs():
-    name = _get_cluster_name()
-    timestamp = time.time()
-    test = Test(
-        'lambda_cli_logs',
-        [
-            f'sky launch -y -c {name} {LAMBDA_TYPE} "echo {timestamp} 1"',
-            f'sky exec {name} "echo {timestamp} 2"',
-            f'sky exec {name} "echo {timestamp} 3"',
-            f'sky exec {name} "echo {timestamp} 4"',
-            f'sky logs {name} 2 --status',
-            f'sky logs {name} 3 4 --sync-down',
-            f'sky logs {name} * --sync-down',
-            f'sky logs {name} 1 | grep "{timestamp} 1"',
-            f'sky logs {name} | grep "{timestamp} 4"',
-        ],
-        f'sky down -y {name}',
-    )
-    run_one_test(test)
-
-
 @pytest.mark.scp
 def test_scp_logs():
     name = _get_cluster_name()
@@ -870,12 +813,8 @@
 
 # ---------- Job Queue. ----------
 @pytest.mark.no_lambda_cloud  # Lambda Cloud does not have K80 gpus
+@pytest.mark.no_ibm  # IBM Cloud does not have K80 gpus. run test_ibm_job_queue instead
 @pytest.mark.no_scp  # SCP does not have K80 gpus
-=======
-# ---------- Job Queue. ----------
-@pytest.mark.no_lambda_cloud  # Lambda Cloud does not have K80 gpus
-@pytest.mark.no_ibm  # IBM Cloud does not have K80 gpus. run test_ibm_job_queue instead
->>>>>>> f3acd9ec
 def test_job_queue(generic_cloud: str):
     name = _get_cluster_name()
     test = Test(
@@ -948,7 +887,6 @@
     run_one_test(test)
 
 
-<<<<<<< HEAD
 @pytest.mark.scp
 def test_scp_job_queue():
     name = _get_cluster_name()
@@ -974,12 +912,9 @@
     run_one_test(test)
 
 
-@pytest.mark.no_lambda_cloud  # Lambda Cloud does not support num_nodes > 1 yet
-@pytest.mark.no_scp  # SCP does not support num_nodes > 1 yet
-=======
 @pytest.mark.no_lambda_cloud  # Lambda Cloud does not have T4 gpus
 @pytest.mark.no_ibm  # IBM Cloud does not have T4 gpus. run test_ibm_job_queue_multinode instead
->>>>>>> f3acd9ec
+@pytest.mark.no_scp  # SCP does not support num_nodes > 1 yet
 def test_job_queue_multinode(generic_cloud: str):
     name = _get_cluster_name()
     test = Test(
@@ -1075,13 +1010,9 @@
 
 
 # ---------- Submitting multiple tasks to the same cluster. ----------
-<<<<<<< HEAD
-@pytest.mark.no_lambda_cloud  # Lambda Cloud does not support num_nodes > 1 yet
-@pytest.mark.no_scp  # SCP does not support num_nodes > 1 yet
-=======
 @pytest.mark.no_lambda_cloud  # Lambda Cloud does not have K80 gpus
 @pytest.mark.no_ibm  # IBM Cloud does not have K80 gpus
->>>>>>> f3acd9ec
+@pytest.mark.no_scp  # SCP does not support num_nodes > 1 yet
 def test_multi_echo(generic_cloud: str):
     name = _get_cluster_name()
     test = Test(
@@ -1102,13 +1033,9 @@
 
 
 # ---------- Task: 1 node training. ----------
-<<<<<<< HEAD
-@pytest.mark.no_lambda_cloud  # Lambda Cloud does not have V100 instances
-@pytest.mark.no_scp  # SCP does not support num_nodes > 1 yet
-=======
 @pytest.mark.no_lambda_cloud  # Lambda Cloud does not have V100 gpus
 @pytest.mark.no_ibm  # IBM cloud currently doesn't provide public image with CUDA
->>>>>>> f3acd9ec
+@pytest.mark.no_scp  # SCP does not support num_nodes > 1 yet
 def test_huggingface(generic_cloud: str):
     name = _get_cluster_name()
     test = Test(
@@ -1218,11 +1145,7 @@
 
 
 # ---------- Simple apps. ----------
-<<<<<<< HEAD
-@pytest.mark.no_lambda_cloud  # Lambda Cloud does not support num_nodes > 1 yet
 @pytest.mark.no_scp  # SCP does not support num_nodes > 1 yet
-=======
->>>>>>> f3acd9ec
 def test_multi_hostname(generic_cloud: str):
     name = _get_cluster_name()
     test = Test(
@@ -1239,13 +1162,9 @@
 
 
 # ---------- Task: n=2 nodes with setups. ----------
-<<<<<<< HEAD
-@pytest.mark.no_lambda_cloud  # Lambda Cloud does not support num_nodes > 1 yet
-@pytest.mark.no_scp  # SCP does not support num_nodes > 1 yet
-=======
 @pytest.mark.no_lambda_cloud  # Lambda Cloud does not have V100 gpus
 @pytest.mark.no_ibm  # IBM cloud currently doesn't provide public image with CUDA
->>>>>>> f3acd9ec
+@pytest.mark.no_scp  # SCP does not support num_nodes > 1 yet
 def test_distributed_tf(generic_cloud: str):
     name = _get_cluster_name()
     test = Test(
@@ -1310,11 +1229,7 @@
 
 # ---------- Testing Autostopping ----------
 @pytest.mark.no_lambda_cloud  # Lambda Cloud does not support stopping instances
-<<<<<<< HEAD
 @pytest.mark.no_scp  # SCP does not support num_nodes > 1 yet
-=======
-@pytest.mark.no_ibm  # FIX(IBM) sporadically fails, as restarted workers stay uninitialized indefinitely
->>>>>>> f3acd9ec
 def test_autostop(generic_cloud: str):
     name = _get_cluster_name()
     test = Test(
@@ -1370,11 +1285,7 @@
 
 
 # ---------- Testing Autodowning ----------
-<<<<<<< HEAD
-@pytest.mark.no_lambda_cloud  # Lambda Cloud does not support num_nodes > 1 yet
 @pytest.mark.no_scp  # SCP does not support num_nodes > 1 yet
-=======
->>>>>>> f3acd9ec
 def test_autodown(generic_cloud: str):
     name = _get_cluster_name()
     test = Test(
@@ -1409,42 +1320,6 @@
     run_one_test(test)
 
 
-<<<<<<< HEAD
-@pytest.mark.lambda_cloud
-def test_lambda_autodown():
-    name = _get_cluster_name()
-    test = Test(
-        'lambda_autodown',
-        [
-            f'sky launch -y -d -c {name} {LAMBDA_TYPE} tests/test_yamls/minimal.yaml',
-            f'sky autostop -y {name} --down -i 1',
-            # Ensure autostop is set.
-            f'sky status | grep {name} | grep "1m (down)"',
-            # Ensure the cluster is not terminated early.
-            'sleep 45',
-            f'sky status --refresh | grep {name} | grep UP',
-            # Ensure the cluster is terminated.
-            'sleep 200',
-            f's=$(SKYPILOT_DEBUG=0 sky status --refresh) && printf "$s" && {{ echo "$s" | grep {name} | grep "Autodowned cluster\|terminated on the cloud"; }} || {{ echo "$s" | grep {name} && exit 1 || exit 0; }}',
-            f'sky launch -y -d -c {name} {LAMBDA_TYPE} --down tests/test_yamls/minimal.yaml',
-            f'sky status | grep {name} | grep UP',  # Ensure the cluster is UP.
-            f'sky exec {name} {LAMBDA_TYPE} tests/test_yamls/minimal.yaml',
-            f'sky status | grep {name} | grep "1m (down)"',
-            'sleep 200',
-            # Ensure the cluster is terminated.
-            f's=$(SKYPILOT_DEBUG=0 sky status --refresh) && printf "$s" && {{ echo "$s" | grep {name} | grep "Autodowned cluster\|terminated on the cloud"; }} || {{ echo "$s" | grep {name} && exit 1 || exit 0; }}',
-            f'sky launch -y -d -c {name} {LAMBDA_TYPE} --down tests/test_yamls/minimal.yaml',
-            f'sky autostop -y {name} --cancel',
-            'sleep 200',
-            # Ensure the cluster is still UP.
-            f's=$(SKYPILOT_DEBUG=0 sky status --refresh) && printf "$s" && echo "$s" | grep {name} | grep UP',
-        ],
-        f'sky down -y {name}',
-        timeout=25 * 60,
-    )
-    run_one_test(test)
-
-
 @pytest.mark.scp
 def test_scp_autodown():
     name = _get_cluster_name()
@@ -1480,8 +1355,6 @@
     run_one_test(test)
 
 
-=======
->>>>>>> f3acd9ec
 def _get_cancel_task_with_cloud(name, cloud, timeout=15 * 60):
     test = Test(
         f'{cloud}-cancel-task',
@@ -1525,13 +1398,9 @@
     run_one_test(test)
 
 
-<<<<<<< HEAD
-@pytest.mark.no_lambda_cloud  # Lambda Cloud does not support num_nodes > 1 yet
-@pytest.mark.no_scp  # SCP does not support num_nodes > 1 yet
-=======
 @pytest.mark.no_lambda_cloud  # Lambda Cloud does not have V100 gpus
 @pytest.mark.no_ibm  # IBM cloud currently doesn't provide public image with CUDA
->>>>>>> f3acd9ec
+@pytest.mark.no_scp  # SCP does not support num_nodes > 1 yet
 def test_cancel_pytorch(generic_cloud: str):
     name = _get_cluster_name()
     test = Test(
@@ -1577,11 +1446,8 @@
 
 # ---------- Testing use-spot option ----------
 @pytest.mark.no_lambda_cloud  # Lambda Cloud does not support spot instances
-<<<<<<< HEAD
+@pytest.mark.no_ibm  # IBM Cloud does not support spot instances
 @pytest.mark.no_scp  # SCP does not support spot instances
-=======
-@pytest.mark.no_ibm  # IBM Cloud does not support spot instances
->>>>>>> f3acd9ec
 def test_use_spot(generic_cloud: str):
     """Test use-spot and sky exec."""
     name = _get_cluster_name()
@@ -1600,11 +1466,8 @@
 
 # ---------- Testing managed spot ----------
 @pytest.mark.no_lambda_cloud  # Lambda Cloud does not support spot instances
-<<<<<<< HEAD
+@pytest.mark.no_ibm  # IBM Cloud does not support spot instances
 @pytest.mark.no_scp  # SCP does not support spot instances
-=======
-@pytest.mark.no_ibm  # IBM Cloud does not support spot instances
->>>>>>> f3acd9ec
 @pytest.mark.managed_spot
 def test_spot(generic_cloud: str):
     """Test the spot yaml."""
@@ -1635,11 +1498,8 @@
 
 
 @pytest.mark.no_lambda_cloud  # Lambda Cloud does not support spot instances
-<<<<<<< HEAD
+@pytest.mark.no_ibm  # IBM Cloud does not support spot instances
 @pytest.mark.no_scp  # SCP does not support spot instances
-=======
-@pytest.mark.no_ibm  # IBM Cloud does not support spot instances
->>>>>>> f3acd9ec
 @pytest.mark.managed_spot
 def test_spot_failed_setup(generic_cloud: str):
     """Test managed spot job with failed setup."""
@@ -1724,11 +1584,8 @@
 
 
 @pytest.mark.no_lambda_cloud  # Lambda Cloud does not support spot instances
-<<<<<<< HEAD
+@pytest.mark.no_ibm  # IBM Cloud does not support spot instances
 @pytest.mark.no_scp  # SCP does not support spot instances
-=======
-@pytest.mark.no_ibm  # IBM Cloud does not support spot instances
->>>>>>> f3acd9ec
 @pytest.mark.managed_spot
 def test_spot_recovery_default_resources(generic_cloud: str):
     """Test managed spot recovery for default resources."""
@@ -1933,11 +1790,8 @@
 
 # ---------- Testing storage for managed spot ----------
 @pytest.mark.no_lambda_cloud  # Lambda Cloud does not support spot instances
-<<<<<<< HEAD
+@pytest.mark.no_ibm  # IBM Cloud does not support spot instances
 @pytest.mark.no_scp  # SCP does not support spot instances
-=======
-@pytest.mark.no_ibm  # IBM Cloud does not support spot instances
->>>>>>> f3acd9ec
 @pytest.mark.managed_spot
 def test_spot_storage(generic_cloud: str):
     """Test storage with managed spot"""
@@ -1990,11 +1844,8 @@
 
 # ---------- Testing env for spot ----------
 @pytest.mark.no_lambda_cloud  # Lambda Cloud does not support spot instances
-<<<<<<< HEAD
+@pytest.mark.no_ibm  # IBM Cloud does not support spot instances
 @pytest.mark.no_scp  # SCP does not support spot instances
-=======
-@pytest.mark.no_ibm  # IBM Cloud does not support spot instances
->>>>>>> f3acd9ec
 @pytest.mark.managed_spot
 def test_spot_inline_env(generic_cloud: str):
     """Test spot env"""
