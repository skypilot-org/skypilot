# Smoke tests for SkyPilot
# Default options are set in pyproject.toml
# Example usage:
# Run all tests except for AWS and Lambda Cloud
# > pytest tests/test_smoke.py
#
# Terminate failed clusters after test finishes
# > pytest tests/test_smoke.py --terminate-on-failure
#
# Re-run last failed tests
# > pytest --lf
#
# Run one of the smoke tests
# > pytest tests/test_smoke.py::test_minimal
#
# Only run managed spot tests
# > pytest tests/test_smoke.py --managed-spot
#
# Only run sky serve tests
# > pytest tests/test_smoke.py --sky-serve
#
# Only run test for AWS + generic tests
# > pytest tests/test_smoke.py --aws
#
# Change cloud for generic tests to aws
# > pytest tests/test_smoke.py --generic-cloud aws

import inspect
import json
import os
import pathlib
import shlex
import shutil
import subprocess
import sys
import tempfile
import time
from typing import Dict, List, NamedTuple, Optional, Tuple
import urllib.parse
import uuid

import colorama
import jinja2
import pytest

import sky
from sky import global_user_state
from sky import serve
from sky import spot
from sky.adaptors import cloudflare
from sky.adaptors import ibm
from sky.clouds import AWS
from sky.clouds import Azure
from sky.clouds import GCP
from sky.data import data_utils
from sky.data import storage as storage_lib
from sky.data.data_utils import Rclone
from sky.skylet import events
from sky.utils import common_utils
from sky.utils import resources_utils
from sky.utils import subprocess_utils

# To avoid the second smoke test reusing the cluster launched in the first
# smoke test. Also required for test_spot_recovery to make sure the manual
# termination with aws ec2 does not accidentally terminate other spot clusters
# from the different spot launch with the same cluster name but a different job
# id.
test_id = str(uuid.uuid4())[-2:]

LAMBDA_TYPE = '--cloud lambda --gpus A10'
FLUIDSTACK_TYPE = '--cloud fluidstack --gpus RTXA4000'

SCP_TYPE = '--cloud scp'
SCP_GPU_V100 = '--gpus V100-32GB'

storage_setup_commands = [
    'touch ~/tmpfile', 'mkdir -p ~/tmp-workdir',
    'touch ~/tmp-workdir/tmp\ file', 'touch ~/tmp-workdir/tmp\ file2',
    'touch ~/tmp-workdir/foo',
    '[ ! -e ~/tmp-workdir/circle-link ] && ln -s ~/tmp-workdir/ ~/tmp-workdir/circle-link || true',
    'touch ~/.ssh/id_rsa.pub'
]

# Wait until the spot controller is not in INIT state.
# This is a workaround for the issue that when multiple spot tests
# are running in parallel, the spot controller may be in INIT and
# the spot queue/cancel command will return staled table.
_SPOT_QUEUE_WAIT = ('s=$(sky spot queue); '
                    'until ! echo "$s" | grep "jobs will not be shown until"; '
                    'do echo "Waiting for spot queue to be ready..."; '
                    'sleep 5; s=$(sky spot queue); done; echo "$s"; '
                    'echo; echo; echo "$s"')
_SPOT_CANCEL_WAIT = (
    's=$(sky spot cancel -y -n {job_name}); '
    'until ! echo "$s" | grep "Please wait for the controller to be ready."; '
    'do echo "Waiting for the spot controller '
    'to be ready"; sleep 5; s=$(sky spot cancel -y -n {job_name}); '
    'done; echo "$s"; echo; echo; echo "$s"')
# TODO(zhwu): make the spot controller on GCP.

DEFAULT_CMD_TIMEOUT = 15 * 60


class Test(NamedTuple):
    name: str
    # Each command is executed serially.  If any failed, the remaining commands
    # are not run and the test is treated as failed.
    commands: List[str]
    teardown: Optional[str] = None
    # Timeout for each command in seconds.
    timeout: int = DEFAULT_CMD_TIMEOUT

    def echo(self, message: str):
        # pytest's xdist plugin captures stdout; print to stderr so that the
        # logs are streaming while the tests are running.
        prefix = f'[{self.name}]'
        message = f'{prefix} {message}'
        message = message.replace('\n', f'\n{prefix} ')
        print(message, file=sys.stderr, flush=True)


def _get_timeout(generic_cloud: str,
                 override_timeout: int = DEFAULT_CMD_TIMEOUT):
    timeouts = {'fluidstack': 60 * 60}  # file_mounts
    return timeouts.get(generic_cloud, override_timeout)


def _get_cluster_name() -> str:
    """Returns a user-unique cluster name for each test_<name>().

    Must be called from each test_<name>().
    """
    caller_func_name = inspect.stack()[1][3]
    test_name = caller_func_name.replace('_', '-').replace('test-', 't-')
    test_name = common_utils.make_cluster_name_on_cloud(test_name,
                                                        24,
                                                        add_user_hash=False)
    return f'{test_name}-{test_id}'


def _terminate_gcp_replica(name: str, zone: str, replica_id: int) -> str:
    cluster_name = serve.generate_replica_cluster_name(name, replica_id)
    query_cmd = (f'gcloud compute instances list --filter='
                 f'"(labels.ray-cluster-name:{cluster_name})" '
                 f'--zones={zone} --format="value(name)"')
    return (f'gcloud compute instances delete --zone={zone}'
            f' --quiet $({query_cmd})')


def run_one_test(test: Test) -> Tuple[int, str, str]:
    # Fail fast if `sky` CLI somehow errors out.
    subprocess.run(['sky', 'status'], stdout=subprocess.DEVNULL, check=True)
    log_file = tempfile.NamedTemporaryFile('a',
                                           prefix=f'{test.name}-',
                                           suffix='.log',
                                           delete=False)
    test.echo(f'Test started. Log: less {log_file.name}')
    for command in test.commands:
        log_file.write(f'+ {command}\n')
        log_file.flush()
        proc = subprocess.Popen(
            command,
            stdout=log_file,
            stderr=subprocess.STDOUT,
            shell=True,
            executable='/bin/bash',
        )
        try:
            proc.wait(timeout=test.timeout)
        except subprocess.TimeoutExpired as e:
            log_file.flush()
            test.echo(f'Timeout after {test.timeout} seconds.')
            test.echo(str(e))
            log_file.write(f'Timeout after {test.timeout} seconds.\n')
            log_file.flush()
            # Kill the current process.
            proc.terminate()
            proc.returncode = 1  # None if we don't set it.
            break

        if proc.returncode:
            break

    style = colorama.Style
    fore = colorama.Fore
    outcome = (f'{fore.RED}Failed{style.RESET_ALL}'
               if proc.returncode else f'{fore.GREEN}Passed{style.RESET_ALL}')
    reason = f'\nReason: {command}' if proc.returncode else ''
    msg = (f'{outcome}.'
           f'{reason}'
           f'\nLog: less {log_file.name}\n')
    test.echo(msg)
    log_file.write(msg)
    if (proc.returncode == 0 or
            pytest.terminate_on_failure) and test.teardown is not None:
        subprocess_utils.run(
            test.teardown,
            stdout=log_file,
            stderr=subprocess.STDOUT,
            timeout=10 * 60,  # 10 mins
            shell=True,
        )

    if proc.returncode:
        raise Exception(f'test failed: less {log_file.name}')


def get_aws_region_for_quota_failover() -> Optional[str]:
    candidate_regions = AWS.regions_with_offering(instance_type='p3.16xlarge',
                                                  accelerators=None,
                                                  use_spot=True,
                                                  region=None,
                                                  zone=None)
    original_resources = sky.Resources(cloud=sky.AWS(),
                                       instance_type='p3.16xlarge',
                                       use_spot=True)

    # Filter the regions with proxy command in ~/.sky/config.yaml.
    filtered_regions = original_resources.get_valid_regions_for_launchable()
    candidate_regions = [
        region for region in candidate_regions
        if region.name in filtered_regions
    ]

    for region in candidate_regions:
        resources = original_resources.copy(region=region.name)
        if not AWS.check_quota_available(resources):
            return region.name

    return None


def get_gcp_region_for_quota_failover() -> Optional[str]:

    candidate_regions = GCP.regions_with_offering(instance_type=None,
                                                  accelerators={'A100-80GB': 1},
                                                  use_spot=True,
                                                  region=None,
                                                  zone=None)

    original_resources = sky.Resources(cloud=sky.GCP(),
                                       instance_type='a2-ultragpu-1g',
                                       accelerators={'A100-80GB': 1},
                                       use_spot=True)

    # Filter the regions with proxy command in ~/.sky/config.yaml.
    filtered_regions = original_resources.get_valid_regions_for_launchable()
    candidate_regions = [
        region for region in candidate_regions
        if region.name in filtered_regions
    ]

    for region in candidate_regions:
        if not GCP.check_quota_available(
                original_resources.copy(region=region.name)):
            return region.name

    return None


# ---------- Dry run: 2 Tasks in a chain. ----------
@pytest.mark.no_fluidstack  #requires GCP and AWS set up
def test_example_app():
    test = Test(
        'example_app',
        ['python examples/example_app.py'],
    )
    run_one_test(test)


# ---------- A minimal task ----------
def test_minimal(generic_cloud: str):
    name = _get_cluster_name()
    test = Test(
        'minimal',
        [
            f'sky launch -y -c {name} --cloud {generic_cloud} tests/test_yamls/minimal.yaml',
            f'sky logs {name} 1 --status',
            f'sky logs {name} --status | grep "Job 1: SUCCEEDED"',  # Equivalent.
            # Check the logs downloading
            f'log_path=$(sky logs {name} 1 --sync-down | grep "Job 1 logs:" | sed -E "s/^.*Job 1 logs: (.*)\\x1b\\[0m/\\1/g") && echo $log_path && test -f $log_path/run.log',
            # Ensure the raylet process has the correct file descriptor limit.
            f'sky exec {name} "prlimit -n --pid=\$(pgrep -f \'raylet/raylet --raylet_socket_name\') | grep \'"\'1048576 1048576\'"\'"',
            f'sky logs {name} 2 --status',  # Ensure the job succeeded.
            # Check the cluster info
            f'sky exec {name} \'echo $SKYPILOT_CLUSTER_INFO | jq .cluster_name | grep {name}\'',
            f'sky logs {name} 3 --status',  # Ensure the job succeeded.
            f'sky exec {name} \'echo $SKYPILOT_CLUSTER_INFO | jq .cloud | grep -i {generic_cloud}\'',
            f'sky logs {name} 4 --status',  # Ensure the job succeeded.
        ],
        f'sky down -y {name}',
        _get_timeout(generic_cloud),
    )
    run_one_test(test)


# ---------- Test region ----------
@pytest.mark.aws
def test_aws_region():
    name = _get_cluster_name()
    test = Test(
        'aws_region',
        [
            f'sky launch -y -c {name} --region us-east-2 examples/minimal.yaml',
            f'sky exec {name} examples/minimal.yaml',
            f'sky logs {name} 1 --status',  # Ensure the job succeeded.
            f'sky status --all | grep {name} | grep us-east-2',  # Ensure the region is correct.
            f'sky exec {name} \'echo $SKYPILOT_CLUSTER_INFO | jq .region | grep us-east-2\'',
            f'sky logs {name} 2 --status',  # Ensure the job succeeded.
        ],
        f'sky down -y {name}',
    )
    run_one_test(test)


@pytest.mark.gcp
def test_gcp_region_and_service_account():
    name = _get_cluster_name()
    test = Test(
        'gcp_region',
        [
            f'sky launch -y -c {name} --region us-central1 --cloud gcp tests/test_yamls/minimal.yaml',
            f'sky exec {name} tests/test_yamls/minimal.yaml',
            f'sky logs {name} 1 --status',  # Ensure the job succeeded.
            f'sky exec {name} \'curl -H "Metadata-Flavor: Google" "http://metadata.google.internal/computeMetadata/v1/instance/service-accounts/default/identity?format=standard&audience=gcp"\'',
            f'sky logs {name} 2 --status',  # Ensure the job succeeded.
            f'sky status --all | grep {name} | grep us-central1',  # Ensure the region is correct.
            f'sky exec {name} \'echo $SKYPILOT_CLUSTER_INFO | jq .region | grep us-central1\'',
            f'sky logs {name} 3 --status',  # Ensure the job succeeded.
        ],
        f'sky down -y {name}',
    )
    run_one_test(test)


@pytest.mark.ibm
def test_ibm_region():
    name = _get_cluster_name()
    region = 'eu-de'
    test = Test(
        'region',
        [
            f'sky launch -y -c {name} --cloud ibm --region {region} examples/minimal.yaml',
            f'sky exec {name} --cloud ibm examples/minimal.yaml',
            f'sky logs {name} 1 --status',  # Ensure the job succeeded.
            f'sky status --all | grep {name} | grep {region}',  # Ensure the region is correct.
        ],
        f'sky down -y {name}',
    )
    run_one_test(test)


@pytest.mark.azure
def test_azure_region():
    name = _get_cluster_name()
    test = Test(
        'azure_region',
        [
            f'sky launch -y -c {name} --region eastus2 --cloud azure tests/test_yamls/minimal.yaml',
            f'sky exec {name} tests/test_yamls/minimal.yaml',
            f'sky logs {name} 1 --status',  # Ensure the job succeeded.
            f'sky status --all | grep {name} | grep eastus2',  # Ensure the region is correct.
            f'sky exec {name} \'echo $SKYPILOT_CLUSTER_INFO | jq .region | grep eastus2\'',
            f'sky logs {name} 2 --status',  # Ensure the job succeeded.
            f'sky exec {name} \'echo $SKYPILOT_CLUSTER_INFO | jq .zone | grep null\'',
            f'sky logs {name} 3 --status',  # Ensure the job succeeded.
        ],
        f'sky down -y {name}',
    )
    run_one_test(test)


# ---------- Test zone ----------
@pytest.mark.aws
def test_aws_zone():
    name = _get_cluster_name()
    test = Test(
        'aws_zone',
        [
            f'sky launch -y -c {name} examples/minimal.yaml --zone us-east-2b',
            f'sky exec {name} examples/minimal.yaml --zone us-east-2b',
            f'sky logs {name} 1 --status',  # Ensure the job succeeded.
            f'sky status --all | grep {name} | grep us-east-2b',  # Ensure the zone is correct.
        ],
        f'sky down -y {name}',
    )
    run_one_test(test)


@pytest.mark.ibm
def test_ibm_zone():
    name = _get_cluster_name()
    zone = 'eu-de-2'
    test = Test(
        'zone',
        [
            f'sky launch -y -c {name} --cloud ibm examples/minimal.yaml --zone {zone}',
            f'sky exec {name} --cloud ibm examples/minimal.yaml --zone {zone}',
            f'sky logs {name} 1 --status',  # Ensure the job succeeded.
            f'sky status --all | grep {name} | grep {zone}',  # Ensure the zone is correct.
        ],
        f'sky down -y {name} {name}-2 {name}-3',
    )
    run_one_test(test)


@pytest.mark.gcp
def test_gcp_zone():
    name = _get_cluster_name()
    test = Test(
        'gcp_zone',
        [
            f'sky launch -y -c {name} --zone us-central1-a --cloud gcp tests/test_yamls/minimal.yaml',
            f'sky exec {name} --zone us-central1-a --cloud gcp tests/test_yamls/minimal.yaml',
            f'sky logs {name} 1 --status',  # Ensure the job succeeded.
            f'sky status --all | grep {name} | grep us-central1-a',  # Ensure the zone is correct.
        ],
        f'sky down -y {name}',
    )
    run_one_test(test)


# ---------- Test the image ----------
@pytest.mark.aws
def test_aws_images():
    name = _get_cluster_name()
    test = Test(
        'aws_images',
        [
            f'sky launch -y -c {name} --image-id skypilot:gpu-ubuntu-1804 examples/minimal.yaml',
            f'sky logs {name} 1 --status',  # Ensure the job succeeded.
            f'sky launch -c {name} --image-id skypilot:gpu-ubuntu-2004 examples/minimal.yaml && exit 1 || true',
            f'sky launch -y -c {name} examples/minimal.yaml',
            f'sky logs {name} 2 --status',
            f'sky logs {name} --status | grep "Job 2: SUCCEEDED"',  # Equivalent.
            f'sky exec {name} \'echo $SKYPILOT_CLUSTER_INFO | jq .cloud | grep -i aws\'',
            f'sky logs {name} 3 --status',  # Ensure the job succeeded.
        ],
        f'sky down -y {name}',
    )
    run_one_test(test)


@pytest.mark.gcp
def test_gcp_images():
    name = _get_cluster_name()
    test = Test(
        'gcp_images',
        [
            f'sky launch -y -c {name} --image-id skypilot:gpu-debian-10 --cloud gcp tests/test_yamls/minimal.yaml',
            f'sky logs {name} 1 --status',  # Ensure the job succeeded.
            f'sky launch -c {name} --image-id skypilot:cpu-debian-10 --cloud gcp tests/test_yamls/minimal.yaml && exit 1 || true',
            f'sky launch -y -c {name} tests/test_yamls/minimal.yaml',
            f'sky logs {name} 2 --status',
            f'sky logs {name} --status | grep "Job 2: SUCCEEDED"',  # Equivalent.
            f'sky exec {name} \'echo $SKYPILOT_CLUSTER_INFO | jq .cloud | grep -i gcp\'',
            f'sky logs {name} 3 --status',  # Ensure the job succeeded.
        ],
        f'sky down -y {name}',
    )
    run_one_test(test)


@pytest.mark.azure
def test_azure_images():
    name = _get_cluster_name()
    test = Test(
        'azure_images',
        [
            f'sky launch -y -c {name} --image-id skypilot:gpu-ubuntu-2204 --cloud azure tests/test_yamls/minimal.yaml',
            f'sky logs {name} 1 --status',  # Ensure the job succeeded.
            f'sky launch -c {name} --image-id skypilot:v1-ubuntu-2004 --cloud azure tests/test_yamls/minimal.yaml && exit 1 || true',
            f'sky launch -y -c {name} tests/test_yamls/minimal.yaml',
            f'sky logs {name} 2 --status',
            f'sky logs {name} --status | grep "Job 2: SUCCEEDED"',  # Equivalent.
            f'sky exec {name} \'echo $SKYPILOT_CLUSTER_INFO | jq .cloud | grep -i azure\'',
            f'sky logs {name} 3 --status',  # Ensure the job succeeded.
        ],
        f'sky down -y {name}',
    )
    run_one_test(test)


@pytest.mark.aws
def test_aws_image_id_dict():
    name = _get_cluster_name()
    test = Test(
        'aws_image_id_dict',
        [
            # Use image id dict.
            f'sky launch -y -c {name} examples/per_region_images.yaml',
            f'sky exec {name} examples/per_region_images.yaml',
            f'sky exec {name} "ls ~"',
            f'sky logs {name} 1 --status',
            f'sky logs {name} 2 --status',
            f'sky logs {name} 3 --status',
        ],
        f'sky down -y {name}',
    )
    run_one_test(test)


@pytest.mark.gcp
def test_gcp_image_id_dict():
    name = _get_cluster_name()
    test = Test(
        'gcp_image_id_dict',
        [
            # Use image id dict.
            f'sky launch -y -c {name} tests/test_yamls/gcp_per_region_images.yaml',
            f'sky exec {name} tests/test_yamls/gcp_per_region_images.yaml',
            f'sky exec {name} "ls ~"',
            f'sky logs {name} 1 --status',
            f'sky logs {name} 2 --status',
            f'sky logs {name} 3 --status',
        ],
        f'sky down -y {name}',
    )
    run_one_test(test)


@pytest.mark.aws
def test_aws_image_id_dict_region():
    name = _get_cluster_name()
    test = Test(
        'aws_image_id_dict_region',
        [
            # YAML has
            #   image_id:
            #       us-west-2: skypilot:gpu-ubuntu-1804
            #       us-east-2: skypilot:gpu-ubuntu-2004
            # Use region to filter image_id dict.
            f'sky launch -y -c {name} --region us-east-1 examples/per_region_images.yaml && exit 1 || true',
            f'sky status | grep {name} && exit 1 || true',  # Ensure the cluster is not created.
            f'sky launch -y -c {name} --region us-east-2 examples/per_region_images.yaml',
            # Should success because the image id match for the region.
            f'sky launch -c {name} --image-id skypilot:gpu-ubuntu-2004 examples/minimal.yaml',
            f'sky exec {name} --image-id skypilot:gpu-ubuntu-2004 examples/minimal.yaml',
            f'sky exec {name} --image-id skypilot:gpu-ubuntu-1804 examples/minimal.yaml && exit 1 || true',
            f'sky logs {name} 1 --status',
            f'sky logs {name} 2 --status',
            f'sky logs {name} 3 --status',
            f'sky status --all | grep {name} | grep us-east-2',  # Ensure the region is correct.
            # Ensure exec works.
            f'sky exec {name} --region us-east-2 examples/per_region_images.yaml',
            f'sky exec {name} examples/per_region_images.yaml',
            f'sky exec {name} --cloud aws --region us-east-2 "ls ~"',
            f'sky exec {name} "ls ~"',
            f'sky logs {name} 4 --status',
            f'sky logs {name} 5 --status',
            f'sky logs {name} 6 --status',
            f'sky logs {name} 7 --status',
        ],
        f'sky down -y {name}',
    )
    run_one_test(test)


@pytest.mark.gcp
def test_gcp_image_id_dict_region():
    name = _get_cluster_name()
    test = Test(
        'gcp_image_id_dict_region',
        [
            # Use region to filter image_id dict.
            f'sky launch -y -c {name} --region us-east1 tests/test_yamls/gcp_per_region_images.yaml && exit 1 || true',
            f'sky status | grep {name} && exit 1 || true',  # Ensure the cluster is not created.
            f'sky launch -y -c {name} --region us-west3 tests/test_yamls/gcp_per_region_images.yaml',
            # Should success because the image id match for the region.
            f'sky launch -c {name} --cloud gcp --image-id projects/ubuntu-os-cloud/global/images/ubuntu-1804-bionic-v20230112 tests/test_yamls/minimal.yaml',
            f'sky exec {name} --cloud gcp --image-id projects/ubuntu-os-cloud/global/images/ubuntu-1804-bionic-v20230112 tests/test_yamls/minimal.yaml',
            f'sky exec {name} --cloud gcp --image-id skypilot:cpu-debian-10 tests/test_yamls/minimal.yaml && exit 1 || true',
            f'sky logs {name} 1 --status',
            f'sky logs {name} 2 --status',
            f'sky logs {name} 3 --status',
            f'sky status --all | grep {name} | grep us-west3',  # Ensure the region is correct.
            # Ensure exec works.
            f'sky exec {name} --region us-west3 tests/test_yamls/gcp_per_region_images.yaml',
            f'sky exec {name} tests/test_yamls/gcp_per_region_images.yaml',
            f'sky exec {name} --cloud gcp --region us-west3 "ls ~"',
            f'sky exec {name} "ls ~"',
            f'sky logs {name} 4 --status',
            f'sky logs {name} 5 --status',
            f'sky logs {name} 6 --status',
            f'sky logs {name} 7 --status',
        ],
        f'sky down -y {name}',
    )
    run_one_test(test)


@pytest.mark.aws
def test_aws_image_id_dict_zone():
    name = _get_cluster_name()
    test = Test(
        'aws_image_id_dict_zone',
        [
            # YAML has
            #   image_id:
            #       us-west-2: skypilot:gpu-ubuntu-1804
            #       us-east-2: skypilot:gpu-ubuntu-2004
            # Use zone to filter image_id dict.
            f'sky launch -y -c {name} --zone us-east-1b examples/per_region_images.yaml && exit 1 || true',
            f'sky status | grep {name} && exit 1 || true',  # Ensure the cluster is not created.
            f'sky launch -y -c {name} --zone us-east-2a examples/per_region_images.yaml',
            # Should success because the image id match for the zone.
            f'sky launch -y -c {name} --image-id skypilot:gpu-ubuntu-2004 examples/minimal.yaml',
            f'sky exec {name} --image-id skypilot:gpu-ubuntu-2004 examples/minimal.yaml',
            # Fail due to image id mismatch.
            f'sky exec {name} --image-id skypilot:gpu-ubuntu-1804 examples/minimal.yaml && exit 1 || true',
            f'sky logs {name} 1 --status',
            f'sky logs {name} 2 --status',
            f'sky logs {name} 3 --status',
            f'sky status --all | grep {name} | grep us-east-2a',  # Ensure the zone is correct.
            # Ensure exec works.
            f'sky exec {name} --zone us-east-2a examples/per_region_images.yaml',
            f'sky exec {name} examples/per_region_images.yaml',
            f'sky exec {name} --cloud aws --region us-east-2 "ls ~"',
            f'sky exec {name} "ls ~"',
            f'sky logs {name} 4 --status',
            f'sky logs {name} 5 --status',
            f'sky logs {name} 6 --status',
            f'sky logs {name} 7 --status',
        ],
        f'sky down -y {name}',
    )
    run_one_test(test)


@pytest.mark.gcp
def test_gcp_image_id_dict_zone():
    name = _get_cluster_name()
    test = Test(
        'gcp_image_id_dict_zone',
        [
            # Use zone to filter image_id dict.
            f'sky launch -y -c {name} --zone us-east1-a tests/test_yamls/gcp_per_region_images.yaml && exit 1 || true',
            f'sky status | grep {name} && exit 1 || true',  # Ensure the cluster is not created.
            f'sky launch -y -c {name} --zone us-central1-a tests/test_yamls/gcp_per_region_images.yaml',
            # Should success because the image id match for the zone.
            f'sky launch -y -c {name} --cloud gcp --image-id skypilot:cpu-debian-10 tests/test_yamls/minimal.yaml',
            f'sky exec {name} --cloud gcp --image-id skypilot:cpu-debian-10 tests/test_yamls/minimal.yaml',
            # Fail due to image id mismatch.
            f'sky exec {name} --cloud gcp --image-id skypilot:gpu-debian-10 tests/test_yamls/minimal.yaml && exit 1 || true',
            f'sky logs {name} 1 --status',
            f'sky logs {name} 2 --status',
            f'sky logs {name} 3 --status',
            f'sky status --all | grep {name} | grep us-central1',  # Ensure the zone is correct.
            # Ensure exec works.
            f'sky exec {name} --cloud gcp --zone us-central1-a tests/test_yamls/gcp_per_region_images.yaml',
            f'sky exec {name} tests/test_yamls/gcp_per_region_images.yaml',
            f'sky exec {name} --cloud gcp --region us-central1 "ls ~"',
            f'sky exec {name} "ls ~"',
            f'sky logs {name} 4 --status',
            f'sky logs {name} 5 --status',
            f'sky logs {name} 6 --status',
            f'sky logs {name} 7 --status',
        ],
        f'sky down -y {name}',
    )
    run_one_test(test)


@pytest.mark.aws
def test_clone_disk_aws():
    name = _get_cluster_name()
    test = Test(
        'clone_disk_aws',
        [
            f'sky launch -y -c {name} --cloud aws --region us-east-2 --retry-until-up "echo hello > ~/user_file.txt"',
            f'sky launch --clone-disk-from {name} -y -c {name}-clone && exit 1 || true',
            f'sky stop {name} -y',
            'sleep 60',
            f'sky launch --clone-disk-from {name} -y -c {name}-clone --cloud aws -d --region us-east-2 "cat ~/user_file.txt | grep hello"',
            f'sky launch --clone-disk-from {name} -y -c {name}-clone-2 --cloud aws -d --region us-east-2 "cat ~/user_file.txt | grep hello"',
            f'sky logs {name}-clone 1 --status',
            f'sky logs {name}-clone-2 1 --status',
        ],
        f'sky down -y {name} {name}-clone {name}-clone-2',
        timeout=30 * 60,
    )
    run_one_test(test)


@pytest.mark.gcp
def test_clone_disk_gcp():
    name = _get_cluster_name()
    test = Test(
        'clone_disk_gcp',
        [
            f'sky launch -y -c {name} --cloud gcp --zone us-east1-b --retry-until-up "echo hello > ~/user_file.txt"',
            f'sky launch --clone-disk-from {name} -y -c {name}-clone && exit 1 || true',
            f'sky stop {name} -y',
            f'sky launch --clone-disk-from {name} -y -c {name}-clone --cloud gcp --zone us-central1-a "cat ~/user_file.txt | grep hello"',
            f'sky launch --clone-disk-from {name} -y -c {name}-clone-2 --cloud gcp --zone us-east1-b "cat ~/user_file.txt | grep hello"',
            f'sky logs {name}-clone 1 --status',
            f'sky logs {name}-clone-2 1 --status',
        ],
        f'sky down -y {name} {name}-clone {name}-clone-2',
    )
    run_one_test(test)


@pytest.mark.aws
def test_image_no_conda():
    name = _get_cluster_name()
    test = Test(
        'image_no_conda',
        [
            # Use image id dict.
            f'sky launch -y -c {name} --region us-east-2 examples/per_region_images.yaml',
            f'sky logs {name} 1 --status',
            f'sky stop {name} -y',
            f'sky start {name} -y',
            f'sky exec {name} examples/per_region_images.yaml',
            f'sky logs {name} 2 --status',
        ],
        f'sky down -y {name}',
    )
    run_one_test(test)


@pytest.mark.no_kubernetes  # Kubernetes does not support stopping instances
def test_custom_default_conda_env(generic_cloud: str):
    name = _get_cluster_name()
    test = Test('custom_default_conda_env', [
        f'sky launch -c {name} -y --cloud {generic_cloud} tests/test_yamls/test_custom_default_conda_env.yaml',
        f'sky status -r {name} | grep "UP"',
        f'sky logs {name} 1 --status',
        f'sky logs {name} 1 --no-follow | grep -P "myenv\\s+\\*"',
        f'sky exec {name} tests/test_yamls/test_custom_default_conda_env.yaml',
        f'sky logs {name} 2 --status',
        f'sky autostop -y -i 0 {name}',
        'sleep 60',
        f'sky status -r {name} | grep "STOPPED"',
        f'sky start -y {name}',
        f'sky logs {name} 2 --no-follow | grep -P "myenv\\s+\\*"',
        f'sky exec {name} tests/test_yamls/test_custom_default_conda_env.yaml',
        f'sky logs {name} 3 --status',
    ], f'sky down -y {name}')
    run_one_test(test)


# ------------ Test stale job ------------
@pytest.mark.no_fluidstack  # FluidStack does not support stopping instances in SkyPilot implementation
@pytest.mark.no_lambda_cloud  # Lambda Cloud does not support stopping instances
@pytest.mark.no_kubernetes  # Kubernetes does not support stopping instances
def test_stale_job(generic_cloud: str):
    name = _get_cluster_name()
    test = Test(
        'stale_job',
        [
            f'sky launch -y -c {name} --cloud {generic_cloud} "echo hi"',
            f'sky exec {name} -d "echo start; sleep 10000"',
            f'sky stop {name} -y',
            'sleep 100',  # Ensure this is large enough, else GCP leaks.
            f'sky start {name} -y',
            f'sky logs {name} 1 --status',
            f's=$(sky queue {name}); echo "$s"; echo; echo; echo "$s" | grep FAILED',
        ],
        f'sky down -y {name}',
    )
    run_one_test(test)


@pytest.mark.aws
def test_aws_stale_job_manual_restart():
    name = _get_cluster_name()
    name_on_cloud = common_utils.make_cluster_name_on_cloud(
        name, sky.AWS.max_cluster_name_length())
    region = 'us-east-2'
    test = Test(
        'aws_stale_job_manual_restart',
        [
            f'sky launch -y -c {name} --cloud aws --region {region} "echo hi"',
            f'sky exec {name} -d "echo start; sleep 10000"',
            # Stop the cluster manually.
            f'id=`aws ec2 describe-instances --region {region} --filters '
            f'Name=tag:ray-cluster-name,Values={name_on_cloud} '
            f'--query Reservations[].Instances[].InstanceId '
            '--output text`; '
            f'aws ec2 stop-instances --region {region} '
            '--instance-ids $id',
            'sleep 40',
            f'sky launch -c {name} -y "echo hi"',
            f'sky logs {name} 1 --status',
            f'sky logs {name} 3 --status',
            # Ensure the skylet updated the stale job status.
            f'sleep {events.JobSchedulerEvent.EVENT_INTERVAL_SECONDS}',
            f's=$(sky queue {name}); echo "$s"; echo; echo; echo "$s" | grep FAILED',
        ],
        f'sky down -y {name}',
    )
    run_one_test(test)


@pytest.mark.gcp
def test_gcp_stale_job_manual_restart():
    name = _get_cluster_name()
    name_on_cloud = common_utils.make_cluster_name_on_cloud(
        name, sky.GCP.max_cluster_name_length())
    zone = 'us-west2-a'
    query_cmd = (f'gcloud compute instances list --filter='
                 f'"(labels.ray-cluster-name={name_on_cloud})" '
                 f'--zones={zone} --format="value(name)"')
    stop_cmd = (f'gcloud compute instances stop --zone={zone}'
                f' --quiet $({query_cmd})')
    test = Test(
        'gcp_stale_job_manual_restart',
        [
            f'sky launch -y -c {name} --cloud gcp --zone {zone} "echo hi"',
            f'sky exec {name} -d "echo start; sleep 10000"',
            # Stop the cluster manually.
            stop_cmd,
            'sleep 40',
            f'sky launch -c {name} -y "echo hi"',
            f'sky logs {name} 1 --status',
            f'sky logs {name} 3 --status',
            # Ensure the skylet updated the stale job status.
            f'sleep {events.JobSchedulerEvent.EVENT_INTERVAL_SECONDS}',
            f's=$(sky queue {name}); echo "$s"; echo; echo; echo "$s" | grep FAILED',
        ],
        f'sky down -y {name}',
    )
    run_one_test(test)


# ---------- Check Sky's environment variables; workdir. ----------
@pytest.mark.no_fluidstack  # Requires amazon S3
@pytest.mark.no_scp  # SCP does not support num_nodes > 1 yet
def test_env_check(generic_cloud: str):
    name = _get_cluster_name()
    total_timeout_minutes = 25 if generic_cloud == 'azure' else 15
    test = Test(
        'env_check',
        [
            f'sky launch -y -c {name} --cloud {generic_cloud} --detach-setup examples/env_check.yaml',
            f'sky logs {name} 1 --status',  # Ensure the job succeeded.
        ],
        f'sky down -y {name}',
        timeout=total_timeout_minutes * 60,
    )
    run_one_test(test)


# ---------- file_mounts ----------
@pytest.mark.no_scp  # SCP does not support num_nodes > 1 yet. Run test_scp_file_mounts instead.
def test_file_mounts(generic_cloud: str):
    name = _get_cluster_name()
    extra_flags = ''
    if generic_cloud in 'kubernetes':
        # Kubernetes does not support multi-node
        # NOTE: This test will fail if you have a Kubernetes cluster running on
        #  arm64 (e.g., Apple Silicon) since goofys does not work on arm64.
        extra_flags = '--num-nodes 1'
    test_commands = [
        *storage_setup_commands,
        f'sky launch -y -c {name} --cloud {generic_cloud} {extra_flags} examples/using_file_mounts.yaml',
        f'sky logs {name} 1 --status',  # Ensure the job succeeded.
    ]
    test = Test(
        'using_file_mounts',
        test_commands,
        f'sky down -y {name}',
        _get_timeout(generic_cloud, 20 * 60),  # 20 mins
    )
    run_one_test(test)


@pytest.mark.scp
def test_scp_file_mounts():
    name = _get_cluster_name()
    test_commands = [
        *storage_setup_commands,
        f'sky launch -y -c {name} {SCP_TYPE} --num-nodes 1 examples/using_file_mounts.yaml',
        f'sky logs {name} 1 --status',  # Ensure the job succeeded.
    ]
    test = Test(
        'SCP_using_file_mounts',
        test_commands,
        f'sky down -y {name}',
        timeout=20 * 60,  # 20 mins
    )
    run_one_test(test)


@pytest.mark.no_fluidstack  # Requires GCP to be enabled
def test_using_file_mounts_with_env_vars(generic_cloud: str):
    name = _get_cluster_name()
    storage_name = TestStorageWithCredentials.generate_bucket_name()
    test_commands = [
        *storage_setup_commands,
        (f'sky launch -y -c {name} --cpus 2+ --cloud {generic_cloud} '
         'examples/using_file_mounts_with_env_vars.yaml '
         f'--env MY_BUCKET={storage_name}'),
        f'sky logs {name} 1 --status',  # Ensure the job succeeded.
        # Override with --env:
        (f'sky launch -y -c {name}-2 --cpus 2+ --cloud {generic_cloud} '
         'examples/using_file_mounts_with_env_vars.yaml '
         f'--env MY_BUCKET={storage_name} '
         '--env MY_LOCAL_PATH=tmpfile'),
        f'sky logs {name}-2 1 --status',  # Ensure the job succeeded.
    ]
    test = Test(
        'using_file_mounts_with_env_vars',
        test_commands,
        (f'sky down -y {name} {name}-2',
         f'sky storage delete -y {storage_name} {storage_name}-2'),
        timeout=20 * 60,  # 20 mins
    )
    run_one_test(test)


# ---------- storage ----------
@pytest.mark.aws
def test_aws_storage_mounts_with_stop():
    name = _get_cluster_name()
    storage_name = f'sky-test-{int(time.time())}'
    template_str = pathlib.Path(
        'tests/test_yamls/test_storage_mounting.yaml.j2').read_text()
    template = jinja2.Template(template_str)
    content = template.render(storage_name=storage_name)
    with tempfile.NamedTemporaryFile(suffix='.yaml', mode='w') as f:
        f.write(content)
        f.flush()
        file_path = f.name
        test_commands = [
            *storage_setup_commands,
            f'sky launch -y -c {name} --cloud aws {file_path}',
            f'sky logs {name} 1 --status',  # Ensure job succeeded.
            f'aws s3 ls {storage_name}/hello.txt',
            f'sky stop -y {name}',
            f'sky start -y {name}',
            # Check if hello.txt from mounting bucket exists after restart in
            # the mounted directory
            f'sky exec {name} -- "set -ex; ls /mount_private_mount/hello.txt"'
        ]
        test = Test(
            'aws_storage_mounts',
            test_commands,
            f'sky down -y {name}; sky storage delete -y {storage_name}',
            timeout=20 * 60,  # 20 mins
        )
        run_one_test(test)


@pytest.mark.gcp
def test_gcp_storage_mounts_with_stop():
    name = _get_cluster_name()
    storage_name = f'sky-test-{int(time.time())}'
    template_str = pathlib.Path(
        'tests/test_yamls/test_storage_mounting.yaml.j2').read_text()
    template = jinja2.Template(template_str)
    content = template.render(storage_name=storage_name)
    with tempfile.NamedTemporaryFile(suffix='.yaml', mode='w') as f:
        f.write(content)
        f.flush()
        file_path = f.name
        test_commands = [
            *storage_setup_commands,
            f'sky launch -y -c {name} --cloud gcp {file_path}',
            f'sky logs {name} 1 --status',  # Ensure job succeeded.
            f'gsutil ls gs://{storage_name}/hello.txt',
            f'sky stop -y {name}',
            f'sky start -y {name}',
            # Check if hello.txt from mounting bucket exists after restart in
            # the mounted directory
            f'sky exec {name} -- "set -ex; ls /mount_private_mount/hello.txt"'
        ]
        test = Test(
            'gcp_storage_mounts',
            test_commands,
            f'sky down -y {name}; sky storage delete -y {storage_name}',
            timeout=20 * 60,  # 20 mins
        )
        run_one_test(test)


@pytest.mark.kubernetes
def test_kubernetes_storage_mounts():
    # Tests bucket mounting on k8s, assuming S3 is configured.
    # This test will fail if run on non x86_64 architecture, since goofys is
    # built for x86_64 only.
    name = _get_cluster_name()
    storage_name = f'sky-test-{int(time.time())}'
    template_str = pathlib.Path(
        'tests/test_yamls/test_storage_mounting.yaml.j2').read_text()
    template = jinja2.Template(template_str)
    content = template.render(storage_name=storage_name)
    with tempfile.NamedTemporaryFile(suffix='.yaml', mode='w') as f:
        f.write(content)
        f.flush()
        file_path = f.name
        test_commands = [
            *storage_setup_commands,
            f'sky launch -y -c {name} --cloud kubernetes {file_path}',
            f'sky logs {name} 1 --status',  # Ensure job succeeded.
            f'aws s3 ls {storage_name}/hello.txt || '
            f'gsutil ls gs://{storage_name}/hello.txt',
        ]
        test = Test(
            'kubernetes_storage_mounts',
            test_commands,
            f'sky down -y {name}; sky storage delete -y {storage_name}',
            timeout=20 * 60,  # 20 mins
        )
        run_one_test(test)


@pytest.mark.parametrize(
    "image_id",
    [
        "docker:nvidia/cuda:11.8.0-devel-ubuntu18.04",
        "docker:ubuntu:18.04",
        # Test latest image with python 3.11 installed by default.
        # Does not work for python 3.12 due to ray's requirement for 3.11.
        'docker:continuumio/miniconda3:24.1.2-0',
    ])
def test_docker_storage_mounts(generic_cloud: str, image_id: str):
    # Tests bucket mounting on docker container
    name = _get_cluster_name()
    timestamp = str(time.time()).replace('.', '')
    storage_name = f'sky-test-{timestamp}'
    template_str = pathlib.Path(
        'tests/test_yamls/test_storage_mounting.yaml.j2').read_text()
    template = jinja2.Template(template_str)
    content = template.render(storage_name=storage_name)
    with tempfile.NamedTemporaryFile(suffix='.yaml', mode='w') as f:
        f.write(content)
        f.flush()
        file_path = f.name
        test_commands = [
            *storage_setup_commands,
            f'sky launch -y -c {name} --cloud {generic_cloud} --image-id {image_id} {file_path}',
            f'sky logs {name} 1 --status',  # Ensure job succeeded.
            f'aws s3 ls {storage_name}/hello.txt || '
            f'gsutil ls gs://{storage_name}/hello.txt',
        ]
        test = Test(
            'docker_storage_mounts',
            test_commands,
            f'sky down -y {name}; sky storage delete -y {storage_name}',
            timeout=20 * 60,  # 20 mins
        )
        run_one_test(test)


@pytest.mark.cloudflare
def test_cloudflare_storage_mounts(generic_cloud: str):
    name = _get_cluster_name()
    storage_name = f'sky-test-{int(time.time())}'
    template_str = pathlib.Path(
        'tests/test_yamls/test_r2_storage_mounting.yaml').read_text()
    template = jinja2.Template(template_str)
    content = template.render(storage_name=storage_name)
    endpoint_url = cloudflare.create_endpoint()
    with tempfile.NamedTemporaryFile(suffix='.yaml', mode='w') as f:
        f.write(content)
        f.flush()
        file_path = f.name
        test_commands = [
            *storage_setup_commands,
            f'sky launch -y -c {name} --cloud {generic_cloud} {file_path}',
            f'sky logs {name} 1 --status',  # Ensure job succeeded.
            f'AWS_SHARED_CREDENTIALS_FILE={cloudflare.R2_CREDENTIALS_PATH} aws s3 ls s3://{storage_name}/hello.txt --endpoint {endpoint_url} --profile=r2'
        ]

        test = Test(
            'cloudflare_storage_mounts',
            test_commands,
            f'sky down -y {name}; sky storage delete -y {storage_name}',
            timeout=20 * 60,  # 20 mins
        )
        run_one_test(test)


@pytest.mark.ibm
def test_ibm_storage_mounts():
    name = _get_cluster_name()
    storage_name = f'sky-test-{int(time.time())}'
    bucket_rclone_profile = Rclone.generate_rclone_bucket_profile_name(
        storage_name, Rclone.RcloneClouds.IBM)
    template_str = pathlib.Path(
        'tests/test_yamls/test_ibm_cos_storage_mounting.yaml').read_text()
    template = jinja2.Template(template_str)
    content = template.render(storage_name=storage_name)
    with tempfile.NamedTemporaryFile(suffix='.yaml', mode='w') as f:
        f.write(content)
        f.flush()
        file_path = f.name
        test_commands = [
            *storage_setup_commands,
            f'sky launch -y -c {name} --cloud ibm {file_path}',
            f'sky logs {name} 1 --status',  # Ensure job succeeded.
            f'rclone ls {bucket_rclone_profile}:{storage_name}/hello.txt',
        ]
        test = Test(
            'ibm_storage_mounts',
            test_commands,
            f'sky down -y {name}; sky storage delete -y {storage_name}',
            timeout=20 * 60,  # 20 mins
        )
        run_one_test(test)


# ---------- CLI logs ----------
@pytest.mark.no_scp  # SCP does not support num_nodes > 1 yet. Run test_scp_logs instead.
def test_cli_logs(generic_cloud: str):
    name = _get_cluster_name()
    num_nodes = 2
    if generic_cloud == 'kubernetes':
        # Kubernetes does not support multi-node
        num_nodes = 1
    timestamp = time.time()
    test = Test('cli_logs', [
        f'sky launch -y -c {name} --cloud {generic_cloud} --num-nodes {num_nodes} "echo {timestamp} 1"',
        f'sky exec {name} "echo {timestamp} 2"',
        f'sky exec {name} "echo {timestamp} 3"',
        f'sky exec {name} "echo {timestamp} 4"',
        f'sky logs {name} 2 --status',
        f'sky logs {name} 3 4 --sync-down',
        f'sky logs {name} * --sync-down',
        f'sky logs {name} 1 | grep "{timestamp} 1"',
        f'sky logs {name} | grep "{timestamp} 4"',
    ], f'sky down -y {name}')
    run_one_test(test)


@pytest.mark.scp
def test_scp_logs():
    name = _get_cluster_name()
    timestamp = time.time()
    test = Test(
        'SCP_cli_logs',
        [
            f'sky launch -y -c {name} {SCP_TYPE} "echo {timestamp} 1"',
            f'sky exec {name} "echo {timestamp} 2"',
            f'sky exec {name} "echo {timestamp} 3"',
            f'sky exec {name} "echo {timestamp} 4"',
            f'sky logs {name} 2 --status',
            f'sky logs {name} 3 4 --sync-down',
            f'sky logs {name} * --sync-down',
            f'sky logs {name} 1 | grep "{timestamp} 1"',
            f'sky logs {name} | grep "{timestamp} 4"',
        ],
        f'sky down -y {name}',
    )
    run_one_test(test)


# ---------- Job Queue. ----------
@pytest.mark.no_fluidstack  # FluidStack DC has low availability of T4 GPUs
@pytest.mark.no_lambda_cloud  # Lambda Cloud does not have T4 gpus
@pytest.mark.no_ibm  # IBM Cloud does not have T4 gpus. run test_ibm_job_queue instead
@pytest.mark.no_scp  # SCP does not have T4 gpus. Run test_scp_job_queue instead
@pytest.mark.no_paperspace  # Paperspace does not have T4 gpus.
@pytest.mark.no_oci  # OCI does not have T4 gpus
def test_job_queue(generic_cloud: str):
    name = _get_cluster_name()
    test = Test(
        'job_queue',
        [
            f'sky launch -y -c {name} --cloud {generic_cloud} examples/job_queue/cluster.yaml',
            f'sky exec {name} -n {name}-1 -d examples/job_queue/job.yaml',
            f'sky exec {name} -n {name}-2 -d examples/job_queue/job.yaml',
            f'sky exec {name} -n {name}-3 -d examples/job_queue/job.yaml',
            f's=$(sky queue {name}); echo "$s"; echo; echo; echo "$s" | grep {name}-1 | grep RUNNING',
            f's=$(sky queue {name}); echo "$s"; echo; echo; echo "$s" | grep {name}-2 | grep RUNNING',
            f's=$(sky queue {name}); echo "$s"; echo; echo; echo "$s" | grep {name}-3 | grep PENDING',
            f'sky cancel -y {name} 2',
            'sleep 5',
            f's=$(sky queue {name}); echo "$s"; echo; echo; echo "$s" | grep {name}-3 | grep RUNNING',
            f'sky cancel -y {name} 3',
            f'sky exec {name} --gpus T4:0.2 "[[ \$SKYPILOT_NUM_GPUS_PER_NODE -eq 1 ]] || exit 1"',
            f'sky exec {name} --gpus T4:1 "[[ \$SKYPILOT_NUM_GPUS_PER_NODE -eq 1 ]] || exit 1"',
            f'sky logs {name} 4 --status',
            f'sky logs {name} 5 --status',
        ],
        f'sky down -y {name}',
    )
    run_one_test(test)


# ---------- Job Queue with Docker. ----------
@pytest.mark.no_fluidstack  # FluidStack does not support docker for now
@pytest.mark.no_lambda_cloud  # Doesn't support Lambda Cloud for now
@pytest.mark.no_ibm  # Doesn't support IBM Cloud for now
@pytest.mark.no_paperspace  # Paperspace doesn't have T4 GPUs
@pytest.mark.no_scp  # Doesn't support SCP for now
@pytest.mark.no_oci  # Doesn't support OCI for now
@pytest.mark.no_kubernetes  # Doesn't support Kubernetes for now
@pytest.mark.parametrize(
    "image_id",
    [
        "docker:nvidia/cuda:11.8.0-devel-ubuntu18.04",
        "docker:ubuntu:18.04",
        # Test latest image with python 3.11 installed by default.
        # Does not work for python 3.12 due to ray's requirement for 3.11.
        'docker:continuumio/miniconda3:24.1.2-0',
    ])
def test_job_queue_with_docker(generic_cloud: str, image_id: str):
    name = _get_cluster_name() + image_id[len('docker:'):][:4]
    total_timeout_minutes = 40 if generic_cloud == 'azure' else 15
    time_to_sleep = 300 if generic_cloud == 'azure' else 180
    test = Test(
        'job_queue_with_docker',
        [
            f'sky launch -y -c {name} --cloud {generic_cloud} --image-id {image_id} examples/job_queue/cluster_docker.yaml',
            f'sky exec {name} -n {name}-1 -d --image-id {image_id} --env TIME_TO_SLEEP={time_to_sleep} examples/job_queue/job_docker.yaml',
            f'sky exec {name} -n {name}-2 -d --image-id {image_id} --env TIME_TO_SLEEP={time_to_sleep} examples/job_queue/job_docker.yaml',
            f'sky exec {name} -n {name}-3 -d --image-id {image_id} --env TIME_TO_SLEEP={time_to_sleep} examples/job_queue/job_docker.yaml',
            f's=$(sky queue {name}); echo "$s"; echo; echo; echo "$s" | grep {name}-1 | grep RUNNING',
            f's=$(sky queue {name}); echo "$s"; echo; echo; echo "$s" | grep {name}-2 | grep RUNNING',
            f's=$(sky queue {name}); echo "$s"; echo; echo; echo "$s" | grep {name}-3 | grep PENDING',
            f'sky cancel -y {name} 2',
            'sleep 5',
            f's=$(sky queue {name}); echo "$s"; echo; echo; echo "$s" | grep {name}-3 | grep RUNNING',
            f'sky cancel -y {name} 3',
            # Make sure the GPU is still visible to the container.
            f'sky exec {name} --image-id {image_id} nvidia-smi | grep "Tesla T4"',
            f'sky logs {name} 4 --status',
            f'sky stop -y {name}',
            # Make sure the job status preserve after stop and start the
            # cluster. This is also a test for the docker container to be
            # preserved after stop and start.
            f'sky start -y {name}',
            f's=$(sky queue {name}); echo "$s"; echo; echo; echo "$s" | grep {name}-1 | grep FAILED',
            f's=$(sky queue {name}); echo "$s"; echo; echo; echo "$s" | grep {name}-2 | grep CANCELLED',
            f's=$(sky queue {name}); echo "$s"; echo; echo; echo "$s" | grep {name}-3 | grep CANCELLED',
            f'sky exec {name} --gpus T4:0.2 "[[ \$SKYPILOT_NUM_GPUS_PER_NODE -eq 1 ]] || exit 1"',
            f'sky exec {name} --gpus T4:1 "[[ \$SKYPILOT_NUM_GPUS_PER_NODE -eq 1 ]] || exit 1"',
            f'sky logs {name} 5 --status',
            f'sky logs {name} 6 --status',
            # Make sure it is still visible after an stop & start cycle.
            f'sky exec {name} --image-id {image_id} nvidia-smi | grep "Tesla T4"',
            f'sky logs {name} 7 --status'
        ],
        f'sky down -y {name}',
        timeout=total_timeout_minutes * 60,
    )
    run_one_test(test)


@pytest.mark.lambda_cloud
def test_lambda_job_queue():
    name = _get_cluster_name()
    test = Test(
        'lambda_job_queue',
        [
            f'sky launch -y -c {name} {LAMBDA_TYPE} examples/job_queue/cluster.yaml',
            f'sky exec {name} -n {name}-1 --gpus A10:0.5 -d examples/job_queue/job.yaml',
            f'sky exec {name} -n {name}-2 --gpus A10:0.5 -d examples/job_queue/job.yaml',
            f'sky exec {name} -n {name}-3 --gpus A10:0.5 -d examples/job_queue/job.yaml',
            f'sky queue {name} | grep {name}-1 | grep RUNNING',
            f'sky queue {name} | grep {name}-2 | grep RUNNING',
            f'sky queue {name} | grep {name}-3 | grep PENDING',
            f'sky cancel -y {name} 2',
            'sleep 5',
            f'sky queue {name} | grep {name}-3 | grep RUNNING',
            f'sky cancel -y {name} 3',
        ],
        f'sky down -y {name}',
    )
    run_one_test(test)


@pytest.mark.ibm
def test_ibm_job_queue():
    name = _get_cluster_name()
    test = Test(
        'ibm_job_queue',
        [
            f'sky launch -y -c {name} --cloud ibm --gpus v100',
            f'sky exec {name} -n {name}-1 --cloud ibm -d examples/job_queue/job_ibm.yaml',
            f'sky exec {name} -n {name}-2 --cloud ibm -d examples/job_queue/job_ibm.yaml',
            f'sky exec {name} -n {name}-3 --cloud ibm -d examples/job_queue/job_ibm.yaml',
            f'sky queue {name} | grep {name}-1 | grep RUNNING',
            f'sky queue {name} | grep {name}-2 | grep RUNNING',
            f'sky queue {name} | grep {name}-3 | grep PENDING',
            f'sky cancel -y {name} 2',
            'sleep 5',
            f'sky queue {name} | grep {name}-3 | grep RUNNING',
            f'sky cancel -y {name} 3',
        ],
        f'sky down -y {name}',
    )
    run_one_test(test)


@pytest.mark.scp
def test_scp_job_queue():
    name = _get_cluster_name()
    num_of_gpu_launch = 1
    num_of_gpu_exec = 0.5
    test = Test(
        'SCP_job_queue',
        [
            f'sky launch -y -c {name} {SCP_TYPE} {SCP_GPU_V100}:{num_of_gpu_launch} examples/job_queue/cluster.yaml',
            f'sky exec {name} -n {name}-1 {SCP_GPU_V100}:{num_of_gpu_exec} -d examples/job_queue/job.yaml',
            f'sky exec {name} -n {name}-2 {SCP_GPU_V100}:{num_of_gpu_exec} -d examples/job_queue/job.yaml',
            f'sky exec {name} -n {name}-3 {SCP_GPU_V100}:{num_of_gpu_exec} -d examples/job_queue/job.yaml',
            f'sky queue {name} | grep {name}-1 | grep RUNNING',
            f'sky queue {name} | grep {name}-2 | grep RUNNING',
            f'sky queue {name} | grep {name}-3 | grep PENDING',
            f'sky cancel -y {name} 2',
            'sleep 5',
            f'sky queue {name} | grep {name}-3 | grep RUNNING',
            f'sky cancel -y {name} 3',
        ],
        f'sky down -y {name}',
    )
    run_one_test(test)


@pytest.mark.no_fluidstack  # FluidStack DC has low availability of T4 GPUs
@pytest.mark.no_lambda_cloud  # Lambda Cloud does not have T4 gpus
@pytest.mark.no_ibm  # IBM Cloud does not have T4 gpus. run test_ibm_job_queue_multinode instead
@pytest.mark.no_paperspace  # Paperspace does not have T4 gpus.
@pytest.mark.no_scp  # SCP does not support num_nodes > 1 yet
@pytest.mark.no_oci  # OCI Cloud does not have T4 gpus.
@pytest.mark.no_kubernetes  # Kubernetes not support num_nodes > 1 yet
def test_job_queue_multinode(generic_cloud: str):
    name = _get_cluster_name()
    total_timeout_minutes = 30 if generic_cloud == 'azure' else 15
    test = Test(
        'job_queue_multinode',
        [
            f'sky launch -y -c {name} --cloud {generic_cloud} examples/job_queue/cluster_multinode.yaml',
            f'sky exec {name} -n {name}-1 -d examples/job_queue/job_multinode.yaml',
            f'sky exec {name} -n {name}-2 -d examples/job_queue/job_multinode.yaml',
            f'sky launch -c {name} -n {name}-3 --detach-setup -d examples/job_queue/job_multinode.yaml',
            f's=$(sky queue {name}) && echo "$s" && (echo "$s" | grep {name}-1 | grep RUNNING)',
            f's=$(sky queue {name}) && echo "$s" && (echo "$s" | grep {name}-2 | grep RUNNING)',
            f's=$(sky queue {name}) && echo "$s" && (echo "$s" | grep {name}-3 | grep PENDING)',
            'sleep 90',
            f'sky cancel -y {name} 1',
            'sleep 5',
            f's=$(sky queue {name}); echo "$s"; echo; echo; echo "$s" | grep {name}-3 | grep SETTING_UP',
            f'sky cancel -y {name} 1 2 3',
            f'sky launch -c {name} -n {name}-4 --detach-setup -d examples/job_queue/job_multinode.yaml',
            # Test the job status is correctly set to SETTING_UP, during the setup is running,
            # and the job can be cancelled during the setup.
            'sleep 5',
            f's=$(sky queue {name}) && echo "$s" && (echo "$s" | grep {name}-4 | grep SETTING_UP)',
            f'sky cancel -y {name} 4',
            f's=$(sky queue {name}) && echo "$s" && (echo "$s" | grep {name}-4 | grep CANCELLED)',
            f'sky exec {name} --gpus T4:0.2 "[[ \$SKYPILOT_NUM_GPUS_PER_NODE -eq 1 ]] || exit 1"',
            f'sky exec {name} --gpus T4:0.2 --num-nodes 2 "[[ \$SKYPILOT_NUM_GPUS_PER_NODE -eq 1 ]] || exit 1"',
            f'sky exec {name} --gpus T4:1 --num-nodes 2 "[[ \$SKYPILOT_NUM_GPUS_PER_NODE -eq 1 ]] || exit 1"',
            f'sky logs {name} 5 --status',
            f'sky logs {name} 6 --status',
            f'sky logs {name} 7 --status',
        ],
        f'sky down -y {name}',
        timeout=total_timeout_minutes * 60,
    )
    run_one_test(test)


@pytest.mark.no_lambda_cloud  # No Lambda Cloud VM has 8 CPUs
def test_large_job_queue(generic_cloud: str):
    name = _get_cluster_name()
    test = Test(
        'large_job_queue',
        [
            f'sky launch -y -c {name} --cpus 8 --cloud {generic_cloud}',
            f'for i in `seq 1 75`; do sky exec {name} -n {name}-$i -d "echo $i; sleep 100000000"; done',
            f'sky cancel -y {name} 1 2 3 4 5 6 7 8 9 10 11 12 13 14 15 16',
            'sleep 90',
            # Each job takes 0.5 CPU and the default VM has 8 CPUs, so there should be 8 / 0.5 = 16 jobs running.
            # The first 16 jobs are canceled, so there should be 75 - 32 = 43 jobs PENDING.
            f's=$(sky queue {name}); echo "$s"; echo; echo; echo "$s" | grep -v grep | grep PENDING | wc -l | grep 43',
            # Make sure the jobs are scheduled in FIFO order
            *[
                f's=$(sky queue {name}); echo "$s"; echo; echo; echo "$s" | grep {name}-{i} | grep CANCELLED'
                for i in range(1, 17)
            ],
            *[
                f's=$(sky queue {name}); echo "$s"; echo; echo; echo "$s" | grep {name}-{i} | grep RUNNING'
                for i in range(17, 33)
            ],
            *[
                f's=$(sky queue {name}); echo "$s"; echo; echo; echo "$s" | grep {name}-{i} | grep PENDING'
                for i in range(33, 75)
            ],
            f'sky cancel -y {name} 33 35 37 39 17 18 19',
            *[
                f's=$(sky queue {name}); echo "$s"; echo; echo; echo "$s" | grep {name}-{i} | grep CANCELLED'
                for i in range(33, 40, 2)
            ],
            'sleep 10',
            *[
                f's=$(sky queue {name}); echo "$s"; echo; echo; echo "$s" | grep {name}-{i} | grep RUNNING'
                for i in [34, 36, 38]
            ],
        ],
        f'sky down -y {name}',
        timeout=25 * 60,
    )
    run_one_test(test)


@pytest.mark.no_lambda_cloud  # No Lambda Cloud VM has 8 CPUs
def test_fast_large_job_queue(generic_cloud: str):
    # This is to test the jobs can be scheduled quickly when there are many jobs in the queue.
    name = _get_cluster_name()
    test = Test(
        'fast_large_job_queue',
        [
            f'sky launch -y -c {name} --cpus 8 --cloud {generic_cloud}',
            f'for i in `seq 1 32`; do sky exec {name} -n {name}-$i -d "echo $i"; done',
            'sleep 60',
            f's=$(sky queue {name}); echo "$s"; echo; echo; echo "$s" | grep -v grep | grep SUCCEEDED | wc -l | grep 32',
        ],
        f'sky down -y {name}',
        timeout=20 * 60,
    )
    run_one_test(test)


@pytest.mark.ibm
def test_ibm_job_queue_multinode():
    name = _get_cluster_name()
    task_file = 'examples/job_queue/job_multinode_ibm.yaml'
    test = Test(
        'ibm_job_queue_multinode',
        [
            f'sky launch -y -c {name} --cloud ibm --gpus v100 --num-nodes 2',
            f'sky exec {name} -n {name}-1 -d {task_file}',
            f'sky exec {name} -n {name}-2 -d {task_file}',
            f'sky launch -y -c {name} -n {name}-3 --detach-setup -d {task_file}',
            f's=$(sky queue {name}) && printf "$s" && (echo "$s" | grep {name}-1 | grep RUNNING)',
            f's=$(sky queue {name}) && printf "$s" && (echo "$s" | grep {name}-2 | grep RUNNING)',
            f's=$(sky queue {name}) && printf "$s" && (echo "$s" | grep {name}-3 | grep SETTING_UP)',
            'sleep 90',
            f's=$(sky queue {name}) && printf "$s" && (echo "$s" | grep {name}-3 | grep PENDING)',
            f'sky cancel -y {name} 1',
            'sleep 5',
            f'sky queue {name} | grep {name}-3 | grep RUNNING',
            f'sky cancel -y {name} 1 2 3',
            f'sky launch -c {name} -n {name}-4 --detach-setup -d {task_file}',
            # Test the job status is correctly set to SETTING_UP, during the setup is running,
            # and the job can be cancelled during the setup.
            f's=$(sky queue {name}) && printf "$s" && (echo "$s" | grep {name}-4 | grep SETTING_UP)',
            f'sky cancel -y {name} 4',
            f's=$(sky queue {name}) && printf "$s" && (echo "$s" | grep {name}-4 | grep CANCELLED)',
            f'sky exec {name} --gpus v100:0.2 "[[ \$SKYPILOT_NUM_GPUS_PER_NODE -eq 1 ]] || exit 1"',
            f'sky exec {name} --gpus v100:0.2 --num-nodes 2 "[[ \$SKYPILOT_NUM_GPUS_PER_NODE -eq 1 ]] || exit 1"',
            f'sky exec {name} --gpus v100:1 --num-nodes 2 "[[ \$SKYPILOT_NUM_GPUS_PER_NODE -eq 1 ]] || exit 1"',
            f'sky logs {name} 5 --status',
            f'sky logs {name} 6 --status',
            f'sky logs {name} 7 --status',
        ],
        f'sky down -y {name}',
        timeout=20 * 60,  # 20 mins
    )
    run_one_test(test)


# ---------- Docker with preinstalled package. ----------
@pytest.mark.no_fluidstack  # Doesn't support Fluidstack for now
@pytest.mark.no_lambda_cloud  # Doesn't support Lambda Cloud for now
@pytest.mark.no_ibm  # Doesn't support IBM Cloud for now
@pytest.mark.no_scp  # Doesn't support SCP for now
@pytest.mark.no_oci  # Doesn't support OCI for now
@pytest.mark.no_kubernetes  # Doesn't support Kubernetes for now
# TODO(zhwu): we should fix this for kubernetes
def test_docker_preinstalled_package(generic_cloud: str):
    name = _get_cluster_name()
    test = Test(
        'docker_with_preinstalled_package',
        [
            f'sky launch -y -c {name} --cloud {generic_cloud} --image-id docker:nginx',
            f'sky exec {name} "nginx -V"',
            f'sky logs {name} 1 --status',
            f'sky exec {name} whoami | grep root',
        ],
        f'sky down -y {name}',
    )
    run_one_test(test)


# ---------- Submitting multiple tasks to the same cluster. ----------
@pytest.mark.no_fluidstack  # FluidStack DC has low availability of T4 GPUs
@pytest.mark.no_lambda_cloud  # Lambda Cloud does not have T4 gpus
@pytest.mark.no_paperspace  # Paperspace does not have T4 gpus
@pytest.mark.no_ibm  # IBM Cloud does not have T4 gpus
@pytest.mark.no_scp  # SCP does not support num_nodes > 1 yet
@pytest.mark.no_oci  # OCI Cloud does not have T4 gpus
def test_multi_echo(generic_cloud: str):
    name = _get_cluster_name()
    test = Test(
        'multi_echo',
        [
            f'python examples/multi_echo.py {name} {generic_cloud}',
            'sleep 120',
        ] +
        # Ensure jobs succeeded.
        [f'sky logs {name} {i + 1} --status' for i in range(32)] +
        # Ensure monitor/autoscaler didn't crash on the 'assert not
        # unfulfilled' error.  If process not found, grep->ssh returns 1.
        [f'ssh {name} \'ps aux | grep "[/]"monitor.py\''],
        f'sky down -y {name}',
        timeout=20 * 60,
    )
    run_one_test(test)


# ---------- Task: 1 node training. ----------
@pytest.mark.no_lambda_cloud  # Lambda Cloud does not have V100 gpus
@pytest.mark.no_ibm  # IBM cloud currently doesn't provide public image with CUDA
@pytest.mark.no_scp  # SCP does not have V100 (16GB) GPUs. Run test_scp_huggingface instead.
def test_huggingface(generic_cloud: str):
    name = _get_cluster_name()
    test = Test(
        'huggingface_glue_imdb_app',
        [
            f'sky launch -y -c {name} --cloud {generic_cloud} examples/huggingface_glue_imdb_app.yaml',
            f'sky logs {name} 1 --status',  # Ensure the job succeeded.
            f'sky exec {name} examples/huggingface_glue_imdb_app.yaml',
            f'sky logs {name} 2 --status',  # Ensure the job succeeded.
        ],
        f'sky down -y {name}',
    )
    run_one_test(test)


@pytest.mark.lambda_cloud
def test_lambda_huggingface(generic_cloud: str):
    name = _get_cluster_name()
    test = Test(
        'lambda_huggingface_glue_imdb_app',
        [
            f'sky launch -y -c {name} {LAMBDA_TYPE} examples/huggingface_glue_imdb_app.yaml',
            f'sky logs {name} 1 --status',  # Ensure the job succeeded.
            f'sky exec {name} {LAMBDA_TYPE} examples/huggingface_glue_imdb_app.yaml',
            f'sky logs {name} 2 --status',  # Ensure the job succeeded.
        ],
        f'sky down -y {name}',
    )
    run_one_test(test)


@pytest.mark.scp
def test_scp_huggingface(generic_cloud: str):
    name = _get_cluster_name()
    num_of_gpu_launch = 1
    test = Test(
        'SCP_huggingface_glue_imdb_app',
        [
            f'sky launch -y -c {name} {SCP_TYPE} {SCP_GPU_V100}:{num_of_gpu_launch} examples/huggingface_glue_imdb_app.yaml',
            f'sky logs {name} 1 --status',  # Ensure the job succeeded.
            f'sky exec {name} {SCP_TYPE} {SCP_GPU_V100}:{num_of_gpu_launch} examples/huggingface_glue_imdb_app.yaml',
            f'sky logs {name} 2 --status',  # Ensure the job succeeded.
        ],
        f'sky down -y {name}',
    )
    run_one_test(test)


# ---------- Inferentia. ----------
@pytest.mark.aws
def test_inferentia():
    name = _get_cluster_name()
    test = Test(
        'test_inferentia',
        [
            f'sky launch -y -c {name} -t inf2.xlarge -- echo hi',
            f'sky exec {name} --gpus Inferentia:1 echo hi',
            f'sky logs {name} 1 --status',  # Ensure the job succeeded.
            f'sky logs {name} 2 --status',  # Ensure the job succeeded.
        ],
        f'sky down -y {name}',
    )
    run_one_test(test)


# ---------- TPU. ----------
@pytest.mark.gcp
@pytest.mark.tpu
def test_tpu():
    name = _get_cluster_name()
    test = Test(
        'tpu_app',
        [
            f'sky launch -y -c {name} examples/tpu/tpu_app.yaml',
            f'sky logs {name} 1',  # Ensure the job finished.
            f'sky logs {name} 1 --status',  # Ensure the job succeeded.
            f'sky launch -y -c {name} examples/tpu/tpu_app.yaml | grep "TPU .* already exists"',  # Ensure sky launch won't create another TPU.
        ],
        f'sky down -y {name}',
        timeout=30 * 60,  # can take >20 mins
    )
    run_one_test(test)


# ---------- TPU VM. ----------
@pytest.mark.gcp
@pytest.mark.tpu
def test_tpu_vm():
    name = _get_cluster_name()
    test = Test(
        'tpu_vm_app',
        [
            f'sky launch -y -c {name} examples/tpu/tpuvm_mnist.yaml',
            f'sky logs {name} 1',  # Ensure the job finished.
            f'sky logs {name} 1 --status',  # Ensure the job succeeded.
            f'sky stop -y {name}',
            f's=$(sky status {name} --refresh); echo "$s"; echo; echo; echo "$s"  | grep {name} | grep STOPPED',  # Ensure the cluster is STOPPED.
            # Use retry: guard against transient errors observed for
            # just-stopped TPU VMs (#962).
            f'sky start --retry-until-up -y {name}',
            f'sky exec {name} examples/tpu/tpuvm_mnist.yaml',
            f'sky logs {name} 2 --status',  # Ensure the job succeeded.
            f'sky stop -y {name}',
        ],
        f'sky down -y {name}',
        timeout=30 * 60,  # can take 30 mins
    )
    run_one_test(test)


# ---------- TPU VM Pod. ----------
@pytest.mark.gcp
@pytest.mark.tpu
def test_tpu_vm_pod():
    name = _get_cluster_name()
    test = Test(
        'tpu_pod',
        [
            f'sky launch -y -c {name} examples/tpu/tpuvm_mnist.yaml --gpus tpu-v2-32 --use-spot --zone europe-west4-a',
            f'sky logs {name} 1',  # Ensure the job finished.
            f'sky logs {name} 1 --status',  # Ensure the job succeeded.
        ],
        f'sky down -y {name}',
        timeout=30 * 60,  # can take 30 mins
    )
    run_one_test(test)


# ---------- Simple apps. ----------
@pytest.mark.no_scp  # SCP does not support num_nodes > 1 yet
def test_multi_hostname(generic_cloud: str):
    name = _get_cluster_name()
    total_timeout_minutes = 25 if generic_cloud == 'azure' else 15
    test = Test(
        'multi_hostname',
        [
            f'sky launch -y -c {name} --cloud {generic_cloud} examples/multi_hostname.yaml',
            f'sky logs {name} 1 --status',  # Ensure the job succeeded.
            f'sky logs {name} 1 | grep "My hostname:" | wc -l | grep 2',  # Ensure there are 2 hosts.
            f'sky exec {name} examples/multi_hostname.yaml',
            f'sky logs {name} 2 --status',  # Ensure the job succeeded.
        ],
        f'sky down -y {name}',
        timeout=_get_timeout(generic_cloud, total_timeout_minutes * 60),
    )
    run_one_test(test)


@pytest.mark.no_scp  # SCP does not support num_nodes > 1 yet
def test_multi_node_failure(generic_cloud: str):
    name = _get_cluster_name()
    test = Test(
        'multi_node_failure',
        [
            # TODO(zhwu): we use multi-thread to run the commands in setup
            # commands in parallel, which makes it impossible to fail fast
            # when one of the nodes fails. We should fix this in the future.
            # The --detach-setup version can fail fast, as the setup is
            # submitted to the remote machine, which does not use multi-thread.
            # Refer to the comment in `subprocess_utils.run_in_parallel`.
            # f'sky launch -y -c {name} --cloud {generic_cloud} tests/test_yamls/failed_worker_setup.yaml && exit 1',  # Ensure the job setup failed.
            f'sky launch -y -c {name} --cloud {generic_cloud} --detach-setup tests/test_yamls/failed_worker_setup.yaml',
            f'sky logs {name} 1 --status | grep FAILED_SETUP',  # Ensure the job setup failed.
            f'sky exec {name} tests/test_yamls/failed_worker_run.yaml',
            f'sky logs {name} 2 --status | grep FAILED',  # Ensure the job failed.
            f'sky logs {name} 2 | grep "My hostname:" | wc -l | grep 2',  # Ensure there 2 of the hosts printed their hostname.
        ],
        f'sky down -y {name}',
    )
    run_one_test(test)


# ---------- Web apps with custom ports on GCP. ----------
@pytest.mark.gcp
def test_gcp_http_server_with_custom_ports():
    name = _get_cluster_name()
    test = Test(
        'gcp_http_server_with_custom_ports',
        [
            f'sky launch -y -d -c {name} --cloud gcp examples/http_server_with_custom_ports/task.yaml',
            f'until SKYPILOT_DEBUG=0 sky status --endpoint 33828 {name}; do sleep 10; done',
            # Retry a few times to avoid flakiness in ports being open.
            f'ip=$(SKYPILOT_DEBUG=0 sky status --endpoint 33828 {name}); success=false; for i in $(seq 1 5); do if curl $ip | grep "<h1>This is a demo HTML page.</h1>"; then success=true; break; fi; sleep 10; done; if [ "$success" = false ]; then exit 1; fi',
        ],
        f'sky down -y {name}',
    )
    run_one_test(test)


# ---------- Web apps with custom ports on AWS. ----------
@pytest.mark.aws
def test_aws_http_server_with_custom_ports():
    name = _get_cluster_name()
    test = Test(
        'aws_http_server_with_custom_ports',
        [
            f'sky launch -y -d -c {name} --cloud aws examples/http_server_with_custom_ports/task.yaml',
            f'until SKYPILOT_DEBUG=0 sky status --endpoint 33828 {name}; do sleep 10; done',
            # Retry a few times to avoid flakiness in ports being open.
            f'ip=$(SKYPILOT_DEBUG=0 sky status --endpoint 33828 {name}); success=false; for i in $(seq 1 5); do if curl $ip | grep "<h1>This is a demo HTML page.</h1>"; then success=true; break; fi; sleep 10; done; if [ "$success" = false ]; then exit 1; fi'
        ],
        f'sky down -y {name}',
    )
    run_one_test(test)


# ---------- Web apps with custom ports on Azure. ----------
@pytest.mark.azure
def test_azure_http_server_with_custom_ports():
    name = _get_cluster_name()
    test = Test(
        'azure_http_server_with_custom_ports',
        [
            f'sky launch -y -d -c {name} --cloud azure examples/http_server_with_custom_ports/task.yaml',
            f'until SKYPILOT_DEBUG=0 sky status --endpoint 33828 {name}; do sleep 10; done',
            # Retry a few times to avoid flakiness in ports being open.
            f'ip=$(SKYPILOT_DEBUG=0 sky status --endpoint 33828 {name}); success=false; for i in $(seq 1 5); do if curl $ip | grep "<h1>This is a demo HTML page.</h1>"; then success=true; break; fi; sleep 10; done; if [ "$success" = false ]; then exit 1; fi'
        ],
        f'sky down -y {name}',
    )
    run_one_test(test)


# ---------- Web apps with custom ports on Kubernetes. ----------
@pytest.mark.kubernetes
def test_kubernetes_http_server_with_custom_ports():
    name = _get_cluster_name()
    test = Test(
        'kubernetes_http_server_with_custom_ports',
        [
            f'sky launch -y -d -c {name} --cloud kubernetes examples/http_server_with_custom_ports/task.yaml',
            f'until SKYPILOT_DEBUG=0 sky status --endpoint 33828 {name}; do sleep 10; done',
            # Retry a few times to avoid flakiness in ports being open.
            f'ip=$(SKYPILOT_DEBUG=0 sky status --endpoint 33828 {name}); success=false; for i in $(seq 1 100); do if curl $ip | grep "<h1>This is a demo HTML page.</h1>"; then success=true; break; fi; sleep 5; done; if [ "$success" = false ]; then exit 1; fi'
        ],
        f'sky down -y {name}',
    )
    run_one_test(test)


# ---------- Web apps with custom ports on Paperspace. ----------
@pytest.mark.paperspace
def test_paperspace_http_server_with_custom_ports():
    name = _get_cluster_name()
    test = Test(
        'paperspace_http_server_with_custom_ports',
        [
            f'sky launch -y -d -c {name} --cloud paperspace examples/http_server_with_custom_ports/task.yaml',
            f'until SKYPILOT_DEBUG=0 sky status --endpoint 33828 {name}; do sleep 10; done',
            # Retry a few times to avoid flakiness in ports being open.
            f'ip=$(SKYPILOT_DEBUG=0 sky status --endpoint 33828 {name}); success=false; for i in $(seq 1 5); do if curl $ip | grep "<h1>This is a demo HTML page.</h1>"; then success=true; break; fi; sleep 10; done; if [ "$success" = false ]; then exit 1; fi',
        ],
        f'sky down -y {name}',
    )
    run_one_test(test)


# ---------- Task: n=2 nodes with setups. ----------
@pytest.mark.no_lambda_cloud  # Lambda Cloud does not have V100 gpus
@pytest.mark.no_ibm  # IBM cloud currently doesn't provide public image with CUDA
@pytest.mark.no_scp  # SCP does not support num_nodes > 1 yet
@pytest.mark.skip(
    reason=
    'The resnet_distributed_tf_app is flaky, due to it failing to detect GPUs.')
def test_distributed_tf(generic_cloud: str):
    name = _get_cluster_name()
    test = Test(
        'resnet_distributed_tf_app',
        [
            # NOTE: running it twice will hang (sometimes?) - an app-level bug.
            f'python examples/resnet_distributed_tf_app.py {name} {generic_cloud}',
            f'sky logs {name} 1 --status',  # Ensure the job succeeded.
        ],
        f'sky down -y {name}',
        timeout=25 * 60,  # 25 mins (it takes around ~19 mins)
    )
    run_one_test(test)


# ---------- Testing GCP start and stop instances ----------
@pytest.mark.gcp
def test_gcp_start_stop():
    name = _get_cluster_name()
    test = Test(
        'gcp-start-stop',
        [
            f'sky launch -y -c {name} examples/gcp_start_stop.yaml',
            f'sky logs {name} 1 --status',  # Ensure the job succeeded.
            f'sky exec {name} examples/gcp_start_stop.yaml',
            f'sky logs {name} 2 --status',  # Ensure the job succeeded.
            f'sky exec {name} "prlimit -n --pid=\$(pgrep -f \'raylet/raylet --raylet_socket_name\') | grep \'"\'1048576 1048576\'"\'"',  # Ensure the raylet process has the correct file descriptor limit.
            f'sky logs {name} 3 --status',  # Ensure the job succeeded.
            f'sky stop -y {name}',
            f'sleep 20',
            f'sky start -y {name} -i 1',
            f'sky exec {name} examples/gcp_start_stop.yaml',
            f'sky logs {name} 4 --status',  # Ensure the job succeeded.
            'sleep 180',
            f'sky status -r {name} | grep "INIT\|STOPPED"',
        ],
        f'sky down -y {name}',
    )
    run_one_test(test)


# ---------- Testing Azure start and stop instances ----------
@pytest.mark.azure
def test_azure_start_stop():
    name = _get_cluster_name()
    test = Test(
        'azure-start-stop',
        [
            f'sky launch -y -c {name} examples/azure_start_stop.yaml',
            f'sky exec {name} examples/azure_start_stop.yaml',
            f'sky logs {name} 1 --status',  # Ensure the job succeeded.
            f'sky exec {name} "prlimit -n --pid=\$(pgrep -f \'raylet/raylet --raylet_socket_name\') | grep \'"\'1048576 1048576\'"\'"',  # Ensure the raylet process has the correct file descriptor limit.
            f'sky logs {name} 2 --status',  # Ensure the job succeeded.
            f'sky stop -y {name}',
            f'sky start -y {name} -i 1',
            f'sky exec {name} examples/azure_start_stop.yaml',
            f'sky logs {name} 3 --status',  # Ensure the job succeeded.
            'sleep 200',
            f's=$(sky status -r {name}) && echo $s && echo $s | grep "INIT\|STOPPED"'
        ],
        f'sky down -y {name}',
        timeout=30 * 60,  # 30 mins
    )
    run_one_test(test)


# ---------- Testing Autostopping ----------
@pytest.mark.no_fluidstack  # FluidStack does not support stopping in SkyPilot implementation
@pytest.mark.no_lambda_cloud  # Lambda Cloud does not support stopping instances
@pytest.mark.no_ibm  # FIX(IBM) sporadically fails, as restarted workers stay uninitialized indefinitely
@pytest.mark.no_scp  # SCP does not support num_nodes > 1 yet
@pytest.mark.no_kubernetes  # Kubernetes does not autostop yet
def test_autostop(generic_cloud: str):
    name = _get_cluster_name()
    # Azure takes ~ 7m15s (435s) to autostop a VM, so here we use 600 to ensure
    # the VM is stopped.
    autostop_timeout = 600 if generic_cloud == 'azure' else 250
    # Launching and starting Azure clusters can take a long time too. e.g., restart
    # a stopped Azure cluster can take 7m. So we set the total timeout to 70m.
    total_timeout_minutes = 70 if generic_cloud == 'azure' else 20
    test = Test(
        'autostop',
        [
            f'sky launch -y -d -c {name} --num-nodes 2 --cloud {generic_cloud} tests/test_yamls/minimal.yaml',
            f'sky autostop -y {name} -i 1',

            # Ensure autostop is set.
            f'sky status | grep {name} | grep "1m"',

            # Ensure the cluster is not stopped early.
            'sleep 40',
            f's=$(sky status {name} --refresh); echo "$s"; echo; echo; echo "$s"  | grep {name} | grep UP',

            # Ensure the cluster is STOPPED.
            f'sleep {autostop_timeout}',
            f's=$(sky status {name} --refresh); echo "$s"; echo; echo; echo "$s"  | grep {name} | grep STOPPED',

            # Ensure the cluster is UP and the autostop setting is reset ('-').
            f'sky start -y {name}',
            f'sky status | grep {name} | grep -E "UP\s+-"',

            # Ensure the job succeeded.
            f'sky exec {name} tests/test_yamls/minimal.yaml',
            f'sky logs {name} 2 --status',

            # Test restarting the idleness timer via reset:
            f'sky autostop -y {name} -i 1',  # Idleness starts counting.
            'sleep 40',  # Almost reached the threshold.
            f'sky autostop -y {name} -i 1',  # Should restart the timer.
            'sleep 40',
            f's=$(sky status {name} --refresh); echo "$s"; echo; echo; echo "$s" | grep {name} | grep UP',
            f'sleep {autostop_timeout}',
            f's=$(sky status {name} --refresh); echo "$s"; echo; echo; echo "$s"  | grep {name} | grep STOPPED',

            # Test restarting the idleness timer via exec:
            f'sky start -y {name}',
            f'sky status | grep {name} | grep -E "UP\s+-"',
            f'sky autostop -y {name} -i 1',  # Idleness starts counting.
            'sleep 45',  # Almost reached the threshold.
            f'sky exec {name} echo hi',  # Should restart the timer.
            'sleep 45',
            f's=$(sky status {name} --refresh); echo "$s"; echo; echo; echo "$s"  | grep {name} | grep UP',
            f'sleep {autostop_timeout}',
            f's=$(sky status {name} --refresh); echo "$s"; echo; echo; echo "$s"  | grep {name} | grep STOPPED',
        ],
        f'sky down -y {name}',
        timeout=total_timeout_minutes * 60,
    )
    run_one_test(test)


# ---------- Testing Autodowning ----------
@pytest.mark.no_fluidstack  # FluidStack does not support stopping in SkyPilot implementation
@pytest.mark.no_scp  # SCP does not support num_nodes > 1 yet. Run test_scp_autodown instead.
def test_autodown(generic_cloud: str):
    name = _get_cluster_name()
    # Azure takes ~ 13m30s (810s) to autodown a VM, so here we use 900 to ensure
    # the VM is terminated.
    autodown_timeout = 900 if generic_cloud == 'azure' else 240
    total_timeout_minutes = 90 if generic_cloud == 'azure' else 20
    test = Test(
        'autodown',
        [
            f'sky launch -y -d -c {name} --num-nodes 2 --cloud {generic_cloud} tests/test_yamls/minimal.yaml',
            f'sky autostop -y {name} --down -i 1',
            # Ensure autostop is set.
            f'sky status | grep {name} | grep "1m (down)"',
            # Ensure the cluster is not terminated early.
            'sleep 40',
            f's=$(sky status {name} --refresh); echo "$s"; echo; echo; echo "$s"  | grep {name} | grep UP',
            # Ensure the cluster is terminated.
            f'sleep {autodown_timeout}',
            f's=$(SKYPILOT_DEBUG=0 sky status {name} --refresh) && echo "$s" && {{ echo "$s" | grep {name} | grep "Autodowned cluster\|terminated on the cloud"; }} || {{ echo "$s" | grep {name} && exit 1 || exit 0; }}',
            f'sky launch -y -d -c {name} --cloud {generic_cloud} --num-nodes 2 --down tests/test_yamls/minimal.yaml',
            f'sky status | grep {name} | grep UP',  # Ensure the cluster is UP.
            f'sky exec {name} --cloud {generic_cloud} tests/test_yamls/minimal.yaml',
            f'sky status | grep {name} | grep "1m (down)"',
            f'sleep {autodown_timeout}',
            # Ensure the cluster is terminated.
            f's=$(SKYPILOT_DEBUG=0 sky status {name} --refresh) && echo "$s" && {{ echo "$s" | grep {name} | grep "Autodowned cluster\|terminated on the cloud"; }} || {{ echo "$s" | grep {name} && exit 1 || exit 0; }}',
            f'sky launch -y -d -c {name} --cloud {generic_cloud} --num-nodes 2 --down tests/test_yamls/minimal.yaml',
            f'sky autostop -y {name} --cancel',
            f'sleep {autodown_timeout}',
            # Ensure the cluster is still UP.
            f's=$(SKYPILOT_DEBUG=0 sky status {name} --refresh) && echo "$s" && echo "$s" | grep {name} | grep UP',
        ],
        f'sky down -y {name}',
        timeout=total_timeout_minutes * 60,
    )
    run_one_test(test)


@pytest.mark.scp
def test_scp_autodown():
    name = _get_cluster_name()
    test = Test(
        'SCP_autodown',
        [
            f'sky launch -y -d -c {name} {SCP_TYPE} tests/test_yamls/minimal.yaml',
            f'sky autostop -y {name} --down -i 1',
            # Ensure autostop is set.
            f'sky status | grep {name} | grep "1m (down)"',
            # Ensure the cluster is not terminated early.
            'sleep 45',
            f'sky status --refresh | grep {name} | grep UP',
            # Ensure the cluster is terminated.
            'sleep 200',
            f's=$(SKYPILOT_DEBUG=0 sky status --refresh) && printf "$s" && {{ echo "$s" | grep {name} | grep "Autodowned cluster\|terminated on the cloud"; }} || {{ echo "$s" | grep {name} && exit 1 || exit 0; }}',
            f'sky launch -y -d -c {name} {SCP_TYPE} --down tests/test_yamls/minimal.yaml',
            f'sky status | grep {name} | grep UP',  # Ensure the cluster is UP.
            f'sky exec {name} {SCP_TYPE} tests/test_yamls/minimal.yaml',
            f'sky status | grep {name} | grep "1m (down)"',
            'sleep 200',
            # Ensure the cluster is terminated.
            f's=$(SKYPILOT_DEBUG=0 sky status --refresh) && printf "$s" && {{ echo "$s" | grep {name} | grep "Autodowned cluster\|terminated on the cloud"; }} || {{ echo "$s" | grep {name} && exit 1 || exit 0; }}',
            f'sky launch -y -d -c {name} {SCP_TYPE} --down tests/test_yamls/minimal.yaml',
            f'sky autostop -y {name} --cancel',
            'sleep 200',
            # Ensure the cluster is still UP.
            f's=$(SKYPILOT_DEBUG=0 sky status --refresh) && printf "$s" && echo "$s" | grep {name} | grep UP',
        ],
        f'sky down -y {name}',
        timeout=25 * 60,
    )
    run_one_test(test)


def _get_cancel_task_with_cloud(name, cloud, timeout=15 * 60):
    test = Test(
        f'{cloud}-cancel-task',
        [
            f'sky launch -c {name} examples/resnet_app.yaml --cloud {cloud} -y -d',
            # Wait the GPU process to start.
            'sleep 60',
            f'sky exec {name} "nvidia-smi | grep python"',
            f'sky logs {name} 2 --status',  # Ensure the job succeeded.
            f'sky cancel -y {name} 1',
            'sleep 60',
            # check if the python job is gone.
            f'sky exec {name} "! nvidia-smi | grep python"',
            f'sky logs {name} 3 --status',  # Ensure the job succeeded.
        ],
        f'sky down -y {name}',
        timeout=timeout,
    )
    return test


# ---------- Testing `sky cancel` ----------
@pytest.mark.aws
@pytest.mark.skip(
    reason='The resnet_app is flaky, due to TF failing to detect GPUs.')
def test_cancel_aws():
    name = _get_cluster_name()
    test = _get_cancel_task_with_cloud(name, 'aws')
    run_one_test(test)


@pytest.mark.gcp
@pytest.mark.skip(
    reason='The resnet_app is flaky, due to TF failing to detect GPUs.')
def test_cancel_gcp():
    name = _get_cluster_name()
    test = _get_cancel_task_with_cloud(name, 'gcp')
    run_one_test(test)


@pytest.mark.azure
@pytest.mark.skip(
    reason='The resnet_app is flaky, due to TF failing to detect GPUs.')
def test_cancel_azure():
    name = _get_cluster_name()
    test = _get_cancel_task_with_cloud(name, 'azure', timeout=30 * 60)
    run_one_test(test)


@pytest.mark.no_lambda_cloud  # Lambda Cloud does not have V100 gpus
@pytest.mark.no_ibm  # IBM cloud currently doesn't provide public image with CUDA
@pytest.mark.no_paperspace  # Paperspace has `gnome-shell` on nvidia-smi
@pytest.mark.no_scp  # SCP does not support num_nodes > 1 yet
def test_cancel_pytorch(generic_cloud: str):
    name = _get_cluster_name()
    test = Test(
        'cancel-pytorch',
        [
            f'sky launch -c {name} --cloud {generic_cloud} examples/resnet_distributed_torch.yaml -y -d',
            # Wait the GPU process to start.
            'sleep 90',
            f'sky exec {name} "(nvidia-smi | grep python) || '
            # When run inside container/k8s, nvidia-smi cannot show process ids.
            # See https://github.com/NVIDIA/nvidia-docker/issues/179
            # To work around, we check if GPU utilization is greater than 0.
            f'[ \$(nvidia-smi --query-gpu=utilization.gpu --format=csv,noheader,nounits) -gt 0 ]"',
            f'sky logs {name} 2 --status',  # Ensure the job succeeded.
            f'sky cancel -y {name} 1',
            'sleep 60',
            f'sky exec {name} "(nvidia-smi | grep \'No running process\') || '
            # Ensure Xorg is the only process running.
            '[ \$(nvidia-smi | grep -A 10 Processes | grep -A 10 === | grep -v Xorg) -eq 2 ]"',
            f'sky logs {name} 3 --status',  # Ensure the job succeeded.
        ],
        f'sky down -y {name}',
        timeout=20 * 60,
    )
    run_one_test(test)


# can't use `_get_cancel_task_with_cloud()`, as command `nvidia-smi`
# requires a CUDA public image, which IBM doesn't offer
@pytest.mark.ibm
def test_cancel_ibm():
    name = _get_cluster_name()
    test = Test(
        'ibm-cancel-task',
        [
            f'sky launch -y -c {name} --cloud ibm examples/minimal.yaml',
            f'sky exec {name} -n {name}-1 -d  "while true; do echo \'Hello SkyPilot\'; sleep 2; done"',
            'sleep 20',
            f'sky queue {name} | grep {name}-1 | grep RUNNING',
            f'sky cancel -y {name} 2',
            f'sleep 5',
            f'sky queue {name} | grep {name}-1 | grep CANCELLED',
        ],
        f'sky down -y {name}',
    )
    run_one_test(test)


# ---------- Testing use-spot option ----------
@pytest.mark.no_fluidstack  # FluidStack does not support spot instances
@pytest.mark.no_azure  # Azure does not support spot instances
@pytest.mark.no_lambda_cloud  # Lambda Cloud does not support spot instances
@pytest.mark.no_paperspace  # Paperspace does not support spot instances
@pytest.mark.no_ibm  # IBM Cloud does not support spot instances
@pytest.mark.no_scp  # SCP does not support spot instances
@pytest.mark.no_kubernetes  # Kubernetes does not have a notion of spot instances
def test_use_spot(generic_cloud: str):
    """Test use-spot and sky exec."""
    name = _get_cluster_name()
    test = Test(
        'use-spot',
        [
            f'sky launch -c {name} --cloud {generic_cloud} tests/test_yamls/minimal.yaml --use-spot -y',
            f'sky logs {name} 1 --status',
            f'sky exec {name} echo hi',
            f'sky logs {name} 2 --status',
        ],
        f'sky down -y {name}',
    )
    run_one_test(test)


@pytest.mark.gcp
def test_stop_gcp_spot():
    """Test GCP spot can be stopped, autostopped, restarted."""
    name = _get_cluster_name()
    test = Test(
        'stop_gcp_spot',
        [
            f'sky launch -c {name} --cloud gcp --use-spot --cpus 2+ -y -- touch myfile',
            # stop should go through:
            f'sky stop {name} -y',
            f'sky start {name} -y',
            f'sky exec {name} -- ls myfile',
            f'sky logs {name} 2 --status',
            f'sky autostop {name} -i0 -y',
            'sleep 90',
            f's=$(sky status {name} --refresh); echo "$s"; echo; echo; echo "$s"  | grep {name} | grep STOPPED',
            f'sky start {name} -y',
            f'sky exec {name} -- ls myfile',
            f'sky logs {name} 3 --status',
            # -i option at launch should go through:
            f'sky launch -c {name} -i0 -y',
            'sleep 120',
            f's=$(sky status {name} --refresh); echo "$s"; echo; echo; echo "$s"  | grep {name} | grep STOPPED',
        ],
        f'sky down -y {name}',
    )
    run_one_test(test)


# ---------- Testing managed spot ----------
@pytest.mark.no_fluidstack  # FluidStack does not support spot instances
@pytest.mark.no_azure  # Azure does not support spot instances
@pytest.mark.no_lambda_cloud  # Lambda Cloud does not support spot instances
@pytest.mark.no_ibm  # IBM Cloud does not support spot instances
@pytest.mark.no_scp  # SCP does not support spot instances
@pytest.mark.no_paperspace  # Papperspace does not support spot instances
@pytest.mark.no_kubernetes  # Kubernetes does not have a notion of spot instances
@pytest.mark.managed_spot
def test_spot(generic_cloud: str):
    """Test the spot yaml."""
    name = _get_cluster_name()
    test = Test(
        'managed-spot',
        [
            f'sky spot launch -n {name}-1 --cloud {generic_cloud} examples/managed_spot.yaml -y -d',
            f'sky spot launch -n {name}-2 --cloud {generic_cloud} examples/managed_spot.yaml -y -d',
            'sleep 5',
            f'{_SPOT_QUEUE_WAIT}| grep {name}-1 | head -n1 | grep "STARTING\|RUNNING"',
            f'{_SPOT_QUEUE_WAIT}| grep {name}-2 | head -n1 | grep "STARTING\|RUNNING"',
            _SPOT_CANCEL_WAIT.format(job_name=f'{name}-1'),
            'sleep 5',
            f'{_SPOT_QUEUE_WAIT}| grep {name}-1 | head -n1 | grep "CANCELLING\|CANCELLED"',
            'sleep 200',
            f'{_SPOT_QUEUE_WAIT}| grep {name}-1 | head -n1 | grep CANCELLED',
            f'{_SPOT_QUEUE_WAIT}| grep {name}-2 | head -n1 | grep "RUNNING\|SUCCEEDED"',
        ],
        # TODO(zhwu): Change to _SPOT_CANCEL_WAIT.format(job_name=f'{name}-1 -n {name}-2') when
        # canceling multiple job names is supported.
        (_SPOT_CANCEL_WAIT.format(job_name=f'{name}-1') + '; ' +
         _SPOT_CANCEL_WAIT.format(job_name=f'{name}-2')),
        # Increase timeout since sky spot queue -r can be blocked by other spot tests.
        timeout=20 * 60,
    )
    run_one_test(test)


@pytest.mark.no_fluidstack  #fluidstack does not support spot instances
@pytest.mark.no_azure  # Azure does not support spot instances
@pytest.mark.no_lambda_cloud  # Lambda Cloud does not support spot instances
@pytest.mark.no_ibm  # IBM Cloud does not support spot instances
@pytest.mark.no_scp  # SCP does not support spot instances
@pytest.mark.no_paperspace  # Paperspace does not support spot instances
@pytest.mark.no_kubernetes  # Kubernetes does not have a notion of spot instances
@pytest.mark.managed_spot
def test_spot_pipeline(generic_cloud: str):
    """Test a spot pipeline."""
    name = _get_cluster_name()
    test = Test(
        'spot-pipeline',
        [
            f'sky spot launch -n {name} tests/test_yamls/pipeline.yaml -y -d',
            'sleep 5',
            f'{_SPOT_QUEUE_WAIT}| grep {name} | head -n1 | grep "STARTING\|RUNNING"',
            # `grep -A 4 {name}` finds the job with {name} and the 4 lines
            # after it, i.e. the 4 tasks within the job.
            # `sed -n 2p` gets the second line of the 4 lines, i.e. the first
            # task within the job.
            f'{_SPOT_QUEUE_WAIT}| grep -A 4 {name}| sed -n 2p | grep "STARTING\|RUNNING"',
            f'{_SPOT_QUEUE_WAIT}| grep -A 4 {name}| sed -n 3p | grep "PENDING"',
            _SPOT_CANCEL_WAIT.format(job_name=f'{name}'),
            'sleep 5',
            f'{_SPOT_QUEUE_WAIT}| grep -A 4 {name}| sed -n 2p | grep "CANCELLING\|CANCELLED"',
            f'{_SPOT_QUEUE_WAIT}| grep -A 4 {name}| sed -n 3p | grep "CANCELLING\|CANCELLED"',
            f'{_SPOT_QUEUE_WAIT}| grep -A 4 {name}| sed -n 4p | grep "CANCELLING\|CANCELLED"',
            f'{_SPOT_QUEUE_WAIT}| grep -A 4 {name}| sed -n 5p | grep "CANCELLING\|CANCELLED"',
            'sleep 200',
            f'{_SPOT_QUEUE_WAIT}| grep -A 4 {name}| sed -n 2p | grep "CANCELLED"',
            f'{_SPOT_QUEUE_WAIT}| grep -A 4 {name}| sed -n 3p | grep "CANCELLED"',
            f'{_SPOT_QUEUE_WAIT}| grep -A 4 {name}| sed -n 4p | grep "CANCELLED"',
            f'{_SPOT_QUEUE_WAIT}| grep -A 4 {name}| sed -n 5p | grep "CANCELLED"',
        ],
        _SPOT_CANCEL_WAIT.format(job_name=f'{name}'),
        # Increase timeout since sky spot queue -r can be blocked by other spot tests.
        timeout=30 * 60,
    )
    run_one_test(test)


@pytest.mark.no_fluidstack  #fluidstack does not support spot instances
@pytest.mark.no_azure  # Azure does not support spot instances
@pytest.mark.no_lambda_cloud  # Lambda Cloud does not support spot instances
@pytest.mark.no_ibm  # IBM Cloud does not support spot instances
@pytest.mark.no_scp  # SCP does not support spot instances
@pytest.mark.no_paperspace  # Paperspace does not support spot instances
@pytest.mark.no_kubernetes  # Kubernetes does not have a notion of spot instances
@pytest.mark.managed_spot
def test_spot_failed_setup(generic_cloud: str):
    """Test managed spot job with failed setup."""
    name = _get_cluster_name()
    test = Test(
        'spot_failed_setup',
        [
            f'sky spot launch -n {name} --cloud {generic_cloud} -y -d tests/test_yamls/failed_setup.yaml',
            'sleep 330',
            # Make sure the job failed quickly.
            f'{_SPOT_QUEUE_WAIT} | grep {name} | head -n1 | grep "FAILED_SETUP"',
        ],
        _SPOT_CANCEL_WAIT.format(job_name=name),
        # Increase timeout since sky spot queue -r can be blocked by other spot tests.
        timeout=20 * 60,
    )
    run_one_test(test)


@pytest.mark.no_fluidstack  #fluidstack does not support spot instances
@pytest.mark.no_azure  # Azure does not support spot instances
@pytest.mark.no_lambda_cloud  # Lambda Cloud does not support spot instances
@pytest.mark.no_ibm  # IBM Cloud does not support spot instances
@pytest.mark.no_scp  # SCP does not support spot instances
@pytest.mark.no_paperspace  # Paperspace does not support spot instances
@pytest.mark.no_kubernetes  # Kubernetes does not have a notion of spot instances
@pytest.mark.managed_spot
def test_spot_pipeline_failed_setup(generic_cloud: str):
    """Test managed spot job with failed setup for a pipeline."""
    name = _get_cluster_name()
    test = Test(
        'spot_pipeline_failed_setup',
        [
            f'sky spot launch -n {name} -y -d tests/test_yamls/failed_setup_pipeline.yaml',
            'sleep 800',
            # Make sure the job failed quickly.
            f'{_SPOT_QUEUE_WAIT} | grep {name} | head -n1 | grep "FAILED_SETUP"',
            # Task 0 should be SUCCEEDED.
            f'{_SPOT_QUEUE_WAIT} | grep -A 4 {name}| sed -n 2p | grep "SUCCEEDED"',
            # Task 1 should be FAILED_SETUP.
            f'{_SPOT_QUEUE_WAIT} | grep -A 4 {name}| sed -n 3p | grep "FAILED_SETUP"',
            # Task 2 should be CANCELLED.
            f'{_SPOT_QUEUE_WAIT} | grep -A 4 {name}| sed -n 4p | grep "CANCELLED"',
            # Task 3 should be CANCELLED.
            f'{_SPOT_QUEUE_WAIT} | grep -A 4 {name}| sed -n 5p | grep "CANCELLED"',
        ],
        _SPOT_CANCEL_WAIT.format(job_name=name),
        # Increase timeout since sky spot queue -r can be blocked by other spot tests.
        timeout=30 * 60,
    )
    run_one_test(test)


# ---------- Testing managed spot recovery ----------


@pytest.mark.aws
@pytest.mark.managed_spot
def test_spot_recovery_aws(aws_config_region):
    """Test managed spot recovery."""
    name = _get_cluster_name()
    name_on_cloud = common_utils.make_cluster_name_on_cloud(
        name, spot.SPOT_CLUSTER_NAME_PREFIX_LENGTH, add_user_hash=False)
    region = aws_config_region
    test = Test(
        'spot_recovery_aws',
        [
            f'sky spot launch --cloud aws --region {region} -n {name} "echo SKYPILOT_TASK_ID: \$SKYPILOT_TASK_ID; sleep 1800"  -y -d',
            'sleep 360',
            f'{_SPOT_QUEUE_WAIT}| grep {name} | head -n1 | grep "RUNNING"',
            f'RUN_ID=$(sky spot logs -n {name} --no-follow | grep SKYPILOT_TASK_ID | cut -d: -f2); echo "$RUN_ID" | tee /tmp/{name}-run-id',
            # Terminate the cluster manually.
            (f'aws ec2 terminate-instances --region {region} --instance-ids $('
             f'aws ec2 describe-instances --region {region} '
             f'--filters Name=tag:ray-cluster-name,Values={name_on_cloud}* '
             f'--query Reservations[].Instances[].InstanceId '
             '--output text)'),
            'sleep 100',
            f'{_SPOT_QUEUE_WAIT}| grep {name} | head -n1 | grep "RECOVERING"',
            'sleep 200',
            f'{_SPOT_QUEUE_WAIT}| grep {name} | head -n1 | grep "RUNNING"',
            f'RUN_ID=$(cat /tmp/{name}-run-id); echo $RUN_ID; sky spot logs -n {name} --no-follow | grep SKYPILOT_TASK_ID | grep "$RUN_ID"',
        ],
        _SPOT_CANCEL_WAIT.format(job_name=name),
        timeout=25 * 60,
    )
    run_one_test(test)


@pytest.mark.gcp
@pytest.mark.managed_spot
def test_spot_recovery_gcp():
    """Test managed spot recovery."""
    name = _get_cluster_name()
    name_on_cloud = common_utils.make_cluster_name_on_cloud(
        name, spot.SPOT_CLUSTER_NAME_PREFIX_LENGTH, add_user_hash=False)
    zone = 'us-east4-b'
    query_cmd = (
        f'gcloud compute instances list --filter='
        # `:` means prefix match.
        f'"(labels.ray-cluster-name:{name_on_cloud})" '
        f'--zones={zone} --format="value(name)"')
    terminate_cmd = (f'gcloud compute instances delete --zone={zone}'
                     f' --quiet $({query_cmd})')
    test = Test(
        'spot_recovery_gcp',
        [
            f'sky spot launch --cloud gcp --zone {zone} -n {name} --cpus 2 "echo SKYPILOT_TASK_ID: \$SKYPILOT_TASK_ID; sleep 1800"  -y -d',
            'sleep 360',
            f'{_SPOT_QUEUE_WAIT}| grep {name} | head -n1 | grep "RUNNING"',
            f'RUN_ID=$(sky spot logs -n {name} --no-follow | grep SKYPILOT_TASK_ID | cut -d: -f2); echo "$RUN_ID" | tee /tmp/{name}-run-id',
            # Terminate the cluster manually.
            terminate_cmd,
            'sleep 60',
            f'{_SPOT_QUEUE_WAIT}| grep {name} | head -n1 | grep "RECOVERING"',
            'sleep 200',
            f'{_SPOT_QUEUE_WAIT}| grep {name} | head -n1 | grep "RUNNING"',
            f'RUN_ID=$(cat /tmp/{name}-run-id); echo $RUN_ID; sky spot logs -n {name} --no-follow | grep SKYPILOT_TASK_ID: | grep "$RUN_ID"',
        ],
        _SPOT_CANCEL_WAIT.format(job_name=name),
        timeout=25 * 60,
    )
    run_one_test(test)


@pytest.mark.aws
@pytest.mark.managed_spot
def test_spot_pipeline_recovery_aws(aws_config_region):
    """Test managed spot recovery for a pipeline."""
    name = _get_cluster_name()
    user_hash = common_utils.get_user_hash()
    user_hash = user_hash[:common_utils.USER_HASH_LENGTH_IN_CLUSTER_NAME]
    region = aws_config_region
    if region != 'us-east-2':
        pytest.skip('Only run spot pipeline recovery test in us-east-2')
    test = Test(
        'spot_pipeline_recovery_aws',
        [
            f'sky spot launch -n {name} tests/test_yamls/pipeline_aws.yaml  -y -d',
            'sleep 400',
            f'{_SPOT_QUEUE_WAIT}| grep {name} | head -n1 | grep "RUNNING"',
            f'RUN_ID=$(sky spot logs -n {name} --no-follow | grep SKYPILOT_TASK_ID: | cut -d: -f2); echo "$RUN_ID" | tee /tmp/{name}-run-id',
            f'RUN_IDS=$(sky spot logs -n {name} --no-follow | grep -A 4 SKYPILOT_TASK_IDS | cut -d")" -f2); echo "$RUN_IDS" | tee /tmp/{name}-run-ids',
            # Terminate the cluster manually.
            # The `cat ...| rev` is to retrieve the job_id from the
            # SKYPILOT_TASK_ID, which gets the second to last field
            # separated by `-`.
            (
                f'SPOT_JOB_ID=`cat /tmp/{name}-run-id | rev | '
                'cut -d\'_\' -f1 | rev | cut -d\'-\' -f1`;'
                f'aws ec2 terminate-instances --region {region} --instance-ids $('
                f'aws ec2 describe-instances --region {region} '
                # TODO(zhwu): fix the name for spot cluster.
                '--filters Name=tag:ray-cluster-name,Values=*-${SPOT_JOB_ID}'
                f'-{user_hash} '
                f'--query Reservations[].Instances[].InstanceId '
                '--output text)'),
            'sleep 100',
            f'{_SPOT_QUEUE_WAIT}| grep {name} | head -n1 | grep "RECOVERING"',
            'sleep 200',
            f'{_SPOT_QUEUE_WAIT}| grep {name} | head -n1 | grep "RUNNING"',
            f'RUN_ID=$(cat /tmp/{name}-run-id); echo $RUN_ID; sky spot logs -n {name} --no-follow | grep SKYPILOT_TASK_ID: | grep "$RUN_ID"',
            f'RUN_IDS=$(sky spot logs -n {name} --no-follow | grep -A 4 SKYPILOT_TASK_IDS | cut -d")" -f2); echo "$RUN_IDS" | tee /tmp/{name}-run-ids-new',
            f'diff /tmp/{name}-run-ids /tmp/{name}-run-ids-new',
            f'cat /tmp/{name}-run-ids | sed -n 2p | grep `cat /tmp/{name}-run-id`',
        ],
        _SPOT_CANCEL_WAIT.format(job_name=name),
        timeout=25 * 60,
    )
    run_one_test(test)


@pytest.mark.gcp
@pytest.mark.managed_spot
def test_spot_pipeline_recovery_gcp():
    """Test managed spot recovery for a pipeline."""
    name = _get_cluster_name()
    zone = 'us-east4-b'
    user_hash = common_utils.get_user_hash()
    user_hash = user_hash[:common_utils.USER_HASH_LENGTH_IN_CLUSTER_NAME]
    query_cmd = ('gcloud compute instances list --filter='
                 f'"(labels.ray-cluster-name:*-${{SPOT_JOB_ID}}-{user_hash})" '
                 f'--zones={zone} --format="value(name)"')
    terminate_cmd = (f'gcloud compute instances delete --zone={zone}'
                     f' --quiet $({query_cmd})')
    test = Test(
        'spot_pipeline_recovery_gcp',
        [
            f'sky spot launch -n {name} tests/test_yamls/pipeline_gcp.yaml  -y -d',
            'sleep 400',
            f'{_SPOT_QUEUE_WAIT}| grep {name} | head -n1 | grep "RUNNING"',
            f'RUN_ID=$(sky spot logs -n {name} --no-follow | grep SKYPILOT_TASK_ID: | cut -d: -f2); echo "$RUN_ID" | tee /tmp/{name}-run-id',
            f'RUN_IDS=$(sky spot logs -n {name} --no-follow | grep -A 4 SKYPILOT_TASK_IDS | cut -d")" -f2); echo "$RUN_IDS" | tee /tmp/{name}-run-ids',
            # Terminate the cluster manually.
            # The `cat ...| rev` is to retrieve the job_id from the
            # SKYPILOT_TASK_ID, which gets the second to last field
            # separated by `-`.
            (f'SPOT_JOB_ID=`cat /tmp/{name}-run-id | rev | '
             f'cut -d\'_\' -f1 | rev | cut -d\'-\' -f1`; {terminate_cmd}'),
            'sleep 60',
            f'{_SPOT_QUEUE_WAIT}| grep {name} | head -n1 | grep "RECOVERING"',
            'sleep 200',
            f'{_SPOT_QUEUE_WAIT}| grep {name} | head -n1 | grep "RUNNING"',
            f'RUN_ID=$(cat /tmp/{name}-run-id); echo $RUN_ID; sky spot logs -n {name} --no-follow | grep SKYPILOT_TASK_ID: | grep "$RUN_ID"',
            f'RUN_IDS=$(sky spot logs -n {name} --no-follow | grep -A 4 SKYPILOT_TASK_IDS | cut -d")" -f2); echo "$RUN_IDS" | tee /tmp/{name}-run-ids-new',
            f'diff /tmp/{name}-run-ids /tmp/{name}-run-ids-new',
            f'cat /tmp/{name}-run-ids | sed -n 2p | grep `cat /tmp/{name}-run-id`',
        ],
        _SPOT_CANCEL_WAIT.format(job_name=name),
        timeout=25 * 60,
    )
    run_one_test(test)


@pytest.mark.no_fluidstack  # Fluidstack does not support spot instances
@pytest.mark.no_azure  # Azure does not support spot instances
@pytest.mark.no_lambda_cloud  # Lambda Cloud does not support spot instances
@pytest.mark.no_ibm  # IBM Cloud does not support spot instances
@pytest.mark.no_scp  # SCP does not support spot instances
@pytest.mark.no_paperspace  # Paperspace does not support spot instances
@pytest.mark.no_kubernetes  # Kubernetes does not have a notion of spot instances
@pytest.mark.managed_spot
def test_spot_recovery_default_resources(generic_cloud: str):
    """Test managed spot recovery for default resources."""
    name = _get_cluster_name()
    test = Test(
        'managed-spot-recovery-default-resources',
        [
            f'sky spot launch -n {name} --cloud {generic_cloud} "sleep 30 && sudo shutdown now && sleep 1000" -y -d',
            'sleep 360',
            f'{_SPOT_QUEUE_WAIT}| grep {name} | head -n1 | grep "RUNNING\|RECOVERING"',
        ],
        _SPOT_CANCEL_WAIT.format(job_name=name),
        timeout=25 * 60,
    )
    run_one_test(test)


@pytest.mark.aws
@pytest.mark.managed_spot
def test_spot_recovery_multi_node_aws(aws_config_region):
    """Test managed spot recovery."""
    name = _get_cluster_name()
    name_on_cloud = common_utils.make_cluster_name_on_cloud(
        name, spot.SPOT_CLUSTER_NAME_PREFIX_LENGTH, add_user_hash=False)
    region = aws_config_region
    test = Test(
        'spot_recovery_multi_node_aws',
        [
            f'sky spot launch --cloud aws --region {region} -n {name} --num-nodes 2 "echo SKYPILOT_TASK_ID: \$SKYPILOT_TASK_ID; sleep 1800"  -y -d',
            'sleep 450',
            f'{_SPOT_QUEUE_WAIT}| grep {name} | head -n1 | grep "RUNNING"',
            f'RUN_ID=$(sky spot logs -n {name} --no-follow | grep SKYPILOT_TASK_ID | cut -d: -f2); echo "$RUN_ID" | tee /tmp/{name}-run-id',
            # Terminate the worker manually.
            (f'aws ec2 terminate-instances --region {region} --instance-ids $('
             f'aws ec2 describe-instances --region {region} '
             f'--filters Name=tag:ray-cluster-name,Values={name_on_cloud}* '
             'Name=tag:ray-node-type,Values=worker '
             f'--query Reservations[].Instances[].InstanceId '
             '--output text)'),
            'sleep 50',
            f'{_SPOT_QUEUE_WAIT}| grep {name} | head -n1 | grep "RECOVERING"',
            'sleep 560',
            f'{_SPOT_QUEUE_WAIT}| grep {name} | head -n1 | grep "RUNNING"',
            f'RUN_ID=$(cat /tmp/{name}-run-id); echo $RUN_ID; sky spot logs -n {name} --no-follow | grep SKYPILOT_TASK_ID | cut -d: -f2 | grep "$RUN_ID"',
        ],
        _SPOT_CANCEL_WAIT.format(job_name=name),
        timeout=30 * 60,
    )
    run_one_test(test)


@pytest.mark.gcp
@pytest.mark.managed_spot
def test_spot_recovery_multi_node_gcp():
    """Test managed spot recovery."""
    name = _get_cluster_name()
    name_on_cloud = common_utils.make_cluster_name_on_cloud(
        name, spot.SPOT_CLUSTER_NAME_PREFIX_LENGTH, add_user_hash=False)
    zone = 'us-west2-a'
    # Use ':' to match as the cluster name will contain the suffix with job id
    query_cmd = (
        f'gcloud compute instances list --filter='
        f'"(labels.ray-cluster-name:{name_on_cloud} AND '
        f'labels.ray-node-type=worker)" --zones={zone} --format="value(name)"')
    terminate_cmd = (f'gcloud compute instances delete --zone={zone}'
                     f' --quiet $({query_cmd})')
    test = Test(
        'spot_recovery_multi_node_gcp',
        [
            f'sky spot launch --cloud gcp --zone {zone} -n {name} --num-nodes 2 "echo SKYPILOT_TASK_ID: \$SKYPILOT_TASK_ID; sleep 1800"  -y -d',
            'sleep 400',
            f'{_SPOT_QUEUE_WAIT}| grep {name} | head -n1 | grep "RUNNING"',
            f'RUN_ID=$(sky spot logs -n {name} --no-follow | grep SKYPILOT_TASK_ID | cut -d: -f2); echo "$RUN_ID" | tee /tmp/{name}-run-id',
            # Terminate the worker manually.
            terminate_cmd,
            'sleep 50',
            f'{_SPOT_QUEUE_WAIT}| grep {name} | head -n1 | grep "RECOVERING"',
            'sleep 420',
            f'{_SPOT_QUEUE_WAIT}| grep {name} | head -n1 | grep "RUNNING"',
            f'RUN_ID=$(cat /tmp/{name}-run-id); echo $RUN_ID; sky spot logs -n {name} --no-follow | grep SKYPILOT_TASK_ID | cut -d: -f2 | grep "$RUN_ID"',
        ],
        _SPOT_CANCEL_WAIT.format(job_name=name),
        timeout=25 * 60,
    )
    run_one_test(test)


@pytest.mark.aws
@pytest.mark.managed_spot
def test_spot_cancellation_aws(aws_config_region):
    name = _get_cluster_name()
    name_on_cloud = common_utils.make_cluster_name_on_cloud(
        name, spot.SPOT_CLUSTER_NAME_PREFIX_LENGTH, add_user_hash=False)
    name_2_on_cloud = common_utils.make_cluster_name_on_cloud(
        f'{name}-2', spot.SPOT_CLUSTER_NAME_PREFIX_LENGTH, add_user_hash=False)
    name_3_on_cloud = common_utils.make_cluster_name_on_cloud(
        f'{name}-3', spot.SPOT_CLUSTER_NAME_PREFIX_LENGTH, add_user_hash=False)
    region = aws_config_region
    test = Test(
        'spot_cancellation_aws',
        [
            # Test cancellation during spot cluster being launched.
            f'sky spot launch --cloud aws --region {region} -n {name} "sleep 1000"  -y -d',
            'sleep 60',
            f'{_SPOT_QUEUE_WAIT}| grep {name} | head -n1 | grep "STARTING"',
            _SPOT_CANCEL_WAIT.format(job_name=name),
            'sleep 5',
            f'{_SPOT_QUEUE_WAIT}| grep {name} | head -n1 | grep "CANCELLING\|CANCELLED"',
            'sleep 120',
            f'{_SPOT_QUEUE_WAIT}| grep {name} | head -n1 | grep "CANCELLED"',
            (f's=$(aws ec2 describe-instances --region {region} '
             f'--filters Name=tag:ray-cluster-name,Values={name_on_cloud}-* '
             f'--query Reservations[].Instances[].State[].Name '
             '--output text) && echo "$s" && echo; [[ -z "$s" ]] || [[ "$s" = "terminated" ]] || [[ "$s" = "shutting-down" ]]'
            ),
            # Test cancelling the spot cluster during spot job being setup.
            f'sky spot launch --cloud aws --region {region} -n {name}-2 tests/test_yamls/test_long_setup.yaml  -y -d',
            'sleep 300',
            _SPOT_CANCEL_WAIT.format(job_name=f'{name}-2'),
            'sleep 5',
            f'{_SPOT_QUEUE_WAIT}| grep {name}-2 | head -n1 | grep "CANCELLING\|CANCELLED"',
            'sleep 120',
            f'{_SPOT_QUEUE_WAIT}| grep {name}-2 | head -n1 | grep "CANCELLED"',
            (f's=$(aws ec2 describe-instances --region {region} '
             f'--filters Name=tag:ray-cluster-name,Values={name_2_on_cloud}-* '
             f'--query Reservations[].Instances[].State[].Name '
             '--output text) && echo "$s" && echo; [[ -z "$s" ]] || [[ "$s" = "terminated" ]] || [[ "$s" = "shutting-down" ]]'
            ),
            # Test cancellation during spot job is recovering.
            f'sky spot launch --cloud aws --region {region} -n {name}-3 "sleep 1000"  -y -d',
            'sleep 300',
            f'{_SPOT_QUEUE_WAIT}| grep {name}-3 | head -n1 | grep "RUNNING"',
            # Terminate the cluster manually.
            (f'aws ec2 terminate-instances --region {region} --instance-ids $('
             f'aws ec2 describe-instances --region {region} '
             f'--filters Name=tag:ray-cluster-name,Values={name_3_on_cloud}-* '
             f'--query Reservations[].Instances[].InstanceId '
             '--output text)'),
            'sleep 120',
            f'{_SPOT_QUEUE_WAIT}| grep {name}-3 | head -n1 | grep "RECOVERING"',
            _SPOT_CANCEL_WAIT.format(job_name=f'{name}-3'),
            'sleep 5',
            f'{_SPOT_QUEUE_WAIT}| grep {name}-3 | head -n1 | grep "CANCELLING\|CANCELLED"',
            'sleep 120',
            f'{_SPOT_QUEUE_WAIT}| grep {name}-3 | head -n1 | grep "CANCELLED"',
            # The cluster should be terminated (shutting-down) after cancellation. We don't use the `=` operator here because
            # there can be multiple VM with the same name due to the recovery.
            (f's=$(aws ec2 describe-instances --region {region} '
             f'--filters Name=tag:ray-cluster-name,Values={name_3_on_cloud}-* '
             f'--query Reservations[].Instances[].State[].Name '
             '--output text) && echo "$s" && echo; [[ -z "$s" ]] || echo "$s" | grep -v -E "pending|running|stopped|stopping"'
            ),
        ],
        timeout=25 * 60)
    run_one_test(test)


@pytest.mark.gcp
@pytest.mark.managed_spot
def test_spot_cancellation_gcp():
    name = _get_cluster_name()
    name_3 = f'{name}-3'
    name_3_on_cloud = common_utils.make_cluster_name_on_cloud(
        name_3, spot.SPOT_CLUSTER_NAME_PREFIX_LENGTH, add_user_hash=False)
    zone = 'us-west3-b'
    query_state_cmd = (
        'gcloud compute instances list '
        f'--filter="(labels.ray-cluster-name:{name_3_on_cloud})" '
        '--format="value(status)"')
    query_cmd = (f'gcloud compute instances list --filter='
                 f'"(labels.ray-cluster-name:{name_3_on_cloud})" '
                 f'--zones={zone} --format="value(name)"')
    terminate_cmd = (f'gcloud compute instances delete --zone={zone}'
                     f' --quiet $({query_cmd})')
    test = Test(
        'spot_cancellation_gcp',
        [
            # Test cancellation during spot cluster being launched.
            f'sky spot launch --cloud gcp --zone {zone} -n {name} "sleep 1000"  -y -d',
            'sleep 60',
            f'{_SPOT_QUEUE_WAIT}| grep {name} | head -n1 | grep "STARTING"',
            _SPOT_CANCEL_WAIT.format(job_name=name),
            'sleep 5',
            f'{_SPOT_QUEUE_WAIT}| grep {name} | head -n1 | grep "CANCELLING\|CANCELLED"',
            'sleep 120',
            f'{_SPOT_QUEUE_WAIT}| grep {name} | head -n1 | grep "CANCELLED"',
            # Test cancelling the spot cluster during spot job being setup.
            f'sky spot launch --cloud gcp --zone {zone} -n {name}-2 tests/test_yamls/test_long_setup.yaml  -y -d',
            'sleep 300',
            _SPOT_CANCEL_WAIT.format(job_name=f'{name}-2'),
            'sleep 5',
            f'{_SPOT_QUEUE_WAIT}| grep {name}-2 | head -n1 | grep "CANCELLING\|CANCELLED"',
            'sleep 120',
            f'{_SPOT_QUEUE_WAIT}| grep {name}-2 | head -n1 | grep "CANCELLED"',
            # Test cancellation during spot job is recovering.
            f'sky spot launch --cloud gcp --zone {zone} -n {name}-3 "sleep 1000"  -y -d',
            'sleep 300',
            f'{_SPOT_QUEUE_WAIT}| grep {name}-3 | head -n1 | grep "RUNNING"',
            # Terminate the cluster manually.
            terminate_cmd,
            'sleep 80',
            f'{_SPOT_QUEUE_WAIT}| grep {name}-3 | head -n1 | grep "RECOVERING"',
            _SPOT_CANCEL_WAIT.format(job_name=f'{name}-3'),
            'sleep 5',
            f'{_SPOT_QUEUE_WAIT}| grep {name}-3 | head -n1 | grep "CANCELLING\|CANCELLED"',
            'sleep 120',
            f'{_SPOT_QUEUE_WAIT}| grep {name}-3 | head -n1 | grep "CANCELLED"',
            # The cluster should be terminated (STOPPING) after cancellation. We don't use the `=` operator here because
            # there can be multiple VM with the same name due to the recovery.
            (f's=$({query_state_cmd}) && echo "$s" && echo; [[ -z "$s" ]] || echo "$s" | grep -v -E "PROVISIONING|STAGING|RUNNING|REPAIRING|TERMINATED|SUSPENDING|SUSPENDED|SUSPENDED"'
            ),
        ],
        timeout=25 * 60)
    run_one_test(test)


# ---------- Testing storage for managed spot ----------
@pytest.mark.no_fluidstack  # Fluidstack does not support spot instances
@pytest.mark.no_azure  # Azure does not support spot instances
@pytest.mark.no_lambda_cloud  # Lambda Cloud does not support spot instances
@pytest.mark.no_ibm  # IBM Cloud does not support spot instances
@pytest.mark.no_paperspace  # Paperspace does not support spot instances
@pytest.mark.no_scp  # SCP does not support spot instances
@pytest.mark.no_kubernetes  # Kubernetes does not have a notion of spot instances
@pytest.mark.managed_spot
def test_spot_storage(generic_cloud: str):
    """Test storage with managed spot"""
    name = _get_cluster_name()
    yaml_str = pathlib.Path(
        'examples/managed_spot_with_storage.yaml').read_text()
    storage_name = f'sky-test-{int(time.time())}'

    # Also perform region testing for bucket creation to validate if buckets are
    # created in the correct region and correctly mounted in spot jobs.
    # However, we inject this testing only for AWS and GCP since they are the
    # supported object storage providers in SkyPilot.
    region_flag = ''
    region_validation_cmd = 'true'
    if generic_cloud == 'aws':
        region = 'eu-central-1'
        region_flag = f' --region {region}'
        region_cmd = TestStorageWithCredentials.cli_region_cmd(
            storage_lib.StoreType.S3, storage_name)
        region_validation_cmd = f'{region_cmd} | grep {region}'
    elif generic_cloud == 'gcp':
        region = 'us-west2'
        region_flag = f' --region {region}'
        region_cmd = TestStorageWithCredentials.cli_region_cmd(
            storage_lib.StoreType.GCS, storage_name)
        region_validation_cmd = f'{region_cmd} | grep {region}'

    yaml_str = yaml_str.replace('sky-workdir-zhwu', storage_name)
    with tempfile.NamedTemporaryFile(suffix='.yaml', mode='w') as f:
        f.write(yaml_str)
        f.flush()
        file_path = f.name
        test = Test(
            'spot_storage',
            [
                *storage_setup_commands,
                f'sky spot launch -n {name} --cloud {generic_cloud}{region_flag} {file_path} -y',
                region_validation_cmd,  # Check if the bucket is created in the correct region
                'sleep 60',  # Wait the spot queue to be updated
                f'{_SPOT_QUEUE_WAIT}| grep {name} | grep SUCCEEDED',
                f'[ $(aws s3api list-buckets --query "Buckets[?contains(Name, \'{storage_name}\')].Name" --output text | wc -l) -eq 0 ]'
            ],
            _SPOT_CANCEL_WAIT.format(job_name=name),
            # Increase timeout since sky spot queue -r can be blocked by other spot tests.
            timeout=20 * 60,
        )
        run_one_test(test)


# ---------- Testing spot TPU ----------
@pytest.mark.gcp
@pytest.mark.managed_spot
@pytest.mark.tpu
def test_spot_tpu():
    """Test managed spot on TPU."""
    name = _get_cluster_name()
    test = Test(
        'test-spot-tpu',
        [
            f'sky spot launch -n {name} examples/tpu/tpuvm_mnist.yaml -y -d',
            'sleep 5',
            f'{_SPOT_QUEUE_WAIT}| grep {name} | head -n1 | grep STARTING',
            'sleep 900',  # TPU takes a while to launch
            f'{_SPOT_QUEUE_WAIT}| grep {name} | head -n1 | grep "RUNNING\|SUCCEEDED"',
        ],
        _SPOT_CANCEL_WAIT.format(job_name=name),
        # Increase timeout since sky spot queue -r can be blocked by other spot tests.
        timeout=20 * 60,
    )
    run_one_test(test)


# ---------- Testing env for spot ----------
@pytest.mark.no_fluidstack  # Fluidstack does not support spot instances
@pytest.mark.no_azure  # Azure does not support spot instances
@pytest.mark.no_lambda_cloud  # Lambda Cloud does not support spot instances
@pytest.mark.no_ibm  # IBM Cloud does not support spot instances
@pytest.mark.no_scp  # SCP does not support spot instances
@pytest.mark.no_paperspace  # Paperspace does not support spot instances
@pytest.mark.no_kubernetes  # Kubernetes does not have a notion of spot instances
@pytest.mark.managed_spot
def test_spot_inline_env(generic_cloud: str):
    """Test spot env"""
    name = _get_cluster_name()
    test = Test(
        'test-spot-inline-env',
        [
            f'sky spot launch -n {name} -y --cloud {generic_cloud} --env TEST_ENV="hello world" -- "([[ ! -z \\"\$TEST_ENV\\" ]] && [[ ! -z \\"\$SKYPILOT_NODE_IPS\\" ]] && [[ ! -z \\"\$SKYPILOT_NODE_RANK\\" ]]) || exit 1"',
            'sleep 20',
            f'{_SPOT_QUEUE_WAIT} | grep {name} | grep SUCCEEDED',
        ],
        _SPOT_CANCEL_WAIT.format(job_name=name),
        # Increase timeout since sky spot queue -r can be blocked by other spot tests.
        timeout=20 * 60,
    )
    run_one_test(test)


# ---------- Testing env ----------
def test_inline_env(generic_cloud: str):
    """Test env"""
    name = _get_cluster_name()
    test = Test(
        'test-inline-env',
        [
            f'sky launch -c {name} -y --cloud {generic_cloud} --env TEST_ENV="hello world" -- "([[ ! -z \\"\$TEST_ENV\\" ]] && [[ ! -z \\"\$SKYPILOT_NODE_IPS\\" ]] && [[ ! -z \\"\$SKYPILOT_NODE_RANK\\" ]]) || exit 1"',
            'sleep 20',
            f'sky logs {name} 1 --status',
            f'sky exec {name} --env TEST_ENV2="success" "([[ ! -z \\"\$TEST_ENV2\\" ]] && [[ ! -z \\"\$SKYPILOT_NODE_IPS\\" ]] && [[ ! -z \\"\$SKYPILOT_NODE_RANK\\" ]]) || exit 1"',
            f'sky logs {name} 2 --status',
        ],
        f'sky down -y {name}',
        _get_timeout(generic_cloud),
    )
    run_one_test(test)


# ---------- Testing env file ----------
def test_inline_env_file(generic_cloud: str):
    """Test env"""
    name = _get_cluster_name()
    test = Test(
        'test-inline-env-file',
        [
            f'sky launch -c {name} -y --cloud {generic_cloud} --env TEST_ENV="hello world" -- "([[ ! -z \\"\$TEST_ENV\\" ]] && [[ ! -z \\"\$SKYPILOT_NODE_IPS\\" ]] && [[ ! -z \\"\$SKYPILOT_NODE_RANK\\" ]]) || exit 1"',
            f'sky logs {name} 1 --status',
            f'sky exec {name} --env-file examples/sample_dotenv "([[ ! -z \\"\$TEST_ENV2\\" ]] && [[ ! -z \\"\$SKYPILOT_NODE_IPS\\" ]] && [[ ! -z \\"\$SKYPILOT_NODE_RANK\\" ]]) || exit 1"',
            f'sky logs {name} 2 --status',
        ],
        f'sky down -y {name}',
        _get_timeout(generic_cloud),
    )
    run_one_test(test)


# ---------- Testing custom image ----------
@pytest.mark.aws
def test_aws_custom_image():
    """Test AWS custom image"""
    name = _get_cluster_name()
    test = Test(
        'test-aws-custom-image',
        [
            f'sky launch -c {name} --retry-until-up -y tests/test_yamls/test_custom_image.yaml --cloud aws --region us-east-2 --image-id ami-062ddd90fb6f8267a',  # Nvidia image
            f'sky logs {name} 1 --status',
        ],
        f'sky down -y {name}',
        timeout=30 * 60,
    )
    run_one_test(test)


@pytest.mark.kubernetes
@pytest.mark.parametrize(
    "image_id",
    [
        "docker:nvidia/cuda:11.8.0-devel-ubuntu18.04",
        "docker:ubuntu:18.04",
        # Test latest image with python 3.11 installed by default.
        # Does not work for python 3.12 due to ray's requirement for 3.11.
        'docker:continuumio/miniconda3:24.1.2-0',
    ])
def test_kubernetes_custom_image(image_id):
    """Test Kubernetes custom image"""
    name = _get_cluster_name()
    test = Test(
        'test-kubernetes-custom-image',
        [
            f'sky launch -c {name} --retry-until-up -y tests/test_yamls/test_custom_image.yaml --cloud kubernetes --image-id {image_id} --region None --gpus T4:1',
            f'sky logs {name} 1 --status',
            # Try exec to run again and check if the logs are printed
            f'sky exec {name} tests/test_yamls/test_custom_image.yaml --cloud kubernetes --image-id {image_id} --region None --gpus T4:1 | grep "Hello 100"',
            # Make sure ssh is working with custom username
            f'ssh {name} echo hi | grep hi',
        ],
        f'sky down -y {name}',
        timeout=30 * 60,
    )
    run_one_test(test)


@pytest.mark.slow
def test_azure_start_stop_two_nodes():
    name = _get_cluster_name()
    test = Test(
        'azure-start-stop-two-nodes',
        [
            f'sky launch --num-nodes=2 -y -c {name} examples/azure_start_stop.yaml',
            f'sky exec --num-nodes=2 {name} examples/azure_start_stop.yaml',
            f'sky logs {name} 1 --status',  # Ensure the job succeeded.
            f'sky stop -y {name}',
            f'sky start -y {name}',
            f'sky exec --num-nodes=2 {name} examples/azure_start_stop.yaml',
            f'sky logs {name} 2 --status',  # Ensure the job succeeded.
        ],
        f'sky down -y {name}',
        timeout=30 * 60,  # 30 mins  (it takes around ~23 mins)
    )
    run_one_test(test)


# ---------- Testing env for disk tier ----------
@pytest.mark.aws
def test_aws_disk_tier():

    def _get_aws_query_command(region, instance_id, field, expected):
        return (f'aws ec2 describe-volumes --region {region} '
                f'--filters Name=attachment.instance-id,Values={instance_id} '
                f'--query Volumes[*].{field} | grep {expected} ; ')

    for disk_tier in list(resources_utils.DiskTier):
        specs = AWS._get_disk_specs(disk_tier)
        name = _get_cluster_name() + '-' + disk_tier.value
        name_on_cloud = common_utils.make_cluster_name_on_cloud(
            name, sky.AWS.max_cluster_name_length())
        region = 'us-east-2'
        test = Test(
            'aws-disk-tier-' + disk_tier.value,
            [
                f'sky launch -y -c {name} --cloud aws --region {region} '
                f'--disk-tier {disk_tier.value} echo "hello sky"',
                f'id=`aws ec2 describe-instances --region {region} --filters '
                f'Name=tag:ray-cluster-name,Values={name_on_cloud} --query '
                f'Reservations[].Instances[].InstanceId --output text`; ' +
                _get_aws_query_command(region, '$id', 'VolumeType',
                                       specs['disk_tier']) +
                ('' if disk_tier == resources_utils.DiskTier.LOW else
                 (_get_aws_query_command(region, '$id', 'Iops',
                                         specs['disk_iops']) +
                  _get_aws_query_command(region, '$id', 'Throughput',
                                         specs['disk_throughput']))),
            ],
            f'sky down -y {name}',
            timeout=10 * 60,  # 10 mins  (it takes around ~6 mins)
        )
        run_one_test(test)


@pytest.mark.gcp
def test_gcp_disk_tier():
    for disk_tier in list(resources_utils.DiskTier):
        type = GCP._get_disk_type(disk_tier)
        name = _get_cluster_name() + '-' + disk_tier.value
        name_on_cloud = common_utils.make_cluster_name_on_cloud(
            name, sky.GCP.max_cluster_name_length())
        region = 'us-west2'
        test = Test(
            'gcp-disk-tier-' + disk_tier.value,
            [
                f'sky launch -y -c {name} --cloud gcp --region {region} '
                f'--disk-tier {disk_tier.value} echo "hello sky"',
                f'name=`gcloud compute instances list --filter='
                f'"labels.ray-cluster-name:{name_on_cloud}" '
                '--format="value(name)"`; '
                f'gcloud compute disks list --filter="name=$name" '
                f'--format="value(type)" | grep {type} '
            ],
            f'sky down -y {name}',
            timeout=6 * 60,  # 6 mins  (it takes around ~3 mins)
        )
        run_one_test(test)


@pytest.mark.azure
def test_azure_disk_tier():
    for disk_tier in list(resources_utils.DiskTier):
        if disk_tier == resources_utils.DiskTier.HIGH:
            # Azure does not support high disk tier.
            continue
        type = Azure._get_disk_type(disk_tier)
        name = _get_cluster_name() + '-' + disk_tier.value
        name_on_cloud = common_utils.make_cluster_name_on_cloud(
            name, sky.Azure.max_cluster_name_length())
        region = 'westus2'
        test = Test(
            'azure-disk-tier-' + disk_tier.value,
            [
                f'sky launch -y -c {name} --cloud azure --region {region} '
                f'--disk-tier {disk_tier.value} echo "hello sky"',
                f'az resource list --tag ray-cluster-name={name_on_cloud} --query '
                f'"[?type==\'Microsoft.Compute/disks\'].sku.name" '
                f'--output tsv | grep {type}'
            ],
            f'sky down -y {name}',
            timeout=20 * 60,  # 20 mins  (it takes around ~12 mins)
        )
        run_one_test(test)


@pytest.mark.azure
def test_azure_best_tier_failover():
    type = Azure._get_disk_type(resources_utils.DiskTier.LOW)
    name = _get_cluster_name()
    name_on_cloud = common_utils.make_cluster_name_on_cloud(
        name, sky.Azure.max_cluster_name_length())
    region = 'westus2'
    test = Test(
        'azure-best-tier-failover',
        [
            f'sky launch -y -c {name} --cloud azure --region {region} '
            f'--disk-tier best --instance-type Standard_D8_v5 echo "hello sky"',
            f'az resource list --tag ray-cluster-name={name_on_cloud} --query '
            f'"[?type==\'Microsoft.Compute/disks\'].sku.name" '
            f'--output tsv | grep {type}',
        ],
        f'sky down -y {name}',
        timeout=20 * 60,  # 20 mins  (it takes around ~12 mins)
    )
    run_one_test(test)


# ------ Testing Zero Quota Failover ------
@pytest.mark.aws
def test_aws_zero_quota_failover():

    name = _get_cluster_name()
    region = get_aws_region_for_quota_failover()

    if not region:
        pytest.xfail(
            'Unable to test zero quota failover optimization — quotas '
            'for EC2 P3 instances were found on all AWS regions. Is this '
            'expected for your account?')
        return

    test = Test(
        'aws-zero-quota-failover',
        [
            f'sky launch -y -c {name} --cloud aws --region {region} --gpus V100:8 --use-spot | grep "Found no quota"',
        ],
        f'sky down -y {name}',
    )
    run_one_test(test)


@pytest.mark.gcp
def test_gcp_zero_quota_failover():

    name = _get_cluster_name()
    region = get_gcp_region_for_quota_failover()

    if not region:
        pytest.xfail(
            'Unable to test zero quota failover optimization — quotas '
            'for A100-80GB GPUs were found on all GCP regions. Is this '
            'expected for your account?')
        return

    test = Test(
        'gcp-zero-quota-failover',
        [
            f'sky launch -y -c {name} --cloud gcp --region {region} --gpus A100-80GB:1 --use-spot | grep "Found no quota"',
        ],
        f'sky down -y {name}',
    )
    run_one_test(test)


# ---------- Testing skyserve ----------


def _get_service_name() -> str:
    """Returns a user-unique service name for each test_skyserve_<name>().

    Must be called from each test_skyserve_<name>().
    """
    caller_func_name = inspect.stack()[1][3]
    test_name = caller_func_name.replace('_', '-').replace('test-', 't-')
    test_name = test_name.replace('skyserve-', 'ss-')
    test_name = common_utils.make_cluster_name_on_cloud(test_name, 24)
    return f'{test_name}-{test_id}'


# We check the output of the skyserve service to see if it is ready. Output of
# `REPLICAS` is in the form of `1/2` where the first number is the number of
# ready replicas and the second number is the number of total replicas. We
# grep such format to ensure that the service is ready, and early exit if any
# failure detected. In the end we sleep for
# serve.LB_CONTROLLER_SYNC_INTERVAL_SECONDS to make sure load balancer have
# enough time to sync with the controller and get all ready replica IPs.
_SERVE_WAIT_UNTIL_READY = (
    '{{ while true; do'
    '     s=$(sky serve status {name}); echo "$s";'
    '     echo "$s" | grep -q "{replica_num}/{replica_num}" && break;'
    '     echo "$s" | grep -q "FAILED" && exit 1;'
    '     sleep 10;'
    ' done; }}; echo "Got service status $s";'
    f'sleep {serve.LB_CONTROLLER_SYNC_INTERVAL_SECONDS + 2};')
_IP_REGEX = r'([0-9]{1,3}\.){3}[0-9]{1,3}'
_AWK_ALL_LINES_BELOW_REPLICAS = r'/Replicas/{flag=1; next} flag'
_SERVICE_LAUNCHING_STATUS_REGEX = 'PROVISIONING\|STARTING'
# Since we don't allow terminate the service if the controller is INIT,
# which is common for simultaneous pytest, we need to wait until the
# controller is UP before we can terminate the service.
# The teardown command has a 10-mins timeout, so we don't need to do
# the timeout here. See implementation of run_one_test() for details.
_TEARDOWN_SERVICE = (
    '(for i in `seq 1 20`; do'
    '     s=$(sky serve down -y {name});'
    '     echo "Trying to terminate {name}";'
    '     echo "$s";'
    '     echo "$s" | grep -q "scheduled to be terminated\|No service to terminate" && break;'
    '     sleep 10;'
    '     [ $i -eq 20 ] && echo "Failed to terminate service {name}";'
    'done)')

_SERVE_ENDPOINT_WAIT = (
    'export ORIGIN_SKYPILOT_DEBUG=$SKYPILOT_DEBUG; export SKYPILOT_DEBUG=0; '
    'endpoint=$(sky serve status --endpoint {name}); '
    'until ! echo "$endpoint" | grep "Controller is initializing"; '
    'do echo "Waiting for serve endpoint to be ready..."; '
    'sleep 5; endpoint=$(sky serve status --endpoint {name}); done; '
    'export SKYPILOT_DEBUG=$ORIGIN_SKYPILOT_DEBUG; echo "$endpoint"')

_SERVE_STATUS_WAIT = ('s=$(sky serve status {name}); '
                      'until ! echo "$s" | grep "Controller is initializing."; '
                      'do echo "Waiting for serve status to be ready..."; '
                      'sleep 5; s=$(sky serve status {name}); done; echo "$s"')


def _get_replica_ip(name: str, replica_id: int) -> str:
    return (f'ip{replica_id}=$(echo "$s" | '
            f'awk "{_AWK_ALL_LINES_BELOW_REPLICAS}" | '
            f'grep -E "{name}\s+{replica_id}" | '
            f'grep -Eo "{_IP_REGEX}")')


def _get_skyserve_http_test(name: str, cloud: str,
                            timeout_minutes: int) -> Test:
    test = Test(
        f'test-skyserve-{cloud.replace("_", "-")}',
        [
            f'sky serve up -n {name} -y tests/skyserve/http/{cloud}.yaml',
            _SERVE_WAIT_UNTIL_READY.format(name=name, replica_num=2),
            f'{_SERVE_ENDPOINT_WAIT.format(name=name)}; '
            'curl http://$endpoint | grep "Hi, SkyPilot here"',
        ],
        _TEARDOWN_SERVICE.format(name=name),
        timeout=timeout_minutes * 60,
    )
    return test


def _check_replica_in_status(name: str, check_tuples: List[Tuple[int, bool,
                                                                 str]]) -> str:
    """Check replicas' status and count in sky serve status

    We will check vCPU=2, as all our tests use vCPU=2.
    
    Args:
        name: the name of the service
        check_tuples: A list of replica property to check. Each tuple is
            (count, is_spot, status)
    """
    check_cmd = ''
    for check_tuple in check_tuples:
        count, is_spot, status = check_tuple
        resource_str = ''
        if status not in ['PENDING', 'SHUTTING_DOWN'
                         ] and not status.startswith('FAILED'):
            spot_str = ''
            if is_spot:
                spot_str = '\[Spot\]'
            resource_str = f'({spot_str}vCPU=2)'
        check_cmd += (f' echo "$s" | grep "{resource_str}" | '
                      f'grep "{status}" | wc -l | grep {count} || exit 1;')
    return (f'{_SERVE_STATUS_WAIT.format(name=name)}; echo "$s"; ' + check_cmd)


def _check_service_version(service_name: str, version: str) -> str:
    # Grep the lines before 'Service Replicas' and check if the service version
    # is correct.
    return (f'echo "$s" | grep -B1000 "Service Replicas" | '
            f'grep -E "{service_name}\s+{version}" || exit 1; ')


@pytest.mark.gcp
@pytest.mark.serve
def test_skyserve_gcp_http():
    """Test skyserve on GCP"""
    name = _get_service_name()
    test = _get_skyserve_http_test(name, 'gcp', 20)
    run_one_test(test)


@pytest.mark.aws
@pytest.mark.serve
def test_skyserve_aws_http():
    """Test skyserve on AWS"""
    name = _get_service_name()
    test = _get_skyserve_http_test(name, 'aws', 20)
    run_one_test(test)


@pytest.mark.azure
@pytest.mark.serve
def test_skyserve_azure_http():
    """Test skyserve on Azure"""
    name = _get_service_name()
    test = _get_skyserve_http_test(name, 'azure', 30)
    run_one_test(test)


@pytest.mark.serve
@pytest.mark.no_kubernetes
def test_skyserve_llm(generic_cloud: str):
    """Test skyserve with real LLM usecase"""
    name = _get_service_name()

    def generate_llm_test_command(prompt: str, expected_output: str) -> str:
        prompt = shlex.quote(prompt)
        expected_output = shlex.quote(expected_output)
        return (
            f'{_SERVE_ENDPOINT_WAIT.format(name=name)}; '
            'python tests/skyserve/llm/get_response.py --endpoint $endpoint '
            f'--prompt {prompt} | grep {expected_output}')

    with open('tests/skyserve/llm/prompt_output.json', 'r',
              encoding='utf-8') as f:
        prompt2output = json.load(f)

    test = Test(
        f'test-skyserve-llm',
        [
            f'sky serve up -n {name} --cloud {generic_cloud} -y tests/skyserve/llm/service.yaml',
            _SERVE_WAIT_UNTIL_READY.format(name=name, replica_num=1),
            *[
                generate_llm_test_command(prompt, output)
                for prompt, output in prompt2output.items()
            ],
        ],
        _TEARDOWN_SERVICE.format(name=name),
        timeout=25 * 60,
    )
    run_one_test(test)


@pytest.mark.gcp
@pytest.mark.serve
def test_skyserve_spot_recovery():
    name = _get_service_name()
    zone = 'us-central1-a'

    test = Test(
        f'test-skyserve-spot-recovery-gcp',
        [
            f'sky serve up -n {name} -y tests/skyserve/spot/recovery.yaml',
            _SERVE_WAIT_UNTIL_READY.format(name=name, replica_num=1),
            f'{_SERVE_ENDPOINT_WAIT.format(name=name)}; '
            'curl http://$endpoint | grep "Hi, SkyPilot here"',
            _terminate_gcp_replica(name, zone, 1),
            _SERVE_WAIT_UNTIL_READY.format(name=name, replica_num=1),
            f'{_SERVE_ENDPOINT_WAIT.format(name=name)}; '
            'curl http://$endpoint | grep "Hi, SkyPilot here"',
        ],
        _TEARDOWN_SERVICE.format(name=name),
        timeout=20 * 60,
    )
    run_one_test(test)


@pytest.mark.serve
@pytest.mark.no_kubernetes
def test_skyserve_base_ondemand_fallback(generic_cloud: str):
    name = _get_service_name()
    test = Test(
        f'test-skyserve-base-ondemand-fallback',
        [
            f'sky serve up -n {name} --cloud {generic_cloud} -y tests/skyserve/spot/base_ondemand_fallback.yaml',
            _SERVE_WAIT_UNTIL_READY.format(name=name, replica_num=2),
            _check_replica_in_status(name, [(1, True, 'READY'),
                                            (1, False, 'READY')]),
        ],
        _TEARDOWN_SERVICE.format(name=name),
        timeout=20 * 60,
    )
    run_one_test(test)


@pytest.mark.gcp
@pytest.mark.serve
def test_skyserve_dynamic_ondemand_fallback():
    name = _get_service_name()
    zone = 'us-central1-a'

    test = Test(
        f'test-skyserve-dynamic-ondemand-fallback',
        [
            f'sky serve up -n {name} --cloud gcp -y tests/skyserve/spot/dynamic_ondemand_fallback.yaml',
            f'sleep 40',
            # 2 on-demand (provisioning) + 2 Spot (provisioning).
            f'{_SERVE_STATUS_WAIT.format(name=name)}; echo "$s";'
            'echo "$s" | grep -q "0/4" || exit 1',
            # Wait for the provisioning starts
            f'sleep 40',
            _check_replica_in_status(name, [
                (2, True, _SERVICE_LAUNCHING_STATUS_REGEX + '\|READY'),
                (2, False, _SERVICE_LAUNCHING_STATUS_REGEX + '\|SHUTTING_DOWN')
            ]),

            # Wait until 2 spot instances are ready.
            _SERVE_WAIT_UNTIL_READY.format(name=name, replica_num=2),
            _check_replica_in_status(name, [(2, True, 'READY'),
                                            (0, False, '')]),
            _terminate_gcp_replica(name, zone, 1),
            f'sleep 40',
            # 1 on-demand (provisioning) + 1 Spot (ready) + 1 spot (provisioning).
            f'{_SERVE_STATUS_WAIT.format(name=name)}; '
            'echo "$s" | grep -q "1/3"',
            _check_replica_in_status(
                name, [(1, True, 'READY'),
                       (1, True, _SERVICE_LAUNCHING_STATUS_REGEX),
                       (1, False, _SERVICE_LAUNCHING_STATUS_REGEX)]),

            # Wait until 2 spot instances are ready.
            _SERVE_WAIT_UNTIL_READY.format(name=name, replica_num=2),
            _check_replica_in_status(name, [(2, True, 'READY'),
                                            (0, False, '')]),
        ],
        _TEARDOWN_SERVICE.format(name=name),
        timeout=20 * 60,
    )
    run_one_test(test)


@pytest.mark.serve
@pytest.mark.no_kubernetes
def test_skyserve_user_bug_restart(generic_cloud: str):
    """Tests that we restart the service after user bug."""
    # TODO(zhwu): this behavior needs some rethinking.
    name = _get_service_name()
    test = Test(
        f'test-skyserve-user-bug-restart',
        [
            f'sky serve up -n {name} --cloud {generic_cloud} -y tests/skyserve/restart/user_bug.yaml',
            f's=$(sky serve status {name}); echo "$s";'
            'until echo "$s" | grep -A 100 "Service Replicas" | grep "SHUTTING_DOWN"; '
            'do echo "Waiting for first service to be SHUTTING DOWN..."; '
            f'sleep 5; s=$(sky serve status {name}); echo "$s"; done; ',
            f's=$(sky serve status {name}); echo "$s";'
            'until echo "$s" | grep -A 100 "Service Replicas" | grep "FAILED"; '
            'do echo "Waiting for first service to be FAILED..."; '
            f'sleep 5; s=$(sky serve status {name}); echo "$s"; done; echo "$s"; '
            + _check_replica_in_status(name, [(1, True, 'FAILED')]) +
            # User bug failure will cause no further scaling.
            f'echo "$s" | grep -A 100 "Service Replicas" | grep "{name}" | wc -l | grep 1; '
            f'echo "$s" | grep -B 100 "NO_REPLICA" | grep "0/0"',
            f'sky serve update {name} --cloud {generic_cloud} -y tests/skyserve/auto_restart.yaml',
            f'{_SERVE_ENDPOINT_WAIT.format(name=name)}; '
            'until curl -L http://$endpoint | grep "Hi, SkyPilot here!"; do sleep 2; done; sleep 2; '
            + _check_replica_in_status(name, [(1, False, 'READY'),
                                              (1, False, 'FAILED')]),
        ],
        _TEARDOWN_SERVICE.format(name=name),
        timeout=20 * 60,
    )
    run_one_test(test)


@pytest.mark.serve
@pytest.mark.no_kubernetes
def test_skyserve_load_balancer(generic_cloud: str):
    """Test skyserve load balancer round-robin policy"""
    name = _get_service_name()
    test = Test(
        f'test-skyserve-load-balancer',
        [
            f'sky serve up -n {name} --cloud {generic_cloud} -y tests/skyserve/load_balancer/service.yaml',
            _SERVE_WAIT_UNTIL_READY.format(name=name, replica_num=3),
            f'{_SERVE_ENDPOINT_WAIT.format(name=name)}; '
            f'{_SERVE_STATUS_WAIT.format(name=name)}; '
            f'{_get_replica_ip(name, 1)}; '
            f'{_get_replica_ip(name, 2)}; {_get_replica_ip(name, 3)}; '
            'python tests/skyserve/load_balancer/test_round_robin.py '
            '--endpoint $endpoint --replica-num 3 --replica-ips $ip1 $ip2 $ip3',
        ],
        _TEARDOWN_SERVICE.format(name=name),
        timeout=20 * 60,
    )
    run_one_test(test)


@pytest.mark.gcp
@pytest.mark.serve
@pytest.mark.no_kubernetes
def test_skyserve_auto_restart():
    """Test skyserve with auto restart"""
    name = _get_service_name()
    zone = 'us-central1-a'
    test = Test(
        f'test-skyserve-auto-restart',
        [
            # TODO(tian): we can dynamically generate YAML from template to
            # avoid maintaining too many YAML files
            f'sky serve up -n {name} -y tests/skyserve/auto_restart.yaml',
            _SERVE_WAIT_UNTIL_READY.format(name=name, replica_num=1),
            f'{_SERVE_ENDPOINT_WAIT.format(name=name)}; '
            'curl http://$endpoint | grep "Hi, SkyPilot here"',
            # sleep for 20 seconds (initial delay) to make sure it will
            # be restarted
            f'sleep 20',
            _terminate_gcp_replica(name, zone, 1),
            # Wait for consecutive failure timeout passed.
            # If the cluster is not using spot, it won't check the cluster status
            # on the cloud (since manual shutdown is not a common behavior and such
            # queries takes a lot of time). Instead, we think continuous 3 min probe
            # failure is not a temporary problem but indeed a failure.
            'sleep 180',
            # We cannot use _SERVE_WAIT_UNTIL_READY; there will be a intermediate time
            # that the output of `sky serve status` shows FAILED and this status will
            # cause _SERVE_WAIT_UNTIL_READY to early quit.
            '(while true; do'
            f'    output=$(sky serve status {name});'
            '     echo "$output" | grep -q "1/1" && break;'
            '     sleep 10;'
            f'done); sleep {serve.LB_CONTROLLER_SYNC_INTERVAL_SECONDS};',
            f'{_SERVE_ENDPOINT_WAIT.format(name=name)}; '
            'curl http://$endpoint | grep "Hi, SkyPilot here"',
        ],
        _TEARDOWN_SERVICE.format(name=name),
        timeout=20 * 60,
    )
    run_one_test(test)


@pytest.mark.serve
@pytest.mark.no_kubernetes
def test_skyserve_cancel(generic_cloud: str):
    """Test skyserve with cancel"""
    name = _get_service_name()

    test = Test(
        f'test-skyserve-cancel',
        [
            f'sky serve up -n {name} --cloud {generic_cloud} -y tests/skyserve/cancel/cancel.yaml',
            _SERVE_WAIT_UNTIL_READY.format(name=name, replica_num=1),
            f'{_SERVE_ENDPOINT_WAIT.format(name=name)}; python3 '
            'tests/skyserve/cancel/send_cancel_request.py '
            '--endpoint $endpoint | grep "Request was cancelled"',
            f's=$(sky serve logs {name} 1 --no-follow); '
            'until ! echo "$s" | grep "Please wait for the controller to be"; '
            'do echo "Waiting for serve logs"; sleep 10; '
            f's=$(sky serve logs {name} 1 --no-follow); done; '
            'echo "$s"; echo "$s" | grep "Client disconnected, stopping computation"',
        ],
        _TEARDOWN_SERVICE.format(name=name),
        timeout=20 * 60,
    )
    run_one_test(test)


@pytest.mark.serve
@pytest.mark.no_kubernetes
def test_skyserve_update(generic_cloud: str):
    """Test skyserve with update"""
    name = _get_service_name()
    test = Test(
        f'test-skyserve-update',
        [
            f'sky serve up -n {name} --cloud {generic_cloud} -y tests/skyserve/update/old.yaml',
            _SERVE_WAIT_UNTIL_READY.format(name=name, replica_num=2),
            f'{_SERVE_ENDPOINT_WAIT.format(name=name)}; curl http://$endpoint | grep "Hi, SkyPilot here"',
            f'sky serve update {name} --cloud {generic_cloud} --mode blue_green -y tests/skyserve/update/new.yaml',
            # sleep before update is registered.
            'sleep 20',
            f'{_SERVE_ENDPOINT_WAIT.format(name=name)}; '
            'until curl http://$endpoint | grep "Hi, new SkyPilot here!"; do sleep 2; done;'
            # Make sure the traffic is not mixed
            'curl http://$endpoint | grep "Hi, new SkyPilot here"',
            # The latest 2 version should be READY and the older versions should be shutting down
            (_check_replica_in_status(name, [(2, False, 'READY'),
                                             (2, False, 'SHUTTING_DOWN')]) +
             _check_service_version(name, "2")),
        ],
        _TEARDOWN_SERVICE.format(name=name),
        timeout=20 * 60,
    )
    run_one_test(test)


@pytest.mark.serve
@pytest.mark.no_kubernetes
def test_skyserve_rolling_update(generic_cloud: str):
    """Test skyserve with rolling update"""
    name = _get_service_name()
    single_new_replica = _check_replica_in_status(
        name, [(2, False, 'READY'), (1, False, _SERVICE_LAUNCHING_STATUS_REGEX),
               (1, False, 'SHUTTING_DOWN')])
    test = Test(
        f'test-skyserve-rolling-update',
        [
            f'sky serve up -n {name} --cloud {generic_cloud} -y tests/skyserve/update/old.yaml',
            _SERVE_WAIT_UNTIL_READY.format(name=name, replica_num=2),
            f'{_SERVE_ENDPOINT_WAIT.format(name=name)}; curl http://$endpoint | grep "Hi, SkyPilot here"',
            f'sky serve update {name} --cloud {generic_cloud} -y tests/skyserve/update/new.yaml',
            # Make sure the traffic is mixed across two versions, the replicas
            # with even id will sleep 60 seconds before being ready, so we
            # should be able to get observe the period that the traffic is mixed
            # across two versions.
            f'{_SERVE_ENDPOINT_WAIT.format(name=name)}; '
<<<<<<< HEAD
            'until curl http://$endpoint | grep "Hi, new SkyPilot here!"; do sleep 2; done; '
=======
            'until curl -L http://$endpoint | grep "Hi, new SkyPilot here!"; do sleep 2; done; sleep 2; '
>>>>>>> 78b95b3b
            # The latest version should have one READY and the one of the older versions should be shutting down
            f'{single_new_replica} {_check_service_version(name, "1,2")} '
            # Check the output from the old version, immediately after the
            # output from the new version appears. This is guaranteed by the
            # round robin load balancing policy.
            # TODO(zhwu): we should have a more generalized way for checking the
            # mixed version of replicas to avoid depending on the specific
            # round robin load balancing policy.
            'curl http://$endpoint | grep "Hi, SkyPilot here"',
        ],
        _TEARDOWN_SERVICE.format(name=name),
        timeout=20 * 60,
    )
    run_one_test(test)


@pytest.mark.serve
@pytest.mark.no_kubernetes
def test_skyserve_fast_update(generic_cloud: str):
    """Test skyserve with fast update (Increment version of old replicas)"""
    name = _get_service_name()

    test = Test(
        f'test-skyserve-fast-update',
        [
            f'sky serve up -n {name} -y --cloud {generic_cloud} tests/skyserve/update/bump_version_before.yaml',
            _SERVE_WAIT_UNTIL_READY.format(name=name, replica_num=2),
            f'{_SERVE_ENDPOINT_WAIT.format(name=name)}; curl http://$endpoint | grep "Hi, SkyPilot here"',
            f'sky serve update {name} --cloud {generic_cloud} --mode blue_green -y tests/skyserve/update/bump_version_after.yaml',
            # sleep to wait for update to be registered.
            'sleep 120',
            # 2 on-deamnd (ready) + 1 on-demand (provisioning).
            (
                _check_replica_in_status(
                    name, [(2, False, 'READY'),
                           (1, False, _SERVICE_LAUNCHING_STATUS_REGEX)]) +
                # Fast update will directly have the latest version ready.
                _check_service_version(name, "2")),
            _SERVE_WAIT_UNTIL_READY.format(name=name, replica_num=3) +
            _check_service_version(name, "2"),
            f'{_SERVE_ENDPOINT_WAIT.format(name=name)}; curl http://$endpoint | grep "Hi, SkyPilot here"',
            # Test rolling update
            f'sky serve update {name} --cloud {generic_cloud} -y tests/skyserve/update/bump_version_before.yaml',
            # sleep to wait for update to be registered.
            'sleep 30',
            # 2 on-deamnd (ready) + 1 on-demand (shutting down).
            _check_replica_in_status(name, [(2, False, 'READY'),
                                            (1, False, 'SHUTTING_DOWN')]),
            _SERVE_WAIT_UNTIL_READY.format(name=name, replica_num=2) +
            _check_service_version(name, "3"),
            f'{_SERVE_ENDPOINT_WAIT.format(name=name)}; curl http://$endpoint | grep "Hi, SkyPilot here"',
        ],
        _TEARDOWN_SERVICE.format(name=name),
        timeout=30 * 60,
    )
    run_one_test(test)


@pytest.mark.serve
@pytest.mark.no_kubernetes
def test_skyserve_update_autoscale(generic_cloud: str):
    """Test skyserve update with autoscale"""
    name = _get_service_name()
    test = Test(
        f'test-skyserve-update-autoscale',
        [
            f'sky serve up -n {name} --cloud {generic_cloud} -y tests/skyserve/update/num_min_two.yaml',
            _SERVE_WAIT_UNTIL_READY.format(name=name, replica_num=2) +
            _check_service_version(name, "1"),
            f'{_SERVE_ENDPOINT_WAIT.format(name=name)}; '
            'curl http://$endpoint | grep "Hi, SkyPilot here"',
            f'sky serve update {name} --cloud {generic_cloud} --mode blue_green -y tests/skyserve/update/num_min_one.yaml',
            # sleep before update is registered.
            'sleep 20',
            # Timeout will be triggered when update fails.
            _SERVE_WAIT_UNTIL_READY.format(name=name, replica_num=1) +
            _check_service_version(name, "2"),
            f'{_SERVE_ENDPOINT_WAIT.format(name=name)}; '
            'curl http://$endpoint | grep "Hi, SkyPilot here!"',
            # Rolling Update
            f'sky serve update {name} --cloud {generic_cloud} -y tests/skyserve/update/num_min_two.yaml',
            # sleep before update is registered.
            'sleep 20',
            # Timeout will be triggered when update fails.
            _SERVE_WAIT_UNTIL_READY.format(name=name, replica_num=2) +
            _check_service_version(name, "3"),
            f'{_SERVE_ENDPOINT_WAIT.format(name=name)}; '
            'curl http://$endpoint | grep "Hi, SkyPilot here!"',
        ],
        _TEARDOWN_SERVICE.format(name=name),
        timeout=30 * 60,
    )
    run_one_test(test)


@pytest.mark.serve
@pytest.mark.parametrize('mode', ['rolling', 'blue_green'])
@pytest.mark.no_kubernetes
def test_skyserve_new_autoscaler_update(mode: str, generic_cloud: str):
    """Test skyserve with update that changes autoscaler"""
    name = _get_service_name() + mode

    four_spot_up_cmd = _check_replica_in_status(name, [(4, True, 'READY')])
    update_check = [f'until ({four_spot_up_cmd}); do sleep 5; done; sleep 10;']
    if mode == 'rolling':
        # Check rolling update, it will terminate one of the old on-demand
        # instances, once there are 4 spot instance ready.
        update_check += [
            _check_replica_in_status(
                name, [(1, False, _SERVICE_LAUNCHING_STATUS_REGEX),
                       (1, False, 'SHUTTING_DOWN'), (1, False, 'READY')]) +
            _check_service_version(name, "1,2"),
        ]
    else:
        # Check blue green update, it will keep both old on-demand instances
        # running, once there are 4 spot instance ready.
        update_check += [
            _check_replica_in_status(
                name, [(1, False, _SERVICE_LAUNCHING_STATUS_REGEX),
                       (2, False, 'READY')]) +
            _check_service_version(name, "1"),
        ]
    test = Test(
        'test-skyserve-new-autoscaler-update',
        [
            f'sky serve up -n {name} --cloud {generic_cloud} -y tests/skyserve/update/new_autoscaler_before.yaml',
            _SERVE_WAIT_UNTIL_READY.format(name=name, replica_num=2) +
            _check_service_version(name, "1"),
            f'{_SERVE_ENDPOINT_WAIT.format(name=name)}; '
            's=$(curl http://$endpoint); echo "$s"; echo "$s" | grep "Hi, SkyPilot here"',
            f'sky serve update {name} --cloud {generic_cloud} --mode {mode} -y tests/skyserve/update/new_autoscaler_after.yaml',
            # Wait for update to be registered
            f'sleep 120',
            _check_replica_in_status(
                name, [(4, True, _SERVICE_LAUNCHING_STATUS_REGEX + '\|READY'),
                       (1, False, _SERVICE_LAUNCHING_STATUS_REGEX),
                       (2, False, 'READY')]),
            *update_check,
            _SERVE_WAIT_UNTIL_READY.format(name=name, replica_num=5),
            f'{_SERVE_ENDPOINT_WAIT.format(name=name)}; '
            'curl http://$endpoint | grep "Hi, SkyPilot here"',
            _check_replica_in_status(name, [(4, True, 'READY'),
                                            (1, False, 'READY')]),
        ],
        _TEARDOWN_SERVICE.format(name=name),
        timeout=20 * 60,
    )
    run_one_test(test)


@pytest.mark.serve
def test_skyserve_failures(generic_cloud: str):
    """Test replica failure statuses"""
    name = _get_service_name()

    test = Test(
        'test-skyserve-failures',
        [
            f'sky serve up -n {name} --cloud {generic_cloud} -y tests/skyserve/failures/initial_delay.yaml',
            f's=$(sky serve status {name}); '
            f'until echo "$s" | grep "FAILED_INITIAL_DELAY"; do '
            'echo "Waiting for replica to be failed..."; sleep 5; '
            f's=$(sky serve status {name}); echo "$s"; done;',
            'sleep 60',
            f'{_SERVE_STATUS_WAIT.format(name=name)}; echo "$s" | grep "{name}" | grep "FAILED_INITIAL_DELAY" | wc -l | grep 2; '
            # Make sure no new replicas are started for early failure.
            f'echo "$s" | grep -A 100 "Service Replicas" | grep "{name}" | wc -l | grep 2;',
            f'sky serve update {name} --cloud {generic_cloud} -y tests/skyserve/failures/probing.yaml',
            f's=$(sky serve status {name}); '
            # Wait for replica to be ready.
            f'until echo "$s" | grep "READY"; do '
            'echo "Waiting for replica to be failed..."; sleep 5; '
            f's=$(sky serve status {name}); echo "$s"; done;',
            # Wait for replica to change to FAILED_PROBING
            f's=$(sky serve status {name}); '
            f'until echo "$s" | grep "FAILED_PROBING"; do '
            'echo "Waiting for replica to be failed..."; sleep 5; '
            f's=$(sky serve status {name}); echo "$s"; done;' +
            _check_replica_in_status(
                name, [(1, False, 'FAILED_PROBING'),
                       (1, False, _SERVICE_LAUNCHING_STATUS_REGEX)]),
            # TODO(zhwu): add test for FAILED_PROVISION
        ],
        _TEARDOWN_SERVICE.format(name=name),
        timeout=20 * 60,
    )
    run_one_test(test)


# TODO(Ziming, Tian): Add tests for autoscaling.


# ------- Testing user ray cluster --------
def test_user_ray_cluster(generic_cloud: str):
    name = _get_cluster_name()
    test = Test(
        'user-ray-cluster',
        [
            f'sky launch -y -c {name} --cloud {generic_cloud} "ray start --head"',
            f'sky exec {name} "echo hi"',
            f'sky logs {name} 1 --status',
            f'sky status -r {name} | grep UP',
            f'sky exec {name} "echo bye"',
            f'sky logs {name} 2 --status',
        ],
        f'sky down -y {name}',
    )
    run_one_test(test)


# ------- Testing the core API --------
# Most of the core APIs have been tested in the CLI tests.
# These tests are for testing the return value of the APIs not fully used in CLI.


@pytest.mark.gcp
def test_core_api_sky_launch_exec():
    name = _get_cluster_name()
    task = sky.Task(run="whoami")
    task.set_resources(sky.Resources(cloud=sky.GCP()))
    job_id, handle = sky.launch(task, cluster_name=name)
    assert job_id == 1
    assert handle is not None
    assert handle.cluster_name == name
    assert handle.launched_resources.cloud.is_same_cloud(sky.GCP())
    job_id_exec, handle_exec = sky.exec(task, cluster_name=name)
    assert job_id_exec == 2
    assert handle_exec is not None
    assert handle_exec.cluster_name == name
    assert handle_exec.launched_resources.cloud.is_same_cloud(sky.GCP())
    # For dummy task (i.e. task.run is None), the job won't be submitted.
    dummy_task = sky.Task()
    job_id_dummy, _ = sky.exec(dummy_task, cluster_name=name)
    assert job_id_dummy is None
    sky.down(name)


# ---------- Testing Storage ----------
class TestStorageWithCredentials:
    """Storage tests which require credentials and network connection"""

    AWS_INVALID_NAMES = [
        'ab',  # less than 3 characters
        'abcdefghijklmnopqrstuvwxyzabcdefghijklmnopqrstuvwxyzabcdefghijklmnopqrstuvwxyz1',
        # more than 63 characters
        'Abcdef',  # contains an uppercase letter
        'abc def',  # contains a space
        'abc..def',  # two adjacent periods
        '192.168.5.4',  # formatted as an IP address
        'xn--bucket',  # starts with 'xn--' prefix
        'bucket-s3alias',  # ends with '-s3alias' suffix
        'bucket--ol-s3',  # ends with '--ol-s3' suffix
        '.abc',  # starts with a dot
        'abc.',  # ends with a dot
        '-abc',  # starts with a hyphen
        'abc-',  # ends with a hyphen
    ]

    GCS_INVALID_NAMES = [
        'ab',  # less than 3 characters
        'abcdefghijklmnopqrstuvwxyzabcdefghijklmnopqrstuvwxyzabcdefghijklmnopqrstuvwxyz1',
        # more than 63 characters (without dots)
        'Abcdef',  # contains an uppercase letter
        'abc def',  # contains a space
        'abc..def',  # two adjacent periods
        'abc_.def.ghi.jklmnopqrstuvwxyzabcdefghijklmnopqrstuvwxyzabcdefghijklmnopqrstuvwxyz1'
        # More than 63 characters between dots
        'abc_.def.ghi.jklmnopqrstuvwxyzabcdefghijklmnopqfghijklmnopqrstuvw' * 5,
        # more than 222 characters (with dots)
        '192.168.5.4',  # formatted as an IP address
        'googbucket',  # starts with 'goog' prefix
        'googlebucket',  # contains 'google'
        'g00glebucket',  # variant of 'google'
        'go0glebucket',  # variant of 'google'
        'g0oglebucket',  # variant of 'google'
        '.abc',  # starts with a dot
        'abc.',  # ends with a dot
        '_abc',  # starts with an underscore
        'abc_',  # ends with an underscore
    ]

    IBM_INVALID_NAMES = [
        'ab',  # less than 3 characters
        'abcdefghijklmnopqrstuvwxyzabcdefghijklmnopqrstuvwxyzabcdefghijklmnopqrstuvwxyz1',
        # more than 63 characters
        'Abcdef',  # contains an uppercase letter
        'abc def',  # contains a space
        'abc..def',  # two adjacent periods
        '192.168.5.4',  # formatted as an IP address
        'xn--bucket',  # starts with 'xn--' prefix
        '.abc',  # starts with a dot
        'abc.',  # ends with a dot
        '-abc',  # starts with a hyphen
        'abc-',  # ends with a hyphen
        'a.-bc',  # contains the sequence '.-'
        'a-.bc',  # contains the sequence '-.'
        'a&bc'  # contains special characters
        'ab^c'  # contains special characters
    ]
    GITIGNORE_SYNC_TEST_DIR_STRUCTURE = {
        'double_asterisk': {
            'double_asterisk_excluded': None,
            'double_asterisk_excluded_dir': {
                'dir_excluded': None,
            },
        },
        'double_asterisk_parent': {
            'parent': {
                'also_excluded.txt': None,
                'child': {
                    'double_asterisk_parent_child_excluded.txt': None,
                },
                'double_asterisk_parent_excluded.txt': None,
            },
        },
        'excluded.log': None,
        'excluded_dir': {
            'excluded.txt': None,
            'nested_excluded': {
                'excluded': None,
            },
        },
        'exp-1': {
            'be_excluded': None,
        },
        'exp-2': {
            'be_excluded': None,
        },
        'front_slash_excluded': None,
        'included.log': None,
        'included.txt': None,
        'include_dir': {
            'excluded.log': None,
            'included.log': None,
        },
        'nested_double_asterisk': {
            'one': {
                'also_exclude.txt': None,
            },
            'two': {
                'also_exclude.txt': None,
            },
        },
        'nested_wildcard_dir': {
            'monday': {
                'also_exclude.txt': None,
            },
            'tuesday': {
                'also_exclude.txt': None,
            },
        },
        'no_slash_excluded': None,
        'no_slash_tests': {
            'no_slash_excluded': {
                'also_excluded.txt': None,
            },
        },
        'question_mark': {
            'excluded1.txt': None,
            'excluded@.txt': None,
        },
        'square_bracket': {
            'excluded1.txt': None,
        },
        'square_bracket_alpha': {
            'excludedz.txt': None,
        },
        'square_bracket_excla': {
            'excluded2.txt': None,
            'excluded@.txt': None,
        },
        'square_bracket_single': {
            'excluded0.txt': None,
        },
    }

    @staticmethod
    def create_dir_structure(base_path, structure):
        # creates a given file STRUCTURE in BASE_PATH
        for name, substructure in structure.items():
            path = os.path.join(base_path, name)
            if substructure is None:
                # Create a file
                open(path, 'a', encoding='utf-8').close()
            else:
                # Create a subdirectory
                os.mkdir(path)
                TestStorageWithCredentials.create_dir_structure(
                    path, substructure)

    @staticmethod
    def cli_delete_cmd(store_type, bucket_name):
        if store_type == storage_lib.StoreType.S3:
            url = f's3://{bucket_name}'
            return f'aws s3 rb {url} --force'
        if store_type == storage_lib.StoreType.GCS:
            url = f'gs://{bucket_name}'
            gsutil_alias, alias_gen = data_utils.get_gsutil_command()
            return f'{alias_gen}; {gsutil_alias} rm -r {url}'
        if store_type == storage_lib.StoreType.R2:
            endpoint_url = cloudflare.create_endpoint()
            url = f's3://{bucket_name}'
            return f'AWS_SHARED_CREDENTIALS_FILE={cloudflare.R2_CREDENTIALS_PATH} aws s3 rb {url} --force --endpoint {endpoint_url} --profile=r2'
        if store_type == storage_lib.StoreType.IBM:
            bucket_rclone_profile = Rclone.generate_rclone_bucket_profile_name(
                bucket_name, Rclone.RcloneClouds.IBM)
            return f'rclone purge {bucket_rclone_profile}:{bucket_name} && rclone config delete {bucket_rclone_profile}'

    @staticmethod
    def cli_ls_cmd(store_type, bucket_name, suffix=''):
        if store_type == storage_lib.StoreType.S3:
            if suffix:
                url = f's3://{bucket_name}/{suffix}'
            else:
                url = f's3://{bucket_name}'
            return f'aws s3 ls {url}'
        if store_type == storage_lib.StoreType.GCS:
            if suffix:
                url = f'gs://{bucket_name}/{suffix}'
            else:
                url = f'gs://{bucket_name}'
            return f'gsutil ls {url}'
        if store_type == storage_lib.StoreType.R2:
            endpoint_url = cloudflare.create_endpoint()
            if suffix:
                url = f's3://{bucket_name}/{suffix}'
            else:
                url = f's3://{bucket_name}'
            return f'AWS_SHARED_CREDENTIALS_FILE={cloudflare.R2_CREDENTIALS_PATH} aws s3 ls {url} --endpoint {endpoint_url} --profile=r2'
        if store_type == storage_lib.StoreType.IBM:
            bucket_rclone_profile = Rclone.generate_rclone_bucket_profile_name(
                bucket_name, Rclone.RcloneClouds.IBM)
            return f'rclone ls {bucket_rclone_profile}:{bucket_name}/{suffix}'

    @staticmethod
    def cli_region_cmd(store_type, bucket_name):
        if store_type == storage_lib.StoreType.S3:
            return ('aws s3api get-bucket-location '
                    f'--bucket {bucket_name} --output text')
        elif store_type == storage_lib.StoreType.GCS:
            return (f'gsutil ls -L -b gs://{bucket_name}/ | '
                    'grep "Location constraint" | '
                    'awk \'{print tolower($NF)}\'')
        else:
            raise NotImplementedError(f'Region command not implemented for '
                                      f'{store_type}')

    @staticmethod
    def cli_count_name_in_bucket(store_type, bucket_name, file_name, suffix=''):
        if store_type == storage_lib.StoreType.S3:
            if suffix:
                return f'aws s3api list-objects --bucket "{bucket_name}" --prefix {suffix} --query "length(Contents[?contains(Key,\'{file_name}\')].Key)"'
            else:
                return f'aws s3api list-objects --bucket "{bucket_name}" --query "length(Contents[?contains(Key,\'{file_name}\')].Key)"'
        elif store_type == storage_lib.StoreType.GCS:
            if suffix:
                return f'gsutil ls -r gs://{bucket_name}/{suffix} | grep "{file_name}" | wc -l'
            else:
                return f'gsutil ls -r gs://{bucket_name} | grep "{file_name}" | wc -l'
        elif store_type == storage_lib.StoreType.R2:
            endpoint_url = cloudflare.create_endpoint()
            if suffix:
                return f'AWS_SHARED_CREDENTIALS_FILE={cloudflare.R2_CREDENTIALS_PATH} aws s3api list-objects --bucket "{bucket_name}" --prefix {suffix} --query "length(Contents[?contains(Key,\'{file_name}\')].Key)" --endpoint {endpoint_url} --profile=r2'
            else:
                return f'AWS_SHARED_CREDENTIALS_FILE={cloudflare.R2_CREDENTIALS_PATH} aws s3api list-objects --bucket "{bucket_name}" --query "length(Contents[?contains(Key,\'{file_name}\')].Key)" --endpoint {endpoint_url} --profile=r2'

    @staticmethod
    def cli_count_file_in_bucket(store_type, bucket_name):
        if store_type == storage_lib.StoreType.S3:
            return f'aws s3 ls s3://{bucket_name} --recursive | wc -l'
        elif store_type == storage_lib.StoreType.GCS:
            return f'gsutil ls -r gs://{bucket_name}/** | wc -l'
        elif store_type == storage_lib.StoreType.R2:
            endpoint_url = cloudflare.create_endpoint()
            return f'AWS_SHARED_CREDENTIALS_FILE={cloudflare.R2_CREDENTIALS_PATH} aws s3 ls s3://{bucket_name} --recursive --endpoint {endpoint_url} --profile=r2 | wc -l'

    @pytest.fixture
    def tmp_source(self, tmp_path):
        # Creates a temporary directory with a file in it
        tmp_dir = tmp_path / 'tmp-source'
        tmp_dir.mkdir()
        tmp_file = tmp_dir / 'tmp-file'
        tmp_file.write_text('test')
        circle_link = tmp_dir / 'circle-link'
        circle_link.symlink_to(tmp_dir, target_is_directory=True)
        yield str(tmp_dir)

    @staticmethod
    def generate_bucket_name():
        # Creates a temporary bucket name
        # time.time() returns varying precision on different systems, so we
        # replace the decimal point and use whatever precision we can get.
        timestamp = str(time.time()).replace('.', '')
        return f'sky-test-{timestamp}'

    @pytest.fixture
    def tmp_bucket_name(self):
        yield self.generate_bucket_name()

    @staticmethod
    def yield_storage_object(
            name: Optional[str] = None,
            source: Optional[storage_lib.Path] = None,
            stores: Optional[Dict[storage_lib.StoreType,
                                  storage_lib.AbstractStore]] = None,
            persistent: Optional[bool] = True,
            mode: storage_lib.StorageMode = storage_lib.StorageMode.MOUNT):
        # Creates a temporary storage object. Stores must be added in the test.
        storage_obj = storage_lib.Storage(name=name,
                                          source=source,
                                          stores=stores,
                                          persistent=persistent,
                                          mode=mode)
        yield storage_obj
        handle = global_user_state.get_handle_from_storage_name(
            storage_obj.name)
        if handle:
            # If handle exists, delete manually
            # TODO(romilb): This is potentially risky - if the delete method has
            #   bugs, this can cause resource leaks. Ideally we should manually
            #   eject storage from global_user_state and delete the bucket using
            #   boto3 directly.
            storage_obj.delete()

    @pytest.fixture
    def tmp_scratch_storage_obj(self, tmp_bucket_name):
        # Creates a storage object with no source to create a scratch storage.
        # Stores must be added in the test.
        yield from self.yield_storage_object(name=tmp_bucket_name)

    @pytest.fixture
    def tmp_multiple_scratch_storage_obj(self):
        # Creates a list of 5 storage objects with no source to create
        # multiple scratch storages.
        # Stores for each object in the list must be added in the test.
        storage_mult_obj = []
        for _ in range(5):
            timestamp = str(time.time()).replace('.', '')
            store_obj = storage_lib.Storage(name=f'sky-test-{timestamp}')
            storage_mult_obj.append(store_obj)
        yield storage_mult_obj
        for storage_obj in storage_mult_obj:
            handle = global_user_state.get_handle_from_storage_name(
                storage_obj.name)
            if handle:
                # If handle exists, delete manually
                # TODO(romilb): This is potentially risky - if the delete method has
                # bugs, this can cause resource leaks. Ideally we should manually
                # eject storage from global_user_state and delete the bucket using
                # boto3 directly.
                storage_obj.delete()

    @pytest.fixture
    def tmp_multiple_custom_source_storage_obj(self):
        # Creates a list of storage objects with custom source names to
        # create multiple scratch storages.
        # Stores for each object in the list must be added in the test.
        custom_source_names = ['"path With Spaces"', 'path With Spaces']
        storage_mult_obj = []
        for name in custom_source_names:
            src_path = os.path.expanduser(f'~/{name}')
            pathlib.Path(src_path).expanduser().mkdir(exist_ok=True)
            timestamp = str(time.time()).replace('.', '')
            store_obj = storage_lib.Storage(name=f'sky-test-{timestamp}',
                                            source=src_path)
            storage_mult_obj.append(store_obj)
        yield storage_mult_obj
        for storage_obj in storage_mult_obj:
            handle = global_user_state.get_handle_from_storage_name(
                storage_obj.name)
            if handle:
                storage_obj.delete()

    @pytest.fixture
    def tmp_local_storage_obj(self, tmp_bucket_name, tmp_source):
        # Creates a temporary storage object. Stores must be added in the test.
        yield from self.yield_storage_object(name=tmp_bucket_name,
                                             source=tmp_source)

    @pytest.fixture
    def tmp_local_list_storage_obj(self, tmp_bucket_name, tmp_source):
        # Creates a temp storage object which uses a list of paths as source.
        # Stores must be added in the test. After upload, the bucket should
        # have two files - /tmp-file and /tmp-source/tmp-file
        list_source = [tmp_source, tmp_source + '/tmp-file']
        yield from self.yield_storage_object(name=tmp_bucket_name,
                                             source=list_source)

    @pytest.fixture
    def tmp_bulk_del_storage_obj(self, tmp_bucket_name):
        # Creates a temporary storage object for testing bulk deletion.
        # Stores must be added in the test.
        with tempfile.TemporaryDirectory() as tmpdir:
            subprocess.check_output(f'mkdir -p {tmpdir}/folder{{000..255}}',
                                    shell=True)
            subprocess.check_output(f'touch {tmpdir}/test{{000..255}}.txt',
                                    shell=True)
            subprocess.check_output(
                f'touch {tmpdir}/folder{{000..255}}/test.txt', shell=True)
            yield from self.yield_storage_object(name=tmp_bucket_name,
                                                 source=tmpdir)

    @pytest.fixture
    def tmp_copy_mnt_existing_storage_obj(self, tmp_scratch_storage_obj):
        # Creates a copy mount storage which reuses an existing storage object.
        tmp_scratch_storage_obj.add_store(storage_lib.StoreType.S3)
        storage_name = tmp_scratch_storage_obj.name

        # Try to initialize another storage with the storage object created
        # above, but now in COPY mode. This should succeed.
        yield from self.yield_storage_object(name=storage_name,
                                             mode=storage_lib.StorageMode.COPY)

    @pytest.fixture
    def tmp_gitignore_storage_obj(self, tmp_bucket_name, gitignore_structure):
        # Creates a temporary storage object for testing .gitignore filter.
        # GITIGINORE_STRUCTURE is representing a file structure in a dictionary
        # format. Created storage object will contain the file structure along
        # with .gitignore and .git/info/exclude files to test exclude filter.
        # Stores must be added in the test.
        with tempfile.TemporaryDirectory() as tmpdir:
            # Creates file structure to be uploaded in the Storage
            self.create_dir_structure(tmpdir, gitignore_structure)

            # Create .gitignore and list files/dirs to be excluded in it
            skypilot_path = os.path.dirname(os.path.dirname(sky.__file__))
            temp_path = f'{tmpdir}/.gitignore'
            file_path = os.path.join(skypilot_path, 'tests/gitignore_test')
            shutil.copyfile(file_path, temp_path)

            # Create .git/info/exclude and list files/dirs to be excluded in it
            temp_path = f'{tmpdir}/.git/info/'
            os.makedirs(temp_path)
            temp_exclude_path = os.path.join(temp_path, 'exclude')
            file_path = os.path.join(skypilot_path,
                                     'tests/git_info_exclude_test')
            shutil.copyfile(file_path, temp_exclude_path)

            # Create sky Storage with the files created
            yield from self.yield_storage_object(
                name=tmp_bucket_name,
                source=tmpdir,
                mode=storage_lib.StorageMode.COPY)

    @pytest.fixture
    def tmp_awscli_bucket(self, tmp_bucket_name):
        # Creates a temporary bucket using awscli
        bucket_uri = f's3://{tmp_bucket_name}'
        subprocess.check_call(['aws', 's3', 'mb', bucket_uri])
        yield tmp_bucket_name, bucket_uri
        subprocess.check_call(['aws', 's3', 'rb', bucket_uri, '--force'])

    @pytest.fixture
    def tmp_gsutil_bucket(self, tmp_bucket_name):
        # Creates a temporary bucket using gsutil
        bucket_uri = f'gs://{tmp_bucket_name}'
        subprocess.check_call(['gsutil', 'mb', bucket_uri])
        yield tmp_bucket_name, bucket_uri
        subprocess.check_call(['gsutil', 'rm', '-r', bucket_uri])

    @pytest.fixture
    def tmp_awscli_bucket_r2(self, tmp_bucket_name):
        # Creates a temporary bucket using awscli
        endpoint_url = cloudflare.create_endpoint()
        bucket_uri = f's3://{tmp_bucket_name}'
        subprocess.check_call(
            f'AWS_SHARED_CREDENTIALS_FILE={cloudflare.R2_CREDENTIALS_PATH} aws s3 mb {bucket_uri} --endpoint {endpoint_url} --profile=r2',
            shell=True)
        yield tmp_bucket_name, bucket_uri
        subprocess.check_call(
            f'AWS_SHARED_CREDENTIALS_FILE={cloudflare.R2_CREDENTIALS_PATH} aws s3 rb {bucket_uri} --force --endpoint {endpoint_url} --profile=r2',
            shell=True)

    @pytest.fixture
    def tmp_ibm_cos_bucket(self, tmp_bucket_name):
        # Creates a temporary bucket using IBM COS API
        storage_obj = storage_lib.IBMCosStore(source="", name=tmp_bucket_name)
        yield tmp_bucket_name
        storage_obj.delete()

    @pytest.fixture
    def tmp_public_storage_obj(self, request):
        # Initializes a storage object with a public bucket
        storage_obj = storage_lib.Storage(source=request.param)
        yield storage_obj
        # This does not require any deletion logic because it is a public bucket
        # and should not get added to global_user_state.

    @pytest.mark.no_fluidstack
    @pytest.mark.parametrize('store_type', [
        storage_lib.StoreType.S3, storage_lib.StoreType.GCS,
        pytest.param(storage_lib.StoreType.IBM, marks=pytest.mark.ibm),
        pytest.param(storage_lib.StoreType.R2, marks=pytest.mark.cloudflare)
    ])
    def test_new_bucket_creation_and_deletion(self, tmp_local_storage_obj,
                                              store_type):
        # Creates a new bucket with a local source, uploads files to it
        # and deletes it.
        tmp_local_storage_obj.add_store(store_type)

        # Run sky storage ls to check if storage object exists in the output
        out = subprocess.check_output(['sky', 'storage', 'ls'])
        assert tmp_local_storage_obj.name in out.decode('utf-8')

        # Run sky storage delete to delete the storage object
        subprocess.check_output(
            ['sky', 'storage', 'delete', tmp_local_storage_obj.name, '--yes'])

        # Run sky storage ls to check if storage object is deleted
        out = subprocess.check_output(['sky', 'storage', 'ls'])
        assert tmp_local_storage_obj.name not in out.decode('utf-8')

    @pytest.mark.no_fluidstack
    @pytest.mark.xdist_group('multiple_bucket_deletion')
    @pytest.mark.parametrize('store_type', [
        storage_lib.StoreType.S3, storage_lib.StoreType.GCS,
        pytest.param(storage_lib.StoreType.R2, marks=pytest.mark.cloudflare),
        pytest.param(storage_lib.StoreType.IBM, marks=pytest.mark.ibm)
    ])
    def test_multiple_buckets_creation_and_deletion(
            self, tmp_multiple_scratch_storage_obj, store_type):
        # Creates multiple new buckets(5 buckets) with a local source
        # and deletes them.
        storage_obj_name = []
        for store_obj in tmp_multiple_scratch_storage_obj:
            store_obj.add_store(store_type)
            storage_obj_name.append(store_obj.name)

        # Run sky storage ls to check if all storage objects exists in the
        # output filtered by store type
        out_all = subprocess.check_output(['sky', 'storage', 'ls'])
        out = [
            item.split()[0]
            for item in out_all.decode('utf-8').splitlines()
            if store_type.value in item
        ]
        assert all([item in out for item in storage_obj_name])

        # Run sky storage delete all to delete all storage objects
        delete_cmd = ['sky', 'storage', 'delete', '--yes']
        delete_cmd += storage_obj_name
        subprocess.check_output(delete_cmd)

        # Run sky storage ls to check if all storage objects filtered by store
        # type are deleted
        out_all = subprocess.check_output(['sky', 'storage', 'ls'])
        out = [
            item.split()[0]
            for item in out_all.decode('utf-8').splitlines()
            if store_type.value in item
        ]
        assert all([item not in out for item in storage_obj_name])

    @pytest.mark.no_fluidstack
    @pytest.mark.parametrize('store_type', [
        storage_lib.StoreType.S3, storage_lib.StoreType.GCS,
        pytest.param(storage_lib.StoreType.IBM, marks=pytest.mark.ibm),
        pytest.param(storage_lib.StoreType.R2, marks=pytest.mark.cloudflare)
    ])
    def test_upload_source_with_spaces(self, store_type,
                                       tmp_multiple_custom_source_storage_obj):
        # Creates two buckets with specified local sources
        # with spaces in the name
        storage_obj_names = []
        for storage_obj in tmp_multiple_custom_source_storage_obj:
            storage_obj.add_store(store_type)
            storage_obj_names.append(storage_obj.name)

        # Run sky storage ls to check if all storage objects exists in the
        # output filtered by store type
        out_all = subprocess.check_output(['sky', 'storage', 'ls'])
        out = [
            item.split()[0]
            for item in out_all.decode('utf-8').splitlines()
            if store_type.value in item
        ]
        assert all([item in out for item in storage_obj_names])

    @pytest.mark.no_fluidstack
    @pytest.mark.parametrize('store_type', [
        storage_lib.StoreType.S3, storage_lib.StoreType.GCS,
        pytest.param(storage_lib.StoreType.IBM, marks=pytest.mark.ibm),
        pytest.param(storage_lib.StoreType.R2, marks=pytest.mark.cloudflare)
    ])
    def test_bucket_external_deletion(self, tmp_scratch_storage_obj,
                                      store_type):
        # Creates a bucket, deletes it externally using cloud cli commands
        # and then tries to delete it using sky storage delete.
        tmp_scratch_storage_obj.add_store(store_type)

        # Run sky storage ls to check if storage object exists in the output
        out = subprocess.check_output(['sky', 'storage', 'ls'])
        assert tmp_scratch_storage_obj.name in out.decode('utf-8')

        # Delete bucket externally
        cmd = self.cli_delete_cmd(store_type, tmp_scratch_storage_obj.name)
        subprocess.check_output(cmd, shell=True)

        # Run sky storage delete to delete the storage object
        out = subprocess.check_output(
            ['sky', 'storage', 'delete', tmp_scratch_storage_obj.name, '--yes'])
        # Make sure bucket was not created during deletion (see issue #1322)
        assert 'created' not in out.decode('utf-8').lower()

        # Run sky storage ls to check if storage object is deleted
        out = subprocess.check_output(['sky', 'storage', 'ls'])
        assert tmp_scratch_storage_obj.name not in out.decode('utf-8')

    @pytest.mark.no_fluidstack
    @pytest.mark.parametrize('store_type', [
        storage_lib.StoreType.S3, storage_lib.StoreType.GCS,
        pytest.param(storage_lib.StoreType.IBM, marks=pytest.mark.ibm),
        pytest.param(storage_lib.StoreType.R2, marks=pytest.mark.cloudflare)
    ])
    def test_bucket_bulk_deletion(self, store_type, tmp_bulk_del_storage_obj):
        # Creates a temp folder with over 256 files and folders, upload
        # files and folders to a new bucket, then delete bucket.
        tmp_bulk_del_storage_obj.add_store(store_type)

        subprocess.check_output([
            'sky', 'storage', 'delete', tmp_bulk_del_storage_obj.name, '--yes'
        ])

        output = subprocess.check_output(['sky', 'storage', 'ls'])
        assert tmp_bulk_del_storage_obj.name not in output.decode('utf-8')

    @pytest.mark.no_fluidstack
    @pytest.mark.parametrize(
        'tmp_public_storage_obj, store_type',
        [('s3://tcga-2-open', storage_lib.StoreType.S3),
         ('s3://digitalcorpora', storage_lib.StoreType.S3),
         ('gs://gcp-public-data-sentinel-2', storage_lib.StoreType.GCS)],
        indirect=['tmp_public_storage_obj'])
    def test_public_bucket(self, tmp_public_storage_obj, store_type):
        # Creates a new bucket with a public source and verifies that it is not
        # added to global_user_state.
        tmp_public_storage_obj.add_store(store_type)

        # Run sky storage ls to check if storage object exists in the output
        out = subprocess.check_output(['sky', 'storage', 'ls'])
        assert tmp_public_storage_obj.name not in out.decode('utf-8')

    @pytest.mark.no_fluidstack
    @pytest.mark.parametrize('nonexist_bucket_url', [
        's3://{random_name}', 'gs://{random_name}',
        pytest.param('cos://us-east/{random_name}', marks=pytest.mark.ibm),
        pytest.param('r2://{random_name}', marks=pytest.mark.cloudflare)
    ])
    def test_nonexistent_bucket(self, nonexist_bucket_url):
        # Attempts to create fetch a stroage with a non-existent source.
        # Generate a random bucket name and verify it doesn't exist:
        retry_count = 0
        while True:
            nonexist_bucket_name = str(uuid.uuid4())
            if nonexist_bucket_url.startswith('s3'):
                command = f'aws s3api head-bucket --bucket {nonexist_bucket_name}'
                expected_output = '404'
            elif nonexist_bucket_url.startswith('gs'):
                command = f'gsutil ls {nonexist_bucket_url.format(random_name=nonexist_bucket_name)}'
                expected_output = 'BucketNotFoundException'
            elif nonexist_bucket_url.startswith('r2'):
                endpoint_url = cloudflare.create_endpoint()
                command = f'AWS_SHARED_CREDENTIALS_FILE={cloudflare.R2_CREDENTIALS_PATH} aws s3api head-bucket --bucket {nonexist_bucket_name} --endpoint {endpoint_url} --profile=r2'
                expected_output = '404'
            elif nonexist_bucket_url.startswith('cos'):
                # Using API calls, since using rclone requires a profile's name
                try:
                    expected_output = command = "echo"  # avoid unrelated exception in case of failure.
                    bucket_name = urllib.parse.urlsplit(
                        nonexist_bucket_url.format(
                            random_name=nonexist_bucket_name)).path.strip('/')
                    client = ibm.get_cos_client('us-east')
                    client.head_bucket(Bucket=bucket_name)
                except ibm.ibm_botocore.exceptions.ClientError as e:
                    if e.response['Error']['Code'] == '404':
                        # success
                        return
            else:
                raise ValueError('Unsupported bucket type '
                                 f'{nonexist_bucket_url}')

            # Check if bucket exists using the cli:
            try:
                out = subprocess.check_output(command,
                                              stderr=subprocess.STDOUT,
                                              shell=True)
            except subprocess.CalledProcessError as e:
                out = e.output
            out = out.decode('utf-8')
            if expected_output in out:
                break
            else:
                retry_count += 1
                if retry_count > 3:
                    raise RuntimeError('Unable to find a nonexistent bucket '
                                       'to use. This is higly unlikely - '
                                       'check if the tests are correct.')

        with pytest.raises(
                sky.exceptions.StorageBucketGetError,
                match='Attempted to use a non-existent bucket as a source'):
            storage_obj = storage_lib.Storage(source=nonexist_bucket_url.format(
                random_name=nonexist_bucket_name))

    @pytest.mark.no_fluidstack
    @pytest.mark.parametrize('private_bucket', [
        f's3://imagenet', f'gs://imagenet',
        pytest.param('cos://us-east/bucket1', marks=pytest.mark.ibm)
    ])
    def test_private_bucket(self, private_bucket):
        # Attempts to access private buckets not belonging to the user.
        # These buckets are known to be private, but may need to be updated if
        # they are removed by their owners.
        private_bucket_name = urllib.parse.urlsplit(private_bucket).netloc if \
              urllib.parse.urlsplit(private_bucket).scheme != 'cos' else \
                  urllib.parse.urlsplit(private_bucket).path.strip('/')
        with pytest.raises(
                sky.exceptions.StorageBucketGetError,
                match=storage_lib._BUCKET_FAIL_TO_CONNECT_MESSAGE.format(
                    name=private_bucket_name)):
            storage_obj = storage_lib.Storage(source=private_bucket)

    @pytest.mark.no_fluidstack
    @pytest.mark.parametrize('ext_bucket_fixture, store_type',
                             [('tmp_awscli_bucket', storage_lib.StoreType.S3),
                              ('tmp_gsutil_bucket', storage_lib.StoreType.GCS),
                              pytest.param('tmp_ibm_cos_bucket',
                                           storage_lib.StoreType.IBM,
                                           marks=pytest.mark.ibm),
                              pytest.param('tmp_awscli_bucket_r2',
                                           storage_lib.StoreType.R2,
                                           marks=pytest.mark.cloudflare)])
    def test_upload_to_existing_bucket(self, ext_bucket_fixture, request,
                                       tmp_source, store_type):
        # Tries uploading existing files to newly created bucket (outside of
        # sky) and verifies that files are written.
        bucket_name, _ = request.getfixturevalue(ext_bucket_fixture)
        storage_obj = storage_lib.Storage(name=bucket_name, source=tmp_source)
        storage_obj.add_store(store_type)

        # Check if tmp_source/tmp-file exists in the bucket using aws cli
        out = subprocess.check_output(self.cli_ls_cmd(store_type, bucket_name),
                                      shell=True)
        assert 'tmp-file' in out.decode('utf-8'), \
            'File not found in bucket - output was : {}'.format(out.decode
                                                                ('utf-8'))

        # Check symlinks - symlinks don't get copied by sky storage
        assert (pathlib.Path(tmp_source) / 'circle-link').is_symlink(), (
            'circle-link was not found in the upload source - '
            'are the test fixtures correct?')
        assert 'circle-link' not in out.decode('utf-8'), (
            'Symlink found in bucket - ls output was : {}'.format(
                out.decode('utf-8')))

        # Run sky storage ls to check if storage object exists in the output.
        # It should not exist because the bucket was created externally.
        out = subprocess.check_output(['sky', 'storage', 'ls'])
        assert storage_obj.name not in out.decode('utf-8')

    @pytest.mark.no_fluidstack
    def test_copy_mount_existing_storage(self,
                                         tmp_copy_mnt_existing_storage_obj):
        # Creates a bucket with no source in MOUNT mode (empty bucket), and
        # then tries to load the same storage in COPY mode.
        tmp_copy_mnt_existing_storage_obj.add_store(storage_lib.StoreType.S3)
        storage_name = tmp_copy_mnt_existing_storage_obj.name

        # Check `sky storage ls` to ensure storage object exists
        out = subprocess.check_output(['sky', 'storage', 'ls']).decode('utf-8')
        assert storage_name in out, f'Storage {storage_name} not found in sky storage ls.'

    @pytest.mark.no_fluidstack
    @pytest.mark.parametrize('store_type', [
        storage_lib.StoreType.S3, storage_lib.StoreType.GCS,
        pytest.param(storage_lib.StoreType.IBM, marks=pytest.mark.ibm),
        pytest.param(storage_lib.StoreType.R2, marks=pytest.mark.cloudflare)
    ])
    def test_list_source(self, tmp_local_list_storage_obj, store_type):
        # Uses a list in the source field to specify a file and a directory to
        # be uploaded to the storage object.
        tmp_local_list_storage_obj.add_store(store_type)

        # Check if tmp-file exists in the bucket root using cli
        out = subprocess.check_output(self.cli_ls_cmd(
            store_type, tmp_local_list_storage_obj.name),
                                      shell=True)
        assert 'tmp-file' in out.decode('utf-8'), \
            'File not found in bucket - output was : {}'.format(out.decode
                                                                ('utf-8'))

        # Check if tmp-file exists in the bucket/tmp-source using cli
        out = subprocess.check_output(self.cli_ls_cmd(
            store_type, tmp_local_list_storage_obj.name, 'tmp-source/'),
                                      shell=True)
        assert 'tmp-file' in out.decode('utf-8'), \
            'File not found in bucket - output was : {}'.format(out.decode
                                                                ('utf-8'))

    @pytest.mark.no_fluidstack
    @pytest.mark.parametrize('invalid_name_list, store_type',
                             [(AWS_INVALID_NAMES, storage_lib.StoreType.S3),
                              (GCS_INVALID_NAMES, storage_lib.StoreType.GCS),
                              pytest.param(IBM_INVALID_NAMES,
                                           storage_lib.StoreType.IBM,
                                           marks=pytest.mark.ibm),
                              pytest.param(AWS_INVALID_NAMES,
                                           storage_lib.StoreType.R2,
                                           marks=pytest.mark.cloudflare)])
    def test_invalid_names(self, invalid_name_list, store_type):
        # Uses a list in the source field to specify a file and a directory to
        # be uploaded to the storage object.
        for name in invalid_name_list:
            with pytest.raises(sky.exceptions.StorageNameError):
                storage_obj = storage_lib.Storage(name=name)
                storage_obj.add_store(store_type)

    @pytest.mark.no_fluidstack
    @pytest.mark.parametrize(
        'gitignore_structure, store_type',
        [(GITIGNORE_SYNC_TEST_DIR_STRUCTURE, storage_lib.StoreType.S3),
         (GITIGNORE_SYNC_TEST_DIR_STRUCTURE, storage_lib.StoreType.GCS),
         pytest.param(GITIGNORE_SYNC_TEST_DIR_STRUCTURE,
                      storage_lib.StoreType.R2,
                      marks=pytest.mark.cloudflare)])
    def test_excluded_file_cloud_storage_upload_copy(self, gitignore_structure,
                                                     store_type,
                                                     tmp_gitignore_storage_obj):
        # tests if files included in .gitignore and .git/info/exclude are
        # excluded from being transferred to Storage

        tmp_gitignore_storage_obj.add_store(store_type)

        upload_file_name = 'included'
        # Count the number of files with the given file name
        up_cmd = self.cli_count_name_in_bucket(store_type, \
            tmp_gitignore_storage_obj.name, file_name=upload_file_name)
        git_exclude_cmd = self.cli_count_name_in_bucket(store_type, \
            tmp_gitignore_storage_obj.name, file_name='.git')
        cnt_num_file_cmd = self.cli_count_file_in_bucket(
            store_type, tmp_gitignore_storage_obj.name)

        up_output = subprocess.check_output(up_cmd, shell=True)
        git_exclude_output = subprocess.check_output(git_exclude_cmd,
                                                     shell=True)
        cnt_output = subprocess.check_output(cnt_num_file_cmd, shell=True)

        assert '3' in up_output.decode('utf-8'), \
                'Files to be included are not completely uploaded.'
        # 1 is read as .gitignore is uploaded
        assert '1' in git_exclude_output.decode('utf-8'), \
               '.git directory should not be uploaded.'
        # 4 files include .gitignore, included.log, included.txt, include_dir/included.log
        assert '4' in cnt_output.decode('utf-8'), \
               'Some items listed in .gitignore and .git/info/exclude are not excluded.'

    @pytest.mark.parametrize('ext_bucket_fixture, store_type',
                             [('tmp_awscli_bucket', storage_lib.StoreType.S3),
                              ('tmp_gsutil_bucket', storage_lib.StoreType.GCS),
                              pytest.param('tmp_awscli_bucket_r2',
                                           storage_lib.StoreType.R2,
                                           marks=pytest.mark.cloudflare)])
    def test_externally_created_bucket_mount_without_source(
            self, ext_bucket_fixture, request, store_type):
        # Non-sky managed buckets(buckets created outside of Skypilot CLI)
        # are allowed to be MOUNTed by specifying the URI of the bucket to
        # source field only. When it is attempted by specifying the name of
        # the bucket only, it should error out.
        #
        # TODO(doyoung): Add test for IBM COS. Currently, this is blocked
        # as rclone used to interact with IBM COS does not support feature to
        # create a bucket, and the ibmcloud CLI is not supported in Skypilot.
        # Either of the feature is necessary to simulate an external bucket
        # creation for IBM COS.
        # https://github.com/skypilot-org/skypilot/pull/1966/files#r1253439837

        ext_bucket_name, ext_bucket_uri = request.getfixturevalue(
            ext_bucket_fixture)
        # invalid spec
        with pytest.raises(sky.exceptions.StorageSpecError) as e:
            storage_obj = storage_lib.Storage(
                name=ext_bucket_name, mode=storage_lib.StorageMode.MOUNT)
            storage_obj.add_store(store_type)

        assert 'Attempted to mount a non-sky managed bucket' in str(e)

        # valid spec
        storage_obj = storage_lib.Storage(source=ext_bucket_uri,
                                          mode=storage_lib.StorageMode.MOUNT)
        handle = global_user_state.get_handle_from_storage_name(
            storage_obj.name)
        if handle:
            storage_obj.delete()

    @pytest.mark.no_fluidstack
    @pytest.mark.parametrize('region', [
        'ap-northeast-1', 'ap-northeast-2', 'ap-northeast-3', 'ap-south-1',
        'ap-southeast-1', 'ap-southeast-2', 'eu-central-1', 'eu-north-1',
        'eu-west-1', 'eu-west-2', 'eu-west-3', 'sa-east-1', 'us-east-1',
        'us-east-2', 'us-west-1', 'us-west-2'
    ])
    def test_aws_regions(self, tmp_local_storage_obj, region):
        # This tests creation and upload to bucket in all AWS s3 regions
        # To test full functionality, use test_spot_storage above.
        store_type = storage_lib.StoreType.S3
        tmp_local_storage_obj.add_store(store_type, region=region)
        bucket_name = tmp_local_storage_obj.name

        # Confirm that the bucket was created in the correct region
        region_cmd = self.cli_region_cmd(store_type, bucket_name)
        out = subprocess.check_output(region_cmd, shell=True)
        output = out.decode('utf-8')
        expected_output_region = region
        if region == 'us-east-1':
            expected_output_region = 'None'  # us-east-1 is the default region
        assert expected_output_region in out.decode('utf-8'), (
            f'Bucket was not found in region {region} - '
            f'output of {region_cmd} was: {output}')

        # Check if tmp_source/tmp-file exists in the bucket using cli
        ls_cmd = self.cli_ls_cmd(store_type, bucket_name)
        out = subprocess.check_output(ls_cmd, shell=True)
        output = out.decode('utf-8')
        assert 'tmp-file' in output, (
            f'tmp-file not found in bucket - output of {ls_cmd} was: {output}')

    @pytest.mark.no_fluidstack
    @pytest.mark.parametrize('region', [
        'northamerica-northeast1', 'northamerica-northeast2', 'us-central1',
        'us-east1', 'us-east4', 'us-east5', 'us-south1', 'us-west1', 'us-west2',
        'us-west3', 'us-west4', 'southamerica-east1', 'southamerica-west1',
        'europe-central2', 'europe-north1', 'europe-southwest1', 'europe-west1',
        'europe-west2', 'europe-west3', 'europe-west4', 'europe-west6',
        'europe-west8', 'europe-west9', 'europe-west10', 'europe-west12',
        'asia-east1', 'asia-east2', 'asia-northeast1', 'asia-northeast2',
        'asia-northeast3', 'asia-southeast1', 'asia-south1', 'asia-south2',
        'asia-southeast2', 'me-central1', 'me-central2', 'me-west1',
        'australia-southeast1', 'australia-southeast2', 'africa-south1'
    ])
    def test_gcs_regions(self, tmp_local_storage_obj, region):
        # This tests creation and upload to bucket in all GCS regions
        # To test full functionality, use test_spot_storage above.
        store_type = storage_lib.StoreType.GCS
        tmp_local_storage_obj.add_store(store_type, region=region)
        bucket_name = tmp_local_storage_obj.name

        # Confirm that the bucket was created in the correct region
        region_cmd = self.cli_region_cmd(store_type, bucket_name)
        out = subprocess.check_output(region_cmd, shell=True)
        output = out.decode('utf-8')
        assert region in out.decode('utf-8'), (
            f'Bucket was not found in region {region} - '
            f'output of {region_cmd} was: {output}')

        # Check if tmp_source/tmp-file exists in the bucket using cli
        ls_cmd = self.cli_ls_cmd(store_type, bucket_name)
        out = subprocess.check_output(ls_cmd, shell=True)
        output = out.decode('utf-8')
        assert 'tmp-file' in output, (
            f'tmp-file not found in bucket - output of {ls_cmd} was: {output}')


# ---------- Testing YAML Specs ----------
# Our sky storage requires credentials to check the bucket existance when
# loading a task from the yaml file, so we cannot make it a unit test.
class TestYamlSpecs:
    # TODO(zhwu): Add test for `to_yaml_config` for the Storage object.
    #  We should not use `examples/storage_demo.yaml` here, since it requires
    #  users to ensure bucket names to not exist and/or be unique.
    _TEST_YAML_PATHS = [
        'examples/minimal.yaml', 'examples/managed_spot.yaml',
        'examples/using_file_mounts.yaml', 'examples/resnet_app.yaml',
        'examples/multi_hostname.yaml'
    ]

    def _is_dict_subset(self, d1, d2):
        """Check if d1 is the subset of d2."""
        for k, v in d1.items():
            if k not in d2:
                if isinstance(v, list) or isinstance(v, dict):
                    assert len(v) == 0, (k, v)
                else:
                    assert False, (k, v)
            elif isinstance(v, dict):
                assert isinstance(d2[k], dict), (k, v, d2)
                self._is_dict_subset(v, d2[k])
            elif isinstance(v, str):
                if k == 'accelerators':
                    resources = sky.Resources()
                    resources._set_accelerators(v, None)
                    assert resources.accelerators == d2[k], (k, v, d2)
                else:
                    assert v.lower() == d2[k].lower(), (k, v, d2[k])
            else:
                assert v == d2[k], (k, v, d2[k])

    def _check_equivalent(self, yaml_path):
        """Check if the yaml is equivalent after load and dump again."""
        origin_task_config = common_utils.read_yaml(yaml_path)

        task = sky.Task.from_yaml(yaml_path)
        new_task_config = task.to_yaml_config()
        # d1 <= d2
        print(origin_task_config, new_task_config)
        self._is_dict_subset(origin_task_config, new_task_config)

    def test_load_dump_yaml_config_equivalent(self):
        """Test if the yaml config is equivalent after load and dump again."""
        pathlib.Path('~/datasets').expanduser().mkdir(exist_ok=True)
        pathlib.Path('~/tmpfile').expanduser().touch()
        pathlib.Path('~/.ssh').expanduser().mkdir(exist_ok=True)
        pathlib.Path('~/.ssh/id_rsa.pub').expanduser().touch()
        pathlib.Path('~/tmp-workdir').expanduser().mkdir(exist_ok=True)
        pathlib.Path('~/Downloads/tpu').expanduser().mkdir(parents=True,
                                                           exist_ok=True)
        for yaml_path in self._TEST_YAML_PATHS:
            self._check_equivalent(yaml_path)


# ---------- Testing Multiple Accelerators ----------
@pytest.mark.no_fluidstack  # Fluidstack does not support K80 gpus for now
@pytest.mark.no_paperspace  # Paperspace does not support K80 gpus
def test_multiple_accelerators_ordered():
    name = _get_cluster_name()
    test = Test(
        'multiple-accelerators-ordered',
        [
            f'sky launch -y -c {name} tests/test_yamls/test_multiple_accelerators_ordered.yaml | grep "Using user-specified accelerators list"',
            f'sky logs {name} 1 --status',  # Ensure the job succeeded.
        ],
        f'sky down -y {name}',
        timeout=20 * 60,
    )
    run_one_test(test)


@pytest.mark.no_fluidstack  # Fluidstack has low availability for T4 GPUs
@pytest.mark.no_paperspace  # Paperspace does not support T4 GPUs
def test_multiple_accelerators_ordered_with_default():
    name = _get_cluster_name()
    test = Test(
        'multiple-accelerators-ordered',
        [
            f'sky launch -y -c {name} tests/test_yamls/test_multiple_accelerators_ordered_with_default.yaml | grep "Using user-specified accelerators list"',
            f'sky logs {name} 1 --status',  # Ensure the job succeeded.
            f'sky status {name} | grep Spot',
        ],
        f'sky down -y {name}',
    )
    run_one_test(test)


@pytest.mark.no_fluidstack  # Fluidstack has low availability for T4 GPUs
@pytest.mark.no_paperspace  # Paperspace does not support T4 GPUs
def test_multiple_accelerators_unordered():
    name = _get_cluster_name()
    test = Test(
        'multiple-accelerators-unordered',
        [
            f'sky launch -y -c {name} tests/test_yamls/test_multiple_accelerators_unordered.yaml',
            f'sky logs {name} 1 --status',  # Ensure the job succeeded.
        ],
        f'sky down -y {name}',
    )
    run_one_test(test)


@pytest.mark.no_fluidstack  # Fluidstack has low availability for T4 GPUs
@pytest.mark.no_paperspace  # Paperspace does not support T4 GPUs
def test_multiple_accelerators_unordered_with_default():
    name = _get_cluster_name()
    test = Test(
        'multiple-accelerators-unordered',
        [
            f'sky launch -y -c {name} tests/test_yamls/test_multiple_accelerators_unordered_with_default.yaml',
            f'sky logs {name} 1 --status',  # Ensure the job succeeded.
            f'sky status {name} | grep Spot',
        ],
        f'sky down -y {name}',
    )
    run_one_test(test)


@pytest.mark.no_fluidstack  # Requires other clouds to be enabled
def test_multiple_resources():
    name = _get_cluster_name()
    test = Test(
        'multiple-resources',
        [
            f'sky launch -y -c {name} tests/test_yamls/test_multiple_resources.yaml',
            f'sky logs {name} 1 --status',  # Ensure the job succeeded.
        ],
        f'sky down -y {name}',
    )
    run_one_test(test)


# ---------- Sky Benchmark ----------
@pytest.mark.no_fluidstack  # Requires other clouds to be enabled
@pytest.mark.no_paperspace  # Requires other clouds to be enabled
@pytest.mark.no_kubernetes
def test_sky_bench(generic_cloud: str):
    name = _get_cluster_name()
    test = Test(
        'sky-bench',
        [
            f'sky bench launch -y -b {name} --cloud {generic_cloud} -i0 tests/test_yamls/minimal.yaml',
            'sleep 120',
            f'sky bench show {name} | grep sky-bench-{name} | grep FINISHED',
        ],
        f'sky bench down {name} -y; sky bench delete {name} -y',
    )
    run_one_test(test)<|MERGE_RESOLUTION|>--- conflicted
+++ resolved
@@ -3466,11 +3466,7 @@
             # should be able to get observe the period that the traffic is mixed
             # across two versions.
             f'{_SERVE_ENDPOINT_WAIT.format(name=name)}; '
-<<<<<<< HEAD
-            'until curl http://$endpoint | grep "Hi, new SkyPilot here!"; do sleep 2; done; '
-=======
-            'until curl -L http://$endpoint | grep "Hi, new SkyPilot here!"; do sleep 2; done; sleep 2; '
->>>>>>> 78b95b3b
+            'until curl http://$endpoint | grep "Hi, new SkyPilot here!"; do sleep 2; done; sleep 2; '
             # The latest version should have one READY and the one of the older versions should be shutting down
             f'{single_new_replica} {_check_service_version(name, "1,2")} '
             # Check the output from the old version, immediately after the
