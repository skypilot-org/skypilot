# Smoke tests for SkyPilot
# Default options are set in pyproject.toml
# Example usage:
# Run all tests except for AWS and Lambda Cloud
# > pytest tests/test_smoke.py
#
# Terminate failed clusters after test finishes
# > pytest tests/test_smoke.py --terminate-on-failure
#
# Re-run last failed tests
# > pytest --lf
#
# Run one of the smoke tests
# > pytest tests/test_smoke.py::test_minimal
#
# Only run managed job tests
# > pytest tests/test_smoke.py --managed-jobs
#
# Only run sky serve tests
# > pytest tests/test_smoke.py --sky-serve
#
# Only run test for AWS + generic tests
# > pytest tests/test_smoke.py --aws
#
# Change cloud for generic tests to aws
# > pytest tests/test_smoke.py --generic-cloud aws

import inspect
import json
import os
import pathlib
import shlex
import shutil
import subprocess
import sys
import tempfile
import textwrap
import time
from typing import Dict, List, NamedTuple, Optional, Tuple
import urllib.parse
import uuid

import colorama
import jinja2
import pytest

import sky
from sky import global_user_state
from sky import jobs
from sky import serve
from sky import skypilot_config
from sky.adaptors import azure
from sky.adaptors import cloudflare
from sky.adaptors import ibm
from sky.clouds import AWS
from sky.clouds import Azure
from sky.clouds import GCP
from sky.data import data_utils
from sky.data import storage as storage_lib
from sky.skylet import constants
from sky.skylet import events
from sky.utils import common_utils
from sky.utils import resources_utils
from sky.utils import subprocess_utils

# To avoid the second smoke test reusing the cluster launched in the first
# smoke test. Also required for test_managed_jobs_recovery to make sure the
# manual termination with aws ec2 does not accidentally terminate other clusters
# for for the different managed jobs launch with the same job name but a
# different job id.
test_id = str(uuid.uuid4())[-2:]

LAMBDA_TYPE = '--cloud lambda --gpus A10'
FLUIDSTACK_TYPE = '--cloud fluidstack --gpus RTXA4000'

SCP_TYPE = '--cloud scp'
SCP_GPU_V100 = '--gpus V100-32GB'

STORAGE_SETUP_COMMANDS = [
    'touch ~/tmpfile', 'mkdir -p ~/tmp-workdir',
    'touch ~/tmp-workdir/tmp\ file', 'touch ~/tmp-workdir/tmp\ file2',
    'touch ~/tmp-workdir/foo',
    '[ ! -e ~/tmp-workdir/circle-link ] && ln -s ~/tmp-workdir/ ~/tmp-workdir/circle-link || true',
    'touch ~/.ssh/id_rsa.pub'
]

# Get the job queue, and print it once on its own, then print it again to
# use with grep by the caller.
_GET_JOB_QUEUE = 's=$(sky jobs queue); echo "$s"; echo "$s"'
# Wait for a job to be not in RUNNING state. Used to check for RECOVERING.
_JOB_WAIT_NOT_RUNNING = (
    's=$(sky jobs queue);'
    'until ! echo "$s" | grep "{job_name}" | grep "RUNNING"; do '
    'sleep 10; s=$(sky jobs queue);'
    'echo "Waiting for job to stop RUNNING"; echo "$s"; done')

DEFAULT_CMD_TIMEOUT = 15 * 60


class Test(NamedTuple):
    name: str
    # Each command is executed serially.  If any failed, the remaining commands
    # are not run and the test is treated as failed.
    commands: List[str]
    teardown: Optional[str] = None
    # Timeout for each command in seconds.
    timeout: int = DEFAULT_CMD_TIMEOUT
    # Environment variables to set for each command.
    env: Dict[str, str] = None

    def echo(self, message: str):
        # pytest's xdist plugin captures stdout; print to stderr so that the
        # logs are streaming while the tests are running.
        prefix = f'[{self.name}]'
        message = f'{prefix} {message}'
        message = message.replace('\n', f'\n{prefix} ')
        print(message, file=sys.stderr, flush=True)


def _get_timeout(generic_cloud: str,
                 override_timeout: int = DEFAULT_CMD_TIMEOUT):
    timeouts = {'fluidstack': 60 * 60}  # file_mounts
    return timeouts.get(generic_cloud, override_timeout)


def _get_cluster_name() -> str:
    """Returns a user-unique cluster name for each test_<name>().

    Must be called from each test_<name>().
    """
    caller_func_name = inspect.stack()[1][3]
    test_name = caller_func_name.replace('_', '-').replace('test-', 't-')
    test_name = common_utils.make_cluster_name_on_cloud(test_name,
                                                        24,
                                                        add_user_hash=False)
    return f'{test_name}-{test_id}'


def _terminate_gcp_replica(name: str, zone: str, replica_id: int) -> str:
    cluster_name = serve.generate_replica_cluster_name(name, replica_id)
    query_cmd = (f'gcloud compute instances list --filter='
                 f'"(labels.ray-cluster-name:{cluster_name})" '
                 f'--zones={zone} --format="value(name)"')
    return (f'gcloud compute instances delete --zone={zone}'
            f' --quiet $({query_cmd})')


def run_one_test(test: Test) -> Tuple[int, str, str]:
    # Fail fast if `sky` CLI somehow errors out.
    subprocess.run(['sky', 'status'], stdout=subprocess.DEVNULL, check=True)
    log_file = tempfile.NamedTemporaryFile('a',
                                           prefix=f'{test.name}-',
                                           suffix='.log',
                                           delete=False)
    test.echo(f'Test started. Log: less {log_file.name}')
    env_dict = os.environ.copy()
    if test.env:
        env_dict.update(test.env)
    for command in test.commands:
        log_file.write(f'+ {command}\n')
        log_file.flush()
        proc = subprocess.Popen(
            command,
            stdout=log_file,
            stderr=subprocess.STDOUT,
            shell=True,
            executable='/bin/bash',
            env=env_dict,
        )
        try:
            proc.wait(timeout=test.timeout)
        except subprocess.TimeoutExpired as e:
            log_file.flush()
            test.echo(f'Timeout after {test.timeout} seconds.')
            test.echo(str(e))
            log_file.write(f'Timeout after {test.timeout} seconds.\n')
            log_file.flush()
            # Kill the current process.
            proc.terminate()
            proc.returncode = 1  # None if we don't set it.
            break

        if proc.returncode:
            break

    style = colorama.Style
    fore = colorama.Fore
    outcome = (f'{fore.RED}Failed{style.RESET_ALL}'
               if proc.returncode else f'{fore.GREEN}Passed{style.RESET_ALL}')
    reason = f'\nReason: {command}' if proc.returncode else ''
    msg = (f'{outcome}.'
           f'{reason}'
           f'\nLog: less {log_file.name}\n')
    test.echo(msg)
    log_file.write(msg)
    if (proc.returncode == 0 or
            pytest.terminate_on_failure) and test.teardown is not None:
        subprocess_utils.run(
            test.teardown,
            stdout=log_file,
            stderr=subprocess.STDOUT,
            timeout=10 * 60,  # 10 mins
            shell=True,
        )

    if proc.returncode:
        raise Exception(f'test failed: less {log_file.name}')


def get_aws_region_for_quota_failover() -> Optional[str]:
    candidate_regions = AWS.regions_with_offering(instance_type='p3.16xlarge',
                                                  accelerators=None,
                                                  use_spot=True,
                                                  region=None,
                                                  zone=None)
    original_resources = sky.Resources(cloud=sky.AWS(),
                                       instance_type='p3.16xlarge',
                                       use_spot=True)

    # Filter the regions with proxy command in ~/.sky/config.yaml.
    filtered_regions = original_resources.get_valid_regions_for_launchable()
    candidate_regions = [
        region for region in candidate_regions
        if region.name in filtered_regions
    ]

    for region in candidate_regions:
        resources = original_resources.copy(region=region.name)
        if not AWS.check_quota_available(resources):
            return region.name

    return None


def get_gcp_region_for_quota_failover() -> Optional[str]:

    candidate_regions = GCP.regions_with_offering(instance_type=None,
                                                  accelerators={'A100-80GB': 1},
                                                  use_spot=True,
                                                  region=None,
                                                  zone=None)

    original_resources = sky.Resources(cloud=sky.GCP(),
                                       instance_type='a2-ultragpu-1g',
                                       accelerators={'A100-80GB': 1},
                                       use_spot=True)

    # Filter the regions with proxy command in ~/.sky/config.yaml.
    filtered_regions = original_resources.get_valid_regions_for_launchable()
    candidate_regions = [
        region for region in candidate_regions
        if region.name in filtered_regions
    ]

    for region in candidate_regions:
        if not GCP.check_quota_available(
                original_resources.copy(region=region.name)):
            return region.name

    return None


# ---------- Dry run: 2 Tasks in a chain. ----------
@pytest.mark.no_fluidstack  #requires GCP and AWS set up
def test_example_app():
    test = Test(
        'example_app',
        ['python examples/example_app.py'],
    )
    run_one_test(test)


_VALIDATE_LAUNCH_OUTPUT = (
    # Validate the output of the job submission:
    # ⚙️ Launching on Kubernetes.
    #   Pod is up.
    # ✓ Cluster launched: test. View logs at: ~/sky_logs/sky-2024-10-07-19-44-18-177288/provision.log
    # ⚙️ Running setup on 1 pod.
    # running setup
    # ✓ Setup completed.
    # ⚙️ Job submitted, ID: 1.
    # ├── Waiting for task resources on 1 node.
    # └── Job started. Streaming logs... (Ctrl-C to exit log streaming; job will not be killed)
    # (min, pid=1277) # conda environments:
    # (min, pid=1277) #
    # (min, pid=1277) base                  *  /opt/conda
    # (min, pid=1277)
    # (min, pid=1277) task run finish
    # ✓ Job finished (status: SUCCEEDED).
    #
    # Job ID: 1
    # 📋 Useful Commands
    # ├── To cancel the job:          sky cancel test 1
    # ├── To stream job logs:         sky logs test 1
    # └── To view job queue:          sky queue test
    #
    # Cluster name: test
    # ├── To log into the head VM:    ssh test
    # ├── To submit a job:            sky exec test yaml_file
    # ├── To stop the cluster:        sky stop test
    # └── To teardown the cluster:    sky down test
    'echo "$s" && echo "==Validating launching==" && '
    'echo "$s" | grep -A 1 "Launching on" | grep "is up." && '
    'echo "$s" && echo "==Validating setup output==" && '
    'echo "$s" | grep -A 1 "Running setup on" | grep "running setup" && '
    'echo "==Validating running output hints==" && echo "$s" | '
    'grep -A 1 "Job submitted, ID:" | '
    'grep "Waiting for task resources on " && '
    'echo "==Validating task output starting==" && echo "$s" | '
    'grep -A 1 "Job started. Streaming logs..." | grep "(min, pid=" && '
    'echo "==Validating task output ending==" && '
    'echo "$s" | grep -A 1 "task run finish" | '
    'grep "Job finished (status: SUCCEEDED)" && '
    'echo "==Validating task output ending 2==" && '
    'echo "$s" | grep -A 5 "Job finished (status: SUCCEEDED)" | '
    'grep "Job ID:" && '
    'echo "$s" | grep -A 1 "Job ID:" | grep "Useful Commands"')


# ---------- A minimal task ----------
def test_minimal(generic_cloud: str):
    name = _get_cluster_name()
    test = Test(
        'minimal',
        [
            f'unset SKYPILOT_DEBUG; s=$(sky launch -y -c {name} --cloud {generic_cloud} tests/test_yamls/minimal.yaml) && {_VALIDATE_LAUNCH_OUTPUT}',
            # Output validation done.
            f'sky logs {name} 1 --status',
            f'sky logs {name} --status | grep "Job 1: SUCCEEDED"',  # Equivalent.
            # Test launch output again on existing cluster
            f'unset SKYPILOT_DEBUG; s=$(sky launch -y -c {name} --cloud {generic_cloud} tests/test_yamls/minimal.yaml) && {_VALIDATE_LAUNCH_OUTPUT}',
            f'sky logs {name} 2 --status',
            f'sky logs {name} --status | grep "Job 2: SUCCEEDED"',  # Equivalent.
            # Check the logs downloading
            f'log_path=$(sky logs {name} 1 --sync-down | grep "Job 1 logs:" | sed -E "s/^.*Job 1 logs: (.*)\\x1b\\[0m/\\1/g") && echo "$log_path" && test -f $log_path/run.log',
            # Ensure the raylet process has the correct file descriptor limit.
            f'sky exec {name} "prlimit -n --pid=\$(pgrep -f \'raylet/raylet --raylet_socket_name\') | grep \'"\'1048576 1048576\'"\'"',
            f'sky logs {name} 3 --status',  # Ensure the job succeeded.
            # Install jq for the next test.
            f'sky exec {name} \'sudo apt-get update && sudo apt-get install -y jq\'',
            # Check the cluster info
            f'sky exec {name} \'echo "$SKYPILOT_CLUSTER_INFO" | jq .cluster_name | grep {name}\'',
            f'sky logs {name} 5 --status',  # Ensure the job succeeded.
            f'sky exec {name} \'echo "$SKYPILOT_CLUSTER_INFO" | jq .cloud | grep -i {generic_cloud}\'',
            f'sky logs {name} 6 --status',  # Ensure the job succeeded.
            # Test '-c' for exec
            f'sky exec -c {name} echo',
            f'sky logs {name} 7 --status',
            f'sky exec echo -c {name}',
            f'sky logs {name} 8 --status',
            f'sky exec -c {name} echo hi test',
            f'sky logs {name} 9 | grep "hi test"',
            f'sky exec {name} && exit 1 || true',
            f'sky exec -c {name} && exit 1 || true',
        ],
        f'sky down -y {name}',
        _get_timeout(generic_cloud),
    )
    run_one_test(test)


# ---------- Test fast launch ----------
def test_launch_fast(generic_cloud: str):
    name = _get_cluster_name()

    test = Test(
        'test_launch_fast',
        [
            # First launch to create the cluster
            f'unset SKYPILOT_DEBUG; s=$(sky launch -y -c {name} --cloud {generic_cloud} --fast tests/test_yamls/minimal.yaml) && {_VALIDATE_LAUNCH_OUTPUT}',
            f'sky logs {name} 1 --status',

            # Second launch to test fast launch - should not reprovision
            f'unset SKYPILOT_DEBUG; s=$(sky launch -y -c {name} --fast tests/test_yamls/minimal.yaml) && '
            ' echo "$s" && '
            # Validate that cluster was not re-launched.
            '! echo "$s" | grep -A 1 "Launching on" | grep "is up." && '
            # Validate that setup was not re-run.
            '! echo "$s" | grep -A 1 "Running setup on" | grep "running setup" && '
            # Validate that the task ran and finished.
            'echo "$s" | grep -A 1 "task run finish" | grep "Job finished (status: SUCCEEDED)"',
            f'sky logs {name} 2 --status',
            f'sky status -r {name} | grep UP',
        ],
        f'sky down -y {name}',
        timeout=_get_timeout(generic_cloud),
    )
    run_one_test(test)


# See cloud exclusion explanations in test_autostop
@pytest.mark.no_fluidstack
@pytest.mark.no_lambda_cloud
@pytest.mark.no_ibm
@pytest.mark.no_kubernetes
def test_launch_fast_with_autostop(generic_cloud: str):
    name = _get_cluster_name()
    # Azure takes ~ 7m15s (435s) to autostop a VM, so here we use 600 to ensure
    # the VM is stopped.
    autostop_timeout = 600 if generic_cloud == 'azure' else 250

    test = Test(
        'test_launch_fast_with_autostop',
        [
            # First launch to create the cluster with a short autostop
            f'unset SKYPILOT_DEBUG; s=$(sky launch -y -c {name} --cloud {generic_cloud} --fast -i 1 tests/test_yamls/minimal.yaml) && {_VALIDATE_LAUNCH_OUTPUT}',
            f'sky logs {name} 1 --status',
            f'sky status -r {name} | grep UP',
            f'sleep {autostop_timeout}',

            # Ensure cluster is stopped
            f's=$(sky status {name} --refresh); echo "$s"; echo; echo; echo "$s"  | grep {name} | grep STOPPED',

            # Launch again. Do full output validation - we expect the cluster to re-launch
            f'unset SKYPILOT_DEBUG; s=$(sky launch -y -c {name} --fast -i 1 tests/test_yamls/minimal.yaml) && {_VALIDATE_LAUNCH_OUTPUT}',
            f'sky logs {name} 2 --status',
            f'sky status -r {name} | grep UP',
        ],
        f'sky down -y {name}',
        timeout=_get_timeout(generic_cloud) + autostop_timeout,
    )
    run_one_test(test)


# ---------- Test region ----------
@pytest.mark.aws
def test_aws_region():
    name = _get_cluster_name()
    test = Test(
        'aws_region',
        [
            f'sky launch -y -c {name} --region us-east-2 examples/minimal.yaml',
            f'sky exec {name} examples/minimal.yaml',
            f'sky logs {name} 1 --status',  # Ensure the job succeeded.
            f'sky status --all | grep {name} | grep us-east-2',  # Ensure the region is correct.
            f'sky exec {name} \'echo $SKYPILOT_CLUSTER_INFO | jq .region | grep us-east-2\'',
            f'sky logs {name} 2 --status',  # Ensure the job succeeded.
            # A user program should not access SkyPilot runtime env python by default.
            f'sky exec {name} \'which python | grep {constants.SKY_REMOTE_PYTHON_ENV_NAME} && exit 1 || true\'',
            f'sky logs {name} 3 --status',  # Ensure the job succeeded.
        ],
        f'sky down -y {name}',
    )
    run_one_test(test)


@pytest.mark.aws
def test_aws_with_ssh_proxy_command():
    name = _get_cluster_name()
    with tempfile.NamedTemporaryFile(mode='w') as f:
        f.write(
            textwrap.dedent(f"""\
        aws:
            ssh_proxy_command: ssh -W %h:%p -o StrictHostKeyChecking=no -o UserKnownHostsFile=/dev/null jump-{name}
        """))
        f.flush()
        test = Test(
            'aws_with_ssh_proxy_command',
            [
                f'sky launch -y -c jump-{name} --cloud aws --cpus 2 --region us-east-1',
                # Use jump config
                f'export SKYPILOT_CONFIG={f.name}; '
                f'sky launch -y -c {name} --cloud aws --cpus 2 --region us-east-1 echo hi',
                f'sky logs {name} 1 --status',
                f'export SKYPILOT_CONFIG={f.name}; sky exec {name} echo hi',
                f'sky logs {name} 2 --status',
                # Start a small job to make sure the controller is created.
                f'sky jobs launch -n {name}-0 --cloud aws --cpus 2 --use-spot -y echo hi',
                # Wait other tests to create the job controller first, so that
                # the job controller is not launched with proxy command.
                'timeout 300s bash -c "until sky status sky-jobs-controller* | grep UP; do sleep 1; done"',
                f'export SKYPILOT_CONFIG={f.name}; sky jobs launch -n {name} --cpus 2 --cloud aws --region us-east-1 -yd echo hi',
                'sleep 300',
                f'{_GET_JOB_QUEUE} | grep {name} | grep "STARTING\|RUNNING\|SUCCEEDED"',
            ],
            f'sky down -y {name} jump-{name}; sky jobs cancel -y -n {name}',
        )
        run_one_test(test)


@pytest.mark.gcp
def test_gcp_region_and_service_account():
    name = _get_cluster_name()
    test = Test(
        'gcp_region',
        [
            f'sky launch -y -c {name} --region us-central1 --cloud gcp tests/test_yamls/minimal.yaml',
            f'sky exec {name} tests/test_yamls/minimal.yaml',
            f'sky logs {name} 1 --status',  # Ensure the job succeeded.
            f'sky exec {name} \'curl -H "Metadata-Flavor: Google" "http://metadata.google.internal/computeMetadata/v1/instance/service-accounts/default/identity?format=standard&audience=gcp"\'',
            f'sky logs {name} 2 --status',  # Ensure the job succeeded.
            f'sky status --all | grep {name} | grep us-central1',  # Ensure the region is correct.
            f'sky exec {name} \'echo $SKYPILOT_CLUSTER_INFO | jq .region | grep us-central1\'',
            f'sky logs {name} 3 --status',  # Ensure the job succeeded.
            # A user program should not access SkyPilot runtime env python by default.
            f'sky exec {name} \'which python | grep {constants.SKY_REMOTE_PYTHON_ENV_NAME} && exit 1 || true\'',
            f'sky logs {name} 4 --status',  # Ensure the job succeeded.
        ],
        f'sky down -y {name}',
    )
    run_one_test(test)


@pytest.mark.ibm
def test_ibm_region():
    name = _get_cluster_name()
    region = 'eu-de'
    test = Test(
        'region',
        [
            f'sky launch -y -c {name} --cloud ibm --region {region} examples/minimal.yaml',
            f'sky exec {name} --cloud ibm examples/minimal.yaml',
            f'sky logs {name} 1 --status',  # Ensure the job succeeded.
            f'sky status --all | grep {name} | grep {region}',  # Ensure the region is correct.
        ],
        f'sky down -y {name}',
    )
    run_one_test(test)


@pytest.mark.azure
def test_azure_region():
    name = _get_cluster_name()
    test = Test(
        'azure_region',
        [
            f'sky launch -y -c {name} --region eastus2 --cloud azure tests/test_yamls/minimal.yaml',
            f'sky exec {name} tests/test_yamls/minimal.yaml',
            f'sky logs {name} 1 --status',  # Ensure the job succeeded.
            f'sky status --all | grep {name} | grep eastus2',  # Ensure the region is correct.
            f'sky exec {name} \'echo $SKYPILOT_CLUSTER_INFO | jq .region | grep eastus2\'',
            f'sky logs {name} 2 --status',  # Ensure the job succeeded.
            f'sky exec {name} \'echo $SKYPILOT_CLUSTER_INFO | jq .zone | grep null\'',
            f'sky logs {name} 3 --status',  # Ensure the job succeeded.
            # A user program should not access SkyPilot runtime env python by default.
            f'sky exec {name} \'which python | grep {constants.SKY_REMOTE_PYTHON_ENV_NAME} && exit 1 || true\'',
            f'sky logs {name} 4 --status',  # Ensure the job succeeded.
        ],
        f'sky down -y {name}',
    )
    run_one_test(test)


# ---------- Test zone ----------
@pytest.mark.aws
def test_aws_zone():
    name = _get_cluster_name()
    test = Test(
        'aws_zone',
        [
            f'sky launch -y -c {name} examples/minimal.yaml --zone us-east-2b',
            f'sky exec {name} examples/minimal.yaml --zone us-east-2b',
            f'sky logs {name} 1 --status',  # Ensure the job succeeded.
            f'sky status --all | grep {name} | grep us-east-2b',  # Ensure the zone is correct.
        ],
        f'sky down -y {name}',
    )
    run_one_test(test)


@pytest.mark.ibm
def test_ibm_zone():
    name = _get_cluster_name()
    zone = 'eu-de-2'
    test = Test(
        'zone',
        [
            f'sky launch -y -c {name} --cloud ibm examples/minimal.yaml --zone {zone}',
            f'sky exec {name} --cloud ibm examples/minimal.yaml --zone {zone}',
            f'sky logs {name} 1 --status',  # Ensure the job succeeded.
            f'sky status --all | grep {name} | grep {zone}',  # Ensure the zone is correct.
        ],
        f'sky down -y {name} {name}-2 {name}-3',
    )
    run_one_test(test)


@pytest.mark.gcp
def test_gcp_zone():
    name = _get_cluster_name()
    test = Test(
        'gcp_zone',
        [
            f'sky launch -y -c {name} --zone us-central1-a --cloud gcp tests/test_yamls/minimal.yaml',
            f'sky exec {name} --zone us-central1-a --cloud gcp tests/test_yamls/minimal.yaml',
            f'sky logs {name} 1 --status',  # Ensure the job succeeded.
            f'sky status --all | grep {name} | grep us-central1-a',  # Ensure the zone is correct.
        ],
        f'sky down -y {name}',
    )
    run_one_test(test)


# ---------- Test the image ----------
@pytest.mark.aws
def test_aws_images():
    name = _get_cluster_name()
    test = Test(
        'aws_images',
        [
            f'sky launch -y -c {name} --image-id skypilot:gpu-ubuntu-1804 examples/minimal.yaml',
            f'sky logs {name} 1 --status',  # Ensure the job succeeded.
            f'sky launch -c {name} --image-id skypilot:gpu-ubuntu-2004 examples/minimal.yaml && exit 1 || true',
            f'sky launch -y -c {name} examples/minimal.yaml',
            f'sky logs {name} 2 --status',
            f'sky logs {name} --status | grep "Job 2: SUCCEEDED"',  # Equivalent.
            f'sky exec {name} \'echo $SKYPILOT_CLUSTER_INFO | jq .cloud | grep -i aws\'',
            f'sky logs {name} 3 --status',  # Ensure the job succeeded.
        ],
        f'sky down -y {name}',
    )
    run_one_test(test)


@pytest.mark.gcp
def test_gcp_images():
    name = _get_cluster_name()
    test = Test(
        'gcp_images',
        [
            f'sky launch -y -c {name} --image-id skypilot:gpu-debian-10 --cloud gcp tests/test_yamls/minimal.yaml',
            f'sky logs {name} 1 --status',  # Ensure the job succeeded.
            f'sky launch -c {name} --image-id skypilot:cpu-debian-10 --cloud gcp tests/test_yamls/minimal.yaml && exit 1 || true',
            f'sky launch -y -c {name} tests/test_yamls/minimal.yaml',
            f'sky logs {name} 2 --status',
            f'sky logs {name} --status | grep "Job 2: SUCCEEDED"',  # Equivalent.
            f'sky exec {name} \'echo $SKYPILOT_CLUSTER_INFO | jq .cloud | grep -i gcp\'',
            f'sky logs {name} 3 --status',  # Ensure the job succeeded.
        ],
        f'sky down -y {name}',
    )
    run_one_test(test)


@pytest.mark.azure
def test_azure_images():
    name = _get_cluster_name()
    test = Test(
        'azure_images',
        [
            f'sky launch -y -c {name} --image-id skypilot:gpu-ubuntu-2204 --cloud azure tests/test_yamls/minimal.yaml',
            f'sky logs {name} 1 --status',  # Ensure the job succeeded.
            f'sky launch -c {name} --image-id skypilot:v1-ubuntu-2004 --cloud azure tests/test_yamls/minimal.yaml && exit 1 || true',
            f'sky launch -y -c {name} tests/test_yamls/minimal.yaml',
            f'sky logs {name} 2 --status',
            f'sky logs {name} --status | grep "Job 2: SUCCEEDED"',  # Equivalent.
            f'sky exec {name} \'echo $SKYPILOT_CLUSTER_INFO | jq .cloud | grep -i azure\'',
            f'sky logs {name} 3 --status',  # Ensure the job succeeded.
        ],
        f'sky down -y {name}',
    )
    run_one_test(test)


@pytest.mark.aws
def test_aws_image_id_dict():
    name = _get_cluster_name()
    test = Test(
        'aws_image_id_dict',
        [
            # Use image id dict.
            f'sky launch -y -c {name} examples/per_region_images.yaml',
            f'sky exec {name} examples/per_region_images.yaml',
            f'sky exec {name} "ls ~"',
            f'sky logs {name} 1 --status',
            f'sky logs {name} 2 --status',
            f'sky logs {name} 3 --status',
        ],
        f'sky down -y {name}',
    )
    run_one_test(test)


@pytest.mark.gcp
def test_gcp_image_id_dict():
    name = _get_cluster_name()
    test = Test(
        'gcp_image_id_dict',
        [
            # Use image id dict.
            f'sky launch -y -c {name} tests/test_yamls/gcp_per_region_images.yaml',
            f'sky exec {name} tests/test_yamls/gcp_per_region_images.yaml',
            f'sky exec {name} "ls ~"',
            f'sky logs {name} 1 --status',
            f'sky logs {name} 2 --status',
            f'sky logs {name} 3 --status',
        ],
        f'sky down -y {name}',
    )
    run_one_test(test)


@pytest.mark.aws
def test_aws_image_id_dict_region():
    name = _get_cluster_name()
    test = Test(
        'aws_image_id_dict_region',
        [
            # YAML has
            #   image_id:
            #       us-west-2: skypilot:gpu-ubuntu-1804
            #       us-east-2: skypilot:gpu-ubuntu-2004
            # Use region to filter image_id dict.
            f'sky launch -y -c {name} --region us-east-1 examples/per_region_images.yaml && exit 1 || true',
            f'sky status | grep {name} && exit 1 || true',  # Ensure the cluster is not created.
            f'sky launch -y -c {name} --region us-east-2 examples/per_region_images.yaml',
            # Should success because the image id match for the region.
            f'sky launch -c {name} --image-id skypilot:gpu-ubuntu-2004 examples/minimal.yaml',
            f'sky exec {name} --image-id skypilot:gpu-ubuntu-2004 examples/minimal.yaml',
            f'sky exec {name} --image-id skypilot:gpu-ubuntu-1804 examples/minimal.yaml && exit 1 || true',
            f'sky logs {name} 1 --status',
            f'sky logs {name} 2 --status',
            f'sky logs {name} 3 --status',
            f'sky status --all | grep {name} | grep us-east-2',  # Ensure the region is correct.
            # Ensure exec works.
            f'sky exec {name} --region us-east-2 examples/per_region_images.yaml',
            f'sky exec {name} examples/per_region_images.yaml',
            f'sky exec {name} --cloud aws --region us-east-2 "ls ~"',
            f'sky exec {name} "ls ~"',
            f'sky logs {name} 4 --status',
            f'sky logs {name} 5 --status',
            f'sky logs {name} 6 --status',
            f'sky logs {name} 7 --status',
        ],
        f'sky down -y {name}',
    )
    run_one_test(test)


@pytest.mark.gcp
def test_gcp_image_id_dict_region():
    name = _get_cluster_name()
    test = Test(
        'gcp_image_id_dict_region',
        [
            # Use region to filter image_id dict.
            f'sky launch -y -c {name} --region us-east1 tests/test_yamls/gcp_per_region_images.yaml && exit 1 || true',
            f'sky status | grep {name} && exit 1 || true',  # Ensure the cluster is not created.
            f'sky launch -y -c {name} --region us-west3 tests/test_yamls/gcp_per_region_images.yaml',
            # Should success because the image id match for the region.
            f'sky launch -c {name} --cloud gcp --image-id projects/ubuntu-os-cloud/global/images/ubuntu-1804-bionic-v20230112 tests/test_yamls/minimal.yaml',
            f'sky exec {name} --cloud gcp --image-id projects/ubuntu-os-cloud/global/images/ubuntu-1804-bionic-v20230112 tests/test_yamls/minimal.yaml',
            f'sky exec {name} --cloud gcp --image-id skypilot:cpu-debian-10 tests/test_yamls/minimal.yaml && exit 1 || true',
            f'sky logs {name} 1 --status',
            f'sky logs {name} 2 --status',
            f'sky logs {name} 3 --status',
            f'sky status --all | grep {name} | grep us-west3',  # Ensure the region is correct.
            # Ensure exec works.
            f'sky exec {name} --region us-west3 tests/test_yamls/gcp_per_region_images.yaml',
            f'sky exec {name} tests/test_yamls/gcp_per_region_images.yaml',
            f'sky exec {name} --cloud gcp --region us-west3 "ls ~"',
            f'sky exec {name} "ls ~"',
            f'sky logs {name} 4 --status',
            f'sky logs {name} 5 --status',
            f'sky logs {name} 6 --status',
            f'sky logs {name} 7 --status',
        ],
        f'sky down -y {name}',
    )
    run_one_test(test)


@pytest.mark.aws
def test_aws_image_id_dict_zone():
    name = _get_cluster_name()
    test = Test(
        'aws_image_id_dict_zone',
        [
            # YAML has
            #   image_id:
            #       us-west-2: skypilot:gpu-ubuntu-1804
            #       us-east-2: skypilot:gpu-ubuntu-2004
            # Use zone to filter image_id dict.
            f'sky launch -y -c {name} --zone us-east-1b examples/per_region_images.yaml && exit 1 || true',
            f'sky status | grep {name} && exit 1 || true',  # Ensure the cluster is not created.
            f'sky launch -y -c {name} --zone us-east-2a examples/per_region_images.yaml',
            # Should success because the image id match for the zone.
            f'sky launch -y -c {name} --image-id skypilot:gpu-ubuntu-2004 examples/minimal.yaml',
            f'sky exec {name} --image-id skypilot:gpu-ubuntu-2004 examples/minimal.yaml',
            # Fail due to image id mismatch.
            f'sky exec {name} --image-id skypilot:gpu-ubuntu-1804 examples/minimal.yaml && exit 1 || true',
            f'sky logs {name} 1 --status',
            f'sky logs {name} 2 --status',
            f'sky logs {name} 3 --status',
            f'sky status --all | grep {name} | grep us-east-2a',  # Ensure the zone is correct.
            # Ensure exec works.
            f'sky exec {name} --zone us-east-2a examples/per_region_images.yaml',
            f'sky exec {name} examples/per_region_images.yaml',
            f'sky exec {name} --cloud aws --region us-east-2 "ls ~"',
            f'sky exec {name} "ls ~"',
            f'sky logs {name} 4 --status',
            f'sky logs {name} 5 --status',
            f'sky logs {name} 6 --status',
            f'sky logs {name} 7 --status',
        ],
        f'sky down -y {name}',
    )
    run_one_test(test)


@pytest.mark.gcp
def test_gcp_image_id_dict_zone():
    name = _get_cluster_name()
    test = Test(
        'gcp_image_id_dict_zone',
        [
            # Use zone to filter image_id dict.
            f'sky launch -y -c {name} --zone us-east1-a tests/test_yamls/gcp_per_region_images.yaml && exit 1 || true',
            f'sky status | grep {name} && exit 1 || true',  # Ensure the cluster is not created.
            f'sky launch -y -c {name} --zone us-central1-a tests/test_yamls/gcp_per_region_images.yaml',
            # Should success because the image id match for the zone.
            f'sky launch -y -c {name} --cloud gcp --image-id skypilot:cpu-debian-10 tests/test_yamls/minimal.yaml',
            f'sky exec {name} --cloud gcp --image-id skypilot:cpu-debian-10 tests/test_yamls/minimal.yaml',
            # Fail due to image id mismatch.
            f'sky exec {name} --cloud gcp --image-id skypilot:gpu-debian-10 tests/test_yamls/minimal.yaml && exit 1 || true',
            f'sky logs {name} 1 --status',
            f'sky logs {name} 2 --status',
            f'sky logs {name} 3 --status',
            f'sky status --all | grep {name} | grep us-central1',  # Ensure the zone is correct.
            # Ensure exec works.
            f'sky exec {name} --cloud gcp --zone us-central1-a tests/test_yamls/gcp_per_region_images.yaml',
            f'sky exec {name} tests/test_yamls/gcp_per_region_images.yaml',
            f'sky exec {name} --cloud gcp --region us-central1 "ls ~"',
            f'sky exec {name} "ls ~"',
            f'sky logs {name} 4 --status',
            f'sky logs {name} 5 --status',
            f'sky logs {name} 6 --status',
            f'sky logs {name} 7 --status',
        ],
        f'sky down -y {name}',
    )
    run_one_test(test)


@pytest.mark.aws
def test_clone_disk_aws():
    name = _get_cluster_name()
    test = Test(
        'clone_disk_aws',
        [
            f'sky launch -y -c {name} --cloud aws --region us-east-2 --retry-until-up "echo hello > ~/user_file.txt"',
            f'sky launch --clone-disk-from {name} -y -c {name}-clone && exit 1 || true',
            f'sky stop {name} -y',
            'sleep 60',
            f'sky launch --clone-disk-from {name} -y -c {name}-clone --cloud aws -d --region us-east-2 "cat ~/user_file.txt | grep hello"',
            f'sky launch --clone-disk-from {name} -y -c {name}-clone-2 --cloud aws -d --region us-east-2 "cat ~/user_file.txt | grep hello"',
            f'sky logs {name}-clone 1 --status',
            f'sky logs {name}-clone-2 1 --status',
        ],
        f'sky down -y {name} {name}-clone {name}-clone-2',
        timeout=30 * 60,
    )
    run_one_test(test)


@pytest.mark.gcp
def test_clone_disk_gcp():
    name = _get_cluster_name()
    test = Test(
        'clone_disk_gcp',
        [
            f'sky launch -y -c {name} --cloud gcp --zone us-east1-b --retry-until-up "echo hello > ~/user_file.txt"',
            f'sky launch --clone-disk-from {name} -y -c {name}-clone && exit 1 || true',
            f'sky stop {name} -y',
            f'sky launch --clone-disk-from {name} -y -c {name}-clone --cloud gcp --zone us-central1-a "cat ~/user_file.txt | grep hello"',
            f'sky launch --clone-disk-from {name} -y -c {name}-clone-2 --cloud gcp --zone us-east1-b "cat ~/user_file.txt | grep hello"',
            f'sky logs {name}-clone 1 --status',
            f'sky logs {name}-clone-2 1 --status',
        ],
        f'sky down -y {name} {name}-clone {name}-clone-2',
    )
    run_one_test(test)


@pytest.mark.gcp
def test_gcp_mig():
    name = _get_cluster_name()
    region = 'us-central1'
    test = Test(
        'gcp_mig',
        [
            f'sky launch -y -c {name} --gpus t4 --num-nodes 2 --image-id skypilot:gpu-debian-10 --cloud gcp --region {region} tests/test_yamls/minimal.yaml',
            f'sky logs {name} 1 --status',  # Ensure the job succeeded.
            f'sky launch -y -c {name} tests/test_yamls/minimal.yaml',
            f'sky logs {name} 2 --status',
            f'sky logs {name} --status | grep "Job 2: SUCCEEDED"',  # Equivalent.
            # Check MIG exists.
            f'gcloud compute instance-groups managed list --format="value(name)" | grep "^sky-mig-{name}"',
            f'sky autostop -i 0 --down -y {name}',
            'sleep 120',
            f'sky status -r {name}; sky status {name} | grep "{name} not found"',
            f'gcloud compute instance-templates list | grep "sky-it-{name}"',
            # Launch again with the same region. The original instance template
            # should be removed.
            f'sky launch -y -c {name} --gpus L4 --num-nodes 2 --region {region} nvidia-smi',
            f'sky logs {name} 1 | grep "L4"',
            f'sky down -y {name}',
            f'gcloud compute instance-templates list | grep "sky-it-{name}" && exit 1 || true',
        ],
        f'sky down -y {name}',
        env={'SKYPILOT_CONFIG': 'tests/test_yamls/use_mig_config.yaml'})
    run_one_test(test)


@pytest.mark.gcp
def test_gcp_force_enable_external_ips():
    name = _get_cluster_name()
    test_commands = [
        f'sky launch -y -c {name} --cloud gcp --cpus 2 tests/test_yamls/minimal.yaml',
        # Check network of vm is "default"
        (f'gcloud compute instances list --filter=name~"{name}" --format='
         '"value(networkInterfaces.network)" | grep "networks/default"'),
        # Check External NAT in network access configs, corresponds to external ip
        (f'gcloud compute instances list --filter=name~"{name}" --format='
         '"value(networkInterfaces.accessConfigs[0].name)" | grep "External NAT"'
        ),
        f'sky down -y {name}',
    ]
    skypilot_config = 'tests/test_yamls/force_enable_external_ips_config.yaml'
    test = Test('gcp_force_enable_external_ips',
                test_commands,
                f'sky down -y {name}',
                env={'SKYPILOT_CONFIG': skypilot_config})
    run_one_test(test)


@pytest.mark.aws
def test_image_no_conda():
    name = _get_cluster_name()
    test = Test(
        'image_no_conda',
        [
            # Use image id dict.
            f'sky launch -y -c {name} --region us-east-2 examples/per_region_images.yaml',
            f'sky logs {name} 1 --status',
            f'sky stop {name} -y',
            f'sky start {name} -y',
            f'sky exec {name} examples/per_region_images.yaml',
            f'sky logs {name} 2 --status',
        ],
        f'sky down -y {name}',
    )
    run_one_test(test)


@pytest.mark.no_fluidstack  # FluidStack does not support stopping instances in SkyPilot implementation
@pytest.mark.no_kubernetes  # Kubernetes does not support stopping instances
def test_custom_default_conda_env(generic_cloud: str):
    name = _get_cluster_name()
    test = Test('custom_default_conda_env', [
        f'sky launch -c {name} -y --cloud {generic_cloud} tests/test_yamls/test_custom_default_conda_env.yaml',
        f'sky status -r {name} | grep "UP"',
        f'sky logs {name} 1 --status',
        f'sky logs {name} 1 --no-follow | grep -E "myenv\\s+\\*"',
        f'sky exec {name} tests/test_yamls/test_custom_default_conda_env.yaml',
        f'sky logs {name} 2 --status',
        f'sky autostop -y -i 0 {name}',
        'sleep 60',
        f'sky status -r {name} | grep "STOPPED"',
        f'sky start -y {name}',
        f'sky logs {name} 2 --no-follow | grep -E "myenv\\s+\\*"',
        f'sky exec {name} tests/test_yamls/test_custom_default_conda_env.yaml',
        f'sky logs {name} 3 --status',
    ], f'sky down -y {name}')
    run_one_test(test)


# ------------ Test stale job ------------
@pytest.mark.no_fluidstack  # FluidStack does not support stopping instances in SkyPilot implementation
@pytest.mark.no_lambda_cloud  # Lambda Cloud does not support stopping instances
@pytest.mark.no_kubernetes  # Kubernetes does not support stopping instances
def test_stale_job(generic_cloud: str):
    name = _get_cluster_name()
    test = Test(
        'stale_job',
        [
            f'sky launch -y -c {name} --cloud {generic_cloud} "echo hi"',
            f'sky exec {name} -d "echo start; sleep 10000"',
            f'sky stop {name} -y',
            'sleep 100',  # Ensure this is large enough, else GCP leaks.
            f'sky start {name} -y',
            f'sky logs {name} 1 --status',
            f's=$(sky queue {name}); echo "$s"; echo; echo; echo "$s" | grep FAILED_DRIVER',
        ],
        f'sky down -y {name}',
    )
    run_one_test(test)


@pytest.mark.aws
def test_aws_stale_job_manual_restart():
    name = _get_cluster_name()
    name_on_cloud = common_utils.make_cluster_name_on_cloud(
        name, sky.AWS.max_cluster_name_length())
    region = 'us-east-2'
    test = Test(
        'aws_stale_job_manual_restart',
        [
            f'sky launch -y -c {name} --cloud aws --region {region} "echo hi"',
            f'sky exec {name} -d "echo start; sleep 10000"',
            # Stop the cluster manually.
            f'id=`aws ec2 describe-instances --region {region} --filters '
            f'Name=tag:ray-cluster-name,Values={name_on_cloud} '
            f'--query Reservations[].Instances[].InstanceId '
            '--output text`; '
            f'aws ec2 stop-instances --region {region} '
            '--instance-ids $id',
            'sleep 40',
            f'sky launch -c {name} -y "echo hi"',
            f'sky logs {name} 1 --status',
            f'sky logs {name} 3 --status',
            # Ensure the skylet updated the stale job status.
            f'sleep {events.JobSchedulerEvent.EVENT_INTERVAL_SECONDS}',
            f's=$(sky queue {name}); echo "$s"; echo; echo; echo "$s" | grep FAILED_DRIVER',
        ],
        f'sky down -y {name}',
    )
    run_one_test(test)


@pytest.mark.gcp
def test_gcp_stale_job_manual_restart():
    name = _get_cluster_name()
    name_on_cloud = common_utils.make_cluster_name_on_cloud(
        name, sky.GCP.max_cluster_name_length())
    zone = 'us-west2-a'
    query_cmd = (f'gcloud compute instances list --filter='
                 f'"(labels.ray-cluster-name={name_on_cloud})" '
                 f'--zones={zone} --format="value(name)"')
    stop_cmd = (f'gcloud compute instances stop --zone={zone}'
                f' --quiet $({query_cmd})')
    test = Test(
        'gcp_stale_job_manual_restart',
        [
            f'sky launch -y -c {name} --cloud gcp --zone {zone} "echo hi"',
            f'sky exec {name} -d "echo start; sleep 10000"',
            # Stop the cluster manually.
            stop_cmd,
            'sleep 40',
            f'sky launch -c {name} -y "echo hi"',
            f'sky logs {name} 1 --status',
            f'sky logs {name} 3 --status',
            # Ensure the skylet updated the stale job status.
            f'sleep {events.JobSchedulerEvent.EVENT_INTERVAL_SECONDS}',
            f's=$(sky queue {name}); echo "$s"; echo; echo; echo "$s" | grep FAILED_DRIVER',
        ],
        f'sky down -y {name}',
    )
    run_one_test(test)


# ---------- Check Sky's environment variables; workdir. ----------
@pytest.mark.no_fluidstack  # Requires amazon S3
@pytest.mark.no_scp  # SCP does not support num_nodes > 1 yet
def test_env_check(generic_cloud: str):
    name = _get_cluster_name()
    total_timeout_minutes = 25 if generic_cloud == 'azure' else 15
    test = Test(
        'env_check',
        [
            f'sky launch -y -c {name} --cloud {generic_cloud} --detach-setup examples/env_check.yaml',
            f'sky logs {name} 1 --status',  # Ensure the job succeeded.
        ],
        f'sky down -y {name}',
        timeout=total_timeout_minutes * 60,
    )
    run_one_test(test)


# ---------- file_mounts ----------
@pytest.mark.no_scp  # SCP does not support num_nodes > 1 yet. Run test_scp_file_mounts instead.
def test_file_mounts(generic_cloud: str):
    name = _get_cluster_name()
    extra_flags = ''
    if generic_cloud in 'kubernetes':
        # Kubernetes does not support multi-node
        # NOTE: This test will fail if you have a Kubernetes cluster running on
        #  arm64 (e.g., Apple Silicon) since goofys does not work on arm64.
        extra_flags = '--num-nodes 1'
    test_commands = [
        *STORAGE_SETUP_COMMANDS,
        f'sky launch -y -c {name} --cloud {generic_cloud} {extra_flags} examples/using_file_mounts.yaml',
        f'sky logs {name} 1 --status',  # Ensure the job succeeded.
    ]
    test = Test(
        'using_file_mounts',
        test_commands,
        f'sky down -y {name}',
        _get_timeout(generic_cloud, 20 * 60),  # 20 mins
    )
    run_one_test(test)


@pytest.mark.scp
def test_scp_file_mounts():
    name = _get_cluster_name()
    test_commands = [
        *STORAGE_SETUP_COMMANDS,
        f'sky launch -y -c {name} {SCP_TYPE} --num-nodes 1 examples/using_file_mounts.yaml',
        f'sky logs {name} 1 --status',  # Ensure the job succeeded.
    ]
    test = Test(
        'SCP_using_file_mounts',
        test_commands,
        f'sky down -y {name}',
        timeout=20 * 60,  # 20 mins
    )
    run_one_test(test)


@pytest.mark.no_fluidstack  # Requires GCP to be enabled
def test_using_file_mounts_with_env_vars(generic_cloud: str):
    name = _get_cluster_name()
    storage_name = TestStorageWithCredentials.generate_bucket_name()
    test_commands = [
        *STORAGE_SETUP_COMMANDS,
        (f'sky launch -y -c {name} --cpus 2+ --cloud {generic_cloud} '
         'examples/using_file_mounts_with_env_vars.yaml '
         f'--env MY_BUCKET={storage_name}'),
        f'sky logs {name} 1 --status',  # Ensure the job succeeded.
        # Override with --env:
        (f'sky launch -y -c {name}-2 --cpus 2+ --cloud {generic_cloud} '
         'examples/using_file_mounts_with_env_vars.yaml '
         f'--env MY_BUCKET={storage_name} '
         '--env MY_LOCAL_PATH=tmpfile'),
        f'sky logs {name}-2 1 --status',  # Ensure the job succeeded.
    ]
    test = Test(
        'using_file_mounts_with_env_vars',
        test_commands,
        (f'sky down -y {name} {name}-2',
         f'sky storage delete -y {storage_name} {storage_name}-2'),
        timeout=20 * 60,  # 20 mins
    )
    run_one_test(test)


# ---------- storage ----------
@pytest.mark.aws
def test_aws_storage_mounts_with_stop():
    name = _get_cluster_name()
    cloud = 'aws'
    storage_name = f'sky-test-{int(time.time())}'
    rclone_profile_name = data_utils.Rclone.RcloneStores.S3.get_profile_name(
        storage_name)

    # Reading and rendering the template
    template_str = pathlib.Path(
        'tests/test_yamls/test_storage_mounting.yaml.j2').read_text()
    template = jinja2.Template(template_str)
<<<<<<< HEAD
    content = template.render(storage_name=storage_name,
                              include_mount_cached=True)

    # Creating a temporary YAML file
=======
    content = template.render(storage_name=storage_name, cloud=cloud)
>>>>>>> a404e3fc
    with tempfile.NamedTemporaryFile(suffix='.yaml', mode='w') as f:
        f.write(content)
        f.flush()
        file_path = f.name

        # List of test commands
        test_commands = [
            *STORAGE_SETUP_COMMANDS,
            f'sky launch -y -c {name} --cloud {cloud} {file_path}',
            f'sky logs {name} 1 --status',  # Ensure job succeeded.
            f'aws s3 ls {storage_name}/hello.txt',
            f'sky stop -y {name}',
            f'sky start -y {name}',
            # Check if hello.txt exists after restart at the mount point
            f'sky exec {name} -- "set -ex; ls /mount_private_mount/hello.txt; '
            f'rclone ls {rclone_profile_name}:{storage_name}/hello.txt;"',
        ]

        # Creating and running the test
        test = Test(
            'aws_storage_mounts',
            test_commands,
            f'sky down -y {name}; sky storage delete -y {storage_name}',
            timeout=20 * 60,  # 20 mins
        )
        run_one_test(test)


@pytest.mark.gcp
def test_gcp_storage_mounts_with_stop():
    name = _get_cluster_name()
    cloud = 'gcp'
    storage_name = f'sky-test-{int(time.time())}'
    rclone_profile_name = data_utils.Rclone.RcloneStores.GCS.get_profile_name(
        storage_name)

    # Reading and rendering the template
    template_str = pathlib.Path(
        'tests/test_yamls/test_storage_mounting.yaml.j2').read_text()
    template = jinja2.Template(template_str)
<<<<<<< HEAD
    content = template.render(storage_name=storage_name,
                              include_mount_cached=True)

    # Creating a temporary YAML file
=======
    content = template.render(storage_name=storage_name, cloud=cloud)
>>>>>>> a404e3fc
    with tempfile.NamedTemporaryFile(suffix='.yaml', mode='w') as f:
        f.write(content)
        f.flush()
        file_path = f.name

        # List of test commands
        test_commands = [
            *STORAGE_SETUP_COMMANDS,
            f'sky launch -y -c {name} --cloud {cloud} {file_path}',
            f'sky logs {name} 1 --status',  # Ensure job succeeded.
            f'gsutil ls gs://{storage_name}/hello.txt',
            f'sky stop -y {name}',
            f'sky start -y {name}',
            # Check if hello.txt exists after restart at the mount point
            f'sky exec {name} -- "set -ex; ls /mount_private_mount/hello.txt; '
            f'rclone ls {rclone_profile_name}:{storage_name}/hello.txt;"',
        ]

        # Creating and running the test
        test = Test(
            'gcp_storage_mounts',
            test_commands,
            f'sky down -y {name}; sky storage delete -y {storage_name}',
            timeout=20 * 60,  # 20 mins
        )
        run_one_test(test)


@pytest.mark.azure
def test_azure_storage_mounts_with_stop():
    name = _get_cluster_name()
    cloud = 'azure'
    storage_name = f'sky-test-{int(time.time())}'
    default_region = 'eastus'
    storage_account_name = (storage_lib.AzureBlobStore.
                            get_default_storage_account_name(default_region))
    storage_account_key = data_utils.get_az_storage_account_key(
        storage_account_name)
    template_str = pathlib.Path(
        'tests/test_yamls/test_storage_mounting.yaml.j2').read_text()
    template = jinja2.Template(template_str)
    content = template.render(storage_name=storage_name, cloud=cloud)
    with tempfile.NamedTemporaryFile(suffix='.yaml', mode='w') as f:
        f.write(content)
        f.flush()
        file_path = f.name
        test_commands = [
            *STORAGE_SETUP_COMMANDS,
            f'sky launch -y -c {name} --cloud {cloud} {file_path}',
            f'sky logs {name} 1 --status',  # Ensure job succeeded.
            f'output=$(az storage blob list -c {storage_name} --account-name {storage_account_name} --account-key {storage_account_key} --prefix hello.txt)'
            # if the file does not exist, az storage blob list returns '[]'
            f'[ "$output" = "[]" ] && exit 1;'
            f'sky stop -y {name}',
            f'sky start -y {name}',
            # Check if hello.txt from mounting bucket exists after restart in
            # the mounted directory
            f'sky exec {name} -- "set -ex; ls /mount_private_mount/hello.txt"'
        ]
        test = Test(
            'azure_storage_mounts',
            test_commands,
            f'sky down -y {name}; sky storage delete -y {storage_name}',
            timeout=20 * 60,  # 20 mins
        )
        run_one_test(test)


@pytest.mark.kubernetes
def test_kubernetes_storage_mounts():
    # Tests bucket mounting on k8s, assuming S3 is configured.
    # This test will fail if run on non x86_64 architecture, since goofys is
    # built for x86_64 only.
    name = _get_cluster_name()
    storage_name = f'sky-test-{int(time.time())}'
    template_str = pathlib.Path(
        'tests/test_yamls/test_storage_mounting.yaml.j2').read_text()
    template = jinja2.Template(template_str)
    content = template.render(storage_name=storage_name)
    with tempfile.NamedTemporaryFile(suffix='.yaml', mode='w') as f:
        f.write(content)
        f.flush()
        file_path = f.name
        test_commands = [
            *STORAGE_SETUP_COMMANDS,
            f'sky launch -y -c {name} --cloud kubernetes {file_path}',
            f'sky logs {name} 1 --status',  # Ensure job succeeded.
            f'aws s3 ls {storage_name}/hello.txt || '
            f'gsutil ls gs://{storage_name}/hello.txt',
        ]
        test = Test(
            'kubernetes_storage_mounts',
            test_commands,
            f'sky down -y {name}; sky storage delete -y {storage_name}',
            timeout=20 * 60,  # 20 mins
        )
        run_one_test(test)


@pytest.mark.kubernetes
def test_kubernetes_context_switch():
    name = _get_cluster_name()
    new_context = f'sky-test-context-{int(time.time())}'
    new_namespace = f'sky-test-namespace-{int(time.time())}'

    test_commands = [
        # Launch a cluster and run a simple task
        f'sky launch -y -c {name} --cloud kubernetes "echo Hello from original context"',
        f'sky logs {name} 1 --status',  # Ensure job succeeded

        # Get current context details and save to a file for later use in cleanup
        'CURRENT_CONTEXT=$(kubectl config current-context); '
        'echo "$CURRENT_CONTEXT" > /tmp/sky_test_current_context; '
        'CURRENT_CLUSTER=$(kubectl config view -o jsonpath="{.contexts[?(@.name==\\"$CURRENT_CONTEXT\\")].context.cluster}"); '
        'CURRENT_USER=$(kubectl config view -o jsonpath="{.contexts[?(@.name==\\"$CURRENT_CONTEXT\\")].context.user}"); '

        # Create a new context with a different name and namespace
        f'kubectl config set-context {new_context} --cluster="$CURRENT_CLUSTER" --user="$CURRENT_USER" --namespace={new_namespace}',

        # Create the new namespace if it doesn't exist
        f'kubectl create namespace {new_namespace} --dry-run=client -o yaml | kubectl apply -f -',

        # Set the new context as active
        f'kubectl config use-context {new_context}',

        # Verify the new context is active
        f'[ "$(kubectl config current-context)" = "{new_context}" ] || exit 1',

        # Try to run sky exec on the original cluster (should still work)
        f'sky exec {name} "echo Success: sky exec works after context switch"',

        # Test sky queue
        f'sky queue {name}',

        # Test SSH access
        f'ssh {name} whoami',
    ]

    cleanup_commands = (
        f'kubectl delete namespace {new_namespace}; '
        f'kubectl config delete-context {new_context}; '
        'kubectl config use-context $(cat /tmp/sky_test_current_context); '
        'rm /tmp/sky_test_current_context; '
        f'sky down -y {name}')

    test = Test(
        'kubernetes_context_switch',
        test_commands,
        cleanup_commands,
        timeout=20 * 60,  # 20 mins
    )
    run_one_test(test)


@pytest.mark.parametrize(
    'image_id',
    [
        'docker:nvidia/cuda:11.8.0-devel-ubuntu18.04',
        'docker:ubuntu:18.04',
        # Test image with python 3.11 installed by default.
        'docker:continuumio/miniconda3:24.1.2-0',
        # Test python>=3.12 where SkyPilot should automatically create a separate
        # conda env for runtime with python 3.10.
        'docker:continuumio/miniconda3:latest',
    ])
def test_docker_storage_mounts(generic_cloud: str, image_id: str):
    # Tests bucket mounting on docker container
    name = _get_cluster_name()
    timestamp = str(time.time()).replace('.', '')
    storage_name = f'sky-test-{timestamp}'
    template_str = pathlib.Path(
        'tests/test_yamls/test_storage_mounting.yaml.j2').read_text()
    template = jinja2.Template(template_str)
    # ubuntu 18.04 does not support fuse3, and blobfuse2 depends on fuse3.
    azure_mount_unsupported_ubuntu_version = '18.04'
    # Commands to verify bucket upload. We need to check all three
    # storage types because the optimizer may pick any of them.
    s3_command = f'aws s3 ls {storage_name}/hello.txt'
    gsutil_command = f'gsutil ls gs://{storage_name}/hello.txt'
    azure_blob_command = TestStorageWithCredentials.cli_ls_cmd(
        storage_lib.StoreType.AZURE, storage_name, suffix='hello.txt')
    if azure_mount_unsupported_ubuntu_version in image_id:
        # The store for mount_private_mount is not specified in the template.
        # If we're running on Azure, the private mount will be created on
        # azure blob. That will not be supported on the ubuntu 18.04 image
        # and thus fail. For other clouds, the private mount on other
        # storage types (GCS/S3) should succeed.
        include_private_mount = False if generic_cloud == 'azure' else True
        content = template.render(storage_name=storage_name,
                                  include_azure_mount=False,
                                  include_private_mount=include_private_mount)
    else:
        content = template.render(storage_name=storage_name,)
    with tempfile.NamedTemporaryFile(suffix='.yaml', mode='w') as f:
        f.write(content)
        f.flush()
        file_path = f.name
        test_commands = [
            *STORAGE_SETUP_COMMANDS,
            f'sky launch -y -c {name} --cloud {generic_cloud} --image-id {image_id} {file_path}',
            f'sky logs {name} 1 --status',  # Ensure job succeeded.
            # Check AWS, GCP, or Azure storage mount.
            f'{s3_command} || '
            f'{gsutil_command} || '
            f'{azure_blob_command}',
        ]
        test = Test(
            'docker_storage_mounts',
            test_commands,
            f'sky down -y {name}; sky storage delete -y {storage_name}',
            timeout=20 * 60,  # 20 mins
        )
        run_one_test(test)


@pytest.mark.cloudflare
def test_cloudflare_storage_mounts(generic_cloud: str):
    name = _get_cluster_name()
    storage_name = f'sky-test-{int(time.time())}'
    template_str = pathlib.Path(
        'tests/test_yamls/test_r2_storage_mounting.yaml').read_text()
    template = jinja2.Template(template_str)
    content = template.render(storage_name=storage_name)
    endpoint_url = cloudflare.create_endpoint()
    with tempfile.NamedTemporaryFile(suffix='.yaml', mode='w') as f:
        f.write(content)
        f.flush()
        file_path = f.name
        test_commands = [
            *STORAGE_SETUP_COMMANDS,
            f'sky launch -y -c {name} --cloud {generic_cloud} {file_path}',
            f'sky logs {name} 1 --status',  # Ensure job succeeded.
            f'AWS_SHARED_CREDENTIALS_FILE={cloudflare.R2_CREDENTIALS_PATH} aws s3 ls s3://{storage_name}/hello.txt --endpoint {endpoint_url} --profile=r2'
        ]

        test = Test(
            'cloudflare_storage_mounts',
            test_commands,
            f'sky down -y {name}; sky storage delete -y {storage_name}',
            timeout=20 * 60,  # 20 mins
        )
        run_one_test(test)


@pytest.mark.ibm
def test_ibm_storage_mounts():
    name = _get_cluster_name()
    storage_name = f'sky-test-{int(time.time())}'
    rclone_profile_name = data_utils.Rclone.RcloneStores.IBM.get_profile_name(
        storage_name)
    template_str = pathlib.Path(
        'tests/test_yamls/test_ibm_cos_storage_mounting.yaml').read_text()
    template = jinja2.Template(template_str)
    content = template.render(storage_name=storage_name)
    with tempfile.NamedTemporaryFile(suffix='.yaml', mode='w') as f:
        f.write(content)
        f.flush()
        file_path = f.name
        test_commands = [
            *STORAGE_SETUP_COMMANDS,
            f'sky launch -y -c {name} --cloud ibm {file_path}',
            f'sky logs {name} 1 --status',  # Ensure job succeeded.
            f'rclone ls {rclone_profile_name}:{storage_name}/hello.txt',
        ]
        test = Test(
            'ibm_storage_mounts',
            test_commands,
            f'sky down -y {name}; sky storage delete -y {storage_name}',
            timeout=20 * 60,  # 20 mins
        )
        run_one_test(test)


# ---------- CLI logs ----------
@pytest.mark.no_scp  # SCP does not support num_nodes > 1 yet. Run test_scp_logs instead.
def test_cli_logs(generic_cloud: str):
    name = _get_cluster_name()
    num_nodes = 2
    if generic_cloud == 'kubernetes':
        # Kubernetes does not support multi-node
        num_nodes = 1
    timestamp = time.time()
    test = Test('cli_logs', [
        f'sky launch -y -c {name} --cloud {generic_cloud} --num-nodes {num_nodes} "echo {timestamp} 1"',
        f'sky exec {name} "echo {timestamp} 2"',
        f'sky exec {name} "echo {timestamp} 3"',
        f'sky exec {name} "echo {timestamp} 4"',
        f'sky logs {name} 2 --status',
        f'sky logs {name} 3 4 --sync-down',
        f'sky logs {name} * --sync-down',
        f'sky logs {name} 1 | grep "{timestamp} 1"',
        f'sky logs {name} | grep "{timestamp} 4"',
    ], f'sky down -y {name}')
    run_one_test(test)


@pytest.mark.scp
def test_scp_logs():
    name = _get_cluster_name()
    timestamp = time.time()
    test = Test(
        'SCP_cli_logs',
        [
            f'sky launch -y -c {name} {SCP_TYPE} "echo {timestamp} 1"',
            f'sky exec {name} "echo {timestamp} 2"',
            f'sky exec {name} "echo {timestamp} 3"',
            f'sky exec {name} "echo {timestamp} 4"',
            f'sky logs {name} 2 --status',
            f'sky logs {name} 3 4 --sync-down',
            f'sky logs {name} * --sync-down',
            f'sky logs {name} 1 | grep "{timestamp} 1"',
            f'sky logs {name} | grep "{timestamp} 4"',
        ],
        f'sky down -y {name}',
    )
    run_one_test(test)


# ---------- Job Queue. ----------
@pytest.mark.no_fluidstack  # FluidStack DC has low availability of T4 GPUs
@pytest.mark.no_lambda_cloud  # Lambda Cloud does not have T4 gpus
@pytest.mark.no_ibm  # IBM Cloud does not have T4 gpus. run test_ibm_job_queue instead
@pytest.mark.no_scp  # SCP does not have T4 gpus. Run test_scp_job_queue instead
@pytest.mark.no_paperspace  # Paperspace does not have T4 gpus.
@pytest.mark.no_oci  # OCI does not have T4 gpus
def test_job_queue(generic_cloud: str):
    name = _get_cluster_name()
    test = Test(
        'job_queue',
        [
            f'sky launch -y -c {name} --cloud {generic_cloud} examples/job_queue/cluster.yaml',
            f'sky exec {name} -n {name}-1 -d examples/job_queue/job.yaml',
            f'sky exec {name} -n {name}-2 -d examples/job_queue/job.yaml',
            f'sky exec {name} -n {name}-3 -d examples/job_queue/job.yaml',
            f's=$(sky queue {name}); echo "$s"; echo; echo; echo "$s" | grep {name}-1 | grep RUNNING',
            f's=$(sky queue {name}); echo "$s"; echo; echo; echo "$s" | grep {name}-2 | grep RUNNING',
            f's=$(sky queue {name}); echo "$s"; echo; echo; echo "$s" | grep {name}-3 | grep PENDING',
            f'sky cancel -y {name} 2',
            'sleep 5',
            f's=$(sky queue {name}); echo "$s"; echo; echo; echo "$s" | grep {name}-3 | grep RUNNING',
            f'sky cancel -y {name} 3',
            f'sky exec {name} --gpus T4:0.2 "[[ \$SKYPILOT_NUM_GPUS_PER_NODE -eq 1 ]] || exit 1"',
            f'sky exec {name} --gpus T4:1 "[[ \$SKYPILOT_NUM_GPUS_PER_NODE -eq 1 ]] || exit 1"',
            f'sky logs {name} 4 --status',
            f'sky logs {name} 5 --status',
        ],
        f'sky down -y {name}',
    )
    run_one_test(test)


# ---------- Job Queue with Docker. ----------
@pytest.mark.no_fluidstack  # FluidStack does not support docker for now
@pytest.mark.no_lambda_cloud  # Doesn't support Lambda Cloud for now
@pytest.mark.no_ibm  # Doesn't support IBM Cloud for now
@pytest.mark.no_paperspace  # Paperspace doesn't have T4 GPUs
@pytest.mark.no_scp  # Doesn't support SCP for now
@pytest.mark.no_oci  # Doesn't support OCI for now
@pytest.mark.no_kubernetes  # Doesn't support Kubernetes for now
@pytest.mark.parametrize(
    'image_id',
    [
        'docker:nvidia/cuda:11.8.0-devel-ubuntu18.04',
        'docker:ubuntu:18.04',
        # Test latest image with python 3.11 installed by default.
        'docker:continuumio/miniconda3:24.1.2-0',
        # Test python>=3.12 where SkyPilot should automatically create a separate
        # conda env for runtime with python 3.10.
        'docker:continuumio/miniconda3:latest',
        # Axolotl image is a good example custom image that has its conda path
        # set in PATH with dockerfile and uses python>=3.12. It could test:
        #  1. we handle the env var set in dockerfile correctly
        #  2. python>=3.12 works with SkyPilot runtime.
        'docker:winglian/axolotl:main-latest'
    ])
def test_job_queue_with_docker(generic_cloud: str, image_id: str):
    name = _get_cluster_name() + image_id[len('docker:'):][:4]
    total_timeout_minutes = 40 if generic_cloud == 'azure' else 15
    time_to_sleep = 300 if generic_cloud == 'azure' else 180
    test = Test(
        'job_queue_with_docker',
        [
            f'sky launch -y -c {name} --cloud {generic_cloud} --image-id {image_id} examples/job_queue/cluster_docker.yaml',
            f'sky exec {name} -n {name}-1 -d --image-id {image_id} --env TIME_TO_SLEEP={time_to_sleep} examples/job_queue/job_docker.yaml',
            f'sky exec {name} -n {name}-2 -d --image-id {image_id} --env TIME_TO_SLEEP={time_to_sleep} examples/job_queue/job_docker.yaml',
            f'sky exec {name} -n {name}-3 -d --image-id {image_id} --env TIME_TO_SLEEP={time_to_sleep} examples/job_queue/job_docker.yaml',
            f's=$(sky queue {name}); echo "$s"; echo; echo; echo "$s" | grep {name}-1 | grep RUNNING',
            f's=$(sky queue {name}); echo "$s"; echo; echo; echo "$s" | grep {name}-2 | grep RUNNING',
            f's=$(sky queue {name}); echo "$s"; echo; echo; echo "$s" | grep {name}-3 | grep PENDING',
            f'sky cancel -y {name} 2',
            'sleep 5',
            f's=$(sky queue {name}); echo "$s"; echo; echo; echo "$s" | grep {name}-3 | grep RUNNING',
            f'sky cancel -y {name} 3',
            # Make sure the GPU is still visible to the container.
            f'sky exec {name} --image-id {image_id} nvidia-smi | grep "Tesla T4"',
            f'sky logs {name} 4 --status',
            f'sky stop -y {name}',
            # Make sure the job status preserve after stop and start the
            # cluster. This is also a test for the docker container to be
            # preserved after stop and start.
            f'sky start -y {name}',
            f's=$(sky queue {name}); echo "$s"; echo; echo; echo "$s" | grep {name}-1 | grep FAILED',
            f's=$(sky queue {name}); echo "$s"; echo; echo; echo "$s" | grep {name}-2 | grep CANCELLED',
            f's=$(sky queue {name}); echo "$s"; echo; echo; echo "$s" | grep {name}-3 | grep CANCELLED',
            f'sky exec {name} --gpus T4:0.2 "[[ \$SKYPILOT_NUM_GPUS_PER_NODE -eq 1 ]] || exit 1"',
            f'sky exec {name} --gpus T4:1 "[[ \$SKYPILOT_NUM_GPUS_PER_NODE -eq 1 ]] || exit 1"',
            f'sky logs {name} 5 --status',
            f'sky logs {name} 6 --status',
            # Make sure it is still visible after an stop & start cycle.
            f'sky exec {name} --image-id {image_id} nvidia-smi | grep "Tesla T4"',
            f'sky logs {name} 7 --status'
        ],
        f'sky down -y {name}',
        timeout=total_timeout_minutes * 60,
    )
    run_one_test(test)


@pytest.mark.lambda_cloud
def test_lambda_job_queue():
    name = _get_cluster_name()
    test = Test(
        'lambda_job_queue',
        [
            f'sky launch -y -c {name} {LAMBDA_TYPE} examples/job_queue/cluster.yaml',
            f'sky exec {name} -n {name}-1 --gpus A10:0.5 -d examples/job_queue/job.yaml',
            f'sky exec {name} -n {name}-2 --gpus A10:0.5 -d examples/job_queue/job.yaml',
            f'sky exec {name} -n {name}-3 --gpus A10:0.5 -d examples/job_queue/job.yaml',
            f'sky queue {name} | grep {name}-1 | grep RUNNING',
            f'sky queue {name} | grep {name}-2 | grep RUNNING',
            f'sky queue {name} | grep {name}-3 | grep PENDING',
            f'sky cancel -y {name} 2',
            'sleep 5',
            f'sky queue {name} | grep {name}-3 | grep RUNNING',
            f'sky cancel -y {name} 3',
        ],
        f'sky down -y {name}',
    )
    run_one_test(test)


@pytest.mark.ibm
def test_ibm_job_queue():
    name = _get_cluster_name()
    test = Test(
        'ibm_job_queue',
        [
            f'sky launch -y -c {name} --cloud ibm --gpus v100',
            f'sky exec {name} -n {name}-1 --cloud ibm -d examples/job_queue/job_ibm.yaml',
            f'sky exec {name} -n {name}-2 --cloud ibm -d examples/job_queue/job_ibm.yaml',
            f'sky exec {name} -n {name}-3 --cloud ibm -d examples/job_queue/job_ibm.yaml',
            f'sky queue {name} | grep {name}-1 | grep RUNNING',
            f'sky queue {name} | grep {name}-2 | grep RUNNING',
            f'sky queue {name} | grep {name}-3 | grep PENDING',
            f'sky cancel -y {name} 2',
            'sleep 5',
            f'sky queue {name} | grep {name}-3 | grep RUNNING',
            f'sky cancel -y {name} 3',
        ],
        f'sky down -y {name}',
    )
    run_one_test(test)


@pytest.mark.scp
def test_scp_job_queue():
    name = _get_cluster_name()
    num_of_gpu_launch = 1
    num_of_gpu_exec = 0.5
    test = Test(
        'SCP_job_queue',
        [
            f'sky launch -y -c {name} {SCP_TYPE} {SCP_GPU_V100}:{num_of_gpu_launch} examples/job_queue/cluster.yaml',
            f'sky exec {name} -n {name}-1 {SCP_GPU_V100}:{num_of_gpu_exec} -d examples/job_queue/job.yaml',
            f'sky exec {name} -n {name}-2 {SCP_GPU_V100}:{num_of_gpu_exec} -d examples/job_queue/job.yaml',
            f'sky exec {name} -n {name}-3 {SCP_GPU_V100}:{num_of_gpu_exec} -d examples/job_queue/job.yaml',
            f'sky queue {name} | grep {name}-1 | grep RUNNING',
            f'sky queue {name} | grep {name}-2 | grep RUNNING',
            f'sky queue {name} | grep {name}-3 | grep PENDING',
            f'sky cancel -y {name} 2',
            'sleep 5',
            f'sky queue {name} | grep {name}-3 | grep RUNNING',
            f'sky cancel -y {name} 3',
        ],
        f'sky down -y {name}',
    )
    run_one_test(test)


@pytest.mark.no_fluidstack  # FluidStack DC has low availability of T4 GPUs
@pytest.mark.no_lambda_cloud  # Lambda Cloud does not have T4 gpus
@pytest.mark.no_ibm  # IBM Cloud does not have T4 gpus. run test_ibm_job_queue_multinode instead
@pytest.mark.no_paperspace  # Paperspace does not have T4 gpus.
@pytest.mark.no_scp  # SCP does not support num_nodes > 1 yet
@pytest.mark.no_oci  # OCI Cloud does not have T4 gpus.
@pytest.mark.no_kubernetes  # Kubernetes not support num_nodes > 1 yet
def test_job_queue_multinode(generic_cloud: str):
    name = _get_cluster_name()
    total_timeout_minutes = 30 if generic_cloud == 'azure' else 15
    test = Test(
        'job_queue_multinode',
        [
            f'sky launch -y -c {name} --cloud {generic_cloud} examples/job_queue/cluster_multinode.yaml',
            f'sky exec {name} -n {name}-1 -d examples/job_queue/job_multinode.yaml',
            f'sky exec {name} -n {name}-2 -d examples/job_queue/job_multinode.yaml',
            f'sky launch -c {name} -n {name}-3 --detach-setup -d examples/job_queue/job_multinode.yaml',
            f's=$(sky queue {name}) && echo "$s" && (echo "$s" | grep {name}-1 | grep RUNNING)',
            f's=$(sky queue {name}) && echo "$s" && (echo "$s" | grep {name}-2 | grep RUNNING)',
            f's=$(sky queue {name}) && echo "$s" && (echo "$s" | grep {name}-3 | grep PENDING)',
            'sleep 90',
            f'sky cancel -y {name} 1',
            'sleep 5',
            f's=$(sky queue {name}); echo "$s"; echo; echo; echo "$s" | grep {name}-3 | grep SETTING_UP',
            f'sky cancel -y {name} 1 2 3',
            f'sky launch -c {name} -n {name}-4 --detach-setup -d examples/job_queue/job_multinode.yaml',
            # Test the job status is correctly set to SETTING_UP, during the setup is running,
            # and the job can be cancelled during the setup.
            'sleep 5',
            f's=$(sky queue {name}) && echo "$s" && (echo "$s" | grep {name}-4 | grep SETTING_UP)',
            f'sky cancel -y {name} 4',
            f's=$(sky queue {name}) && echo "$s" && (echo "$s" | grep {name}-4 | grep CANCELLED)',
            f'sky exec {name} --gpus T4:0.2 "[[ \$SKYPILOT_NUM_GPUS_PER_NODE -eq 1 ]] || exit 1"',
            f'sky exec {name} --gpus T4:0.2 --num-nodes 2 "[[ \$SKYPILOT_NUM_GPUS_PER_NODE -eq 1 ]] || exit 1"',
            f'sky exec {name} --gpus T4:1 --num-nodes 2 "[[ \$SKYPILOT_NUM_GPUS_PER_NODE -eq 1 ]] || exit 1"',
            f'sky logs {name} 5 --status',
            f'sky logs {name} 6 --status',
            f'sky logs {name} 7 --status',
        ],
        f'sky down -y {name}',
        timeout=total_timeout_minutes * 60,
    )
    run_one_test(test)


@pytest.mark.no_fluidstack  # No FluidStack VM has 8 CPUs
@pytest.mark.no_lambda_cloud  # No Lambda Cloud VM has 8 CPUs
def test_large_job_queue(generic_cloud: str):
    name = _get_cluster_name()
    test = Test(
        'large_job_queue',
        [
            f'sky launch -y -c {name} --cpus 8 --cloud {generic_cloud}',
            f'for i in `seq 1 75`; do sky exec {name} -n {name}-$i -d "echo $i; sleep 100000000"; done',
            f'sky cancel -y {name} 1 2 3 4 5 6 7 8 9 10 11 12 13 14 15 16',
            'sleep 90',
            # Each job takes 0.5 CPU and the default VM has 8 CPUs, so there should be 8 / 0.5 = 16 jobs running.
            # The first 16 jobs are canceled, so there should be 75 - 32 = 43 jobs PENDING.
            f's=$(sky queue {name}); echo "$s"; echo; echo; echo "$s" | grep -v grep | grep PENDING | wc -l | grep 43',
            # Make sure the jobs are scheduled in FIFO order
            *[
                f's=$(sky queue {name}); echo "$s"; echo; echo; echo "$s" | grep {name}-{i} | grep CANCELLED'
                for i in range(1, 17)
            ],
            *[
                f's=$(sky queue {name}); echo "$s"; echo; echo; echo "$s" | grep {name}-{i} | grep RUNNING'
                for i in range(17, 33)
            ],
            *[
                f's=$(sky queue {name}); echo "$s"; echo; echo; echo "$s" | grep {name}-{i} | grep PENDING'
                for i in range(33, 75)
            ],
            f'sky cancel -y {name} 33 35 37 39 17 18 19',
            *[
                f's=$(sky queue {name}); echo "$s"; echo; echo; echo "$s" | grep {name}-{i} | grep CANCELLED'
                for i in range(33, 40, 2)
            ],
            'sleep 10',
            *[
                f's=$(sky queue {name}); echo "$s"; echo; echo; echo "$s" | grep {name}-{i} | grep RUNNING'
                for i in [34, 36, 38]
            ],
        ],
        f'sky down -y {name}',
        timeout=25 * 60,
    )
    run_one_test(test)


@pytest.mark.no_fluidstack  # No FluidStack VM has 8 CPUs
@pytest.mark.no_lambda_cloud  # No Lambda Cloud VM has 8 CPUs
def test_fast_large_job_queue(generic_cloud: str):
    # This is to test the jobs can be scheduled quickly when there are many jobs in the queue.
    name = _get_cluster_name()
    test = Test(
        'fast_large_job_queue',
        [
            f'sky launch -y -c {name} --cpus 8 --cloud {generic_cloud}',
            f'for i in `seq 1 32`; do sky exec {name} -n {name}-$i -d "echo $i"; done',
            'sleep 60',
            f's=$(sky queue {name}); echo "$s"; echo; echo; echo "$s" | grep -v grep | grep SUCCEEDED | wc -l | grep 32',
        ],
        f'sky down -y {name}',
        timeout=20 * 60,
    )
    run_one_test(test)


@pytest.mark.ibm
def test_ibm_job_queue_multinode():
    name = _get_cluster_name()
    task_file = 'examples/job_queue/job_multinode_ibm.yaml'
    test = Test(
        'ibm_job_queue_multinode',
        [
            f'sky launch -y -c {name} --cloud ibm --gpus v100 --num-nodes 2',
            f'sky exec {name} -n {name}-1 -d {task_file}',
            f'sky exec {name} -n {name}-2 -d {task_file}',
            f'sky launch -y -c {name} -n {name}-3 --detach-setup -d {task_file}',
            f's=$(sky queue {name}) && printf "$s" && (echo "$s" | grep {name}-1 | grep RUNNING)',
            f's=$(sky queue {name}) && printf "$s" && (echo "$s" | grep {name}-2 | grep RUNNING)',
            f's=$(sky queue {name}) && printf "$s" && (echo "$s" | grep {name}-3 | grep SETTING_UP)',
            'sleep 90',
            f's=$(sky queue {name}) && printf "$s" && (echo "$s" | grep {name}-3 | grep PENDING)',
            f'sky cancel -y {name} 1',
            'sleep 5',
            f'sky queue {name} | grep {name}-3 | grep RUNNING',
            f'sky cancel -y {name} 1 2 3',
            f'sky launch -c {name} -n {name}-4 --detach-setup -d {task_file}',
            # Test the job status is correctly set to SETTING_UP, during the setup is running,
            # and the job can be cancelled during the setup.
            f's=$(sky queue {name}) && printf "$s" && (echo "$s" | grep {name}-4 | grep SETTING_UP)',
            f'sky cancel -y {name} 4',
            f's=$(sky queue {name}) && printf "$s" && (echo "$s" | grep {name}-4 | grep CANCELLED)',
            f'sky exec {name} --gpus v100:0.2 "[[ \$SKYPILOT_NUM_GPUS_PER_NODE -eq 1 ]] || exit 1"',
            f'sky exec {name} --gpus v100:0.2 --num-nodes 2 "[[ \$SKYPILOT_NUM_GPUS_PER_NODE -eq 1 ]] || exit 1"',
            f'sky exec {name} --gpus v100:1 --num-nodes 2 "[[ \$SKYPILOT_NUM_GPUS_PER_NODE -eq 1 ]] || exit 1"',
            f'sky logs {name} 5 --status',
            f'sky logs {name} 6 --status',
            f'sky logs {name} 7 --status',
        ],
        f'sky down -y {name}',
        timeout=20 * 60,  # 20 mins
    )
    run_one_test(test)


# ---------- Docker with preinstalled package. ----------
@pytest.mark.no_fluidstack  # Doesn't support Fluidstack for now
@pytest.mark.no_lambda_cloud  # Doesn't support Lambda Cloud for now
@pytest.mark.no_ibm  # Doesn't support IBM Cloud for now
@pytest.mark.no_scp  # Doesn't support SCP for now
@pytest.mark.no_oci  # Doesn't support OCI for now
@pytest.mark.no_kubernetes  # Doesn't support Kubernetes for now
# TODO(zhwu): we should fix this for kubernetes
def test_docker_preinstalled_package(generic_cloud: str):
    name = _get_cluster_name()
    test = Test(
        'docker_with_preinstalled_package',
        [
            f'sky launch -y -c {name} --cloud {generic_cloud} --image-id docker:nginx',
            f'sky exec {name} "nginx -V"',
            f'sky logs {name} 1 --status',
            f'sky exec {name} whoami | grep root',
        ],
        f'sky down -y {name}',
    )
    run_one_test(test)


# ---------- Submitting multiple tasks to the same cluster. ----------
@pytest.mark.no_fluidstack  # FluidStack DC has low availability of T4 GPUs
@pytest.mark.no_lambda_cloud  # Lambda Cloud does not have T4 gpus
@pytest.mark.no_paperspace  # Paperspace does not have T4 gpus
@pytest.mark.no_ibm  # IBM Cloud does not have T4 gpus
@pytest.mark.no_scp  # SCP does not support num_nodes > 1 yet
@pytest.mark.no_oci  # OCI Cloud does not have T4 gpus
def test_multi_echo(generic_cloud: str):
    name = _get_cluster_name()
    test = Test(
        'multi_echo',
        [
            f'python examples/multi_echo.py {name} {generic_cloud}',
            f's=$(sky queue {name}); echo "$s"; echo; echo; echo "$s" | grep "FAILED" && exit 1 || true',
            'sleep 10',
            f's=$(sky queue {name}); echo "$s"; echo; echo; echo "$s" | grep "FAILED" && exit 1 || true',
            'sleep 30',
            f's=$(sky queue {name}); echo "$s"; echo; echo; echo "$s" | grep "FAILED" && exit 1 || true',
            'sleep 30',
            # Make sure that our job scheduler is fast enough to have at least
            # 10 RUNNING jobs in parallel.
            f's=$(sky queue {name}); echo "$s"; echo; echo; echo "$s" | grep "RUNNING" | wc -l | awk \'{{if ($1 < 10) exit 1}}\'',
            'sleep 30',
            f's=$(sky queue {name}); echo "$s"; echo; echo; echo "$s" | grep "FAILED" && exit 1 || true',
            f'until sky logs {name} 32 --status; do echo "Waiting for job 32 to finish..."; sleep 1; done',
        ] +
        # Ensure jobs succeeded.
        [f'sky logs {name} {i + 1} --status' for i in range(32)] +
        # Ensure monitor/autoscaler didn't crash on the 'assert not
        # unfulfilled' error.  If process not found, grep->ssh returns 1.
        [f'ssh {name} \'ps aux | grep "[/]"monitor.py\''],
        f'sky down -y {name}',
        timeout=20 * 60,
    )
    run_one_test(test)


# ---------- Task: 1 node training. ----------
@pytest.mark.no_fluidstack  # Fluidstack does not have T4 gpus for now
@pytest.mark.no_lambda_cloud  # Lambda Cloud does not have V100 gpus
@pytest.mark.no_ibm  # IBM cloud currently doesn't provide public image with CUDA
@pytest.mark.no_scp  # SCP does not have V100 (16GB) GPUs. Run test_scp_huggingface instead.
def test_huggingface(generic_cloud: str):
    name = _get_cluster_name()
    test = Test(
        'huggingface_glue_imdb_app',
        [
            f'sky launch -y -c {name} --cloud {generic_cloud} examples/huggingface_glue_imdb_app.yaml',
            f'sky logs {name} 1 --status',  # Ensure the job succeeded.
            f'sky exec {name} examples/huggingface_glue_imdb_app.yaml',
            f'sky logs {name} 2 --status',  # Ensure the job succeeded.
        ],
        f'sky down -y {name}',
    )
    run_one_test(test)


@pytest.mark.lambda_cloud
def test_lambda_huggingface(generic_cloud: str):
    name = _get_cluster_name()
    test = Test(
        'lambda_huggingface_glue_imdb_app',
        [
            f'sky launch -y -c {name} {LAMBDA_TYPE} examples/huggingface_glue_imdb_app.yaml',
            f'sky logs {name} 1 --status',  # Ensure the job succeeded.
            f'sky exec {name} {LAMBDA_TYPE} examples/huggingface_glue_imdb_app.yaml',
            f'sky logs {name} 2 --status',  # Ensure the job succeeded.
        ],
        f'sky down -y {name}',
    )
    run_one_test(test)


@pytest.mark.scp
def test_scp_huggingface(generic_cloud: str):
    name = _get_cluster_name()
    num_of_gpu_launch = 1
    test = Test(
        'SCP_huggingface_glue_imdb_app',
        [
            f'sky launch -y -c {name} {SCP_TYPE} {SCP_GPU_V100}:{num_of_gpu_launch} examples/huggingface_glue_imdb_app.yaml',
            f'sky logs {name} 1 --status',  # Ensure the job succeeded.
            f'sky exec {name} {SCP_TYPE} {SCP_GPU_V100}:{num_of_gpu_launch} examples/huggingface_glue_imdb_app.yaml',
            f'sky logs {name} 2 --status',  # Ensure the job succeeded.
        ],
        f'sky down -y {name}',
    )
    run_one_test(test)


# ---------- Inferentia. ----------
@pytest.mark.aws
def test_inferentia():
    name = _get_cluster_name()
    test = Test(
        'test_inferentia',
        [
            f'sky launch -y -c {name} -t inf2.xlarge -- echo hi',
            f'sky exec {name} --gpus Inferentia:1 echo hi',
            f'sky logs {name} 1 --status',  # Ensure the job succeeded.
            f'sky logs {name} 2 --status',  # Ensure the job succeeded.
        ],
        f'sky down -y {name}',
    )
    run_one_test(test)


# ---------- TPU. ----------
@pytest.mark.gcp
@pytest.mark.tpu
def test_tpu():
    name = _get_cluster_name()
    test = Test(
        'tpu_app',
        [
            f'sky launch -y -c {name} examples/tpu/tpu_app.yaml',
            f'sky logs {name} 1',  # Ensure the job finished.
            f'sky logs {name} 1 --status',  # Ensure the job succeeded.
            f'sky launch -y -c {name} examples/tpu/tpu_app.yaml | grep "TPU .* already exists"',  # Ensure sky launch won't create another TPU.
        ],
        f'sky down -y {name}',
        timeout=30 * 60,  # can take >20 mins
    )
    run_one_test(test)


# ---------- TPU VM. ----------
@pytest.mark.gcp
@pytest.mark.tpu
def test_tpu_vm():
    name = _get_cluster_name()
    test = Test(
        'tpu_vm_app',
        [
            f'sky launch -y -c {name} examples/tpu/tpuvm_mnist.yaml',
            f'sky logs {name} 1',  # Ensure the job finished.
            f'sky logs {name} 1 --status',  # Ensure the job succeeded.
            f'sky stop -y {name}',
            f's=$(sky status {name} --refresh); echo "$s"; echo; echo; echo "$s"  | grep {name} | grep STOPPED',  # Ensure the cluster is STOPPED.
            # Use retry: guard against transient errors observed for
            # just-stopped TPU VMs (#962).
            f'sky start --retry-until-up -y {name}',
            f'sky exec {name} examples/tpu/tpuvm_mnist.yaml',
            f'sky logs {name} 2 --status',  # Ensure the job succeeded.
            f'sky stop -y {name}',
        ],
        f'sky down -y {name}',
        timeout=30 * 60,  # can take 30 mins
    )
    run_one_test(test)


# ---------- TPU VM Pod. ----------
@pytest.mark.gcp
@pytest.mark.tpu
def test_tpu_vm_pod():
    name = _get_cluster_name()
    test = Test(
        'tpu_pod',
        [
            f'sky launch -y -c {name} examples/tpu/tpuvm_mnist.yaml --gpus tpu-v2-32 --use-spot --zone europe-west4-a',
            f'sky logs {name} 1',  # Ensure the job finished.
            f'sky logs {name} 1 --status',  # Ensure the job succeeded.
        ],
        f'sky down -y {name}',
        timeout=30 * 60,  # can take 30 mins
    )
    run_one_test(test)


# ---------- TPU Pod Slice on GKE. ----------
@pytest.mark.kubernetes
def test_tpu_pod_slice_gke():
    name = _get_cluster_name()
    test = Test(
        'tpu_pod_slice_gke',
        [
            f'sky launch -y -c {name} examples/tpu/tpuvm_mnist.yaml --cloud kubernetes --gpus tpu-v5-lite-podslice',
            f'sky logs {name} 1',  # Ensure the job finished.
            f'sky logs {name} 1 --status',  # Ensure the job succeeded.
            f'sky exec {name} "conda activate flax; python -c \'import jax; print(jax.devices()[0].platform);\' | grep tpu || exit 1;"',  # Ensure TPU is reachable.
            f'sky logs {name} 2 --status'
        ],
        f'sky down -y {name}',
        timeout=30 * 60,  # can take 30 mins
    )
    run_one_test(test)


# ---------- Simple apps. ----------
@pytest.mark.no_scp  # SCP does not support num_nodes > 1 yet
def test_multi_hostname(generic_cloud: str):
    name = _get_cluster_name()
    total_timeout_minutes = 25 if generic_cloud == 'azure' else 15
    test = Test(
        'multi_hostname',
        [
            f'sky launch -y -c {name} --cloud {generic_cloud} examples/multi_hostname.yaml',
            f'sky logs {name} 1 --status',  # Ensure the job succeeded.
            f'sky logs {name} 1 | grep "My hostname:" | wc -l | grep 2',  # Ensure there are 2 hosts.
            f'sky exec {name} examples/multi_hostname.yaml',
            f'sky logs {name} 2 --status',  # Ensure the job succeeded.
        ],
        f'sky down -y {name}',
        timeout=_get_timeout(generic_cloud, total_timeout_minutes * 60),
    )
    run_one_test(test)


@pytest.mark.no_scp  # SCP does not support num_nodes > 1 yet
def test_multi_node_failure(generic_cloud: str):
    name = _get_cluster_name()
    test = Test(
        'multi_node_failure',
        [
            # TODO(zhwu): we use multi-thread to run the commands in setup
            # commands in parallel, which makes it impossible to fail fast
            # when one of the nodes fails. We should fix this in the future.
            # The --detach-setup version can fail fast, as the setup is
            # submitted to the remote machine, which does not use multi-thread.
            # Refer to the comment in `subprocess_utils.run_in_parallel`.
            # f'sky launch -y -c {name} --cloud {generic_cloud} tests/test_yamls/failed_worker_setup.yaml && exit 1',  # Ensure the job setup failed.
            f'sky launch -y -c {name} --cloud {generic_cloud} --detach-setup tests/test_yamls/failed_worker_setup.yaml',
            f'sky logs {name} 1 --status | grep FAILED_SETUP',  # Ensure the job setup failed.
            f'sky exec {name} tests/test_yamls/failed_worker_run.yaml',
            f'sky logs {name} 2 --status | grep FAILED',  # Ensure the job failed.
            f'sky logs {name} 2 | grep "My hostname:" | wc -l | grep 2',  # Ensure there 2 of the hosts printed their hostname.
        ],
        f'sky down -y {name}',
    )
    run_one_test(test)


# ---------- Web apps with custom ports on GCP. ----------
@pytest.mark.gcp
def test_gcp_http_server_with_custom_ports():
    name = _get_cluster_name()
    test = Test(
        'gcp_http_server_with_custom_ports',
        [
            f'sky launch -y -d -c {name} --cloud gcp examples/http_server_with_custom_ports/task.yaml',
            f'until SKYPILOT_DEBUG=0 sky status --endpoint 33828 {name}; do sleep 10; done',
            # Retry a few times to avoid flakiness in ports being open.
            f'ip=$(SKYPILOT_DEBUG=0 sky status --endpoint 33828 {name}); success=false; for i in $(seq 1 5); do if curl $ip | grep "<h1>This is a demo HTML page.</h1>"; then success=true; break; fi; sleep 10; done; if [ "$success" = false ]; then exit 1; fi',
        ],
        f'sky down -y {name}',
    )
    run_one_test(test)


# ---------- Web apps with custom ports on AWS. ----------
@pytest.mark.aws
def test_aws_http_server_with_custom_ports():
    name = _get_cluster_name()
    test = Test(
        'aws_http_server_with_custom_ports',
        [
            f'sky launch -y -d -c {name} --cloud aws examples/http_server_with_custom_ports/task.yaml',
            f'until SKYPILOT_DEBUG=0 sky status --endpoint 33828 {name}; do sleep 10; done',
            # Retry a few times to avoid flakiness in ports being open.
            f'ip=$(SKYPILOT_DEBUG=0 sky status --endpoint 33828 {name}); success=false; for i in $(seq 1 5); do if curl $ip | grep "<h1>This is a demo HTML page.</h1>"; then success=true; break; fi; sleep 10; done; if [ "$success" = false ]; then exit 1; fi'
        ],
        f'sky down -y {name}',
    )
    run_one_test(test)


# ---------- Web apps with custom ports on Azure. ----------
@pytest.mark.azure
def test_azure_http_server_with_custom_ports():
    name = _get_cluster_name()
    test = Test(
        'azure_http_server_with_custom_ports',
        [
            f'sky launch -y -d -c {name} --cloud azure examples/http_server_with_custom_ports/task.yaml',
            f'until SKYPILOT_DEBUG=0 sky status --endpoint 33828 {name}; do sleep 10; done',
            # Retry a few times to avoid flakiness in ports being open.
            f'ip=$(SKYPILOT_DEBUG=0 sky status --endpoint 33828 {name}); success=false; for i in $(seq 1 5); do if curl $ip | grep "<h1>This is a demo HTML page.</h1>"; then success=true; break; fi; sleep 10; done; if [ "$success" = false ]; then exit 1; fi'
        ],
        f'sky down -y {name}',
    )
    run_one_test(test)


# ---------- Web apps with custom ports on Kubernetes. ----------
@pytest.mark.kubernetes
def test_kubernetes_http_server_with_custom_ports():
    name = _get_cluster_name()
    test = Test(
        'kubernetes_http_server_with_custom_ports',
        [
            f'sky launch -y -d -c {name} --cloud kubernetes examples/http_server_with_custom_ports/task.yaml',
            f'until SKYPILOT_DEBUG=0 sky status --endpoint 33828 {name}; do sleep 10; done',
            # Retry a few times to avoid flakiness in ports being open.
            f'ip=$(SKYPILOT_DEBUG=0 sky status --endpoint 33828 {name}); success=false; for i in $(seq 1 100); do if curl $ip | grep "<h1>This is a demo HTML page.</h1>"; then success=true; break; fi; sleep 5; done; if [ "$success" = false ]; then exit 1; fi'
        ],
        f'sky down -y {name}',
    )
    run_one_test(test)


# ---------- Web apps with custom ports on Paperspace. ----------
@pytest.mark.paperspace
def test_paperspace_http_server_with_custom_ports():
    name = _get_cluster_name()
    test = Test(
        'paperspace_http_server_with_custom_ports',
        [
            f'sky launch -y -d -c {name} --cloud paperspace examples/http_server_with_custom_ports/task.yaml',
            f'until SKYPILOT_DEBUG=0 sky status --endpoint 33828 {name}; do sleep 10; done',
            # Retry a few times to avoid flakiness in ports being open.
            f'ip=$(SKYPILOT_DEBUG=0 sky status --endpoint 33828 {name}); success=false; for i in $(seq 1 5); do if curl $ip | grep "<h1>This is a demo HTML page.</h1>"; then success=true; break; fi; sleep 10; done; if [ "$success" = false ]; then exit 1; fi',
        ],
        f'sky down -y {name}',
    )
    run_one_test(test)


# ---------- Web apps with custom ports on RunPod. ----------
@pytest.mark.runpod
def test_runpod_http_server_with_custom_ports():
    name = _get_cluster_name()
    test = Test(
        'runpod_http_server_with_custom_ports',
        [
            f'sky launch -y -d -c {name} --cloud runpod examples/http_server_with_custom_ports/task.yaml',
            f'until SKYPILOT_DEBUG=0 sky status --endpoint 33828 {name}; do sleep 10; done',
            # Retry a few times to avoid flakiness in ports being open.
            f'ip=$(SKYPILOT_DEBUG=0 sky status --endpoint 33828 {name}); success=false; for i in $(seq 1 5); do if curl $ip | grep "<h1>This is a demo HTML page.</h1>"; then success=true; break; fi; sleep 10; done; if [ "$success" = false ]; then exit 1; fi',
        ],
        f'sky down -y {name}',
    )
    run_one_test(test)


# ---------- Labels from task on AWS (instance_tags) ----------
@pytest.mark.aws
def test_task_labels_aws():
    name = _get_cluster_name()
    template_str = pathlib.Path(
        'tests/test_yamls/test_labels.yaml.j2').read_text()
    template = jinja2.Template(template_str)
    content = template.render(cloud='aws', region='us-east-1')
    with tempfile.NamedTemporaryFile(suffix='.yaml', mode='w') as f:
        f.write(content)
        f.flush()
        file_path = f.name
        test = Test(
            'task_labels_aws',
            [
                f'sky launch -y -c {name} {file_path}',
                # Verify with aws cli that the tags are set.
                'aws ec2 describe-instances '
                '--query "Reservations[*].Instances[*].InstanceId" '
                '--filters "Name=instance-state-name,Values=running" '
                f'--filters "Name=tag:skypilot-cluster-name,Values={name}*" '
                '--filters "Name=tag:inlinelabel1,Values=inlinevalue1" '
                '--filters "Name=tag:inlinelabel2,Values=inlinevalue2" '
                '--region us-east-1 --output text',
            ],
            f'sky down -y {name}',
        )
        run_one_test(test)


# ---------- Labels from task on GCP (labels) ----------
@pytest.mark.gcp
def test_task_labels_gcp():
    name = _get_cluster_name()
    template_str = pathlib.Path(
        'tests/test_yamls/test_labels.yaml.j2').read_text()
    template = jinja2.Template(template_str)
    content = template.render(cloud='gcp')
    with tempfile.NamedTemporaryFile(suffix='.yaml', mode='w') as f:
        f.write(content)
        f.flush()
        file_path = f.name
        test = Test(
            'task_labels_gcp',
            [
                f'sky launch -y -c {name} {file_path}',
                # Verify with gcloud cli that the tags are set
                f'gcloud compute instances list --filter="name~\'^{name}\' AND '
                'labels.inlinelabel1=\'inlinevalue1\' AND '
                'labels.inlinelabel2=\'inlinevalue2\'" '
                '--format="value(name)" | grep .',
            ],
            f'sky down -y {name}',
        )
        run_one_test(test)


# ---------- Labels from task on Kubernetes (labels) ----------
@pytest.mark.kubernetes
def test_task_labels_kubernetes():
    name = _get_cluster_name()
    template_str = pathlib.Path(
        'tests/test_yamls/test_labels.yaml.j2').read_text()
    template = jinja2.Template(template_str)
    content = template.render(cloud='kubernetes')
    with tempfile.NamedTemporaryFile(suffix='.yaml', mode='w') as f:
        f.write(content)
        f.flush()
        file_path = f.name
        test = Test(
            'task_labels_kubernetes',
            [
                f'sky launch -y -c {name} {file_path}',
                # Verify with kubectl that the labels are set.
                'kubectl get pods '
                '--selector inlinelabel1=inlinevalue1 '
                '--selector inlinelabel2=inlinevalue2 '
                '-o jsonpath=\'{.items[*].metadata.name}\' | '
                f'grep \'^{name}\''
            ],
            f'sky down -y {name}',
        )
        run_one_test(test)


# ---------- Pod Annotations on Kubernetes ----------
@pytest.mark.kubernetes
def test_add_pod_annotations_for_autodown_with_launch():
    name = _get_cluster_name()
    test = Test(
        'add_pod_annotations_for_autodown_with_launch',
        [
            # Launch Kubernetes cluster with two nodes, each being head node and worker node.
            # Autodown is set.
            f'sky launch -y -c {name} -i 10 --down --num-nodes 2 --cpus=1 --cloud kubernetes',
            # Get names of the pods containing cluster name.
            f'pod_1=$(kubectl get pods -o name | grep {name} | sed -n 1p)',
            f'pod_2=$(kubectl get pods -o name | grep {name} | sed -n 2p)',
            # Describe the first pod and check for annotations.
            'kubectl describe pod $pod_1 | grep -q skypilot.co/autodown',
            'kubectl describe pod $pod_1 | grep -q skypilot.co/idle_minutes_to_autostop',
            # Describe the second pod and check for annotations.
            'kubectl describe pod $pod_2 | grep -q skypilot.co/autodown',
            'kubectl describe pod $pod_2 | grep -q skypilot.co/idle_minutes_to_autostop'
        ],
        f'sky down -y {name}',
    )
    run_one_test(test)


@pytest.mark.kubernetes
def test_add_and_remove_pod_annotations_with_autostop():
    name = _get_cluster_name()
    test = Test(
        'add_and_remove_pod_annotations_with_autostop',
        [
            # Launch Kubernetes cluster with two nodes, each being head node and worker node.
            f'sky launch -y -c {name} --num-nodes 2 --cpus=1 --cloud kubernetes',
            # Set autodown on the cluster with 'autostop' command.
            f'sky autostop -y {name} -i 20 --down',
            # Get names of the pods containing cluster name.
            f'pod_1=$(kubectl get pods -o name | grep {name} | sed -n 1p)',
            f'pod_2=$(kubectl get pods -o name | grep {name} | sed -n 2p)',
            # Describe the first pod and check for annotations.
            'kubectl describe pod $pod_1 | grep -q skypilot.co/autodown',
            'kubectl describe pod $pod_1 | grep -q skypilot.co/idle_minutes_to_autostop',
            # Describe the second pod and check for annotations.
            'kubectl describe pod $pod_2 | grep -q skypilot.co/autodown',
            'kubectl describe pod $pod_2 | grep -q skypilot.co/idle_minutes_to_autostop',
            # Cancel the set autodown to remove the annotations from the pods.
            f'sky autostop -y {name} --cancel',
            # Describe the first pod and check if annotations are removed.
            '! kubectl describe pod $pod_1 | grep -q skypilot.co/autodown',
            '! kubectl describe pod $pod_1 | grep -q skypilot.co/idle_minutes_to_autostop',
            # Describe the second pod and check if annotations are removed.
            '! kubectl describe pod $pod_2 | grep -q skypilot.co/autodown',
            '! kubectl describe pod $pod_2 | grep -q skypilot.co/idle_minutes_to_autostop',
        ],
        f'sky down -y {name}',
    )
    run_one_test(test)


# ---------- Container logs from task on Kubernetes ----------
@pytest.mark.kubernetes
def test_container_logs_multinode_kubernetes():
    name = _get_cluster_name()
    task_yaml = 'tests/test_yamls/test_k8s_logs.yaml'
    head_logs = ('kubectl get pods '
                 f' | grep {name} |  grep head | '
                 " awk '{print $1}' | xargs -I {} kubectl logs {}")
    worker_logs = ('kubectl get pods '
                   f' | grep {name} |  grep worker |'
                   " awk '{print $1}' | xargs -I {} kubectl logs {}")
    with tempfile.NamedTemporaryFile(suffix='.yaml', mode='w') as f:
        test = Test(
            'container_logs_multinode_kubernetes',
            [
                f'sky launch -y -c {name} {task_yaml} --num-nodes 2',
                f'{head_logs} | wc -l | grep 9',
                f'{worker_logs} | wc -l | grep 9',
            ],
            f'sky down -y {name}',
        )
        run_one_test(test)


@pytest.mark.kubernetes
def test_container_logs_two_jobs_kubernetes():
    name = _get_cluster_name()
    task_yaml = 'tests/test_yamls/test_k8s_logs.yaml'
    pod_logs = ('kubectl get pods '
                f' | grep {name} |  grep head |'
                " awk '{print $1}' | xargs -I {} kubectl logs {}")
    with tempfile.NamedTemporaryFile(suffix='.yaml', mode='w') as f:
        test = Test(
            'test_container_logs_two_jobs_kubernetes',
            [
                f'sky launch -y -c {name} {task_yaml}',
                f'{pod_logs} | wc -l | grep 9',
                f'sky launch -y -c {name} {task_yaml}',
                f'{pod_logs} | wc -l | grep 18',
                f'{pod_logs} | grep 1 | wc -l | grep 2',
                f'{pod_logs} | grep 2 | wc -l | grep 2',
                f'{pod_logs} | grep 3 | wc -l | grep 2',
                f'{pod_logs} | grep 4 | wc -l | grep 2',
                f'{pod_logs} | grep 5 | wc -l | grep 2',
                f'{pod_logs} | grep 6 | wc -l | grep 2',
                f'{pod_logs} | grep 7 | wc -l | grep 2',
                f'{pod_logs} | grep 8 | wc -l | grep 2',
                f'{pod_logs} | grep 9 | wc -l | grep 2',
            ],
            f'sky down -y {name}',
        )
        run_one_test(test)


@pytest.mark.kubernetes
def test_container_logs_two_simultaneous_jobs_kubernetes():
    name = _get_cluster_name()
    task_yaml = 'tests/test_yamls/test_k8s_logs.yaml '
    pod_logs = ('kubectl get pods '
                f' | grep {name} |  grep head |'
                " awk '{print $1}' | xargs -I {} kubectl logs {}")
    with tempfile.NamedTemporaryFile(suffix='.yaml', mode='w') as f:
        test = Test(
            'test_container_logs_two_simultaneous_jobs_kubernetes',
            [
                f'sky launch -y -c {name}',
                f'sky exec -c {name} -d {task_yaml}',
                f'sky exec -c {name} -d {task_yaml}',
                'sleep 30',
                f'{pod_logs} | wc -l | grep 18',
                f'{pod_logs} | grep 1 | wc -l | grep 2',
                f'{pod_logs} | grep 2 | wc -l | grep 2',
                f'{pod_logs} | grep 3 | wc -l | grep 2',
                f'{pod_logs} | grep 4 | wc -l | grep 2',
                f'{pod_logs} | grep 5 | wc -l | grep 2',
                f'{pod_logs} | grep 6 | wc -l | grep 2',
                f'{pod_logs} | grep 7 | wc -l | grep 2',
                f'{pod_logs} | grep 8 | wc -l | grep 2',
                f'{pod_logs} | grep 9 | wc -l | grep 2',
            ],
            f'sky down -y {name}',
        )
        run_one_test(test)


# ---------- Task: n=2 nodes with setups. ----------
@pytest.mark.no_lambda_cloud  # Lambda Cloud does not have V100 gpus
@pytest.mark.no_ibm  # IBM cloud currently doesn't provide public image with CUDA
@pytest.mark.no_scp  # SCP does not support num_nodes > 1 yet
@pytest.mark.skip(
    reason=
    'The resnet_distributed_tf_app is flaky, due to it failing to detect GPUs.')
def test_distributed_tf(generic_cloud: str):
    name = _get_cluster_name()
    test = Test(
        'resnet_distributed_tf_app',
        [
            # NOTE: running it twice will hang (sometimes?) - an app-level bug.
            f'python examples/resnet_distributed_tf_app.py {name} {generic_cloud}',
            f'sky logs {name} 1 --status',  # Ensure the job succeeded.
        ],
        f'sky down -y {name}',
        timeout=25 * 60,  # 25 mins (it takes around ~19 mins)
    )
    run_one_test(test)


# ---------- Testing GCP start and stop instances ----------
@pytest.mark.gcp
def test_gcp_start_stop():
    name = _get_cluster_name()
    test = Test(
        'gcp-start-stop',
        [
            f'sky launch -y -c {name} examples/gcp_start_stop.yaml',
            f'sky logs {name} 1 --status',  # Ensure the job succeeded.
            f'sky exec {name} examples/gcp_start_stop.yaml',
            f'sky logs {name} 2 --status',  # Ensure the job succeeded.
            f'sky exec {name} "prlimit -n --pid=\$(pgrep -f \'raylet/raylet --raylet_socket_name\') | grep \'"\'1048576 1048576\'"\'"',  # Ensure the raylet process has the correct file descriptor limit.
            f'sky logs {name} 3 --status',  # Ensure the job succeeded.
            f'sky stop -y {name}',
            f'sleep 20',
            f'sky start -y {name} -i 1',
            f'sky exec {name} examples/gcp_start_stop.yaml',
            f'sky logs {name} 4 --status',  # Ensure the job succeeded.
            'sleep 180',
            f'sky status -r {name} | grep "INIT\|STOPPED"',
        ],
        f'sky down -y {name}',
    )
    run_one_test(test)


# ---------- Testing Azure start and stop instances ----------
@pytest.mark.azure
def test_azure_start_stop():
    name = _get_cluster_name()
    test = Test(
        'azure-start-stop',
        [
            f'sky launch -y -c {name} examples/azure_start_stop.yaml',
            f'sky exec {name} examples/azure_start_stop.yaml',
            f'sky logs {name} 1 --status',  # Ensure the job succeeded.
            f'sky exec {name} "prlimit -n --pid=\$(pgrep -f \'raylet/raylet --raylet_socket_name\') | grep \'"\'1048576 1048576\'"\'"',  # Ensure the raylet process has the correct file descriptor limit.
            f'sky logs {name} 2 --status',  # Ensure the job succeeded.
            f'sky stop -y {name}',
            f'sky start -y {name} -i 1',
            f'sky exec {name} examples/azure_start_stop.yaml',
            f'sky logs {name} 3 --status',  # Ensure the job succeeded.
            'sleep 260',
            f's=$(sky status -r {name}) && echo "$s" && echo "$s" | grep "INIT\|STOPPED"'
            f'|| {{ ssh {name} "cat ~/.sky/skylet.log"; exit 1; }}'
        ],
        f'sky down -y {name}',
        timeout=30 * 60,  # 30 mins
    )
    run_one_test(test)


# ---------- Testing Autostopping ----------
@pytest.mark.no_fluidstack  # FluidStack does not support stopping in SkyPilot implementation
@pytest.mark.no_lambda_cloud  # Lambda Cloud does not support stopping instances
@pytest.mark.no_ibm  # FIX(IBM) sporadically fails, as restarted workers stay uninitialized indefinitely
@pytest.mark.no_scp  # SCP does not support num_nodes > 1 yet
@pytest.mark.no_kubernetes  # Kubernetes does not autostop yet
def test_autostop(generic_cloud: str):
    name = _get_cluster_name()
    # Azure takes ~ 7m15s (435s) to autostop a VM, so here we use 600 to ensure
    # the VM is stopped.
    autostop_timeout = 600 if generic_cloud == 'azure' else 250
    # Launching and starting Azure clusters can take a long time too. e.g., restart
    # a stopped Azure cluster can take 7m. So we set the total timeout to 70m.
    total_timeout_minutes = 70 if generic_cloud == 'azure' else 20
    test = Test(
        'autostop',
        [
            f'sky launch -y -d -c {name} --num-nodes 2 --cloud {generic_cloud} tests/test_yamls/minimal.yaml',
            f'sky autostop -y {name} -i 1',

            # Ensure autostop is set.
            f'sky status | grep {name} | grep "1m"',

            # Ensure the cluster is not stopped early.
            'sleep 40',
            f's=$(sky status {name} --refresh); echo "$s"; echo; echo; echo "$s"  | grep {name} | grep UP',

            # Ensure the cluster is STOPPED.
            f'sleep {autostop_timeout}',
            f's=$(sky status {name} --refresh); echo "$s"; echo; echo; echo "$s"  | grep {name} | grep STOPPED',

            # Ensure the cluster is UP and the autostop setting is reset ('-').
            f'sky start -y {name}',
            f'sky status | grep {name} | grep -E "UP\s+-"',

            # Ensure the job succeeded.
            f'sky exec {name} tests/test_yamls/minimal.yaml',
            f'sky logs {name} 2 --status',

            # Test restarting the idleness timer via reset:
            f'sky autostop -y {name} -i 1',  # Idleness starts counting.
            'sleep 40',  # Almost reached the threshold.
            f'sky autostop -y {name} -i 1',  # Should restart the timer.
            'sleep 40',
            f's=$(sky status {name} --refresh); echo "$s"; echo; echo; echo "$s" | grep {name} | grep UP',
            f'sleep {autostop_timeout}',
            f's=$(sky status {name} --refresh); echo "$s"; echo; echo; echo "$s"  | grep {name} | grep STOPPED',

            # Test restarting the idleness timer via exec:
            f'sky start -y {name}',
            f'sky status | grep {name} | grep -E "UP\s+-"',
            f'sky autostop -y {name} -i 1',  # Idleness starts counting.
            'sleep 45',  # Almost reached the threshold.
            f'sky exec {name} echo hi',  # Should restart the timer.
            'sleep 45',
            f's=$(sky status {name} --refresh); echo "$s"; echo; echo; echo "$s"  | grep {name} | grep UP',
            f'sleep {autostop_timeout}',
            f's=$(sky status {name} --refresh); echo "$s"; echo; echo; echo "$s"  | grep {name} | grep STOPPED',
        ],
        f'sky down -y {name}',
        timeout=total_timeout_minutes * 60,
    )
    run_one_test(test)


# ---------- Testing Autodowning ----------
@pytest.mark.no_fluidstack  # FluidStack does not support stopping in SkyPilot implementation
@pytest.mark.no_scp  # SCP does not support num_nodes > 1 yet. Run test_scp_autodown instead.
def test_autodown(generic_cloud: str):
    name = _get_cluster_name()
    # Azure takes ~ 13m30s (810s) to autodown a VM, so here we use 900 to ensure
    # the VM is terminated.
    autodown_timeout = 900 if generic_cloud == 'azure' else 240
    total_timeout_minutes = 90 if generic_cloud == 'azure' else 20
    test = Test(
        'autodown',
        [
            f'sky launch -y -d -c {name} --num-nodes 2 --cloud {generic_cloud} tests/test_yamls/minimal.yaml',
            f'sky autostop -y {name} --down -i 1',
            # Ensure autostop is set.
            f'sky status | grep {name} | grep "1m (down)"',
            # Ensure the cluster is not terminated early.
            'sleep 40',
            f's=$(sky status {name} --refresh); echo "$s"; echo; echo; echo "$s"  | grep {name} | grep UP',
            # Ensure the cluster is terminated.
            f'sleep {autodown_timeout}',
            f's=$(SKYPILOT_DEBUG=0 sky status {name} --refresh) && echo "$s" && {{ echo "$s" | grep {name} | grep "Autodowned cluster\|terminated on the cloud"; }} || {{ echo "$s" | grep {name} && exit 1 || exit 0; }}',
            f'sky launch -y -d -c {name} --cloud {generic_cloud} --num-nodes 2 --down tests/test_yamls/minimal.yaml',
            f'sky status | grep {name} | grep UP',  # Ensure the cluster is UP.
            f'sky exec {name} --cloud {generic_cloud} tests/test_yamls/minimal.yaml',
            f'sky status | grep {name} | grep "1m (down)"',
            f'sleep {autodown_timeout}',
            # Ensure the cluster is terminated.
            f's=$(SKYPILOT_DEBUG=0 sky status {name} --refresh) && echo "$s" && {{ echo "$s" | grep {name} | grep "Autodowned cluster\|terminated on the cloud"; }} || {{ echo "$s" | grep {name} && exit 1 || exit 0; }}',
            f'sky launch -y -d -c {name} --cloud {generic_cloud} --num-nodes 2 --down tests/test_yamls/minimal.yaml',
            f'sky autostop -y {name} --cancel',
            f'sleep {autodown_timeout}',
            # Ensure the cluster is still UP.
            f's=$(SKYPILOT_DEBUG=0 sky status {name} --refresh) && echo "$s" && echo "$s" | grep {name} | grep UP',
        ],
        f'sky down -y {name}',
        timeout=total_timeout_minutes * 60,
    )
    run_one_test(test)


@pytest.mark.scp
def test_scp_autodown():
    name = _get_cluster_name()
    test = Test(
        'SCP_autodown',
        [
            f'sky launch -y -d -c {name} {SCP_TYPE} tests/test_yamls/minimal.yaml',
            f'sky autostop -y {name} --down -i 1',
            # Ensure autostop is set.
            f'sky status | grep {name} | grep "1m (down)"',
            # Ensure the cluster is not terminated early.
            'sleep 45',
            f'sky status --refresh | grep {name} | grep UP',
            # Ensure the cluster is terminated.
            'sleep 200',
            f's=$(SKYPILOT_DEBUG=0 sky status --refresh) && printf "$s" && {{ echo "$s" | grep {name} | grep "Autodowned cluster\|terminated on the cloud"; }} || {{ echo "$s" | grep {name} && exit 1 || exit 0; }}',
            f'sky launch -y -d -c {name} {SCP_TYPE} --down tests/test_yamls/minimal.yaml',
            f'sky status | grep {name} | grep UP',  # Ensure the cluster is UP.
            f'sky exec {name} {SCP_TYPE} tests/test_yamls/minimal.yaml',
            f'sky status | grep {name} | grep "1m (down)"',
            'sleep 200',
            # Ensure the cluster is terminated.
            f's=$(SKYPILOT_DEBUG=0 sky status --refresh) && printf "$s" && {{ echo "$s" | grep {name} | grep "Autodowned cluster\|terminated on the cloud"; }} || {{ echo "$s" | grep {name} && exit 1 || exit 0; }}',
            f'sky launch -y -d -c {name} {SCP_TYPE} --down tests/test_yamls/minimal.yaml',
            f'sky autostop -y {name} --cancel',
            'sleep 200',
            # Ensure the cluster is still UP.
            f's=$(SKYPILOT_DEBUG=0 sky status --refresh) && printf "$s" && echo "$s" | grep {name} | grep UP',
        ],
        f'sky down -y {name}',
        timeout=25 * 60,
    )
    run_one_test(test)


def _get_cancel_task_with_cloud(name, cloud, timeout=15 * 60):
    test = Test(
        f'{cloud}-cancel-task',
        [
            f'sky launch -c {name} examples/resnet_app.yaml --cloud {cloud} -y -d',
            # Wait the GPU process to start.
            'sleep 60',
            f'sky exec {name} "nvidia-smi | grep python"',
            f'sky logs {name} 2 --status',  # Ensure the job succeeded.
            f'sky cancel -y {name} 1',
            'sleep 60',
            # check if the python job is gone.
            f'sky exec {name} "! nvidia-smi | grep python"',
            f'sky logs {name} 3 --status',  # Ensure the job succeeded.
        ],
        f'sky down -y {name}',
        timeout=timeout,
    )
    return test


# ---------- Testing `sky cancel` ----------
@pytest.mark.aws
def test_cancel_aws():
    name = _get_cluster_name()
    test = _get_cancel_task_with_cloud(name, 'aws')
    run_one_test(test)


@pytest.mark.gcp
def test_cancel_gcp():
    name = _get_cluster_name()
    test = _get_cancel_task_with_cloud(name, 'gcp')
    run_one_test(test)


@pytest.mark.azure
def test_cancel_azure():
    name = _get_cluster_name()
    test = _get_cancel_task_with_cloud(name, 'azure', timeout=30 * 60)
    run_one_test(test)


@pytest.mark.no_fluidstack  # Fluidstack does not support V100 gpus for now
@pytest.mark.no_lambda_cloud  # Lambda Cloud does not have V100 gpus
@pytest.mark.no_ibm  # IBM cloud currently doesn't provide public image with CUDA
@pytest.mark.no_paperspace  # Paperspace has `gnome-shell` on nvidia-smi
@pytest.mark.no_scp  # SCP does not support num_nodes > 1 yet
def test_cancel_pytorch(generic_cloud: str):
    name = _get_cluster_name()
    test = Test(
        'cancel-pytorch',
        [
            f'sky launch -c {name} --cloud {generic_cloud} examples/resnet_distributed_torch.yaml -y -d',
            # Wait the GPU process to start.
            'sleep 90',
            f'sky exec {name} --num-nodes 2 "(nvidia-smi | grep python) || '
            # When run inside container/k8s, nvidia-smi cannot show process ids.
            # See https://github.com/NVIDIA/nvidia-docker/issues/179
            # To work around, we check if GPU utilization is greater than 0.
            f'[ \$(nvidia-smi --query-gpu=utilization.gpu --format=csv,noheader,nounits) -gt 0 ]"',
            f'sky logs {name} 2 --status',  # Ensure the job succeeded.
            f'sky cancel -y {name} 1',
            'sleep 60',
            f'sky exec {name} --num-nodes 2 "(nvidia-smi | grep \'No running process\') || '
            # Ensure Xorg is the only process running.
            '[ \$(nvidia-smi | grep -A 10 Processes | grep -A 10 === | grep -v Xorg) -eq 2 ]"',
            f'sky logs {name} 3 --status',  # Ensure the job succeeded.
        ],
        f'sky down -y {name}',
        timeout=20 * 60,
    )
    run_one_test(test)


# can't use `_get_cancel_task_with_cloud()`, as command `nvidia-smi`
# requires a CUDA public image, which IBM doesn't offer
@pytest.mark.ibm
def test_cancel_ibm():
    name = _get_cluster_name()
    test = Test(
        'ibm-cancel-task',
        [
            f'sky launch -y -c {name} --cloud ibm examples/minimal.yaml',
            f'sky exec {name} -n {name}-1 -d  "while true; do echo \'Hello SkyPilot\'; sleep 2; done"',
            'sleep 20',
            f'sky queue {name} | grep {name}-1 | grep RUNNING',
            f'sky cancel -y {name} 2',
            f'sleep 5',
            f'sky queue {name} | grep {name}-1 | grep CANCELLED',
        ],
        f'sky down -y {name}',
    )
    run_one_test(test)


# ---------- Testing use-spot option ----------
@pytest.mark.no_fluidstack  # FluidStack does not support spot instances
@pytest.mark.no_lambda_cloud  # Lambda Cloud does not support spot instances
@pytest.mark.no_paperspace  # Paperspace does not support spot instances
@pytest.mark.no_ibm  # IBM Cloud does not support spot instances
@pytest.mark.no_scp  # SCP does not support spot instances
@pytest.mark.no_kubernetes  # Kubernetes does not have a notion of spot instances
def test_use_spot(generic_cloud: str):
    """Test use-spot and sky exec."""
    name = _get_cluster_name()
    test = Test(
        'use-spot',
        [
            f'sky launch -c {name} --cloud {generic_cloud} tests/test_yamls/minimal.yaml --use-spot -y',
            f'sky logs {name} 1 --status',
            f'sky exec {name} echo hi',
            f'sky logs {name} 2 --status',
        ],
        f'sky down -y {name}',
    )
    run_one_test(test)


@pytest.mark.gcp
def test_stop_gcp_spot():
    """Test GCP spot can be stopped, autostopped, restarted."""
    name = _get_cluster_name()
    test = Test(
        'stop_gcp_spot',
        [
            f'sky launch -c {name} --cloud gcp --use-spot --cpus 2+ -y -- touch myfile',
            # stop should go through:
            f'sky stop {name} -y',
            f'sky start {name} -y',
            f'sky exec {name} -- ls myfile',
            f'sky logs {name} 2 --status',
            f'sky autostop {name} -i0 -y',
            'sleep 90',
            f's=$(sky status {name} --refresh); echo "$s"; echo; echo; echo "$s"  | grep {name} | grep STOPPED',
            f'sky start {name} -y',
            f'sky exec {name} -- ls myfile',
            f'sky logs {name} 3 --status',
            # -i option at launch should go through:
            f'sky launch -c {name} -i0 -y',
            'sleep 120',
            f's=$(sky status {name} --refresh); echo "$s"; echo; echo; echo "$s"  | grep {name} | grep STOPPED',
        ],
        f'sky down -y {name}',
    )
    run_one_test(test)


# ---------- Testing managed job ----------
# TODO(zhwu): make the jobs controller on GCP, to avoid parallel test issues
# when the controller being on Azure, which takes a long time for launching
# step.
@pytest.mark.managed_jobs
def test_managed_jobs(generic_cloud: str):
    """Test the managed jobs yaml."""
    name = _get_cluster_name()
    test = Test(
        'managed-jobs',
        [
            f'sky jobs launch -n {name}-1 --cloud {generic_cloud} examples/managed_job.yaml -y -d',
            f'sky jobs launch -n {name}-2 --cloud {generic_cloud} examples/managed_job.yaml -y -d',
            'sleep 5',
            f'{_GET_JOB_QUEUE} | grep {name}-1 | head -n1 | grep "PENDING\|SUBMITTED\|STARTING\|RUNNING"',
            f'{_GET_JOB_QUEUE} | grep {name}-2 | head -n1 | grep "PENDING\|SUBMITTED\|STARTING\|RUNNING"',
            f'sky jobs cancel -y -n {name}-1',
            'sleep 5',
            f'{_GET_JOB_QUEUE} | grep {name}-1 | head -n1 | grep "CANCELLING\|CANCELLED"',
            'sleep 200',
            f'{_GET_JOB_QUEUE} | grep {name}-1 | head -n1 | grep CANCELLED',
            # Test the functionality for logging.
            f's=$(sky jobs logs -n {name}-2 --no-follow); echo "$s"; echo "$s" | grep "start counting"',
            f's=$(sky jobs logs --controller -n {name}-2 --no-follow); echo "$s"; echo "$s" | grep "Cluster launched:"',
            f'{_GET_JOB_QUEUE} | grep {name}-2 | head -n1 | grep "RUNNING\|SUCCEEDED"',
        ],
        # TODO(zhwu): Change to f'sky jobs cancel -y -n {name}-1 -n {name}-2' when
        # canceling multiple job names is supported.
        f'sky jobs cancel -y -n {name}-1; sky jobs cancel -y -n {name}-2',
        # Increase timeout since sky jobs queue -r can be blocked by other spot tests.
        timeout=20 * 60,
    )
    run_one_test(test)


@pytest.mark.no_fluidstack  #fluidstack does not support spot instances
@pytest.mark.no_lambda_cloud  # Lambda Cloud does not support spot instances
@pytest.mark.no_ibm  # IBM Cloud does not support spot instances
@pytest.mark.no_scp  # SCP does not support spot instances
@pytest.mark.no_paperspace  # Paperspace does not support spot instances
@pytest.mark.no_kubernetes  # Kubernetes does not have a notion of spot instances
@pytest.mark.managed_jobs
def test_job_pipeline(generic_cloud: str):
    """Test a job pipeline."""
    name = _get_cluster_name()
    test = Test(
        'spot-pipeline',
        [
            f'sky jobs launch -n {name} tests/test_yamls/pipeline.yaml -y -d',
            'sleep 5',
            f'{_GET_JOB_QUEUE} | grep {name} | head -n1 | grep "STARTING\|RUNNING"',
            # `grep -A 4 {name}` finds the job with {name} and the 4 lines
            # after it, i.e. the 4 tasks within the job.
            # `sed -n 2p` gets the second line of the 4 lines, i.e. the first
            # task within the job.
            f'{_GET_JOB_QUEUE} | grep -A 4 {name}| sed -n 2p | grep "STARTING\|RUNNING"',
            f'{_GET_JOB_QUEUE} | grep -A 4 {name}| sed -n 3p | grep "PENDING"',
            f'sky jobs cancel -y -n {name}',
            'sleep 5',
            f'{_GET_JOB_QUEUE} | grep -A 4 {name}| sed -n 2p | grep "CANCELLING\|CANCELLED"',
            f'{_GET_JOB_QUEUE} | grep -A 4 {name}| sed -n 3p | grep "CANCELLING\|CANCELLED"',
            f'{_GET_JOB_QUEUE} | grep -A 4 {name}| sed -n 4p | grep "CANCELLING\|CANCELLED"',
            f'{_GET_JOB_QUEUE} | grep -A 4 {name}| sed -n 5p | grep "CANCELLING\|CANCELLED"',
            'sleep 200',
            f'{_GET_JOB_QUEUE} | grep -A 4 {name}| sed -n 2p | grep "CANCELLED"',
            f'{_GET_JOB_QUEUE} | grep -A 4 {name}| sed -n 3p | grep "CANCELLED"',
            f'{_GET_JOB_QUEUE} | grep -A 4 {name}| sed -n 4p | grep "CANCELLED"',
            f'{_GET_JOB_QUEUE} | grep -A 4 {name}| sed -n 5p | grep "CANCELLED"',
        ],
        f'sky jobs cancel -y -n {name}',
        # Increase timeout since sky jobs queue -r can be blocked by other spot tests.
        timeout=30 * 60,
    )
    run_one_test(test)


@pytest.mark.no_fluidstack  #fluidstack does not support spot instances
@pytest.mark.no_lambda_cloud  # Lambda Cloud does not support spot instances
@pytest.mark.no_ibm  # IBM Cloud does not support spot instances
@pytest.mark.no_scp  # SCP does not support spot instances
@pytest.mark.no_paperspace  # Paperspace does not support spot instances
@pytest.mark.no_kubernetes  # Kubernetes does not have a notion of spot instances
@pytest.mark.managed_jobs
def test_managed_jobs_failed_setup(generic_cloud: str):
    """Test managed job with failed setup."""
    name = _get_cluster_name()
    test = Test(
        'managed_jobs_failed_setup',
        [
            f'sky jobs launch -n {name} --cloud {generic_cloud} -y -d tests/test_yamls/failed_setup.yaml',
            'sleep 330',
            # Make sure the job failed quickly.
            f'{_GET_JOB_QUEUE} | grep {name} | head -n1 | grep "FAILED_SETUP"',
        ],
        f'sky jobs cancel -y -n {name}',
        # Increase timeout since sky jobs queue -r can be blocked by other spot tests.
        timeout=20 * 60,
    )
    run_one_test(test)


@pytest.mark.no_fluidstack  #fluidstack does not support spot instances
@pytest.mark.no_lambda_cloud  # Lambda Cloud does not support spot instances
@pytest.mark.no_ibm  # IBM Cloud does not support spot instances
@pytest.mark.no_scp  # SCP does not support spot instances
@pytest.mark.no_paperspace  # Paperspace does not support spot instances
@pytest.mark.no_kubernetes  # Kubernetes does not have a notion of spot instances
@pytest.mark.managed_jobs
def test_managed_jobs_pipeline_failed_setup(generic_cloud: str):
    """Test managed job with failed setup for a pipeline."""
    name = _get_cluster_name()
    test = Test(
        'managed_jobs_pipeline_failed_setup',
        [
            f'sky jobs launch -n {name} -y -d tests/test_yamls/failed_setup_pipeline.yaml',
            'sleep 600',
            # Make sure the job failed quickly.
            f'{_GET_JOB_QUEUE} | grep {name} | head -n1 | grep "FAILED_SETUP"',
            # Task 0 should be SUCCEEDED.
            f'{_GET_JOB_QUEUE} | grep -A 4 {name}| sed -n 2p | grep "SUCCEEDED"',
            # Task 1 should be FAILED_SETUP.
            f'{_GET_JOB_QUEUE} | grep -A 4 {name}| sed -n 3p | grep "FAILED_SETUP"',
            # Task 2 should be CANCELLED.
            f'{_GET_JOB_QUEUE} | grep -A 4 {name}| sed -n 4p | grep "CANCELLED"',
            # Task 3 should be CANCELLED.
            f'{_GET_JOB_QUEUE} | grep -A 4 {name}| sed -n 5p | grep "CANCELLED"',
        ],
        f'sky jobs cancel -y -n {name}',
        # Increase timeout since sky jobs queue -r can be blocked by other spot tests.
        timeout=30 * 60,
    )
    run_one_test(test)


# ---------- Testing managed job recovery ----------


@pytest.mark.aws
@pytest.mark.managed_jobs
def test_managed_jobs_recovery_aws(aws_config_region):
    """Test managed job recovery."""
    name = _get_cluster_name()
    name_on_cloud = common_utils.make_cluster_name_on_cloud(
        name, jobs.JOBS_CLUSTER_NAME_PREFIX_LENGTH, add_user_hash=False)
    region = aws_config_region
    test = Test(
        'managed_jobs_recovery_aws',
        [
            f'sky jobs launch --cloud aws --region {region} --use-spot -n {name} "echo SKYPILOT_TASK_ID: \$SKYPILOT_TASK_ID; sleep 1800"  -y -d',
            'sleep 360',
            f'{_GET_JOB_QUEUE} | grep {name} | head -n1 | grep "RUNNING"',
            f'RUN_ID=$(sky jobs logs -n {name} --no-follow | grep SKYPILOT_TASK_ID | cut -d: -f2); echo "$RUN_ID" | tee /tmp/{name}-run-id',
            # Terminate the cluster manually.
            (f'aws ec2 terminate-instances --region {region} --instance-ids $('
             f'aws ec2 describe-instances --region {region} '
             f'--filters Name=tag:ray-cluster-name,Values={name_on_cloud}* '
             f'--query Reservations[].Instances[].InstanceId '
             '--output text)'),
            _JOB_WAIT_NOT_RUNNING.format(job_name=name),
            f'{_GET_JOB_QUEUE} | grep {name} | head -n1 | grep "RECOVERING"',
            'sleep 200',
            f'{_GET_JOB_QUEUE} | grep {name} | head -n1 | grep "RUNNING"',
            f'RUN_ID=$(cat /tmp/{name}-run-id); echo "$RUN_ID"; sky jobs logs -n {name} --no-follow | grep SKYPILOT_TASK_ID | grep "$RUN_ID"',
        ],
        f'sky jobs cancel -y -n {name}',
        timeout=25 * 60,
    )
    run_one_test(test)


@pytest.mark.gcp
@pytest.mark.managed_jobs
def test_managed_jobs_recovery_gcp():
    """Test managed job recovery."""
    name = _get_cluster_name()
    name_on_cloud = common_utils.make_cluster_name_on_cloud(
        name, jobs.JOBS_CLUSTER_NAME_PREFIX_LENGTH, add_user_hash=False)
    zone = 'us-east4-b'
    query_cmd = (
        f'gcloud compute instances list --filter='
        # `:` means prefix match.
        f'"(labels.ray-cluster-name:{name_on_cloud})" '
        f'--zones={zone} --format="value(name)"')
    terminate_cmd = (f'gcloud compute instances delete --zone={zone}'
                     f' --quiet $({query_cmd})')
    test = Test(
        'managed_jobs_recovery_gcp',
        [
            f'sky jobs launch --cloud gcp --zone {zone} -n {name} --use-spot --cpus 2 "echo SKYPILOT_TASK_ID: \$SKYPILOT_TASK_ID; sleep 1800"  -y -d',
            'sleep 360',
            f'{_GET_JOB_QUEUE} | grep {name} | head -n1 | grep "RUNNING"',
            f'RUN_ID=$(sky jobs logs -n {name} --no-follow | grep SKYPILOT_TASK_ID | cut -d: -f2); echo "$RUN_ID" | tee /tmp/{name}-run-id',
            # Terminate the cluster manually.
            terminate_cmd,
            _JOB_WAIT_NOT_RUNNING.format(job_name=name),
            f'{_GET_JOB_QUEUE} | grep {name} | head -n1 | grep "RECOVERING"',
            'sleep 200',
            f'{_GET_JOB_QUEUE} | grep {name} | head -n1 | grep "RUNNING"',
            f'RUN_ID=$(cat /tmp/{name}-run-id); echo "$RUN_ID"; sky jobs logs -n {name} --no-follow | grep SKYPILOT_TASK_ID: | grep "$RUN_ID"',
        ],
        f'sky jobs cancel -y -n {name}',
        timeout=25 * 60,
    )
    run_one_test(test)


@pytest.mark.aws
@pytest.mark.managed_jobs
def test_managed_jobs_pipeline_recovery_aws(aws_config_region):
    """Test managed job recovery for a pipeline."""
    name = _get_cluster_name()
    user_hash = common_utils.get_user_hash()
    user_hash = user_hash[:common_utils.USER_HASH_LENGTH_IN_CLUSTER_NAME]
    region = aws_config_region
    if region != 'us-east-2':
        pytest.skip('Only run spot pipeline recovery test in us-east-2')
    test = Test(
        'managed_jobs_pipeline_recovery_aws',
        [
            f'sky jobs launch -n {name} tests/test_yamls/pipeline_aws.yaml  -y -d',
            'sleep 400',
            f'{_GET_JOB_QUEUE} | grep {name} | head -n1 | grep "RUNNING"',
            f'RUN_ID=$(sky jobs logs -n {name} --no-follow | grep SKYPILOT_TASK_ID: | cut -d: -f2); echo "$RUN_ID" | tee /tmp/{name}-run-id',
            f'RUN_IDS=$(sky jobs logs -n {name} --no-follow | grep -A 4 SKYPILOT_TASK_IDS | cut -d")" -f2); echo "$RUN_IDS" | tee /tmp/{name}-run-ids',
            # Terminate the cluster manually.
            # The `cat ...| rev` is to retrieve the job_id from the
            # SKYPILOT_TASK_ID, which gets the second to last field
            # separated by `-`.
            (
                f'MANAGED_JOB_ID=`cat /tmp/{name}-run-id | rev | '
                'cut -d\'_\' -f1 | rev | cut -d\'-\' -f1`;'
                f'aws ec2 terminate-instances --region {region} --instance-ids $('
                f'aws ec2 describe-instances --region {region} '
                # TODO(zhwu): fix the name for spot cluster.
                '--filters Name=tag:ray-cluster-name,Values=*-${MANAGED_JOB_ID}'
                f'-{user_hash} '
                f'--query Reservations[].Instances[].InstanceId '
                '--output text)'),
            _JOB_WAIT_NOT_RUNNING.format(job_name=name),
            f'{_GET_JOB_QUEUE} | grep {name} | head -n1 | grep "RECOVERING"',
            'sleep 200',
            f'{_GET_JOB_QUEUE} | grep {name} | head -n1 | grep "RUNNING"',
            f'RUN_ID=$(cat /tmp/{name}-run-id); echo $RUN_ID; sky jobs logs -n {name} --no-follow | grep SKYPILOT_TASK_ID: | grep "$RUN_ID"',
            f'RUN_IDS=$(sky jobs logs -n {name} --no-follow | grep -A 4 SKYPILOT_TASK_IDS | cut -d")" -f2); echo "$RUN_IDS" | tee /tmp/{name}-run-ids-new',
            f'diff /tmp/{name}-run-ids /tmp/{name}-run-ids-new',
            f'cat /tmp/{name}-run-ids | sed -n 2p | grep `cat /tmp/{name}-run-id`',
        ],
        f'sky jobs cancel -y -n {name}',
        timeout=25 * 60,
    )
    run_one_test(test)


@pytest.mark.gcp
@pytest.mark.managed_jobs
def test_managed_jobs_pipeline_recovery_gcp():
    """Test managed job recovery for a pipeline."""
    name = _get_cluster_name()
    zone = 'us-east4-b'
    user_hash = common_utils.get_user_hash()
    user_hash = user_hash[:common_utils.USER_HASH_LENGTH_IN_CLUSTER_NAME]
    query_cmd = (
        'gcloud compute instances list --filter='
        f'"(labels.ray-cluster-name:*-${{MANAGED_JOB_ID}}-{user_hash})" '
        f'--zones={zone} --format="value(name)"')
    terminate_cmd = (f'gcloud compute instances delete --zone={zone}'
                     f' --quiet $({query_cmd})')
    test = Test(
        'managed_jobs_pipeline_recovery_gcp',
        [
            f'sky jobs launch -n {name} tests/test_yamls/pipeline_gcp.yaml  -y -d',
            'sleep 400',
            f'{_GET_JOB_QUEUE} | grep {name} | head -n1 | grep "RUNNING"',
            f'RUN_ID=$(sky jobs logs -n {name} --no-follow | grep SKYPILOT_TASK_ID: | cut -d: -f2); echo "$RUN_ID" | tee /tmp/{name}-run-id',
            f'RUN_IDS=$(sky jobs logs -n {name} --no-follow | grep -A 4 SKYPILOT_TASK_IDS | cut -d")" -f2); echo "$RUN_IDS" | tee /tmp/{name}-run-ids',
            # Terminate the cluster manually.
            # The `cat ...| rev` is to retrieve the job_id from the
            # SKYPILOT_TASK_ID, which gets the second to last field
            # separated by `-`.
            (f'MANAGED_JOB_ID=`cat /tmp/{name}-run-id | rev | '
             f'cut -d\'_\' -f1 | rev | cut -d\'-\' -f1`; {terminate_cmd}'),
            _JOB_WAIT_NOT_RUNNING.format(job_name=name),
            f'{_GET_JOB_QUEUE} | grep {name} | head -n1 | grep "RECOVERING"',
            'sleep 200',
            f'{_GET_JOB_QUEUE} | grep {name} | head -n1 | grep "RUNNING"',
            f'RUN_ID=$(cat /tmp/{name}-run-id); echo $RUN_ID; sky jobs logs -n {name} --no-follow | grep SKYPILOT_TASK_ID: | grep "$RUN_ID"',
            f'RUN_IDS=$(sky jobs logs -n {name} --no-follow | grep -A 4 SKYPILOT_TASK_IDS | cut -d")" -f2); echo "$RUN_IDS" | tee /tmp/{name}-run-ids-new',
            f'diff /tmp/{name}-run-ids /tmp/{name}-run-ids-new',
            f'cat /tmp/{name}-run-ids | sed -n 2p | grep `cat /tmp/{name}-run-id`',
        ],
        f'sky jobs cancel -y -n {name}',
        timeout=25 * 60,
    )
    run_one_test(test)


@pytest.mark.no_fluidstack  # Fluidstack does not support spot instances
@pytest.mark.no_lambda_cloud  # Lambda Cloud does not support spot instances
@pytest.mark.no_ibm  # IBM Cloud does not support spot instances
@pytest.mark.no_scp  # SCP does not support spot instances
@pytest.mark.no_paperspace  # Paperspace does not support spot instances
@pytest.mark.no_kubernetes  # Kubernetes does not have a notion of spot instances
@pytest.mark.managed_jobs
def test_managed_jobs_recovery_default_resources(generic_cloud: str):
    """Test managed job recovery for default resources."""
    name = _get_cluster_name()
    test = Test(
        'managed-spot-recovery-default-resources',
        [
            f'sky jobs launch -n {name} --cloud {generic_cloud} --use-spot "sleep 30 && sudo shutdown now && sleep 1000" -y -d',
            'sleep 360',
            f'{_GET_JOB_QUEUE} | grep {name} | head -n1 | grep "RUNNING\|RECOVERING"',
        ],
        f'sky jobs cancel -y -n {name}',
        timeout=25 * 60,
    )
    run_one_test(test)


@pytest.mark.aws
@pytest.mark.managed_jobs
def test_managed_jobs_recovery_multi_node_aws(aws_config_region):
    """Test managed job recovery."""
    name = _get_cluster_name()
    name_on_cloud = common_utils.make_cluster_name_on_cloud(
        name, jobs.JOBS_CLUSTER_NAME_PREFIX_LENGTH, add_user_hash=False)
    region = aws_config_region
    test = Test(
        'managed_jobs_recovery_multi_node_aws',
        [
            f'sky jobs launch --cloud aws --region {region} -n {name} --use-spot --num-nodes 2 "echo SKYPILOT_TASK_ID: \$SKYPILOT_TASK_ID; sleep 1800"  -y -d',
            'sleep 450',
            f'{_GET_JOB_QUEUE} | grep {name} | head -n1 | grep "RUNNING"',
            f'RUN_ID=$(sky jobs logs -n {name} --no-follow | grep SKYPILOT_TASK_ID | cut -d: -f2); echo "$RUN_ID" | tee /tmp/{name}-run-id',
            # Terminate the worker manually.
            (f'aws ec2 terminate-instances --region {region} --instance-ids $('
             f'aws ec2 describe-instances --region {region} '
             f'--filters Name=tag:ray-cluster-name,Values={name_on_cloud}* '
             'Name=tag:ray-node-type,Values=worker '
             f'--query Reservations[].Instances[].InstanceId '
             '--output text)'),
            _JOB_WAIT_NOT_RUNNING.format(job_name=name),
            f'{_GET_JOB_QUEUE} | grep {name} | head -n1 | grep "RECOVERING"',
            'sleep 560',
            f'{_GET_JOB_QUEUE} | grep {name} | head -n1 | grep "RUNNING"',
            f'RUN_ID=$(cat /tmp/{name}-run-id); echo $RUN_ID; sky jobs logs -n {name} --no-follow | grep SKYPILOT_TASK_ID | cut -d: -f2 | grep "$RUN_ID"',
        ],
        f'sky jobs cancel -y -n {name}',
        timeout=30 * 60,
    )
    run_one_test(test)


@pytest.mark.gcp
@pytest.mark.managed_jobs
def test_managed_jobs_recovery_multi_node_gcp():
    """Test managed job recovery."""
    name = _get_cluster_name()
    name_on_cloud = common_utils.make_cluster_name_on_cloud(
        name, jobs.JOBS_CLUSTER_NAME_PREFIX_LENGTH, add_user_hash=False)
    zone = 'us-west2-a'
    # Use ':' to match as the cluster name will contain the suffix with job id
    query_cmd = (
        f'gcloud compute instances list --filter='
        f'"(labels.ray-cluster-name:{name_on_cloud} AND '
        f'labels.ray-node-type=worker)" --zones={zone} --format="value(name)"')
    terminate_cmd = (f'gcloud compute instances delete --zone={zone}'
                     f' --quiet $({query_cmd})')
    test = Test(
        'managed_jobs_recovery_multi_node_gcp',
        [
            f'sky jobs launch --cloud gcp --zone {zone} -n {name} --use-spot --num-nodes 2 "echo SKYPILOT_TASK_ID: \$SKYPILOT_TASK_ID; sleep 1800"  -y -d',
            'sleep 400',
            f'{_GET_JOB_QUEUE} | grep {name} | head -n1 | grep "RUNNING"',
            f'RUN_ID=$(sky jobs logs -n {name} --no-follow | grep SKYPILOT_TASK_ID | cut -d: -f2); echo "$RUN_ID" | tee /tmp/{name}-run-id',
            # Terminate the worker manually.
            terminate_cmd,
            _JOB_WAIT_NOT_RUNNING.format(job_name=name),
            f'{_GET_JOB_QUEUE} | grep {name} | head -n1 | grep "RECOVERING"',
            'sleep 420',
            f'{_GET_JOB_QUEUE} | grep {name} | head -n1 | grep "RUNNING"',
            f'RUN_ID=$(cat /tmp/{name}-run-id); echo $RUN_ID; sky jobs logs -n {name} --no-follow | grep SKYPILOT_TASK_ID | cut -d: -f2 | grep "$RUN_ID"',
        ],
        f'sky jobs cancel -y -n {name}',
        timeout=25 * 60,
    )
    run_one_test(test)


@pytest.mark.aws
@pytest.mark.managed_jobs
def test_managed_jobs_cancellation_aws(aws_config_region):
    name = _get_cluster_name()
    name_on_cloud = common_utils.make_cluster_name_on_cloud(
        name, jobs.JOBS_CLUSTER_NAME_PREFIX_LENGTH, add_user_hash=False)
    name_2_on_cloud = common_utils.make_cluster_name_on_cloud(
        f'{name}-2', jobs.JOBS_CLUSTER_NAME_PREFIX_LENGTH, add_user_hash=False)
    name_3_on_cloud = common_utils.make_cluster_name_on_cloud(
        f'{name}-3', jobs.JOBS_CLUSTER_NAME_PREFIX_LENGTH, add_user_hash=False)
    region = aws_config_region
    test = Test(
        'managed_jobs_cancellation_aws',
        [
            # Test cancellation during spot cluster being launched.
            f'sky jobs launch --cloud aws --region {region} -n {name} --use-spot "sleep 1000"  -y -d',
            'sleep 60',
            f'{_GET_JOB_QUEUE} | grep {name} | head -n1 | grep "STARTING\|RUNNING"',
            f'sky jobs cancel -y -n {name}',
            'sleep 5',
            f'{_GET_JOB_QUEUE} | grep {name} | head -n1 | grep "CANCELLING\|CANCELLED"',
            'sleep 120',
            f'{_GET_JOB_QUEUE} | grep {name} | head -n1 | grep "CANCELLED"',
            (f's=$(aws ec2 describe-instances --region {region} '
             f'--filters Name=tag:ray-cluster-name,Values={name_on_cloud}-* '
             f'--query Reservations[].Instances[].State[].Name '
             '--output text) && echo "$s" && echo; [[ -z "$s" ]] || [[ "$s" = "terminated" ]] || [[ "$s" = "shutting-down" ]]'
            ),
            # Test cancelling the spot cluster during spot job being setup.
            f'sky jobs launch --cloud aws --region {region} -n {name}-2 --use-spot tests/test_yamls/test_long_setup.yaml  -y -d',
            'sleep 300',
            f'sky jobs cancel -y -n {name}-2',
            'sleep 5',
            f'{_GET_JOB_QUEUE} | grep {name}-2 | head -n1 | grep "CANCELLING\|CANCELLED"',
            'sleep 120',
            f'{_GET_JOB_QUEUE} | grep {name}-2 | head -n1 | grep "CANCELLED"',
            (f's=$(aws ec2 describe-instances --region {region} '
             f'--filters Name=tag:ray-cluster-name,Values={name_2_on_cloud}-* '
             f'--query Reservations[].Instances[].State[].Name '
             '--output text) && echo "$s" && echo; [[ -z "$s" ]] || [[ "$s" = "terminated" ]] || [[ "$s" = "shutting-down" ]]'
            ),
            # Test cancellation during spot job is recovering.
            f'sky jobs launch --cloud aws --region {region} -n {name}-3 --use-spot "sleep 1000"  -y -d',
            'sleep 300',
            f'{_GET_JOB_QUEUE} | grep {name}-3 | head -n1 | grep "RUNNING"',
            # Terminate the cluster manually.
            (f'aws ec2 terminate-instances --region {region} --instance-ids $('
             f'aws ec2 describe-instances --region {region} '
             f'--filters Name=tag:ray-cluster-name,Values={name_3_on_cloud}-* '
             f'--query Reservations[].Instances[].InstanceId '
             '--output text)'),
            _JOB_WAIT_NOT_RUNNING.format(job_name=f'{name}-3'),
            f'{_GET_JOB_QUEUE} | grep {name}-3 | head -n1 | grep "RECOVERING"',
            f'sky jobs cancel -y -n {name}-3',
            'sleep 5',
            f'{_GET_JOB_QUEUE} | grep {name}-3 | head -n1 | grep "CANCELLING\|CANCELLED"',
            'sleep 120',
            f'{_GET_JOB_QUEUE} | grep {name}-3 | head -n1 | grep "CANCELLED"',
            # The cluster should be terminated (shutting-down) after cancellation. We don't use the `=` operator here because
            # there can be multiple VM with the same name due to the recovery.
            (f's=$(aws ec2 describe-instances --region {region} '
             f'--filters Name=tag:ray-cluster-name,Values={name_3_on_cloud}-* '
             f'--query Reservations[].Instances[].State[].Name '
             '--output text) && echo "$s" && echo; [[ -z "$s" ]] || echo "$s" | grep -v -E "pending|running|stopped|stopping"'
            ),
        ],
        timeout=25 * 60)
    run_one_test(test)


@pytest.mark.gcp
@pytest.mark.managed_jobs
def test_managed_jobs_cancellation_gcp():
    name = _get_cluster_name()
    name_3 = f'{name}-3'
    name_3_on_cloud = common_utils.make_cluster_name_on_cloud(
        name_3, jobs.JOBS_CLUSTER_NAME_PREFIX_LENGTH, add_user_hash=False)
    zone = 'us-west3-b'
    query_state_cmd = (
        'gcloud compute instances list '
        f'--filter="(labels.ray-cluster-name:{name_3_on_cloud})" '
        '--format="value(status)"')
    query_cmd = (f'gcloud compute instances list --filter='
                 f'"(labels.ray-cluster-name:{name_3_on_cloud})" '
                 f'--zones={zone} --format="value(name)"')
    terminate_cmd = (f'gcloud compute instances delete --zone={zone}'
                     f' --quiet $({query_cmd})')
    test = Test(
        'managed_jobs_cancellation_gcp',
        [
            # Test cancellation during spot cluster being launched.
            f'sky jobs launch --cloud gcp --zone {zone} -n {name} --use-spot "sleep 1000"  -y -d',
            'sleep 60',
            f'{_GET_JOB_QUEUE} | grep {name} | head -n1 | grep "STARTING"',
            f'sky jobs cancel -y -n {name}',
            'sleep 5',
            f'{_GET_JOB_QUEUE} | grep {name} | head -n1 | grep "CANCELLING\|CANCELLED"',
            'sleep 120',
            f'{_GET_JOB_QUEUE} | grep {name} | head -n1 | grep "CANCELLED"',
            # Test cancelling the spot cluster during spot job being setup.
            f'sky jobs launch --cloud gcp --zone {zone} -n {name}-2 --use-spot tests/test_yamls/test_long_setup.yaml  -y -d',
            'sleep 300',
            f'sky jobs cancel -y -n {name}-2',
            'sleep 5',
            f'{_GET_JOB_QUEUE} | grep {name}-2 | head -n1 | grep "CANCELLING\|CANCELLED"',
            'sleep 120',
            f'{_GET_JOB_QUEUE} | grep {name}-2 | head -n1 | grep "CANCELLED"',
            # Test cancellation during spot job is recovering.
            f'sky jobs launch --cloud gcp --zone {zone} -n {name}-3 --use-spot "sleep 1000"  -y -d',
            'sleep 300',
            f'{_GET_JOB_QUEUE} | grep {name}-3 | head -n1 | grep "RUNNING"',
            # Terminate the cluster manually.
            terminate_cmd,
            _JOB_WAIT_NOT_RUNNING.format(job_name=f'{name}-3'),
            f'{_GET_JOB_QUEUE} | grep {name}-3 | head -n1 | grep "RECOVERING"',
            f'sky jobs cancel -y -n {name}-3',
            'sleep 5',
            f'{_GET_JOB_QUEUE} | grep {name}-3 | head -n1 | grep "CANCELLING\|CANCELLED"',
            'sleep 120',
            f'{_GET_JOB_QUEUE} | grep {name}-3 | head -n1 | grep "CANCELLED"',
            # The cluster should be terminated (STOPPING) after cancellation. We don't use the `=` operator here because
            # there can be multiple VM with the same name due to the recovery.
            (f's=$({query_state_cmd}) && echo "$s" && echo; [[ -z "$s" ]] || echo "$s" | grep -v -E "PROVISIONING|STAGING|RUNNING|REPAIRING|TERMINATED|SUSPENDING|SUSPENDED|SUSPENDED"'
            ),
        ],
        timeout=25 * 60)
    run_one_test(test)


# ---------- Testing storage for managed job ----------
@pytest.mark.no_fluidstack  # Fluidstack does not support spot instances
@pytest.mark.no_lambda_cloud  # Lambda Cloud does not support spot instances
@pytest.mark.no_ibm  # IBM Cloud does not support spot instances
@pytest.mark.no_paperspace  # Paperspace does not support spot instances
@pytest.mark.no_scp  # SCP does not support spot instances
@pytest.mark.managed_jobs
def test_managed_jobs_storage(generic_cloud: str):
    """Test storage with managed job"""
    name = _get_cluster_name()
    yaml_str = pathlib.Path(
        'examples/managed_job_with_storage.yaml').read_text()
    timestamp = int(time.time())
    storage_name = f'sky-test-{timestamp}'
    output_storage_name = f'sky-test-output-{timestamp}'

    # Also perform region testing for bucket creation to validate if buckets are
    # created in the correct region and correctly mounted in managed jobs.
    # However, we inject this testing only for AWS and GCP since they are the
    # supported object storage providers in SkyPilot.
    region_flag = ''
    region_validation_cmd = 'true'
    use_spot = ' --use-spot'
    if generic_cloud == 'aws':
        region = 'eu-central-1'
        region_flag = f' --region {region}'
        region_cmd = TestStorageWithCredentials.cli_region_cmd(
            storage_lib.StoreType.S3, bucket_name=storage_name)
        region_validation_cmd = f'{region_cmd} | grep {region}'
        s3_check_file_count = TestStorageWithCredentials.cli_count_name_in_bucket(
            storage_lib.StoreType.S3, output_storage_name, 'output.txt')
        output_check_cmd = f'{s3_check_file_count} | grep 1'
    elif generic_cloud == 'gcp':
        region = 'us-west2'
        region_flag = f' --region {region}'
        region_cmd = TestStorageWithCredentials.cli_region_cmd(
            storage_lib.StoreType.GCS, bucket_name=storage_name)
        region_validation_cmd = f'{region_cmd} | grep {region}'
        gcs_check_file_count = TestStorageWithCredentials.cli_count_name_in_bucket(
            storage_lib.StoreType.GCS, output_storage_name, 'output.txt')
        output_check_cmd = f'{gcs_check_file_count} | grep 1'
    elif generic_cloud == 'azure':
        region = 'westus2'
        region_flag = f' --region {region}'
        storage_account_name = (
            storage_lib.AzureBlobStore.get_default_storage_account_name(region))
        region_cmd = TestStorageWithCredentials.cli_region_cmd(
            storage_lib.StoreType.AZURE,
            storage_account_name=storage_account_name)
        region_validation_cmd = f'{region_cmd} | grep {region}'
        az_check_file_count = TestStorageWithCredentials.cli_count_name_in_bucket(
            storage_lib.StoreType.AZURE,
            output_storage_name,
            'output.txt',
            storage_account_name=storage_account_name)
        output_check_cmd = f'{az_check_file_count} | grep 1'
    elif generic_cloud == 'kubernetes':
        # With Kubernetes, we don't know which object storage provider is used.
        # Check both S3 and GCS if bucket exists in either.
        s3_check_file_count = TestStorageWithCredentials.cli_count_name_in_bucket(
            storage_lib.StoreType.S3, output_storage_name, 'output.txt')
        s3_output_check_cmd = f'{s3_check_file_count} | grep 1'
        gcs_check_file_count = TestStorageWithCredentials.cli_count_name_in_bucket(
            storage_lib.StoreType.GCS, output_storage_name, 'output.txt')
        gcs_output_check_cmd = f'{gcs_check_file_count} | grep 1'
        output_check_cmd = f'{s3_output_check_cmd} || {gcs_output_check_cmd}'
        use_spot = ' --no-use-spot'

    yaml_str = yaml_str.replace('sky-workdir-zhwu', storage_name)
    yaml_str = yaml_str.replace('sky-output-bucket', output_storage_name)
    with tempfile.NamedTemporaryFile(suffix='.yaml', mode='w') as f:
        f.write(yaml_str)
        f.flush()
        file_path = f.name
        test = Test(
            'managed_jobs_storage',
            [
                *STORAGE_SETUP_COMMANDS,
                f'sky jobs launch -n {name}{use_spot} --cloud {generic_cloud}{region_flag} {file_path} -y',
                region_validation_cmd,  # Check if the bucket is created in the correct region
                'sleep 60',  # Wait the spot queue to be updated
                f'{_GET_JOB_QUEUE} | grep {name} | grep SUCCEEDED',
                f'[ $(aws s3api list-buckets --query "Buckets[?contains(Name, \'{storage_name}\')].Name" --output text | wc -l) -eq 0 ]',
                # Check if file was written to the mounted output bucket
                output_check_cmd
            ],
            (f'sky jobs cancel -y -n {name}',
             f'; sky storage delete {output_storage_name} || true'),
            # Increase timeout since sky jobs queue -r can be blocked by other spot tests.
            timeout=20 * 60,
        )
        run_one_test(test)


# ---------- Testing spot TPU ----------
@pytest.mark.gcp
@pytest.mark.managed_jobs
@pytest.mark.tpu
def test_managed_jobs_tpu():
    """Test managed job on TPU."""
    name = _get_cluster_name()
    test = Test(
        'test-spot-tpu',
        [
            f'sky jobs launch -n {name} --use-spot examples/tpu/tpuvm_mnist.yaml -y -d',
            'sleep 5',
            f'{_GET_JOB_QUEUE} | grep {name} | head -n1 | grep STARTING',
            'sleep 900',  # TPU takes a while to launch
            f'{_GET_JOB_QUEUE} | grep {name} | head -n1 | grep "RUNNING\|SUCCEEDED"',
        ],
        f'sky jobs cancel -y -n {name}',
        # Increase timeout since sky jobs queue -r can be blocked by other spot tests.
        timeout=20 * 60,
    )
    run_one_test(test)


# ---------- Testing env for managed jobs ----------
@pytest.mark.managed_jobs
def test_managed_jobs_inline_env(generic_cloud: str):
    """Test managed jobs env"""
    name = _get_cluster_name()
    test = Test(
        'test-managed-jobs-inline-env',
        [
            f'sky jobs launch -n {name} -y --cloud {generic_cloud} --env TEST_ENV="hello world" -- "([[ ! -z \\"\$TEST_ENV\\" ]] && [[ ! -z \\"\${constants.SKYPILOT_NODE_IPS}\\" ]] && [[ ! -z \\"\${constants.SKYPILOT_NODE_RANK}\\" ]] && [[ ! -z \\"\${constants.SKYPILOT_NUM_NODES}\\" ]]) || exit 1"',
            'sleep 20',
            f'{_GET_JOB_QUEUE} | grep {name} | grep SUCCEEDED',
        ],
        f'sky jobs cancel -y -n {name}',
        # Increase timeout since sky jobs queue -r can be blocked by other spot tests.
        timeout=20 * 60,
    )
    run_one_test(test)


# ---------- Testing env ----------
def test_inline_env(generic_cloud: str):
    """Test env"""
    name = _get_cluster_name()
    test = Test(
        'test-inline-env',
        [
            f'sky launch -c {name} -y --cloud {generic_cloud} --env TEST_ENV="hello world" -- "([[ ! -z \\"\$TEST_ENV\\" ]] && [[ ! -z \\"\${constants.SKYPILOT_NODE_IPS}\\" ]] && [[ ! -z \\"\${constants.SKYPILOT_NODE_RANK}\\" ]] && [[ ! -z \\"\${constants.SKYPILOT_NUM_NODES}\\" ]]) || exit 1"',
            'sleep 20',
            f'sky logs {name} 1 --status',
            f'sky exec {name} --env TEST_ENV2="success" "([[ ! -z \\"\$TEST_ENV2\\" ]] && [[ ! -z \\"\${constants.SKYPILOT_NODE_IPS}\\" ]] && [[ ! -z \\"\${constants.SKYPILOT_NODE_RANK}\\" ]] && [[ ! -z \\"\${constants.SKYPILOT_NUM_NODES}\\" ]]) || exit 1"',
            f'sky logs {name} 2 --status',
        ],
        f'sky down -y {name}',
        _get_timeout(generic_cloud),
    )
    run_one_test(test)


# ---------- Testing env file ----------
def test_inline_env_file(generic_cloud: str):
    """Test env"""
    name = _get_cluster_name()
    test = Test(
        'test-inline-env-file',
        [
            f'sky launch -c {name} -y --cloud {generic_cloud} --env TEST_ENV="hello world" -- "([[ ! -z \\"\$TEST_ENV\\" ]] && [[ ! -z \\"\${constants.SKYPILOT_NODE_IPS}\\" ]] && [[ ! -z \\"\${constants.SKYPILOT_NODE_RANK}\\" ]] && [[ ! -z \\"\${constants.SKYPILOT_NUM_NODES}\\" ]]) || exit 1"',
            f'sky logs {name} 1 --status',
            f'sky exec {name} --env-file examples/sample_dotenv "([[ ! -z \\"\$TEST_ENV2\\" ]] && [[ ! -z \\"\${constants.SKYPILOT_NODE_IPS}\\" ]] && [[ ! -z \\"\${constants.SKYPILOT_NODE_RANK}\\" ]] && [[ ! -z \\"\${constants.SKYPILOT_NUM_NODES}\\" ]]) || exit 1"',
            f'sky logs {name} 2 --status',
        ],
        f'sky down -y {name}',
        _get_timeout(generic_cloud),
    )
    run_one_test(test)


# ---------- Testing custom image ----------
@pytest.mark.aws
def test_aws_custom_image():
    """Test AWS custom image"""
    name = _get_cluster_name()
    test = Test(
        'test-aws-custom-image',
        [
            f'sky launch -c {name} --retry-until-up -y tests/test_yamls/test_custom_image.yaml --cloud aws --region us-east-2 --image-id ami-062ddd90fb6f8267a',  # Nvidia image
            f'sky logs {name} 1 --status',
        ],
        f'sky down -y {name}',
        timeout=30 * 60,
    )
    run_one_test(test)


@pytest.mark.kubernetes
@pytest.mark.parametrize(
    'image_id',
    [
        'docker:nvidia/cuda:11.8.0-devel-ubuntu18.04',
        'docker:ubuntu:18.04',
        # Test latest image with python 3.11 installed by default.
        'docker:continuumio/miniconda3:24.1.2-0',
        # Test python>=3.12 where SkyPilot should automatically create a separate
        # conda env for runtime with python 3.10.
        'docker:continuumio/miniconda3:latest',
    ])
def test_kubernetes_custom_image(image_id):
    """Test Kubernetes custom image"""
    name = _get_cluster_name()
    test = Test(
        'test-kubernetes-custom-image',
        [
            f'sky launch -c {name} --retry-until-up -y tests/test_yamls/test_custom_image.yaml --cloud kubernetes --image-id {image_id} --region None --gpus T4:1',
            f'sky logs {name} 1 --status',
            # Try exec to run again and check if the logs are printed
            f'sky exec {name} tests/test_yamls/test_custom_image.yaml --cloud kubernetes --image-id {image_id} --region None --gpus T4:1 | grep "Hello 100"',
            # Make sure ssh is working with custom username
            f'ssh {name} echo hi | grep hi',
        ],
        f'sky down -y {name}',
        timeout=30 * 60,
    )
    run_one_test(test)


@pytest.mark.azure
def test_azure_start_stop_two_nodes():
    name = _get_cluster_name()
    test = Test(
        'azure-start-stop-two-nodes',
        [
            f'sky launch --num-nodes=2 -y -c {name} examples/azure_start_stop.yaml',
            f'sky exec --num-nodes=2 {name} examples/azure_start_stop.yaml',
            f'sky logs {name} 1 --status',  # Ensure the job succeeded.
            f'sky stop -y {name}',
            f'sky start -y {name} -i 1',
            f'sky exec --num-nodes=2 {name} examples/azure_start_stop.yaml',
            f'sky logs {name} 2 --status',  # Ensure the job succeeded.
            'sleep 200',
            f's=$(sky status -r {name}) && echo "$s" && echo "$s" | grep "INIT\|STOPPED"'
            f'|| {{ ssh {name} "cat ~/.sky/skylet.log"; exit 1; }}'
        ],
        f'sky down -y {name}',
        timeout=30 * 60,  # 30 mins  (it takes around ~23 mins)
    )
    run_one_test(test)


# ---------- Testing env for disk tier ----------
@pytest.mark.aws
def test_aws_disk_tier():

    def _get_aws_query_command(region, instance_id, field, expected):
        return (f'aws ec2 describe-volumes --region {region} '
                f'--filters Name=attachment.instance-id,Values={instance_id} '
                f'--query Volumes[*].{field} | grep {expected} ; ')

    for disk_tier in list(resources_utils.DiskTier):
        specs = AWS._get_disk_specs(disk_tier)
        name = _get_cluster_name() + '-' + disk_tier.value
        name_on_cloud = common_utils.make_cluster_name_on_cloud(
            name, sky.AWS.max_cluster_name_length())
        region = 'us-east-2'
        test = Test(
            'aws-disk-tier-' + disk_tier.value,
            [
                f'sky launch -y -c {name} --cloud aws --region {region} '
                f'--disk-tier {disk_tier.value} echo "hello sky"',
                f'id=`aws ec2 describe-instances --region {region} --filters '
                f'Name=tag:ray-cluster-name,Values={name_on_cloud} --query '
                f'Reservations[].Instances[].InstanceId --output text`; ' +
                _get_aws_query_command(region, '$id', 'VolumeType',
                                       specs['disk_tier']) +
                ('' if specs['disk_tier']
                 == 'standard' else _get_aws_query_command(
                     region, '$id', 'Iops', specs['disk_iops'])) +
                ('' if specs['disk_tier'] != 'gp3' else _get_aws_query_command(
                    region, '$id', 'Throughput', specs['disk_throughput'])),
            ],
            f'sky down -y {name}',
            timeout=10 * 60,  # 10 mins  (it takes around ~6 mins)
        )
        run_one_test(test)


@pytest.mark.gcp
def test_gcp_disk_tier():
    for disk_tier in list(resources_utils.DiskTier):
        disk_types = [GCP._get_disk_type(disk_tier)]
        name = _get_cluster_name() + '-' + disk_tier.value
        name_on_cloud = common_utils.make_cluster_name_on_cloud(
            name, sky.GCP.max_cluster_name_length())
        region = 'us-west2'
        instance_type_options = ['']
        if disk_tier == resources_utils.DiskTier.BEST:
            # Ultra disk tier requires n2 instance types to have more than 64 CPUs.
            # If using default instance type, it will only enable the high disk tier.
            disk_types = [
                GCP._get_disk_type(resources_utils.DiskTier.HIGH),
                GCP._get_disk_type(resources_utils.DiskTier.ULTRA),
            ]
            instance_type_options = ['', '--instance-type n2-standard-64']
        for disk_type, instance_type_option in zip(disk_types,
                                                   instance_type_options):
            test = Test(
                'gcp-disk-tier-' + disk_tier.value,
                [
                    f'sky launch -y -c {name} --cloud gcp --region {region} '
                    f'--disk-tier {disk_tier.value} {instance_type_option} ',
                    f'name=`gcloud compute instances list --filter='
                    f'"labels.ray-cluster-name:{name_on_cloud}" '
                    '--format="value(name)"`; '
                    f'gcloud compute disks list --filter="name=$name" '
                    f'--format="value(type)" | grep {disk_type} '
                ],
                f'sky down -y {name}',
                timeout=6 * 60,  # 6 mins  (it takes around ~3 mins)
            )
            run_one_test(test)


@pytest.mark.azure
def test_azure_disk_tier():
    for disk_tier in list(resources_utils.DiskTier):
        if disk_tier == resources_utils.DiskTier.HIGH or disk_tier == resources_utils.DiskTier.ULTRA:
            # Azure does not support high and ultra disk tier.
            continue
        type = Azure._get_disk_type(disk_tier)
        name = _get_cluster_name() + '-' + disk_tier.value
        name_on_cloud = common_utils.make_cluster_name_on_cloud(
            name, sky.Azure.max_cluster_name_length())
        region = 'westus2'
        test = Test(
            'azure-disk-tier-' + disk_tier.value,
            [
                f'sky launch -y -c {name} --cloud azure --region {region} '
                f'--disk-tier {disk_tier.value} echo "hello sky"',
                f'az resource list --tag ray-cluster-name={name_on_cloud} --query '
                f'"[?type==\'Microsoft.Compute/disks\'].sku.name" '
                f'--output tsv | grep {type}'
            ],
            f'sky down -y {name}',
            timeout=20 * 60,  # 20 mins  (it takes around ~12 mins)
        )
        run_one_test(test)


@pytest.mark.azure
def test_azure_best_tier_failover():
    type = Azure._get_disk_type(resources_utils.DiskTier.LOW)
    name = _get_cluster_name()
    name_on_cloud = common_utils.make_cluster_name_on_cloud(
        name, sky.Azure.max_cluster_name_length())
    region = 'westus2'
    test = Test(
        'azure-best-tier-failover',
        [
            f'sky launch -y -c {name} --cloud azure --region {region} '
            f'--disk-tier best --instance-type Standard_D8_v5 echo "hello sky"',
            f'az resource list --tag ray-cluster-name={name_on_cloud} --query '
            f'"[?type==\'Microsoft.Compute/disks\'].sku.name" '
            f'--output tsv | grep {type}',
        ],
        f'sky down -y {name}',
        timeout=20 * 60,  # 20 mins  (it takes around ~12 mins)
    )
    run_one_test(test)


# ------ Testing Zero Quota Failover ------
@pytest.mark.aws
def test_aws_zero_quota_failover():

    name = _get_cluster_name()
    region = get_aws_region_for_quota_failover()

    if not region:
        pytest.xfail(
            'Unable to test zero quota failover optimization — quotas '
            'for EC2 P3 instances were found on all AWS regions. Is this '
            'expected for your account?')
        return

    test = Test(
        'aws-zero-quota-failover',
        [
            f'sky launch -y -c {name} --cloud aws --region {region} --gpus V100:8 --use-spot | grep "Found no quota"',
        ],
        f'sky down -y {name}',
    )
    run_one_test(test)


@pytest.mark.gcp
def test_gcp_zero_quota_failover():

    name = _get_cluster_name()
    region = get_gcp_region_for_quota_failover()

    if not region:
        pytest.xfail(
            'Unable to test zero quota failover optimization — quotas '
            'for A100-80GB GPUs were found on all GCP regions. Is this '
            'expected for your account?')
        return

    test = Test(
        'gcp-zero-quota-failover',
        [
            f'sky launch -y -c {name} --cloud gcp --region {region} --gpus A100-80GB:1 --use-spot | grep "Found no quota"',
        ],
        f'sky down -y {name}',
    )
    run_one_test(test)


def test_long_setup_run_script(generic_cloud: str):
    name = _get_cluster_name()
    with tempfile.NamedTemporaryFile('w', prefix='sky_app_',
                                     suffix='.yaml') as f:
        f.write(
            textwrap.dedent(""" \
            setup: |
              echo "start long setup"
            """))
        for i in range(1024 * 200):
            f.write(f'  echo {i}\n')
        f.write('  echo "end long setup"\n')
        f.write(
            textwrap.dedent(""" \
            run: |
              echo "run"
        """))
        for i in range(1024 * 200):
            f.write(f'  echo {i}\n')
        f.write('  echo "end run"\n')
        f.flush()

        test = Test(
            'long-setup-run-script',
            [
                f'sky launch -y -c {name} --cloud {generic_cloud} --cpus 2+ {f.name}',
                f'sky exec {name} "echo hello"',
                f'sky exec {name} {f.name}',
                f'sky logs {name} --status 1',
                f'sky logs {name} --status 2',
                f'sky logs {name} --status 3',
            ],
            f'sky down -y {name}',
        )
        run_one_test(test)


# ---------- Testing skyserve ----------


def _get_service_name() -> str:
    """Returns a user-unique service name for each test_skyserve_<name>().

    Must be called from each test_skyserve_<name>().
    """
    caller_func_name = inspect.stack()[1][3]
    test_name = caller_func_name.replace('_', '-').replace('test-', 't-')
    test_name = test_name.replace('skyserve-', 'ss-')
    test_name = common_utils.make_cluster_name_on_cloud(test_name, 24)
    return f'{test_name}-{test_id}'


# We check the output of the skyserve service to see if it is ready. Output of
# `REPLICAS` is in the form of `1/2` where the first number is the number of
# ready replicas and the second number is the number of total replicas. We
# grep such format to ensure that the service is ready, and early exit if any
# failure detected. In the end we sleep for
# serve.LB_CONTROLLER_SYNC_INTERVAL_SECONDS to make sure load balancer have
# enough time to sync with the controller and get all ready replica IPs.
_SERVE_WAIT_UNTIL_READY = (
    '{{ while true; do'
    '     s=$(sky serve status {name}); echo "$s";'
    '     echo "$s" | grep -q "{replica_num}/{replica_num}" && break;'
    '     echo "$s" | grep -q "FAILED" && exit 1;'
    '     sleep 10;'
    ' done; }}; echo "Got service status $s";'
    f'sleep {serve.LB_CONTROLLER_SYNC_INTERVAL_SECONDS + 2};')
_IP_REGEX = r'([0-9]{1,3}\.){3}[0-9]{1,3}'
_AWK_ALL_LINES_BELOW_REPLICAS = r'/Replicas/{flag=1; next} flag'
_SERVICE_LAUNCHING_STATUS_REGEX = 'PROVISIONING\|STARTING'
# Since we don't allow terminate the service if the controller is INIT,
# which is common for simultaneous pytest, we need to wait until the
# controller is UP before we can terminate the service.
# The teardown command has a 10-mins timeout, so we don't need to do
# the timeout here. See implementation of run_one_test() for details.
_TEARDOWN_SERVICE = (
    '(for i in `seq 1 20`; do'
    '     s=$(sky serve down -y {name});'
    '     echo "Trying to terminate {name}";'
    '     echo "$s";'
    '     echo "$s" | grep -q "scheduled to be terminated\|No service to terminate" && break;'
    '     sleep 10;'
    '     [ $i -eq 20 ] && echo "Failed to terminate service {name}";'
    'done)')

_SERVE_ENDPOINT_WAIT = (
    'export ORIGIN_SKYPILOT_DEBUG=$SKYPILOT_DEBUG; export SKYPILOT_DEBUG=0; '
    'endpoint=$(sky serve status --endpoint {name}); '
    'until ! echo "$endpoint" | grep "Controller is initializing"; '
    'do echo "Waiting for serve endpoint to be ready..."; '
    'sleep 5; endpoint=$(sky serve status --endpoint {name}); done; '
    'export SKYPILOT_DEBUG=$ORIGIN_SKYPILOT_DEBUG; echo "$endpoint"')

_SERVE_STATUS_WAIT = ('s=$(sky serve status {name}); '
                      'until ! echo "$s" | grep "Controller is initializing."; '
                      'do echo "Waiting for serve status to be ready..."; '
                      'sleep 5; s=$(sky serve status {name}); done; echo "$s"')


def _get_replica_ip(name: str, replica_id: int) -> str:
    return (f'ip{replica_id}=$(echo "$s" | '
            f'awk "{_AWK_ALL_LINES_BELOW_REPLICAS}" | '
            f'grep -E "{name}\s+{replica_id}" | '
            f'grep -Eo "{_IP_REGEX}")')


def _get_skyserve_http_test(name: str, cloud: str,
                            timeout_minutes: int) -> Test:
    test = Test(
        f'test-skyserve-{cloud.replace("_", "-")}',
        [
            f'sky serve up -n {name} -y tests/skyserve/http/{cloud}.yaml',
            _SERVE_WAIT_UNTIL_READY.format(name=name, replica_num=2),
            f'{_SERVE_ENDPOINT_WAIT.format(name=name)}; '
            'curl http://$endpoint | grep "Hi, SkyPilot here"',
        ],
        _TEARDOWN_SERVICE.format(name=name),
        timeout=timeout_minutes * 60,
    )
    return test


def _check_replica_in_status(name: str, check_tuples: List[Tuple[int, bool,
                                                                 str]]) -> str:
    """Check replicas' status and count in sky serve status

    We will check vCPU=2, as all our tests use vCPU=2.

    Args:
        name: the name of the service
        check_tuples: A list of replica property to check. Each tuple is
            (count, is_spot, status)
    """
    check_cmd = ''
    for check_tuple in check_tuples:
        count, is_spot, status = check_tuple
        resource_str = ''
        if status not in ['PENDING', 'SHUTTING_DOWN'
                         ] and not status.startswith('FAILED'):
            spot_str = ''
            if is_spot:
                spot_str = '\[Spot\]'
            resource_str = f'({spot_str}vCPU=2)'
        check_cmd += (f' echo "$s" | grep "{resource_str}" | '
                      f'grep "{status}" | wc -l | grep {count} || exit 1;')
    return (f'{_SERVE_STATUS_WAIT.format(name=name)}; echo "$s"; ' + check_cmd)


def _check_service_version(service_name: str, version: str) -> str:
    # Grep the lines before 'Service Replicas' and check if the service version
    # is correct.
    return (f'echo "$s" | grep -B1000 "Service Replicas" | '
            f'grep -E "{service_name}\s+{version}" || exit 1; ')


@pytest.mark.gcp
@pytest.mark.serve
def test_skyserve_gcp_http():
    """Test skyserve on GCP"""
    name = _get_service_name()
    test = _get_skyserve_http_test(name, 'gcp', 20)
    run_one_test(test)


@pytest.mark.aws
@pytest.mark.serve
def test_skyserve_aws_http():
    """Test skyserve on AWS"""
    name = _get_service_name()
    test = _get_skyserve_http_test(name, 'aws', 20)
    run_one_test(test)


@pytest.mark.azure
@pytest.mark.serve
def test_skyserve_azure_http():
    """Test skyserve on Azure"""
    name = _get_service_name()
    test = _get_skyserve_http_test(name, 'azure', 30)
    run_one_test(test)


@pytest.mark.kubernetes
@pytest.mark.serve
def test_skyserve_kubernetes_http():
    """Test skyserve on Kubernetes"""
    name = _get_service_name()
    test = _get_skyserve_http_test(name, 'kubernetes', 30)
    run_one_test(test)


@pytest.mark.oci
@pytest.mark.serve
def test_skyserve_oci_http():
    """Test skyserve on OCI"""
    name = _get_service_name()
    test = _get_skyserve_http_test(name, 'oci', 20)
    run_one_test(test)


@pytest.mark.no_fluidstack  # Fluidstack does not support T4 gpus for now
@pytest.mark.serve
def test_skyserve_llm(generic_cloud: str):
    """Test skyserve with real LLM usecase"""
    name = _get_service_name()

    def generate_llm_test_command(prompt: str, expected_output: str) -> str:
        prompt = shlex.quote(prompt)
        expected_output = shlex.quote(expected_output)
        return (
            f'{_SERVE_ENDPOINT_WAIT.format(name=name)}; '
            'python tests/skyserve/llm/get_response.py --endpoint $endpoint '
            f'--prompt {prompt} | grep {expected_output}')

    with open('tests/skyserve/llm/prompt_output.json', 'r',
              encoding='utf-8') as f:
        prompt2output = json.load(f)

    test = Test(
        f'test-skyserve-llm',
        [
            f'sky serve up -n {name} --cloud {generic_cloud} -y tests/skyserve/llm/service.yaml',
            _SERVE_WAIT_UNTIL_READY.format(name=name, replica_num=1),
            *[
                generate_llm_test_command(prompt, output)
                for prompt, output in prompt2output.items()
            ],
        ],
        _TEARDOWN_SERVICE.format(name=name),
        timeout=40 * 60,
    )
    run_one_test(test)


@pytest.mark.gcp
@pytest.mark.serve
def test_skyserve_spot_recovery():
    name = _get_service_name()
    zone = 'us-central1-a'

    test = Test(
        f'test-skyserve-spot-recovery-gcp',
        [
            f'sky serve up -n {name} -y tests/skyserve/spot/recovery.yaml',
            _SERVE_WAIT_UNTIL_READY.format(name=name, replica_num=1),
            f'{_SERVE_ENDPOINT_WAIT.format(name=name)}; '
            'request_output=$(curl http://$endpoint); echo "$request_output"; echo "$request_output" | grep "Hi, SkyPilot here"',
            _terminate_gcp_replica(name, zone, 1),
            _SERVE_WAIT_UNTIL_READY.format(name=name, replica_num=1),
            f'{_SERVE_ENDPOINT_WAIT.format(name=name)}; '
            'request_output=$(curl http://$endpoint); echo "$request_output"; echo "$request_output" | grep "Hi, SkyPilot here"',
        ],
        _TEARDOWN_SERVICE.format(name=name),
        timeout=20 * 60,
    )
    run_one_test(test)


@pytest.mark.no_fluidstack  # Fluidstack does not support spot instances
@pytest.mark.serve
@pytest.mark.no_kubernetes
def test_skyserve_base_ondemand_fallback(generic_cloud: str):
    name = _get_service_name()
    test = Test(
        f'test-skyserve-base-ondemand-fallback',
        [
            f'sky serve up -n {name} --cloud {generic_cloud} -y tests/skyserve/spot/base_ondemand_fallback.yaml',
            _SERVE_WAIT_UNTIL_READY.format(name=name, replica_num=2),
            _check_replica_in_status(name, [(1, True, 'READY'),
                                            (1, False, 'READY')]),
        ],
        _TEARDOWN_SERVICE.format(name=name),
        timeout=20 * 60,
    )
    run_one_test(test)


@pytest.mark.gcp
@pytest.mark.serve
def test_skyserve_dynamic_ondemand_fallback():
    name = _get_service_name()
    zone = 'us-central1-a'

    test = Test(
        f'test-skyserve-dynamic-ondemand-fallback',
        [
            f'sky serve up -n {name} --cloud gcp -y tests/skyserve/spot/dynamic_ondemand_fallback.yaml',
            f'sleep 40',
            # 2 on-demand (provisioning) + 2 Spot (provisioning).
            f'{_SERVE_STATUS_WAIT.format(name=name)}; echo "$s";'
            'echo "$s" | grep -q "0/4" || exit 1',
            # Wait for the provisioning starts
            f'sleep 40',
            _check_replica_in_status(name, [
                (2, True, _SERVICE_LAUNCHING_STATUS_REGEX + '\|READY'),
                (2, False, _SERVICE_LAUNCHING_STATUS_REGEX + '\|SHUTTING_DOWN')
            ]),

            # Wait until 2 spot instances are ready.
            _SERVE_WAIT_UNTIL_READY.format(name=name, replica_num=2),
            _check_replica_in_status(name, [(2, True, 'READY'),
                                            (0, False, '')]),
            _terminate_gcp_replica(name, zone, 1),
            f'sleep 40',
            # 1 on-demand (provisioning) + 1 Spot (ready) + 1 spot (provisioning).
            f'{_SERVE_STATUS_WAIT.format(name=name)}; '
            'echo "$s" | grep -q "1/3"',
            _check_replica_in_status(
                name, [(1, True, 'READY'),
                       (1, True, _SERVICE_LAUNCHING_STATUS_REGEX),
                       (1, False, _SERVICE_LAUNCHING_STATUS_REGEX)]),

            # Wait until 2 spot instances are ready.
            _SERVE_WAIT_UNTIL_READY.format(name=name, replica_num=2),
            _check_replica_in_status(name, [(2, True, 'READY'),
                                            (0, False, '')]),
        ],
        _TEARDOWN_SERVICE.format(name=name),
        timeout=20 * 60,
    )
    run_one_test(test)


# TODO: fluidstack does not support `--cpus 2`, but the check for services in this test is based on CPUs
@pytest.mark.no_fluidstack
@pytest.mark.serve
def test_skyserve_user_bug_restart(generic_cloud: str):
    """Tests that we restart the service after user bug."""
    # TODO(zhwu): this behavior needs some rethinking.
    name = _get_service_name()
    test = Test(
        f'test-skyserve-user-bug-restart',
        [
            f'sky serve up -n {name} --cloud {generic_cloud} -y tests/skyserve/restart/user_bug.yaml',
            f's=$(sky serve status {name}); echo "$s";'
            'until echo "$s" | grep -A 100 "Service Replicas" | grep "SHUTTING_DOWN"; '
            'do echo "Waiting for first service to be SHUTTING DOWN..."; '
            f'sleep 5; s=$(sky serve status {name}); echo "$s"; done; ',
            f's=$(sky serve status {name}); echo "$s";'
            'until echo "$s" | grep -A 100 "Service Replicas" | grep "FAILED"; '
            'do echo "Waiting for first service to be FAILED..."; '
            f'sleep 5; s=$(sky serve status {name}); echo "$s"; done; echo "$s"; '
            + _check_replica_in_status(name, [(1, True, 'FAILED')]) +
            # User bug failure will cause no further scaling.
            f'echo "$s" | grep -A 100 "Service Replicas" | grep "{name}" | wc -l | grep 1; '
            f'echo "$s" | grep -B 100 "NO_REPLICA" | grep "0/0"',
            f'sky serve update {name} --cloud {generic_cloud} -y tests/skyserve/auto_restart.yaml',
            f'{_SERVE_ENDPOINT_WAIT.format(name=name)}; '
            'until curl http://$endpoint | grep "Hi, SkyPilot here!"; do sleep 2; done; sleep 2; '
            + _check_replica_in_status(name, [(1, False, 'READY'),
                                              (1, False, 'FAILED')]),
        ],
        _TEARDOWN_SERVICE.format(name=name),
        timeout=20 * 60,
    )
    run_one_test(test)


@pytest.mark.serve
@pytest.mark.no_kubernetes  # Replicas on k8s may be running on the same node and have the same public IP
def test_skyserve_load_balancer(generic_cloud: str):
    """Test skyserve load balancer round-robin policy"""
    name = _get_service_name()
    test = Test(
        f'test-skyserve-load-balancer',
        [
            f'sky serve up -n {name} --cloud {generic_cloud} -y tests/skyserve/load_balancer/service.yaml',
            _SERVE_WAIT_UNTIL_READY.format(name=name, replica_num=3),
            f'{_SERVE_ENDPOINT_WAIT.format(name=name)}; '
            f'{_SERVE_STATUS_WAIT.format(name=name)}; '
            f'{_get_replica_ip(name, 1)}; '
            f'{_get_replica_ip(name, 2)}; {_get_replica_ip(name, 3)}; '
            'python tests/skyserve/load_balancer/test_round_robin.py '
            '--endpoint $endpoint --replica-num 3 --replica-ips $ip1 $ip2 $ip3',
        ],
        _TEARDOWN_SERVICE.format(name=name),
        timeout=20 * 60,
    )
    run_one_test(test)


@pytest.mark.gcp
@pytest.mark.serve
@pytest.mark.no_kubernetes
def test_skyserve_auto_restart():
    """Test skyserve with auto restart"""
    name = _get_service_name()
    zone = 'us-central1-a'
    test = Test(
        f'test-skyserve-auto-restart',
        [
            # TODO(tian): we can dynamically generate YAML from template to
            # avoid maintaining too many YAML files
            f'sky serve up -n {name} -y tests/skyserve/auto_restart.yaml',
            _SERVE_WAIT_UNTIL_READY.format(name=name, replica_num=1),
            f'{_SERVE_ENDPOINT_WAIT.format(name=name)}; '
            'request_output=$(curl http://$endpoint); echo "$request_output"; echo "$request_output" | grep "Hi, SkyPilot here"',
            # sleep for 20 seconds (initial delay) to make sure it will
            # be restarted
            f'sleep 20',
            _terminate_gcp_replica(name, zone, 1),
            # Wait for consecutive failure timeout passed.
            # If the cluster is not using spot, it won't check the cluster status
            # on the cloud (since manual shutdown is not a common behavior and such
            # queries takes a lot of time). Instead, we think continuous 3 min probe
            # failure is not a temporary problem but indeed a failure.
            'sleep 180',
            # We cannot use _SERVE_WAIT_UNTIL_READY; there will be a intermediate time
            # that the output of `sky serve status` shows FAILED and this status will
            # cause _SERVE_WAIT_UNTIL_READY to early quit.
            '(while true; do'
            f'    output=$(sky serve status {name});'
            '     echo "$output" | grep -q "1/1" && break;'
            '     sleep 10;'
            f'done); sleep {serve.LB_CONTROLLER_SYNC_INTERVAL_SECONDS};',
            f'{_SERVE_ENDPOINT_WAIT.format(name=name)}; '
            'request_output=$(curl http://$endpoint); echo "$request_output"; echo "$request_output" | grep "Hi, SkyPilot here"',
        ],
        _TEARDOWN_SERVICE.format(name=name),
        timeout=20 * 60,
    )
    run_one_test(test)


@pytest.mark.serve
def test_skyserve_cancel(generic_cloud: str):
    """Test skyserve with cancel"""
    name = _get_service_name()

    test = Test(
        f'test-skyserve-cancel',
        [
            f'sky serve up -n {name} --cloud {generic_cloud} -y tests/skyserve/cancel/cancel.yaml',
            _SERVE_WAIT_UNTIL_READY.format(name=name, replica_num=1),
            f'{_SERVE_ENDPOINT_WAIT.format(name=name)}; python3 '
            'tests/skyserve/cancel/send_cancel_request.py '
            '--endpoint $endpoint | grep "Request was cancelled"',
            f's=$(sky serve logs {name} 1 --no-follow); '
            'until ! echo "$s" | grep "Please wait for the controller to be"; '
            'do echo "Waiting for serve logs"; sleep 10; '
            f's=$(sky serve logs {name} 1 --no-follow); done; '
            'echo "$s"; echo "$s" | grep "Client disconnected, stopping computation"',
        ],
        _TEARDOWN_SERVICE.format(name=name),
        timeout=20 * 60,
    )
    run_one_test(test)


@pytest.mark.serve
def test_skyserve_streaming(generic_cloud: str):
    """Test skyserve with streaming"""
    name = _get_service_name()
    test = Test(
        f'test-skyserve-streaming',
        [
            f'sky serve up -n {name} --cloud {generic_cloud} -y tests/skyserve/streaming/streaming.yaml',
            _SERVE_WAIT_UNTIL_READY.format(name=name, replica_num=1),
            f'{_SERVE_ENDPOINT_WAIT.format(name=name)}; '
            'python3 tests/skyserve/streaming/send_streaming_request.py '
            '--endpoint $endpoint | grep "Streaming test passed"',
        ],
        _TEARDOWN_SERVICE.format(name=name),
        timeout=20 * 60,
    )
    run_one_test(test)


@pytest.mark.serve
def test_skyserve_readiness_timeout_fail(generic_cloud: str):
    """Test skyserve with large readiness probe latency, expected to fail"""
    name = _get_service_name()
    test = Test(
        f'test-skyserve-readiness-timeout-fail',
        [
            f'sky serve up -n {name} --cloud {generic_cloud} -y tests/skyserve/readiness_timeout/task.yaml',
            # None of the readiness probe will pass, so the service will be
            # terminated after the initial delay.
            f's=$(sky serve status {name}); '
            f'until echo "$s" | grep "FAILED_INITIAL_DELAY"; do '
            'echo "Waiting for replica to be failed..."; sleep 5; '
            f's=$(sky serve status {name}); echo "$s"; done;',
            'sleep 60',
            f'{_SERVE_STATUS_WAIT.format(name=name)}; echo "$s" | grep "{name}" | grep "FAILED_INITIAL_DELAY" | wc -l | grep 1;'
        ],
        _TEARDOWN_SERVICE.format(name=name),
        timeout=20 * 60,
    )
    run_one_test(test)


@pytest.mark.serve
def test_skyserve_large_readiness_timeout(generic_cloud: str):
    """Test skyserve with customized large readiness timeout"""
    name = _get_service_name()
    test = Test(
        f'test-skyserve-large-readiness-timeout',
        [
            f'sky serve up -n {name} --cloud {generic_cloud} -y tests/skyserve/readiness_timeout/task_large_timeout.yaml',
            _SERVE_WAIT_UNTIL_READY.format(name=name, replica_num=1),
            f'{_SERVE_ENDPOINT_WAIT.format(name=name)}; '
            'request_output=$(curl http://$endpoint); echo "$request_output"; echo "$request_output" | grep "Hi, SkyPilot here"',
        ],
        _TEARDOWN_SERVICE.format(name=name),
        timeout=20 * 60,
    )
    run_one_test(test)


# TODO: fluidstack does not support `--cpus 2`, but the check for services in this test is based on CPUs
@pytest.mark.no_fluidstack
@pytest.mark.serve
def test_skyserve_update(generic_cloud: str):
    """Test skyserve with update"""
    name = _get_service_name()
    test = Test(
        f'test-skyserve-update',
        [
            f'sky serve up -n {name} --cloud {generic_cloud} -y tests/skyserve/update/old.yaml',
            _SERVE_WAIT_UNTIL_READY.format(name=name, replica_num=2),
            f'{_SERVE_ENDPOINT_WAIT.format(name=name)}; curl http://$endpoint | grep "Hi, SkyPilot here"',
            f'sky serve update {name} --cloud {generic_cloud} --mode blue_green -y tests/skyserve/update/new.yaml',
            # sleep before update is registered.
            'sleep 20',
            f'{_SERVE_ENDPOINT_WAIT.format(name=name)}; '
            'until curl http://$endpoint | grep "Hi, new SkyPilot here!"; do sleep 2; done;'
            # Make sure the traffic is not mixed
            'curl http://$endpoint | grep "Hi, new SkyPilot here"',
            # The latest 2 version should be READY and the older versions should be shutting down
            (_check_replica_in_status(name, [(2, False, 'READY'),
                                             (2, False, 'SHUTTING_DOWN')]) +
             _check_service_version(name, "2")),
        ],
        _TEARDOWN_SERVICE.format(name=name),
        timeout=20 * 60,
    )
    run_one_test(test)


# TODO: fluidstack does not support `--cpus 2`, but the check for services in this test is based on CPUs
@pytest.mark.no_fluidstack
@pytest.mark.serve
def test_skyserve_rolling_update(generic_cloud: str):
    """Test skyserve with rolling update"""
    name = _get_service_name()
    single_new_replica = _check_replica_in_status(
        name, [(2, False, 'READY'), (1, False, _SERVICE_LAUNCHING_STATUS_REGEX),
               (1, False, 'SHUTTING_DOWN')])
    test = Test(
        f'test-skyserve-rolling-update',
        [
            f'sky serve up -n {name} --cloud {generic_cloud} -y tests/skyserve/update/old.yaml',
            _SERVE_WAIT_UNTIL_READY.format(name=name, replica_num=2),
            f'{_SERVE_ENDPOINT_WAIT.format(name=name)}; curl http://$endpoint | grep "Hi, SkyPilot here"',
            f'sky serve update {name} --cloud {generic_cloud} -y tests/skyserve/update/new.yaml',
            # Make sure the traffic is mixed across two versions, the replicas
            # with even id will sleep 60 seconds before being ready, so we
            # should be able to get observe the period that the traffic is mixed
            # across two versions.
            f'{_SERVE_ENDPOINT_WAIT.format(name=name)}; '
            'until curl http://$endpoint | grep "Hi, new SkyPilot here!"; do sleep 2; done; sleep 2; '
            # The latest version should have one READY and the one of the older versions should be shutting down
            f'{single_new_replica} {_check_service_version(name, "1,2")} '
            # Check the output from the old version, immediately after the
            # output from the new version appears. This is guaranteed by the
            # round robin load balancing policy.
            # TODO(zhwu): we should have a more generalized way for checking the
            # mixed version of replicas to avoid depending on the specific
            # round robin load balancing policy.
            'curl http://$endpoint | grep "Hi, SkyPilot here"',
        ],
        _TEARDOWN_SERVICE.format(name=name),
        timeout=20 * 60,
    )
    run_one_test(test)


@pytest.mark.no_fluidstack
@pytest.mark.serve
def test_skyserve_fast_update(generic_cloud: str):
    """Test skyserve with fast update (Increment version of old replicas)"""
    name = _get_service_name()

    test = Test(
        f'test-skyserve-fast-update',
        [
            f'sky serve up -n {name} -y --cloud {generic_cloud} tests/skyserve/update/bump_version_before.yaml',
            _SERVE_WAIT_UNTIL_READY.format(name=name, replica_num=2),
            f'{_SERVE_ENDPOINT_WAIT.format(name=name)}; curl http://$endpoint | grep "Hi, SkyPilot here"',
            f'sky serve update {name} --cloud {generic_cloud} --mode blue_green -y tests/skyserve/update/bump_version_after.yaml',
            # sleep to wait for update to be registered.
            'sleep 40',
            # 2 on-deamnd (ready) + 1 on-demand (provisioning).
            (
                _check_replica_in_status(
                    name, [(2, False, 'READY'),
                           (1, False, _SERVICE_LAUNCHING_STATUS_REGEX)]) +
                # Fast update will directly have the latest version ready.
                _check_service_version(name, "2")),
            _SERVE_WAIT_UNTIL_READY.format(name=name, replica_num=3) +
            _check_service_version(name, "2"),
            f'{_SERVE_ENDPOINT_WAIT.format(name=name)}; curl http://$endpoint | grep "Hi, SkyPilot here"',
            # Test rolling update
            f'sky serve update {name} --cloud {generic_cloud} -y tests/skyserve/update/bump_version_before.yaml',
            # sleep to wait for update to be registered.
            'sleep 25',
            # 2 on-deamnd (ready) + 1 on-demand (shutting down).
            _check_replica_in_status(name, [(2, False, 'READY'),
                                            (1, False, 'SHUTTING_DOWN')]),
            _SERVE_WAIT_UNTIL_READY.format(name=name, replica_num=2) +
            _check_service_version(name, "3"),
            f'{_SERVE_ENDPOINT_WAIT.format(name=name)}; curl http://$endpoint | grep "Hi, SkyPilot here"',
        ],
        _TEARDOWN_SERVICE.format(name=name),
        timeout=30 * 60,
    )
    run_one_test(test)


@pytest.mark.serve
def test_skyserve_update_autoscale(generic_cloud: str):
    """Test skyserve update with autoscale"""
    name = _get_service_name()
    test = Test(
        f'test-skyserve-update-autoscale',
        [
            f'sky serve up -n {name} --cloud {generic_cloud} -y tests/skyserve/update/num_min_two.yaml',
            _SERVE_WAIT_UNTIL_READY.format(name=name, replica_num=2) +
            _check_service_version(name, "1"),
            f'{_SERVE_ENDPOINT_WAIT.format(name=name)}; '
            'curl http://$endpoint | grep "Hi, SkyPilot here"',
            f'sky serve update {name} --cloud {generic_cloud} --mode blue_green -y tests/skyserve/update/num_min_one.yaml',
            # sleep before update is registered.
            'sleep 20',
            # Timeout will be triggered when update fails.
            _SERVE_WAIT_UNTIL_READY.format(name=name, replica_num=1) +
            _check_service_version(name, "2"),
            f'{_SERVE_ENDPOINT_WAIT.format(name=name)}; '
            'curl http://$endpoint | grep "Hi, SkyPilot here!"',
            # Rolling Update
            f'sky serve update {name} --cloud {generic_cloud} -y tests/skyserve/update/num_min_two.yaml',
            # sleep before update is registered.
            'sleep 20',
            # Timeout will be triggered when update fails.
            _SERVE_WAIT_UNTIL_READY.format(name=name, replica_num=2) +
            _check_service_version(name, "3"),
            f'{_SERVE_ENDPOINT_WAIT.format(name=name)}; '
            'curl http://$endpoint | grep "Hi, SkyPilot here!"',
        ],
        _TEARDOWN_SERVICE.format(name=name),
        timeout=30 * 60,
    )
    run_one_test(test)


@pytest.mark.no_fluidstack  # Spot instances are note supported by Fluidstack
@pytest.mark.serve
@pytest.mark.no_kubernetes  # Spot instances are not supported in Kubernetes
@pytest.mark.parametrize('mode', ['rolling', 'blue_green'])
def test_skyserve_new_autoscaler_update(mode: str, generic_cloud: str):
    """Test skyserve with update that changes autoscaler"""
    name = f'{_get_service_name()}-{mode}'

    wait_until_no_pending = (
        f's=$(sky serve status {name}); echo "$s"; '
        'until ! echo "$s" | grep PENDING; do '
        '  echo "Waiting for replica to be out of pending..."; '
        f' sleep 5; s=$(sky serve status {name}); '
        '  echo "$s"; '
        'done')
    four_spot_up_cmd = _check_replica_in_status(name, [(4, True, 'READY')])
    update_check = [f'until ({four_spot_up_cmd}); do sleep 5; done; sleep 15;']
    if mode == 'rolling':
        # Check rolling update, it will terminate one of the old on-demand
        # instances, once there are 4 spot instance ready.
        update_check += [
            _check_replica_in_status(
                name, [(1, False, _SERVICE_LAUNCHING_STATUS_REGEX),
                       (1, False, 'SHUTTING_DOWN'), (1, False, 'READY')]) +
            _check_service_version(name, "1,2"),
        ]
    else:
        # Check blue green update, it will keep both old on-demand instances
        # running, once there are 4 spot instance ready.
        update_check += [
            _check_replica_in_status(
                name, [(1, False, _SERVICE_LAUNCHING_STATUS_REGEX),
                       (2, False, 'READY')]) +
            _check_service_version(name, "1"),
        ]
    test = Test(
        f'test-skyserve-new-autoscaler-update-{mode}',
        [
            f'sky serve up -n {name} --cloud {generic_cloud} -y tests/skyserve/update/new_autoscaler_before.yaml',
            _SERVE_WAIT_UNTIL_READY.format(name=name, replica_num=2) +
            _check_service_version(name, "1"),
            f'{_SERVE_ENDPOINT_WAIT.format(name=name)}; '
            's=$(curl http://$endpoint); echo "$s"; echo "$s" | grep "Hi, SkyPilot here"',
            f'sky serve update {name} --cloud {generic_cloud} --mode {mode} -y tests/skyserve/update/new_autoscaler_after.yaml',
            # Wait for update to be registered
            f'sleep 90',
            wait_until_no_pending,
            _check_replica_in_status(
                name, [(4, True, _SERVICE_LAUNCHING_STATUS_REGEX + '\|READY'),
                       (1, False, _SERVICE_LAUNCHING_STATUS_REGEX),
                       (2, False, 'READY')]),
            *update_check,
            _SERVE_WAIT_UNTIL_READY.format(name=name, replica_num=5),
            f'{_SERVE_ENDPOINT_WAIT.format(name=name)}; '
            'curl http://$endpoint | grep "Hi, SkyPilot here"',
            _check_replica_in_status(name, [(4, True, 'READY'),
                                            (1, False, 'READY')]),
        ],
        _TEARDOWN_SERVICE.format(name=name),
        timeout=20 * 60,
    )
    run_one_test(test)


# TODO: fluidstack does not support `--cpus 2`, but the check for services in this test is based on CPUs
@pytest.mark.no_fluidstack
@pytest.mark.serve
def test_skyserve_failures(generic_cloud: str):
    """Test replica failure statuses"""
    name = _get_service_name()

    test = Test(
        'test-skyserve-failures',
        [
            f'sky serve up -n {name} --cloud {generic_cloud} -y tests/skyserve/failures/initial_delay.yaml',
            f's=$(sky serve status {name}); '
            f'until echo "$s" | grep "FAILED_INITIAL_DELAY"; do '
            'echo "Waiting for replica to be failed..."; sleep 5; '
            f's=$(sky serve status {name}); echo "$s"; done;',
            'sleep 60',
            f'{_SERVE_STATUS_WAIT.format(name=name)}; echo "$s" | grep "{name}" | grep "FAILED_INITIAL_DELAY" | wc -l | grep 2; '
            # Make sure no new replicas are started for early failure.
            f'echo "$s" | grep -A 100 "Service Replicas" | grep "{name}" | wc -l | grep 2;',
            f'sky serve update {name} --cloud {generic_cloud} -y tests/skyserve/failures/probing.yaml',
            f's=$(sky serve status {name}); '
            # Wait for replica to be ready.
            f'until echo "$s" | grep "READY"; do '
            'echo "Waiting for replica to be failed..."; sleep 5; '
            f's=$(sky serve status {name}); echo "$s"; done;',
            # Wait for replica to change to FAILED_PROBING
            f's=$(sky serve status {name}); '
            f'until echo "$s" | grep "FAILED_PROBING"; do '
            'echo "Waiting for replica to be failed..."; sleep 5; '
            f's=$(sky serve status {name}); echo "$s"; done',
            # Wait for the PENDING replica to appear.
            'sleep 10',
            # Wait until the replica is out of PENDING.
            f's=$(sky serve status {name}); '
            f'until ! echo "$s" | grep "PENDING" && ! echo "$s" | grep "Please wait for the controller to be ready."; do '
            'echo "Waiting for replica to be out of pending..."; sleep 5; '
            f's=$(sky serve status {name}); echo "$s"; done; ' +
            _check_replica_in_status(
                name, [(1, False, 'FAILED_PROBING'),
                       (1, False, _SERVICE_LAUNCHING_STATUS_REGEX)]),
            # TODO(zhwu): add test for FAILED_PROVISION
        ],
        _TEARDOWN_SERVICE.format(name=name),
        timeout=20 * 60,
    )
    run_one_test(test)


# TODO(Ziming, Tian): Add tests for autoscaling.


# ------- Testing user dependencies --------
def test_user_dependencies(generic_cloud: str):
    name = _get_cluster_name()
    test = Test(
        'user-dependencies',
        [
            f'sky launch -y -c {name} --cloud {generic_cloud} "pip install ray>2.11; ray start --head"',
            f'sky logs {name} 1 --status',
            f'sky exec {name} "echo hi"',
            f'sky logs {name} 2 --status',
            f'sky status -r {name} | grep UP',
            f'sky exec {name} "echo bye"',
            f'sky logs {name} 3 --status',
            f'sky launch -c {name} tests/test_yamls/different_default_conda_env.yaml',
            f'sky logs {name} 4 --status',
            # Launch again to test the default env does not affect SkyPilot
            # runtime setup
            f'sky launch -c {name} "python --version 2>&1 | grep \'Python 3.6\' || exit 1"',
            f'sky logs {name} 5 --status',
        ],
        f'sky down -y {name}',
    )
    run_one_test(test)


# ------- Testing the core API --------
# Most of the core APIs have been tested in the CLI tests.
# These tests are for testing the return value of the APIs not fully used in CLI.


@pytest.mark.gcp
def test_core_api_sky_launch_exec():
    name = _get_cluster_name()
    task = sky.Task(run="whoami")
    task.set_resources(sky.Resources(cloud=sky.GCP()))
    job_id, handle = sky.launch(task, cluster_name=name)
    assert job_id == 1
    assert handle is not None
    assert handle.cluster_name == name
    assert handle.launched_resources.cloud.is_same_cloud(sky.GCP())
    job_id_exec, handle_exec = sky.exec(task, cluster_name=name)
    assert job_id_exec == 2
    assert handle_exec is not None
    assert handle_exec.cluster_name == name
    assert handle_exec.launched_resources.cloud.is_same_cloud(sky.GCP())
    # For dummy task (i.e. task.run is None), the job won't be submitted.
    dummy_task = sky.Task()
    job_id_dummy, _ = sky.exec(dummy_task, cluster_name=name)
    assert job_id_dummy is None
    sky.down(name)


# The sky launch CLI has some additional checks to make sure the cluster is up/
# restarted. However, the core API doesn't have these; make sure it still works
def test_core_api_sky_launch_fast(generic_cloud: str):
    name = _get_cluster_name()
    cloud = sky.clouds.CLOUD_REGISTRY.from_str(generic_cloud)
    try:
        task = sky.Task(run="whoami").set_resources(sky.Resources(cloud=cloud))
        sky.launch(task,
                   cluster_name=name,
                   idle_minutes_to_autostop=1,
                   fast=True)
        # Sleep to let the cluster autostop
        time.sleep(120)
        # Run it again - should work with fast=True
        sky.launch(task,
                   cluster_name=name,
                   idle_minutes_to_autostop=1,
                   fast=True)
    finally:
        sky.down(name)


# ---------- Testing Storage ----------
class TestStorageWithCredentials:
    """Storage tests which require credentials and network connection"""

    AWS_INVALID_NAMES = [
        'ab',  # less than 3 characters
        'abcdefghijklmnopqrstuvwxyzabcdefghijklmnopqrstuvwxyzabcdefghijklmnopqrstuvwxyz1',
        # more than 63 characters
        'Abcdef',  # contains an uppercase letter
        'abc def',  # contains a space
        'abc..def',  # two adjacent periods
        '192.168.5.4',  # formatted as an IP address
        'xn--bucket',  # starts with 'xn--' prefix
        'bucket-s3alias',  # ends with '-s3alias' suffix
        'bucket--ol-s3',  # ends with '--ol-s3' suffix
        '.abc',  # starts with a dot
        'abc.',  # ends with a dot
        '-abc',  # starts with a hyphen
        'abc-',  # ends with a hyphen
    ]

    GCS_INVALID_NAMES = [
        'ab',  # less than 3 characters
        'abcdefghijklmnopqrstuvwxyzabcdefghijklmnopqrstuvwxyzabcdefghijklmnopqrstuvwxyz1',
        # more than 63 characters (without dots)
        'Abcdef',  # contains an uppercase letter
        'abc def',  # contains a space
        'abc..def',  # two adjacent periods
        'abc_.def.ghi.jklmnopqrstuvwxyzabcdefghijklmnopqrstuvwxyzabcdefghijklmnopqrstuvwxyz1'
        # More than 63 characters between dots
        'abc_.def.ghi.jklmnopqrstuvwxyzabcdefghijklmnopqfghijklmnopqrstuvw' * 5,
        # more than 222 characters (with dots)
        '192.168.5.4',  # formatted as an IP address
        'googbucket',  # starts with 'goog' prefix
        'googlebucket',  # contains 'google'
        'g00glebucket',  # variant of 'google'
        'go0glebucket',  # variant of 'google'
        'g0oglebucket',  # variant of 'google'
        '.abc',  # starts with a dot
        'abc.',  # ends with a dot
        '_abc',  # starts with an underscore
        'abc_',  # ends with an underscore
    ]

    AZURE_INVALID_NAMES = [
        'ab',  # less than 3 characters
        # more than 63 characters
        'abcdefghijklmnopqrstuvwxyzabcdefghijklmnopqrstuvwxyzabcdefghijklmnopqrstuvwxyz1',
        'Abcdef',  # contains an uppercase letter
        '.abc',  # starts with a non-letter(dot)
        'a--bc',  # contains consecutive hyphens
    ]

    IBM_INVALID_NAMES = [
        'ab',  # less than 3 characters
        'abcdefghijklmnopqrstuvwxyzabcdefghijklmnopqrstuvwxyzabcdefghijklmnopqrstuvwxyz1',
        # more than 63 characters
        'Abcdef',  # contains an uppercase letter
        'abc def',  # contains a space
        'abc..def',  # two adjacent periods
        '192.168.5.4',  # formatted as an IP address
        'xn--bucket',  # starts with 'xn--' prefix
        '.abc',  # starts with a dot
        'abc.',  # ends with a dot
        '-abc',  # starts with a hyphen
        'abc-',  # ends with a hyphen
        'a.-bc',  # contains the sequence '.-'
        'a-.bc',  # contains the sequence '-.'
        'a&bc'  # contains special characters
        'ab^c'  # contains special characters
    ]
    GITIGNORE_SYNC_TEST_DIR_STRUCTURE = {
        'double_asterisk': {
            'double_asterisk_excluded': None,
            'double_asterisk_excluded_dir': {
                'dir_excluded': None,
            },
        },
        'double_asterisk_parent': {
            'parent': {
                'also_excluded.txt': None,
                'child': {
                    'double_asterisk_parent_child_excluded.txt': None,
                },
                'double_asterisk_parent_excluded.txt': None,
            },
        },
        'excluded.log': None,
        'excluded_dir': {
            'excluded.txt': None,
            'nested_excluded': {
                'excluded': None,
            },
        },
        'exp-1': {
            'be_excluded': None,
        },
        'exp-2': {
            'be_excluded': None,
        },
        'front_slash_excluded': None,
        'included.log': None,
        'included.txt': None,
        'include_dir': {
            'excluded.log': None,
            'included.log': None,
        },
        'nested_double_asterisk': {
            'one': {
                'also_exclude.txt': None,
            },
            'two': {
                'also_exclude.txt': None,
            },
        },
        'nested_wildcard_dir': {
            'monday': {
                'also_exclude.txt': None,
            },
            'tuesday': {
                'also_exclude.txt': None,
            },
        },
        'no_slash_excluded': None,
        'no_slash_tests': {
            'no_slash_excluded': {
                'also_excluded.txt': None,
            },
        },
        'question_mark': {
            'excluded1.txt': None,
            'excluded@.txt': None,
        },
        'square_bracket': {
            'excluded1.txt': None,
        },
        'square_bracket_alpha': {
            'excludedz.txt': None,
        },
        'square_bracket_excla': {
            'excluded2.txt': None,
            'excluded@.txt': None,
        },
        'square_bracket_single': {
            'excluded0.txt': None,
        },
    }

    @staticmethod
    def create_dir_structure(base_path, structure):
        # creates a given file STRUCTURE in BASE_PATH
        for name, substructure in structure.items():
            path = os.path.join(base_path, name)
            if substructure is None:
                # Create a file
                open(path, 'a', encoding='utf-8').close()
            else:
                # Create a subdirectory
                os.mkdir(path)
                TestStorageWithCredentials.create_dir_structure(
                    path, substructure)

    @staticmethod
    def cli_delete_cmd(store_type,
                       bucket_name,
                       storage_account_name: str = None):
        if store_type == storage_lib.StoreType.S3:
            url = f's3://{bucket_name}'
            return f'aws s3 rb {url} --force'
        if store_type == storage_lib.StoreType.GCS:
            url = f'gs://{bucket_name}'
            gsutil_alias, alias_gen = data_utils.get_gsutil_command()
            return f'{alias_gen}; {gsutil_alias} rm -r {url}'
        if store_type == storage_lib.StoreType.AZURE:
            default_region = 'eastus'
            storage_account_name = (
                storage_lib.AzureBlobStore.get_default_storage_account_name(
                    default_region))
            storage_account_key = data_utils.get_az_storage_account_key(
                storage_account_name)
            return ('az storage container delete '
                    f'--account-name {storage_account_name} '
                    f'--account-key {storage_account_key} '
                    f'--name {bucket_name}')
        if store_type == storage_lib.StoreType.R2:
            endpoint_url = cloudflare.create_endpoint()
            url = f's3://{bucket_name}'
            return f'AWS_SHARED_CREDENTIALS_FILE={cloudflare.R2_CREDENTIALS_PATH} aws s3 rb {url} --force --endpoint {endpoint_url} --profile=r2'
        if store_type == storage_lib.StoreType.IBM:
            rclone_profile_name = (data_utils.Rclone.RcloneStores.IBM.
                                   get_profile_name(bucket_name))
            return f'rclone purge {rclone_profile_name}:{bucket_name} && rclone config delete {rclone_profile_name}'

    @staticmethod
    def cli_ls_cmd(store_type, bucket_name, suffix=''):
        if store_type == storage_lib.StoreType.S3:
            if suffix:
                url = f's3://{bucket_name}/{suffix}'
            else:
                url = f's3://{bucket_name}'
            return f'aws s3 ls {url}'
        if store_type == storage_lib.StoreType.GCS:
            if suffix:
                url = f'gs://{bucket_name}/{suffix}'
            else:
                url = f'gs://{bucket_name}'
            return f'gsutil ls {url}'
        if store_type == storage_lib.StoreType.AZURE:
            default_region = 'eastus'
            config_storage_account = skypilot_config.get_nested(
                ('azure', 'storage_account'), None)
            storage_account_name = config_storage_account if (
                config_storage_account is not None) else (
                    storage_lib.AzureBlobStore.get_default_storage_account_name(
                        default_region))
            storage_account_key = data_utils.get_az_storage_account_key(
                storage_account_name)
            list_cmd = ('az storage blob list '
                        f'--container-name {bucket_name} '
                        f'--prefix {shlex.quote(suffix)} '
                        f'--account-name {storage_account_name} '
                        f'--account-key {storage_account_key}')
            return list_cmd
        if store_type == storage_lib.StoreType.R2:
            endpoint_url = cloudflare.create_endpoint()
            if suffix:
                url = f's3://{bucket_name}/{suffix}'
            else:
                url = f's3://{bucket_name}'
            return f'AWS_SHARED_CREDENTIALS_FILE={cloudflare.R2_CREDENTIALS_PATH} aws s3 ls {url} --endpoint {endpoint_url} --profile=r2'
        if store_type == storage_lib.StoreType.IBM:
            rclone_profile_name = (data_utils.Rclone.RcloneStores.IBM.
                                   get_profile_name(bucket_name))
            return f'rclone ls {rclone_profile_name}:{bucket_name}/{suffix}'

    @staticmethod
    def cli_region_cmd(store_type, bucket_name=None, storage_account_name=None):
        if store_type == storage_lib.StoreType.S3:
            assert bucket_name is not None
            return ('aws s3api get-bucket-location '
                    f'--bucket {bucket_name} --output text')
        elif store_type == storage_lib.StoreType.GCS:
            assert bucket_name is not None
            return (f'gsutil ls -L -b gs://{bucket_name}/ | '
                    'grep "Location constraint" | '
                    'awk \'{print tolower($NF)}\'')
        elif store_type == storage_lib.StoreType.AZURE:
            # For Azure Blob Storage, the location of the containers are
            # determined by the location of storage accounts.
            assert storage_account_name is not None
            return (f'az storage account show --name {storage_account_name} '
                    '--query "primaryLocation" --output tsv')
        else:
            raise NotImplementedError(f'Region command not implemented for '
                                      f'{store_type}')

    @staticmethod
    def cli_count_name_in_bucket(store_type,
                                 bucket_name,
                                 file_name,
                                 suffix='',
                                 storage_account_name=None):
        if store_type == storage_lib.StoreType.S3:
            if suffix:
                return f'aws s3api list-objects --bucket "{bucket_name}" --prefix {suffix} --query "length(Contents[?contains(Key,\'{file_name}\')].Key)"'
            else:
                return f'aws s3api list-objects --bucket "{bucket_name}" --query "length(Contents[?contains(Key,\'{file_name}\')].Key)"'
        elif store_type == storage_lib.StoreType.GCS:
            if suffix:
                return f'gsutil ls -r gs://{bucket_name}/{suffix} | grep "{file_name}" | wc -l'
            else:
                return f'gsutil ls -r gs://{bucket_name} | grep "{file_name}" | wc -l'
        elif store_type == storage_lib.StoreType.AZURE:
            if storage_account_name is None:
                default_region = 'eastus'
                storage_account_name = (
                    storage_lib.AzureBlobStore.get_default_storage_account_name(
                        default_region))
            storage_account_key = data_utils.get_az_storage_account_key(
                storage_account_name)
            return ('az storage blob list '
                    f'--container-name {bucket_name} '
                    f'--prefix {shlex.quote(suffix)} '
                    f'--account-name {storage_account_name} '
                    f'--account-key {storage_account_key} | '
                    f'grep {file_name} | '
                    'wc -l')
        elif store_type == storage_lib.StoreType.R2:
            endpoint_url = cloudflare.create_endpoint()
            if suffix:
                return f'AWS_SHARED_CREDENTIALS_FILE={cloudflare.R2_CREDENTIALS_PATH} aws s3api list-objects --bucket "{bucket_name}" --prefix {suffix} --query "length(Contents[?contains(Key,\'{file_name}\')].Key)" --endpoint {endpoint_url} --profile=r2'
            else:
                return f'AWS_SHARED_CREDENTIALS_FILE={cloudflare.R2_CREDENTIALS_PATH} aws s3api list-objects --bucket "{bucket_name}" --query "length(Contents[?contains(Key,\'{file_name}\')].Key)" --endpoint {endpoint_url} --profile=r2'

    @staticmethod
    def cli_count_file_in_bucket(store_type, bucket_name):
        if store_type == storage_lib.StoreType.S3:
            return f'aws s3 ls s3://{bucket_name} --recursive | wc -l'
        elif store_type == storage_lib.StoreType.GCS:
            return f'gsutil ls -r gs://{bucket_name}/** | wc -l'
        elif store_type == storage_lib.StoreType.AZURE:
            default_region = 'eastus'
            storage_account_name = (
                storage_lib.AzureBlobStore.get_default_storage_account_name(
                    default_region))
            storage_account_key = data_utils.get_az_storage_account_key(
                storage_account_name)
            return ('az storage blob list '
                    f'--container-name {bucket_name} '
                    f'--account-name {storage_account_name} '
                    f'--account-key {storage_account_key} | '
                    'grep \\"name\\": | '
                    'wc -l')
        elif store_type == storage_lib.StoreType.R2:
            endpoint_url = cloudflare.create_endpoint()
            return f'AWS_SHARED_CREDENTIALS_FILE={cloudflare.R2_CREDENTIALS_PATH} aws s3 ls s3://{bucket_name} --recursive --endpoint {endpoint_url} --profile=r2 | wc -l'

    @pytest.fixture
    def tmp_source(self, tmp_path):
        # Creates a temporary directory with a file in it
        tmp_dir = tmp_path / 'tmp-source'
        tmp_dir.mkdir()
        tmp_file = tmp_dir / 'tmp-file'
        tmp_file.write_text('test')
        circle_link = tmp_dir / 'circle-link'
        circle_link.symlink_to(tmp_dir, target_is_directory=True)
        yield str(tmp_dir)

    @staticmethod
    def generate_bucket_name():
        # Creates a temporary bucket name
        # time.time() returns varying precision on different systems, so we
        # replace the decimal point and use whatever precision we can get.
        timestamp = str(time.time()).replace('.', '')
        return f'sky-test-{timestamp}'

    @pytest.fixture
    def tmp_bucket_name(self):
        yield self.generate_bucket_name()

    @staticmethod
    def yield_storage_object(
            name: Optional[str] = None,
            source: Optional[storage_lib.Path] = None,
            stores: Optional[Dict[storage_lib.StoreType,
                                  storage_lib.AbstractStore]] = None,
            persistent: Optional[bool] = True,
            mode: storage_lib.StorageMode = storage_lib.StorageMode.MOUNT):
        # Creates a temporary storage object. Stores must be added in the test.
        storage_obj = storage_lib.Storage(name=name,
                                          source=source,
                                          stores=stores,
                                          persistent=persistent,
                                          mode=mode)
        yield storage_obj
        handle = global_user_state.get_handle_from_storage_name(
            storage_obj.name)
        if handle:
            # If handle exists, delete manually
            # TODO(romilb): This is potentially risky - if the delete method has
            #   bugs, this can cause resource leaks. Ideally we should manually
            #   eject storage from global_user_state and delete the bucket using
            #   boto3 directly.
            storage_obj.delete()

    @pytest.fixture
    def tmp_scratch_storage_obj(self, tmp_bucket_name):
        # Creates a storage object with no source to create a scratch storage.
        # Stores must be added in the test.
        yield from self.yield_storage_object(name=tmp_bucket_name)

    @pytest.fixture
    def tmp_multiple_scratch_storage_obj(self):
        # Creates a list of 5 storage objects with no source to create
        # multiple scratch storages.
        # Stores for each object in the list must be added in the test.
        storage_mult_obj = []
        for _ in range(5):
            timestamp = str(time.time()).replace('.', '')
            store_obj = storage_lib.Storage(name=f'sky-test-{timestamp}')
            storage_mult_obj.append(store_obj)
        yield storage_mult_obj
        for storage_obj in storage_mult_obj:
            handle = global_user_state.get_handle_from_storage_name(
                storage_obj.name)
            if handle:
                # If handle exists, delete manually
                # TODO(romilb): This is potentially risky - if the delete method has
                # bugs, this can cause resource leaks. Ideally we should manually
                # eject storage from global_user_state and delete the bucket using
                # boto3 directly.
                storage_obj.delete()

    @pytest.fixture
    def tmp_multiple_custom_source_storage_obj(self):
        # Creates a list of storage objects with custom source names to
        # create multiple scratch storages.
        # Stores for each object in the list must be added in the test.
        custom_source_names = ['"path With Spaces"', 'path With Spaces']
        storage_mult_obj = []
        for name in custom_source_names:
            src_path = os.path.expanduser(f'~/{name}')
            pathlib.Path(src_path).expanduser().mkdir(exist_ok=True)
            timestamp = str(time.time()).replace('.', '')
            store_obj = storage_lib.Storage(name=f'sky-test-{timestamp}',
                                            source=src_path)
            storage_mult_obj.append(store_obj)
        yield storage_mult_obj
        for storage_obj in storage_mult_obj:
            handle = global_user_state.get_handle_from_storage_name(
                storage_obj.name)
            if handle:
                storage_obj.delete()

    @pytest.fixture
    def tmp_local_storage_obj(self, tmp_bucket_name, tmp_source):
        # Creates a temporary storage object. Stores must be added in the test.
        yield from self.yield_storage_object(name=tmp_bucket_name,
                                             source=tmp_source)

    @pytest.fixture
    def tmp_local_list_storage_obj(self, tmp_bucket_name, tmp_source):
        # Creates a temp storage object which uses a list of paths as source.
        # Stores must be added in the test. After upload, the bucket should
        # have two files - /tmp-file and /tmp-source/tmp-file
        list_source = [tmp_source, tmp_source + '/tmp-file']
        yield from self.yield_storage_object(name=tmp_bucket_name,
                                             source=list_source)

    @pytest.fixture
    def tmp_bulk_del_storage_obj(self, tmp_bucket_name):
        # Creates a temporary storage object for testing bulk deletion.
        # Stores must be added in the test.
        with tempfile.TemporaryDirectory() as tmpdir:
            subprocess.check_output(f'mkdir -p {tmpdir}/folder{{000..255}}',
                                    shell=True)
            subprocess.check_output(f'touch {tmpdir}/test{{000..255}}.txt',
                                    shell=True)
            subprocess.check_output(
                f'touch {tmpdir}/folder{{000..255}}/test.txt', shell=True)
            yield from self.yield_storage_object(name=tmp_bucket_name,
                                                 source=tmpdir)

    @pytest.fixture
    def tmp_copy_mnt_existing_storage_obj(self, tmp_scratch_storage_obj):
        # Creates a copy mount storage which reuses an existing storage object.
        tmp_scratch_storage_obj.add_store(storage_lib.StoreType.S3)
        storage_name = tmp_scratch_storage_obj.name

        # Try to initialize another storage with the storage object created
        # above, but now in COPY mode. This should succeed.
        yield from self.yield_storage_object(name=storage_name,
                                             mode=storage_lib.StorageMode.COPY)

    @pytest.fixture
    def tmp_gitignore_storage_obj(self, tmp_bucket_name, gitignore_structure):
        # Creates a temporary storage object for testing .gitignore filter.
        # GITIGINORE_STRUCTURE is representing a file structure in a dictionary
        # format. Created storage object will contain the file structure along
        # with .gitignore and .git/info/exclude files to test exclude filter.
        # Stores must be added in the test.
        with tempfile.TemporaryDirectory() as tmpdir:
            # Creates file structure to be uploaded in the Storage
            self.create_dir_structure(tmpdir, gitignore_structure)

            # Create .gitignore and list files/dirs to be excluded in it
            skypilot_path = os.path.dirname(os.path.dirname(sky.__file__))
            temp_path = f'{tmpdir}/.gitignore'
            file_path = os.path.join(skypilot_path, 'tests/gitignore_test')
            shutil.copyfile(file_path, temp_path)

            # Create .git/info/exclude and list files/dirs to be excluded in it
            temp_path = f'{tmpdir}/.git/info/'
            os.makedirs(temp_path)
            temp_exclude_path = os.path.join(temp_path, 'exclude')
            file_path = os.path.join(skypilot_path,
                                     'tests/git_info_exclude_test')
            shutil.copyfile(file_path, temp_exclude_path)

            # Create sky Storage with the files created
            yield from self.yield_storage_object(
                name=tmp_bucket_name,
                source=tmpdir,
                mode=storage_lib.StorageMode.COPY)

    @pytest.fixture
    def tmp_awscli_bucket(self, tmp_bucket_name):
        # Creates a temporary bucket using awscli
        bucket_uri = f's3://{tmp_bucket_name}'
        subprocess.check_call(['aws', 's3', 'mb', bucket_uri])
        yield tmp_bucket_name, bucket_uri
        subprocess.check_call(['aws', 's3', 'rb', bucket_uri, '--force'])

    @pytest.fixture
    def tmp_gsutil_bucket(self, tmp_bucket_name):
        # Creates a temporary bucket using gsutil
        bucket_uri = f'gs://{tmp_bucket_name}'
        subprocess.check_call(['gsutil', 'mb', bucket_uri])
        yield tmp_bucket_name, bucket_uri
        subprocess.check_call(['gsutil', 'rm', '-r', bucket_uri])

    @pytest.fixture
    def tmp_az_bucket(self, tmp_bucket_name):
        # Creates a temporary bucket using gsutil
        default_region = 'eastus'
        storage_account_name = (
            storage_lib.AzureBlobStore.get_default_storage_account_name(
                default_region))
        storage_account_key = data_utils.get_az_storage_account_key(
            storage_account_name)
        bucket_uri = data_utils.AZURE_CONTAINER_URL.format(
            storage_account_name=storage_account_name,
            container_name=tmp_bucket_name)
        subprocess.check_call([
            'az', 'storage', 'container', 'create', '--name',
            f'{tmp_bucket_name}', '--account-name', f'{storage_account_name}',
            '--account-key', f'{storage_account_key}'
        ])
        yield tmp_bucket_name, bucket_uri
        subprocess.check_call([
            'az', 'storage', 'container', 'delete', '--name',
            f'{tmp_bucket_name}', '--account-name', f'{storage_account_name}',
            '--account-key', f'{storage_account_key}'
        ])

    @pytest.fixture
    def tmp_awscli_bucket_r2(self, tmp_bucket_name):
        # Creates a temporary bucket using awscli
        endpoint_url = cloudflare.create_endpoint()
        bucket_uri = f's3://{tmp_bucket_name}'
        subprocess.check_call(
            f'AWS_SHARED_CREDENTIALS_FILE={cloudflare.R2_CREDENTIALS_PATH} aws s3 mb {bucket_uri} --endpoint {endpoint_url} --profile=r2',
            shell=True)
        yield tmp_bucket_name, bucket_uri
        subprocess.check_call(
            f'AWS_SHARED_CREDENTIALS_FILE={cloudflare.R2_CREDENTIALS_PATH} aws s3 rb {bucket_uri} --force --endpoint {endpoint_url} --profile=r2',
            shell=True)

    @pytest.fixture
    def tmp_ibm_cos_bucket(self, tmp_bucket_name):
        # Creates a temporary bucket using IBM COS API
        storage_obj = storage_lib.IBMCosStore(source="", name=tmp_bucket_name)
        yield tmp_bucket_name
        storage_obj.delete()

    @pytest.fixture
    def tmp_public_storage_obj(self, request):
        # Initializes a storage object with a public bucket
        storage_obj = storage_lib.Storage(source=request.param)
        yield storage_obj
        # This does not require any deletion logic because it is a public bucket
        # and should not get added to global_user_state.

    @pytest.mark.no_fluidstack
    @pytest.mark.parametrize('store_type', [
        storage_lib.StoreType.S3, storage_lib.StoreType.GCS,
        pytest.param(storage_lib.StoreType.AZURE, marks=pytest.mark.azure),
        pytest.param(storage_lib.StoreType.IBM, marks=pytest.mark.ibm),
        pytest.param(storage_lib.StoreType.R2, marks=pytest.mark.cloudflare)
    ])
    def test_new_bucket_creation_and_deletion(self, tmp_local_storage_obj,
                                              store_type):
        # Creates a new bucket with a local source, uploads files to it
        # and deletes it.
        tmp_local_storage_obj.add_store(store_type)

        # Run sky storage ls to check if storage object exists in the output
        out = subprocess.check_output(['sky', 'storage', 'ls'])
        assert tmp_local_storage_obj.name in out.decode('utf-8')

        # Run sky storage delete to delete the storage object
        subprocess.check_output(
            ['sky', 'storage', 'delete', tmp_local_storage_obj.name, '--yes'])

        # Run sky storage ls to check if storage object is deleted
        out = subprocess.check_output(['sky', 'storage', 'ls'])
        assert tmp_local_storage_obj.name not in out.decode('utf-8')

    @pytest.mark.no_fluidstack
    @pytest.mark.xdist_group('multiple_bucket_deletion')
    @pytest.mark.parametrize('store_type', [
        storage_lib.StoreType.S3, storage_lib.StoreType.GCS,
        pytest.param(storage_lib.StoreType.AZURE, marks=pytest.mark.azure),
        pytest.param(storage_lib.StoreType.R2, marks=pytest.mark.cloudflare),
        pytest.param(storage_lib.StoreType.IBM, marks=pytest.mark.ibm)
    ])
    def test_multiple_buckets_creation_and_deletion(
            self, tmp_multiple_scratch_storage_obj, store_type):
        # Creates multiple new buckets(5 buckets) with a local source
        # and deletes them.
        storage_obj_name = []
        for store_obj in tmp_multiple_scratch_storage_obj:
            store_obj.add_store(store_type)
            storage_obj_name.append(store_obj.name)

        # Run sky storage ls to check if all storage objects exists in the
        # output filtered by store type
        out_all = subprocess.check_output(['sky', 'storage', 'ls'])
        out = [
            item.split()[0]
            for item in out_all.decode('utf-8').splitlines()
            if store_type.value in item
        ]
        assert all([item in out for item in storage_obj_name])

        # Run sky storage delete all to delete all storage objects
        delete_cmd = ['sky', 'storage', 'delete', '--yes']
        delete_cmd += storage_obj_name
        subprocess.check_output(delete_cmd)

        # Run sky storage ls to check if all storage objects filtered by store
        # type are deleted
        out_all = subprocess.check_output(['sky', 'storage', 'ls'])
        out = [
            item.split()[0]
            for item in out_all.decode('utf-8').splitlines()
            if store_type.value in item
        ]
        assert all([item not in out for item in storage_obj_name])

    @pytest.mark.no_fluidstack
    @pytest.mark.parametrize('store_type', [
        storage_lib.StoreType.S3, storage_lib.StoreType.GCS,
        pytest.param(storage_lib.StoreType.AZURE, marks=pytest.mark.azure),
        pytest.param(storage_lib.StoreType.IBM, marks=pytest.mark.ibm),
        pytest.param(storage_lib.StoreType.R2, marks=pytest.mark.cloudflare)
    ])
    def test_upload_source_with_spaces(self, store_type,
                                       tmp_multiple_custom_source_storage_obj):
        # Creates two buckets with specified local sources
        # with spaces in the name
        storage_obj_names = []
        for storage_obj in tmp_multiple_custom_source_storage_obj:
            storage_obj.add_store(store_type)
            storage_obj_names.append(storage_obj.name)

        # Run sky storage ls to check if all storage objects exists in the
        # output filtered by store type
        out_all = subprocess.check_output(['sky', 'storage', 'ls'])
        out = [
            item.split()[0]
            for item in out_all.decode('utf-8').splitlines()
            if store_type.value in item
        ]
        assert all([item in out for item in storage_obj_names])

    @pytest.mark.no_fluidstack
    @pytest.mark.parametrize('store_type', [
        storage_lib.StoreType.S3, storage_lib.StoreType.GCS,
        pytest.param(storage_lib.StoreType.AZURE, marks=pytest.mark.azure),
        pytest.param(storage_lib.StoreType.IBM, marks=pytest.mark.ibm),
        pytest.param(storage_lib.StoreType.R2, marks=pytest.mark.cloudflare)
    ])
    def test_bucket_external_deletion(self, tmp_scratch_storage_obj,
                                      store_type):
        # Creates a bucket, deletes it externally using cloud cli commands
        # and then tries to delete it using sky storage delete.
        tmp_scratch_storage_obj.add_store(store_type)

        # Run sky storage ls to check if storage object exists in the output
        out = subprocess.check_output(['sky', 'storage', 'ls'])
        assert tmp_scratch_storage_obj.name in out.decode('utf-8')

        # Delete bucket externally
        cmd = self.cli_delete_cmd(store_type, tmp_scratch_storage_obj.name)
        subprocess.check_output(cmd, shell=True)

        # Run sky storage delete to delete the storage object
        out = subprocess.check_output(
            ['sky', 'storage', 'delete', tmp_scratch_storage_obj.name, '--yes'])
        # Make sure bucket was not created during deletion (see issue #1322)
        assert 'created' not in out.decode('utf-8').lower()

        # Run sky storage ls to check if storage object is deleted
        out = subprocess.check_output(['sky', 'storage', 'ls'])
        assert tmp_scratch_storage_obj.name not in out.decode('utf-8')

    @pytest.mark.no_fluidstack
    @pytest.mark.parametrize('store_type', [
        storage_lib.StoreType.S3, storage_lib.StoreType.GCS,
        pytest.param(storage_lib.StoreType.AZURE, marks=pytest.mark.azure),
        pytest.param(storage_lib.StoreType.IBM, marks=pytest.mark.ibm),
        pytest.param(storage_lib.StoreType.R2, marks=pytest.mark.cloudflare)
    ])
    def test_bucket_bulk_deletion(self, store_type, tmp_bulk_del_storage_obj):
        # Creates a temp folder with over 256 files and folders, upload
        # files and folders to a new bucket, then delete bucket.
        tmp_bulk_del_storage_obj.add_store(store_type)

        subprocess.check_output([
            'sky', 'storage', 'delete', tmp_bulk_del_storage_obj.name, '--yes'
        ])

        output = subprocess.check_output(['sky', 'storage', 'ls'])
        assert tmp_bulk_del_storage_obj.name not in output.decode('utf-8')

    @pytest.mark.no_fluidstack
    @pytest.mark.parametrize(
        'tmp_public_storage_obj, store_type',
        [('s3://tcga-2-open', storage_lib.StoreType.S3),
         ('s3://digitalcorpora', storage_lib.StoreType.S3),
         ('gs://gcp-public-data-sentinel-2', storage_lib.StoreType.GCS),
         pytest.param(
             'https://azureopendatastorage.blob.core.windows.net/nyctlc',
             storage_lib.StoreType.AZURE,
             marks=pytest.mark.azure)],
        indirect=['tmp_public_storage_obj'])
    def test_public_bucket(self, tmp_public_storage_obj, store_type):
        # Creates a new bucket with a public source and verifies that it is not
        # added to global_user_state.
        tmp_public_storage_obj.add_store(store_type)

        # Run sky storage ls to check if storage object exists in the output
        out = subprocess.check_output(['sky', 'storage', 'ls'])
        assert tmp_public_storage_obj.name not in out.decode('utf-8')

    @pytest.mark.no_fluidstack
    @pytest.mark.parametrize(
        'nonexist_bucket_url',
        [
            's3://{random_name}',
            'gs://{random_name}',
            pytest.param(
                'https://{account_name}.blob.core.windows.net/{random_name}',  # pylint: disable=line-too-long
                marks=pytest.mark.azure),
            pytest.param('cos://us-east/{random_name}', marks=pytest.mark.ibm),
            pytest.param('r2://{random_name}', marks=pytest.mark.cloudflare)
        ])
    def test_nonexistent_bucket(self, nonexist_bucket_url):
        # Attempts to create fetch a stroage with a non-existent source.
        # Generate a random bucket name and verify it doesn't exist:
        retry_count = 0
        while True:
            nonexist_bucket_name = str(uuid.uuid4())
            if nonexist_bucket_url.startswith('s3'):
                command = f'aws s3api head-bucket --bucket {nonexist_bucket_name}'
                expected_output = '404'
            elif nonexist_bucket_url.startswith('gs'):
                command = f'gsutil ls {nonexist_bucket_url.format(random_name=nonexist_bucket_name)}'
                expected_output = 'BucketNotFoundException'
            elif nonexist_bucket_url.startswith('https'):
                default_region = 'eastus'
                storage_account_name = (
                    storage_lib.AzureBlobStore.get_default_storage_account_name(
                        default_region))
                storage_account_key = data_utils.get_az_storage_account_key(
                    storage_account_name)
                command = f'az storage container exists --account-name {storage_account_name} --account-key {storage_account_key} --name {nonexist_bucket_name}'
                expected_output = '"exists": false'
            elif nonexist_bucket_url.startswith('r2'):
                endpoint_url = cloudflare.create_endpoint()
                command = f'AWS_SHARED_CREDENTIALS_FILE={cloudflare.R2_CREDENTIALS_PATH} aws s3api head-bucket --bucket {nonexist_bucket_name} --endpoint {endpoint_url} --profile=r2'
                expected_output = '404'
            elif nonexist_bucket_url.startswith('cos'):
                # Using API calls, since using rclone requires a profile's name
                try:
                    expected_output = command = "echo"  # avoid unrelated exception in case of failure.
                    bucket_name = urllib.parse.urlsplit(
                        nonexist_bucket_url.format(
                            random_name=nonexist_bucket_name)).path.strip('/')
                    client = ibm.get_cos_client('us-east')
                    client.head_bucket(Bucket=bucket_name)
                except ibm.ibm_botocore.exceptions.ClientError as e:
                    if e.response['Error']['Code'] == '404':
                        # success
                        return
            else:
                raise ValueError('Unsupported bucket type '
                                 f'{nonexist_bucket_url}')

            # Check if bucket exists using the cli:
            try:
                out = subprocess.check_output(command,
                                              stderr=subprocess.STDOUT,
                                              shell=True)
            except subprocess.CalledProcessError as e:
                out = e.output
            out = out.decode('utf-8')
            if expected_output in out:
                break
            else:
                retry_count += 1
                if retry_count > 3:
                    raise RuntimeError('Unable to find a nonexistent bucket '
                                       'to use. This is higly unlikely - '
                                       'check if the tests are correct.')

        with pytest.raises(sky.exceptions.StorageBucketGetError,
                           match='Attempted to use a non-existent'):
            if nonexist_bucket_url.startswith('https'):
                storage_obj = storage_lib.Storage(
                    source=nonexist_bucket_url.format(
                        account_name=storage_account_name,
                        random_name=nonexist_bucket_name))
            else:
                storage_obj = storage_lib.Storage(
                    source=nonexist_bucket_url.format(
                        random_name=nonexist_bucket_name))

    @pytest.mark.no_fluidstack
    @pytest.mark.parametrize(
        'private_bucket',
        [
            f's3://imagenet',
            f'gs://imagenet',
            pytest.param('https://smoketestprivate.blob.core.windows.net/test',
                         marks=pytest.mark.azure),  # pylint: disable=line-too-long
            pytest.param('cos://us-east/bucket1', marks=pytest.mark.ibm)
        ])
    def test_private_bucket(self, private_bucket):
        # Attempts to access private buckets not belonging to the user.
        # These buckets are known to be private, but may need to be updated if
        # they are removed by their owners.
        store_type = urllib.parse.urlsplit(private_bucket).scheme
        if store_type == 'https' or store_type == 'cos':
            private_bucket_name = urllib.parse.urlsplit(
                private_bucket).path.strip('/')
        else:
            private_bucket_name = urllib.parse.urlsplit(private_bucket).netloc
        with pytest.raises(
                sky.exceptions.StorageBucketGetError,
                match=storage_lib._BUCKET_FAIL_TO_CONNECT_MESSAGE.format(
                    name=private_bucket_name)):
            storage_obj = storage_lib.Storage(source=private_bucket)

    @pytest.mark.no_fluidstack
    @pytest.mark.parametrize('ext_bucket_fixture, store_type',
                             [('tmp_awscli_bucket', storage_lib.StoreType.S3),
                              ('tmp_gsutil_bucket', storage_lib.StoreType.GCS),
                              pytest.param('tmp_az_bucket',
                                           storage_lib.StoreType.AZURE,
                                           marks=pytest.mark.azure),
                              pytest.param('tmp_ibm_cos_bucket',
                                           storage_lib.StoreType.IBM,
                                           marks=pytest.mark.ibm),
                              pytest.param('tmp_awscli_bucket_r2',
                                           storage_lib.StoreType.R2,
                                           marks=pytest.mark.cloudflare)])
    def test_upload_to_existing_bucket(self, ext_bucket_fixture, request,
                                       tmp_source, store_type):
        # Tries uploading existing files to newly created bucket (outside of
        # sky) and verifies that files are written.
        bucket_name, _ = request.getfixturevalue(ext_bucket_fixture)
        storage_obj = storage_lib.Storage(name=bucket_name, source=tmp_source)
        storage_obj.add_store(store_type)

        # Check if tmp_source/tmp-file exists in the bucket using aws cli
        out = subprocess.check_output(self.cli_ls_cmd(store_type, bucket_name),
                                      shell=True)
        assert 'tmp-file' in out.decode('utf-8'), \
            'File not found in bucket - output was : {}'.format(out.decode
                                                                ('utf-8'))

        # Check symlinks - symlinks don't get copied by sky storage
        assert (pathlib.Path(tmp_source) / 'circle-link').is_symlink(), (
            'circle-link was not found in the upload source - '
            'are the test fixtures correct?')
        assert 'circle-link' not in out.decode('utf-8'), (
            'Symlink found in bucket - ls output was : {}'.format(
                out.decode('utf-8')))

        # Run sky storage ls to check if storage object exists in the output.
        # It should not exist because the bucket was created externally.
        out = subprocess.check_output(['sky', 'storage', 'ls'])
        assert storage_obj.name not in out.decode('utf-8')

    @pytest.mark.no_fluidstack
    def test_copy_mount_existing_storage(self,
                                         tmp_copy_mnt_existing_storage_obj):
        # Creates a bucket with no source in MOUNT mode (empty bucket), and
        # then tries to load the same storage in COPY mode.
        tmp_copy_mnt_existing_storage_obj.add_store(storage_lib.StoreType.S3)
        storage_name = tmp_copy_mnt_existing_storage_obj.name

        # Check `sky storage ls` to ensure storage object exists
        out = subprocess.check_output(['sky', 'storage', 'ls']).decode('utf-8')
        assert storage_name in out, f'Storage {storage_name} not found in sky storage ls.'

    @pytest.mark.no_fluidstack
    @pytest.mark.parametrize('store_type', [
        storage_lib.StoreType.S3, storage_lib.StoreType.GCS,
        pytest.param(storage_lib.StoreType.AZURE, marks=pytest.mark.azure),
        pytest.param(storage_lib.StoreType.IBM, marks=pytest.mark.ibm),
        pytest.param(storage_lib.StoreType.R2, marks=pytest.mark.cloudflare)
    ])
    def test_list_source(self, tmp_local_list_storage_obj, store_type):
        # Uses a list in the source field to specify a file and a directory to
        # be uploaded to the storage object.
        tmp_local_list_storage_obj.add_store(store_type)

        # Check if tmp-file exists in the bucket root using cli
        out = subprocess.check_output(self.cli_ls_cmd(
            store_type, tmp_local_list_storage_obj.name),
                                      shell=True)
        assert 'tmp-file' in out.decode('utf-8'), \
            'File not found in bucket - output was : {}'.format(out.decode
                                                                ('utf-8'))

        # Check if tmp-file exists in the bucket/tmp-source using cli
        out = subprocess.check_output(self.cli_ls_cmd(
            store_type, tmp_local_list_storage_obj.name, 'tmp-source/'),
                                      shell=True)
        assert 'tmp-file' in out.decode('utf-8'), \
            'File not found in bucket - output was : {}'.format(out.decode
                                                                ('utf-8'))

    @pytest.mark.no_fluidstack
    @pytest.mark.parametrize('invalid_name_list, store_type',
                             [(AWS_INVALID_NAMES, storage_lib.StoreType.S3),
                              (GCS_INVALID_NAMES, storage_lib.StoreType.GCS),
                              pytest.param(AZURE_INVALID_NAMES,
                                           storage_lib.StoreType.AZURE,
                                           marks=pytest.mark.azure),
                              pytest.param(IBM_INVALID_NAMES,
                                           storage_lib.StoreType.IBM,
                                           marks=pytest.mark.ibm),
                              pytest.param(AWS_INVALID_NAMES,
                                           storage_lib.StoreType.R2,
                                           marks=pytest.mark.cloudflare)])
    def test_invalid_names(self, invalid_name_list, store_type):
        # Uses a list in the source field to specify a file and a directory to
        # be uploaded to the storage object.
        for name in invalid_name_list:
            with pytest.raises(sky.exceptions.StorageNameError):
                storage_obj = storage_lib.Storage(name=name)
                storage_obj.add_store(store_type)

    @pytest.mark.no_fluidstack
    @pytest.mark.parametrize(
        'gitignore_structure, store_type',
        [(GITIGNORE_SYNC_TEST_DIR_STRUCTURE, storage_lib.StoreType.S3),
         (GITIGNORE_SYNC_TEST_DIR_STRUCTURE, storage_lib.StoreType.GCS),
         (GITIGNORE_SYNC_TEST_DIR_STRUCTURE, storage_lib.StoreType.AZURE),
         pytest.param(GITIGNORE_SYNC_TEST_DIR_STRUCTURE,
                      storage_lib.StoreType.R2,
                      marks=pytest.mark.cloudflare)])
    def test_excluded_file_cloud_storage_upload_copy(self, gitignore_structure,
                                                     store_type,
                                                     tmp_gitignore_storage_obj):
        # tests if files included in .gitignore and .git/info/exclude are
        # excluded from being transferred to Storage

        tmp_gitignore_storage_obj.add_store(store_type)

        upload_file_name = 'included'
        # Count the number of files with the given file name
        up_cmd = self.cli_count_name_in_bucket(store_type, \
            tmp_gitignore_storage_obj.name, file_name=upload_file_name)
        git_exclude_cmd = self.cli_count_name_in_bucket(store_type, \
            tmp_gitignore_storage_obj.name, file_name='.git')
        cnt_num_file_cmd = self.cli_count_file_in_bucket(
            store_type, tmp_gitignore_storage_obj.name)

        up_output = subprocess.check_output(up_cmd, shell=True)
        git_exclude_output = subprocess.check_output(git_exclude_cmd,
                                                     shell=True)
        cnt_output = subprocess.check_output(cnt_num_file_cmd, shell=True)

        assert '3' in up_output.decode('utf-8'), \
                'Files to be included are not completely uploaded.'
        # 1 is read as .gitignore is uploaded
        assert '1' in git_exclude_output.decode('utf-8'), \
               '.git directory should not be uploaded.'
        # 4 files include .gitignore, included.log, included.txt, include_dir/included.log
        assert '4' in cnt_output.decode('utf-8'), \
               'Some items listed in .gitignore and .git/info/exclude are not excluded.'

    @pytest.mark.parametrize('ext_bucket_fixture, store_type',
                             [('tmp_awscli_bucket', storage_lib.StoreType.S3),
                              ('tmp_gsutil_bucket', storage_lib.StoreType.GCS),
                              pytest.param('tmp_awscli_bucket_r2',
                                           storage_lib.StoreType.R2,
                                           marks=pytest.mark.cloudflare)])
    def test_externally_created_bucket_mount_without_source(
            self, ext_bucket_fixture, request, store_type):
        # Non-sky managed buckets(buckets created outside of Skypilot CLI)
        # are allowed to be MOUNTed by specifying the URI of the bucket to
        # source field only. When it is attempted by specifying the name of
        # the bucket only, it should error out.
        #
        # TODO(doyoung): Add test for IBM COS. Currently, this is blocked
        # as rclone used to interact with IBM COS does not support feature to
        # create a bucket, and the ibmcloud CLI is not supported in Skypilot.
        # Either of the feature is necessary to simulate an external bucket
        # creation for IBM COS.
        # https://github.com/skypilot-org/skypilot/pull/1966/files#r1253439837

        ext_bucket_name, ext_bucket_uri = request.getfixturevalue(
            ext_bucket_fixture)
        # invalid spec
        with pytest.raises(sky.exceptions.StorageSpecError) as e:
            storage_obj = storage_lib.Storage(
                name=ext_bucket_name, mode=storage_lib.StorageMode.MOUNT)
            storage_obj.add_store(store_type)

        assert 'Attempted to mount a non-sky managed bucket' in str(e)

        # valid spec
        storage_obj = storage_lib.Storage(source=ext_bucket_uri,
                                          mode=storage_lib.StorageMode.MOUNT)
        handle = global_user_state.get_handle_from_storage_name(
            storage_obj.name)
        if handle:
            storage_obj.delete()

    @pytest.mark.no_fluidstack
    @pytest.mark.parametrize('region', [
        'ap-northeast-1', 'ap-northeast-2', 'ap-northeast-3', 'ap-south-1',
        'ap-southeast-1', 'ap-southeast-2', 'eu-central-1', 'eu-north-1',
        'eu-west-1', 'eu-west-2', 'eu-west-3', 'sa-east-1', 'us-east-1',
        'us-east-2', 'us-west-1', 'us-west-2'
    ])
    def test_aws_regions(self, tmp_local_storage_obj, region):
        # This tests creation and upload to bucket in all AWS s3 regions
        # To test full functionality, use test_managed_jobs_storage above.
        store_type = storage_lib.StoreType.S3
        tmp_local_storage_obj.add_store(store_type, region=region)
        bucket_name = tmp_local_storage_obj.name

        # Confirm that the bucket was created in the correct region
        region_cmd = self.cli_region_cmd(store_type, bucket_name=bucket_name)
        out = subprocess.check_output(region_cmd, shell=True)
        output = out.decode('utf-8')
        expected_output_region = region
        if region == 'us-east-1':
            expected_output_region = 'None'  # us-east-1 is the default region
        assert expected_output_region in out.decode('utf-8'), (
            f'Bucket was not found in region {region} - '
            f'output of {region_cmd} was: {output}')

        # Check if tmp_source/tmp-file exists in the bucket using cli
        ls_cmd = self.cli_ls_cmd(store_type, bucket_name)
        out = subprocess.check_output(ls_cmd, shell=True)
        output = out.decode('utf-8')
        assert 'tmp-file' in output, (
            f'tmp-file not found in bucket - output of {ls_cmd} was: {output}')

    @pytest.mark.no_fluidstack
    @pytest.mark.parametrize('region', [
        'northamerica-northeast1', 'northamerica-northeast2', 'us-central1',
        'us-east1', 'us-east4', 'us-east5', 'us-south1', 'us-west1', 'us-west2',
        'us-west3', 'us-west4', 'southamerica-east1', 'southamerica-west1',
        'europe-central2', 'europe-north1', 'europe-southwest1', 'europe-west1',
        'europe-west2', 'europe-west3', 'europe-west4', 'europe-west6',
        'europe-west8', 'europe-west9', 'europe-west10', 'europe-west12',
        'asia-east1', 'asia-east2', 'asia-northeast1', 'asia-northeast2',
        'asia-northeast3', 'asia-southeast1', 'asia-south1', 'asia-south2',
        'asia-southeast2', 'me-central1', 'me-central2', 'me-west1',
        'australia-southeast1', 'australia-southeast2', 'africa-south1'
    ])
    def test_gcs_regions(self, tmp_local_storage_obj, region):
        # This tests creation and upload to bucket in all GCS regions
        # To test full functionality, use test_managed_jobs_storage above.
        store_type = storage_lib.StoreType.GCS
        tmp_local_storage_obj.add_store(store_type, region=region)
        bucket_name = tmp_local_storage_obj.name

        # Confirm that the bucket was created in the correct region
        region_cmd = self.cli_region_cmd(store_type, bucket_name=bucket_name)
        out = subprocess.check_output(region_cmd, shell=True)
        output = out.decode('utf-8')
        assert region in out.decode('utf-8'), (
            f'Bucket was not found in region {region} - '
            f'output of {region_cmd} was: {output}')

        # Check if tmp_source/tmp-file exists in the bucket using cli
        ls_cmd = self.cli_ls_cmd(store_type, bucket_name)
        out = subprocess.check_output(ls_cmd, shell=True)
        output = out.decode('utf-8')
        assert 'tmp-file' in output, (
            f'tmp-file not found in bucket - output of {ls_cmd} was: {output}')


# ---------- Testing YAML Specs ----------
# Our sky storage requires credentials to check the bucket existance when
# loading a task from the yaml file, so we cannot make it a unit test.
class TestYamlSpecs:
    # TODO(zhwu): Add test for `to_yaml_config` for the Storage object.
    #  We should not use `examples/storage_demo.yaml` here, since it requires
    #  users to ensure bucket names to not exist and/or be unique.
    _TEST_YAML_PATHS = [
        'examples/minimal.yaml', 'examples/managed_job.yaml',
        'examples/using_file_mounts.yaml', 'examples/resnet_app.yaml',
        'examples/multi_hostname.yaml'
    ]

    def _is_dict_subset(self, d1, d2):
        """Check if d1 is the subset of d2."""
        for k, v in d1.items():
            if k not in d2:
                if isinstance(v, list) or isinstance(v, dict):
                    assert len(v) == 0, (k, v)
                else:
                    assert False, (k, v)
            elif isinstance(v, dict):
                assert isinstance(d2[k], dict), (k, v, d2)
                self._is_dict_subset(v, d2[k])
            elif isinstance(v, str):
                if k == 'accelerators':
                    resources = sky.Resources()
                    resources._set_accelerators(v, None)
                    assert resources.accelerators == d2[k], (k, v, d2)
                else:
                    assert v.lower() == d2[k].lower(), (k, v, d2[k])
            else:
                assert v == d2[k], (k, v, d2[k])

    def _check_equivalent(self, yaml_path):
        """Check if the yaml is equivalent after load and dump again."""
        origin_task_config = common_utils.read_yaml(yaml_path)

        task = sky.Task.from_yaml(yaml_path)
        new_task_config = task.to_yaml_config()
        # d1 <= d2
        print(origin_task_config, new_task_config)
        self._is_dict_subset(origin_task_config, new_task_config)

    def test_load_dump_yaml_config_equivalent(self):
        """Test if the yaml config is equivalent after load and dump again."""
        pathlib.Path('~/datasets').expanduser().mkdir(exist_ok=True)
        pathlib.Path('~/tmpfile').expanduser().touch()
        pathlib.Path('~/.ssh').expanduser().mkdir(exist_ok=True)
        pathlib.Path('~/.ssh/id_rsa.pub').expanduser().touch()
        pathlib.Path('~/tmp-workdir').expanduser().mkdir(exist_ok=True)
        pathlib.Path('~/Downloads/tpu').expanduser().mkdir(parents=True,
                                                           exist_ok=True)
        for yaml_path in self._TEST_YAML_PATHS:
            self._check_equivalent(yaml_path)


# ---------- Testing Multiple Accelerators ----------
@pytest.mark.no_fluidstack  # Fluidstack does not support K80 gpus for now
@pytest.mark.no_paperspace  # Paperspace does not support K80 gpus
def test_multiple_accelerators_ordered():
    name = _get_cluster_name()
    test = Test(
        'multiple-accelerators-ordered',
        [
            f'sky launch -y -c {name} tests/test_yamls/test_multiple_accelerators_ordered.yaml | grep "Using user-specified accelerators list"',
            f'sky logs {name} 1 --status',  # Ensure the job succeeded.
        ],
        f'sky down -y {name}',
        timeout=20 * 60,
    )
    run_one_test(test)


@pytest.mark.no_fluidstack  # Fluidstack has low availability for T4 GPUs
@pytest.mark.no_paperspace  # Paperspace does not support T4 GPUs
def test_multiple_accelerators_ordered_with_default():
    name = _get_cluster_name()
    test = Test(
        'multiple-accelerators-ordered',
        [
            f'sky launch -y -c {name} tests/test_yamls/test_multiple_accelerators_ordered_with_default.yaml | grep "Using user-specified accelerators list"',
            f'sky logs {name} 1 --status',  # Ensure the job succeeded.
            f'sky status {name} | grep Spot',
        ],
        f'sky down -y {name}',
    )
    run_one_test(test)


@pytest.mark.no_fluidstack  # Fluidstack has low availability for T4 GPUs
@pytest.mark.no_paperspace  # Paperspace does not support T4 GPUs
def test_multiple_accelerators_unordered():
    name = _get_cluster_name()
    test = Test(
        'multiple-accelerators-unordered',
        [
            f'sky launch -y -c {name} tests/test_yamls/test_multiple_accelerators_unordered.yaml',
            f'sky logs {name} 1 --status',  # Ensure the job succeeded.
        ],
        f'sky down -y {name}',
    )
    run_one_test(test)


@pytest.mark.no_fluidstack  # Fluidstack has low availability for T4 GPUs
@pytest.mark.no_paperspace  # Paperspace does not support T4 GPUs
def test_multiple_accelerators_unordered_with_default():
    name = _get_cluster_name()
    test = Test(
        'multiple-accelerators-unordered-with-default',
        [
            f'sky launch -y -c {name} tests/test_yamls/test_multiple_accelerators_unordered_with_default.yaml',
            f'sky logs {name} 1 --status',  # Ensure the job succeeded.
            f'sky status {name} | grep Spot',
        ],
        f'sky down -y {name}',
    )
    run_one_test(test)


@pytest.mark.no_fluidstack  # Requires other clouds to be enabled
def test_multiple_resources():
    name = _get_cluster_name()
    test = Test(
        'multiple-resources',
        [
            f'sky launch -y -c {name} tests/test_yamls/test_multiple_resources.yaml',
            f'sky logs {name} 1 --status',  # Ensure the job succeeded.
        ],
        f'sky down -y {name}',
    )
    run_one_test(test)


# ---------- Sky Benchmark ----------
@pytest.mark.no_fluidstack  # Requires other clouds to be enabled
@pytest.mark.no_paperspace  # Requires other clouds to be enabled
@pytest.mark.no_kubernetes
@pytest.mark.aws  # SkyBenchmark requires S3 access
def test_sky_bench(generic_cloud: str):
    name = _get_cluster_name()
    test = Test(
        'sky-bench',
        [
            f'sky bench launch -y -b {name} --cloud {generic_cloud} -i0 tests/test_yamls/minimal.yaml',
            'sleep 120',
            f'sky bench show {name} | grep sky-bench-{name} | grep FINISHED',
        ],
        f'sky bench down {name} -y; sky bench delete {name} -y',
    )
    run_one_test(test)


@pytest.mark.kubernetes
def test_kubernetes_context_failover():
    """Test if the kubernetes context failover works.

    This test requires two kubernetes clusters:
    - kind-skypilot: the local cluster with mock labels for 8 H100 GPUs.
    - another accessible cluster: with enough CPUs
    To start the first cluster, run:
      sky local up
      # Add mock label for accelerator
      kubectl label node --overwrite skypilot-control-plane skypilot.co/accelerator=h100 --context kind-skypilot
      # Get the token for the cluster in context kind-skypilot
      TOKEN=$(kubectl config view --minify --context kind-skypilot -o jsonpath=\'{.users[0].user.token}\')
      # Get the API URL for the cluster in context kind-skypilot
      API_URL=$(kubectl config view --minify --context kind-skypilot -o jsonpath=\'{.clusters[0].cluster.server}\')
      # Add mock capacity for GPU
      curl --header "Content-Type: application/json-patch+json" --header "Authorization: Bearer $TOKEN" --request PATCH --data \'[{"op": "add", "path": "/status/capacity/nvidia.com~1gpu", "value": "8"}]\' "$API_URL/api/v1/nodes/skypilot-control-plane/status"
      # Add a new namespace to test the handling of namespaces
      kubectl create namespace test-namespace --context kind-skypilot
      # Set the namespace to test-namespace
      kubectl config set-context kind-skypilot --namespace=test-namespace --context kind-skypilot
    """
    # Get context that is not kind-skypilot
    contexts = subprocess.check_output('kubectl config get-contexts -o name',
                                       shell=True).decode('utf-8').split('\n')
    context = [context for context in contexts if context != 'kind-skypilot'][0]
    config = textwrap.dedent(f"""\
    kubernetes:
      allowed_contexts:
        - kind-skypilot
        - {context}
    """)
    with tempfile.NamedTemporaryFile(delete=True) as f:
        f.write(config.encode('utf-8'))
        f.flush()
        name = _get_cluster_name()
        test = Test(
            'kubernetes-context-failover',
            [
                # Check if kind-skypilot is provisioned with H100 annotations already
                'NODE_INFO=$(kubectl get nodes -o yaml --context kind-skypilot) && '
                'echo "$NODE_INFO" | grep nvidia.com/gpu | grep 8 && '
                'echo "$NODE_INFO" | grep skypilot.co/accelerator | grep h100 || '
                '{ echo "kind-skypilot does not exist '
                'or does not have mock labels for GPUs. Check the instructions in '
                'tests/test_smoke.py::test_kubernetes_context_failover." && exit 1; }',
                # Check namespace for kind-skypilot is test-namespace
                'kubectl get namespaces --context kind-skypilot | grep test-namespace || '
                '{ echo "Should set the namespace to test-namespace for kind-skypilot. Check the instructions in '
                'tests/test_smoke.py::test_kubernetes_context_failover." && exit 1; }',
                'sky show-gpus --cloud kubernetes --region kind-skypilot | grep H100 | grep "1, 2, 3, 4, 5, 6, 7, 8"',
                # Get contexts and set current context to the other cluster that is not kind-skypilot
                f'kubectl config use-context {context}',
                # H100 should not in the current context
                '! sky show-gpus --cloud kubernetes | grep H100',
                f'sky launch -y -c {name}-1 --cpus 1 echo hi',
                f'sky logs {name}-1 --status',
                # It should be launched not on kind-skypilot
                f'sky status -a {name}-1 | grep "{context}"',
                # Test failure for launching H100 on other cluster
                f'sky launch -y -c {name}-2 --gpus H100 --cpus 1 --cloud kubernetes --region {context} echo hi && exit 1 || true',
                # Test failover
                f'sky launch -y -c {name}-3 --gpus H100 --cpus 1 --cloud kubernetes echo hi',
                f'sky logs {name}-3 --status',
                # Test pods
                f'kubectl get pods --context kind-skypilot | grep "{name}-3"',
                # It should be launched on kind-skypilot
                f'sky status -a {name}-3 | grep "kind-skypilot"',
                # Should be 7 free GPUs
                f'sky show-gpus --cloud kubernetes --region kind-skypilot | grep H100 | grep "  7"',
                # Remove the line with "kind-skypilot"
                f'sed -i "/kind-skypilot/d" {f.name}',
                # Should still be able to exec and launch on existing cluster
                f'sky exec {name}-3 "echo hi"',
                f'sky logs {name}-3 --status',
                f'sky status -r {name}-3 | grep UP',
                f'sky launch -c {name}-3 --gpus h100 echo hi',
                f'sky logs {name}-3 --status',
                f'sky status -r {name}-3 | grep UP',
            ],
            f'sky down -y {name}-1 {name}-3',
            env={'SKYPILOT_CONFIG': f.name},
        )
        run_one_test(test)<|MERGE_RESOLUTION|>--- conflicted
+++ resolved
@@ -1148,14 +1148,10 @@
     template_str = pathlib.Path(
         'tests/test_yamls/test_storage_mounting.yaml.j2').read_text()
     template = jinja2.Template(template_str)
-<<<<<<< HEAD
     content = template.render(storage_name=storage_name,
                               include_mount_cached=True)
 
     # Creating a temporary YAML file
-=======
-    content = template.render(storage_name=storage_name, cloud=cloud)
->>>>>>> a404e3fc
     with tempfile.NamedTemporaryFile(suffix='.yaml', mode='w') as f:
         f.write(content)
         f.flush()
@@ -1196,14 +1192,10 @@
     template_str = pathlib.Path(
         'tests/test_yamls/test_storage_mounting.yaml.j2').read_text()
     template = jinja2.Template(template_str)
-<<<<<<< HEAD
     content = template.render(storage_name=storage_name,
                               include_mount_cached=True)
 
     # Creating a temporary YAML file
-=======
-    content = template.render(storage_name=storage_name, cloud=cloud)
->>>>>>> a404e3fc
     with tempfile.NamedTemporaryFile(suffix='.yaml', mode='w') as f:
         f.write(content)
         f.flush()
