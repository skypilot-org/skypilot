--- conflicted
+++ resolved
@@ -1458,39 +1458,35 @@
 
 
 # ---------- Testing env ----------
+@pytest.mark.managed_spot
 def test_spot_inline_env(generic_cloud: str):
     """Test spot env"""
     name = _get_cluster_name()
     test = Test(
         'test-spot-inline-env',
+        [
+            f'sky spot launch -n {name} -y --cloud {generic_cloud} --env TEST_ENV="hello world" -- "([[ ! -z \\"\$TEST_ENV\\" ]] && [[ ! -z \\"\$SKYPILOT_NODE_IPS\\" ]] && [[ ! -z \\"\$SKYPILOT_NODE_RANK\\" ]]) || exit 1"',
+            'sleep 20',
+            f'{_SPOT_QUEUE_WAIT} | grep {name} | grep SUCCEEDED',
+        ],
+        f'sky spot cancel -y -n {name}',
+        # Increase timeout since sky spot queue -r can be blocked by other spot tests.
+        timeout=20 * 60,
+    )
+    run_one_test(test)
+
+
+# ---------- Testing env for spot ----------
+def test_inline_env(generic_cloud: str):
+    """Test env"""
+    name = _get_cluster_name()
+    test = Test(
+        'test-inline-env',
         [
             f'sky launch -c {name} -y --cloud {generic_cloud} --env TEST_ENV="hello world" -- "([[ ! -z \\"\$TEST_ENV\\" ]] && [[ ! -z \\"\$SKYPILOT_NODE_IPS\\" ]] && [[ ! -z \\"\$SKYPILOT_NODE_RANK\\" ]]) || exit 1"',
             f'sky logs {name} 1 --status',
             f'sky exec {name} --env TEST_ENV2="success" "([[ ! -z \\"\$TEST_ENV2\\" ]] && [[ ! -z \\"\$SKYPILOT_NODE_IPS\\" ]] && [[ ! -z \\"\$SKYPILOT_NODE_RANK\\" ]]) || exit 1"',
             f'sky logs {name} 2 --status',
-        ],
-        f'sky spot cancel -y -n {name}',
-        # Increase timeout since sky spot queue -r can be blocked by other spot tests.
-        timeout=20 * 60,
-    )
-    run_one_test(test)
-
-
-# ---------- Testing env for spot ----------
-<<<<<<< HEAD
-def test_inline_env(generic_cloud: str):
-=======
-@pytest.mark.managed_spot
-def test_inline_spot_env(generic_cloud: str):
->>>>>>> b42e01f7
-    """Test env"""
-    name = _get_cluster_name()
-    test = Test(
-        'test-inline-env',
-        [
-            f'sky spot launch -n {name} -y --cloud {generic_cloud} --env TEST_ENV="hello world" -- "([[ ! -z \\"\$TEST_ENV\\" ]] && [[ ! -z \\"\$SKYPILOT_NODE_IPS\\" ]] && [[ ! -z \\"\$SKYPILOT_NODE_RANK\\" ]]) || exit 1"',
-            'sleep 20',
-            f'{_SPOT_QUEUE_WAIT} | grep {name} | grep SUCCEEDED',
         ],
         f'sky down -y {name}',
     )
