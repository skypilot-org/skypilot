--- conflicted
+++ resolved
@@ -2065,7 +2065,6 @@
         run_one_test(test)
 
 
-<<<<<<< HEAD
 # ---------- Pod Annotations on Kubernetes ----------
 @pytest.mark.kubernetes
 def test_add_pod_annotations_for_autodown_with_launch():
@@ -2122,7 +2121,8 @@
         f'sky down -y {name}',
     )
     run_one_test(test)
-=======
+
+
 # ---------- Container logs from task on Kubernetes ----------
 @pytest.mark.kubernetes
 def test_container_logs_multinode_kubernetes():
@@ -2206,7 +2206,6 @@
             f'sky down -y {name}',
         )
         run_one_test(test)
->>>>>>> c7ee6a22
 
 
 # ---------- Task: n=2 nodes with setups. ----------
