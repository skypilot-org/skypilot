--- conflicted
+++ resolved
@@ -1930,8 +1930,6 @@
         'multi_echo',
         [
             f'python examples/multi_echo.py {name} {generic_cloud}',
-<<<<<<< HEAD
-=======
             f's=$(sky queue {name}); echo "$s"; echo; echo; echo "$s" | grep "FAILED" && exit 1 || true',
             'sleep 10',
             f's=$(sky queue {name}); echo "$s"; echo; echo; echo "$s" | grep "FAILED" && exit 1 || true',
@@ -1944,7 +1942,6 @@
             'sleep 30',
             f's=$(sky queue {name}); echo "$s"; echo; echo; echo "$s" | grep "FAILED" && exit 1 || true',
             f'until sky logs {name} 32 --status; do echo "Waiting for job 32 to finish..."; sleep 1; done',
->>>>>>> 140125ea
         ] +
         # Ensure jobs succeeded.
         [
