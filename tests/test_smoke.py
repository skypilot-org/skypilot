# Smoke tests for SkyPilot
# Default options are set in pyproject.toml
# Example usage:
# Run all tests except for AWS and Lambda Cloud
# > pytest tests/test_smoke.py
#
# Terminate failed clusters after test finishes
# > pytest tests/test_smoke.py --terminate-on-failure
#
# Re-run last failed tests
# > pytest --lf
#
# Run one of the smoke tests
# > pytest tests/test_smoke.py::test_minimal
#
# Only run managed job tests
# > pytest tests/test_smoke.py --managed-jobs
#
# Only run sky serve tests
# > pytest tests/test_smoke.py --sky-serve
#
# Only run test for AWS + generic tests
# > pytest tests/test_smoke.py --aws
#
# Change cloud for generic tests to aws
# > pytest tests/test_smoke.py --generic-cloud aws

import inspect
import json
import os
import pathlib
import shlex
import shutil
import subprocess
import sys
import tempfile
import time
from typing import Dict, List, NamedTuple, Optional, Tuple
import urllib.parse
import uuid

import colorama
import jinja2
import pytest

import sky
from sky import global_user_state
from sky import jobs
from sky import serve
from sky.adaptors import cloudflare
from sky.adaptors import ibm
from sky.clouds import AWS
from sky.clouds import Azure
from sky.clouds import GCP
from sky.data import data_utils
from sky.data import storage as storage_lib
from sky.data.data_utils import Rclone
from sky.skylet import events
from sky.utils import common_utils
from sky.utils import resources_utils
from sky.utils import subprocess_utils

# To avoid the second smoke test reusing the cluster launched in the first
# smoke test. Also required for test_managed_jobs_recovery to make sure the
# manual termination with aws ec2 does not accidentally terminate other clusters
# for for the different managed jobs launch with the same job name but a
# different job id.
test_id = str(uuid.uuid4())[-2:]

LAMBDA_TYPE = '--cloud lambda --gpus A10'
FLUIDSTACK_TYPE = '--cloud fluidstack --gpus RTXA4000'

SCP_TYPE = '--cloud scp'
SCP_GPU_V100 = '--gpus V100-32GB'

storage_setup_commands = [
    'touch ~/tmpfile', 'mkdir -p ~/tmp-workdir',
    'touch ~/tmp-workdir/tmp\ file', 'touch ~/tmp-workdir/tmp\ file2',
    'touch ~/tmp-workdir/foo',
    '[ ! -e ~/tmp-workdir/circle-link ] && ln -s ~/tmp-workdir/ ~/tmp-workdir/circle-link || true',
    'touch ~/.ssh/id_rsa.pub'
]

# Wait until the jobs controller is not in INIT state.
# This is a workaround for the issue that when multiple job tests
# are running in parallel, the jobs controller may be in INIT and
# the job queue/cancel command will return staled table.
_JOB_QUEUE_WAIT = ('s=$(sky jobs queue); '
                   'until ! echo "$s" | grep "jobs will not be shown until"; '
                   'do echo "Waiting for job queue to be ready..."; '
                   'sleep 5; s=$(sky jobs queue); done; echo "$s"; '
                   'echo; echo; echo "$s"')
_JOB_CANCEL_WAIT = (
    's=$(sky jobs cancel -y -n {job_name}); '
    'until ! echo "$s" | grep "Please wait for the controller to be ready."; '
    'do echo "Waiting for the jobs controller '
    'to be ready"; sleep 5; s=$(sky jobs cancel -y -n {job_name}); '
    'done; echo "$s"; echo; echo; echo "$s"')
# TODO(zhwu): make the jobs controller on GCP, to avoid parallel test issues
# when the controller being on Azure, which takes a long time for launching
# step.

DEFAULT_CMD_TIMEOUT = 15 * 60


class Test(NamedTuple):
    name: str
    # Each command is executed serially.  If any failed, the remaining commands
    # are not run and the test is treated as failed.
    commands: List[str]
    teardown: Optional[str] = None
    # Timeout for each command in seconds.
    timeout: int = DEFAULT_CMD_TIMEOUT

    def echo(self, message: str):
        # pytest's xdist plugin captures stdout; print to stderr so that the
        # logs are streaming while the tests are running.
        prefix = f'[{self.name}]'
        message = f'{prefix} {message}'
        message = message.replace('\n', f'\n{prefix} ')
        print(message, file=sys.stderr, flush=True)


def _get_timeout(generic_cloud: str,
                 override_timeout: int = DEFAULT_CMD_TIMEOUT):
    timeouts = {'fluidstack': 60 * 60}  # file_mounts
    return timeouts.get(generic_cloud, override_timeout)


def _get_cluster_name() -> str:
    """Returns a user-unique cluster name for each test_<name>().

    Must be called from each test_<name>().
    """
    caller_func_name = inspect.stack()[1][3]
    test_name = caller_func_name.replace('_', '-').replace('test-', 't-')
    test_name = common_utils.make_cluster_name_on_cloud(test_name,
                                                        24,
                                                        add_user_hash=False)
    return f'{test_name}-{test_id}'


def _terminate_gcp_replica(name: str, zone: str, replica_id: int) -> str:
    cluster_name = serve.generate_replica_cluster_name(name, replica_id)
    query_cmd = (f'gcloud compute instances list --filter='
                 f'"(labels.ray-cluster-name:{cluster_name})" '
                 f'--zones={zone} --format="value(name)"')
    return (f'gcloud compute instances delete --zone={zone}'
            f' --quiet $({query_cmd})')


def run_one_test(test: Test) -> Tuple[int, str, str]:
    # Fail fast if `sky` CLI somehow errors out.
    subprocess.run(['sky', 'status'], stdout=subprocess.DEVNULL, check=True)
    log_file = tempfile.NamedTemporaryFile('a',
                                           prefix=f'{test.name}-',
                                           suffix='.log',
                                           delete=False)
    test.echo(f'Test started. Log: less {log_file.name}')
    for command in test.commands:
        log_file.write(f'+ {command}\n')
        log_file.flush()
        proc = subprocess.Popen(
            command,
            stdout=log_file,
            stderr=subprocess.STDOUT,
            shell=True,
            executable='/bin/bash',
        )
        try:
            proc.wait(timeout=test.timeout)
        except subprocess.TimeoutExpired as e:
            log_file.flush()
            test.echo(f'Timeout after {test.timeout} seconds.')
            test.echo(str(e))
            log_file.write(f'Timeout after {test.timeout} seconds.\n')
            log_file.flush()
            # Kill the current process.
            proc.terminate()
            proc.returncode = 1  # None if we don't set it.
            break

        if proc.returncode:
            break

    style = colorama.Style
    fore = colorama.Fore
    outcome = (f'{fore.RED}Failed{style.RESET_ALL}'
               if proc.returncode else f'{fore.GREEN}Passed{style.RESET_ALL}')
    reason = f'\nReason: {command}' if proc.returncode else ''
    msg = (f'{outcome}.'
           f'{reason}'
           f'\nLog: less {log_file.name}\n')
    test.echo(msg)
    log_file.write(msg)
    if (proc.returncode == 0 or
            pytest.terminate_on_failure) and test.teardown is not None:
        subprocess_utils.run(
            test.teardown,
            stdout=log_file,
            stderr=subprocess.STDOUT,
            timeout=10 * 60,  # 10 mins
            shell=True,
        )

    if proc.returncode:
        raise Exception(f'test failed: less {log_file.name}')


def get_aws_region_for_quota_failover() -> Optional[str]:
    candidate_regions = AWS.regions_with_offering(instance_type='p3.16xlarge',
                                                  accelerators=None,
                                                  use_spot=True,
                                                  region=None,
                                                  zone=None)
    original_resources = sky.Resources(cloud=sky.AWS(),
                                       instance_type='p3.16xlarge',
                                       use_spot=True)

    # Filter the regions with proxy command in ~/.sky/config.yaml.
    filtered_regions = original_resources.get_valid_regions_for_launchable()
    candidate_regions = [
        region for region in candidate_regions
        if region.name in filtered_regions
    ]

    for region in candidate_regions:
        resources = original_resources.copy(region=region.name)
        if not AWS.check_quota_available(resources):
            return region.name

    return None


def get_gcp_region_for_quota_failover() -> Optional[str]:

    candidate_regions = GCP.regions_with_offering(instance_type=None,
                                                  accelerators={'A100-80GB': 1},
                                                  use_spot=True,
                                                  region=None,
                                                  zone=None)

    original_resources = sky.Resources(cloud=sky.GCP(),
                                       instance_type='a2-ultragpu-1g',
                                       accelerators={'A100-80GB': 1},
                                       use_spot=True)

    # Filter the regions with proxy command in ~/.sky/config.yaml.
    filtered_regions = original_resources.get_valid_regions_for_launchable()
    candidate_regions = [
        region for region in candidate_regions
        if region.name in filtered_regions
    ]

    for region in candidate_regions:
        if not GCP.check_quota_available(
                original_resources.copy(region=region.name)):
            return region.name

    return None


# ---------- Dry run: 2 Tasks in a chain. ----------
@pytest.mark.no_fluidstack  #requires GCP and AWS set up
def test_example_app():
    test = Test(
        'example_app',
        ['python examples/example_app.py'],
    )
    run_one_test(test)


# ---------- A minimal task ----------
def test_minimal(generic_cloud: str):
    name = _get_cluster_name()
    test = Test(
        'minimal',
        [
            f'sky launch -y -c {name} --cloud {generic_cloud} tests/test_yamls/minimal.yaml',
            f'sky logs {name} 1 --status',
            f'sky logs {name} --status | grep "Job 1: SUCCEEDED"',  # Equivalent.
            # Check the logs downloading
            f'log_path=$(sky logs {name} 1 --sync-down | grep "Job 1 logs:" | sed -E "s/^.*Job 1 logs: (.*)\\x1b\\[0m/\\1/g") && echo "$log_path" && test -f $log_path/run.log',
            # Ensure the raylet process has the correct file descriptor limit.
            f'sky exec {name} "prlimit -n --pid=\$(pgrep -f \'raylet/raylet --raylet_socket_name\') | grep \'"\'1048576 1048576\'"\'"',
            f'sky logs {name} 2 --status',  # Ensure the job succeeded.
            # Install jq for the next test.
            f'sky exec {name} \'sudo apt-get update && sudo apt-get install -y jq\'',
            # Check the cluster info
<<<<<<< HEAD
            f'sky exec {name} \'sudo apt install -y jq; echo "$SKYPILOT_CLUSTER_INFO" | jq .cluster_name | grep {name}\'',
            f'sky logs {name} 3 --status',  # Ensure the job succeeded.
            f'sky exec {name} \'echo "$SKYPILOT_CLUSTER_INFO" | jq .cloud | grep -i {generic_cloud}\'',
=======
            f'sky exec {name} \'echo "$SKYPILOT_CLUSTER_INFO" | jq .cluster_name | grep {name}\'',
>>>>>>> 12c156aa
            f'sky logs {name} 4 --status',  # Ensure the job succeeded.
            f'sky exec {name} \'echo "$SKYPILOT_CLUSTER_INFO" | jq .cloud | grep -i {generic_cloud}\'',
            f'sky logs {name} 5 --status',  # Ensure the job succeeded.
        ],
        f'sky down -y {name}',
        _get_timeout(generic_cloud),
    )
    run_one_test(test)


# ---------- Test region ----------
@pytest.mark.aws
def test_aws_region():
    name = _get_cluster_name()
    test = Test(
        'aws_region',
        [
            f'sky launch -y -c {name} --region us-east-2 examples/minimal.yaml',
            f'sky exec {name} examples/minimal.yaml',
            f'sky logs {name} 1 --status',  # Ensure the job succeeded.
            f'sky status --all | grep {name} | grep us-east-2',  # Ensure the region is correct.
            f'sky exec {name} \'echo $SKYPILOT_CLUSTER_INFO | jq .region | grep us-east-2\'',
            f'sky logs {name} 2 --status',  # Ensure the job succeeded.
        ],
        f'sky down -y {name}',
    )
    run_one_test(test)


@pytest.mark.gcp
def test_gcp_region_and_service_account():
    name = _get_cluster_name()
    test = Test(
        'gcp_region',
        [
            f'sky launch -y -c {name} --region us-central1 --cloud gcp tests/test_yamls/minimal.yaml',
            f'sky exec {name} tests/test_yamls/minimal.yaml',
            f'sky logs {name} 1 --status',  # Ensure the job succeeded.
            f'sky exec {name} \'curl -H "Metadata-Flavor: Google" "http://metadata.google.internal/computeMetadata/v1/instance/service-accounts/default/identity?format=standard&audience=gcp"\'',
            f'sky logs {name} 2 --status',  # Ensure the job succeeded.
            f'sky status --all | grep {name} | grep us-central1',  # Ensure the region is correct.
            f'sky exec {name} \'echo $SKYPILOT_CLUSTER_INFO | jq .region | grep us-central1\'',
            f'sky logs {name} 3 --status',  # Ensure the job succeeded.
        ],
        f'sky down -y {name}',
    )
    run_one_test(test)


@pytest.mark.ibm
def test_ibm_region():
    name = _get_cluster_name()
    region = 'eu-de'
    test = Test(
        'region',
        [
            f'sky launch -y -c {name} --cloud ibm --region {region} examples/minimal.yaml',
            f'sky exec {name} --cloud ibm examples/minimal.yaml',
            f'sky logs {name} 1 --status',  # Ensure the job succeeded.
            f'sky status --all | grep {name} | grep {region}',  # Ensure the region is correct.
        ],
        f'sky down -y {name}',
    )
    run_one_test(test)


@pytest.mark.azure
def test_azure_region():
    name = _get_cluster_name()
    test = Test(
        'azure_region',
        [
            f'sky launch -y -c {name} --region eastus2 --cloud azure tests/test_yamls/minimal.yaml',
            f'sky exec {name} tests/test_yamls/minimal.yaml',
            f'sky logs {name} 1 --status',  # Ensure the job succeeded.
            f'sky status --all | grep {name} | grep eastus2',  # Ensure the region is correct.
            f'sky exec {name} \'echo $SKYPILOT_CLUSTER_INFO | jq .region | grep eastus2\'',
            f'sky logs {name} 2 --status',  # Ensure the job succeeded.
            f'sky exec {name} \'echo $SKYPILOT_CLUSTER_INFO | jq .zone | grep null\'',
            f'sky logs {name} 3 --status',  # Ensure the job succeeded.
        ],
        f'sky down -y {name}',
    )
    run_one_test(test)


# ---------- Test zone ----------
@pytest.mark.aws
def test_aws_zone():
    name = _get_cluster_name()
    test = Test(
        'aws_zone',
        [
            f'sky launch -y -c {name} examples/minimal.yaml --zone us-east-2b',
            f'sky exec {name} examples/minimal.yaml --zone us-east-2b',
            f'sky logs {name} 1 --status',  # Ensure the job succeeded.
            f'sky status --all | grep {name} | grep us-east-2b',  # Ensure the zone is correct.
        ],
        f'sky down -y {name}',
    )
    run_one_test(test)


@pytest.mark.ibm
def test_ibm_zone():
    name = _get_cluster_name()
    zone = 'eu-de-2'
    test = Test(
        'zone',
        [
            f'sky launch -y -c {name} --cloud ibm examples/minimal.yaml --zone {zone}',
            f'sky exec {name} --cloud ibm examples/minimal.yaml --zone {zone}',
            f'sky logs {name} 1 --status',  # Ensure the job succeeded.
            f'sky status --all | grep {name} | grep {zone}',  # Ensure the zone is correct.
        ],
        f'sky down -y {name} {name}-2 {name}-3',
    )
    run_one_test(test)


@pytest.mark.gcp
def test_gcp_zone():
    name = _get_cluster_name()
    test = Test(
        'gcp_zone',
        [
            f'sky launch -y -c {name} --zone us-central1-a --cloud gcp tests/test_yamls/minimal.yaml',
            f'sky exec {name} --zone us-central1-a --cloud gcp tests/test_yamls/minimal.yaml',
            f'sky logs {name} 1 --status',  # Ensure the job succeeded.
            f'sky status --all | grep {name} | grep us-central1-a',  # Ensure the zone is correct.
        ],
        f'sky down -y {name}',
    )
    run_one_test(test)


# ---------- Test the image ----------
@pytest.mark.aws
def test_aws_images():
    name = _get_cluster_name()
    test = Test(
        'aws_images',
        [
            f'sky launch -y -c {name} --image-id skypilot:gpu-ubuntu-1804 examples/minimal.yaml',
            f'sky logs {name} 1 --status',  # Ensure the job succeeded.
            f'sky launch -c {name} --image-id skypilot:gpu-ubuntu-2004 examples/minimal.yaml && exit 1 || true',
            f'sky launch -y -c {name} examples/minimal.yaml',
            f'sky logs {name} 2 --status',
            f'sky logs {name} --status | grep "Job 2: SUCCEEDED"',  # Equivalent.
            f'sky exec {name} \'echo $SKYPILOT_CLUSTER_INFO | jq .cloud | grep -i aws\'',
            f'sky logs {name} 3 --status',  # Ensure the job succeeded.
        ],
        f'sky down -y {name}',
    )
    run_one_test(test)


@pytest.mark.gcp
def test_gcp_images():
    name = _get_cluster_name()
    test = Test(
        'gcp_images',
        [
            f'sky launch -y -c {name} --image-id skypilot:gpu-debian-10 --cloud gcp tests/test_yamls/minimal.yaml',
            f'sky logs {name} 1 --status',  # Ensure the job succeeded.
            f'sky launch -c {name} --image-id skypilot:cpu-debian-10 --cloud gcp tests/test_yamls/minimal.yaml && exit 1 || true',
            f'sky launch -y -c {name} tests/test_yamls/minimal.yaml',
            f'sky logs {name} 2 --status',
            f'sky logs {name} --status | grep "Job 2: SUCCEEDED"',  # Equivalent.
            f'sky exec {name} \'echo $SKYPILOT_CLUSTER_INFO | jq .cloud | grep -i gcp\'',
            f'sky logs {name} 3 --status',  # Ensure the job succeeded.
        ],
        f'sky down -y {name}',
    )
    run_one_test(test)


@pytest.mark.azure
def test_azure_images():
    name = _get_cluster_name()
    test = Test(
        'azure_images',
        [
            f'sky launch -y -c {name} --image-id skypilot:gpu-ubuntu-2204 --cloud azure tests/test_yamls/minimal.yaml',
            f'sky logs {name} 1 --status',  # Ensure the job succeeded.
            f'sky launch -c {name} --image-id skypilot:v1-ubuntu-2004 --cloud azure tests/test_yamls/minimal.yaml && exit 1 || true',
            f'sky launch -y -c {name} tests/test_yamls/minimal.yaml',
            f'sky logs {name} 2 --status',
            f'sky logs {name} --status | grep "Job 2: SUCCEEDED"',  # Equivalent.
            f'sky exec {name} \'echo $SKYPILOT_CLUSTER_INFO | jq .cloud | grep -i azure\'',
            f'sky logs {name} 3 --status',  # Ensure the job succeeded.
        ],
        f'sky down -y {name}',
    )
    run_one_test(test)


@pytest.mark.aws
def test_aws_image_id_dict():
    name = _get_cluster_name()
    test = Test(
        'aws_image_id_dict',
        [
            # Use image id dict.
            f'sky launch -y -c {name} examples/per_region_images.yaml',
            f'sky exec {name} examples/per_region_images.yaml',
            f'sky exec {name} "ls ~"',
            f'sky logs {name} 1 --status',
            f'sky logs {name} 2 --status',
            f'sky logs {name} 3 --status',
        ],
        f'sky down -y {name}',
    )
    run_one_test(test)


@pytest.mark.gcp
def test_gcp_image_id_dict():
    name = _get_cluster_name()
    test = Test(
        'gcp_image_id_dict',
        [
            # Use image id dict.
            f'sky launch -y -c {name} tests/test_yamls/gcp_per_region_images.yaml',
            f'sky exec {name} tests/test_yamls/gcp_per_region_images.yaml',
            f'sky exec {name} "ls ~"',
            f'sky logs {name} 1 --status',
            f'sky logs {name} 2 --status',
            f'sky logs {name} 3 --status',
        ],
        f'sky down -y {name}',
    )
    run_one_test(test)


@pytest.mark.aws
def test_aws_image_id_dict_region():
    name = _get_cluster_name()
    test = Test(
        'aws_image_id_dict_region',
        [
            # YAML has
            #   image_id:
            #       us-west-2: skypilot:gpu-ubuntu-1804
            #       us-east-2: skypilot:gpu-ubuntu-2004
            # Use region to filter image_id dict.
            f'sky launch -y -c {name} --region us-east-1 examples/per_region_images.yaml && exit 1 || true',
            f'sky status | grep {name} && exit 1 || true',  # Ensure the cluster is not created.
            f'sky launch -y -c {name} --region us-east-2 examples/per_region_images.yaml',
            # Should success because the image id match for the region.
            f'sky launch -c {name} --image-id skypilot:gpu-ubuntu-2004 examples/minimal.yaml',
            f'sky exec {name} --image-id skypilot:gpu-ubuntu-2004 examples/minimal.yaml',
            f'sky exec {name} --image-id skypilot:gpu-ubuntu-1804 examples/minimal.yaml && exit 1 || true',
            f'sky logs {name} 1 --status',
            f'sky logs {name} 2 --status',
            f'sky logs {name} 3 --status',
            f'sky status --all | grep {name} | grep us-east-2',  # Ensure the region is correct.
            # Ensure exec works.
            f'sky exec {name} --region us-east-2 examples/per_region_images.yaml',
            f'sky exec {name} examples/per_region_images.yaml',
            f'sky exec {name} --cloud aws --region us-east-2 "ls ~"',
            f'sky exec {name} "ls ~"',
            f'sky logs {name} 4 --status',
            f'sky logs {name} 5 --status',
            f'sky logs {name} 6 --status',
            f'sky logs {name} 7 --status',
        ],
        f'sky down -y {name}',
    )
    run_one_test(test)


@pytest.mark.gcp
def test_gcp_image_id_dict_region():
    name = _get_cluster_name()
    test = Test(
        'gcp_image_id_dict_region',
        [
            # Use region to filter image_id dict.
            f'sky launch -y -c {name} --region us-east1 tests/test_yamls/gcp_per_region_images.yaml && exit 1 || true',
            f'sky status | grep {name} && exit 1 || true',  # Ensure the cluster is not created.
            f'sky launch -y -c {name} --region us-west3 tests/test_yamls/gcp_per_region_images.yaml',
            # Should success because the image id match for the region.
            f'sky launch -c {name} --cloud gcp --image-id projects/ubuntu-os-cloud/global/images/ubuntu-1804-bionic-v20230112 tests/test_yamls/minimal.yaml',
            f'sky exec {name} --cloud gcp --image-id projects/ubuntu-os-cloud/global/images/ubuntu-1804-bionic-v20230112 tests/test_yamls/minimal.yaml',
            f'sky exec {name} --cloud gcp --image-id skypilot:cpu-debian-10 tests/test_yamls/minimal.yaml && exit 1 || true',
            f'sky logs {name} 1 --status',
            f'sky logs {name} 2 --status',
            f'sky logs {name} 3 --status',
            f'sky status --all | grep {name} | grep us-west3',  # Ensure the region is correct.
            # Ensure exec works.
            f'sky exec {name} --region us-west3 tests/test_yamls/gcp_per_region_images.yaml',
            f'sky exec {name} tests/test_yamls/gcp_per_region_images.yaml',
            f'sky exec {name} --cloud gcp --region us-west3 "ls ~"',
            f'sky exec {name} "ls ~"',
            f'sky logs {name} 4 --status',
            f'sky logs {name} 5 --status',
            f'sky logs {name} 6 --status',
            f'sky logs {name} 7 --status',
        ],
        f'sky down -y {name}',
    )
    run_one_test(test)


@pytest.mark.aws
def test_aws_image_id_dict_zone():
    name = _get_cluster_name()
    test = Test(
        'aws_image_id_dict_zone',
        [
            # YAML has
            #   image_id:
            #       us-west-2: skypilot:gpu-ubuntu-1804
            #       us-east-2: skypilot:gpu-ubuntu-2004
            # Use zone to filter image_id dict.
            f'sky launch -y -c {name} --zone us-east-1b examples/per_region_images.yaml && exit 1 || true',
            f'sky status | grep {name} && exit 1 || true',  # Ensure the cluster is not created.
            f'sky launch -y -c {name} --zone us-east-2a examples/per_region_images.yaml',
            # Should success because the image id match for the zone.
            f'sky launch -y -c {name} --image-id skypilot:gpu-ubuntu-2004 examples/minimal.yaml',
            f'sky exec {name} --image-id skypilot:gpu-ubuntu-2004 examples/minimal.yaml',
            # Fail due to image id mismatch.
            f'sky exec {name} --image-id skypilot:gpu-ubuntu-1804 examples/minimal.yaml && exit 1 || true',
            f'sky logs {name} 1 --status',
            f'sky logs {name} 2 --status',
            f'sky logs {name} 3 --status',
            f'sky status --all | grep {name} | grep us-east-2a',  # Ensure the zone is correct.
            # Ensure exec works.
            f'sky exec {name} --zone us-east-2a examples/per_region_images.yaml',
            f'sky exec {name} examples/per_region_images.yaml',
            f'sky exec {name} --cloud aws --region us-east-2 "ls ~"',
            f'sky exec {name} "ls ~"',
            f'sky logs {name} 4 --status',
            f'sky logs {name} 5 --status',
            f'sky logs {name} 6 --status',
            f'sky logs {name} 7 --status',
        ],
        f'sky down -y {name}',
    )
    run_one_test(test)


@pytest.mark.gcp
def test_gcp_image_id_dict_zone():
    name = _get_cluster_name()
    test = Test(
        'gcp_image_id_dict_zone',
        [
            # Use zone to filter image_id dict.
            f'sky launch -y -c {name} --zone us-east1-a tests/test_yamls/gcp_per_region_images.yaml && exit 1 || true',
            f'sky status | grep {name} && exit 1 || true',  # Ensure the cluster is not created.
            f'sky launch -y -c {name} --zone us-central1-a tests/test_yamls/gcp_per_region_images.yaml',
            # Should success because the image id match for the zone.
            f'sky launch -y -c {name} --cloud gcp --image-id skypilot:cpu-debian-10 tests/test_yamls/minimal.yaml',
            f'sky exec {name} --cloud gcp --image-id skypilot:cpu-debian-10 tests/test_yamls/minimal.yaml',
            # Fail due to image id mismatch.
            f'sky exec {name} --cloud gcp --image-id skypilot:gpu-debian-10 tests/test_yamls/minimal.yaml && exit 1 || true',
            f'sky logs {name} 1 --status',
            f'sky logs {name} 2 --status',
            f'sky logs {name} 3 --status',
            f'sky status --all | grep {name} | grep us-central1',  # Ensure the zone is correct.
            # Ensure exec works.
            f'sky exec {name} --cloud gcp --zone us-central1-a tests/test_yamls/gcp_per_region_images.yaml',
            f'sky exec {name} tests/test_yamls/gcp_per_region_images.yaml',
            f'sky exec {name} --cloud gcp --region us-central1 "ls ~"',
            f'sky exec {name} "ls ~"',
            f'sky logs {name} 4 --status',
            f'sky logs {name} 5 --status',
            f'sky logs {name} 6 --status',
            f'sky logs {name} 7 --status',
        ],
        f'sky down -y {name}',
    )
    run_one_test(test)


@pytest.mark.aws
def test_clone_disk_aws():
    name = _get_cluster_name()
    test = Test(
        'clone_disk_aws',
        [
            f'sky launch -y -c {name} --cloud aws --region us-east-2 --retry-until-up "echo hello > ~/user_file.txt"',
            f'sky launch --clone-disk-from {name} -y -c {name}-clone && exit 1 || true',
            f'sky stop {name} -y',
            'sleep 60',
            f'sky launch --clone-disk-from {name} -y -c {name}-clone --cloud aws -d --region us-east-2 "cat ~/user_file.txt | grep hello"',
            f'sky launch --clone-disk-from {name} -y -c {name}-clone-2 --cloud aws -d --region us-east-2 "cat ~/user_file.txt | grep hello"',
            f'sky logs {name}-clone 1 --status',
            f'sky logs {name}-clone-2 1 --status',
        ],
        f'sky down -y {name} {name}-clone {name}-clone-2',
        timeout=30 * 60,
    )
    run_one_test(test)


@pytest.mark.gcp
def test_clone_disk_gcp():
    name = _get_cluster_name()
    test = Test(
        'clone_disk_gcp',
        [
            f'sky launch -y -c {name} --cloud gcp --zone us-east1-b --retry-until-up "echo hello > ~/user_file.txt"',
            f'sky launch --clone-disk-from {name} -y -c {name}-clone && exit 1 || true',
            f'sky stop {name} -y',
            f'sky launch --clone-disk-from {name} -y -c {name}-clone --cloud gcp --zone us-central1-a "cat ~/user_file.txt | grep hello"',
            f'sky launch --clone-disk-from {name} -y -c {name}-clone-2 --cloud gcp --zone us-east1-b "cat ~/user_file.txt | grep hello"',
            f'sky logs {name}-clone 1 --status',
            f'sky logs {name}-clone-2 1 --status',
        ],
        f'sky down -y {name} {name}-clone {name}-clone-2',
    )
    run_one_test(test)


@pytest.mark.aws
def test_image_no_conda():
    name = _get_cluster_name()
    test = Test(
        'image_no_conda',
        [
            # Use image id dict.
            f'sky launch -y -c {name} --region us-east-2 examples/per_region_images.yaml',
            f'sky logs {name} 1 --status',
            f'sky stop {name} -y',
            f'sky start {name} -y',
            f'sky exec {name} examples/per_region_images.yaml',
            f'sky logs {name} 2 --status',
        ],
        f'sky down -y {name}',
    )
    run_one_test(test)


@pytest.mark.no_kubernetes  # Kubernetes does not support stopping instances
def test_custom_default_conda_env(generic_cloud: str):
    name = _get_cluster_name()
    test = Test('custom_default_conda_env', [
        f'sky launch -c {name} -y --cloud {generic_cloud} tests/test_yamls/test_custom_default_conda_env.yaml',
        f'sky status -r {name} | grep "UP"',
        f'sky logs {name} 1 --status',
        f'sky logs {name} 1 --no-follow | grep -P "myenv\\s+\\*"',
        f'sky exec {name} tests/test_yamls/test_custom_default_conda_env.yaml',
        f'sky logs {name} 2 --status',
        f'sky autostop -y -i 0 {name}',
        'sleep 60',
        f'sky status -r {name} | grep "STOPPED"',
        f'sky start -y {name}',
        f'sky logs {name} 2 --no-follow | grep -P "myenv\\s+\\*"',
        f'sky exec {name} tests/test_yamls/test_custom_default_conda_env.yaml',
        f'sky logs {name} 3 --status',
    ], f'sky down -y {name}')
    run_one_test(test)


# ------------ Test stale job ------------
@pytest.mark.no_fluidstack  # FluidStack does not support stopping instances in SkyPilot implementation
@pytest.mark.no_lambda_cloud  # Lambda Cloud does not support stopping instances
@pytest.mark.no_kubernetes  # Kubernetes does not support stopping instances
def test_stale_job(generic_cloud: str):
    name = _get_cluster_name()
    test = Test(
        'stale_job',
        [
            f'sky launch -y -c {name} --cloud {generic_cloud} "echo hi"',
            f'sky exec {name} -d "echo start; sleep 10000"',
            f'sky stop {name} -y',
            'sleep 100',  # Ensure this is large enough, else GCP leaks.
            f'sky start {name} -y',
            f'sky logs {name} 1 --status',
            f's=$(sky queue {name}); echo "$s"; echo; echo; echo "$s" | grep FAILED',
        ],
        f'sky down -y {name}',
    )
    run_one_test(test)


@pytest.mark.aws
def test_aws_stale_job_manual_restart():
    name = _get_cluster_name()
    name_on_cloud = common_utils.make_cluster_name_on_cloud(
        name, sky.AWS.max_cluster_name_length())
    region = 'us-east-2'
    test = Test(
        'aws_stale_job_manual_restart',
        [
            f'sky launch -y -c {name} --cloud aws --region {region} "echo hi"',
            f'sky exec {name} -d "echo start; sleep 10000"',
            # Stop the cluster manually.
            f'id=`aws ec2 describe-instances --region {region} --filters '
            f'Name=tag:ray-cluster-name,Values={name_on_cloud} '
            f'--query Reservations[].Instances[].InstanceId '
            '--output text`; '
            f'aws ec2 stop-instances --region {region} '
            '--instance-ids $id',
            'sleep 40',
            f'sky launch -c {name} -y "echo hi"',
            f'sky logs {name} 1 --status',
            f'sky logs {name} 3 --status',
            # Ensure the skylet updated the stale job status.
            f'sleep {events.JobSchedulerEvent.EVENT_INTERVAL_SECONDS}',
            f's=$(sky queue {name}); echo "$s"; echo; echo; echo "$s" | grep FAILED',
        ],
        f'sky down -y {name}',
    )
    run_one_test(test)


@pytest.mark.gcp
def test_gcp_stale_job_manual_restart():
    name = _get_cluster_name()
    name_on_cloud = common_utils.make_cluster_name_on_cloud(
        name, sky.GCP.max_cluster_name_length())
    zone = 'us-west2-a'
    query_cmd = (f'gcloud compute instances list --filter='
                 f'"(labels.ray-cluster-name={name_on_cloud})" '
                 f'--zones={zone} --format="value(name)"')
    stop_cmd = (f'gcloud compute instances stop --zone={zone}'
                f' --quiet $({query_cmd})')
    test = Test(
        'gcp_stale_job_manual_restart',
        [
            f'sky launch -y -c {name} --cloud gcp --zone {zone} "echo hi"',
            f'sky exec {name} -d "echo start; sleep 10000"',
            # Stop the cluster manually.
            stop_cmd,
            'sleep 40',
            f'sky launch -c {name} -y "echo hi"',
            f'sky logs {name} 1 --status',
            f'sky logs {name} 3 --status',
            # Ensure the skylet updated the stale job status.
            f'sleep {events.JobSchedulerEvent.EVENT_INTERVAL_SECONDS}',
            f's=$(sky queue {name}); echo "$s"; echo; echo; echo "$s" | grep FAILED',
        ],
        f'sky down -y {name}',
    )
    run_one_test(test)


# ---------- Check Sky's environment variables; workdir. ----------
@pytest.mark.no_fluidstack  # Requires amazon S3
@pytest.mark.no_scp  # SCP does not support num_nodes > 1 yet
def test_env_check(generic_cloud: str):
    name = _get_cluster_name()
    total_timeout_minutes = 25 if generic_cloud == 'azure' else 15
    test = Test(
        'env_check',
        [
            f'sky launch -y -c {name} --cloud {generic_cloud} --detach-setup examples/env_check.yaml',
            f'sky logs {name} 1 --status',  # Ensure the job succeeded.
        ],
        f'sky down -y {name}',
        timeout=total_timeout_minutes * 60,
    )
    run_one_test(test)


# ---------- file_mounts ----------
@pytest.mark.no_scp  # SCP does not support num_nodes > 1 yet. Run test_scp_file_mounts instead.
def test_file_mounts(generic_cloud: str):
    name = _get_cluster_name()
    extra_flags = ''
    if generic_cloud in 'kubernetes':
        # Kubernetes does not support multi-node
        # NOTE: This test will fail if you have a Kubernetes cluster running on
        #  arm64 (e.g., Apple Silicon) since goofys does not work on arm64.
        extra_flags = '--num-nodes 1'
    test_commands = [
        *storage_setup_commands,
        f'sky launch -y -c {name} --cloud {generic_cloud} {extra_flags} examples/using_file_mounts.yaml',
        f'sky logs {name} 1 --status',  # Ensure the job succeeded.
    ]
    test = Test(
        'using_file_mounts',
        test_commands,
        f'sky down -y {name}',
        _get_timeout(generic_cloud, 20 * 60),  # 20 mins
    )
    run_one_test(test)


@pytest.mark.scp
def test_scp_file_mounts():
    name = _get_cluster_name()
    test_commands = [
        *storage_setup_commands,
        f'sky launch -y -c {name} {SCP_TYPE} --num-nodes 1 examples/using_file_mounts.yaml',
        f'sky logs {name} 1 --status',  # Ensure the job succeeded.
    ]
    test = Test(
        'SCP_using_file_mounts',
        test_commands,
        f'sky down -y {name}',
        timeout=20 * 60,  # 20 mins
    )
    run_one_test(test)


@pytest.mark.no_fluidstack  # Requires GCP to be enabled
def test_using_file_mounts_with_env_vars(generic_cloud: str):
    name = _get_cluster_name()
    storage_name = TestStorageWithCredentials.generate_bucket_name()
    test_commands = [
        *storage_setup_commands,
        (f'sky launch -y -c {name} --cpus 2+ --cloud {generic_cloud} '
         'examples/using_file_mounts_with_env_vars.yaml '
         f'--env MY_BUCKET={storage_name}'),
        f'sky logs {name} 1 --status',  # Ensure the job succeeded.
        # Override with --env:
        (f'sky launch -y -c {name}-2 --cpus 2+ --cloud {generic_cloud} '
         'examples/using_file_mounts_with_env_vars.yaml '
         f'--env MY_BUCKET={storage_name} '
         '--env MY_LOCAL_PATH=tmpfile'),
        f'sky logs {name}-2 1 --status',  # Ensure the job succeeded.
    ]
    test = Test(
        'using_file_mounts_with_env_vars',
        test_commands,
        (f'sky down -y {name} {name}-2',
         f'sky storage delete -y {storage_name} {storage_name}-2'),
        timeout=20 * 60,  # 20 mins
    )
    run_one_test(test)


# ---------- storage ----------
@pytest.mark.aws
def test_aws_storage_mounts_with_stop():
    name = _get_cluster_name()
    storage_name = f'sky-test-{int(time.time())}'
    template_str = pathlib.Path(
        'tests/test_yamls/test_storage_mounting.yaml.j2').read_text()
    template = jinja2.Template(template_str)
    content = template.render(storage_name=storage_name)
    with tempfile.NamedTemporaryFile(suffix='.yaml', mode='w') as f:
        f.write(content)
        f.flush()
        file_path = f.name
        test_commands = [
            *storage_setup_commands,
            f'sky launch -y -c {name} --cloud aws {file_path}',
            f'sky logs {name} 1 --status',  # Ensure job succeeded.
            f'aws s3 ls {storage_name}/hello.txt',
            f'sky stop -y {name}',
            f'sky start -y {name}',
            # Check if hello.txt from mounting bucket exists after restart in
            # the mounted directory
            f'sky exec {name} -- "set -ex; ls /mount_private_mount/hello.txt"'
        ]
        test = Test(
            'aws_storage_mounts',
            test_commands,
            f'sky down -y {name}; sky storage delete -y {storage_name}',
            timeout=20 * 60,  # 20 mins
        )
        run_one_test(test)


@pytest.mark.gcp
def test_gcp_storage_mounts_with_stop():
    name = _get_cluster_name()
    storage_name = f'sky-test-{int(time.time())}'
    template_str = pathlib.Path(
        'tests/test_yamls/test_storage_mounting.yaml.j2').read_text()
    template = jinja2.Template(template_str)
    content = template.render(storage_name=storage_name)
    with tempfile.NamedTemporaryFile(suffix='.yaml', mode='w') as f:
        f.write(content)
        f.flush()
        file_path = f.name
        test_commands = [
            *storage_setup_commands,
            f'sky launch -y -c {name} --cloud gcp {file_path}',
            f'sky logs {name} 1 --status',  # Ensure job succeeded.
            f'gsutil ls gs://{storage_name}/hello.txt',
            f'sky stop -y {name}',
            f'sky start -y {name}',
            # Check if hello.txt from mounting bucket exists after restart in
            # the mounted directory
            f'sky exec {name} -- "set -ex; ls /mount_private_mount/hello.txt"'
        ]
        test = Test(
            'gcp_storage_mounts',
            test_commands,
            f'sky down -y {name}; sky storage delete -y {storage_name}',
            timeout=20 * 60,  # 20 mins
        )
        run_one_test(test)


@pytest.mark.kubernetes
def test_kubernetes_storage_mounts():
    # Tests bucket mounting on k8s, assuming S3 is configured.
    # This test will fail if run on non x86_64 architecture, since goofys is
    # built for x86_64 only.
    name = _get_cluster_name()
    storage_name = f'sky-test-{int(time.time())}'
    template_str = pathlib.Path(
        'tests/test_yamls/test_storage_mounting.yaml.j2').read_text()
    template = jinja2.Template(template_str)
    content = template.render(storage_name=storage_name)
    with tempfile.NamedTemporaryFile(suffix='.yaml', mode='w') as f:
        f.write(content)
        f.flush()
        file_path = f.name
        test_commands = [
            *storage_setup_commands,
            f'sky launch -y -c {name} --cloud kubernetes {file_path}',
            f'sky logs {name} 1 --status',  # Ensure job succeeded.
            f'aws s3 ls {storage_name}/hello.txt || '
            f'gsutil ls gs://{storage_name}/hello.txt',
        ]
        test = Test(
            'kubernetes_storage_mounts',
            test_commands,
            f'sky down -y {name}; sky storage delete -y {storage_name}',
            timeout=20 * 60,  # 20 mins
        )
        run_one_test(test)


@pytest.mark.parametrize(
    'image_id',
    [
        'docker:nvidia/cuda:11.8.0-devel-ubuntu18.04',
        'docker:ubuntu:18.04',
        # Test latest image with python 3.11 installed by default.
        # Does not work for python 3.12 due to ray's requirement for 3.11.
        'docker:continuumio/miniconda3:24.1.2-0',
    ])
def test_docker_storage_mounts(generic_cloud: str, image_id: str):
    # Tests bucket mounting on docker container
    name = _get_cluster_name()
    timestamp = str(time.time()).replace('.', '')
    storage_name = f'sky-test-{timestamp}'
    template_str = pathlib.Path(
        'tests/test_yamls/test_storage_mounting.yaml.j2').read_text()
    template = jinja2.Template(template_str)
    content = template.render(storage_name=storage_name)
    with tempfile.NamedTemporaryFile(suffix='.yaml', mode='w') as f:
        f.write(content)
        f.flush()
        file_path = f.name
        test_commands = [
            *storage_setup_commands,
            f'sky launch -y -c {name} --cloud {generic_cloud} --image-id {image_id} {file_path}',
            f'sky logs {name} 1 --status',  # Ensure job succeeded.
            f'aws s3 ls {storage_name}/hello.txt || '
            f'gsutil ls gs://{storage_name}/hello.txt',
        ]
        test = Test(
            'docker_storage_mounts',
            test_commands,
            f'sky down -y {name}; sky storage delete -y {storage_name}',
            timeout=20 * 60,  # 20 mins
        )
        run_one_test(test)


@pytest.mark.cloudflare
def test_cloudflare_storage_mounts(generic_cloud: str):
    name = _get_cluster_name()
    storage_name = f'sky-test-{int(time.time())}'
    template_str = pathlib.Path(
        'tests/test_yamls/test_r2_storage_mounting.yaml').read_text()
    template = jinja2.Template(template_str)
    content = template.render(storage_name=storage_name)
    endpoint_url = cloudflare.create_endpoint()
    with tempfile.NamedTemporaryFile(suffix='.yaml', mode='w') as f:
        f.write(content)
        f.flush()
        file_path = f.name
        test_commands = [
            *storage_setup_commands,
            f'sky launch -y -c {name} --cloud {generic_cloud} {file_path}',
            f'sky logs {name} 1 --status',  # Ensure job succeeded.
            f'AWS_SHARED_CREDENTIALS_FILE={cloudflare.R2_CREDENTIALS_PATH} aws s3 ls s3://{storage_name}/hello.txt --endpoint {endpoint_url} --profile=r2'
        ]

        test = Test(
            'cloudflare_storage_mounts',
            test_commands,
            f'sky down -y {name}; sky storage delete -y {storage_name}',
            timeout=20 * 60,  # 20 mins
        )
        run_one_test(test)


@pytest.mark.ibm
def test_ibm_storage_mounts():
    name = _get_cluster_name()
    storage_name = f'sky-test-{int(time.time())}'
    bucket_rclone_profile = Rclone.generate_rclone_bucket_profile_name(
        storage_name, Rclone.RcloneClouds.IBM)
    template_str = pathlib.Path(
        'tests/test_yamls/test_ibm_cos_storage_mounting.yaml').read_text()
    template = jinja2.Template(template_str)
    content = template.render(storage_name=storage_name)
    with tempfile.NamedTemporaryFile(suffix='.yaml', mode='w') as f:
        f.write(content)
        f.flush()
        file_path = f.name
        test_commands = [
            *storage_setup_commands,
            f'sky launch -y -c {name} --cloud ibm {file_path}',
            f'sky logs {name} 1 --status',  # Ensure job succeeded.
            f'rclone ls {bucket_rclone_profile}:{storage_name}/hello.txt',
        ]
        test = Test(
            'ibm_storage_mounts',
            test_commands,
            f'sky down -y {name}; sky storage delete -y {storage_name}',
            timeout=20 * 60,  # 20 mins
        )
        run_one_test(test)


# ---------- CLI logs ----------
@pytest.mark.no_scp  # SCP does not support num_nodes > 1 yet. Run test_scp_logs instead.
def test_cli_logs(generic_cloud: str):
    name = _get_cluster_name()
    num_nodes = 2
    if generic_cloud == 'kubernetes':
        # Kubernetes does not support multi-node
        num_nodes = 1
    timestamp = time.time()
    test = Test('cli_logs', [
        f'sky launch -y -c {name} --cloud {generic_cloud} --num-nodes {num_nodes} "echo {timestamp} 1"',
        f'sky exec {name} "echo {timestamp} 2"',
        f'sky exec {name} "echo {timestamp} 3"',
        f'sky exec {name} "echo {timestamp} 4"',
        f'sky logs {name} 2 --status',
        f'sky logs {name} 3 4 --sync-down',
        f'sky logs {name} * --sync-down',
        f'sky logs {name} 1 | grep "{timestamp} 1"',
        f'sky logs {name} | grep "{timestamp} 4"',
    ], f'sky down -y {name}')
    run_one_test(test)


@pytest.mark.scp
def test_scp_logs():
    name = _get_cluster_name()
    timestamp = time.time()
    test = Test(
        'SCP_cli_logs',
        [
            f'sky launch -y -c {name} {SCP_TYPE} "echo {timestamp} 1"',
            f'sky exec {name} "echo {timestamp} 2"',
            f'sky exec {name} "echo {timestamp} 3"',
            f'sky exec {name} "echo {timestamp} 4"',
            f'sky logs {name} 2 --status',
            f'sky logs {name} 3 4 --sync-down',
            f'sky logs {name} * --sync-down',
            f'sky logs {name} 1 | grep "{timestamp} 1"',
            f'sky logs {name} | grep "{timestamp} 4"',
        ],
        f'sky down -y {name}',
    )
    run_one_test(test)


# ---------- Job Queue. ----------
@pytest.mark.no_fluidstack  # FluidStack DC has low availability of T4 GPUs
@pytest.mark.no_lambda_cloud  # Lambda Cloud does not have T4 gpus
@pytest.mark.no_ibm  # IBM Cloud does not have T4 gpus. run test_ibm_job_queue instead
@pytest.mark.no_scp  # SCP does not have T4 gpus. Run test_scp_job_queue instead
@pytest.mark.no_paperspace  # Paperspace does not have T4 gpus.
@pytest.mark.no_oci  # OCI does not have T4 gpus
def test_job_queue(generic_cloud: str):
    name = _get_cluster_name()
    test = Test(
        'job_queue',
        [
            f'sky launch -y -c {name} --cloud {generic_cloud} examples/job_queue/cluster.yaml',
            f'sky exec {name} -n {name}-1 -d examples/job_queue/job.yaml',
            f'sky exec {name} -n {name}-2 -d examples/job_queue/job.yaml',
            f'sky exec {name} -n {name}-3 -d examples/job_queue/job.yaml',
            f's=$(sky queue {name}); echo "$s"; echo; echo; echo "$s" | grep {name}-1 | grep RUNNING',
            f's=$(sky queue {name}); echo "$s"; echo; echo; echo "$s" | grep {name}-2 | grep RUNNING',
            f's=$(sky queue {name}); echo "$s"; echo; echo; echo "$s" | grep {name}-3 | grep PENDING',
            f'sky cancel -y {name} 2',
            'sleep 5',
            f's=$(sky queue {name}); echo "$s"; echo; echo; echo "$s" | grep {name}-3 | grep RUNNING',
            f'sky cancel -y {name} 3',
            f'sky exec {name} --gpus T4:0.2 "[[ \$SKYPILOT_NUM_GPUS_PER_NODE -eq 1 ]] || exit 1"',
            f'sky exec {name} --gpus T4:1 "[[ \$SKYPILOT_NUM_GPUS_PER_NODE -eq 1 ]] || exit 1"',
            f'sky logs {name} 4 --status',
            f'sky logs {name} 5 --status',
        ],
        f'sky down -y {name}',
    )
    run_one_test(test)


# ---------- Job Queue with Docker. ----------
@pytest.mark.no_fluidstack  # FluidStack does not support docker for now
@pytest.mark.no_lambda_cloud  # Doesn't support Lambda Cloud for now
@pytest.mark.no_ibm  # Doesn't support IBM Cloud for now
@pytest.mark.no_paperspace  # Paperspace doesn't have T4 GPUs
@pytest.mark.no_scp  # Doesn't support SCP for now
@pytest.mark.no_oci  # Doesn't support OCI for now
@pytest.mark.no_kubernetes  # Doesn't support Kubernetes for now
@pytest.mark.parametrize(
    'image_id',
    [
        'docker:nvidia/cuda:11.8.0-devel-ubuntu18.04',
        'docker:ubuntu:18.04',
        # Test latest image with python 3.11 installed by default.
        # Does not work for python 3.12 due to ray's requirement for 3.11.
        'docker:continuumio/miniconda3:24.1.2-0',
    ])
def test_job_queue_with_docker(generic_cloud: str, image_id: str):
    name = _get_cluster_name() + image_id[len('docker:'):][:4]
    total_timeout_minutes = 40 if generic_cloud == 'azure' else 15
    time_to_sleep = 300 if generic_cloud == 'azure' else 180
    test = Test(
        'job_queue_with_docker',
        [
            f'sky launch -y -c {name} --cloud {generic_cloud} --image-id {image_id} examples/job_queue/cluster_docker.yaml',
            f'sky exec {name} -n {name}-1 -d --image-id {image_id} --env TIME_TO_SLEEP={time_to_sleep} examples/job_queue/job_docker.yaml',
            f'sky exec {name} -n {name}-2 -d --image-id {image_id} --env TIME_TO_SLEEP={time_to_sleep} examples/job_queue/job_docker.yaml',
            f'sky exec {name} -n {name}-3 -d --image-id {image_id} --env TIME_TO_SLEEP={time_to_sleep} examples/job_queue/job_docker.yaml',
            f's=$(sky queue {name}); echo "$s"; echo; echo; echo "$s" | grep {name}-1 | grep RUNNING',
            f's=$(sky queue {name}); echo "$s"; echo; echo; echo "$s" | grep {name}-2 | grep RUNNING',
            f's=$(sky queue {name}); echo "$s"; echo; echo; echo "$s" | grep {name}-3 | grep PENDING',
            f'sky cancel -y {name} 2',
            'sleep 5',
            f's=$(sky queue {name}); echo "$s"; echo; echo; echo "$s" | grep {name}-3 | grep RUNNING',
            f'sky cancel -y {name} 3',
            # Make sure the GPU is still visible to the container.
            f'sky exec {name} --image-id {image_id} nvidia-smi | grep "Tesla T4"',
            f'sky logs {name} 4 --status',
            f'sky stop -y {name}',
            # Make sure the job status preserve after stop and start the
            # cluster. This is also a test for the docker container to be
            # preserved after stop and start.
            f'sky start -y {name}',
            f's=$(sky queue {name}); echo "$s"; echo; echo; echo "$s" | grep {name}-1 | grep FAILED',
            f's=$(sky queue {name}); echo "$s"; echo; echo; echo "$s" | grep {name}-2 | grep CANCELLED',
            f's=$(sky queue {name}); echo "$s"; echo; echo; echo "$s" | grep {name}-3 | grep CANCELLED',
            f'sky exec {name} --gpus T4:0.2 "[[ \$SKYPILOT_NUM_GPUS_PER_NODE -eq 1 ]] || exit 1"',
            f'sky exec {name} --gpus T4:1 "[[ \$SKYPILOT_NUM_GPUS_PER_NODE -eq 1 ]] || exit 1"',
            f'sky logs {name} 5 --status',
            f'sky logs {name} 6 --status',
            # Make sure it is still visible after an stop & start cycle.
            f'sky exec {name} --image-id {image_id} nvidia-smi | grep "Tesla T4"',
            f'sky logs {name} 7 --status'
        ],
        f'sky down -y {name}',
        timeout=total_timeout_minutes * 60,
    )
    run_one_test(test)


@pytest.mark.lambda_cloud
def test_lambda_job_queue():
    name = _get_cluster_name()
    test = Test(
        'lambda_job_queue',
        [
            f'sky launch -y -c {name} {LAMBDA_TYPE} examples/job_queue/cluster.yaml',
            f'sky exec {name} -n {name}-1 --gpus A10:0.5 -d examples/job_queue/job.yaml',
            f'sky exec {name} -n {name}-2 --gpus A10:0.5 -d examples/job_queue/job.yaml',
            f'sky exec {name} -n {name}-3 --gpus A10:0.5 -d examples/job_queue/job.yaml',
            f'sky queue {name} | grep {name}-1 | grep RUNNING',
            f'sky queue {name} | grep {name}-2 | grep RUNNING',
            f'sky queue {name} | grep {name}-3 | grep PENDING',
            f'sky cancel -y {name} 2',
            'sleep 5',
            f'sky queue {name} | grep {name}-3 | grep RUNNING',
            f'sky cancel -y {name} 3',
        ],
        f'sky down -y {name}',
    )
    run_one_test(test)


@pytest.mark.ibm
def test_ibm_job_queue():
    name = _get_cluster_name()
    test = Test(
        'ibm_job_queue',
        [
            f'sky launch -y -c {name} --cloud ibm --gpus v100',
            f'sky exec {name} -n {name}-1 --cloud ibm -d examples/job_queue/job_ibm.yaml',
            f'sky exec {name} -n {name}-2 --cloud ibm -d examples/job_queue/job_ibm.yaml',
            f'sky exec {name} -n {name}-3 --cloud ibm -d examples/job_queue/job_ibm.yaml',
            f'sky queue {name} | grep {name}-1 | grep RUNNING',
            f'sky queue {name} | grep {name}-2 | grep RUNNING',
            f'sky queue {name} | grep {name}-3 | grep PENDING',
            f'sky cancel -y {name} 2',
            'sleep 5',
            f'sky queue {name} | grep {name}-3 | grep RUNNING',
            f'sky cancel -y {name} 3',
        ],
        f'sky down -y {name}',
    )
    run_one_test(test)


@pytest.mark.scp
def test_scp_job_queue():
    name = _get_cluster_name()
    num_of_gpu_launch = 1
    num_of_gpu_exec = 0.5
    test = Test(
        'SCP_job_queue',
        [
            f'sky launch -y -c {name} {SCP_TYPE} {SCP_GPU_V100}:{num_of_gpu_launch} examples/job_queue/cluster.yaml',
            f'sky exec {name} -n {name}-1 {SCP_GPU_V100}:{num_of_gpu_exec} -d examples/job_queue/job.yaml',
            f'sky exec {name} -n {name}-2 {SCP_GPU_V100}:{num_of_gpu_exec} -d examples/job_queue/job.yaml',
            f'sky exec {name} -n {name}-3 {SCP_GPU_V100}:{num_of_gpu_exec} -d examples/job_queue/job.yaml',
            f'sky queue {name} | grep {name}-1 | grep RUNNING',
            f'sky queue {name} | grep {name}-2 | grep RUNNING',
            f'sky queue {name} | grep {name}-3 | grep PENDING',
            f'sky cancel -y {name} 2',
            'sleep 5',
            f'sky queue {name} | grep {name}-3 | grep RUNNING',
            f'sky cancel -y {name} 3',
        ],
        f'sky down -y {name}',
    )
    run_one_test(test)


@pytest.mark.no_fluidstack  # FluidStack DC has low availability of T4 GPUs
@pytest.mark.no_lambda_cloud  # Lambda Cloud does not have T4 gpus
@pytest.mark.no_ibm  # IBM Cloud does not have T4 gpus. run test_ibm_job_queue_multinode instead
@pytest.mark.no_paperspace  # Paperspace does not have T4 gpus.
@pytest.mark.no_scp  # SCP does not support num_nodes > 1 yet
@pytest.mark.no_oci  # OCI Cloud does not have T4 gpus.
@pytest.mark.no_kubernetes  # Kubernetes not support num_nodes > 1 yet
def test_job_queue_multinode(generic_cloud: str):
    name = _get_cluster_name()
    total_timeout_minutes = 30 if generic_cloud == 'azure' else 15
    test = Test(
        'job_queue_multinode',
        [
            f'sky launch -y -c {name} --cloud {generic_cloud} examples/job_queue/cluster_multinode.yaml',
            f'sky exec {name} -n {name}-1 -d examples/job_queue/job_multinode.yaml',
            f'sky exec {name} -n {name}-2 -d examples/job_queue/job_multinode.yaml',
            f'sky launch -c {name} -n {name}-3 --detach-setup -d examples/job_queue/job_multinode.yaml',
            f's=$(sky queue {name}) && echo "$s" && (echo "$s" | grep {name}-1 | grep RUNNING)',
            f's=$(sky queue {name}) && echo "$s" && (echo "$s" | grep {name}-2 | grep RUNNING)',
            f's=$(sky queue {name}) && echo "$s" && (echo "$s" | grep {name}-3 | grep PENDING)',
            'sleep 90',
            f'sky cancel -y {name} 1',
            'sleep 5',
            f's=$(sky queue {name}); echo "$s"; echo; echo; echo "$s" | grep {name}-3 | grep SETTING_UP',
            f'sky cancel -y {name} 1 2 3',
            f'sky launch -c {name} -n {name}-4 --detach-setup -d examples/job_queue/job_multinode.yaml',
            # Test the job status is correctly set to SETTING_UP, during the setup is running,
            # and the job can be cancelled during the setup.
            'sleep 5',
            f's=$(sky queue {name}) && echo "$s" && (echo "$s" | grep {name}-4 | grep SETTING_UP)',
            f'sky cancel -y {name} 4',
            f's=$(sky queue {name}) && echo "$s" && (echo "$s" | grep {name}-4 | grep CANCELLED)',
            f'sky exec {name} --gpus T4:0.2 "[[ \$SKYPILOT_NUM_GPUS_PER_NODE -eq 1 ]] || exit 1"',
            f'sky exec {name} --gpus T4:0.2 --num-nodes 2 "[[ \$SKYPILOT_NUM_GPUS_PER_NODE -eq 1 ]] || exit 1"',
            f'sky exec {name} --gpus T4:1 --num-nodes 2 "[[ \$SKYPILOT_NUM_GPUS_PER_NODE -eq 1 ]] || exit 1"',
            f'sky logs {name} 5 --status',
            f'sky logs {name} 6 --status',
            f'sky logs {name} 7 --status',
        ],
        f'sky down -y {name}',
        timeout=total_timeout_minutes * 60,
    )
    run_one_test(test)


@pytest.mark.no_lambda_cloud  # No Lambda Cloud VM has 8 CPUs
def test_large_job_queue(generic_cloud: str):
    name = _get_cluster_name()
    test = Test(
        'large_job_queue',
        [
            f'sky launch -y -c {name} --cpus 8 --cloud {generic_cloud}',
            f'for i in `seq 1 75`; do sky exec {name} -n {name}-$i -d "echo $i; sleep 100000000"; done',
            f'sky cancel -y {name} 1 2 3 4 5 6 7 8 9 10 11 12 13 14 15 16',
            'sleep 90',
            # Each job takes 0.5 CPU and the default VM has 8 CPUs, so there should be 8 / 0.5 = 16 jobs running.
            # The first 16 jobs are canceled, so there should be 75 - 32 = 43 jobs PENDING.
            f's=$(sky queue {name}); echo "$s"; echo; echo; echo "$s" | grep -v grep | grep PENDING | wc -l | grep 43',
            # Make sure the jobs are scheduled in FIFO order
            *[
                f's=$(sky queue {name}); echo "$s"; echo; echo; echo "$s" | grep {name}-{i} | grep CANCELLED'
                for i in range(1, 17)
            ],
            *[
                f's=$(sky queue {name}); echo "$s"; echo; echo; echo "$s" | grep {name}-{i} | grep RUNNING'
                for i in range(17, 33)
            ],
            *[
                f's=$(sky queue {name}); echo "$s"; echo; echo; echo "$s" | grep {name}-{i} | grep PENDING'
                for i in range(33, 75)
            ],
            f'sky cancel -y {name} 33 35 37 39 17 18 19',
            *[
                f's=$(sky queue {name}); echo "$s"; echo; echo; echo "$s" | grep {name}-{i} | grep CANCELLED'
                for i in range(33, 40, 2)
            ],
            'sleep 10',
            *[
                f's=$(sky queue {name}); echo "$s"; echo; echo; echo "$s" | grep {name}-{i} | grep RUNNING'
                for i in [34, 36, 38]
            ],
        ],
        f'sky down -y {name}',
        timeout=25 * 60,
    )
    run_one_test(test)


@pytest.mark.no_lambda_cloud  # No Lambda Cloud VM has 8 CPUs
def test_fast_large_job_queue(generic_cloud: str):
    # This is to test the jobs can be scheduled quickly when there are many jobs in the queue.
    name = _get_cluster_name()
    test = Test(
        'fast_large_job_queue',
        [
            f'sky launch -y -c {name} --cpus 8 --cloud {generic_cloud}',
            f'for i in `seq 1 32`; do sky exec {name} -n {name}-$i -d "echo $i"; done',
            'sleep 60',
            f's=$(sky queue {name}); echo "$s"; echo; echo; echo "$s" | grep -v grep | grep SUCCEEDED | wc -l | grep 32',
        ],
        f'sky down -y {name}',
        timeout=20 * 60,
    )
    run_one_test(test)


@pytest.mark.ibm
def test_ibm_job_queue_multinode():
    name = _get_cluster_name()
    task_file = 'examples/job_queue/job_multinode_ibm.yaml'
    test = Test(
        'ibm_job_queue_multinode',
        [
            f'sky launch -y -c {name} --cloud ibm --gpus v100 --num-nodes 2',
            f'sky exec {name} -n {name}-1 -d {task_file}',
            f'sky exec {name} -n {name}-2 -d {task_file}',
            f'sky launch -y -c {name} -n {name}-3 --detach-setup -d {task_file}',
            f's=$(sky queue {name}) && printf "$s" && (echo "$s" | grep {name}-1 | grep RUNNING)',
            f's=$(sky queue {name}) && printf "$s" && (echo "$s" | grep {name}-2 | grep RUNNING)',
            f's=$(sky queue {name}) && printf "$s" && (echo "$s" | grep {name}-3 | grep SETTING_UP)',
            'sleep 90',
            f's=$(sky queue {name}) && printf "$s" && (echo "$s" | grep {name}-3 | grep PENDING)',
            f'sky cancel -y {name} 1',
            'sleep 5',
            f'sky queue {name} | grep {name}-3 | grep RUNNING',
            f'sky cancel -y {name} 1 2 3',
            f'sky launch -c {name} -n {name}-4 --detach-setup -d {task_file}',
            # Test the job status is correctly set to SETTING_UP, during the setup is running,
            # and the job can be cancelled during the setup.
            f's=$(sky queue {name}) && printf "$s" && (echo "$s" | grep {name}-4 | grep SETTING_UP)',
            f'sky cancel -y {name} 4',
            f's=$(sky queue {name}) && printf "$s" && (echo "$s" | grep {name}-4 | grep CANCELLED)',
            f'sky exec {name} --gpus v100:0.2 "[[ \$SKYPILOT_NUM_GPUS_PER_NODE -eq 1 ]] || exit 1"',
            f'sky exec {name} --gpus v100:0.2 --num-nodes 2 "[[ \$SKYPILOT_NUM_GPUS_PER_NODE -eq 1 ]] || exit 1"',
            f'sky exec {name} --gpus v100:1 --num-nodes 2 "[[ \$SKYPILOT_NUM_GPUS_PER_NODE -eq 1 ]] || exit 1"',
            f'sky logs {name} 5 --status',
            f'sky logs {name} 6 --status',
            f'sky logs {name} 7 --status',
        ],
        f'sky down -y {name}',
        timeout=20 * 60,  # 20 mins
    )
    run_one_test(test)


# ---------- Docker with preinstalled package. ----------
@pytest.mark.no_fluidstack  # Doesn't support Fluidstack for now
@pytest.mark.no_lambda_cloud  # Doesn't support Lambda Cloud for now
@pytest.mark.no_ibm  # Doesn't support IBM Cloud for now
@pytest.mark.no_scp  # Doesn't support SCP for now
@pytest.mark.no_oci  # Doesn't support OCI for now
@pytest.mark.no_kubernetes  # Doesn't support Kubernetes for now
# TODO(zhwu): we should fix this for kubernetes
def test_docker_preinstalled_package(generic_cloud: str):
    name = _get_cluster_name()
    test = Test(
        'docker_with_preinstalled_package',
        [
            f'sky launch -y -c {name} --cloud {generic_cloud} --image-id docker:nginx',
            f'sky exec {name} "nginx -V"',
            f'sky logs {name} 1 --status',
            f'sky exec {name} whoami | grep root',
        ],
        f'sky down -y {name}',
    )
    run_one_test(test)


# ---------- Submitting multiple tasks to the same cluster. ----------
@pytest.mark.no_fluidstack  # FluidStack DC has low availability of T4 GPUs
@pytest.mark.no_lambda_cloud  # Lambda Cloud does not have T4 gpus
@pytest.mark.no_paperspace  # Paperspace does not have T4 gpus
@pytest.mark.no_ibm  # IBM Cloud does not have T4 gpus
@pytest.mark.no_scp  # SCP does not support num_nodes > 1 yet
@pytest.mark.no_oci  # OCI Cloud does not have T4 gpus
def test_multi_echo(generic_cloud: str):
    name = _get_cluster_name()
    test = Test(
        'multi_echo',
        [
            f'python examples/multi_echo.py {name} {generic_cloud}',
            'sleep 120',
        ] +
        # Ensure jobs succeeded.
        [f'sky logs {name} {i + 1} --status' for i in range(32)] +
        # Ensure monitor/autoscaler didn't crash on the 'assert not
        # unfulfilled' error.  If process not found, grep->ssh returns 1.
        [f'ssh {name} \'ps aux | grep "[/]"monitor.py\''],
        f'sky down -y {name}',
        timeout=20 * 60,
    )
    run_one_test(test)


# ---------- Task: 1 node training. ----------
@pytest.mark.no_lambda_cloud  # Lambda Cloud does not have V100 gpus
@pytest.mark.no_ibm  # IBM cloud currently doesn't provide public image with CUDA
@pytest.mark.no_scp  # SCP does not have V100 (16GB) GPUs. Run test_scp_huggingface instead.
def test_huggingface(generic_cloud: str):
    name = _get_cluster_name()
    test = Test(
        'huggingface_glue_imdb_app',
        [
            f'sky launch -y -c {name} --cloud {generic_cloud} examples/huggingface_glue_imdb_app.yaml',
            f'sky logs {name} 1 --status',  # Ensure the job succeeded.
            f'sky exec {name} examples/huggingface_glue_imdb_app.yaml',
            f'sky logs {name} 2 --status',  # Ensure the job succeeded.
        ],
        f'sky down -y {name}',
    )
    run_one_test(test)


@pytest.mark.lambda_cloud
def test_lambda_huggingface(generic_cloud: str):
    name = _get_cluster_name()
    test = Test(
        'lambda_huggingface_glue_imdb_app',
        [
            f'sky launch -y -c {name} {LAMBDA_TYPE} examples/huggingface_glue_imdb_app.yaml',
            f'sky logs {name} 1 --status',  # Ensure the job succeeded.
            f'sky exec {name} {LAMBDA_TYPE} examples/huggingface_glue_imdb_app.yaml',
            f'sky logs {name} 2 --status',  # Ensure the job succeeded.
        ],
        f'sky down -y {name}',
    )
    run_one_test(test)


@pytest.mark.scp
def test_scp_huggingface(generic_cloud: str):
    name = _get_cluster_name()
    num_of_gpu_launch = 1
    test = Test(
        'SCP_huggingface_glue_imdb_app',
        [
            f'sky launch -y -c {name} {SCP_TYPE} {SCP_GPU_V100}:{num_of_gpu_launch} examples/huggingface_glue_imdb_app.yaml',
            f'sky logs {name} 1 --status',  # Ensure the job succeeded.
            f'sky exec {name} {SCP_TYPE} {SCP_GPU_V100}:{num_of_gpu_launch} examples/huggingface_glue_imdb_app.yaml',
            f'sky logs {name} 2 --status',  # Ensure the job succeeded.
        ],
        f'sky down -y {name}',
    )
    run_one_test(test)


# ---------- Inferentia. ----------
@pytest.mark.aws
def test_inferentia():
    name = _get_cluster_name()
    test = Test(
        'test_inferentia',
        [
            f'sky launch -y -c {name} -t inf2.xlarge -- echo hi',
            f'sky exec {name} --gpus Inferentia:1 echo hi',
            f'sky logs {name} 1 --status',  # Ensure the job succeeded.
            f'sky logs {name} 2 --status',  # Ensure the job succeeded.
        ],
        f'sky down -y {name}',
    )
    run_one_test(test)


# ---------- TPU. ----------
@pytest.mark.gcp
@pytest.mark.tpu
def test_tpu():
    name = _get_cluster_name()
    test = Test(
        'tpu_app',
        [
            f'sky launch -y -c {name} examples/tpu/tpu_app.yaml',
            f'sky logs {name} 1',  # Ensure the job finished.
            f'sky logs {name} 1 --status',  # Ensure the job succeeded.
            f'sky launch -y -c {name} examples/tpu/tpu_app.yaml | grep "TPU .* already exists"',  # Ensure sky launch won't create another TPU.
        ],
        f'sky down -y {name}',
        timeout=30 * 60,  # can take >20 mins
    )
    run_one_test(test)


# ---------- TPU VM. ----------
@pytest.mark.gcp
@pytest.mark.tpu
def test_tpu_vm():
    name = _get_cluster_name()
    test = Test(
        'tpu_vm_app',
        [
            f'sky launch -y -c {name} examples/tpu/tpuvm_mnist.yaml',
            f'sky logs {name} 1',  # Ensure the job finished.
            f'sky logs {name} 1 --status',  # Ensure the job succeeded.
            f'sky stop -y {name}',
            f's=$(sky status {name} --refresh); echo "$s"; echo; echo; echo "$s"  | grep {name} | grep STOPPED',  # Ensure the cluster is STOPPED.
            # Use retry: guard against transient errors observed for
            # just-stopped TPU VMs (#962).
            f'sky start --retry-until-up -y {name}',
            f'sky exec {name} examples/tpu/tpuvm_mnist.yaml',
            f'sky logs {name} 2 --status',  # Ensure the job succeeded.
            f'sky stop -y {name}',
        ],
        f'sky down -y {name}',
        timeout=30 * 60,  # can take 30 mins
    )
    run_one_test(test)


# ---------- TPU VM Pod. ----------
@pytest.mark.gcp
@pytest.mark.tpu
def test_tpu_vm_pod():
    name = _get_cluster_name()
    test = Test(
        'tpu_pod',
        [
            f'sky launch -y -c {name} examples/tpu/tpuvm_mnist.yaml --gpus tpu-v2-32 --use-spot --zone europe-west4-a',
            f'sky logs {name} 1',  # Ensure the job finished.
            f'sky logs {name} 1 --status',  # Ensure the job succeeded.
        ],
        f'sky down -y {name}',
        timeout=30 * 60,  # can take 30 mins
    )
    run_one_test(test)


# ---------- Simple apps. ----------
@pytest.mark.no_scp  # SCP does not support num_nodes > 1 yet
def test_multi_hostname(generic_cloud: str):
    name = _get_cluster_name()
    total_timeout_minutes = 25 if generic_cloud == 'azure' else 15
    test = Test(
        'multi_hostname',
        [
            f'sky launch -y -c {name} --cloud {generic_cloud} examples/multi_hostname.yaml',
            f'sky logs {name} 1 --status',  # Ensure the job succeeded.
            f'sky logs {name} 1 | grep "My hostname:" | wc -l | grep 2',  # Ensure there are 2 hosts.
            f'sky exec {name} examples/multi_hostname.yaml',
            f'sky logs {name} 2 --status',  # Ensure the job succeeded.
        ],
        f'sky down -y {name}',
        timeout=_get_timeout(generic_cloud, total_timeout_minutes * 60),
    )
    run_one_test(test)


@pytest.mark.no_scp  # SCP does not support num_nodes > 1 yet
def test_multi_node_failure(generic_cloud: str):
    name = _get_cluster_name()
    test = Test(
        'multi_node_failure',
        [
            # TODO(zhwu): we use multi-thread to run the commands in setup
            # commands in parallel, which makes it impossible to fail fast
            # when one of the nodes fails. We should fix this in the future.
            # The --detach-setup version can fail fast, as the setup is
            # submitted to the remote machine, which does not use multi-thread.
            # Refer to the comment in `subprocess_utils.run_in_parallel`.
            # f'sky launch -y -c {name} --cloud {generic_cloud} tests/test_yamls/failed_worker_setup.yaml && exit 1',  # Ensure the job setup failed.
            f'sky launch -y -c {name} --cloud {generic_cloud} --detach-setup tests/test_yamls/failed_worker_setup.yaml',
            f'sky logs {name} 1 --status | grep FAILED_SETUP',  # Ensure the job setup failed.
            f'sky exec {name} tests/test_yamls/failed_worker_run.yaml',
            f'sky logs {name} 2 --status | grep FAILED',  # Ensure the job failed.
            f'sky logs {name} 2 | grep "My hostname:" | wc -l | grep 2',  # Ensure there 2 of the hosts printed their hostname.
        ],
        f'sky down -y {name}',
    )
    run_one_test(test)


# ---------- Web apps with custom ports on GCP. ----------
@pytest.mark.gcp
def test_gcp_http_server_with_custom_ports():
    name = _get_cluster_name()
    test = Test(
        'gcp_http_server_with_custom_ports',
        [
            f'sky launch -y -d -c {name} --cloud gcp examples/http_server_with_custom_ports/task.yaml',
            f'until SKYPILOT_DEBUG=0 sky status --endpoint 33828 {name}; do sleep 10; done',
            # Retry a few times to avoid flakiness in ports being open.
            f'ip=$(SKYPILOT_DEBUG=0 sky status --endpoint 33828 {name}); success=false; for i in $(seq 1 5); do if curl $ip | grep "<h1>This is a demo HTML page.</h1>"; then success=true; break; fi; sleep 10; done; if [ "$success" = false ]; then exit 1; fi',
        ],
        f'sky down -y {name}',
    )
    run_one_test(test)


# ---------- Web apps with custom ports on AWS. ----------
@pytest.mark.aws
def test_aws_http_server_with_custom_ports():
    name = _get_cluster_name()
    test = Test(
        'aws_http_server_with_custom_ports',
        [
            f'sky launch -y -d -c {name} --cloud aws examples/http_server_with_custom_ports/task.yaml',
            f'until SKYPILOT_DEBUG=0 sky status --endpoint 33828 {name}; do sleep 10; done',
            # Retry a few times to avoid flakiness in ports being open.
            f'ip=$(SKYPILOT_DEBUG=0 sky status --endpoint 33828 {name}); success=false; for i in $(seq 1 5); do if curl $ip | grep "<h1>This is a demo HTML page.</h1>"; then success=true; break; fi; sleep 10; done; if [ "$success" = false ]; then exit 1; fi'
        ],
        f'sky down -y {name}',
    )
    run_one_test(test)


# ---------- Web apps with custom ports on Azure. ----------
@pytest.mark.azure
def test_azure_http_server_with_custom_ports():
    name = _get_cluster_name()
    test = Test(
        'azure_http_server_with_custom_ports',
        [
            f'sky launch -y -d -c {name} --cloud azure examples/http_server_with_custom_ports/task.yaml',
            f'until SKYPILOT_DEBUG=0 sky status --endpoint 33828 {name}; do sleep 10; done',
            # Retry a few times to avoid flakiness in ports being open.
            f'ip=$(SKYPILOT_DEBUG=0 sky status --endpoint 33828 {name}); success=false; for i in $(seq 1 5); do if curl $ip | grep "<h1>This is a demo HTML page.</h1>"; then success=true; break; fi; sleep 10; done; if [ "$success" = false ]; then exit 1; fi'
        ],
        f'sky down -y {name}',
    )
    run_one_test(test)


# ---------- Web apps with custom ports on Kubernetes. ----------
@pytest.mark.kubernetes
def test_kubernetes_http_server_with_custom_ports():
    name = _get_cluster_name()
    test = Test(
        'kubernetes_http_server_with_custom_ports',
        [
            f'sky launch -y -d -c {name} --cloud kubernetes examples/http_server_with_custom_ports/task.yaml',
            f'until SKYPILOT_DEBUG=0 sky status --endpoint 33828 {name}; do sleep 10; done',
            # Retry a few times to avoid flakiness in ports being open.
            f'ip=$(SKYPILOT_DEBUG=0 sky status --endpoint 33828 {name}); success=false; for i in $(seq 1 100); do if curl $ip | grep "<h1>This is a demo HTML page.</h1>"; then success=true; break; fi; sleep 5; done; if [ "$success" = false ]; then exit 1; fi'
        ],
        f'sky down -y {name}',
    )
    run_one_test(test)


# ---------- Web apps with custom ports on Paperspace. ----------
@pytest.mark.paperspace
def test_paperspace_http_server_with_custom_ports():
    name = _get_cluster_name()
    test = Test(
        'paperspace_http_server_with_custom_ports',
        [
            f'sky launch -y -d -c {name} --cloud paperspace examples/http_server_with_custom_ports/task.yaml',
            f'until SKYPILOT_DEBUG=0 sky status --endpoint 33828 {name}; do sleep 10; done',
            # Retry a few times to avoid flakiness in ports being open.
            f'ip=$(SKYPILOT_DEBUG=0 sky status --endpoint 33828 {name}); success=false; for i in $(seq 1 5); do if curl $ip | grep "<h1>This is a demo HTML page.</h1>"; then success=true; break; fi; sleep 10; done; if [ "$success" = false ]; then exit 1; fi',
        ],
        f'sky down -y {name}',
    )
    run_one_test(test)


# ---------- Labels from task on AWS (instance_tags) ----------
@pytest.mark.aws
def test_task_labels_aws():
    name = _get_cluster_name()
    template_str = pathlib.Path(
        'tests/test_yamls/test_labels.yaml.j2').read_text()
    template = jinja2.Template(template_str)
    content = template.render(cloud='aws', region='us-east-1')
    with tempfile.NamedTemporaryFile(suffix='.yaml', mode='w') as f:
        f.write(content)
        f.flush()
        file_path = f.name
        test = Test(
            'task_labels_aws',
            [
                f'sky launch -y -c {name} {file_path}',
                # Verify with aws cli that the tags are set.
                'aws ec2 describe-instances '
                '--query "Reservations[*].Instances[*].InstanceId" '
                '--filters "Name=instance-state-name,Values=running" '
                f'--filters "Name=tag:skypilot-cluster-name,Values={name}*" '
                '--filters "Name=tag:inlinelabel1,Values=inlinevalue1" '
                '--filters "Name=tag:inlinelabel2,Values=inlinevalue2" '
                '--region us-east-1 --output text',
            ],
            f'sky down -y {name}',
        )
        run_one_test(test)


# ---------- Labels from task on GCP (labels) ----------
@pytest.mark.gcp
def test_task_labels_gcp():
    name = _get_cluster_name()
    template_str = pathlib.Path(
        'tests/test_yamls/test_labels.yaml.j2').read_text()
    template = jinja2.Template(template_str)
    content = template.render(cloud='gcp')
    with tempfile.NamedTemporaryFile(suffix='.yaml', mode='w') as f:
        f.write(content)
        f.flush()
        file_path = f.name
        test = Test(
            'task_labels_gcp',
            [
                f'sky launch -y -c {name} {file_path}',
                # Verify with gcloud cli that the tags are set
                f'gcloud compute instances list --filter="name~\'^{name}\' AND '
                'labels.inlinelabel1=\'inlinevalue1\' AND '
                'labels.inlinelabel2=\'inlinevalue2\'" '
                '--format="value(name)" | grep .',
            ],
            f'sky down -y {name}',
        )
        run_one_test(test)


# ---------- Labels from task on Kubernetes (labels) ----------
@pytest.mark.kubernetes
def test_task_labels_kubernetes():
    name = _get_cluster_name()
    template_str = pathlib.Path(
        'tests/test_yamls/test_labels.yaml.j2').read_text()
    template = jinja2.Template(template_str)
    content = template.render(cloud='kubernetes')
    with tempfile.NamedTemporaryFile(suffix='.yaml', mode='w') as f:
        f.write(content)
        f.flush()
        file_path = f.name
        test = Test(
            'task_labels_kubernetes',
            [
                f'sky launch -y -c {name} {file_path}',
                # Verify with kubectl that the labels are set.
                'kubectl get pods '
                '--selector inlinelabel1=inlinevalue1 '
                '--selector inlinelabel2=inlinevalue2 '
                '-o jsonpath=\'{.items[*].metadata.name}\' | '
                f'grep \'^{name}\''
            ],
            f'sky down -y {name}',
        )
        run_one_test(test)


# ---------- Task: n=2 nodes with setups. ----------
@pytest.mark.no_lambda_cloud  # Lambda Cloud does not have V100 gpus
@pytest.mark.no_ibm  # IBM cloud currently doesn't provide public image with CUDA
@pytest.mark.no_scp  # SCP does not support num_nodes > 1 yet
@pytest.mark.skip(
    reason=
    'The resnet_distributed_tf_app is flaky, due to it failing to detect GPUs.')
def test_distributed_tf(generic_cloud: str):
    name = _get_cluster_name()
    test = Test(
        'resnet_distributed_tf_app',
        [
            # NOTE: running it twice will hang (sometimes?) - an app-level bug.
            f'python examples/resnet_distributed_tf_app.py {name} {generic_cloud}',
            f'sky logs {name} 1 --status',  # Ensure the job succeeded.
        ],
        f'sky down -y {name}',
        timeout=25 * 60,  # 25 mins (it takes around ~19 mins)
    )
    run_one_test(test)


# ---------- Testing GCP start and stop instances ----------
@pytest.mark.gcp
def test_gcp_start_stop():
    name = _get_cluster_name()
    test = Test(
        'gcp-start-stop',
        [
            f'sky launch -y -c {name} examples/gcp_start_stop.yaml',
            f'sky logs {name} 1 --status',  # Ensure the job succeeded.
            f'sky exec {name} examples/gcp_start_stop.yaml',
            f'sky logs {name} 2 --status',  # Ensure the job succeeded.
            f'sky exec {name} "prlimit -n --pid=\$(pgrep -f \'raylet/raylet --raylet_socket_name\') | grep \'"\'1048576 1048576\'"\'"',  # Ensure the raylet process has the correct file descriptor limit.
            f'sky logs {name} 3 --status',  # Ensure the job succeeded.
            f'sky stop -y {name}',
            f'sleep 20',
            f'sky start -y {name} -i 1',
            f'sky exec {name} examples/gcp_start_stop.yaml',
            f'sky logs {name} 4 --status',  # Ensure the job succeeded.
            'sleep 180',
            f'sky status -r {name} | grep "INIT\|STOPPED"',
        ],
        f'sky down -y {name}',
    )
    run_one_test(test)


# ---------- Testing Azure start and stop instances ----------
@pytest.mark.azure
def test_azure_start_stop():
    name = _get_cluster_name()
    test = Test(
        'azure-start-stop',
        [
            f'sky launch -y -c {name} examples/azure_start_stop.yaml',
            f'sky exec {name} examples/azure_start_stop.yaml',
            f'sky logs {name} 1 --status',  # Ensure the job succeeded.
            f'sky exec {name} "prlimit -n --pid=\$(pgrep -f \'raylet/raylet --raylet_socket_name\') | grep \'"\'1048576 1048576\'"\'"',  # Ensure the raylet process has the correct file descriptor limit.
            f'sky logs {name} 2 --status',  # Ensure the job succeeded.
            f'sky stop -y {name}',
            f'sky start -y {name} -i 1',
            f'sky exec {name} examples/azure_start_stop.yaml',
            f'sky logs {name} 3 --status',  # Ensure the job succeeded.
            'sleep 260',
            f's=$(sky status -r {name}) && echo "$s" && echo "$s" | grep "INIT\|STOPPED"'
            f'|| {{ ssh {name} "cat ~/.sky/skylet.log"; exit 1; }}'
        ],
        f'sky down -y {name}',
        timeout=30 * 60,  # 30 mins
    )
    run_one_test(test)


# ---------- Testing Autostopping ----------
@pytest.mark.no_fluidstack  # FluidStack does not support stopping in SkyPilot implementation
@pytest.mark.no_lambda_cloud  # Lambda Cloud does not support stopping instances
@pytest.mark.no_ibm  # FIX(IBM) sporadically fails, as restarted workers stay uninitialized indefinitely
@pytest.mark.no_scp  # SCP does not support num_nodes > 1 yet
@pytest.mark.no_kubernetes  # Kubernetes does not autostop yet
def test_autostop(generic_cloud: str):
    name = _get_cluster_name()
    # Azure takes ~ 7m15s (435s) to autostop a VM, so here we use 600 to ensure
    # the VM is stopped.
    autostop_timeout = 600 if generic_cloud == 'azure' else 250
    # Launching and starting Azure clusters can take a long time too. e.g., restart
    # a stopped Azure cluster can take 7m. So we set the total timeout to 70m.
    total_timeout_minutes = 70 if generic_cloud == 'azure' else 20
    test = Test(
        'autostop',
        [
            f'sky launch -y -d -c {name} --num-nodes 2 --cloud {generic_cloud} tests/test_yamls/minimal.yaml',
            f'sky autostop -y {name} -i 1',

            # Ensure autostop is set.
            f'sky status | grep {name} | grep "1m"',

            # Ensure the cluster is not stopped early.
            'sleep 40',
            f's=$(sky status {name} --refresh); echo "$s"; echo; echo; echo "$s"  | grep {name} | grep UP',

            # Ensure the cluster is STOPPED.
            f'sleep {autostop_timeout}',
            f's=$(sky status {name} --refresh); echo "$s"; echo; echo; echo "$s"  | grep {name} | grep STOPPED',

            # Ensure the cluster is UP and the autostop setting is reset ('-').
            f'sky start -y {name}',
            f'sky status | grep {name} | grep -E "UP\s+-"',

            # Ensure the job succeeded.
            f'sky exec {name} tests/test_yamls/minimal.yaml',
            f'sky logs {name} 2 --status',

            # Test restarting the idleness timer via reset:
            f'sky autostop -y {name} -i 1',  # Idleness starts counting.
            'sleep 40',  # Almost reached the threshold.
            f'sky autostop -y {name} -i 1',  # Should restart the timer.
            'sleep 40',
            f's=$(sky status {name} --refresh); echo "$s"; echo; echo; echo "$s" | grep {name} | grep UP',
            f'sleep {autostop_timeout}',
            f's=$(sky status {name} --refresh); echo "$s"; echo; echo; echo "$s"  | grep {name} | grep STOPPED',

            # Test restarting the idleness timer via exec:
            f'sky start -y {name}',
            f'sky status | grep {name} | grep -E "UP\s+-"',
            f'sky autostop -y {name} -i 1',  # Idleness starts counting.
            'sleep 45',  # Almost reached the threshold.
            f'sky exec {name} echo hi',  # Should restart the timer.
            'sleep 45',
            f's=$(sky status {name} --refresh); echo "$s"; echo; echo; echo "$s"  | grep {name} | grep UP',
            f'sleep {autostop_timeout}',
            f's=$(sky status {name} --refresh); echo "$s"; echo; echo; echo "$s"  | grep {name} | grep STOPPED',
        ],
        f'sky down -y {name}',
        timeout=total_timeout_minutes * 60,
    )
    run_one_test(test)


# ---------- Testing Autodowning ----------
@pytest.mark.no_fluidstack  # FluidStack does not support stopping in SkyPilot implementation
@pytest.mark.no_scp  # SCP does not support num_nodes > 1 yet. Run test_scp_autodown instead.
def test_autodown(generic_cloud: str):
    name = _get_cluster_name()
    # Azure takes ~ 13m30s (810s) to autodown a VM, so here we use 900 to ensure
    # the VM is terminated.
    autodown_timeout = 900 if generic_cloud == 'azure' else 240
    total_timeout_minutes = 90 if generic_cloud == 'azure' else 20
    test = Test(
        'autodown',
        [
            f'sky launch -y -d -c {name} --num-nodes 2 --cloud {generic_cloud} tests/test_yamls/minimal.yaml',
            f'sky autostop -y {name} --down -i 1',
            # Ensure autostop is set.
            f'sky status | grep {name} | grep "1m (down)"',
            # Ensure the cluster is not terminated early.
            'sleep 40',
            f's=$(sky status {name} --refresh); echo "$s"; echo; echo; echo "$s"  | grep {name} | grep UP',
            # Ensure the cluster is terminated.
            f'sleep {autodown_timeout}',
            f's=$(SKYPILOT_DEBUG=0 sky status {name} --refresh) && echo "$s" && {{ echo "$s" | grep {name} | grep "Autodowned cluster\|terminated on the cloud"; }} || {{ echo "$s" | grep {name} && exit 1 || exit 0; }}',
            f'sky launch -y -d -c {name} --cloud {generic_cloud} --num-nodes 2 --down tests/test_yamls/minimal.yaml',
            f'sky status | grep {name} | grep UP',  # Ensure the cluster is UP.
            f'sky exec {name} --cloud {generic_cloud} tests/test_yamls/minimal.yaml',
            f'sky status | grep {name} | grep "1m (down)"',
            f'sleep {autodown_timeout}',
            # Ensure the cluster is terminated.
            f's=$(SKYPILOT_DEBUG=0 sky status {name} --refresh) && echo "$s" && {{ echo "$s" | grep {name} | grep "Autodowned cluster\|terminated on the cloud"; }} || {{ echo "$s" | grep {name} && exit 1 || exit 0; }}',
            f'sky launch -y -d -c {name} --cloud {generic_cloud} --num-nodes 2 --down tests/test_yamls/minimal.yaml',
            f'sky autostop -y {name} --cancel',
            f'sleep {autodown_timeout}',
            # Ensure the cluster is still UP.
            f's=$(SKYPILOT_DEBUG=0 sky status {name} --refresh) && echo "$s" && echo "$s" | grep {name} | grep UP',
        ],
        f'sky down -y {name}',
        timeout=total_timeout_minutes * 60,
    )
    run_one_test(test)


@pytest.mark.scp
def test_scp_autodown():
    name = _get_cluster_name()
    test = Test(
        'SCP_autodown',
        [
            f'sky launch -y -d -c {name} {SCP_TYPE} tests/test_yamls/minimal.yaml',
            f'sky autostop -y {name} --down -i 1',
            # Ensure autostop is set.
            f'sky status | grep {name} | grep "1m (down)"',
            # Ensure the cluster is not terminated early.
            'sleep 45',
            f'sky status --refresh | grep {name} | grep UP',
            # Ensure the cluster is terminated.
            'sleep 200',
            f's=$(SKYPILOT_DEBUG=0 sky status --refresh) && printf "$s" && {{ echo "$s" | grep {name} | grep "Autodowned cluster\|terminated on the cloud"; }} || {{ echo "$s" | grep {name} && exit 1 || exit 0; }}',
            f'sky launch -y -d -c {name} {SCP_TYPE} --down tests/test_yamls/minimal.yaml',
            f'sky status | grep {name} | grep UP',  # Ensure the cluster is UP.
            f'sky exec {name} {SCP_TYPE} tests/test_yamls/minimal.yaml',
            f'sky status | grep {name} | grep "1m (down)"',
            'sleep 200',
            # Ensure the cluster is terminated.
            f's=$(SKYPILOT_DEBUG=0 sky status --refresh) && printf "$s" && {{ echo "$s" | grep {name} | grep "Autodowned cluster\|terminated on the cloud"; }} || {{ echo "$s" | grep {name} && exit 1 || exit 0; }}',
            f'sky launch -y -d -c {name} {SCP_TYPE} --down tests/test_yamls/minimal.yaml',
            f'sky autostop -y {name} --cancel',
            'sleep 200',
            # Ensure the cluster is still UP.
            f's=$(SKYPILOT_DEBUG=0 sky status --refresh) && printf "$s" && echo "$s" | grep {name} | grep UP',
        ],
        f'sky down -y {name}',
        timeout=25 * 60,
    )
    run_one_test(test)


def _get_cancel_task_with_cloud(name, cloud, timeout=15 * 60):
    test = Test(
        f'{cloud}-cancel-task',
        [
            f'sky launch -c {name} examples/resnet_app.yaml --cloud {cloud} -y -d',
            # Wait the GPU process to start.
            'sleep 60',
            f'sky exec {name} "nvidia-smi | grep python"',
            f'sky logs {name} 2 --status',  # Ensure the job succeeded.
            f'sky cancel -y {name} 1',
            'sleep 60',
            # check if the python job is gone.
            f'sky exec {name} "! nvidia-smi | grep python"',
            f'sky logs {name} 3 --status',  # Ensure the job succeeded.
        ],
        f'sky down -y {name}',
        timeout=timeout,
    )
    return test


# ---------- Testing `sky cancel` ----------
@pytest.mark.aws
@pytest.mark.skip(
    reason='The resnet_app is flaky, due to TF failing to detect GPUs.')
def test_cancel_aws():
    name = _get_cluster_name()
    test = _get_cancel_task_with_cloud(name, 'aws')
    run_one_test(test)


@pytest.mark.gcp
@pytest.mark.skip(
    reason='The resnet_app is flaky, due to TF failing to detect GPUs.')
def test_cancel_gcp():
    name = _get_cluster_name()
    test = _get_cancel_task_with_cloud(name, 'gcp')
    run_one_test(test)


@pytest.mark.azure
@pytest.mark.skip(
    reason='The resnet_app is flaky, due to TF failing to detect GPUs.')
def test_cancel_azure():
    name = _get_cluster_name()
    test = _get_cancel_task_with_cloud(name, 'azure', timeout=30 * 60)
    run_one_test(test)


@pytest.mark.no_lambda_cloud  # Lambda Cloud does not have V100 gpus
@pytest.mark.no_ibm  # IBM cloud currently doesn't provide public image with CUDA
@pytest.mark.no_paperspace  # Paperspace has `gnome-shell` on nvidia-smi
@pytest.mark.no_scp  # SCP does not support num_nodes > 1 yet
def test_cancel_pytorch(generic_cloud: str):
    name = _get_cluster_name()
    test = Test(
        'cancel-pytorch',
        [
            f'sky launch -c {name} --cloud {generic_cloud} examples/resnet_distributed_torch.yaml -y -d',
            # Wait the GPU process to start.
            'sleep 90',
            f'sky exec {name} "(nvidia-smi | grep python) || '
            # When run inside container/k8s, nvidia-smi cannot show process ids.
            # See https://github.com/NVIDIA/nvidia-docker/issues/179
            # To work around, we check if GPU utilization is greater than 0.
            f'[ \$(nvidia-smi --query-gpu=utilization.gpu --format=csv,noheader,nounits) -gt 0 ]"',
            f'sky logs {name} 2 --status',  # Ensure the job succeeded.
            f'sky cancel -y {name} 1',
            'sleep 60',
            f'sky exec {name} "(nvidia-smi | grep \'No running process\') || '
            # Ensure Xorg is the only process running.
            '[ \$(nvidia-smi | grep -A 10 Processes | grep -A 10 === | grep -v Xorg) -eq 2 ]"',
            f'sky logs {name} 3 --status',  # Ensure the job succeeded.
        ],
        f'sky down -y {name}',
        timeout=20 * 60,
    )
    run_one_test(test)


# can't use `_get_cancel_task_with_cloud()`, as command `nvidia-smi`
# requires a CUDA public image, which IBM doesn't offer
@pytest.mark.ibm
def test_cancel_ibm():
    name = _get_cluster_name()
    test = Test(
        'ibm-cancel-task',
        [
            f'sky launch -y -c {name} --cloud ibm examples/minimal.yaml',
            f'sky exec {name} -n {name}-1 -d  "while true; do echo \'Hello SkyPilot\'; sleep 2; done"',
            'sleep 20',
            f'sky queue {name} | grep {name}-1 | grep RUNNING',
            f'sky cancel -y {name} 2',
            f'sleep 5',
            f'sky queue {name} | grep {name}-1 | grep CANCELLED',
        ],
        f'sky down -y {name}',
    )
    run_one_test(test)


# ---------- Testing use-spot option ----------
@pytest.mark.no_fluidstack  # FluidStack does not support spot instances
@pytest.mark.no_azure  # Azure does not support spot instances
@pytest.mark.no_lambda_cloud  # Lambda Cloud does not support spot instances
@pytest.mark.no_paperspace  # Paperspace does not support spot instances
@pytest.mark.no_ibm  # IBM Cloud does not support spot instances
@pytest.mark.no_scp  # SCP does not support spot instances
@pytest.mark.no_kubernetes  # Kubernetes does not have a notion of spot instances
def test_use_spot(generic_cloud: str):
    """Test use-spot and sky exec."""
    name = _get_cluster_name()
    test = Test(
        'use-spot',
        [
            f'sky launch -c {name} --cloud {generic_cloud} tests/test_yamls/minimal.yaml --use-spot -y',
            f'sky logs {name} 1 --status',
            f'sky exec {name} echo hi',
            f'sky logs {name} 2 --status',
        ],
        f'sky down -y {name}',
    )
    run_one_test(test)


@pytest.mark.gcp
def test_stop_gcp_spot():
    """Test GCP spot can be stopped, autostopped, restarted."""
    name = _get_cluster_name()
    test = Test(
        'stop_gcp_spot',
        [
            f'sky launch -c {name} --cloud gcp --use-spot --cpus 2+ -y -- touch myfile',
            # stop should go through:
            f'sky stop {name} -y',
            f'sky start {name} -y',
            f'sky exec {name} -- ls myfile',
            f'sky logs {name} 2 --status',
            f'sky autostop {name} -i0 -y',
            'sleep 90',
            f's=$(sky status {name} --refresh); echo "$s"; echo; echo; echo "$s"  | grep {name} | grep STOPPED',
            f'sky start {name} -y',
            f'sky exec {name} -- ls myfile',
            f'sky logs {name} 3 --status',
            # -i option at launch should go through:
            f'sky launch -c {name} -i0 -y',
            'sleep 120',
            f's=$(sky status {name} --refresh); echo "$s"; echo; echo; echo "$s"  | grep {name} | grep STOPPED',
        ],
        f'sky down -y {name}',
    )
    run_one_test(test)


# ---------- Testing managed job ----------
@pytest.mark.managed_jobs
def test_managed_jobs(generic_cloud: str):
    """Test the managed jobs yaml."""
    name = _get_cluster_name()
    test = Test(
        'managed-jobs',
        [
            f'sky jobs launch -n {name}-1 --cloud {generic_cloud} examples/managed_job.yaml -y -d',
            f'sky jobs launch -n {name}-2 --cloud {generic_cloud} examples/managed_job.yaml -y -d',
            'sleep 5',
            f'{_JOB_QUEUE_WAIT}| grep {name}-1 | head -n1 | grep "STARTING\|RUNNING"',
            f'{_JOB_QUEUE_WAIT}| grep {name}-2 | head -n1 | grep "STARTING\|RUNNING"',
            _JOB_CANCEL_WAIT.format(job_name=f'{name}-1'),
            'sleep 5',
            f'{_JOB_QUEUE_WAIT}| grep {name}-1 | head -n1 | grep "CANCELLING\|CANCELLED"',
            'sleep 200',
            f'{_JOB_QUEUE_WAIT}| grep {name}-1 | head -n1 | grep CANCELLED',
            f'{_JOB_QUEUE_WAIT}| grep {name}-2 | head -n1 | grep "RUNNING\|SUCCEEDED"',
        ],
        # TODO(zhwu): Change to _JOB_CANCEL_WAIT.format(job_name=f'{name}-1 -n {name}-2') when
        # canceling multiple job names is supported.
        (_JOB_CANCEL_WAIT.format(job_name=f'{name}-1') + '; ' +
         _JOB_CANCEL_WAIT.format(job_name=f'{name}-2')),
        # Increase timeout since sky jobs queue -r can be blocked by other spot tests.
        timeout=20 * 60,
    )
    run_one_test(test)


@pytest.mark.no_fluidstack  #fluidstack does not support spot instances
@pytest.mark.no_azure  # Azure does not support spot instances
@pytest.mark.no_lambda_cloud  # Lambda Cloud does not support spot instances
@pytest.mark.no_ibm  # IBM Cloud does not support spot instances
@pytest.mark.no_scp  # SCP does not support spot instances
@pytest.mark.no_paperspace  # Paperspace does not support spot instances
@pytest.mark.no_kubernetes  # Kubernetes does not have a notion of spot instances
@pytest.mark.managed_jobs
def test_job_pipeline(generic_cloud: str):
    """Test a job pipeline."""
    name = _get_cluster_name()
    test = Test(
        'spot-pipeline',
        [
            f'sky jobs launch -n {name} tests/test_yamls/pipeline.yaml -y -d',
            'sleep 5',
            f'{_JOB_QUEUE_WAIT}| grep {name} | head -n1 | grep "STARTING\|RUNNING"',
            # `grep -A 4 {name}` finds the job with {name} and the 4 lines
            # after it, i.e. the 4 tasks within the job.
            # `sed -n 2p` gets the second line of the 4 lines, i.e. the first
            # task within the job.
            f'{_JOB_QUEUE_WAIT}| grep -A 4 {name}| sed -n 2p | grep "STARTING\|RUNNING"',
            f'{_JOB_QUEUE_WAIT}| grep -A 4 {name}| sed -n 3p | grep "PENDING"',
            _JOB_CANCEL_WAIT.format(job_name=f'{name}'),
            'sleep 5',
            f'{_JOB_QUEUE_WAIT}| grep -A 4 {name}| sed -n 2p | grep "CANCELLING\|CANCELLED"',
            f'{_JOB_QUEUE_WAIT}| grep -A 4 {name}| sed -n 3p | grep "CANCELLING\|CANCELLED"',
            f'{_JOB_QUEUE_WAIT}| grep -A 4 {name}| sed -n 4p | grep "CANCELLING\|CANCELLED"',
            f'{_JOB_QUEUE_WAIT}| grep -A 4 {name}| sed -n 5p | grep "CANCELLING\|CANCELLED"',
            'sleep 200',
            f'{_JOB_QUEUE_WAIT}| grep -A 4 {name}| sed -n 2p | grep "CANCELLED"',
            f'{_JOB_QUEUE_WAIT}| grep -A 4 {name}| sed -n 3p | grep "CANCELLED"',
            f'{_JOB_QUEUE_WAIT}| grep -A 4 {name}| sed -n 4p | grep "CANCELLED"',
            f'{_JOB_QUEUE_WAIT}| grep -A 4 {name}| sed -n 5p | grep "CANCELLED"',
        ],
        _JOB_CANCEL_WAIT.format(job_name=f'{name}'),
        # Increase timeout since sky jobs queue -r can be blocked by other spot tests.
        timeout=30 * 60,
    )
    run_one_test(test)


@pytest.mark.no_fluidstack  #fluidstack does not support spot instances
@pytest.mark.no_azure  # Azure does not support spot instances
@pytest.mark.no_lambda_cloud  # Lambda Cloud does not support spot instances
@pytest.mark.no_ibm  # IBM Cloud does not support spot instances
@pytest.mark.no_scp  # SCP does not support spot instances
@pytest.mark.no_paperspace  # Paperspace does not support spot instances
@pytest.mark.no_kubernetes  # Kubernetes does not have a notion of spot instances
@pytest.mark.managed_jobs
def test_managed_jobs_failed_setup(generic_cloud: str):
    """Test managed job with failed setup."""
    name = _get_cluster_name()
    test = Test(
        'managed_jobs_failed_setup',
        [
            f'sky jobs launch -n {name} --cloud {generic_cloud} -y -d tests/test_yamls/failed_setup.yaml',
            'sleep 330',
            # Make sure the job failed quickly.
            f'{_JOB_QUEUE_WAIT} | grep {name} | head -n1 | grep "FAILED_SETUP"',
        ],
        _JOB_CANCEL_WAIT.format(job_name=name),
        # Increase timeout since sky jobs queue -r can be blocked by other spot tests.
        timeout=20 * 60,
    )
    run_one_test(test)


@pytest.mark.no_fluidstack  #fluidstack does not support spot instances
@pytest.mark.no_azure  # Azure does not support spot instances
@pytest.mark.no_lambda_cloud  # Lambda Cloud does not support spot instances
@pytest.mark.no_ibm  # IBM Cloud does not support spot instances
@pytest.mark.no_scp  # SCP does not support spot instances
@pytest.mark.no_paperspace  # Paperspace does not support spot instances
@pytest.mark.no_kubernetes  # Kubernetes does not have a notion of spot instances
@pytest.mark.managed_jobs
def test_managed_jobs_pipeline_failed_setup(generic_cloud: str):
    """Test managed job with failed setup for a pipeline."""
    name = _get_cluster_name()
    test = Test(
        'managed_jobs_pipeline_failed_setup',
        [
            f'sky jobs launch -n {name} -y -d tests/test_yamls/failed_setup_pipeline.yaml',
            'sleep 600',
            # Make sure the job failed quickly.
            f'{_JOB_QUEUE_WAIT} | grep {name} | head -n1 | grep "FAILED_SETUP"',
            # Task 0 should be SUCCEEDED.
            f'{_JOB_QUEUE_WAIT} | grep -A 4 {name}| sed -n 2p | grep "SUCCEEDED"',
            # Task 1 should be FAILED_SETUP.
            f'{_JOB_QUEUE_WAIT} | grep -A 4 {name}| sed -n 3p | grep "FAILED_SETUP"',
            # Task 2 should be CANCELLED.
            f'{_JOB_QUEUE_WAIT} | grep -A 4 {name}| sed -n 4p | grep "CANCELLED"',
            # Task 3 should be CANCELLED.
            f'{_JOB_QUEUE_WAIT} | grep -A 4 {name}| sed -n 5p | grep "CANCELLED"',
        ],
        _JOB_CANCEL_WAIT.format(job_name=name),
        # Increase timeout since sky jobs queue -r can be blocked by other spot tests.
        timeout=30 * 60,
    )
    run_one_test(test)


# ---------- Testing managed job recovery ----------


@pytest.mark.aws
@pytest.mark.managed_jobs
def test_managed_jobs_recovery_aws(aws_config_region):
    """Test managed job recovery."""
    name = _get_cluster_name()
    name_on_cloud = common_utils.make_cluster_name_on_cloud(
        name, jobs.JOBS_CLUSTER_NAME_PREFIX_LENGTH, add_user_hash=False)
    region = aws_config_region
    test = Test(
        'managed_jobs_recovery_aws',
        [
            f'sky jobs launch --cloud aws --region {region} --use-spot -n {name} "echo SKYPILOT_TASK_ID: \$SKYPILOT_TASK_ID; sleep 1800"  -y -d',
            'sleep 360',
            f'{_JOB_QUEUE_WAIT}| grep {name} | head -n1 | grep "RUNNING"',
            f'RUN_ID=$(sky jobs logs -n {name} --no-follow | grep SKYPILOT_TASK_ID | cut -d: -f2); echo "$RUN_ID" | tee /tmp/{name}-run-id',
            # Terminate the cluster manually.
            (f'aws ec2 terminate-instances --region {region} --instance-ids $('
             f'aws ec2 describe-instances --region {region} '
             f'--filters Name=tag:ray-cluster-name,Values={name_on_cloud}* '
             f'--query Reservations[].Instances[].InstanceId '
             '--output text)'),
            'sleep 100',
            f'{_JOB_QUEUE_WAIT}| grep {name} | head -n1 | grep "RECOVERING"',
            'sleep 200',
            f'{_JOB_QUEUE_WAIT}| grep {name} | head -n1 | grep "RUNNING"',
            f'RUN_ID=$(cat /tmp/{name}-run-id); echo "$RUN_ID"; sky jobs logs -n {name} --no-follow | grep SKYPILOT_TASK_ID | grep "$RUN_ID"',
        ],
        _JOB_CANCEL_WAIT.format(job_name=name),
        timeout=25 * 60,
    )
    run_one_test(test)


@pytest.mark.gcp
@pytest.mark.managed_jobs
def test_managed_jobs_recovery_gcp():
    """Test managed job recovery."""
    name = _get_cluster_name()
    name_on_cloud = common_utils.make_cluster_name_on_cloud(
        name, jobs.JOBS_CLUSTER_NAME_PREFIX_LENGTH, add_user_hash=False)
    zone = 'us-east4-b'
    query_cmd = (
        f'gcloud compute instances list --filter='
        # `:` means prefix match.
        f'"(labels.ray-cluster-name:{name_on_cloud})" '
        f'--zones={zone} --format="value(name)"')
    terminate_cmd = (f'gcloud compute instances delete --zone={zone}'
                     f' --quiet $({query_cmd})')
    test = Test(
        'managed_jobs_recovery_gcp',
        [
            f'sky jobs launch --cloud gcp --zone {zone} -n {name} --use-spot --cpus 2 "echo SKYPILOT_TASK_ID: \$SKYPILOT_TASK_ID; sleep 1800"  -y -d',
            'sleep 360',
            f'{_JOB_QUEUE_WAIT}| grep {name} | head -n1 | grep "RUNNING"',
            f'RUN_ID=$(sky jobs logs -n {name} --no-follow | grep SKYPILOT_TASK_ID | cut -d: -f2); echo "$RUN_ID" | tee /tmp/{name}-run-id',
            # Terminate the cluster manually.
            terminate_cmd,
            'sleep 60',
            f'{_JOB_QUEUE_WAIT}| grep {name} | head -n1 | grep "RECOVERING"',
            'sleep 200',
            f'{_JOB_QUEUE_WAIT}| grep {name} | head -n1 | grep "RUNNING"',
            f'RUN_ID=$(cat /tmp/{name}-run-id); echo "$RUN_ID"; sky jobs logs -n {name} --no-follow | grep SKYPILOT_TASK_ID: | grep "$RUN_ID"',
        ],
        _JOB_CANCEL_WAIT.format(job_name=name),
        timeout=25 * 60,
    )
    run_one_test(test)


@pytest.mark.aws
@pytest.mark.managed_jobs
def test_managed_jobs_pipeline_recovery_aws(aws_config_region):
    """Test managed job recovery for a pipeline."""
    name = _get_cluster_name()
    user_hash = common_utils.get_user_hash()
    user_hash = user_hash[:common_utils.USER_HASH_LENGTH_IN_CLUSTER_NAME]
    region = aws_config_region
    if region != 'us-east-2':
        pytest.skip('Only run spot pipeline recovery test in us-east-2')
    test = Test(
        'managed_jobs_pipeline_recovery_aws',
        [
            f'sky jobs launch -n {name} tests/test_yamls/pipeline_aws.yaml  -y -d',
            'sleep 400',
            f'{_JOB_QUEUE_WAIT}| grep {name} | head -n1 | grep "RUNNING"',
            f'RUN_ID=$(sky jobs logs -n {name} --no-follow | grep SKYPILOT_TASK_ID: | cut -d: -f2); echo "$RUN_ID" | tee /tmp/{name}-run-id',
            f'RUN_IDS=$(sky jobs logs -n {name} --no-follow | grep -A 4 SKYPILOT_TASK_IDS | cut -d")" -f2); echo "$RUN_IDS" | tee /tmp/{name}-run-ids',
            # Terminate the cluster manually.
            # The `cat ...| rev` is to retrieve the job_id from the
            # SKYPILOT_TASK_ID, which gets the second to last field
            # separated by `-`.
            (
                f'MANAGED_JOB_ID=`cat /tmp/{name}-run-id | rev | '
                'cut -d\'_\' -f1 | rev | cut -d\'-\' -f1`;'
                f'aws ec2 terminate-instances --region {region} --instance-ids $('
                f'aws ec2 describe-instances --region {region} '
                # TODO(zhwu): fix the name for spot cluster.
                '--filters Name=tag:ray-cluster-name,Values=*-${MANAGED_JOB_ID}'
                f'-{user_hash} '
                f'--query Reservations[].Instances[].InstanceId '
                '--output text)'),
            'sleep 100',
            f'{_JOB_QUEUE_WAIT}| grep {name} | head -n1 | grep "RECOVERING"',
            'sleep 200',
            f'{_JOB_QUEUE_WAIT}| grep {name} | head -n1 | grep "RUNNING"',
            f'RUN_ID=$(cat /tmp/{name}-run-id); echo $RUN_ID; sky jobs logs -n {name} --no-follow | grep SKYPILOT_TASK_ID: | grep "$RUN_ID"',
            f'RUN_IDS=$(sky jobs logs -n {name} --no-follow | grep -A 4 SKYPILOT_TASK_IDS | cut -d")" -f2); echo "$RUN_IDS" | tee /tmp/{name}-run-ids-new',
            f'diff /tmp/{name}-run-ids /tmp/{name}-run-ids-new',
            f'cat /tmp/{name}-run-ids | sed -n 2p | grep `cat /tmp/{name}-run-id`',
        ],
        _JOB_CANCEL_WAIT.format(job_name=name),
        timeout=25 * 60,
    )
    run_one_test(test)


@pytest.mark.gcp
@pytest.mark.managed_jobs
def test_managed_jobs_pipeline_recovery_gcp():
    """Test managed job recovery for a pipeline."""
    name = _get_cluster_name()
    zone = 'us-east4-b'
    user_hash = common_utils.get_user_hash()
    user_hash = user_hash[:common_utils.USER_HASH_LENGTH_IN_CLUSTER_NAME]
    query_cmd = (
        'gcloud compute instances list --filter='
        f'"(labels.ray-cluster-name:*-${{MANAGED_JOB_ID}}-{user_hash})" '
        f'--zones={zone} --format="value(name)"')
    terminate_cmd = (f'gcloud compute instances delete --zone={zone}'
                     f' --quiet $({query_cmd})')
    test = Test(
        'managed_jobs_pipeline_recovery_gcp',
        [
            f'sky jobs launch -n {name} tests/test_yamls/pipeline_gcp.yaml  -y -d',
            'sleep 400',
            f'{_JOB_QUEUE_WAIT}| grep {name} | head -n1 | grep "RUNNING"',
            f'RUN_ID=$(sky jobs logs -n {name} --no-follow | grep SKYPILOT_TASK_ID: | cut -d: -f2); echo "$RUN_ID" | tee /tmp/{name}-run-id',
            f'RUN_IDS=$(sky jobs logs -n {name} --no-follow | grep -A 4 SKYPILOT_TASK_IDS | cut -d")" -f2); echo "$RUN_IDS" | tee /tmp/{name}-run-ids',
            # Terminate the cluster manually.
            # The `cat ...| rev` is to retrieve the job_id from the
            # SKYPILOT_TASK_ID, which gets the second to last field
            # separated by `-`.
            (f'MANAGED_JOB_ID=`cat /tmp/{name}-run-id | rev | '
             f'cut -d\'_\' -f1 | rev | cut -d\'-\' -f1`; {terminate_cmd}'),
            'sleep 60',
            f'{_JOB_QUEUE_WAIT}| grep {name} | head -n1 | grep "RECOVERING"',
            'sleep 200',
            f'{_JOB_QUEUE_WAIT}| grep {name} | head -n1 | grep "RUNNING"',
            f'RUN_ID=$(cat /tmp/{name}-run-id); echo $RUN_ID; sky jobs logs -n {name} --no-follow | grep SKYPILOT_TASK_ID: | grep "$RUN_ID"',
            f'RUN_IDS=$(sky jobs logs -n {name} --no-follow | grep -A 4 SKYPILOT_TASK_IDS | cut -d")" -f2); echo "$RUN_IDS" | tee /tmp/{name}-run-ids-new',
            f'diff /tmp/{name}-run-ids /tmp/{name}-run-ids-new',
            f'cat /tmp/{name}-run-ids | sed -n 2p | grep `cat /tmp/{name}-run-id`',
        ],
        _JOB_CANCEL_WAIT.format(job_name=name),
        timeout=25 * 60,
    )
    run_one_test(test)


@pytest.mark.no_fluidstack  # Fluidstack does not support spot instances
@pytest.mark.no_azure  # Azure does not support spot instances
@pytest.mark.no_lambda_cloud  # Lambda Cloud does not support spot instances
@pytest.mark.no_ibm  # IBM Cloud does not support spot instances
@pytest.mark.no_scp  # SCP does not support spot instances
@pytest.mark.no_paperspace  # Paperspace does not support spot instances
@pytest.mark.no_kubernetes  # Kubernetes does not have a notion of spot instances
@pytest.mark.managed_jobs
def test_managed_jobs_recovery_default_resources(generic_cloud: str):
    """Test managed job recovery for default resources."""
    name = _get_cluster_name()
    test = Test(
        'managed-spot-recovery-default-resources',
        [
            f'sky jobs launch -n {name} --cloud {generic_cloud} --use-spot "sleep 30 && sudo shutdown now && sleep 1000" -y -d',
            'sleep 360',
            f'{_JOB_QUEUE_WAIT}| grep {name} | head -n1 | grep "RUNNING\|RECOVERING"',
        ],
        _JOB_CANCEL_WAIT.format(job_name=name),
        timeout=25 * 60,
    )
    run_one_test(test)


@pytest.mark.aws
@pytest.mark.managed_jobs
def test_managed_jobs_recovery_multi_node_aws(aws_config_region):
    """Test managed job recovery."""
    name = _get_cluster_name()
    name_on_cloud = common_utils.make_cluster_name_on_cloud(
        name, jobs.JOBS_CLUSTER_NAME_PREFIX_LENGTH, add_user_hash=False)
    region = aws_config_region
    test = Test(
        'managed_jobs_recovery_multi_node_aws',
        [
            f'sky jobs launch --cloud aws --region {region} -n {name} --use-spot --num-nodes 2 "echo SKYPILOT_TASK_ID: \$SKYPILOT_TASK_ID; sleep 1800"  -y -d',
            'sleep 450',
            f'{_JOB_QUEUE_WAIT}| grep {name} | head -n1 | grep "RUNNING"',
            f'RUN_ID=$(sky jobs logs -n {name} --no-follow | grep SKYPILOT_TASK_ID | cut -d: -f2); echo "$RUN_ID" | tee /tmp/{name}-run-id',
            # Terminate the worker manually.
            (f'aws ec2 terminate-instances --region {region} --instance-ids $('
             f'aws ec2 describe-instances --region {region} '
             f'--filters Name=tag:ray-cluster-name,Values={name_on_cloud}* '
             'Name=tag:ray-node-type,Values=worker '
             f'--query Reservations[].Instances[].InstanceId '
             '--output text)'),
            'sleep 50',
            f'{_JOB_QUEUE_WAIT}| grep {name} | head -n1 | grep "RECOVERING"',
            'sleep 560',
            f'{_JOB_QUEUE_WAIT}| grep {name} | head -n1 | grep "RUNNING"',
            f'RUN_ID=$(cat /tmp/{name}-run-id); echo $RUN_ID; sky jobs logs -n {name} --no-follow | grep SKYPILOT_TASK_ID | cut -d: -f2 | grep "$RUN_ID"',
        ],
        _JOB_CANCEL_WAIT.format(job_name=name),
        timeout=30 * 60,
    )
    run_one_test(test)


@pytest.mark.gcp
@pytest.mark.managed_jobs
def test_managed_jobs_recovery_multi_node_gcp():
    """Test managed job recovery."""
    name = _get_cluster_name()
    name_on_cloud = common_utils.make_cluster_name_on_cloud(
        name, jobs.JOBS_CLUSTER_NAME_PREFIX_LENGTH, add_user_hash=False)
    zone = 'us-west2-a'
    # Use ':' to match as the cluster name will contain the suffix with job id
    query_cmd = (
        f'gcloud compute instances list --filter='
        f'"(labels.ray-cluster-name:{name_on_cloud} AND '
        f'labels.ray-node-type=worker)" --zones={zone} --format="value(name)"')
    terminate_cmd = (f'gcloud compute instances delete --zone={zone}'
                     f' --quiet $({query_cmd})')
    test = Test(
        'managed_jobs_recovery_multi_node_gcp',
        [
            f'sky jobs launch --cloud gcp --zone {zone} -n {name} --use-spot --num-nodes 2 "echo SKYPILOT_TASK_ID: \$SKYPILOT_TASK_ID; sleep 1800"  -y -d',
            'sleep 400',
            f'{_JOB_QUEUE_WAIT}| grep {name} | head -n1 | grep "RUNNING"',
            f'RUN_ID=$(sky jobs logs -n {name} --no-follow | grep SKYPILOT_TASK_ID | cut -d: -f2); echo "$RUN_ID" | tee /tmp/{name}-run-id',
            # Terminate the worker manually.
            terminate_cmd,
            'sleep 50',
            f'{_JOB_QUEUE_WAIT}| grep {name} | head -n1 | grep "RECOVERING"',
            'sleep 420',
            f'{_JOB_QUEUE_WAIT}| grep {name} | head -n1 | grep "RUNNING"',
            f'RUN_ID=$(cat /tmp/{name}-run-id); echo $RUN_ID; sky jobs logs -n {name} --no-follow | grep SKYPILOT_TASK_ID | cut -d: -f2 | grep "$RUN_ID"',
        ],
        _JOB_CANCEL_WAIT.format(job_name=name),
        timeout=25 * 60,
    )
    run_one_test(test)


@pytest.mark.aws
@pytest.mark.managed_jobs
def test_managed_jobs_cancellation_aws(aws_config_region):
    name = _get_cluster_name()
    name_on_cloud = common_utils.make_cluster_name_on_cloud(
        name, jobs.JOBS_CLUSTER_NAME_PREFIX_LENGTH, add_user_hash=False)
    name_2_on_cloud = common_utils.make_cluster_name_on_cloud(
        f'{name}-2', jobs.JOBS_CLUSTER_NAME_PREFIX_LENGTH, add_user_hash=False)
    name_3_on_cloud = common_utils.make_cluster_name_on_cloud(
        f'{name}-3', jobs.JOBS_CLUSTER_NAME_PREFIX_LENGTH, add_user_hash=False)
    region = aws_config_region
    test = Test(
        'managed_jobs_cancellation_aws',
        [
            # Test cancellation during spot cluster being launched.
            f'sky jobs launch --cloud aws --region {region} -n {name} --use-spot "sleep 1000"  -y -d',
            'sleep 60',
            f'{_JOB_QUEUE_WAIT}| grep {name} | head -n1 | grep "STARTING"',
            _JOB_CANCEL_WAIT.format(job_name=name),
            'sleep 5',
            f'{_JOB_QUEUE_WAIT}| grep {name} | head -n1 | grep "CANCELLING\|CANCELLED"',
            'sleep 120',
            f'{_JOB_QUEUE_WAIT}| grep {name} | head -n1 | grep "CANCELLED"',
            (f's=$(aws ec2 describe-instances --region {region} '
             f'--filters Name=tag:ray-cluster-name,Values={name_on_cloud}-* '
             f'--query Reservations[].Instances[].State[].Name '
             '--output text) && echo "$s" && echo; [[ -z "$s" ]] || [[ "$s" = "terminated" ]] || [[ "$s" = "shutting-down" ]]'
            ),
            # Test cancelling the spot cluster during spot job being setup.
            f'sky jobs launch --cloud aws --region {region} -n {name}-2 --use-spot tests/test_yamls/test_long_setup.yaml  -y -d',
            'sleep 300',
            _JOB_CANCEL_WAIT.format(job_name=f'{name}-2'),
            'sleep 5',
            f'{_JOB_QUEUE_WAIT}| grep {name}-2 | head -n1 | grep "CANCELLING\|CANCELLED"',
            'sleep 120',
            f'{_JOB_QUEUE_WAIT}| grep {name}-2 | head -n1 | grep "CANCELLED"',
            (f's=$(aws ec2 describe-instances --region {region} '
             f'--filters Name=tag:ray-cluster-name,Values={name_2_on_cloud}-* '
             f'--query Reservations[].Instances[].State[].Name '
             '--output text) && echo "$s" && echo; [[ -z "$s" ]] || [[ "$s" = "terminated" ]] || [[ "$s" = "shutting-down" ]]'
            ),
            # Test cancellation during spot job is recovering.
            f'sky jobs launch --cloud aws --region {region} -n {name}-3 --use-spot "sleep 1000"  -y -d',
            'sleep 300',
            f'{_JOB_QUEUE_WAIT}| grep {name}-3 | head -n1 | grep "RUNNING"',
            # Terminate the cluster manually.
            (f'aws ec2 terminate-instances --region {region} --instance-ids $('
             f'aws ec2 describe-instances --region {region} '
             f'--filters Name=tag:ray-cluster-name,Values={name_3_on_cloud}-* '
             f'--query Reservations[].Instances[].InstanceId '
             '--output text)'),
            'sleep 120',
            f'{_JOB_QUEUE_WAIT}| grep {name}-3 | head -n1 | grep "RECOVERING"',
            _JOB_CANCEL_WAIT.format(job_name=f'{name}-3'),
            'sleep 5',
            f'{_JOB_QUEUE_WAIT}| grep {name}-3 | head -n1 | grep "CANCELLING\|CANCELLED"',
            'sleep 120',
            f'{_JOB_QUEUE_WAIT}| grep {name}-3 | head -n1 | grep "CANCELLED"',
            # The cluster should be terminated (shutting-down) after cancellation. We don't use the `=` operator here because
            # there can be multiple VM with the same name due to the recovery.
            (f's=$(aws ec2 describe-instances --region {region} '
             f'--filters Name=tag:ray-cluster-name,Values={name_3_on_cloud}-* '
             f'--query Reservations[].Instances[].State[].Name '
             '--output text) && echo "$s" && echo; [[ -z "$s" ]] || echo "$s" | grep -v -E "pending|running|stopped|stopping"'
            ),
        ],
        timeout=25 * 60)
    run_one_test(test)


@pytest.mark.gcp
@pytest.mark.managed_jobs
def test_managed_jobs_cancellation_gcp():
    name = _get_cluster_name()
    name_3 = f'{name}-3'
    name_3_on_cloud = common_utils.make_cluster_name_on_cloud(
        name_3, jobs.JOBS_CLUSTER_NAME_PREFIX_LENGTH, add_user_hash=False)
    zone = 'us-west3-b'
    query_state_cmd = (
        'gcloud compute instances list '
        f'--filter="(labels.ray-cluster-name:{name_3_on_cloud})" '
        '--format="value(status)"')
    query_cmd = (f'gcloud compute instances list --filter='
                 f'"(labels.ray-cluster-name:{name_3_on_cloud})" '
                 f'--zones={zone} --format="value(name)"')
    terminate_cmd = (f'gcloud compute instances delete --zone={zone}'
                     f' --quiet $({query_cmd})')
    test = Test(
        'managed_jobs_cancellation_gcp',
        [
            # Test cancellation during spot cluster being launched.
            f'sky jobs launch --cloud gcp --zone {zone} -n {name} --use-spot "sleep 1000"  -y -d',
            'sleep 60',
            f'{_JOB_QUEUE_WAIT}| grep {name} | head -n1 | grep "STARTING"',
            _JOB_CANCEL_WAIT.format(job_name=name),
            'sleep 5',
            f'{_JOB_QUEUE_WAIT}| grep {name} | head -n1 | grep "CANCELLING\|CANCELLED"',
            'sleep 120',
            f'{_JOB_QUEUE_WAIT}| grep {name} | head -n1 | grep "CANCELLED"',
            # Test cancelling the spot cluster during spot job being setup.
            f'sky jobs launch --cloud gcp --zone {zone} -n {name}-2 --use-spot tests/test_yamls/test_long_setup.yaml  -y -d',
            'sleep 300',
            _JOB_CANCEL_WAIT.format(job_name=f'{name}-2'),
            'sleep 5',
            f'{_JOB_QUEUE_WAIT}| grep {name}-2 | head -n1 | grep "CANCELLING\|CANCELLED"',
            'sleep 120',
            f'{_JOB_QUEUE_WAIT}| grep {name}-2 | head -n1 | grep "CANCELLED"',
            # Test cancellation during spot job is recovering.
            f'sky jobs launch --cloud gcp --zone {zone} -n {name}-3 --use-spot "sleep 1000"  -y -d',
            'sleep 300',
            f'{_JOB_QUEUE_WAIT}| grep {name}-3 | head -n1 | grep "RUNNING"',
            # Terminate the cluster manually.
            terminate_cmd,
            'sleep 80',
            f'{_JOB_QUEUE_WAIT}| grep {name}-3 | head -n1 | grep "RECOVERING"',
            _JOB_CANCEL_WAIT.format(job_name=f'{name}-3'),
            'sleep 5',
            f'{_JOB_QUEUE_WAIT}| grep {name}-3 | head -n1 | grep "CANCELLING\|CANCELLED"',
            'sleep 120',
            f'{_JOB_QUEUE_WAIT}| grep {name}-3 | head -n1 | grep "CANCELLED"',
            # The cluster should be terminated (STOPPING) after cancellation. We don't use the `=` operator here because
            # there can be multiple VM with the same name due to the recovery.
            (f's=$({query_state_cmd}) && echo "$s" && echo; [[ -z "$s" ]] || echo "$s" | grep -v -E "PROVISIONING|STAGING|RUNNING|REPAIRING|TERMINATED|SUSPENDING|SUSPENDED|SUSPENDED"'
            ),
        ],
        timeout=25 * 60)
    run_one_test(test)


# ---------- Testing storage for managed job ----------
@pytest.mark.no_fluidstack  # Fluidstack does not support spot instances
@pytest.mark.no_azure  # Azure does not support spot instances
@pytest.mark.no_lambda_cloud  # Lambda Cloud does not support spot instances
@pytest.mark.no_ibm  # IBM Cloud does not support spot instances
@pytest.mark.no_paperspace  # Paperspace does not support spot instances
@pytest.mark.no_scp  # SCP does not support spot instances
@pytest.mark.no_kubernetes  # Kubernetes does not have a notion of spot instances
@pytest.mark.managed_jobs
def test_managed_jobs_storage(generic_cloud: str):
    """Test storage with managed job"""
    name = _get_cluster_name()
    yaml_str = pathlib.Path(
        'examples/managed_job_with_storage.yaml').read_text()
    storage_name = f'sky-test-{int(time.time())}'

    # Also perform region testing for bucket creation to validate if buckets are
    # created in the correct region and correctly mounted in managed jobs.
    # However, we inject this testing only for AWS and GCP since they are the
    # supported object storage providers in SkyPilot.
    region_flag = ''
    region_validation_cmd = 'true'
    if generic_cloud == 'aws':
        region = 'eu-central-1'
        region_flag = f' --region {region}'
        region_cmd = TestStorageWithCredentials.cli_region_cmd(
            storage_lib.StoreType.S3, storage_name)
        region_validation_cmd = f'{region_cmd} | grep {region}'
    elif generic_cloud == 'gcp':
        region = 'us-west2'
        region_flag = f' --region {region}'
        region_cmd = TestStorageWithCredentials.cli_region_cmd(
            storage_lib.StoreType.GCS, storage_name)
        region_validation_cmd = f'{region_cmd} | grep {region}'

    yaml_str = yaml_str.replace('sky-workdir-zhwu', storage_name)
    with tempfile.NamedTemporaryFile(suffix='.yaml', mode='w') as f:
        f.write(yaml_str)
        f.flush()
        file_path = f.name
        test = Test(
            'managed_jobs_storage',
            [
                *storage_setup_commands,
                f'sky jobs launch -n {name} --use-spot --cloud {generic_cloud}{region_flag} {file_path} -y',
                region_validation_cmd,  # Check if the bucket is created in the correct region
                'sleep 60',  # Wait the spot queue to be updated
                f'{_JOB_QUEUE_WAIT}| grep {name} | grep SUCCEEDED',
                f'[ $(aws s3api list-buckets --query "Buckets[?contains(Name, \'{storage_name}\')].Name" --output text | wc -l) -eq 0 ]'
            ],
            _JOB_CANCEL_WAIT.format(job_name=name),
            # Increase timeout since sky jobs queue -r can be blocked by other spot tests.
            timeout=20 * 60,
        )
        run_one_test(test)


# ---------- Testing spot TPU ----------
@pytest.mark.gcp
@pytest.mark.managed_jobs
@pytest.mark.tpu
def test_managed_jobs_tpu():
    """Test managed job on TPU."""
    name = _get_cluster_name()
    test = Test(
        'test-spot-tpu',
        [
            f'sky jobs launch -n {name} --use-spot examples/tpu/tpuvm_mnist.yaml -y -d',
            'sleep 5',
            f'{_JOB_QUEUE_WAIT}| grep {name} | head -n1 | grep STARTING',
            'sleep 900',  # TPU takes a while to launch
            f'{_JOB_QUEUE_WAIT}| grep {name} | head -n1 | grep "RUNNING\|SUCCEEDED"',
        ],
        _JOB_CANCEL_WAIT.format(job_name=name),
        # Increase timeout since sky jobs queue -r can be blocked by other spot tests.
        timeout=20 * 60,
    )
    run_one_test(test)


# ---------- Testing env for managed jobs ----------
@pytest.mark.managed_jobs
def test_managed_jobs_inline_env(generic_cloud: str):
    """Test managed jobs env"""
    name = _get_cluster_name()
    test = Test(
        'test-managed-jobs-inline-env',
        [
            f'sky jobs launch -n {name} -y --cloud {generic_cloud} --env TEST_ENV="hello world" -- "([[ ! -z \\"\$TEST_ENV\\" ]] && [[ ! -z \\"\$SKYPILOT_NODE_IPS\\" ]] && [[ ! -z \\"\$SKYPILOT_NODE_RANK\\" ]]) || exit 1"',
            'sleep 20',
            f'{_JOB_QUEUE_WAIT} | grep {name} | grep SUCCEEDED',
        ],
        _JOB_CANCEL_WAIT.format(job_name=name),
        # Increase timeout since sky jobs queue -r can be blocked by other spot tests.
        timeout=20 * 60,
    )
    run_one_test(test)


# ---------- Testing env ----------
def test_inline_env(generic_cloud: str):
    """Test env"""
    name = _get_cluster_name()
    test = Test(
        'test-inline-env',
        [
            f'sky launch -c {name} -y --cloud {generic_cloud} --env TEST_ENV="hello world" -- "([[ ! -z \\"\$TEST_ENV\\" ]] && [[ ! -z \\"\$SKYPILOT_NODE_IPS\\" ]] && [[ ! -z \\"\$SKYPILOT_NODE_RANK\\" ]]) || exit 1"',
            'sleep 20',
            f'sky logs {name} 1 --status',
            f'sky exec {name} --env TEST_ENV2="success" "([[ ! -z \\"\$TEST_ENV2\\" ]] && [[ ! -z \\"\$SKYPILOT_NODE_IPS\\" ]] && [[ ! -z \\"\$SKYPILOT_NODE_RANK\\" ]]) || exit 1"',
            f'sky logs {name} 2 --status',
        ],
        f'sky down -y {name}',
        _get_timeout(generic_cloud),
    )
    run_one_test(test)


# ---------- Testing env file ----------
def test_inline_env_file(generic_cloud: str):
    """Test env"""
    name = _get_cluster_name()
    test = Test(
        'test-inline-env-file',
        [
            f'sky launch -c {name} -y --cloud {generic_cloud} --env TEST_ENV="hello world" -- "([[ ! -z \\"\$TEST_ENV\\" ]] && [[ ! -z \\"\$SKYPILOT_NODE_IPS\\" ]] && [[ ! -z \\"\$SKYPILOT_NODE_RANK\\" ]]) || exit 1"',
            f'sky logs {name} 1 --status',
            f'sky exec {name} --env-file examples/sample_dotenv "([[ ! -z \\"\$TEST_ENV2\\" ]] && [[ ! -z \\"\$SKYPILOT_NODE_IPS\\" ]] && [[ ! -z \\"\$SKYPILOT_NODE_RANK\\" ]]) || exit 1"',
            f'sky logs {name} 2 --status',
        ],
        f'sky down -y {name}',
        _get_timeout(generic_cloud),
    )
    run_one_test(test)


# ---------- Testing custom image ----------
@pytest.mark.aws
def test_aws_custom_image():
    """Test AWS custom image"""
    name = _get_cluster_name()
    test = Test(
        'test-aws-custom-image',
        [
            f'sky launch -c {name} --retry-until-up -y tests/test_yamls/test_custom_image.yaml --cloud aws --region us-east-2 --image-id ami-062ddd90fb6f8267a',  # Nvidia image
            f'sky logs {name} 1 --status',
        ],
        f'sky down -y {name}',
        timeout=30 * 60,
    )
    run_one_test(test)


@pytest.mark.kubernetes
@pytest.mark.parametrize(
    'image_id',
    [
        'docker:nvidia/cuda:11.8.0-devel-ubuntu18.04',
        'docker:ubuntu:18.04',
        # Test latest image with python 3.11 installed by default.
        # Does not work for python 3.12 due to ray's requirement for 3.11.
        'docker:continuumio/miniconda3:24.1.2-0',
    ])
def test_kubernetes_custom_image(image_id):
    """Test Kubernetes custom image"""
    name = _get_cluster_name()
    test = Test(
        'test-kubernetes-custom-image',
        [
            f'sky launch -c {name} --retry-until-up -y tests/test_yamls/test_custom_image.yaml --cloud kubernetes --image-id {image_id} --region None --gpus T4:1',
            f'sky logs {name} 1 --status',
            # Try exec to run again and check if the logs are printed
            f'sky exec {name} tests/test_yamls/test_custom_image.yaml --cloud kubernetes --image-id {image_id} --region None --gpus T4:1 | grep "Hello 100"',
            # Make sure ssh is working with custom username
            f'ssh {name} echo hi | grep hi',
        ],
        f'sky down -y {name}',
        timeout=30 * 60,
    )
    run_one_test(test)


@pytest.mark.slow
def test_azure_start_stop_two_nodes():
    name = _get_cluster_name()
    test = Test(
        'azure-start-stop-two-nodes',
        [
            f'sky launch --num-nodes=2 -y -c {name} examples/azure_start_stop.yaml',
            f'sky exec --num-nodes=2 {name} examples/azure_start_stop.yaml',
            f'sky logs {name} 1 --status',  # Ensure the job succeeded.
            f'sky stop -y {name}',
            f'sky start -y {name} -i 1',
            f'sky exec --num-nodes=2 {name} examples/azure_start_stop.yaml',
            f'sky logs {name} 2 --status',  # Ensure the job succeeded.
            'sleep 200',
            f's=$(sky status -r {name}) && echo "$s" && echo "$s" | grep "INIT\|STOPPED"'
            f'|| {{ ssh {name} "cat ~/.sky/skylet.log"; exit 1; }}'
        ],
        f'sky down -y {name}',
        timeout=30 * 60,  # 30 mins  (it takes around ~23 mins)
    )
    run_one_test(test)


# ---------- Testing env for disk tier ----------
@pytest.mark.aws
def test_aws_disk_tier():

    def _get_aws_query_command(region, instance_id, field, expected):
        return (f'aws ec2 describe-volumes --region {region} '
                f'--filters Name=attachment.instance-id,Values={instance_id} '
                f'--query Volumes[*].{field} | grep {expected} ; ')

    for disk_tier in list(resources_utils.DiskTier):
        specs = AWS._get_disk_specs(disk_tier)
        name = _get_cluster_name() + '-' + disk_tier.value
        name_on_cloud = common_utils.make_cluster_name_on_cloud(
            name, sky.AWS.max_cluster_name_length())
        region = 'us-east-2'
        test = Test(
            'aws-disk-tier-' + disk_tier.value,
            [
                f'sky launch -y -c {name} --cloud aws --region {region} '
                f'--disk-tier {disk_tier.value} echo "hello sky"',
                f'id=`aws ec2 describe-instances --region {region} --filters '
                f'Name=tag:ray-cluster-name,Values={name_on_cloud} --query '
                f'Reservations[].Instances[].InstanceId --output text`; ' +
                _get_aws_query_command(region, '$id', 'VolumeType',
                                       specs['disk_tier']) +
                ('' if disk_tier == resources_utils.DiskTier.LOW else
                 (_get_aws_query_command(region, '$id', 'Iops',
                                         specs['disk_iops']) +
                  _get_aws_query_command(region, '$id', 'Throughput',
                                         specs['disk_throughput']))),
            ],
            f'sky down -y {name}',
            timeout=10 * 60,  # 10 mins  (it takes around ~6 mins)
        )
        run_one_test(test)


@pytest.mark.gcp
def test_gcp_disk_tier():
    for disk_tier in list(resources_utils.DiskTier):
        type = GCP._get_disk_type(disk_tier)
        name = _get_cluster_name() + '-' + disk_tier.value
        name_on_cloud = common_utils.make_cluster_name_on_cloud(
            name, sky.GCP.max_cluster_name_length())
        region = 'us-west2'
        test = Test(
            'gcp-disk-tier-' + disk_tier.value,
            [
                f'sky launch -y -c {name} --cloud gcp --region {region} '
                f'--disk-tier {disk_tier.value} echo "hello sky"',
                f'name=`gcloud compute instances list --filter='
                f'"labels.ray-cluster-name:{name_on_cloud}" '
                '--format="value(name)"`; '
                f'gcloud compute disks list --filter="name=$name" '
                f'--format="value(type)" | grep {type} '
            ],
            f'sky down -y {name}',
            timeout=6 * 60,  # 6 mins  (it takes around ~3 mins)
        )
        run_one_test(test)


@pytest.mark.azure
def test_azure_disk_tier():
    for disk_tier in list(resources_utils.DiskTier):
        if disk_tier == resources_utils.DiskTier.HIGH:
            # Azure does not support high disk tier.
            continue
        type = Azure._get_disk_type(disk_tier)
        name = _get_cluster_name() + '-' + disk_tier.value
        name_on_cloud = common_utils.make_cluster_name_on_cloud(
            name, sky.Azure.max_cluster_name_length())
        region = 'westus2'
        test = Test(
            'azure-disk-tier-' + disk_tier.value,
            [
                f'sky launch -y -c {name} --cloud azure --region {region} '
                f'--disk-tier {disk_tier.value} echo "hello sky"',
                f'az resource list --tag ray-cluster-name={name_on_cloud} --query '
                f'"[?type==\'Microsoft.Compute/disks\'].sku.name" '
                f'--output tsv | grep {type}'
            ],
            f'sky down -y {name}',
            timeout=20 * 60,  # 20 mins  (it takes around ~12 mins)
        )
        run_one_test(test)


@pytest.mark.azure
def test_azure_best_tier_failover():
    type = Azure._get_disk_type(resources_utils.DiskTier.LOW)
    name = _get_cluster_name()
    name_on_cloud = common_utils.make_cluster_name_on_cloud(
        name, sky.Azure.max_cluster_name_length())
    region = 'westus2'
    test = Test(
        'azure-best-tier-failover',
        [
            f'sky launch -y -c {name} --cloud azure --region {region} '
            f'--disk-tier best --instance-type Standard_D8_v5 echo "hello sky"',
            f'az resource list --tag ray-cluster-name={name_on_cloud} --query '
            f'"[?type==\'Microsoft.Compute/disks\'].sku.name" '
            f'--output tsv | grep {type}',
        ],
        f'sky down -y {name}',
        timeout=20 * 60,  # 20 mins  (it takes around ~12 mins)
    )
    run_one_test(test)


# ------ Testing Zero Quota Failover ------
@pytest.mark.aws
def test_aws_zero_quota_failover():

    name = _get_cluster_name()
    region = get_aws_region_for_quota_failover()

    if not region:
        pytest.xfail(
            'Unable to test zero quota failover optimization — quotas '
            'for EC2 P3 instances were found on all AWS regions. Is this '
            'expected for your account?')
        return

    test = Test(
        'aws-zero-quota-failover',
        [
            f'sky launch -y -c {name} --cloud aws --region {region} --gpus V100:8 --use-spot | grep "Found no quota"',
        ],
        f'sky down -y {name}',
    )
    run_one_test(test)


@pytest.mark.gcp
def test_gcp_zero_quota_failover():

    name = _get_cluster_name()
    region = get_gcp_region_for_quota_failover()

    if not region:
        pytest.xfail(
            'Unable to test zero quota failover optimization — quotas '
            'for A100-80GB GPUs were found on all GCP regions. Is this '
            'expected for your account?')
        return

    test = Test(
        'gcp-zero-quota-failover',
        [
            f'sky launch -y -c {name} --cloud gcp --region {region} --gpus A100-80GB:1 --use-spot | grep "Found no quota"',
        ],
        f'sky down -y {name}',
    )
    run_one_test(test)


# ---------- Testing skyserve ----------


def _get_service_name() -> str:
    """Returns a user-unique service name for each test_skyserve_<name>().

    Must be called from each test_skyserve_<name>().
    """
    caller_func_name = inspect.stack()[1][3]
    test_name = caller_func_name.replace('_', '-').replace('test-', 't-')
    test_name = test_name.replace('skyserve-', 'ss-')
    test_name = common_utils.make_cluster_name_on_cloud(test_name, 24)
    return f'{test_name}-{test_id}'


# We check the output of the skyserve service to see if it is ready. Output of
# `REPLICAS` is in the form of `1/2` where the first number is the number of
# ready replicas and the second number is the number of total replicas. We
# grep such format to ensure that the service is ready, and early exit if any
# failure detected. In the end we sleep for
# serve.LB_CONTROLLER_SYNC_INTERVAL_SECONDS to make sure load balancer have
# enough time to sync with the controller and get all ready replica IPs.
_SERVE_WAIT_UNTIL_READY = (
    '{{ while true; do'
    '     s=$(sky serve status {name}); echo "$s";'
    '     echo "$s" | grep -q "{replica_num}/{replica_num}" && break;'
    '     echo "$s" | grep -q "FAILED" && exit 1;'
    '     sleep 10;'
    ' done; }}; echo "Got service status $s";'
    f'sleep {serve.LB_CONTROLLER_SYNC_INTERVAL_SECONDS + 2};')
_IP_REGEX = r'([0-9]{1,3}\.){3}[0-9]{1,3}'
_AWK_ALL_LINES_BELOW_REPLICAS = r'/Replicas/{flag=1; next} flag'
_SERVICE_LAUNCHING_STATUS_REGEX = 'PROVISIONING\|STARTING'
# Since we don't allow terminate the service if the controller is INIT,
# which is common for simultaneous pytest, we need to wait until the
# controller is UP before we can terminate the service.
# The teardown command has a 10-mins timeout, so we don't need to do
# the timeout here. See implementation of run_one_test() for details.
_TEARDOWN_SERVICE = (
    '(for i in `seq 1 20`; do'
    '     s=$(sky serve down -y {name});'
    '     echo "Trying to terminate {name}";'
    '     echo "$s";'
    '     echo "$s" | grep -q "scheduled to be terminated\|No service to terminate" && break;'
    '     sleep 10;'
    '     [ $i -eq 20 ] && echo "Failed to terminate service {name}";'
    'done)')

_SERVE_ENDPOINT_WAIT = (
    'export ORIGIN_SKYPILOT_DEBUG=$SKYPILOT_DEBUG; export SKYPILOT_DEBUG=0; '
    'endpoint=$(sky serve status --endpoint {name}); '
    'until ! echo "$endpoint" | grep "Controller is initializing"; '
    'do echo "Waiting for serve endpoint to be ready..."; '
    'sleep 5; endpoint=$(sky serve status --endpoint {name}); done; '
    'export SKYPILOT_DEBUG=$ORIGIN_SKYPILOT_DEBUG; echo "$endpoint"')

_SERVE_STATUS_WAIT = ('s=$(sky serve status {name}); '
                      'until ! echo "$s" | grep "Controller is initializing."; '
                      'do echo "Waiting for serve status to be ready..."; '
                      'sleep 5; s=$(sky serve status {name}); done; echo "$s"')


def _get_replica_ip(name: str, replica_id: int) -> str:
    return (f'ip{replica_id}=$(echo "$s" | '
            f'awk "{_AWK_ALL_LINES_BELOW_REPLICAS}" | '
            f'grep -E "{name}\s+{replica_id}" | '
            f'grep -Eo "{_IP_REGEX}")')


def _get_skyserve_http_test(name: str, cloud: str,
                            timeout_minutes: int) -> Test:
    test = Test(
        f'test-skyserve-{cloud.replace("_", "-")}',
        [
            f'sky serve up -n {name} -y tests/skyserve/http/{cloud}.yaml',
            _SERVE_WAIT_UNTIL_READY.format(name=name, replica_num=2),
            f'{_SERVE_ENDPOINT_WAIT.format(name=name)}; '
            'curl -L http://$endpoint | grep "Hi, SkyPilot here"',
        ],
        _TEARDOWN_SERVICE.format(name=name),
        timeout=timeout_minutes * 60,
    )
    return test


def _check_replica_in_status(name: str, check_tuples: List[Tuple[int, bool,
                                                                 str]]) -> str:
    """Check replicas' status and count in sky serve status

    We will check vCPU=2, as all our tests use vCPU=2.
    
    Args:
        name: the name of the service
        check_tuples: A list of replica property to check. Each tuple is
            (count, is_spot, status)
    """
    check_cmd = ''
    for check_tuple in check_tuples:
        count, is_spot, status = check_tuple
        resource_str = ''
        if status not in ['PENDING', 'SHUTTING_DOWN'
                         ] and not status.startswith('FAILED'):
            spot_str = ''
            if is_spot:
                spot_str = '\[Spot\]'
            resource_str = f'({spot_str}vCPU=2)'
        check_cmd += (f' echo "$s" | grep "{resource_str}" | '
                      f'grep "{status}" | wc -l | grep {count} || exit 1;')
    return (f'{_SERVE_STATUS_WAIT.format(name=name)}; echo "$s"; ' + check_cmd)


def _check_service_version(service_name: str, version: str) -> str:
    # Grep the lines before 'Service Replicas' and check if the service version
    # is correct.
    return (f'echo "$s" | grep -B1000 "Service Replicas" | '
            f'grep -E "{service_name}\s+{version}" || exit 1; ')


@pytest.mark.gcp
@pytest.mark.serve
def test_skyserve_gcp_http():
    """Test skyserve on GCP"""
    name = _get_service_name()
    test = _get_skyserve_http_test(name, 'gcp', 20)
    run_one_test(test)


@pytest.mark.aws
@pytest.mark.serve
def test_skyserve_aws_http():
    """Test skyserve on AWS"""
    name = _get_service_name()
    test = _get_skyserve_http_test(name, 'aws', 20)
    run_one_test(test)


@pytest.mark.azure
@pytest.mark.serve
def test_skyserve_azure_http():
    """Test skyserve on Azure"""
    name = _get_service_name()
    test = _get_skyserve_http_test(name, 'azure', 30)
    run_one_test(test)


@pytest.mark.kubernetes
@pytest.mark.serve
def test_skyserve_kubernetes_http():
    """Test skyserve on Kubernetes"""
    name = _get_service_name()
    test = _get_skyserve_http_test(name, 'kubernetes', 30)
    run_one_test(test)


@pytest.mark.serve
def test_skyserve_llm(generic_cloud: str):
    """Test skyserve with real LLM usecase"""
    name = _get_service_name()

    def generate_llm_test_command(prompt: str, expected_output: str) -> str:
        prompt = shlex.quote(prompt)
        expected_output = shlex.quote(expected_output)
        return (
            f'{_SERVE_ENDPOINT_WAIT.format(name=name)}; '
            'python tests/skyserve/llm/get_response.py --endpoint $endpoint '
            f'--prompt {prompt} | grep {expected_output}')

    with open('tests/skyserve/llm/prompt_output.json', 'r',
              encoding='utf-8') as f:
        prompt2output = json.load(f)

    test = Test(
        f'test-skyserve-llm',
        [
            f'sky serve up -n {name} --cloud {generic_cloud} -y tests/skyserve/llm/service.yaml',
            _SERVE_WAIT_UNTIL_READY.format(name=name, replica_num=1),
            *[
                generate_llm_test_command(prompt, output)
                for prompt, output in prompt2output.items()
            ],
        ],
        _TEARDOWN_SERVICE.format(name=name),
        timeout=40 * 60,
    )
    run_one_test(test)


@pytest.mark.gcp
@pytest.mark.serve
def test_skyserve_spot_recovery():
    name = _get_service_name()
    zone = 'us-central1-a'

    test = Test(
        f'test-skyserve-spot-recovery-gcp',
        [
            f'sky serve up -n {name} -y tests/skyserve/spot/recovery.yaml',
            _SERVE_WAIT_UNTIL_READY.format(name=name, replica_num=1),
            f'{_SERVE_ENDPOINT_WAIT.format(name=name)}; '
            'request_output=$(curl -L http://$endpoint); echo "$request_output"; echo "$request_output" | grep "Hi, SkyPilot here"',
            _terminate_gcp_replica(name, zone, 1),
            _SERVE_WAIT_UNTIL_READY.format(name=name, replica_num=1),
            f'{_SERVE_ENDPOINT_WAIT.format(name=name)}; '
            'request_output=$(curl -L http://$endpoint); echo "$request_output"; echo "$request_output" | grep "Hi, SkyPilot here"',
        ],
        _TEARDOWN_SERVICE.format(name=name),
        timeout=20 * 60,
    )
    run_one_test(test)


@pytest.mark.serve
@pytest.mark.no_kubernetes
def test_skyserve_base_ondemand_fallback(generic_cloud: str):
    name = _get_service_name()
    test = Test(
        f'test-skyserve-base-ondemand-fallback',
        [
            f'sky serve up -n {name} --cloud {generic_cloud} -y tests/skyserve/spot/base_ondemand_fallback.yaml',
            _SERVE_WAIT_UNTIL_READY.format(name=name, replica_num=2),
            _check_replica_in_status(name, [(1, True, 'READY'),
                                            (1, False, 'READY')]),
        ],
        _TEARDOWN_SERVICE.format(name=name),
        timeout=20 * 60,
    )
    run_one_test(test)


@pytest.mark.gcp
@pytest.mark.serve
def test_skyserve_dynamic_ondemand_fallback():
    name = _get_service_name()
    zone = 'us-central1-a'

    test = Test(
        f'test-skyserve-dynamic-ondemand-fallback',
        [
            f'sky serve up -n {name} --cloud gcp -y tests/skyserve/spot/dynamic_ondemand_fallback.yaml',
            f'sleep 40',
            # 2 on-demand (provisioning) + 2 Spot (provisioning).
            f'{_SERVE_STATUS_WAIT.format(name=name)}; echo "$s";'
            'echo "$s" | grep -q "0/4" || exit 1',
            # Wait for the provisioning starts
            f'sleep 40',
            _check_replica_in_status(name, [
                (2, True, _SERVICE_LAUNCHING_STATUS_REGEX + '\|READY'),
                (2, False, _SERVICE_LAUNCHING_STATUS_REGEX + '\|SHUTTING_DOWN')
            ]),

            # Wait until 2 spot instances are ready.
            _SERVE_WAIT_UNTIL_READY.format(name=name, replica_num=2),
            _check_replica_in_status(name, [(2, True, 'READY'),
                                            (0, False, '')]),
            _terminate_gcp_replica(name, zone, 1),
            f'sleep 40',
            # 1 on-demand (provisioning) + 1 Spot (ready) + 1 spot (provisioning).
            f'{_SERVE_STATUS_WAIT.format(name=name)}; '
            'echo "$s" | grep -q "1/3"',
            _check_replica_in_status(
                name, [(1, True, 'READY'),
                       (1, True, _SERVICE_LAUNCHING_STATUS_REGEX),
                       (1, False, _SERVICE_LAUNCHING_STATUS_REGEX)]),

            # Wait until 2 spot instances are ready.
            _SERVE_WAIT_UNTIL_READY.format(name=name, replica_num=2),
            _check_replica_in_status(name, [(2, True, 'READY'),
                                            (0, False, '')]),
        ],
        _TEARDOWN_SERVICE.format(name=name),
        timeout=20 * 60,
    )
    run_one_test(test)


@pytest.mark.serve
def test_skyserve_user_bug_restart(generic_cloud: str):
    """Tests that we restart the service after user bug."""
    # TODO(zhwu): this behavior needs some rethinking.
    name = _get_service_name()
    test = Test(
        f'test-skyserve-user-bug-restart',
        [
            f'sky serve up -n {name} --cloud {generic_cloud} -y tests/skyserve/restart/user_bug.yaml',
            f's=$(sky serve status {name}); echo "$s";'
            'until echo "$s" | grep -A 100 "Service Replicas" | grep "SHUTTING_DOWN"; '
            'do echo "Waiting for first service to be SHUTTING DOWN..."; '
            f'sleep 5; s=$(sky serve status {name}); echo "$s"; done; ',
            f's=$(sky serve status {name}); echo "$s";'
            'until echo "$s" | grep -A 100 "Service Replicas" | grep "FAILED"; '
            'do echo "Waiting for first service to be FAILED..."; '
            f'sleep 5; s=$(sky serve status {name}); echo "$s"; done; echo "$s"; '
            + _check_replica_in_status(name, [(1, True, 'FAILED')]) +
            # User bug failure will cause no further scaling.
            f'echo "$s" | grep -A 100 "Service Replicas" | grep "{name}" | wc -l | grep 1; '
            f'echo "$s" | grep -B 100 "NO_REPLICA" | grep "0/0"',
            f'sky serve update {name} --cloud {generic_cloud} -y tests/skyserve/auto_restart.yaml',
            f'{_SERVE_ENDPOINT_WAIT.format(name=name)}; '
            'until curl -L http://$endpoint | grep "Hi, SkyPilot here!"; do sleep 2; done; sleep 2; '
            + _check_replica_in_status(name, [(1, False, 'READY'),
                                              (1, False, 'FAILED')]),
        ],
        _TEARDOWN_SERVICE.format(name=name),
        timeout=20 * 60,
    )
    run_one_test(test)


@pytest.mark.serve
@pytest.mark.no_kubernetes  # Replicas on k8s may be running on the same node and have the same public IP
def test_skyserve_load_balancer(generic_cloud: str):
    """Test skyserve load balancer round-robin policy"""
    name = _get_service_name()
    test = Test(
        f'test-skyserve-load-balancer',
        [
            f'sky serve up -n {name} --cloud {generic_cloud} -y tests/skyserve/load_balancer/service.yaml',
            _SERVE_WAIT_UNTIL_READY.format(name=name, replica_num=3),
            f'{_SERVE_ENDPOINT_WAIT.format(name=name)}; '
            f'{_SERVE_STATUS_WAIT.format(name=name)}; '
            f'{_get_replica_ip(name, 1)}; '
            f'{_get_replica_ip(name, 2)}; {_get_replica_ip(name, 3)}; '
            'python tests/skyserve/load_balancer/test_round_robin.py '
            '--endpoint $endpoint --replica-num 3 --replica-ips $ip1 $ip2 $ip3',
        ],
        _TEARDOWN_SERVICE.format(name=name),
        timeout=20 * 60,
    )
    run_one_test(test)


@pytest.mark.gcp
@pytest.mark.serve
@pytest.mark.no_kubernetes
def test_skyserve_auto_restart():
    """Test skyserve with auto restart"""
    name = _get_service_name()
    zone = 'us-central1-a'
    test = Test(
        f'test-skyserve-auto-restart',
        [
            # TODO(tian): we can dynamically generate YAML from template to
            # avoid maintaining too many YAML files
            f'sky serve up -n {name} -y tests/skyserve/auto_restart.yaml',
            _SERVE_WAIT_UNTIL_READY.format(name=name, replica_num=1),
            f'{_SERVE_ENDPOINT_WAIT.format(name=name)}; '
            'request_output=$(curl -L http://$endpoint); echo "$request_output"; echo "$request_output" | grep "Hi, SkyPilot here"',
            # sleep for 20 seconds (initial delay) to make sure it will
            # be restarted
            f'sleep 20',
            _terminate_gcp_replica(name, zone, 1),
            # Wait for consecutive failure timeout passed.
            # If the cluster is not using spot, it won't check the cluster status
            # on the cloud (since manual shutdown is not a common behavior and such
            # queries takes a lot of time). Instead, we think continuous 3 min probe
            # failure is not a temporary problem but indeed a failure.
            'sleep 180',
            # We cannot use _SERVE_WAIT_UNTIL_READY; there will be a intermediate time
            # that the output of `sky serve status` shows FAILED and this status will
            # cause _SERVE_WAIT_UNTIL_READY to early quit.
            '(while true; do'
            f'    output=$(sky serve status {name});'
            '     echo "$output" | grep -q "1/1" && break;'
            '     sleep 10;'
            f'done); sleep {serve.LB_CONTROLLER_SYNC_INTERVAL_SECONDS};',
            f'{_SERVE_ENDPOINT_WAIT.format(name=name)}; '
            'request_output=$(curl -L http://$endpoint); echo "$request_output"; echo "$request_output" | grep "Hi, SkyPilot here"',
        ],
        _TEARDOWN_SERVICE.format(name=name),
        timeout=20 * 60,
    )
    run_one_test(test)


@pytest.mark.serve
def test_skyserve_cancel(generic_cloud: str):
    """Test skyserve with cancel"""
    name = _get_service_name()

    test = Test(
        f'test-skyserve-cancel',
        [
            f'sky serve up -n {name} --cloud {generic_cloud} -y tests/skyserve/cancel/cancel.yaml',
            _SERVE_WAIT_UNTIL_READY.format(name=name, replica_num=1),
            f'{_SERVE_ENDPOINT_WAIT.format(name=name)}; python3 '
            'tests/skyserve/cancel/send_cancel_request.py '
            '--endpoint $endpoint | grep "Request was cancelled"',
            f's=$(sky serve logs {name} 1 --no-follow); '
            'until ! echo "$s" | grep "Please wait for the controller to be"; '
            'do echo "Waiting for serve logs"; sleep 10; '
            f's=$(sky serve logs {name} 1 --no-follow); done; '
            'echo "$s"; echo "$s" | grep "Client disconnected, stopping computation"',
        ],
        _TEARDOWN_SERVICE.format(name=name),
        timeout=20 * 60,
    )
    run_one_test(test)


@pytest.mark.serve
def test_skyserve_update(generic_cloud: str):
    """Test skyserve with update"""
    name = _get_service_name()
    test = Test(
        f'test-skyserve-update',
        [
            f'sky serve up -n {name} --cloud {generic_cloud} -y tests/skyserve/update/old.yaml',
            _SERVE_WAIT_UNTIL_READY.format(name=name, replica_num=2),
            f'{_SERVE_ENDPOINT_WAIT.format(name=name)}; curl -L http://$endpoint | grep "Hi, SkyPilot here"',
            f'sky serve update {name} --cloud {generic_cloud} --mode blue_green -y tests/skyserve/update/new.yaml',
            # sleep before update is registered.
            'sleep 20',
            f'{_SERVE_ENDPOINT_WAIT.format(name=name)}; '
            'until curl -L http://$endpoint | grep "Hi, new SkyPilot here!"; do sleep 2; done;'
            # Make sure the traffic is not mixed
            'curl -L http://$endpoint | grep "Hi, new SkyPilot here"',
            # The latest 2 version should be READY and the older versions should be shutting down
            (_check_replica_in_status(name, [(2, False, 'READY'),
                                             (2, False, 'SHUTTING_DOWN')]) +
             _check_service_version(name, "2")),
        ],
        _TEARDOWN_SERVICE.format(name=name),
        timeout=20 * 60,
    )
    run_one_test(test)


@pytest.mark.serve
def test_skyserve_rolling_update(generic_cloud: str):
    """Test skyserve with rolling update"""
    name = _get_service_name()
    single_new_replica = _check_replica_in_status(
        name, [(2, False, 'READY'), (1, False, _SERVICE_LAUNCHING_STATUS_REGEX),
               (1, False, 'SHUTTING_DOWN')])
    test = Test(
        f'test-skyserve-rolling-update',
        [
            f'sky serve up -n {name} --cloud {generic_cloud} -y tests/skyserve/update/old.yaml',
            _SERVE_WAIT_UNTIL_READY.format(name=name, replica_num=2),
            f'{_SERVE_ENDPOINT_WAIT.format(name=name)}; curl -L http://$endpoint | grep "Hi, SkyPilot here"',
            f'sky serve update {name} --cloud {generic_cloud} -y tests/skyserve/update/new.yaml',
            # Make sure the traffic is mixed across two versions, the replicas
            # with even id will sleep 60 seconds before being ready, so we
            # should be able to get observe the period that the traffic is mixed
            # across two versions.
            f'{_SERVE_ENDPOINT_WAIT.format(name=name)}; '
            'until curl -L http://$endpoint | grep "Hi, new SkyPilot here!"; do sleep 2; done; sleep 2; '
            # The latest version should have one READY and the one of the older versions should be shutting down
            f'{single_new_replica} {_check_service_version(name, "1,2")} '
            # Check the output from the old version, immediately after the
            # output from the new version appears. This is guaranteed by the
            # round robin load balancing policy.
            # TODO(zhwu): we should have a more generalized way for checking the
            # mixed version of replicas to avoid depending on the specific
            # round robin load balancing policy.
            'curl -L http://$endpoint | grep "Hi, SkyPilot here"',
        ],
        _TEARDOWN_SERVICE.format(name=name),
        timeout=20 * 60,
    )
    run_one_test(test)


@pytest.mark.serve
def test_skyserve_fast_update(generic_cloud: str):
    """Test skyserve with fast update (Increment version of old replicas)"""
    name = _get_service_name()

    test = Test(
        f'test-skyserve-fast-update',
        [
            f'sky serve up -n {name} -y --cloud {generic_cloud} tests/skyserve/update/bump_version_before.yaml',
            _SERVE_WAIT_UNTIL_READY.format(name=name, replica_num=2),
            f'{_SERVE_ENDPOINT_WAIT.format(name=name)}; curl -L http://$endpoint | grep "Hi, SkyPilot here"',
            f'sky serve update {name} --cloud {generic_cloud} --mode blue_green -y tests/skyserve/update/bump_version_after.yaml',
            # sleep to wait for update to be registered.
            'sleep 30',
            # 2 on-deamnd (ready) + 1 on-demand (provisioning).
            (
                _check_replica_in_status(
                    name, [(2, False, 'READY'),
                           (1, False, _SERVICE_LAUNCHING_STATUS_REGEX)]) +
                # Fast update will directly have the latest version ready.
                _check_service_version(name, "2")),
            _SERVE_WAIT_UNTIL_READY.format(name=name, replica_num=3) +
            _check_service_version(name, "2"),
            f'{_SERVE_ENDPOINT_WAIT.format(name=name)}; curl -L http://$endpoint | grep "Hi, SkyPilot here"',
            # Test rolling update
            f'sky serve update {name} --cloud {generic_cloud} -y tests/skyserve/update/bump_version_before.yaml',
            # sleep to wait for update to be registered.
            'sleep 15',
            # 2 on-deamnd (ready) + 1 on-demand (shutting down).
            _check_replica_in_status(name, [(2, False, 'READY'),
                                            (1, False, 'SHUTTING_DOWN')]),
            _SERVE_WAIT_UNTIL_READY.format(name=name, replica_num=2) +
            _check_service_version(name, "3"),
            f'{_SERVE_ENDPOINT_WAIT.format(name=name)}; curl -L http://$endpoint | grep "Hi, SkyPilot here"',
        ],
        _TEARDOWN_SERVICE.format(name=name),
        timeout=30 * 60,
    )
    run_one_test(test)


@pytest.mark.serve
def test_skyserve_update_autoscale(generic_cloud: str):
    """Test skyserve update with autoscale"""
    name = _get_service_name()
    test = Test(
        f'test-skyserve-update-autoscale',
        [
            f'sky serve up -n {name} --cloud {generic_cloud} -y tests/skyserve/update/num_min_two.yaml',
            _SERVE_WAIT_UNTIL_READY.format(name=name, replica_num=2) +
            _check_service_version(name, "1"),
            f'{_SERVE_ENDPOINT_WAIT.format(name=name)}; '
            'curl -L http://$endpoint | grep "Hi, SkyPilot here"',
            f'sky serve update {name} --cloud {generic_cloud} --mode blue_green -y tests/skyserve/update/num_min_one.yaml',
            # sleep before update is registered.
            'sleep 20',
            # Timeout will be triggered when update fails.
            _SERVE_WAIT_UNTIL_READY.format(name=name, replica_num=1) +
            _check_service_version(name, "2"),
            f'{_SERVE_ENDPOINT_WAIT.format(name=name)}; '
            'curl -L http://$endpoint | grep "Hi, SkyPilot here!"',
            # Rolling Update
            f'sky serve update {name} --cloud {generic_cloud} -y tests/skyserve/update/num_min_two.yaml',
            # sleep before update is registered.
            'sleep 20',
            # Timeout will be triggered when update fails.
            _SERVE_WAIT_UNTIL_READY.format(name=name, replica_num=2) +
            _check_service_version(name, "3"),
            f'{_SERVE_ENDPOINT_WAIT.format(name=name)}; '
            'curl -L http://$endpoint | grep "Hi, SkyPilot here!"',
        ],
        _TEARDOWN_SERVICE.format(name=name),
        timeout=30 * 60,
    )
    run_one_test(test)


@pytest.mark.serve
@pytest.mark.no_kubernetes  # Spot instances are not supported in Kubernetes
@pytest.mark.parametrize('mode', ['rolling', 'blue_green'])
def test_skyserve_new_autoscaler_update(mode: str, generic_cloud: str):
    """Test skyserve with update that changes autoscaler"""
    name = _get_service_name() + mode

    four_spot_up_cmd = _check_replica_in_status(name, [(4, True, 'READY')])
    update_check = [f'until ({four_spot_up_cmd}); do sleep 5; done; sleep 10;']
    if mode == 'rolling':
        # Check rolling update, it will terminate one of the old on-demand
        # instances, once there are 4 spot instance ready.
        update_check += [
            _check_replica_in_status(
                name, [(1, False, _SERVICE_LAUNCHING_STATUS_REGEX),
                       (1, False, 'SHUTTING_DOWN'), (1, False, 'READY')]) +
            _check_service_version(name, "1,2"),
        ]
    else:
        # Check blue green update, it will keep both old on-demand instances
        # running, once there are 4 spot instance ready.
        update_check += [
            _check_replica_in_status(
                name, [(1, False, _SERVICE_LAUNCHING_STATUS_REGEX),
                       (2, False, 'READY')]) +
            _check_service_version(name, "1"),
        ]
    test = Test(
        'test-skyserve-new-autoscaler-update',
        [
            f'sky serve up -n {name} --cloud {generic_cloud} -y tests/skyserve/update/new_autoscaler_before.yaml',
            _SERVE_WAIT_UNTIL_READY.format(name=name, replica_num=2) +
            _check_service_version(name, "1"),
            f'{_SERVE_ENDPOINT_WAIT.format(name=name)}; '
            's=$(curl -L http://$endpoint); echo "$s"; echo "$s" | grep "Hi, SkyPilot here"',
            f'sky serve update {name} --cloud {generic_cloud} --mode {mode} -y tests/skyserve/update/new_autoscaler_after.yaml',
            # Wait for update to be registered
            f'sleep 120',
            _check_replica_in_status(
                name, [(4, True, _SERVICE_LAUNCHING_STATUS_REGEX + '\|READY'),
                       (1, False, _SERVICE_LAUNCHING_STATUS_REGEX),
                       (2, False, 'READY')]),
            *update_check,
            _SERVE_WAIT_UNTIL_READY.format(name=name, replica_num=5),
            f'{_SERVE_ENDPOINT_WAIT.format(name=name)}; '
            'curl -L http://$endpoint | grep "Hi, SkyPilot here"',
            _check_replica_in_status(name, [(4, True, 'READY'),
                                            (1, False, 'READY')]),
        ],
        _TEARDOWN_SERVICE.format(name=name),
        timeout=20 * 60,
    )
    run_one_test(test)


@pytest.mark.serve
def test_skyserve_failures(generic_cloud: str):
    """Test replica failure statuses"""
    name = _get_service_name()

    test = Test(
        'test-skyserve-failures',
        [
            f'sky serve up -n {name} --cloud {generic_cloud} -y tests/skyserve/failures/initial_delay.yaml',
            f's=$(sky serve status {name}); '
            f'until echo "$s" | grep "FAILED_INITIAL_DELAY"; do '
            'echo "Waiting for replica to be failed..."; sleep 5; '
            f's=$(sky serve status {name}); echo "$s"; done;',
            'sleep 60',
            f'{_SERVE_STATUS_WAIT.format(name=name)}; echo "$s" | grep "{name}" | grep "FAILED_INITIAL_DELAY" | wc -l | grep 2; '
            # Make sure no new replicas are started for early failure.
            f'echo "$s" | grep -A 100 "Service Replicas" | grep "{name}" | wc -l | grep 2;',
            f'sky serve update {name} --cloud {generic_cloud} -y tests/skyserve/failures/probing.yaml',
            f's=$(sky serve status {name}); '
            # Wait for replica to be ready.
            f'until echo "$s" | grep "READY"; do '
            'echo "Waiting for replica to be failed..."; sleep 5; '
            f's=$(sky serve status {name}); echo "$s"; done;',
            # Wait for replica to change to FAILED_PROBING
            f's=$(sky serve status {name}); '
            f'until echo "$s" | grep "FAILED_PROBING"; do '
            'echo "Waiting for replica to be failed..."; sleep 5; '
            f's=$(sky serve status {name}); echo "$s"; done;' +
            _check_replica_in_status(
                name, [(1, False, 'FAILED_PROBING'),
                       (1, False, _SERVICE_LAUNCHING_STATUS_REGEX)]),
            # TODO(zhwu): add test for FAILED_PROVISION
        ],
        _TEARDOWN_SERVICE.format(name=name),
        timeout=20 * 60,
    )
    run_one_test(test)


# TODO(Ziming, Tian): Add tests for autoscaling.


# ------- Testing user ray cluster --------
def test_user_ray_cluster(generic_cloud: str):
    name = _get_cluster_name()
    test = Test(
        'user-ray-cluster',
        [
            f'sky launch -y -c {name} --cloud {generic_cloud} "ray start --head"',
            f'sky exec {name} "echo hi"',
            f'sky logs {name} 1 --status',
            f'sky status -r {name} | grep UP',
            f'sky exec {name} "echo bye"',
            f'sky logs {name} 2 --status',
        ],
        f'sky down -y {name}',
    )
    run_one_test(test)


# ------- Testing the core API --------
# Most of the core APIs have been tested in the CLI tests.
# These tests are for testing the return value of the APIs not fully used in CLI.


@pytest.mark.gcp
def test_core_api_sky_launch_exec():
    name = _get_cluster_name()
    task = sky.Task(run="whoami")
    task.set_resources(sky.Resources(cloud=sky.GCP()))
    job_id, handle = sky.launch(task, cluster_name=name)
    assert job_id == 1
    assert handle is not None
    assert handle.cluster_name == name
    assert handle.launched_resources.cloud.is_same_cloud(sky.GCP())
    job_id_exec, handle_exec = sky.exec(task, cluster_name=name)
    assert job_id_exec == 2
    assert handle_exec is not None
    assert handle_exec.cluster_name == name
    assert handle_exec.launched_resources.cloud.is_same_cloud(sky.GCP())
    # For dummy task (i.e. task.run is None), the job won't be submitted.
    dummy_task = sky.Task()
    job_id_dummy, _ = sky.exec(dummy_task, cluster_name=name)
    assert job_id_dummy is None
    sky.down(name)


# ---------- Testing Storage ----------
class TestStorageWithCredentials:
    """Storage tests which require credentials and network connection"""

    AWS_INVALID_NAMES = [
        'ab',  # less than 3 characters
        'abcdefghijklmnopqrstuvwxyzabcdefghijklmnopqrstuvwxyzabcdefghijklmnopqrstuvwxyz1',
        # more than 63 characters
        'Abcdef',  # contains an uppercase letter
        'abc def',  # contains a space
        'abc..def',  # two adjacent periods
        '192.168.5.4',  # formatted as an IP address
        'xn--bucket',  # starts with 'xn--' prefix
        'bucket-s3alias',  # ends with '-s3alias' suffix
        'bucket--ol-s3',  # ends with '--ol-s3' suffix
        '.abc',  # starts with a dot
        'abc.',  # ends with a dot
        '-abc',  # starts with a hyphen
        'abc-',  # ends with a hyphen
    ]

    GCS_INVALID_NAMES = [
        'ab',  # less than 3 characters
        'abcdefghijklmnopqrstuvwxyzabcdefghijklmnopqrstuvwxyzabcdefghijklmnopqrstuvwxyz1',
        # more than 63 characters (without dots)
        'Abcdef',  # contains an uppercase letter
        'abc def',  # contains a space
        'abc..def',  # two adjacent periods
        'abc_.def.ghi.jklmnopqrstuvwxyzabcdefghijklmnopqrstuvwxyzabcdefghijklmnopqrstuvwxyz1'
        # More than 63 characters between dots
        'abc_.def.ghi.jklmnopqrstuvwxyzabcdefghijklmnopqfghijklmnopqrstuvw' * 5,
        # more than 222 characters (with dots)
        '192.168.5.4',  # formatted as an IP address
        'googbucket',  # starts with 'goog' prefix
        'googlebucket',  # contains 'google'
        'g00glebucket',  # variant of 'google'
        'go0glebucket',  # variant of 'google'
        'g0oglebucket',  # variant of 'google'
        '.abc',  # starts with a dot
        'abc.',  # ends with a dot
        '_abc',  # starts with an underscore
        'abc_',  # ends with an underscore
    ]

    IBM_INVALID_NAMES = [
        'ab',  # less than 3 characters
        'abcdefghijklmnopqrstuvwxyzabcdefghijklmnopqrstuvwxyzabcdefghijklmnopqrstuvwxyz1',
        # more than 63 characters
        'Abcdef',  # contains an uppercase letter
        'abc def',  # contains a space
        'abc..def',  # two adjacent periods
        '192.168.5.4',  # formatted as an IP address
        'xn--bucket',  # starts with 'xn--' prefix
        '.abc',  # starts with a dot
        'abc.',  # ends with a dot
        '-abc',  # starts with a hyphen
        'abc-',  # ends with a hyphen
        'a.-bc',  # contains the sequence '.-'
        'a-.bc',  # contains the sequence '-.'
        'a&bc'  # contains special characters
        'ab^c'  # contains special characters
    ]
    GITIGNORE_SYNC_TEST_DIR_STRUCTURE = {
        'double_asterisk': {
            'double_asterisk_excluded': None,
            'double_asterisk_excluded_dir': {
                'dir_excluded': None,
            },
        },
        'double_asterisk_parent': {
            'parent': {
                'also_excluded.txt': None,
                'child': {
                    'double_asterisk_parent_child_excluded.txt': None,
                },
                'double_asterisk_parent_excluded.txt': None,
            },
        },
        'excluded.log': None,
        'excluded_dir': {
            'excluded.txt': None,
            'nested_excluded': {
                'excluded': None,
            },
        },
        'exp-1': {
            'be_excluded': None,
        },
        'exp-2': {
            'be_excluded': None,
        },
        'front_slash_excluded': None,
        'included.log': None,
        'included.txt': None,
        'include_dir': {
            'excluded.log': None,
            'included.log': None,
        },
        'nested_double_asterisk': {
            'one': {
                'also_exclude.txt': None,
            },
            'two': {
                'also_exclude.txt': None,
            },
        },
        'nested_wildcard_dir': {
            'monday': {
                'also_exclude.txt': None,
            },
            'tuesday': {
                'also_exclude.txt': None,
            },
        },
        'no_slash_excluded': None,
        'no_slash_tests': {
            'no_slash_excluded': {
                'also_excluded.txt': None,
            },
        },
        'question_mark': {
            'excluded1.txt': None,
            'excluded@.txt': None,
        },
        'square_bracket': {
            'excluded1.txt': None,
        },
        'square_bracket_alpha': {
            'excludedz.txt': None,
        },
        'square_bracket_excla': {
            'excluded2.txt': None,
            'excluded@.txt': None,
        },
        'square_bracket_single': {
            'excluded0.txt': None,
        },
    }

    @staticmethod
    def create_dir_structure(base_path, structure):
        # creates a given file STRUCTURE in BASE_PATH
        for name, substructure in structure.items():
            path = os.path.join(base_path, name)
            if substructure is None:
                # Create a file
                open(path, 'a', encoding='utf-8').close()
            else:
                # Create a subdirectory
                os.mkdir(path)
                TestStorageWithCredentials.create_dir_structure(
                    path, substructure)

    @staticmethod
    def cli_delete_cmd(store_type, bucket_name):
        if store_type == storage_lib.StoreType.S3:
            url = f's3://{bucket_name}'
            return f'aws s3 rb {url} --force'
        if store_type == storage_lib.StoreType.GCS:
            url = f'gs://{bucket_name}'
            gsutil_alias, alias_gen = data_utils.get_gsutil_command()
            return f'{alias_gen}; {gsutil_alias} rm -r {url}'
        if store_type == storage_lib.StoreType.R2:
            endpoint_url = cloudflare.create_endpoint()
            url = f's3://{bucket_name}'
            return f'AWS_SHARED_CREDENTIALS_FILE={cloudflare.R2_CREDENTIALS_PATH} aws s3 rb {url} --force --endpoint {endpoint_url} --profile=r2'
        if store_type == storage_lib.StoreType.IBM:
            bucket_rclone_profile = Rclone.generate_rclone_bucket_profile_name(
                bucket_name, Rclone.RcloneClouds.IBM)
            return f'rclone purge {bucket_rclone_profile}:{bucket_name} && rclone config delete {bucket_rclone_profile}'

    @staticmethod
    def cli_ls_cmd(store_type, bucket_name, suffix=''):
        if store_type == storage_lib.StoreType.S3:
            if suffix:
                url = f's3://{bucket_name}/{suffix}'
            else:
                url = f's3://{bucket_name}'
            return f'aws s3 ls {url}'
        if store_type == storage_lib.StoreType.GCS:
            if suffix:
                url = f'gs://{bucket_name}/{suffix}'
            else:
                url = f'gs://{bucket_name}'
            return f'gsutil ls {url}'
        if store_type == storage_lib.StoreType.R2:
            endpoint_url = cloudflare.create_endpoint()
            if suffix:
                url = f's3://{bucket_name}/{suffix}'
            else:
                url = f's3://{bucket_name}'
            return f'AWS_SHARED_CREDENTIALS_FILE={cloudflare.R2_CREDENTIALS_PATH} aws s3 ls {url} --endpoint {endpoint_url} --profile=r2'
        if store_type == storage_lib.StoreType.IBM:
            bucket_rclone_profile = Rclone.generate_rclone_bucket_profile_name(
                bucket_name, Rclone.RcloneClouds.IBM)
            return f'rclone ls {bucket_rclone_profile}:{bucket_name}/{suffix}'

    @staticmethod
    def cli_region_cmd(store_type, bucket_name):
        if store_type == storage_lib.StoreType.S3:
            return ('aws s3api get-bucket-location '
                    f'--bucket {bucket_name} --output text')
        elif store_type == storage_lib.StoreType.GCS:
            return (f'gsutil ls -L -b gs://{bucket_name}/ | '
                    'grep "Location constraint" | '
                    'awk \'{print tolower($NF)}\'')
        else:
            raise NotImplementedError(f'Region command not implemented for '
                                      f'{store_type}')

    @staticmethod
    def cli_count_name_in_bucket(store_type, bucket_name, file_name, suffix=''):
        if store_type == storage_lib.StoreType.S3:
            if suffix:
                return f'aws s3api list-objects --bucket "{bucket_name}" --prefix {suffix} --query "length(Contents[?contains(Key,\'{file_name}\')].Key)"'
            else:
                return f'aws s3api list-objects --bucket "{bucket_name}" --query "length(Contents[?contains(Key,\'{file_name}\')].Key)"'
        elif store_type == storage_lib.StoreType.GCS:
            if suffix:
                return f'gsutil ls -r gs://{bucket_name}/{suffix} | grep "{file_name}" | wc -l'
            else:
                return f'gsutil ls -r gs://{bucket_name} | grep "{file_name}" | wc -l'
        elif store_type == storage_lib.StoreType.R2:
            endpoint_url = cloudflare.create_endpoint()
            if suffix:
                return f'AWS_SHARED_CREDENTIALS_FILE={cloudflare.R2_CREDENTIALS_PATH} aws s3api list-objects --bucket "{bucket_name}" --prefix {suffix} --query "length(Contents[?contains(Key,\'{file_name}\')].Key)" --endpoint {endpoint_url} --profile=r2'
            else:
                return f'AWS_SHARED_CREDENTIALS_FILE={cloudflare.R2_CREDENTIALS_PATH} aws s3api list-objects --bucket "{bucket_name}" --query "length(Contents[?contains(Key,\'{file_name}\')].Key)" --endpoint {endpoint_url} --profile=r2'

    @staticmethod
    def cli_count_file_in_bucket(store_type, bucket_name):
        if store_type == storage_lib.StoreType.S3:
            return f'aws s3 ls s3://{bucket_name} --recursive | wc -l'
        elif store_type == storage_lib.StoreType.GCS:
            return f'gsutil ls -r gs://{bucket_name}/** | wc -l'
        elif store_type == storage_lib.StoreType.R2:
            endpoint_url = cloudflare.create_endpoint()
            return f'AWS_SHARED_CREDENTIALS_FILE={cloudflare.R2_CREDENTIALS_PATH} aws s3 ls s3://{bucket_name} --recursive --endpoint {endpoint_url} --profile=r2 | wc -l'

    @pytest.fixture
    def tmp_source(self, tmp_path):
        # Creates a temporary directory with a file in it
        tmp_dir = tmp_path / 'tmp-source'
        tmp_dir.mkdir()
        tmp_file = tmp_dir / 'tmp-file'
        tmp_file.write_text('test')
        circle_link = tmp_dir / 'circle-link'
        circle_link.symlink_to(tmp_dir, target_is_directory=True)
        yield str(tmp_dir)

    @staticmethod
    def generate_bucket_name():
        # Creates a temporary bucket name
        # time.time() returns varying precision on different systems, so we
        # replace the decimal point and use whatever precision we can get.
        timestamp = str(time.time()).replace('.', '')
        return f'sky-test-{timestamp}'

    @pytest.fixture
    def tmp_bucket_name(self):
        yield self.generate_bucket_name()

    @staticmethod
    def yield_storage_object(
            name: Optional[str] = None,
            source: Optional[storage_lib.Path] = None,
            stores: Optional[Dict[storage_lib.StoreType,
                                  storage_lib.AbstractStore]] = None,
            persistent: Optional[bool] = True,
            mode: storage_lib.StorageMode = storage_lib.StorageMode.MOUNT):
        # Creates a temporary storage object. Stores must be added in the test.
        storage_obj = storage_lib.Storage(name=name,
                                          source=source,
                                          stores=stores,
                                          persistent=persistent,
                                          mode=mode)
        yield storage_obj
        handle = global_user_state.get_handle_from_storage_name(
            storage_obj.name)
        if handle:
            # If handle exists, delete manually
            # TODO(romilb): This is potentially risky - if the delete method has
            #   bugs, this can cause resource leaks. Ideally we should manually
            #   eject storage from global_user_state and delete the bucket using
            #   boto3 directly.
            storage_obj.delete()

    @pytest.fixture
    def tmp_scratch_storage_obj(self, tmp_bucket_name):
        # Creates a storage object with no source to create a scratch storage.
        # Stores must be added in the test.
        yield from self.yield_storage_object(name=tmp_bucket_name)

    @pytest.fixture
    def tmp_multiple_scratch_storage_obj(self):
        # Creates a list of 5 storage objects with no source to create
        # multiple scratch storages.
        # Stores for each object in the list must be added in the test.
        storage_mult_obj = []
        for _ in range(5):
            timestamp = str(time.time()).replace('.', '')
            store_obj = storage_lib.Storage(name=f'sky-test-{timestamp}')
            storage_mult_obj.append(store_obj)
        yield storage_mult_obj
        for storage_obj in storage_mult_obj:
            handle = global_user_state.get_handle_from_storage_name(
                storage_obj.name)
            if handle:
                # If handle exists, delete manually
                # TODO(romilb): This is potentially risky - if the delete method has
                # bugs, this can cause resource leaks. Ideally we should manually
                # eject storage from global_user_state and delete the bucket using
                # boto3 directly.
                storage_obj.delete()

    @pytest.fixture
    def tmp_multiple_custom_source_storage_obj(self):
        # Creates a list of storage objects with custom source names to
        # create multiple scratch storages.
        # Stores for each object in the list must be added in the test.
        custom_source_names = ['"path With Spaces"', 'path With Spaces']
        storage_mult_obj = []
        for name in custom_source_names:
            src_path = os.path.expanduser(f'~/{name}')
            pathlib.Path(src_path).expanduser().mkdir(exist_ok=True)
            timestamp = str(time.time()).replace('.', '')
            store_obj = storage_lib.Storage(name=f'sky-test-{timestamp}',
                                            source=src_path)
            storage_mult_obj.append(store_obj)
        yield storage_mult_obj
        for storage_obj in storage_mult_obj:
            handle = global_user_state.get_handle_from_storage_name(
                storage_obj.name)
            if handle:
                storage_obj.delete()

    @pytest.fixture
    def tmp_local_storage_obj(self, tmp_bucket_name, tmp_source):
        # Creates a temporary storage object. Stores must be added in the test.
        yield from self.yield_storage_object(name=tmp_bucket_name,
                                             source=tmp_source)

    @pytest.fixture
    def tmp_local_list_storage_obj(self, tmp_bucket_name, tmp_source):
        # Creates a temp storage object which uses a list of paths as source.
        # Stores must be added in the test. After upload, the bucket should
        # have two files - /tmp-file and /tmp-source/tmp-file
        list_source = [tmp_source, tmp_source + '/tmp-file']
        yield from self.yield_storage_object(name=tmp_bucket_name,
                                             source=list_source)

    @pytest.fixture
    def tmp_bulk_del_storage_obj(self, tmp_bucket_name):
        # Creates a temporary storage object for testing bulk deletion.
        # Stores must be added in the test.
        with tempfile.TemporaryDirectory() as tmpdir:
            subprocess.check_output(f'mkdir -p {tmpdir}/folder{{000..255}}',
                                    shell=True)
            subprocess.check_output(f'touch {tmpdir}/test{{000..255}}.txt',
                                    shell=True)
            subprocess.check_output(
                f'touch {tmpdir}/folder{{000..255}}/test.txt', shell=True)
            yield from self.yield_storage_object(name=tmp_bucket_name,
                                                 source=tmpdir)

    @pytest.fixture
    def tmp_copy_mnt_existing_storage_obj(self, tmp_scratch_storage_obj):
        # Creates a copy mount storage which reuses an existing storage object.
        tmp_scratch_storage_obj.add_store(storage_lib.StoreType.S3)
        storage_name = tmp_scratch_storage_obj.name

        # Try to initialize another storage with the storage object created
        # above, but now in COPY mode. This should succeed.
        yield from self.yield_storage_object(name=storage_name,
                                             mode=storage_lib.StorageMode.COPY)

    @pytest.fixture
    def tmp_gitignore_storage_obj(self, tmp_bucket_name, gitignore_structure):
        # Creates a temporary storage object for testing .gitignore filter.
        # GITIGINORE_STRUCTURE is representing a file structure in a dictionary
        # format. Created storage object will contain the file structure along
        # with .gitignore and .git/info/exclude files to test exclude filter.
        # Stores must be added in the test.
        with tempfile.TemporaryDirectory() as tmpdir:
            # Creates file structure to be uploaded in the Storage
            self.create_dir_structure(tmpdir, gitignore_structure)

            # Create .gitignore and list files/dirs to be excluded in it
            skypilot_path = os.path.dirname(os.path.dirname(sky.__file__))
            temp_path = f'{tmpdir}/.gitignore'
            file_path = os.path.join(skypilot_path, 'tests/gitignore_test')
            shutil.copyfile(file_path, temp_path)

            # Create .git/info/exclude and list files/dirs to be excluded in it
            temp_path = f'{tmpdir}/.git/info/'
            os.makedirs(temp_path)
            temp_exclude_path = os.path.join(temp_path, 'exclude')
            file_path = os.path.join(skypilot_path,
                                     'tests/git_info_exclude_test')
            shutil.copyfile(file_path, temp_exclude_path)

            # Create sky Storage with the files created
            yield from self.yield_storage_object(
                name=tmp_bucket_name,
                source=tmpdir,
                mode=storage_lib.StorageMode.COPY)

    @pytest.fixture
    def tmp_awscli_bucket(self, tmp_bucket_name):
        # Creates a temporary bucket using awscli
        bucket_uri = f's3://{tmp_bucket_name}'
        subprocess.check_call(['aws', 's3', 'mb', bucket_uri])
        yield tmp_bucket_name, bucket_uri
        subprocess.check_call(['aws', 's3', 'rb', bucket_uri, '--force'])

    @pytest.fixture
    def tmp_gsutil_bucket(self, tmp_bucket_name):
        # Creates a temporary bucket using gsutil
        bucket_uri = f'gs://{tmp_bucket_name}'
        subprocess.check_call(['gsutil', 'mb', bucket_uri])
        yield tmp_bucket_name, bucket_uri
        subprocess.check_call(['gsutil', 'rm', '-r', bucket_uri])

    @pytest.fixture
    def tmp_awscli_bucket_r2(self, tmp_bucket_name):
        # Creates a temporary bucket using awscli
        endpoint_url = cloudflare.create_endpoint()
        bucket_uri = f's3://{tmp_bucket_name}'
        subprocess.check_call(
            f'AWS_SHARED_CREDENTIALS_FILE={cloudflare.R2_CREDENTIALS_PATH} aws s3 mb {bucket_uri} --endpoint {endpoint_url} --profile=r2',
            shell=True)
        yield tmp_bucket_name, bucket_uri
        subprocess.check_call(
            f'AWS_SHARED_CREDENTIALS_FILE={cloudflare.R2_CREDENTIALS_PATH} aws s3 rb {bucket_uri} --force --endpoint {endpoint_url} --profile=r2',
            shell=True)

    @pytest.fixture
    def tmp_ibm_cos_bucket(self, tmp_bucket_name):
        # Creates a temporary bucket using IBM COS API
        storage_obj = storage_lib.IBMCosStore(source="", name=tmp_bucket_name)
        yield tmp_bucket_name
        storage_obj.delete()

    @pytest.fixture
    def tmp_public_storage_obj(self, request):
        # Initializes a storage object with a public bucket
        storage_obj = storage_lib.Storage(source=request.param)
        yield storage_obj
        # This does not require any deletion logic because it is a public bucket
        # and should not get added to global_user_state.

    @pytest.mark.no_fluidstack
    @pytest.mark.parametrize('store_type', [
        storage_lib.StoreType.S3, storage_lib.StoreType.GCS,
        pytest.param(storage_lib.StoreType.IBM, marks=pytest.mark.ibm),
        pytest.param(storage_lib.StoreType.R2, marks=pytest.mark.cloudflare)
    ])
    def test_new_bucket_creation_and_deletion(self, tmp_local_storage_obj,
                                              store_type):
        # Creates a new bucket with a local source, uploads files to it
        # and deletes it.
        tmp_local_storage_obj.add_store(store_type)

        # Run sky storage ls to check if storage object exists in the output
        out = subprocess.check_output(['sky', 'storage', 'ls'])
        assert tmp_local_storage_obj.name in out.decode('utf-8')

        # Run sky storage delete to delete the storage object
        subprocess.check_output(
            ['sky', 'storage', 'delete', tmp_local_storage_obj.name, '--yes'])

        # Run sky storage ls to check if storage object is deleted
        out = subprocess.check_output(['sky', 'storage', 'ls'])
        assert tmp_local_storage_obj.name not in out.decode('utf-8')

    @pytest.mark.no_fluidstack
    @pytest.mark.xdist_group('multiple_bucket_deletion')
    @pytest.mark.parametrize('store_type', [
        storage_lib.StoreType.S3, storage_lib.StoreType.GCS,
        pytest.param(storage_lib.StoreType.R2, marks=pytest.mark.cloudflare),
        pytest.param(storage_lib.StoreType.IBM, marks=pytest.mark.ibm)
    ])
    def test_multiple_buckets_creation_and_deletion(
            self, tmp_multiple_scratch_storage_obj, store_type):
        # Creates multiple new buckets(5 buckets) with a local source
        # and deletes them.
        storage_obj_name = []
        for store_obj in tmp_multiple_scratch_storage_obj:
            store_obj.add_store(store_type)
            storage_obj_name.append(store_obj.name)

        # Run sky storage ls to check if all storage objects exists in the
        # output filtered by store type
        out_all = subprocess.check_output(['sky', 'storage', 'ls'])
        out = [
            item.split()[0]
            for item in out_all.decode('utf-8').splitlines()
            if store_type.value in item
        ]
        assert all([item in out for item in storage_obj_name])

        # Run sky storage delete all to delete all storage objects
        delete_cmd = ['sky', 'storage', 'delete', '--yes']
        delete_cmd += storage_obj_name
        subprocess.check_output(delete_cmd)

        # Run sky storage ls to check if all storage objects filtered by store
        # type are deleted
        out_all = subprocess.check_output(['sky', 'storage', 'ls'])
        out = [
            item.split()[0]
            for item in out_all.decode('utf-8').splitlines()
            if store_type.value in item
        ]
        assert all([item not in out for item in storage_obj_name])

    @pytest.mark.no_fluidstack
    @pytest.mark.parametrize('store_type', [
        storage_lib.StoreType.S3, storage_lib.StoreType.GCS,
        pytest.param(storage_lib.StoreType.IBM, marks=pytest.mark.ibm),
        pytest.param(storage_lib.StoreType.R2, marks=pytest.mark.cloudflare)
    ])
    def test_upload_source_with_spaces(self, store_type,
                                       tmp_multiple_custom_source_storage_obj):
        # Creates two buckets with specified local sources
        # with spaces in the name
        storage_obj_names = []
        for storage_obj in tmp_multiple_custom_source_storage_obj:
            storage_obj.add_store(store_type)
            storage_obj_names.append(storage_obj.name)

        # Run sky storage ls to check if all storage objects exists in the
        # output filtered by store type
        out_all = subprocess.check_output(['sky', 'storage', 'ls'])
        out = [
            item.split()[0]
            for item in out_all.decode('utf-8').splitlines()
            if store_type.value in item
        ]
        assert all([item in out for item in storage_obj_names])

    @pytest.mark.no_fluidstack
    @pytest.mark.parametrize('store_type', [
        storage_lib.StoreType.S3, storage_lib.StoreType.GCS,
        pytest.param(storage_lib.StoreType.IBM, marks=pytest.mark.ibm),
        pytest.param(storage_lib.StoreType.R2, marks=pytest.mark.cloudflare)
    ])
    def test_bucket_external_deletion(self, tmp_scratch_storage_obj,
                                      store_type):
        # Creates a bucket, deletes it externally using cloud cli commands
        # and then tries to delete it using sky storage delete.
        tmp_scratch_storage_obj.add_store(store_type)

        # Run sky storage ls to check if storage object exists in the output
        out = subprocess.check_output(['sky', 'storage', 'ls'])
        assert tmp_scratch_storage_obj.name in out.decode('utf-8')

        # Delete bucket externally
        cmd = self.cli_delete_cmd(store_type, tmp_scratch_storage_obj.name)
        subprocess.check_output(cmd, shell=True)

        # Run sky storage delete to delete the storage object
        out = subprocess.check_output(
            ['sky', 'storage', 'delete', tmp_scratch_storage_obj.name, '--yes'])
        # Make sure bucket was not created during deletion (see issue #1322)
        assert 'created' not in out.decode('utf-8').lower()

        # Run sky storage ls to check if storage object is deleted
        out = subprocess.check_output(['sky', 'storage', 'ls'])
        assert tmp_scratch_storage_obj.name not in out.decode('utf-8')

    @pytest.mark.no_fluidstack
    @pytest.mark.parametrize('store_type', [
        storage_lib.StoreType.S3, storage_lib.StoreType.GCS,
        pytest.param(storage_lib.StoreType.IBM, marks=pytest.mark.ibm),
        pytest.param(storage_lib.StoreType.R2, marks=pytest.mark.cloudflare)
    ])
    def test_bucket_bulk_deletion(self, store_type, tmp_bulk_del_storage_obj):
        # Creates a temp folder with over 256 files and folders, upload
        # files and folders to a new bucket, then delete bucket.
        tmp_bulk_del_storage_obj.add_store(store_type)

        subprocess.check_output([
            'sky', 'storage', 'delete', tmp_bulk_del_storage_obj.name, '--yes'
        ])

        output = subprocess.check_output(['sky', 'storage', 'ls'])
        assert tmp_bulk_del_storage_obj.name not in output.decode('utf-8')

    @pytest.mark.no_fluidstack
    @pytest.mark.parametrize(
        'tmp_public_storage_obj, store_type',
        [('s3://tcga-2-open', storage_lib.StoreType.S3),
         ('s3://digitalcorpora', storage_lib.StoreType.S3),
         ('gs://gcp-public-data-sentinel-2', storage_lib.StoreType.GCS)],
        indirect=['tmp_public_storage_obj'])
    def test_public_bucket(self, tmp_public_storage_obj, store_type):
        # Creates a new bucket with a public source and verifies that it is not
        # added to global_user_state.
        tmp_public_storage_obj.add_store(store_type)

        # Run sky storage ls to check if storage object exists in the output
        out = subprocess.check_output(['sky', 'storage', 'ls'])
        assert tmp_public_storage_obj.name not in out.decode('utf-8')

    @pytest.mark.no_fluidstack
    @pytest.mark.parametrize('nonexist_bucket_url', [
        's3://{random_name}', 'gs://{random_name}',
        pytest.param('cos://us-east/{random_name}', marks=pytest.mark.ibm),
        pytest.param('r2://{random_name}', marks=pytest.mark.cloudflare)
    ])
    def test_nonexistent_bucket(self, nonexist_bucket_url):
        # Attempts to create fetch a stroage with a non-existent source.
        # Generate a random bucket name and verify it doesn't exist:
        retry_count = 0
        while True:
            nonexist_bucket_name = str(uuid.uuid4())
            if nonexist_bucket_url.startswith('s3'):
                command = f'aws s3api head-bucket --bucket {nonexist_bucket_name}'
                expected_output = '404'
            elif nonexist_bucket_url.startswith('gs'):
                command = f'gsutil ls {nonexist_bucket_url.format(random_name=nonexist_bucket_name)}'
                expected_output = 'BucketNotFoundException'
            elif nonexist_bucket_url.startswith('r2'):
                endpoint_url = cloudflare.create_endpoint()
                command = f'AWS_SHARED_CREDENTIALS_FILE={cloudflare.R2_CREDENTIALS_PATH} aws s3api head-bucket --bucket {nonexist_bucket_name} --endpoint {endpoint_url} --profile=r2'
                expected_output = '404'
            elif nonexist_bucket_url.startswith('cos'):
                # Using API calls, since using rclone requires a profile's name
                try:
                    expected_output = command = "echo"  # avoid unrelated exception in case of failure.
                    bucket_name = urllib.parse.urlsplit(
                        nonexist_bucket_url.format(
                            random_name=nonexist_bucket_name)).path.strip('/')
                    client = ibm.get_cos_client('us-east')
                    client.head_bucket(Bucket=bucket_name)
                except ibm.ibm_botocore.exceptions.ClientError as e:
                    if e.response['Error']['Code'] == '404':
                        # success
                        return
            else:
                raise ValueError('Unsupported bucket type '
                                 f'{nonexist_bucket_url}')

            # Check if bucket exists using the cli:
            try:
                out = subprocess.check_output(command,
                                              stderr=subprocess.STDOUT,
                                              shell=True)
            except subprocess.CalledProcessError as e:
                out = e.output
            out = out.decode('utf-8')
            if expected_output in out:
                break
            else:
                retry_count += 1
                if retry_count > 3:
                    raise RuntimeError('Unable to find a nonexistent bucket '
                                       'to use. This is higly unlikely - '
                                       'check if the tests are correct.')

        with pytest.raises(
                sky.exceptions.StorageBucketGetError,
                match='Attempted to use a non-existent bucket as a source'):
            storage_obj = storage_lib.Storage(source=nonexist_bucket_url.format(
                random_name=nonexist_bucket_name))

    @pytest.mark.no_fluidstack
    @pytest.mark.parametrize('private_bucket', [
        f's3://imagenet', f'gs://imagenet',
        pytest.param('cos://us-east/bucket1', marks=pytest.mark.ibm)
    ])
    def test_private_bucket(self, private_bucket):
        # Attempts to access private buckets not belonging to the user.
        # These buckets are known to be private, but may need to be updated if
        # they are removed by their owners.
        private_bucket_name = urllib.parse.urlsplit(private_bucket).netloc if \
              urllib.parse.urlsplit(private_bucket).scheme != 'cos' else \
                  urllib.parse.urlsplit(private_bucket).path.strip('/')
        with pytest.raises(
                sky.exceptions.StorageBucketGetError,
                match=storage_lib._BUCKET_FAIL_TO_CONNECT_MESSAGE.format(
                    name=private_bucket_name)):
            storage_obj = storage_lib.Storage(source=private_bucket)

    @pytest.mark.no_fluidstack
    @pytest.mark.parametrize('ext_bucket_fixture, store_type',
                             [('tmp_awscli_bucket', storage_lib.StoreType.S3),
                              ('tmp_gsutil_bucket', storage_lib.StoreType.GCS),
                              pytest.param('tmp_ibm_cos_bucket',
                                           storage_lib.StoreType.IBM,
                                           marks=pytest.mark.ibm),
                              pytest.param('tmp_awscli_bucket_r2',
                                           storage_lib.StoreType.R2,
                                           marks=pytest.mark.cloudflare)])
    def test_upload_to_existing_bucket(self, ext_bucket_fixture, request,
                                       tmp_source, store_type):
        # Tries uploading existing files to newly created bucket (outside of
        # sky) and verifies that files are written.
        bucket_name, _ = request.getfixturevalue(ext_bucket_fixture)
        storage_obj = storage_lib.Storage(name=bucket_name, source=tmp_source)
        storage_obj.add_store(store_type)

        # Check if tmp_source/tmp-file exists in the bucket using aws cli
        out = subprocess.check_output(self.cli_ls_cmd(store_type, bucket_name),
                                      shell=True)
        assert 'tmp-file' in out.decode('utf-8'), \
            'File not found in bucket - output was : {}'.format(out.decode
                                                                ('utf-8'))

        # Check symlinks - symlinks don't get copied by sky storage
        assert (pathlib.Path(tmp_source) / 'circle-link').is_symlink(), (
            'circle-link was not found in the upload source - '
            'are the test fixtures correct?')
        assert 'circle-link' not in out.decode('utf-8'), (
            'Symlink found in bucket - ls output was : {}'.format(
                out.decode('utf-8')))

        # Run sky storage ls to check if storage object exists in the output.
        # It should not exist because the bucket was created externally.
        out = subprocess.check_output(['sky', 'storage', 'ls'])
        assert storage_obj.name not in out.decode('utf-8')

    @pytest.mark.no_fluidstack
    def test_copy_mount_existing_storage(self,
                                         tmp_copy_mnt_existing_storage_obj):
        # Creates a bucket with no source in MOUNT mode (empty bucket), and
        # then tries to load the same storage in COPY mode.
        tmp_copy_mnt_existing_storage_obj.add_store(storage_lib.StoreType.S3)
        storage_name = tmp_copy_mnt_existing_storage_obj.name

        # Check `sky storage ls` to ensure storage object exists
        out = subprocess.check_output(['sky', 'storage', 'ls']).decode('utf-8')
        assert storage_name in out, f'Storage {storage_name} not found in sky storage ls.'

    @pytest.mark.no_fluidstack
    @pytest.mark.parametrize('store_type', [
        storage_lib.StoreType.S3, storage_lib.StoreType.GCS,
        pytest.param(storage_lib.StoreType.IBM, marks=pytest.mark.ibm),
        pytest.param(storage_lib.StoreType.R2, marks=pytest.mark.cloudflare)
    ])
    def test_list_source(self, tmp_local_list_storage_obj, store_type):
        # Uses a list in the source field to specify a file and a directory to
        # be uploaded to the storage object.
        tmp_local_list_storage_obj.add_store(store_type)

        # Check if tmp-file exists in the bucket root using cli
        out = subprocess.check_output(self.cli_ls_cmd(
            store_type, tmp_local_list_storage_obj.name),
                                      shell=True)
        assert 'tmp-file' in out.decode('utf-8'), \
            'File not found in bucket - output was : {}'.format(out.decode
                                                                ('utf-8'))

        # Check if tmp-file exists in the bucket/tmp-source using cli
        out = subprocess.check_output(self.cli_ls_cmd(
            store_type, tmp_local_list_storage_obj.name, 'tmp-source/'),
                                      shell=True)
        assert 'tmp-file' in out.decode('utf-8'), \
            'File not found in bucket - output was : {}'.format(out.decode
                                                                ('utf-8'))

    @pytest.mark.no_fluidstack
    @pytest.mark.parametrize('invalid_name_list, store_type',
                             [(AWS_INVALID_NAMES, storage_lib.StoreType.S3),
                              (GCS_INVALID_NAMES, storage_lib.StoreType.GCS),
                              pytest.param(IBM_INVALID_NAMES,
                                           storage_lib.StoreType.IBM,
                                           marks=pytest.mark.ibm),
                              pytest.param(AWS_INVALID_NAMES,
                                           storage_lib.StoreType.R2,
                                           marks=pytest.mark.cloudflare)])
    def test_invalid_names(self, invalid_name_list, store_type):
        # Uses a list in the source field to specify a file and a directory to
        # be uploaded to the storage object.
        for name in invalid_name_list:
            with pytest.raises(sky.exceptions.StorageNameError):
                storage_obj = storage_lib.Storage(name=name)
                storage_obj.add_store(store_type)

    @pytest.mark.no_fluidstack
    @pytest.mark.parametrize(
        'gitignore_structure, store_type',
        [(GITIGNORE_SYNC_TEST_DIR_STRUCTURE, storage_lib.StoreType.S3),
         (GITIGNORE_SYNC_TEST_DIR_STRUCTURE, storage_lib.StoreType.GCS),
         pytest.param(GITIGNORE_SYNC_TEST_DIR_STRUCTURE,
                      storage_lib.StoreType.R2,
                      marks=pytest.mark.cloudflare)])
    def test_excluded_file_cloud_storage_upload_copy(self, gitignore_structure,
                                                     store_type,
                                                     tmp_gitignore_storage_obj):
        # tests if files included in .gitignore and .git/info/exclude are
        # excluded from being transferred to Storage

        tmp_gitignore_storage_obj.add_store(store_type)

        upload_file_name = 'included'
        # Count the number of files with the given file name
        up_cmd = self.cli_count_name_in_bucket(store_type, \
            tmp_gitignore_storage_obj.name, file_name=upload_file_name)
        git_exclude_cmd = self.cli_count_name_in_bucket(store_type, \
            tmp_gitignore_storage_obj.name, file_name='.git')
        cnt_num_file_cmd = self.cli_count_file_in_bucket(
            store_type, tmp_gitignore_storage_obj.name)

        up_output = subprocess.check_output(up_cmd, shell=True)
        git_exclude_output = subprocess.check_output(git_exclude_cmd,
                                                     shell=True)
        cnt_output = subprocess.check_output(cnt_num_file_cmd, shell=True)

        assert '3' in up_output.decode('utf-8'), \
                'Files to be included are not completely uploaded.'
        # 1 is read as .gitignore is uploaded
        assert '1' in git_exclude_output.decode('utf-8'), \
               '.git directory should not be uploaded.'
        # 4 files include .gitignore, included.log, included.txt, include_dir/included.log
        assert '4' in cnt_output.decode('utf-8'), \
               'Some items listed in .gitignore and .git/info/exclude are not excluded.'

    @pytest.mark.parametrize('ext_bucket_fixture, store_type',
                             [('tmp_awscli_bucket', storage_lib.StoreType.S3),
                              ('tmp_gsutil_bucket', storage_lib.StoreType.GCS),
                              pytest.param('tmp_awscli_bucket_r2',
                                           storage_lib.StoreType.R2,
                                           marks=pytest.mark.cloudflare)])
    def test_externally_created_bucket_mount_without_source(
            self, ext_bucket_fixture, request, store_type):
        # Non-sky managed buckets(buckets created outside of Skypilot CLI)
        # are allowed to be MOUNTed by specifying the URI of the bucket to
        # source field only. When it is attempted by specifying the name of
        # the bucket only, it should error out.
        #
        # TODO(doyoung): Add test for IBM COS. Currently, this is blocked
        # as rclone used to interact with IBM COS does not support feature to
        # create a bucket, and the ibmcloud CLI is not supported in Skypilot.
        # Either of the feature is necessary to simulate an external bucket
        # creation for IBM COS.
        # https://github.com/skypilot-org/skypilot/pull/1966/files#r1253439837

        ext_bucket_name, ext_bucket_uri = request.getfixturevalue(
            ext_bucket_fixture)
        # invalid spec
        with pytest.raises(sky.exceptions.StorageSpecError) as e:
            storage_obj = storage_lib.Storage(
                name=ext_bucket_name, mode=storage_lib.StorageMode.MOUNT)
            storage_obj.add_store(store_type)

        assert 'Attempted to mount a non-sky managed bucket' in str(e)

        # valid spec
        storage_obj = storage_lib.Storage(source=ext_bucket_uri,
                                          mode=storage_lib.StorageMode.MOUNT)
        handle = global_user_state.get_handle_from_storage_name(
            storage_obj.name)
        if handle:
            storage_obj.delete()

    @pytest.mark.no_fluidstack
    @pytest.mark.parametrize('region', [
        'ap-northeast-1', 'ap-northeast-2', 'ap-northeast-3', 'ap-south-1',
        'ap-southeast-1', 'ap-southeast-2', 'eu-central-1', 'eu-north-1',
        'eu-west-1', 'eu-west-2', 'eu-west-3', 'sa-east-1', 'us-east-1',
        'us-east-2', 'us-west-1', 'us-west-2'
    ])
    def test_aws_regions(self, tmp_local_storage_obj, region):
        # This tests creation and upload to bucket in all AWS s3 regions
        # To test full functionality, use test_managed_jobs_storage above.
        store_type = storage_lib.StoreType.S3
        tmp_local_storage_obj.add_store(store_type, region=region)
        bucket_name = tmp_local_storage_obj.name

        # Confirm that the bucket was created in the correct region
        region_cmd = self.cli_region_cmd(store_type, bucket_name)
        out = subprocess.check_output(region_cmd, shell=True)
        output = out.decode('utf-8')
        expected_output_region = region
        if region == 'us-east-1':
            expected_output_region = 'None'  # us-east-1 is the default region
        assert expected_output_region in out.decode('utf-8'), (
            f'Bucket was not found in region {region} - '
            f'output of {region_cmd} was: {output}')

        # Check if tmp_source/tmp-file exists in the bucket using cli
        ls_cmd = self.cli_ls_cmd(store_type, bucket_name)
        out = subprocess.check_output(ls_cmd, shell=True)
        output = out.decode('utf-8')
        assert 'tmp-file' in output, (
            f'tmp-file not found in bucket - output of {ls_cmd} was: {output}')

    @pytest.mark.no_fluidstack
    @pytest.mark.parametrize('region', [
        'northamerica-northeast1', 'northamerica-northeast2', 'us-central1',
        'us-east1', 'us-east4', 'us-east5', 'us-south1', 'us-west1', 'us-west2',
        'us-west3', 'us-west4', 'southamerica-east1', 'southamerica-west1',
        'europe-central2', 'europe-north1', 'europe-southwest1', 'europe-west1',
        'europe-west2', 'europe-west3', 'europe-west4', 'europe-west6',
        'europe-west8', 'europe-west9', 'europe-west10', 'europe-west12',
        'asia-east1', 'asia-east2', 'asia-northeast1', 'asia-northeast2',
        'asia-northeast3', 'asia-southeast1', 'asia-south1', 'asia-south2',
        'asia-southeast2', 'me-central1', 'me-central2', 'me-west1',
        'australia-southeast1', 'australia-southeast2', 'africa-south1'
    ])
    def test_gcs_regions(self, tmp_local_storage_obj, region):
        # This tests creation and upload to bucket in all GCS regions
        # To test full functionality, use test_managed_jobs_storage above.
        store_type = storage_lib.StoreType.GCS
        tmp_local_storage_obj.add_store(store_type, region=region)
        bucket_name = tmp_local_storage_obj.name

        # Confirm that the bucket was created in the correct region
        region_cmd = self.cli_region_cmd(store_type, bucket_name)
        out = subprocess.check_output(region_cmd, shell=True)
        output = out.decode('utf-8')
        assert region in out.decode('utf-8'), (
            f'Bucket was not found in region {region} - '
            f'output of {region_cmd} was: {output}')

        # Check if tmp_source/tmp-file exists in the bucket using cli
        ls_cmd = self.cli_ls_cmd(store_type, bucket_name)
        out = subprocess.check_output(ls_cmd, shell=True)
        output = out.decode('utf-8')
        assert 'tmp-file' in output, (
            f'tmp-file not found in bucket - output of {ls_cmd} was: {output}')


# ---------- Testing YAML Specs ----------
# Our sky storage requires credentials to check the bucket existance when
# loading a task from the yaml file, so we cannot make it a unit test.
class TestYamlSpecs:
    # TODO(zhwu): Add test for `to_yaml_config` for the Storage object.
    #  We should not use `examples/storage_demo.yaml` here, since it requires
    #  users to ensure bucket names to not exist and/or be unique.
    _TEST_YAML_PATHS = [
        'examples/minimal.yaml', 'examples/managed_job.yaml',
        'examples/using_file_mounts.yaml', 'examples/resnet_app.yaml',
        'examples/multi_hostname.yaml'
    ]

    def _is_dict_subset(self, d1, d2):
        """Check if d1 is the subset of d2."""
        for k, v in d1.items():
            if k not in d2:
                if isinstance(v, list) or isinstance(v, dict):
                    assert len(v) == 0, (k, v)
                else:
                    assert False, (k, v)
            elif isinstance(v, dict):
                assert isinstance(d2[k], dict), (k, v, d2)
                self._is_dict_subset(v, d2[k])
            elif isinstance(v, str):
                if k == 'accelerators':
                    resources = sky.Resources()
                    resources._set_accelerators(v, None)
                    assert resources.accelerators == d2[k], (k, v, d2)
                else:
                    assert v.lower() == d2[k].lower(), (k, v, d2[k])
            else:
                assert v == d2[k], (k, v, d2[k])

    def _check_equivalent(self, yaml_path):
        """Check if the yaml is equivalent after load and dump again."""
        origin_task_config = common_utils.read_yaml(yaml_path)

        task = sky.Task.from_yaml(yaml_path)
        new_task_config = task.to_yaml_config()
        # d1 <= d2
        print(origin_task_config, new_task_config)
        self._is_dict_subset(origin_task_config, new_task_config)

    def test_load_dump_yaml_config_equivalent(self):
        """Test if the yaml config is equivalent after load and dump again."""
        pathlib.Path('~/datasets').expanduser().mkdir(exist_ok=True)
        pathlib.Path('~/tmpfile').expanduser().touch()
        pathlib.Path('~/.ssh').expanduser().mkdir(exist_ok=True)
        pathlib.Path('~/.ssh/id_rsa.pub').expanduser().touch()
        pathlib.Path('~/tmp-workdir').expanduser().mkdir(exist_ok=True)
        pathlib.Path('~/Downloads/tpu').expanduser().mkdir(parents=True,
                                                           exist_ok=True)
        for yaml_path in self._TEST_YAML_PATHS:
            self._check_equivalent(yaml_path)


# ---------- Testing Multiple Accelerators ----------
@pytest.mark.no_fluidstack  # Fluidstack does not support K80 gpus for now
@pytest.mark.no_paperspace  # Paperspace does not support K80 gpus
def test_multiple_accelerators_ordered():
    name = _get_cluster_name()
    test = Test(
        'multiple-accelerators-ordered',
        [
            f'sky launch -y -c {name} tests/test_yamls/test_multiple_accelerators_ordered.yaml | grep "Using user-specified accelerators list"',
            f'sky logs {name} 1 --status',  # Ensure the job succeeded.
        ],
        f'sky down -y {name}',
        timeout=20 * 60,
    )
    run_one_test(test)


@pytest.mark.no_fluidstack  # Fluidstack has low availability for T4 GPUs
@pytest.mark.no_paperspace  # Paperspace does not support T4 GPUs
def test_multiple_accelerators_ordered_with_default():
    name = _get_cluster_name()
    test = Test(
        'multiple-accelerators-ordered',
        [
            f'sky launch -y -c {name} tests/test_yamls/test_multiple_accelerators_ordered_with_default.yaml | grep "Using user-specified accelerators list"',
            f'sky logs {name} 1 --status',  # Ensure the job succeeded.
            f'sky status {name} | grep Spot',
        ],
        f'sky down -y {name}',
    )
    run_one_test(test)


@pytest.mark.no_fluidstack  # Fluidstack has low availability for T4 GPUs
@pytest.mark.no_paperspace  # Paperspace does not support T4 GPUs
def test_multiple_accelerators_unordered():
    name = _get_cluster_name()
    test = Test(
        'multiple-accelerators-unordered',
        [
            f'sky launch -y -c {name} tests/test_yamls/test_multiple_accelerators_unordered.yaml',
            f'sky logs {name} 1 --status',  # Ensure the job succeeded.
        ],
        f'sky down -y {name}',
    )
    run_one_test(test)


@pytest.mark.no_fluidstack  # Fluidstack has low availability for T4 GPUs
@pytest.mark.no_paperspace  # Paperspace does not support T4 GPUs
def test_multiple_accelerators_unordered_with_default():
    name = _get_cluster_name()
    test = Test(
        'multiple-accelerators-unordered',
        [
            f'sky launch -y -c {name} tests/test_yamls/test_multiple_accelerators_unordered_with_default.yaml',
            f'sky logs {name} 1 --status',  # Ensure the job succeeded.
            f'sky status {name} | grep Spot',
        ],
        f'sky down -y {name}',
    )
    run_one_test(test)


@pytest.mark.no_fluidstack  # Requires other clouds to be enabled
def test_multiple_resources():
    name = _get_cluster_name()
    test = Test(
        'multiple-resources',
        [
            f'sky launch -y -c {name} tests/test_yamls/test_multiple_resources.yaml',
            f'sky logs {name} 1 --status',  # Ensure the job succeeded.
        ],
        f'sky down -y {name}',
    )
    run_one_test(test)


# ---------- Sky Benchmark ----------
@pytest.mark.no_fluidstack  # Requires other clouds to be enabled
@pytest.mark.no_paperspace  # Requires other clouds to be enabled
@pytest.mark.no_kubernetes
def test_sky_bench(generic_cloud: str):
    name = _get_cluster_name()
    test = Test(
        'sky-bench',
        [
            f'sky bench launch -y -b {name} --cloud {generic_cloud} -i0 tests/test_yamls/minimal.yaml',
            'sleep 120',
            f'sky bench show {name} | grep sky-bench-{name} | grep FINISHED',
        ],
        f'sky bench down {name} -y; sky bench delete {name} -y',
    )
    run_one_test(test)<|MERGE_RESOLUTION|>--- conflicted
+++ resolved
@@ -287,13 +287,7 @@
             # Install jq for the next test.
             f'sky exec {name} \'sudo apt-get update && sudo apt-get install -y jq\'',
             # Check the cluster info
-<<<<<<< HEAD
-            f'sky exec {name} \'sudo apt install -y jq; echo "$SKYPILOT_CLUSTER_INFO" | jq .cluster_name | grep {name}\'',
-            f'sky logs {name} 3 --status',  # Ensure the job succeeded.
-            f'sky exec {name} \'echo "$SKYPILOT_CLUSTER_INFO" | jq .cloud | grep -i {generic_cloud}\'',
-=======
             f'sky exec {name} \'echo "$SKYPILOT_CLUSTER_INFO" | jq .cluster_name | grep {name}\'',
->>>>>>> 12c156aa
             f'sky logs {name} 4 --status',  # Ensure the job succeeded.
             f'sky exec {name} \'echo "$SKYPILOT_CLUSTER_INFO" | jq .cloud | grep -i {generic_cloud}\'',
             f'sky logs {name} 5 --status',  # Ensure the job succeeded.
