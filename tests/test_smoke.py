import hashlib
import inspect
import pathlib
import subprocess
import sys
import tempfile
import time
from typing import Dict, List, NamedTuple, Optional, Tuple
import urllib.parse
import uuid

import colorama
import pytest

import sky
from sky import global_user_state
from sky.data import storage as storage_lib
from sky.skylet import events
from sky.utils import common_utils
from sky.utils import subprocess_utils

# For uniquefying users on shared-account cloud providers. Used as part of the
# cluster names.
_smoke_test_hash = hashlib.md5(
    common_utils.user_and_hostname_hash().encode()).hexdigest()[:8]

# To avoid the second smoke test reusing the cluster launched in the first
# smoke test. Also required for test_spot_recovery to make sure the manual
# termination with aws ec2 does not accidentally terminate other spot clusters
# from the different spot launch with the same cluster name but a different job
# id.
test_id = str(uuid.uuid4())[-2:]


class Test(NamedTuple):
    name: str
    # Each command is executed serially.  If any failed, the remaining commands
    # are not run and the test is treated as failed.
    commands: List[str]
    teardown: Optional[str] = None
    # Timeout for each command in seconds.
    timeout: int = 15 * 60

    def echo(self, message: str):
        # pytest's xdist plugin captures stdout; print to stderr so that the
        # logs are streaming while the tests are running.
        prefix = f'[{self.name}]'
        message = f'{prefix} {message}'
        message = message.replace('\n', f'\n{prefix} ')
        print(message, file=sys.stderr, flush=True)


def _get_cluster_name() -> str:
    """Returns a user-unique cluster name for each test_<name>().

    Must be called from each test_<name>().
    """
    caller_func_name = inspect.stack()[1][3]
    test_name = caller_func_name.replace('_', '-')
    return f'{test_name}-{_smoke_test_hash}-{test_id}'


def run_one_test(test: Test) -> Tuple[int, str, str]:
    # Fail fast if `sky` CLI somehow errors out.
    subprocess.run(['sky', 'status'], stdout=subprocess.DEVNULL, check=True)
    log_file = tempfile.NamedTemporaryFile('a',
                                           prefix=f'{test.name}-',
                                           suffix='.log',
                                           delete=False)
    test.echo(f'Test started. Log: less {log_file.name}')
    for command in test.commands:
        log_file.write(f'+ {command}\n')
        log_file.flush()
        proc = subprocess.Popen(
            command,
            stdout=log_file,
            stderr=subprocess.STDOUT,
            shell=True,
        )
        try:
            proc.wait(timeout=test.timeout)
        except subprocess.TimeoutExpired as e:
            log_file.flush()
            test.echo(f'Timeout after {test.timeout} seconds.')
            test.echo(e)
            log_file.write(f'Timeout after {test.timeout} seconds.\n')
            log_file.flush()
            # Kill the current process.
            proc.terminate()
            proc.returncode = 1  # None if we don't set it.
            break

        if proc.returncode:
            break

    style = colorama.Style
    fore = colorama.Fore
    outcome = (f'{fore.RED}Failed{style.RESET_ALL}'
               if proc.returncode else f'{fore.GREEN}Passed{style.RESET_ALL}')
    reason = f'\nReason: {command}' if proc.returncode else ''
    msg = (f'{outcome}.'
           f'{reason}'
           f'\nLog: less {log_file.name}\n')
    test.echo(msg)
    log_file.write(msg)
    if proc.returncode == 0 and test.teardown is not None:
        subprocess_utils.run(
            test.teardown,
            stdout=log_file,
            stderr=subprocess.STDOUT,
            timeout=10 * 60,  # 10 mins
            shell=True,
        )

    if proc.returncode:
        raise Exception(f'test failed: less {log_file.name}')


# ---------- Dry run: 2 Tasks in a chain. ----------
def test_example_app():
    test = Test(
        'example_app',
        ['python examples/example_app.py'],
    )
    run_one_test(test)


# ---------- A minimal task ----------
def test_minimal():
    name = _get_cluster_name()
    test = Test(
        'minimal',
        [
            f'sky launch -y -c {name} --image-id skypilot:gpu-ubuntu-1804 examples/minimal.yaml',
            f'sky logs {name} 1 --status',  # Ensure the job succeeded.
            f'sky launch -c {name} --image-id skypilot:gpu-ubuntu-2004 examples/minimal.yaml && exit 1 || true',
            f'sky launch -y -c {name} examples/minimal.yaml',
            f'sky logs {name} 2 --status',
            f'sky logs {name} --status | grep "Job 2: SUCCEEDED"',  # Equivalent.
            # Ensure the raylet process has the correct file descriptor limit.
            f'sky exec {name} "prlimit -n --pid=\$(pgrep -f \'raylet/raylet --raylet_socket_name\') | grep \'"\'1048576 1048576\'"\'"',
            f'sky logs {name} 3 --status',  # Ensure the job succeeded.
        ],
        f'sky down -y {name}',
    )
    run_one_test(test)


# ---------- Test region ----------
def test_region():
    name = _get_cluster_name()
    test = Test(
        'region',
        [
            f'sky launch -y -c {name} --region us-west-2 examples/minimal.yaml',
            f'sky exec {name} examples/minimal.yaml',
            f'sky logs {name} 1 --status',  # Ensure the job succeeded.
            f'sky status --all | grep {name} | grep us-west-2',  # Ensure the region is correct.
        ],
        f'sky down -y {name}',
    )
    run_one_test(test)


# ---------- Test zone ----------
def test_zone():
    name = _get_cluster_name()
    test = Test(
        'zone',
        [
            f'sky launch -y -c {name} examples/minimal.yaml --zone us-west-2b',
            f'sky exec {name} examples/minimal.yaml --zone us-west-2b',
            f'sky logs {name} 1 --status',  # Ensure the job succeeded.
            f'sky status --all | grep {name} | grep us-west-2b',  # Ensure the zone is correct.
        ],
        f'sky down -y {name} {name}-2 {name}-3',
    )
    run_one_test(test)


def test_image_id_dict():
    name = _get_cluster_name()
    test = Test(
        'image_id_dict',
        [
            # Use image id dict.
            f'sky launch -y -c {name} examples/per_region_images.yaml',
            f'sky exec {name} examples/per_region_images.yaml',
            f'sky exec {name} "ls ~"',
            f'sky logs {name} 1 --status',
            f'sky logs {name} 2 --status',
            f'sky logs {name} 3 --status',
        ],
        f'sky down -y {name} {name}-2 {name}-3',
    )
    run_one_test(test)


def test_image_id_dict_with_region():
    name = _get_cluster_name()
    test = Test(
        'image_id_dict_with_region',
        [
            # Use region to filter image_id dict.
            f'sky launch -y -c {name} --region us-west-2 examples/per_region_images.yaml && exit 1 || true',
            f'sky status | grep {name} && exit 1 || true',  # Ensure the cluster is not created.
            f'sky launch -y -c {name} --region us-west-1 examples/per_region_images.yaml',
            # Should success because the image id match for the region.
            f'sky launch -c {name} --image-id skypilot:gpu-ubuntu-1804 examples/minimal.yaml',
            f'sky exec {name} --image-id skypilot:gpu-ubuntu-1804 examples/minimal.yaml',
            f'sky exec {name} --image-id skypilot:gpu-ubuntu-2004 examples/minimal.yaml && exit 1 || true',
            f'sky logs {name} 1 --status',
            f'sky logs {name} 2 --status',
            f'sky logs {name} 3 --status',
            f'sky status --all | grep {name} | grep us-west-1',  # Ensure the region is correct.
            # Ensure exec works.
            f'sky exec {name} --region us-west-1 examples/per_region_images.yaml',
            f'sky exec {name} examples/per_region_images.yaml',
            f'sky exec {name} --cloud aws --region us-west-1 "ls ~"',
            f'sky exec {name} "ls ~"',
            f'sky logs {name} 4 --status',
            f'sky logs {name} 5 --status',
            f'sky logs {name} 6 --status',
            f'sky logs {name} 7 --status',
        ],
        f'sky down -y {name}',
    )
    run_one_test(test)


def test_image_id_dict_with_zone():
    name = _get_cluster_name()
    test = Test(
        'image_id_dict_with_region',
        [
            # Use zone to filter image_id dict.
            f'sky launch -y -c {name} --zone us-west-2b examples/per_region_images.yaml && exit 1 || true',
            f'sky status | grep {name} && exit 1 || true',  # Ensure the cluster is not created.
            f'sky launch -y -c {name} --zone us-west-1a examples/per_region_images.yaml',
            # Should success because the image id match for the zone.
            f'sky launch -y -c {name} --image-id skypilot:gpu-ubuntu-1804 examples/minimal.yaml',
            f'sky exec {name} --image-id skypilot:gpu-ubuntu-1804 examples/minimal.yaml',
            # Fail due to image id mismatch.
            f'sky exec {name} --image-id skypilot:gpu-ubuntu-2004 examples/minimal.yaml && exit 1 || true',
            f'sky logs {name} 1 --status',
            f'sky logs {name} 2 --status',
            f'sky logs {name} 3 --status',
            f'sky status --all | grep {name} | grep us-west-1a',  # Ensure the zone is correct.
            # Ensure exec works.
            f'sky exec {name} --zone us-west-1a examples/per_region_images.yaml',
            f'sky exec {name} examples/per_region_images.yaml',
            f'sky exec {name} --cloud aws --region us-west-1 "ls ~"',
            f'sky exec {name} "ls ~"',
            f'sky logs {name} 4 --status',
            f'sky logs {name} 5 --status',
            f'sky logs {name} 6 --status',
            f'sky logs {name} 7 --status',
        ],
        f'sky down -y {name}',
    )
    run_one_test(test)


def test_stale_job():
    name = _get_cluster_name()
    test = Test(
        'stale-job',
        [
            f'sky launch -y -c {name} --cloud gcp "echo hi"',
            f'sky exec {name} --cloud gcp -d "echo start; sleep 10000"',
            f'sky stop {name} -y',
            'sleep 100',  # Ensure this is large enough, else GCP leaks.
            f'sky start {name} -y',
            f'sky logs {name} 1 --status',
            f's=$(sky queue {name}); printf "$s"; echo; echo; printf "$s" | grep FAILED',
        ],
        f'sky down -y {name}',
    )
    run_one_test(test)


def test_stale_job_manual_restart():
    name = _get_cluster_name()
    region = 'us-west-2'
    test = Test(
        'stale-job',
        [
            f'sky launch -y -c {name} --cloud aws --region {region} "echo hi"',
            f'sky exec {name} -d "echo start; sleep 10000"',
            # Stop the cluster manually.
            f'id=`aws ec2 describe-instances --region {region} --filters '
            f'Name=tag:ray-cluster-name,Values={name} '
            f'--query Reservations[].Instances[].InstanceId '
            '--output text`; '
            f'aws ec2 stop-instances --region {region} '
            '--instance-ids $id',
            'sleep 40',
            f'sky launch -c {name} -y "echo hi"',
            f'sky logs {name} 1 --status',
            f'sky logs {name} 3 --status',
            # Ensure the skylet updated the stale job status.
            f'sleep {events.JobUpdateEvent.EVENT_INTERVAL_SECONDS}',
            f's=$(sky queue {name}); printf "$s"; echo; echo; printf "$s" | grep FAILED',
        ],
        f'sky down -y {name}',
    )
    run_one_test(test)


# ---------- Check Sky's environment variables; workdir. ----------
def test_env_check():
    name = _get_cluster_name()
    test = Test(
        'env_check',
        [
            f'sky launch -y -c {name} --detach-setup examples/env_check.yaml',
            f'sky logs {name} 1 --status',  # Ensure the job succeeded.
        ],
        f'sky down -y {name}',
    )
    run_one_test(test)


# ---------- file_mounts ----------
def test_file_mounts():
    name = _get_cluster_name()
    test = Test(
        'using_file_mounts',
        [
            'touch ~/tmpfile',
            'mkdir -p ~/tmp-workdir',
            'touch ~/tmp-workdir/tmp\ file',
            'touch ~/tmp-workdir/foo',
            'ln -f -s ~/tmp-workdir/ ~/tmp-workdir/circle-link',
            f'sky launch -y -c {name} examples/using_file_mounts.yaml',
            f'sky logs {name} 1 --status',  # Ensure the job succeeded.
        ],
        f'sky down -y {name}',
        timeout=20 * 60,  # 20 mins
    )
    run_one_test(test)


# ---------- CLI logs ----------
def test_logs():
    name = _get_cluster_name()
    timestamp = time.time()
    test = Test(
        'cli_logs',
        [
            f'sky launch -y -c {name} --num-nodes 2 "echo {timestamp} 1"',
            f'sky exec {name} "echo {timestamp} 2"',
            f'sky exec {name} "echo {timestamp} 3"',
            f'sky exec {name} "echo {timestamp} 4"',
            f'sky logs {name} 2 --status',
            f'sky logs {name} 3 4 --sync-down',
            f'sky logs {name} * --sync-down',
            f'sky logs {name} 1 | grep "{timestamp} 1"',
            f'sky logs {name} | grep "{timestamp} 4"',
        ],
        f'sky down -y {name}',
    )
    run_one_test(test)


# ---------- Job Queue. ----------
def test_job_queue():
    name = _get_cluster_name()
    test = Test(
        'job_queue',
        [
            f'sky launch -y -c {name} examples/job_queue/cluster.yaml',
            f'sky exec {name} -n {name}-1 -d examples/job_queue/job.yaml',
            f'sky exec {name} -n {name}-2 -d examples/job_queue/job.yaml',
            f'sky exec {name} -n {name}-3 -d examples/job_queue/job.yaml',
            f'sky queue {name} | grep {name}-1 | grep RUNNING',
            f'sky queue {name} | grep {name}-2 | grep RUNNING',
            f'sky queue {name} | grep {name}-3 | grep PENDING',
            f'sky cancel {name} 2',
            'sleep 5',
            f'sky queue {name} | grep {name}-3 | grep RUNNING',
            f'sky cancel {name} 3',
            f'sky exec {name} --gpus K80:0.2 "[[ \$SKYPILOT_NUM_GPUS_PER_NODE -eq 1 ]] || exit 1"',
            f'sky exec {name} --gpus K80:1 "[[ \$SKYPILOT_NUM_GPUS_PER_NODE -eq 1 ]] || exit 1"',
            f'sky logs {name} 4 --status',
            f'sky logs {name} 5 --status',
        ],
        f'sky down -y {name}',
    )
    run_one_test(test)


def test_n_node_job_queue():
    name = _get_cluster_name()
    test = Test(
        'job_queue_multinode',
        [
            f'sky launch -y -c {name} examples/job_queue/cluster_multinode.yaml',
            f'sky exec {name} -n {name}-1 -d examples/job_queue/job_multinode.yaml',
            f'sky exec {name} -n {name}-2 -d examples/job_queue/job_multinode.yaml',
            f'sky launch -c {name} -n {name}-3 --detach-setup -d examples/job_queue/job_multinode.yaml',
            f's=$(sky queue {name}) && printf "$s" && (echo "$s" | grep {name}-1 | grep RUNNING)',
            f's=$(sky queue {name}) && printf "$s" && (echo "$s" | grep {name}-2 | grep RUNNING)',
            f's=$(sky queue {name}) && printf "$s" && (echo "$s" | grep {name}-3 | grep SETTING_UP)',
            'sleep 90',
            f's=$(sky queue {name}) && printf "$s" && (echo "$s" | grep {name}-3 | grep PENDING)',
            f'sky cancel {name} 1',
            'sleep 5',
            f'sky queue {name} | grep {name}-3 | grep RUNNING',
            f'sky cancel {name} 1 2 3',
            f'sky launch -c {name} -n {name}-4 --detach-setup -d examples/job_queue/job_multinode.yaml',
            # Test the job status is correctly set to SETTING_UP, during the setup is running,
            # and the job can be cancelled during the setup.
            f's=$(sky queue {name}) && printf "$s" && (echo "$s" | grep {name}-4 | grep SETTING_UP)',
            f'sky cancel {name} 4',
            f's=$(sky queue {name}) && printf "$s" && (echo "$s" | grep {name}-4 | grep CANCELLED)',
            f'sky exec {name} --gpus K80:0.2 "[[ \$SKYPILOT_NUM_GPUS_PER_NODE -eq 1 ]] || exit 1"',
            f'sky exec {name} --gpus K80:0.2 --num-nodes 2 "[[ \$SKYPILOT_NUM_GPUS_PER_NODE -eq 1 ]] || exit 1"',
            f'sky exec {name} --gpus K80:1 --num-nodes 2 "[[ \$SKYPILOT_NUM_GPUS_PER_NODE -eq 1 ]] || exit 1"',
            f'sky logs {name} 5 --status',
            f'sky logs {name} 6 --status',
            f'sky logs {name} 7 --status',
        ],
        f'sky down -y {name}',
    )
    run_one_test(test)


def test_large_job_queue():
    name = _get_cluster_name()
    test = Test(
        'large_job_queue',
        [
            f'sky launch -y -c {name} --cloud gcp',
            f'for i in `seq 1 75`; do sky exec {name} -d "echo $i; sleep 100000000"; done',
            f'sky cancel {name} 1 2 3 4 5 6 7 8 9 10 11 12 13 14 15 16',
            'sleep 20',
            # Each job takes 0.5 CPU and the default VM has 8 CPUs, so there should be 8 / 0.5 = 16 jobs running.
            # The first 16 jobs are canceled, so there should be 75 - 32 = 43 jobs PENDING.
            f'sky queue {name} | grep -v grep | grep PENDING | wc -l | grep 43',
        ],
        f'sky down -y {name}',
    )
    run_one_test(test)


# ---------- Submitting multiple tasks to the same cluster. ----------
def test_multi_echo():
    name = _get_cluster_name()
    test = Test(
        'multi_echo',
        [
            f'python examples/multi_echo.py {name}',
            'sleep 70',
        ] +
        # Ensure jobs succeeded.
        [f'sky logs {name} {i + 1} --status' for i in range(32)] +
        # Ensure monitor/autoscaler didn't crash on the 'assert not
        # unfulfilled' error.  If process not found, grep->ssh returns 1.
        [f'ssh {name} \'ps aux | grep "[/]"monitor.py\''],
        f'sky down -y {name}',
        timeout=20 * 60,
    )
    run_one_test(test)


# ---------- Task: 1 node training. ----------
def test_huggingface():
    name = _get_cluster_name()
    test = Test(
        'huggingface_glue_imdb_app',
        [
            f'sky launch -y -c {name} examples/huggingface_glue_imdb_app.yaml',
            f'sky logs {name} 1 --status',  # Ensure the job succeeded.
            f'sky exec {name} examples/huggingface_glue_imdb_app.yaml',
            f'sky logs {name} 2 --status',  # Ensure the job succeeded.
        ],
        f'sky down -y {name}',
    )
    run_one_test(test)


# ---------- TPU. ----------
def test_tpu():
    name = _get_cluster_name()
    test = Test(
        'tpu_app',
        [
            f'sky launch -y -c {name} examples/tpu/tpu_app.yaml',
            f'sky logs {name} 1',  # Ensure the job finished.
            f'sky logs {name} 1 --status',  # Ensure the job succeeded.
            f'sky launch -y -c {name} examples/tpu/tpu_app.yaml | grep "TPU .* already exists"',  # Ensure sky launch won't create another TPU.
        ],
        f'sky down -y {name}',
        timeout=30 * 60,  # can take >20 mins
    )
    run_one_test(test)


# ---------- TPU VM. ----------
def test_tpu_vm():
    name = _get_cluster_name()
    test = Test(
        'tpu_vm_app',
        [
            f'sky launch -y -c {name} examples/tpu/tpuvm_mnist.yaml',
            f'sky logs {name} 1',  # Ensure the job finished.
            f'sky logs {name} 1 --status',  # Ensure the job succeeded.
            f'sky stop -y {name}',
            f'sky status --refresh | grep {name} | grep STOPPED',  # Ensure the cluster is STOPPED.
            # Use retry: guard against transient errors observed for
            # just-stopped TPU VMs (#962).
            f'sky start --retry-until-up -y {name}',
            f'sky exec {name} examples/tpu/tpuvm_mnist.yaml',
            f'sky logs {name} 2 --status',  # Ensure the job succeeded.
            f'sky stop -y {name}',
        ],
        f'sky down -y {name}',
        timeout=30 * 60,  # can take 30 mins
    )
    run_one_test(test)


# ---------- TPU VM Pod. ----------
# Mark slow because it's expensive to run.
@pytest.mark.slow
def test_tpu_vm_pod():
    name = _get_cluster_name()
    test = Test(
        'tpu_pod',
        [
            f'sky launch -y -c {name} examples/tpu/tpuvm_mnist.yaml --gpus tpu-v2-32',
            f'sky logs {name} 1',  # Ensure the job finished.
            f'sky logs {name} 1 --status',  # Ensure the job succeeded.
        ],
        f'sky down -y {name}',
        timeout=30 * 60,  # can take 30 mins
    )
    run_one_test(test)


# ---------- Simple apps. ----------
def test_multi_hostname():
    name = _get_cluster_name()
    test = Test(
        'multi_hostname',
        [
            f'sky launch -y -c {name} examples/multi_hostname.yaml',
            f'sky logs {name} 1 --status',  # Ensure the job succeeded.
            f'sky exec {name} examples/multi_hostname.yaml',
            f'sky logs {name} 2 --status',  # Ensure the job succeeded.
        ],
        f'sky down -y {name}',
    )
    run_one_test(test)


# ---------- Task: n=2 nodes with setups. ----------
def test_distributed_tf():
    name = _get_cluster_name()
    test = Test(
        'resnet_distributed_tf_app',
        [
            # NOTE: running it twice will hang (sometimes?) - an app-level bug.
            f'python examples/resnet_distributed_tf_app.py {name}',
            f'sky logs {name} 1 --status',  # Ensure the job succeeded.
        ],
        f'sky down -y {name}',
        timeout=25 * 60,  # 25 mins (it takes around ~19 mins)
    )
    run_one_test(test)


# ---------- Testing GCP start and stop instances ----------
def test_gcp_start_stop():
    name = _get_cluster_name()
    test = Test(
        'gcp-start-stop',
        [
            f'sky launch -y -c {name} examples/gcp_start_stop.yaml',
            f'sky logs {name} 1 --status',  # Ensure the job succeeded.
            f'sky exec {name} examples/gcp_start_stop.yaml',
            f'sky logs {name} 2 --status',  # Ensure the job succeeded.
            f'sky exec {name} "prlimit -n --pid=\$(pgrep -f \'raylet/raylet --raylet_socket_name\') | grep \'"\'1048576 1048576\'"\'"',  # Ensure the raylet process has the correct file descriptor limit.
            f'sky logs {name} 3 --status',  # Ensure the job succeeded.
            f'sky stop -y {name}',
            f'sleep 20',
            f'sky start -y {name}',
            f'sky exec {name} examples/gcp_start_stop.yaml',
            f'sky logs {name} 4 --status',  # Ensure the job succeeded.
        ],
        f'sky down -y {name}',
    )
    run_one_test(test)


# ---------- Testing Azure start and stop instances ----------
def test_azure_start_stop():
    name = _get_cluster_name()
    test = Test(
        'azure-start-stop',
        [
            f'sky launch -y -c {name} examples/azure_start_stop.yaml',
            f'sky exec {name} examples/azure_start_stop.yaml',
            f'sky logs {name} 1 --status',  # Ensure the job succeeded.
            f'sky exec {name} "prlimit -n --pid=\$(pgrep -f \'raylet/raylet --raylet_socket_name\') | grep \'"\'1048576 1048576\'"\'"',  # Ensure the raylet process has the correct file descriptor limit.
            f'sky logs {name} 2 --status',  # Ensure the job succeeded.
            f'sky stop -y {name}',
            f'sky start -y {name}',
            f'sky exec {name} examples/azure_start_stop.yaml',
            f'sky logs {name} 3 --status',  # Ensure the job succeeded.
        ],
        f'sky down -y {name}',
        timeout=30 * 60,  # 30 mins
    )
    run_one_test(test)


# ---------- Testing Autostopping ----------
def test_autostop():
    name = _get_cluster_name()
    test = Test(
        'autostop',
        [
            f'sky launch -y -d -c {name} --num-nodes 2 examples/minimal.yaml',
            f'sky autostop -y {name} -i 1',
            # Ensure autostop is set.
            f'sky status | grep {name} | grep "1m"',
            'sleep 180',
            # Ensure the cluster is STOPPED.
            f'sky status --refresh | grep {name} | grep STOPPED',
            f'sky start -y {name}',
            f'sky status | grep {name} | grep UP',  # Ensure the cluster is UP.
            f'sky exec {name} examples/minimal.yaml',
            f'sky logs {name} 2 --status',  # Ensure the job succeeded.
        ],
        f'sky down -y {name}',
        timeout=20 * 60,
    )
    run_one_test(test)


# ---------- Testing Autodowning ----------
def test_autodown():
    name = _get_cluster_name()
    test = Test(
        'autodown',
        [
            f'sky launch -y -d -c {name} --num-nodes 2 --cloud gcp examples/minimal.yaml',
            f'sky autostop -y {name} --down -i 1',
            # Ensure autostop is set.
            f'sky status | grep {name} | grep "1m (down)"',
            'sleep 240',
            # Ensure the cluster is terminated.
            f's=$(SKYPILOT_DEBUG=0 sky status --refresh) && printf "$s" && {{ echo "$s" | grep {name} | grep "Autodowned cluster\|terminated on the cloud"; }} || {{ echo "$s" | grep {name} && exit 1 || exit 0; }}',
            f'sky launch -y -d -c {name} --cloud aws --num-nodes 2 --down examples/minimal.yaml',
            f'sky status | grep {name} | grep UP',  # Ensure the cluster is UP.
            f'sky exec {name} --cloud aws examples/minimal.yaml',
            f'sky status | grep {name} | grep "1m (down)"',
            'sleep 240',
            # Ensure the cluster is terminated.
            f's=$(SKYPILOT_DEBUG=0 sky status --refresh) && printf "$s" && {{ echo "$s" | grep {name} | grep "Autodowned cluster\|terminated on the cloud"; }} || {{ echo "$s" | grep {name} && exit 1 || exit 0; }}',
            f'sky launch -y -d -c {name} --cloud aws --num-nodes 2 --down examples/minimal.yaml',
            f'sky autostop -y {name} --cancel',
            'sleep 240',
            # Ensure the cluster is still UP.
            f's=$(SKYPILOT_DEBUG=0 sky status --refresh) && printf "$s" && echo "$s" | grep {name} | grep UP',
        ],
        f'sky down -y {name}',
        timeout=20 * 60,
    )
    run_one_test(test)


def _get_cancel_task_with_cloud(name, cloud, timeout=15 * 60):
    test = Test(
        f'{cloud}-cancel-task',
        [
            f'sky launch -c {name} examples/resnet_app.yaml --cloud {cloud} -y -d',
            # Wait the GPU process to start.
            'sleep 60',
            f'sky exec {name} "nvidia-smi | grep python"',
            f'sky logs {name} 2 --status',  # Ensure the job succeeded.
            f'sky cancel {name} 1',
            'sleep 60',
            # check if the python job is gone.
            f'sky exec {name} "! nvidia-smi | grep python"',
            f'sky logs {name} 3 --status',  # Ensure the job succeeded.
        ],
        f'sky down -y {name}',
        timeout=timeout,
    )
    return test


# ---------- Testing `sky cancel` on AWS ----------
def test_cancel_aws():
    name = _get_cluster_name()
    test = _get_cancel_task_with_cloud(name, 'aws')
    run_one_test(test)


# ---------- Testing `sky cancel` on Azure ----------
def test_cancel_azure():
    name = _get_cluster_name()
    test = _get_cancel_task_with_cloud(name, 'azure', timeout=30 * 60)
    run_one_test(test)


# ---------- Testing `sky cancel` on GCP ----------
def test_cancel_gcp():
    name = _get_cluster_name()
    test = _get_cancel_task_with_cloud(name, 'gcp')
    run_one_test(test)


# ---------- Testing `sky cancel` ----------
def test_cancel_pytorch():
    name = _get_cluster_name()
    test = Test(
        'cancel-pytorch',
        [
            f'sky launch -c {name} examples/resnet_distributed_torch.yaml -y -d',
            # Wait the GPU process to start.
            'sleep 90',
            f'sky exec {name} "nvidia-smi | grep python"',
            f'sky logs {name} 2 --status',  # Ensure the job succeeded.
            f'sky cancel {name} 1',
            'sleep 60',
            f'sky exec {name} "(nvidia-smi | grep \'No running process\') || '
            # Ensure Xorg is the only process running.
            '[ \$(nvidia-smi | grep -A 10 Processes | grep -A 10 === | grep -v Xorg) -eq 2 ]"',
            f'sky logs {name} 3 --status',  # Ensure the job succeeded.
        ],
        f'sky down -y {name}',
    )
    run_one_test(test)


# ---------- Testing use-spot option ----------
def test_use_spot():
    """Test use-spot and sky exec."""
    name = _get_cluster_name()
    test = Test(
        'use-spot',
        [
            f'sky launch -c {name} examples/minimal.yaml --use-spot -y',
            f'sky logs {name} 1 --status',
            f'sky exec {name} echo hi',
            f'sky logs {name} 2 --status',
        ],
        f'sky down -y {name}',
    )
    run_one_test(test)


# ---------- Testing managed spot ----------
def test_spot():
    """Test the spot yaml."""
    name = _get_cluster_name()
    test = Test(
        'managed-spot',
        [
            f'sky spot launch -n {name}-1 examples/managed_spot.yaml -y -d',
            f'sky spot launch -n {name}-2 examples/managed_spot.yaml -y -d',
            'sleep 5',
            f's=$(sky spot queue); printf "$s"; echo; echo; printf "$s" | grep {name}-1 | head -n1 | grep "STARTING\|RUNNING"',
            f's=$(sky spot queue); printf "$s"; echo; echo; printf "$s" | grep {name}-2 | head -n1 | grep "STARTING\|RUNNING"',
            f'sky spot cancel -y -n {name}-1',
            'sleep 200',
            f's=$(sky spot queue); printf "$s"; echo; echo; printf "$s" | grep {name}-1 | head -n1 | grep CANCELLED',
            f's=$(sky spot queue); printf "$s"; echo; echo; printf "$s" | grep {name}-2 | head -n1 | grep "RUNNING\|SUCCEEDED"',
        ],
        f'sky spot cancel -y -n {name}-1; sky spot cancel -y -n {name}-2',
    )
    run_one_test(test)


# ---------- Testing managed spot ----------
def test_gcp_spot():
    """Test managed spot on GCP."""
    name = _get_cluster_name()
    test = Test(
        'managed-spot-gcp',
        [
            f'sky spot launch -n {name} --cloud gcp "sleep 3600" -y -d',
            'sleep 5',
            # Captures & prints the table for easier debugging. Two echo's to
            # separate the table from the grep output.
            f's=$(sky spot queue); printf "$s"; echo; echo; printf "$s" | grep {name} | head -n1 | grep STARTING',
            'sleep 200',
            f's=$(sky spot queue); printf "$s"; echo; echo; printf "$s" | grep {name} | head -n1 | grep RUNNING',
        ],
        f'sky spot cancel -y -n {name}',
    )
    run_one_test(test)


# ---------- Testing managed spot recovery ----------
def test_spot_recovery():
    """Test managed spot recovery."""
    name = _get_cluster_name()
    region = 'us-west-2'
    test = Test(
        'managed-spot-recovery',
        [
            f'sky spot launch --cloud aws --region {region} -n {name} "echo SKYPILOT_JOB_ID: \$SKYPILOT_JOB_ID; sleep 1000"  -y -d',
            'sleep 300',
            f's=$(sky spot queue); printf "$s"; echo; echo; printf "$s" | grep {name} | head -n1 | grep "RUNNING"',
            f'RUN_ID=$(sky spot logs -n {name} --no-follow | grep SKYPILOT_JOB_ID | cut -d: -f2); echo "$RUN_ID" | tee /tmp/{name}-run-id',
            # Terminate the cluster manually.
            (f'aws ec2 terminate-instances --region {region} --instance-ids $('
             f'aws ec2 describe-instances --region {region} '
             f'--filters Name=tag:ray-cluster-name,Values={name}* '
             f'--query Reservations[].Instances[].InstanceId '
             '--output text)'),
            'sleep 50',
            f's=$(sky spot queue); printf "$s"; echo; echo; printf "$s" | grep {name} | head -n1 | grep "RECOVERING"',
            'sleep 200',
            f's=$(sky spot queue); printf "$s"; echo; echo; printf "$s" | grep {name} | head -n1 | grep "RUNNING"',
            f'RUN_ID=$(cat /tmp/{name}-run-id); echo $RUN_ID; sky spot logs -n {name} --no-follow | grep SKYPILOT_JOB_ID | grep "$RUN_ID"',
        ],
        f'sky spot cancel -y -n {name}',
    )
    run_one_test(test)


def test_spot_recovery_multi_node():
    """Test managed spot recovery."""
    name = _get_cluster_name()
    region = 'us-west-2'
    test = Test(
        'managed-spot-recovery',
        [
            f'sky spot launch --cloud aws --region {region} -n {name} --num-nodes 2 "echo SKYPILOT_JOB_ID: \$SKYPILOT_JOB_ID; sleep 1000"  -y -d',
            'sleep 360',
            f's=$(sky spot queue); printf "$s"; echo; echo; printf "$s" | grep {name} | head -n1 | grep "RUNNING"',
            f'RUN_ID=$(sky spot logs -n {name} --no-follow | grep SKYPILOT_JOB_ID | cut -d: -f2); echo "$RUN_ID" | tee /tmp/{name}-run-id',
<<<<<<< HEAD
            # Terminate the cluster manually.
=======
            # Terminate the worker manually.
>>>>>>> dbea5b13
            (f'aws ec2 terminate-instances --region {region} --instance-ids $('
             f'aws ec2 describe-instances --region {region} '
             f'--filters Name=tag:ray-cluster-name,Values={name}* '
             'Name=tag:ray-node-type,Values=worker '
             f'--query Reservations[].Instances[].InstanceId '
             '--output text)'),
            'sleep 50',
            f's=$(sky spot queue); printf "$s"; echo; echo; printf "$s" | grep {name} | head -n1 | grep "RECOVERING"',
<<<<<<< HEAD
            'sleep 360',
=======
            'sleep 420',
>>>>>>> dbea5b13
            f's=$(sky spot queue); printf "$s"; echo; echo; printf "$s" | grep {name} | head -n1 | grep "RUNNING"',
            f'RUN_ID=$(cat /tmp/{name}-run-id); echo $RUN_ID; sky spot logs -n {name} --no-follow | grep SKYPILOT_JOB_ID | cut -d: -f2 | grep "$RUN_ID"',
        ],
        f'sky spot cancel -y -n {name}',
    )
    run_one_test(test)


# ---------- Testing storage for managed spot ----------
def test_spot_storage():
    """Test storage with managed spot"""
    name = _get_cluster_name()
    yaml_str = pathlib.Path(
        'examples/managed_spot_with_storage.yaml').read_text()
    storage_name = f'sky-test-{int(time.time())}'
    yaml_str = yaml_str.replace('sky-workdir-zhwu', storage_name)
    with tempfile.NamedTemporaryFile(suffix='.yaml', mode='w') as f:
        f.write(yaml_str)
        f.flush()
        file_path = f.name
        test = Test(
            'managed-spot-storage',
            [
                f'sky spot launch -n {name} {file_path} -y',
                'sleep 60',  # Wait the spot queue to be updated
                f'sky spot queue | grep {name} | grep SUCCEEDED',
                f'[ $(aws s3api list-buckets --query "Buckets[?contains(Name, \'{storage_name}\')].Name" --output text | wc -l) -eq 0 ]'
            ],
            f'sky spot cancel -y -n {name}',
        )
        run_one_test(test)


# ---------- Testing spot TPU ----------
def test_spot_tpu():
    """Test managed spot on TPU."""
    name = _get_cluster_name()
    test = Test(
        'test-spot-tpu',
        [
            f'sky spot launch -n {name} examples/tpu/tpuvm_mnist.yaml -y -d',
            'sleep 5',
            f's=$(sky spot queue); printf "$s"; echo; echo; printf "$s" | grep {name} | head -n1 | grep STARTING',
            'sleep 600',  # TPU takes a while to launch
            f's=$(sky spot queue); printf "$s"; echo; echo; printf "$s" | grep {name} | head -n1 | grep "RUNNING\|SUCCEEDED"',
        ],
        f'sky spot cancel -y -n {name}',
    )
    run_one_test(test)


# ---------- Testing env ----------
def test_inline_env():
    """Test env"""
    name = _get_cluster_name()
    test = Test(
        'test-inline-env',
        [
            f'sky launch -c {name} -y --env TEST_ENV="hello world" -- "([[ ! -z \\"\$TEST_ENV\\" ]] && [[ ! -z \\"\$SKYPILOT_NODE_IPS\\" ]] && [[ ! -z \\"\$SKYPILOT_NODE_RANK\\" ]]) || exit 1"',
            f'sky logs {name} 1 --status',
            f'sky exec {name} --env TEST_ENV2="success" "([[ ! -z \\"\$TEST_ENV2\\" ]] && [[ ! -z \\"\$SKYPILOT_NODE_IPS\\" ]] && [[ ! -z \\"\$SKYPILOT_NODE_RANK\\" ]]) || exit 1"',
            f'sky logs {name} 2 --status',
        ],
        f'sky down -y {name}',
    )
    run_one_test(test)


# ---------- Testing env for spot ----------
def test_inline_spot_env():
    """Test env"""
    name = _get_cluster_name()
    test = Test(
        'test-inline-spot-env',
        [
            f'sky spot launch -n {name} -y --env TEST_ENV="hello world" -- "([[ ! -z \\"\$TEST_ENV\\" ]] && [[ ! -z \\"\$SKYPILOT_NODE_IPS\\" ]] && [[ ! -z \\"\$SKYPILOT_NODE_RANK\\" ]]) || exit 1"',
            'sleep 20',
            f's=$(sky spot queue) && printf "$s" && echo "$s"  | grep {name} | grep SUCCEEDED',
        ],
        f'sky spot cancel -y -n {name}',
    )
    run_one_test(test)


# ---------- Testing custom image ----------
def test_custom_image():
    """Test custom image"""
    name = _get_cluster_name()
    test = Test(
        'test-custom-image',
        [
            f'sky launch -c {name} --retry-until-up -y examples/custom_image.yaml',
            f'sky logs {name} 1 --status',
        ],
        f'sky down -y {name}',
        timeout=30 * 60,
    )
    run_one_test(test)


@pytest.mark.slow
def test_azure_start_stop_two_nodes():
    name = _get_cluster_name()
    test = Test(
        'azure-start-stop-two-nodes',
        [
            f'sky launch --num-nodes=2 -y -c {name} examples/azure_start_stop.yaml',
            f'sky exec --num-nodes=2 {name} examples/azure_start_stop.yaml',
            f'sky logs {name} 1 --status',  # Ensure the job succeeded.
            f'sky stop -y {name}',
            f'sky start -y {name}',
            f'sky exec --num-nodes=2 {name} examples/azure_start_stop.yaml',
            f'sky logs {name} 2 --status',  # Ensure the job succeeded.
        ],
        f'sky down -y {name}',
        timeout=30 * 60,  # 30 mins  (it takes around ~23 mins)
    )
    run_one_test(test)


# ------- Testing the core API --------
# Most of the core APIs have been tested in the CLI tests.
# These tests are for testing the return value of the APIs not fully used in CLI.
def test_core_api():
    name = _get_cluster_name()
    sky.launch
    # TODO(zhwu): Add a test for core api.


# ---------- Testing Storage ----------
class TestStorageWithCredentials:
    """Storage tests which require credentials and network connection"""

    @pytest.fixture
    def tmp_source(self, tmp_path):
        # Creates a temporary directory with a file in it
        tmp_dir = tmp_path / 'tmp-source'
        tmp_dir.mkdir()
        tmp_file = tmp_dir / 'tmp-file'
        tmp_file.write_text('test')
        circle_link = tmp_dir / 'circle-link'
        circle_link.symlink_to(tmp_dir, target_is_directory=True)
        yield str(tmp_dir)

    @pytest.fixture
    def tmp_bucket_name(self):
        # Creates a temporary bucket name
        # time.time() returns varying precision on different systems, so we
        # replace the decimal point and use whatever precision we can get.
        timestamp = str(time.time()).replace('.', '')
        yield f'sky-test-{timestamp}'

    @staticmethod
    def yield_storage_object(
            name: Optional[str] = None,
            source: Optional[storage_lib.Path] = None,
            stores: Optional[Dict[storage_lib.StoreType,
                                  storage_lib.AbstractStore]] = None,
            persistent: Optional[bool] = True,
            mode: storage_lib.StorageMode = storage_lib.StorageMode.MOUNT):
        # Creates a temporary storage object. Stores must be added in the test.
        storage_obj = storage_lib.Storage(name=name,
                                          source=source,
                                          stores=stores,
                                          persistent=persistent,
                                          mode=mode)
        yield storage_obj
        handle = global_user_state.get_handle_from_storage_name(
            storage_obj.name)
        if handle:
            # If handle exists, delete manually
            # TODO(romilb): This is potentially risky - if the delete method has
            #   bugs, this can cause resource leaks. Ideally we should manually
            #   eject storage from global_user_state and delete the bucket using
            #   boto3 directly.
            storage_obj.delete()

    @pytest.fixture
    def tmp_scratch_storage_obj(self, tmp_bucket_name):
        # Creates a storage object with no source to create a scratch storage.
        # Stores must be added in the test.
        yield from self.yield_storage_object(name=tmp_bucket_name)

    @pytest.fixture
    def tmp_local_storage_obj(self, tmp_bucket_name, tmp_source):
        # Creates a temporary storage object. Stores must be added in the test.
        yield from self.yield_storage_object(name=tmp_bucket_name,
                                             source=tmp_source)

    @pytest.fixture
    def tmp_copy_mnt_existing_storage_obj(self, tmp_scratch_storage_obj):
        # Creates a copy mount storage which reuses an existing storage object.
        tmp_scratch_storage_obj.add_store(storage_lib.StoreType.S3)
        storage_name = tmp_scratch_storage_obj.name

        # Try to initialize another storage with the storage object created
        # above, but now in COPY mode. This should succeed.
        yield from self.yield_storage_object(name=storage_name,
                                             mode=storage_lib.StorageMode.COPY)

    @pytest.fixture
    def tmp_awscli_bucket(self, tmp_bucket_name):
        # Creates a temporary bucket using awscli
        subprocess.check_call(['aws', 's3', 'mb', f's3://{tmp_bucket_name}'])
        yield tmp_bucket_name
        subprocess.check_call(
            ['aws', 's3', 'rb', f's3://{tmp_bucket_name}', '--force'])

    @pytest.fixture
    def tmp_gsutil_bucket(self, tmp_bucket_name):
        # Creates a temporary bucket using gsutil
        subprocess.check_call(['gsutil', 'mb', f'gs://{tmp_bucket_name}'])
        yield tmp_bucket_name
        subprocess.check_call(['gsutil', 'rm', '-r', f'gs://{tmp_bucket_name}'])

    @pytest.fixture
    def tmp_public_storage_obj(self, request):
        # Initializes a storage object with a public bucket
        storage_obj = storage_lib.Storage(source=request.param)
        yield storage_obj
        # This does not require any deletion logic because it is a public bucket
        # and should not get added to global_user_state.

    @pytest.mark.parametrize(
        'store_type', [storage_lib.StoreType.S3, storage_lib.StoreType.GCS])
    def test_new_bucket_creation_and_deletion(self, tmp_local_storage_obj,
                                              store_type):
        # Creates a new bucket with a local source, uploads files to it
        # and deletes it.
        tmp_local_storage_obj.add_store(store_type)

        # Run sky storage ls to check if storage object exists in the output
        out = subprocess.check_output(['sky', 'storage', 'ls'])
        assert tmp_local_storage_obj.name in out.decode('utf-8')

        # Run sky storage delete to delete the storage object
        subprocess.check_output(
            ['sky', 'storage', 'delete', tmp_local_storage_obj.name])

        # Run sky storage ls to check if storage object is deleted
        out = subprocess.check_output(['sky', 'storage', 'ls'])
        assert tmp_local_storage_obj.name not in out.decode('utf-8')

    @pytest.mark.parametrize(
        'store_type', [storage_lib.StoreType.S3, storage_lib.StoreType.GCS])
    def test_bucket_bulk_deletion(self, store_type):
        # Create a temp folder with over 256 files and folders, upload
        # files and folders to a new bucket, then delete bucket.
        with tempfile.TemporaryDirectory() as tmpdir:
            subprocess.check_output(f'mkdir -p {tmpdir}/folder{{000..255}}',
                                    shell=True)
            subprocess.check_output(f'touch {tmpdir}/test{{000..255}}.txt',
                                    shell=True)
            subprocess.check_output(
                f'touch {tmpdir}/folder{{000..255}}/test.txt', shell=True)

            timestamp = str(time.time()).replace('.', '')
            store_obj = storage_lib.Storage(name=f'sky-test-{timestamp}',
                                            source=tmpdir)
            store_obj.add_store(store_type)

        subprocess.check_output(['sky', 'storage', 'delete', store_obj.name])

        output = subprocess.check_output(['sky', 'storage', 'ls'])
        assert store_obj.name not in output.decode('utf-8')

    @pytest.mark.parametrize(
        'tmp_public_storage_obj, store_type',
        [('s3://tcga-2-open', storage_lib.StoreType.S3),
         ('s3://digitalcorpora', storage_lib.StoreType.S3),
         ('gs://gcp-public-data-sentinel-2', storage_lib.StoreType.GCS)],
        indirect=['tmp_public_storage_obj'])
    def test_public_bucket(self, tmp_public_storage_obj, store_type):
        # Creates a new bucket with a public source and verifies that it is not
        # added to global_user_state.
        tmp_public_storage_obj.add_store(store_type)

        # Run sky storage ls to check if storage object exists in the output
        out = subprocess.check_output(['sky', 'storage', 'ls'])
        assert tmp_public_storage_obj.name not in out.decode('utf-8')

    @pytest.mark.parametrize('nonexist_bucket_url',
                             ['s3://{random_name}', 'gs://{random_name}'])
    def test_nonexistent_bucket(self, nonexist_bucket_url):
        # Attempts to create fetch a stroage with a non-existent source.
        # Generate a random bucket name and verify it doesn't exist:
        retry_count = 0
        while True:
            nonexist_bucket_name = str(uuid.uuid4())
            if nonexist_bucket_url.startswith('s3'):
                command = [
                    'aws', 's3api', 'head-bucket', '--bucket',
                    nonexist_bucket_name
                ]
                expected_output = '404'
            elif nonexist_bucket_url.startswith('gs'):
                command = [
                    'gsutil', 'ls',
                    nonexist_bucket_url.format(random_name=nonexist_bucket_name)
                ]
                expected_output = 'BucketNotFoundException'
            else:
                raise ValueError('Unsupported bucket type '
                                 f'{nonexist_bucket_url}')

            # Check if bucket exists using the cli:
            try:
                out = subprocess.check_output(command, stderr=subprocess.STDOUT)
            except subprocess.CalledProcessError as e:
                out = e.output
            out = out.decode('utf-8')
            if expected_output in out:
                break
            else:
                retry_count += 1
                if retry_count > 3:
                    raise RuntimeError('Unable to find a nonexistent bucket '
                                       'to use. This is higly unlikely - '
                                       'check if the tests are correct.')

        with pytest.raises(
                sky.exceptions.StorageBucketGetError,
                match='Attempted to connect to a non-existent bucket'):
            storage_obj = storage_lib.Storage(source=nonexist_bucket_url.format(
                random_name=nonexist_bucket_name))

    @pytest.mark.parametrize('private_bucket',
                             [f's3://imagenet', f'gs://imagenet'])
    def test_private_bucket(self, private_bucket):
        # Attempts to access private buckets not belonging to the user.
        # These buckets are known to be private, but may need to be updated if
        # they are removed by their owners.
        private_bucket_name = urllib.parse.urlsplit(private_bucket).netloc
        with pytest.raises(
                sky.exceptions.StorageBucketGetError,
                match=storage_lib._BUCKET_FAIL_TO_CONNECT_MESSAGE.format(
                    name=private_bucket_name)):
            storage_obj = storage_lib.Storage(source=private_bucket)

    @staticmethod
    def cli_ls_cmd(store_type, bucket_name):
        if store_type == storage_lib.StoreType.S3:
            return ['aws', 's3', 'ls', f's3://{bucket_name}']
        if store_type == storage_lib.StoreType.GCS:
            return ['gsutil', 'ls', f'gs://{bucket_name}']

    @pytest.mark.parametrize('ext_bucket_fixture, store_type',
                             [('tmp_awscli_bucket', storage_lib.StoreType.S3),
                              ('tmp_gsutil_bucket', storage_lib.StoreType.GCS)])
    def test_upload_to_existing_bucket(self, ext_bucket_fixture, request,
                                       tmp_source, store_type):
        # Tries uploading existing files to newly created bucket (outside of
        # sky) and verifies that files are written.
        bucket_name = request.getfixturevalue(ext_bucket_fixture)
        storage_obj = storage_lib.Storage(name=bucket_name, source=tmp_source)
        storage_obj.add_store(store_type)

        # Check if tmp_source/tmp-file exists in the bucket using aws cli
        out = subprocess.check_output(self.cli_ls_cmd(store_type, bucket_name))
        assert 'tmp-file' in out.decode('utf-8'), \
            'File not found in bucket - output was : {}'.format(out.decode
                                                                ('utf-8'))

        # Check symlinks - symlinks don't get copied by sky storage
        assert (pathlib.Path(tmp_source) / 'circle-link').is_symlink(), (
            'circle-link was not found in the upload source - '
            'are the test fixtures correct?')
        assert 'circle-link' not in out.decode('utf-8'), (
            'Symlink found in bucket - ls output was : {}'.format(
                out.decode('utf-8')))

        # Run sky storage ls to check if storage object exists in the output.
        # It should not exist because the bucket was created externally.
        out = subprocess.check_output(['sky', 'storage', 'ls'])
        assert storage_obj.name not in out.decode('utf-8')

    def test_copy_mount_existing_storage(self,
                                         tmp_copy_mnt_existing_storage_obj):
        # Creates a bucket with no source in MOUNT mode (empty bucket), and
        # then tries to load the same storage in COPY mode.
        tmp_copy_mnt_existing_storage_obj.add_store(storage_lib.StoreType.S3)
        storage_name = tmp_copy_mnt_existing_storage_obj.name

        # Check `sky storage ls` to ensure storage object exists
        out = subprocess.check_output(['sky', 'storage', 'ls']).decode('utf-8')
        assert storage_name in out, f'Storage {storage_name} not found in sky storage ls.'


# ---------- Testing YAML Specs ----------
# Our sky storage requires credentials to check the bucket existance when
# loading a task from the yaml file, so we cannot make it a unit test.
class TestYamlSpecs:
    # TODO(zhwu): Add test for `to_yaml_config` for the Storage object.
    #  We should not use `examples/storage_demo.yaml` here, since it requires
    #  users to ensure bucket names to not exist and/or be unique.
    _TEST_YAML_PATHS = [
        'examples/minimal.yaml', 'examples/managed_spot.yaml',
        'examples/using_file_mounts.yaml', 'examples/resnet_app.yaml',
        'examples/multi_hostname.yaml'
    ]

    def _is_dict_subset(self, d1, d2):
        """Check if d1 is the subset of d2."""
        for k, v in d1.items():
            if k not in d2:
                if isinstance(v, list) or isinstance(v, dict):
                    assert len(v) == 0, (k, v)
                else:
                    assert False, (k, v)
            elif isinstance(v, dict):
                assert isinstance(d2[k], dict), (k, v, d2)
                self._is_dict_subset(v, d2[k])
            elif isinstance(v, str):
                if k == 'accelerators':
                    resources = sky.Resources()
                    resources._set_accelerators(v, None)
                    assert resources.accelerators == d2[k], (k, v, d2)
                else:
                    assert v.lower() == d2[k].lower(), (k, v, d2[k])
            else:
                assert v == d2[k], (k, v, d2[k])

    def _check_equivalent(self, yaml_path):
        """Check if the yaml is equivalent after load and dump again."""
        origin_task_config = common_utils.read_yaml(yaml_path)

        task = sky.Task.from_yaml(yaml_path)
        new_task_config = task.to_yaml_config()
        # d1 <= d2
        self._is_dict_subset(origin_task_config, new_task_config)

    def test_load_dump_yaml_config_equivalent(self):
        """Test if the yaml config is equivalent after load and dump again."""
        pathlib.Path('~/datasets').expanduser().mkdir(exist_ok=True)
        pathlib.Path('~/tmpfile').expanduser().touch()
        pathlib.Path('~/.ssh').expanduser().mkdir(exist_ok=True)
        pathlib.Path('~/.ssh/id_rsa.pub').expanduser().touch()
        pathlib.Path('~/tmp-workdir').expanduser().mkdir(exist_ok=True)
        pathlib.Path('~/Downloads/tpu').expanduser().mkdir(parents=True,
                                                           exist_ok=True)
        for yaml_path in self._TEST_YAML_PATHS:
            self._check_equivalent(yaml_path)<|MERGE_RESOLUTION|>--- conflicted
+++ resolved
@@ -836,11 +836,7 @@
             'sleep 360',
             f's=$(sky spot queue); printf "$s"; echo; echo; printf "$s" | grep {name} | head -n1 | grep "RUNNING"',
             f'RUN_ID=$(sky spot logs -n {name} --no-follow | grep SKYPILOT_JOB_ID | cut -d: -f2); echo "$RUN_ID" | tee /tmp/{name}-run-id',
-<<<<<<< HEAD
-            # Terminate the cluster manually.
-=======
             # Terminate the worker manually.
->>>>>>> dbea5b13
             (f'aws ec2 terminate-instances --region {region} --instance-ids $('
              f'aws ec2 describe-instances --region {region} '
              f'--filters Name=tag:ray-cluster-name,Values={name}* '
@@ -849,11 +845,7 @@
              '--output text)'),
             'sleep 50',
             f's=$(sky spot queue); printf "$s"; echo; echo; printf "$s" | grep {name} | head -n1 | grep "RECOVERING"',
-<<<<<<< HEAD
-            'sleep 360',
-=======
             'sleep 420',
->>>>>>> dbea5b13
             f's=$(sky spot queue); printf "$s"; echo; echo; printf "$s" | grep {name} | head -n1 | grep "RUNNING"',
             f'RUN_ID=$(cat /tmp/{name}-run-id); echo $RUN_ID; sky spot logs -n {name} --no-follow | grep SKYPILOT_JOB_ID | cut -d: -f2 | grep "$RUN_ID"',
         ],
