# Smoke tests for SkyPilot
# Default options are set in pyproject.toml
# Example usage:
# Run all tests except for AWS and Lambda Cloud
# > pytest tests/test_smoke.py
#
# Terminate failed clusetrs after test finishes
# > pytest tests/test_smoke.py --terminate-on-failure
#
# Re-run last failed tests
# > pytest --lf
#
# Run one of the smoke tests
# > pytest tests/test_smoke.py::test_minimal
#
# Only run managed spot tests
# > pytest tests/test_smoke.py --managed-spot
#
# Only run test for AWS + generic tests
# > pytest tests/test_smoke.py --aws
#
# Change cloud for generic tests to aws
# > pytest tests/test_smoke.py --generic-cloud aws

import hashlib
import inspect
import pathlib
import subprocess
import sys
import tempfile
import time
from typing import Dict, List, NamedTuple, Optional, Tuple
import urllib.parse
import uuid
import os

import colorama
import jinja2
import pytest

import sky
from sky import global_user_state
from sky.data import storage as storage_lib
from sky.adaptors import cloudflare
from sky.skylet import events
from sky.utils import common_utils
from sky.utils import subprocess_utils
from sky.clouds import AWS, GCP, Azure

# For uniquefying users on shared-account cloud providers. Used as part of the
# cluster names.
_smoke_test_hash = hashlib.md5(
    common_utils.user_and_hostname_hash().encode()).hexdigest()[:4]

# To avoid the second smoke test reusing the cluster launched in the first
# smoke test. Also required for test_spot_recovery to make sure the manual
# termination with aws ec2 does not accidentally terminate other spot clusters
# from the different spot launch with the same cluster name but a different job
# id.
test_id = str(uuid.uuid4())[-2:]

LAMBDA_TYPE = '--cloud lambda --gpus A10'

SCP_TYPE = '--cloud scp'
SCP_GPU_V100 = '--gpus V100-32GB'

storage_setup_commands = [
    'touch ~/tmpfile', 'mkdir -p ~/tmp-workdir',
    'touch ~/tmp-workdir/tmp\ file', 'touch ~/tmp-workdir/tmp\ file2',
    'touch ~/tmp-workdir/foo',
    'ln -f -s ~/tmp-workdir/ ~/tmp-workdir/circle-link',
    'touch ~/.ssh/id_rsa.pub'
]

# Wait until the spot controller is not in INIT state.
# This is a workaround for the issue that when multiple spot tests
# are running in parallel, the spot controller may be in INIT and
# the spot queue/cancel command will return staled table.
_SPOT_QUEUE_WAIT = ('s=$(sky spot queue); '
                    'until [ `echo "$s" '
                    '| grep "jobs will not be shown until it becomes UP." '
                    '| wc -l` -eq 0 ]; '
                    'do echo "Waiting for spot queue to be ready..."; '
                    'sleep 5; s=$(sky spot queue); done; echo "$s"; '
                    'echo; echo; echo "$s"')
_SPOT_CANCEL_WAIT = (
    's=$(sky spot cancel -y -n {job_name}); until [ `echo "$s" '
    '| grep "Please wait for the controller to be ready." '
    '| wc -l` -eq 0 ]; do echo "Waiting for the spot controller '
    'to be ready"; sleep 5; s=$(sky spot cancel -y -n {job_name}); '
    'done; echo "$s"; echo; echo; echo "$s"')
# TODO(zhwu): make the spot controller on GCP.


class Test(NamedTuple):
    name: str
    # Each command is executed serially.  If any failed, the remaining commands
    # are not run and the test is treated as failed.
    commands: List[str]
    teardown: Optional[str] = None
    # Timeout for each command in seconds.
    timeout: int = 15 * 60

    def echo(self, message: str):
        # pytest's xdist plugin captures stdout; print to stderr so that the
        # logs are streaming while the tests are running.
        prefix = f'[{self.name}]'
        message = f'{prefix} {message}'
        message = message.replace('\n', f'\n{prefix} ')
        print(message, file=sys.stderr, flush=True)


def _get_cluster_name() -> str:
    """Returns a user-unique cluster name for each test_<name>().

    Must be called from each test_<name>().
    """
    caller_func_name = inspect.stack()[1][3]
    test_name = caller_func_name.replace('_', '-').replace('test-', 't-')
    if len(test_name) > 18:
        test_name = test_name[:18] + hashlib.md5(
            test_name.encode()).hexdigest()[:3]
    return f'{test_name}-{_smoke_test_hash}-{test_id}'


def run_one_test(test: Test) -> Tuple[int, str, str]:
    # Fail fast if `sky` CLI somehow errors out.
    subprocess.run(['sky', 'status'], stdout=subprocess.DEVNULL, check=True)
    log_file = tempfile.NamedTemporaryFile('a',
                                           prefix=f'{test.name}-',
                                           suffix='.log',
                                           delete=False)
    test.echo(f'Test started. Log: less {log_file.name}')
    for command in test.commands:
        log_file.write(f'+ {command}\n')
        log_file.flush()
        proc = subprocess.Popen(
            command,
            stdout=log_file,
            stderr=subprocess.STDOUT,
            shell=True,
            executable='/bin/bash',
        )
        try:
            proc.wait(timeout=test.timeout)
        except subprocess.TimeoutExpired as e:
            log_file.flush()
            test.echo(f'Timeout after {test.timeout} seconds.')
            test.echo(e)
            log_file.write(f'Timeout after {test.timeout} seconds.\n')
            log_file.flush()
            # Kill the current process.
            proc.terminate()
            proc.returncode = 1  # None if we don't set it.
            break

        if proc.returncode:
            break

    style = colorama.Style
    fore = colorama.Fore
    outcome = (f'{fore.RED}Failed{style.RESET_ALL}'
               if proc.returncode else f'{fore.GREEN}Passed{style.RESET_ALL}')
    reason = f'\nReason: {command}' if proc.returncode else ''
    msg = (f'{outcome}.'
           f'{reason}'
           f'\nLog: less {log_file.name}\n')
    test.echo(msg)
    log_file.write(msg)
    if (proc.returncode == 0 or
            pytest.terminate_on_failure) and test.teardown is not None:
        subprocess_utils.run(
            test.teardown,
            stdout=log_file,
            stderr=subprocess.STDOUT,
            timeout=10 * 60,  # 10 mins
            shell=True,
        )

    if proc.returncode:
        raise Exception(f'test failed: less {log_file.name}')


# ---------- Dry run: 2 Tasks in a chain. ----------
def test_example_app():
    test = Test(
        'example_app',
        ['python examples/example_app.py'],
    )
    run_one_test(test)


# ---------- A minimal task ----------
def test_minimal(generic_cloud: str):
    name = _get_cluster_name()
    test = Test(
        'minimal',
        [
            f'sky launch -y -c {name} --cloud {generic_cloud} tests/test_yamls/minimal.yaml',
            f'sky logs {name} 1 --status',
            f'sky logs {name} --status | grep "Job 1: SUCCEEDED"',  # Equivalent.
            # Check the logs downloading
            f'log_path=$(sky logs {name} 1 --sync-down | grep "Job 1 logs:" | sed -E "s/^.*Job 1 logs: (.*)\\x1b\\[0m/\\1/g") && echo $log_path && test -f $log_path/run.log',
            # Ensure the raylet process has the correct file descriptor limit.
            f'sky exec {name} "prlimit -n --pid=\$(pgrep -f \'raylet/raylet --raylet_socket_name\') | grep \'"\'1048576 1048576\'"\'"',
            f'sky logs {name} 2 --status',  # Ensure the job succeeded.
        ],
        f'sky down -y {name}',
    )
    run_one_test(test)


# ---------- Test region ----------
@pytest.mark.aws
def test_aws_region():
    name = _get_cluster_name()
    test = Test(
        'aws_region',
        [
            f'sky launch -y -c {name} --region us-west-2 examples/minimal.yaml',
            f'sky exec {name} examples/minimal.yaml',
            f'sky logs {name} 1 --status',  # Ensure the job succeeded.
            f'sky status --all | grep {name} | grep us-west-2',  # Ensure the region is correct.
        ],
        f'sky down -y {name}',
    )
    run_one_test(test)


@pytest.mark.gcp
def test_gcp_region():
    name = _get_cluster_name()
    test = Test(
        'gcp_region',
        [
            f'sky launch -y -c {name} --region us-central1 --cloud gcp tests/test_yamls/minimal.yaml',
            f'sky exec {name} tests/test_yamls/minimal.yaml',
            f'sky logs {name} 1 --status',  # Ensure the job succeeded.
            f'sky status --all | grep {name} | grep us-central1',  # Ensure the region is correct.
        ],
        f'sky down -y {name}',
    )
    run_one_test(test)


@pytest.mark.ibm
def test_ibm_region():
    name = _get_cluster_name()
    region = 'eu-de'
    test = Test(
        'region',
        [
            f'sky launch -y -c {name} --cloud ibm --region {region} examples/minimal.yaml',
            f'sky exec {name} --cloud ibm examples/minimal.yaml',
            f'sky logs {name} 1 --status',  # Ensure the job succeeded.
            f'sky status --all | grep {name} | grep {region}',  # Ensure the region is correct.
        ],
        f'sky down -y {name}',
    )
    run_one_test(test)


@pytest.mark.azure
def test_azure_region():
    name = _get_cluster_name()
    test = Test(
        'azure_region',
        [
            f'sky launch -y -c {name} --region eastus2 --cloud azure tests/test_yamls/minimal.yaml',
            f'sky exec {name} tests/test_yamls/minimal.yaml',
            f'sky logs {name} 1 --status',  # Ensure the job succeeded.
            f'sky status --all | grep {name} | grep eastus2',  # Ensure the region is correct.
        ],
        f'sky down -y {name}',
    )
    run_one_test(test)


# ---------- Test zone ----------
@pytest.mark.aws
def test_aws_zone():
    name = _get_cluster_name()
    test = Test(
        'aws_zone',
        [
            f'sky launch -y -c {name} examples/minimal.yaml --zone us-west-2b',
            f'sky exec {name} examples/minimal.yaml --zone us-west-2b',
            f'sky logs {name} 1 --status',  # Ensure the job succeeded.
            f'sky status --all | grep {name} | grep us-west-2b',  # Ensure the zone is correct.
        ],
        f'sky down -y {name}',
    )
    run_one_test(test)


@pytest.mark.ibm
def test_ibm_zone():
    name = _get_cluster_name()
    zone = 'eu-de-2'
    test = Test(
        'zone',
        [
            f'sky launch -y -c {name} --cloud ibm examples/minimal.yaml --zone {zone}',
            f'sky exec {name} --cloud ibm examples/minimal.yaml --zone {zone}',
            f'sky logs {name} 1 --status',  # Ensure the job succeeded.
            f'sky status --all | grep {name} | grep {zone}',  # Ensure the zone is correct.
        ],
        f'sky down -y {name} {name}-2 {name}-3',
    )
    run_one_test(test)


@pytest.mark.gcp
def test_gcp_zone():
    name = _get_cluster_name()
    test = Test(
        'gcp_zone',
        [
            f'sky launch -y -c {name} --zone us-central1-a --cloud gcp tests/test_yamls/minimal.yaml',
            f'sky exec {name} --zone us-central1-a --cloud gcp tests/test_yamls/minimal.yaml',
            f'sky logs {name} 1 --status',  # Ensure the job succeeded.
            f'sky status --all | grep {name} | grep us-central1-a',  # Ensure the zone is correct.
        ],
        f'sky down -y {name}',
    )
    run_one_test(test)


# ---------- Test the image ----------
@pytest.mark.aws
def test_aws_images():
    name = _get_cluster_name()
    test = Test(
        'aws_images',
        [
            f'sky launch -y -c {name} --image-id skypilot:gpu-ubuntu-1804 examples/minimal.yaml',
            f'sky logs {name} 1 --status',  # Ensure the job succeeded.
            f'sky launch -c {name} --image-id skypilot:gpu-ubuntu-2004 examples/minimal.yaml && exit 1 || true',
            f'sky launch -y -c {name} examples/minimal.yaml',
            f'sky logs {name} 2 --status',
            f'sky logs {name} --status | grep "Job 2: SUCCEEDED"',  # Equivalent.
        ],
        f'sky down -y {name}',
    )
    run_one_test(test)


@pytest.mark.gcp
def test_gcp_images():
    name = _get_cluster_name()
    test = Test(
        'gcp_images',
        [
            f'sky launch -y -c {name} --image-id skypilot:gpu-debian-10 --cloud gcp tests/test_yamls/minimal.yaml',
            f'sky logs {name} 1 --status',  # Ensure the job succeeded.
            f'sky launch -c {name} --image-id skypilot:cpu-debian-10 --cloud gcp tests/test_yamls/minimal.yaml && exit 1 || true',
            f'sky launch -y -c {name} tests/test_yamls/minimal.yaml',
            f'sky logs {name} 2 --status',
            f'sky logs {name} --status | grep "Job 2: SUCCEEDED"',  # Equivalent.
        ],
        f'sky down -y {name}',
    )
    run_one_test(test)


@pytest.mark.aws
def test_aws_image_id_dict():
    name = _get_cluster_name()
    test = Test(
        'aws_image_id_dict',
        [
            # Use image id dict.
            f'sky launch -y -c {name} examples/per_region_images.yaml',
            f'sky exec {name} examples/per_region_images.yaml',
            f'sky exec {name} "ls ~"',
            f'sky logs {name} 1 --status',
            f'sky logs {name} 2 --status',
            f'sky logs {name} 3 --status',
        ],
        f'sky down -y {name}',
    )
    run_one_test(test)


@pytest.mark.gcp
def test_gcp_image_id_dict():
    name = _get_cluster_name()
    test = Test(
        'gcp_image_id_dict',
        [
            # Use image id dict.
            f'sky launch -y -c {name} tests/test_yamls/gcp_per_region_images.yaml',
            f'sky exec {name} tests/test_yamls/gcp_per_region_images.yaml',
            f'sky exec {name} "ls ~"',
            f'sky logs {name} 1 --status',
            f'sky logs {name} 2 --status',
            f'sky logs {name} 3 --status',
        ],
        f'sky down -y {name}',
    )
    run_one_test(test)


@pytest.mark.aws
def test_aws_image_id_dict_region():
    name = _get_cluster_name()
    test = Test(
        'aws_image_id_dict_region',
        [
            # Use region to filter image_id dict.
            f'sky launch -y -c {name} --region us-east-1 examples/per_region_images.yaml && exit 1 || true',
            f'sky status | grep {name} && exit 1 || true',  # Ensure the cluster is not created.
            f'sky launch -y -c {name} --region us-west-2 examples/per_region_images.yaml',
            # Should success because the image id match for the region.
            f'sky launch -c {name} --image-id skypilot:gpu-ubuntu-1804 examples/minimal.yaml',
            f'sky exec {name} --image-id skypilot:gpu-ubuntu-1804 examples/minimal.yaml',
            f'sky exec {name} --image-id skypilot:gpu-ubuntu-2004 examples/minimal.yaml && exit 1 || true',
            f'sky logs {name} 1 --status',
            f'sky logs {name} 2 --status',
            f'sky logs {name} 3 --status',
            f'sky status --all | grep {name} | grep us-west-2',  # Ensure the region is correct.
            # Ensure exec works.
            f'sky exec {name} --region us-west-2 examples/per_region_images.yaml',
            f'sky exec {name} examples/per_region_images.yaml',
            f'sky exec {name} --cloud aws --region us-west-2 "ls ~"',
            f'sky exec {name} "ls ~"',
            f'sky logs {name} 4 --status',
            f'sky logs {name} 5 --status',
            f'sky logs {name} 6 --status',
            f'sky logs {name} 7 --status',
        ],
        f'sky down -y {name}',
    )
    run_one_test(test)


@pytest.mark.gcp
def test_gcp_image_id_dict_region():
    name = _get_cluster_name()
    test = Test(
        'gcp_image_id_dict_region',
        [
            # Use region to filter image_id dict.
            f'sky launch -y -c {name} --region us-east1 tests/test_yamls/gcp_per_region_images.yaml && exit 1 || true',
            f'sky status | grep {name} && exit 1 || true',  # Ensure the cluster is not created.
            f'sky launch -y -c {name} --region us-west3 tests/test_yamls/gcp_per_region_images.yaml',
            # Should success because the image id match for the region.
            f'sky launch -c {name} --cloud gcp --image-id projects/ubuntu-os-cloud/global/images/ubuntu-1804-bionic-v20230112 tests/test_yamls/minimal.yaml',
            f'sky exec {name} --cloud gcp --image-id projects/ubuntu-os-cloud/global/images/ubuntu-1804-bionic-v20230112 tests/test_yamls/minimal.yaml',
            f'sky exec {name} --cloud gcp --image-id skypilot:cpu-debian-10 tests/test_yamls/minimal.yaml && exit 1 || true',
            f'sky logs {name} 1 --status',
            f'sky logs {name} 2 --status',
            f'sky logs {name} 3 --status',
            f'sky status --all | grep {name} | grep us-west3',  # Ensure the region is correct.
            # Ensure exec works.
            f'sky exec {name} --region us-west3 tests/test_yamls/gcp_per_region_images.yaml',
            f'sky exec {name} tests/test_yamls/gcp_per_region_images.yaml',
            f'sky exec {name} --cloud gcp --region us-west3 "ls ~"',
            f'sky exec {name} "ls ~"',
            f'sky logs {name} 4 --status',
            f'sky logs {name} 5 --status',
            f'sky logs {name} 6 --status',
            f'sky logs {name} 7 --status',
        ],
        f'sky down -y {name}',
    )
    run_one_test(test)


@pytest.mark.aws
def test_aws_image_id_dict_zone():
    name = _get_cluster_name()
    test = Test(
        'aws_image_id_dict_zone',
        [
            # Use zone to filter image_id dict.
            f'sky launch -y -c {name} --zone us-east-1b examples/per_region_images.yaml && exit 1 || true',
            f'sky status | grep {name} && exit 1 || true',  # Ensure the cluster is not created.
            f'sky launch -y -c {name} --zone us-west-2a examples/per_region_images.yaml',
            # Should success because the image id match for the zone.
            f'sky launch -y -c {name} --image-id skypilot:gpu-ubuntu-1804 examples/minimal.yaml',
            f'sky exec {name} --image-id skypilot:gpu-ubuntu-1804 examples/minimal.yaml',
            # Fail due to image id mismatch.
            f'sky exec {name} --image-id skypilot:gpu-ubuntu-2004 examples/minimal.yaml && exit 1 || true',
            f'sky logs {name} 1 --status',
            f'sky logs {name} 2 --status',
            f'sky logs {name} 3 --status',
            f'sky status --all | grep {name} | grep us-west-2a',  # Ensure the zone is correct.
            # Ensure exec works.
            f'sky exec {name} --zone us-west-2a examples/per_region_images.yaml',
            f'sky exec {name} examples/per_region_images.yaml',
            f'sky exec {name} --cloud aws --region us-west-2 "ls ~"',
            f'sky exec {name} "ls ~"',
            f'sky logs {name} 4 --status',
            f'sky logs {name} 5 --status',
            f'sky logs {name} 6 --status',
            f'sky logs {name} 7 --status',
        ],
        f'sky down -y {name}',
    )
    run_one_test(test)


@pytest.mark.gcp
def test_gcp_image_id_dict_zone():
    name = _get_cluster_name()
    test = Test(
        'gcp_image_id_dict_zone',
        [
            # Use zone to filter image_id dict.
            f'sky launch -y -c {name} --zone us-east1-a tests/test_yamls/gcp_per_region_images.yaml && exit 1 || true',
            f'sky status | grep {name} && exit 1 || true',  # Ensure the cluster is not created.
            f'sky launch -y -c {name} --zone us-central1-a tests/test_yamls/gcp_per_region_images.yaml',
            # Should success because the image id match for the zone.
            f'sky launch -y -c {name} --cloud gcp --image-id skypilot:cpu-debian-10 tests/test_yamls/minimal.yaml',
            f'sky exec {name} --cloud gcp --image-id skypilot:cpu-debian-10 tests/test_yamls/minimal.yaml',
            # Fail due to image id mismatch.
            f'sky exec {name} --cloud gcp --image-id skypilot:gpu-debian-10 tests/test_yamls/minimal.yaml && exit 1 || true',
            f'sky logs {name} 1 --status',
            f'sky logs {name} 2 --status',
            f'sky logs {name} 3 --status',
            f'sky status --all | grep {name} | grep us-central1',  # Ensure the zone is correct.
            # Ensure exec works.
            f'sky exec {name} --cloud gcp --zone us-central1-a tests/test_yamls/gcp_per_region_images.yaml',
            f'sky exec {name} tests/test_yamls/gcp_per_region_images.yaml',
            f'sky exec {name} --cloud gcp --region us-central1 "ls ~"',
            f'sky exec {name} "ls ~"',
            f'sky logs {name} 4 --status',
            f'sky logs {name} 5 --status',
            f'sky logs {name} 6 --status',
            f'sky logs {name} 7 --status',
        ],
        f'sky down -y {name}',
    )
    run_one_test(test)


@pytest.mark.aws
def test_image_no_conda():
    name = _get_cluster_name()
    test = Test(
        'image_no_conda',
        [
            # Use image id dict.
            f'sky launch -y -c {name} --region us-east-2 examples/per_region_images.yaml',
            f'sky logs {name} 1 --status',
            f'sky stop {name} -y',
            f'sky start {name} -y',
            f'sky exec {name} examples/per_region_images.yaml',
            f'sky logs {name} 2 --status',
        ],
        f'sky down -y {name}',
    )
    run_one_test(test)


# ------------ Test stale job ------------
@pytest.mark.no_lambda_cloud  # Lambda Cloud does not support stopping instances
def test_stale_job(generic_cloud: str):
    name = _get_cluster_name()
    test = Test(
        'stale_job',
        [
            f'sky launch -y -c {name} --cloud {generic_cloud} "echo hi"',
            f'sky exec {name} -d "echo start; sleep 10000"',
            f'sky stop {name} -y',
            'sleep 100',  # Ensure this is large enough, else GCP leaks.
            f'sky start {name} -y',
            f'sky logs {name} 1 --status',
            f's=$(sky queue {name}); echo "$s"; echo; echo; echo "$s" | grep FAILED',
        ],
        f'sky down -y {name}',
    )
    run_one_test(test)


@pytest.mark.aws
def test_aws_stale_job_manual_restart():
    name = _get_cluster_name()
    region = 'us-west-2'
    test = Test(
        'aws_stale_job_manual_restart',
        [
            f'sky launch -y -c {name} --cloud aws --region {region} "echo hi"',
            f'sky exec {name} -d "echo start; sleep 10000"',
            # Stop the cluster manually.
            f'id=`aws ec2 describe-instances --region {region} --filters '
            f'Name=tag:ray-cluster-name,Values={name} '
            f'--query Reservations[].Instances[].InstanceId '
            '--output text`; '
            f'aws ec2 stop-instances --region {region} '
            '--instance-ids $id',
            'sleep 40',
            f'sky launch -c {name} -y "echo hi"',
            f'sky logs {name} 1 --status',
            f'sky logs {name} 3 --status',
            # Ensure the skylet updated the stale job status.
            f'sleep {events.JobSchedulerEvent.EVENT_INTERVAL_SECONDS}',
            f's=$(sky queue {name}); echo "$s"; echo; echo; echo "$s" | grep FAILED',
        ],
        f'sky down -y {name}',
    )
    run_one_test(test)


@pytest.mark.gcp
def test_gcp_stale_job_manual_restart():
    name = _get_cluster_name()
    zone = 'us-west2-a'
    query_cmd = (f'gcloud compute instances list --filter='
                 f'"(labels.ray-cluster-name={name})" '
                 f'--zones={zone} --format="value(name)"')
    stop_cmd = (f'gcloud compute instances stop --zone={zone}'
                f' --quiet $({query_cmd})')
    test = Test(
        'gcp_stale_job_manual_restart',
        [
            f'sky launch -y -c {name} --cloud gcp --zone {zone} "echo hi"',
            f'sky exec {name} -d "echo start; sleep 10000"',
            # Stop the cluster manually.
            stop_cmd,
            'sleep 40',
            f'sky launch -c {name} -y "echo hi"',
            f'sky logs {name} 1 --status',
            f'sky logs {name} 3 --status',
            # Ensure the skylet updated the stale job status.
            f'sleep {events.JobSchedulerEvent.EVENT_INTERVAL_SECONDS}',
            f's=$(sky queue {name}); echo "$s"; echo; echo; echo "$s" | grep FAILED',
        ],
        f'sky down -y {name}',
    )
    run_one_test(test)


# ---------- Check Sky's environment variables; workdir. ----------
@pytest.mark.no_scp  # SCP does not support num_nodes > 1 yet
def test_env_check(generic_cloud: str):
    name = _get_cluster_name()
    test = Test(
        'env_check',
        [
            f'sky launch -y -c {name} --cloud {generic_cloud} --detach-setup examples/env_check.yaml',
            f'sky logs {name} 1 --status',  # Ensure the job succeeded.
        ],
        f'sky down -y {name}',
    )
    run_one_test(test)


# ---------- file_mounts ----------
@pytest.mark.no_scp  # SCP does not support num_nodes > 1 yet. Run test_scp_file_mounts instead.
def test_file_mounts(generic_cloud: str):
    name = _get_cluster_name()
    test_commands = [
        *storage_setup_commands,
        f'sky launch -y -c {name} --cloud {generic_cloud} examples/using_file_mounts.yaml',
        f'sky logs {name} 1 --status',  # Ensure the job succeeded.
    ]
    test = Test(
        'using_file_mounts',
        test_commands,
        f'sky down -y {name}',
        timeout=20 * 60,  # 20 mins
    )
    run_one_test(test)


@pytest.mark.scp
def test_scp_file_mounts():
    name = _get_cluster_name()
    test_commands = [
        *storage_setup_commands,
        f'sky launch -y -c {name} {SCP_TYPE} --num-nodes 1 examples/using_file_mounts.yaml',
        f'sky logs {name} 1 --status',  # Ensure the job succeeded.
    ]
    test = Test(
        'SCP_using_file_mounts',
        test_commands,
        f'sky down -y {name}',
        timeout=20 * 60,  # 20 mins
    )
    run_one_test(test)


# ---------- storage ----------
@pytest.mark.aws
def test_aws_storage_mounts():
    name = _get_cluster_name()
    storage_name = f'sky-test-{int(time.time())}'
    template_str = pathlib.Path(
        'tests/test_yamls/test_storage_mounting.yaml').read_text()
    template = jinja2.Template(template_str)
    content = template.render(storage_name=storage_name)
    with tempfile.NamedTemporaryFile(suffix='.yaml', mode='w') as f:
        f.write(content)
        f.flush()
        file_path = f.name
        test_commands = [
            *storage_setup_commands,
            f'sky launch -y -c {name} --cloud aws {file_path}',
            f'sky logs {name} 1 --status',  # Ensure job succeeded.
            f'aws s3 ls {storage_name}/hello.txt',
        ]
        test = Test(
            'aws_storage_mounts',
            test_commands,
            f'sky down -y {name}; sky storage delete {storage_name}',
            timeout=20 * 60,  # 20 mins
        )
        run_one_test(test)


@pytest.mark.gcp
def test_gcp_storage_mounts():
    name = _get_cluster_name()
    storage_name = f'sky-test-{int(time.time())}'
    template_str = pathlib.Path(
        'tests/test_yamls/test_storage_mounting.yaml').read_text()
    template = jinja2.Template(template_str)
    content = template.render(storage_name=storage_name)
    with tempfile.NamedTemporaryFile(suffix='.yaml', mode='w') as f:
        f.write(content)
        f.flush()
        file_path = f.name
        test_commands = [
            *storage_setup_commands,
            f'sky launch -y -c {name} --cloud gcp {file_path}',
            f'sky logs {name} 1 --status',  # Ensure job succeeded.
            f'gsutil ls gs://{storage_name}/hello.txt',
        ]
        test = Test(
            'gcp_storage_mounts',
            test_commands,
            f'sky down -y {name}; sky storage delete {storage_name}',
            timeout=20 * 60,  # 20 mins
        )
        run_one_test(test)


@pytest.mark.cloudflare
def test_cloudflare_storage_mounts(generic_cloud: str):
    name = _get_cluster_name()
    storage_name = f'sky-test-{int(time.time())}'
    template_str = pathlib.Path(
        'tests/test_yamls/test_r2_storage_mounting.yaml').read_text()
    template = jinja2.Template(template_str)
    content = template.render(storage_name=storage_name)
    endpoint_url = cloudflare.create_endpoint()
    with tempfile.NamedTemporaryFile(suffix='.yaml', mode='w') as f:
        f.write(content)
        f.flush()
        file_path = f.name
        test_commands = [
            *storage_setup_commands,
            f'sky launch -y -c {name} --cloud {generic_cloud} {file_path}',
            f'sky logs {name} 1 --status',  # Ensure job succeeded.
            f'AWS_SHARED_CREDENTIALS_FILE={cloudflare.R2_CREDENTIALS_PATH} aws s3 ls s3://{storage_name}/hello.txt --endpoint {endpoint_url} --profile=r2'
        ]

        test = Test(
            'cloudflare_storage_mounts',
            test_commands,
            f'sky down -y {name}; sky storage delete {storage_name}',
            timeout=20 * 60,  # 20 mins
        )
        run_one_test(test)


# ---------- CLI logs ----------
@pytest.mark.no_scp  # SCP does not support num_nodes > 1 yet. Run test_scp_logs instead.
def test_cli_logs(generic_cloud: str):
    name = _get_cluster_name()
    timestamp = time.time()
    test = Test(
        'cli_logs',
        [
            f'sky launch -y -c {name} --cloud {generic_cloud} --num-nodes 2 "echo {timestamp} 1"',
            f'sky exec {name} "echo {timestamp} 2"',
            f'sky exec {name} "echo {timestamp} 3"',
            f'sky exec {name} "echo {timestamp} 4"',
            f'sky logs {name} 2 --status',
            f'sky logs {name} 3 4 --sync-down',
            f'sky logs {name} * --sync-down',
            f'sky logs {name} 1 | grep "{timestamp} 1"',
            f'sky logs {name} | grep "{timestamp} 4"',
        ],
        f'sky down -y {name}',
    )
    run_one_test(test)


@pytest.mark.scp
def test_scp_logs():
    name = _get_cluster_name()
    timestamp = time.time()
    test = Test(
        'SCP_cli_logs',
        [
            f'sky launch -y -c {name} {SCP_TYPE} "echo {timestamp} 1"',
            f'sky exec {name} "echo {timestamp} 2"',
            f'sky exec {name} "echo {timestamp} 3"',
            f'sky exec {name} "echo {timestamp} 4"',
            f'sky logs {name} 2 --status',
            f'sky logs {name} 3 4 --sync-down',
            f'sky logs {name} * --sync-down',
            f'sky logs {name} 1 | grep "{timestamp} 1"',
            f'sky logs {name} | grep "{timestamp} 4"',
        ],
        f'sky down -y {name}',
    )
    run_one_test(test)


# ---------- Job Queue. ----------
@pytest.mark.no_lambda_cloud  # Lambda Cloud does not have K80 gpus
@pytest.mark.no_ibm  # IBM Cloud does not have K80 gpus. run test_ibm_job_queue instead
@pytest.mark.no_scp  # SCP does not have K80 gpus. Run test_scp_job_queue instead
def test_job_queue(generic_cloud: str):
    name = _get_cluster_name()
    test = Test(
        'job_queue',
        [
            f'sky launch -y -c {name} --cloud {generic_cloud} examples/job_queue/cluster.yaml',
            f'sky exec {name} -n {name}-1 -d examples/job_queue/job.yaml',
            f'sky exec {name} -n {name}-2 -d examples/job_queue/job.yaml',
            f'sky exec {name} -n {name}-3 -d examples/job_queue/job.yaml',
            f's=$(sky queue {name}); echo "$s"; echo; echo; echo "$s" | grep {name}-1 | grep RUNNING',
            f's=$(sky queue {name}); echo "$s"; echo; echo; echo "$s" | grep {name}-2 | grep RUNNING',
            f's=$(sky queue {name}); echo "$s"; echo; echo; echo "$s" | grep {name}-3 | grep PENDING',
            f'sky cancel -y {name} 2',
            'sleep 5',
            f's=$(sky queue {name}); echo "$s"; echo; echo; echo "$s" | grep {name}-3 | grep RUNNING',
            f'sky cancel -y {name} 3',
            f'sky exec {name} --gpus K80:0.2 "[[ \$SKYPILOT_NUM_GPUS_PER_NODE -eq 1 ]] || exit 1"',
            f'sky exec {name} --gpus K80:1 "[[ \$SKYPILOT_NUM_GPUS_PER_NODE -eq 1 ]] || exit 1"',
            f'sky logs {name} 4 --status',
            f'sky logs {name} 5 --status',
        ],
        f'sky down -y {name}',
    )
    run_one_test(test)


@pytest.mark.lambda_cloud
def test_lambda_job_queue():
    name = _get_cluster_name()
    test = Test(
        'lambda_job_queue',
        [
            f'sky launch -y -c {name} {LAMBDA_TYPE} examples/job_queue/cluster.yaml',
            f'sky exec {name} -n {name}-1 --gpus A10:0.5 -d examples/job_queue/job.yaml',
            f'sky exec {name} -n {name}-2 --gpus A10:0.5 -d examples/job_queue/job.yaml',
            f'sky exec {name} -n {name}-3 --gpus A10:0.5 -d examples/job_queue/job.yaml',
            f'sky queue {name} | grep {name}-1 | grep RUNNING',
            f'sky queue {name} | grep {name}-2 | grep RUNNING',
            f'sky queue {name} | grep {name}-3 | grep PENDING',
            f'sky cancel -y {name} 2',
            'sleep 5',
            f'sky queue {name} | grep {name}-3 | grep RUNNING',
            f'sky cancel -y {name} 3',
        ],
        f'sky down -y {name}',
    )
    run_one_test(test)


@pytest.mark.ibm
def test_ibm_job_queue():
    name = _get_cluster_name()
    test = Test(
        'ibm_job_queue',
        [
            f'sky launch -y -c {name} --cloud ibm --gpus v100',
            f'sky exec {name} -n {name}-1 --cloud ibm -d examples/job_queue/job_ibm.yaml',
            f'sky exec {name} -n {name}-2 --cloud ibm -d examples/job_queue/job_ibm.yaml',
            f'sky exec {name} -n {name}-3 --cloud ibm -d examples/job_queue/job_ibm.yaml',
            f'sky queue {name} | grep {name}-1 | grep RUNNING',
            f'sky queue {name} | grep {name}-2 | grep RUNNING',
            f'sky queue {name} | grep {name}-3 | grep PENDING',
            f'sky cancel -y {name} 2',
            'sleep 5',
            f'sky queue {name} | grep {name}-3 | grep RUNNING',
            f'sky cancel -y {name} 3',
        ],
        f'sky down -y {name}',
    )
    run_one_test(test)


@pytest.mark.scp
def test_scp_job_queue():
    name = _get_cluster_name()
    num_of_gpu_launch = 1
    num_of_gpu_exec = 0.5
    test = Test(
        'SCP_job_queue',
        [
            f'sky launch -y -c {name} {SCP_TYPE} {SCP_GPU_V100}:{num_of_gpu_launch} examples/job_queue/cluster.yaml',
            f'sky exec {name} -n {name}-1 {SCP_GPU_V100}:{num_of_gpu_exec} -d examples/job_queue/job.yaml',
            f'sky exec {name} -n {name}-2 {SCP_GPU_V100}:{num_of_gpu_exec} -d examples/job_queue/job.yaml',
            f'sky exec {name} -n {name}-3 {SCP_GPU_V100}:{num_of_gpu_exec} -d examples/job_queue/job.yaml',
            f'sky queue {name} | grep {name}-1 | grep RUNNING',
            f'sky queue {name} | grep {name}-2 | grep RUNNING',
            f'sky queue {name} | grep {name}-3 | grep PENDING',
            f'sky cancel -y {name} 2',
            'sleep 5',
            f'sky queue {name} | grep {name}-3 | grep RUNNING',
            f'sky cancel -y {name} 3',
        ],
        f'sky down -y {name}',
    )
    run_one_test(test)


@pytest.mark.no_lambda_cloud  # Lambda Cloud does not have T4 gpus
@pytest.mark.no_ibm  # IBM Cloud does not have T4 gpus. run test_ibm_job_queue_multinode instead
@pytest.mark.no_scp  # SCP does not support num_nodes > 1 yet
def test_job_queue_multinode(generic_cloud: str):
    name = _get_cluster_name()
    test = Test(
        'job_queue_multinode',
        [
            f'sky launch -y -c {name} --cloud {generic_cloud} examples/job_queue/cluster_multinode.yaml',
            f'sky exec {name} -n {name}-1 -d examples/job_queue/job_multinode.yaml',
            f'sky exec {name} -n {name}-2 -d examples/job_queue/job_multinode.yaml',
            f'sky launch -c {name} -n {name}-3 --detach-setup -d examples/job_queue/job_multinode.yaml',
            f's=$(sky queue {name}) && echo "$s" && (echo "$s" | grep {name}-1 | grep RUNNING)',
            f's=$(sky queue {name}) && echo "$s" && (echo "$s" | grep {name}-2 | grep RUNNING)',
            'sleep 10',
            f's=$(sky queue {name}) && echo "$s" && (echo "$s" | grep {name}-3 | grep PENDING)',
            'sleep 90',
            f'sky cancel -y {name} 1',
            'sleep 5',
<<<<<<< HEAD
            f'sky queue {name} | grep {name}-3 | grep SETTING_UP',
=======
            f's=$(sky queue {name}); echo "$s"; echo; echo; echo "$s" | grep {name}-3 | grep RUNNING',
>>>>>>> fe11b8ea
            f'sky cancel -y {name} 1 2 3',
            f'sky launch -c {name} -n {name}-4 --detach-setup -d examples/job_queue/job_multinode.yaml',
            # Test the job status is correctly set to SETTING_UP, during the setup is running,
            # and the job can be cancelled during the setup.
            'sleep 5',
            f's=$(sky queue {name}) && echo "$s" && (echo "$s" | grep {name}-4 | grep SETTING_UP)',
            f'sky cancel -y {name} 4',
            f's=$(sky queue {name}) && echo "$s" && (echo "$s" | grep {name}-4 | grep CANCELLED)',
            f'sky exec {name} --gpus T4:0.2 "[[ \$SKYPILOT_NUM_GPUS_PER_NODE -eq 1 ]] || exit 1"',
            f'sky exec {name} --gpus T4:0.2 --num-nodes 2 "[[ \$SKYPILOT_NUM_GPUS_PER_NODE -eq 1 ]] || exit 1"',
            f'sky exec {name} --gpus T4:1 --num-nodes 2 "[[ \$SKYPILOT_NUM_GPUS_PER_NODE -eq 1 ]] || exit 1"',
            f'sky logs {name} 5 --status',
            f'sky logs {name} 6 --status',
            f'sky logs {name} 7 --status',
        ],
        f'sky down -y {name}',
    )
    run_one_test(test)


@pytest.mark.no_lambda_cloud  # No Lambda Cloud VM has 8 CPUs
def test_large_job_queue(generic_cloud: str):
    name = _get_cluster_name()
    test = Test(
        'large_job_queue',
        [
            f'sky launch -y -c {name} --cloud {generic_cloud}',
            f'for i in `seq 1 75`; do sky exec {name} -n {name}-$i -d "echo $i; sleep 100000000"; done',
            f'sky cancel -y {name} 1 2 3 4 5 6 7 8 9 10 11 12 13 14 15 16',
            'sleep 60',
            # Each job takes 0.5 CPU and the default VM has 8 CPUs, so there should be 8 / 0.5 = 16 jobs running.
            # The first 16 jobs are canceled, so there should be 75 - 32 = 43 jobs PENDING.
<<<<<<< HEAD
            f'sky queue {name} | grep -v grep | grep PENDING | wc -l | grep 43',
            # Make sure the jobs are scheduled in FIFO order
            *[
                f'sky queue {name} | grep {name}-{i} | grep CANCELLED'
                for i in range(1, 17)
            ],
            *[
                f'sky queue {name} | grep {name}-{i} | grep RUNNING'
                for i in range(17, 33)
            ],
            *[
                f'sky queue {name} | grep {name}-{i} | grep PENDING'
                for i in range(33, 75)
            ],
=======
            f's=$(sky queue {name}); echo "$s"; echo; echo; echo "$s" | grep -v grep | grep PENDING | wc -l | grep 43',
>>>>>>> fe11b8ea
        ],
        f'sky down -y {name}',
        timeout=20 * 60,
    )
    run_one_test(test)


@pytest.mark.ibm
def test_ibm_job_queue_multinode():
    name = _get_cluster_name()
    task_file = 'examples/job_queue/job_multinode_ibm.yaml'
    test = Test(
        'ibm_job_queue_multinode',
        [
            f'sky launch -y -c {name} --cloud ibm --gpus v100 --num-nodes 2',
            f'sky exec {name} -n {name}-1 -d {task_file}',
            f'sky exec {name} -n {name}-2 -d {task_file}',
            f'sky launch -y -c {name} -n {name}-3 --detach-setup -d {task_file}',
            f's=$(sky queue {name}) && printf "$s" && (echo "$s" | grep {name}-1 | grep RUNNING)',
            f's=$(sky queue {name}) && printf "$s" && (echo "$s" | grep {name}-2 | grep RUNNING)',
            f's=$(sky queue {name}) && printf "$s" && (echo "$s" | grep {name}-3 | grep SETTING_UP)',
            'sleep 90',
            f's=$(sky queue {name}) && printf "$s" && (echo "$s" | grep {name}-3 | grep PENDING)',
            f'sky cancel -y {name} 1',
            'sleep 5',
            f'sky queue {name} | grep {name}-3 | grep RUNNING',
            f'sky cancel -y {name} 1 2 3',
            f'sky launch -c {name} -n {name}-4 --detach-setup -d {task_file}',
            # Test the job status is correctly set to SETTING_UP, during the setup is running,
            # and the job can be cancelled during the setup.
            f's=$(sky queue {name}) && printf "$s" && (echo "$s" | grep {name}-4 | grep SETTING_UP)',
            f'sky cancel -y {name} 4',
            f's=$(sky queue {name}) && printf "$s" && (echo "$s" | grep {name}-4 | grep CANCELLED)',
            f'sky exec {name} --gpus v100:0.2 "[[ \$SKYPILOT_NUM_GPUS_PER_NODE -eq 1 ]] || exit 1"',
            f'sky exec {name} --gpus v100:0.2 --num-nodes 2 "[[ \$SKYPILOT_NUM_GPUS_PER_NODE -eq 1 ]] || exit 1"',
            f'sky exec {name} --gpus v100:1 --num-nodes 2 "[[ \$SKYPILOT_NUM_GPUS_PER_NODE -eq 1 ]] || exit 1"',
            f'sky logs {name} 5 --status',
            f'sky logs {name} 6 --status',
            f'sky logs {name} 7 --status',
        ],
        f'sky down -y {name}',
    )
    run_one_test(test)


# ---------- Submitting multiple tasks to the same cluster. ----------
@pytest.mark.no_lambda_cloud  # Lambda Cloud does not have K80 gpus
@pytest.mark.no_ibm  # IBM Cloud does not have K80 gpus
@pytest.mark.no_scp  # SCP does not support num_nodes > 1 yet
def test_multi_echo(generic_cloud: str):
    name = _get_cluster_name()
    test = Test(
        'multi_echo',
        [
            f'python examples/multi_echo.py {name} {generic_cloud}',
            'sleep 90',
        ] +
        # Ensure jobs succeeded.
        [f'sky logs {name} {i + 1} --status' for i in range(32)] +
        # Ensure monitor/autoscaler didn't crash on the 'assert not
        # unfulfilled' error.  If process not found, grep->ssh returns 1.
        [f'ssh {name} \'ps aux | grep "[/]"monitor.py\''],
        f'sky down -y {name}',
        timeout=20 * 60,
    )
    run_one_test(test)


# ---------- Task: 1 node training. ----------
@pytest.mark.no_lambda_cloud  # Lambda Cloud does not have V100 gpus
@pytest.mark.no_ibm  # IBM cloud currently doesn't provide public image with CUDA
@pytest.mark.no_scp  # SCP does not have V100 (16GB) GPUs. Run test_scp_huggingface instead.
def test_huggingface(generic_cloud: str):
    name = _get_cluster_name()
    test = Test(
        'huggingface_glue_imdb_app',
        [
            f'sky launch -y -c {name} --cloud {generic_cloud} examples/huggingface_glue_imdb_app.yaml',
            f'sky logs {name} 1 --status',  # Ensure the job succeeded.
            f'sky exec {name} examples/huggingface_glue_imdb_app.yaml',
            f'sky logs {name} 2 --status',  # Ensure the job succeeded.
        ],
        f'sky down -y {name}',
    )
    run_one_test(test)


@pytest.mark.lambda_cloud
def test_lambda_huggingface(generic_cloud: str):
    name = _get_cluster_name()
    test = Test(
        'lambda_huggingface_glue_imdb_app',
        [
            f'sky launch -y -c {name} {LAMBDA_TYPE} examples/huggingface_glue_imdb_app.yaml',
            f'sky logs {name} 1 --status',  # Ensure the job succeeded.
            f'sky exec {name} {LAMBDA_TYPE} examples/huggingface_glue_imdb_app.yaml',
            f'sky logs {name} 2 --status',  # Ensure the job succeeded.
        ],
        f'sky down -y {name}',
    )
    run_one_test(test)


@pytest.mark.scp
def test_scp_huggingface(generic_cloud: str):
    name = _get_cluster_name()
    num_of_gpu_launch = 1
    test = Test(
        'SCP_huggingface_glue_imdb_app',
        [
            f'sky launch -y -c {name} {SCP_TYPE} {SCP_GPU_V100}:{num_of_gpu_launch} examples/huggingface_glue_imdb_app.yaml',
            f'sky logs {name} 1 --status',  # Ensure the job succeeded.
            f'sky exec {name} {SCP_TYPE} {SCP_GPU_V100}:{num_of_gpu_launch} examples/huggingface_glue_imdb_app.yaml',
            f'sky logs {name} 2 --status',  # Ensure the job succeeded.
        ],
        f'sky down -y {name}',
    )
    run_one_test(test)


# ---------- TPU. ----------
@pytest.mark.gcp
def test_tpu():
    name = _get_cluster_name()
    test = Test(
        'tpu_app',
        [
            f'sky launch -y -c {name} examples/tpu/tpu_app.yaml',
            f'sky logs {name} 1',  # Ensure the job finished.
            f'sky logs {name} 1 --status',  # Ensure the job succeeded.
            f'sky launch -y -c {name} examples/tpu/tpu_app.yaml | grep "TPU .* already exists"',  # Ensure sky launch won't create another TPU.
        ],
        f'sky down -y {name}',
        timeout=30 * 60,  # can take >20 mins
    )
    run_one_test(test)


# ---------- TPU VM. ----------
@pytest.mark.gcp
def test_tpu_vm():
    name = _get_cluster_name()
    test = Test(
        'tpu_vm_app',
        [
            f'sky launch -y -c {name} examples/tpu/tpuvm_mnist.yaml',
            f'sky logs {name} 1',  # Ensure the job finished.
            f'sky logs {name} 1 --status',  # Ensure the job succeeded.
            f'sky stop -y {name}',
            f's=$(sky status {name} --refresh); echo "$s"; echo; echo; echo "$s"  | grep {name} | grep STOPPED',  # Ensure the cluster is STOPPED.
            # Use retry: guard against transient errors observed for
            # just-stopped TPU VMs (#962).
            f'sky start --retry-until-up -y {name}',
            f'sky exec {name} examples/tpu/tpuvm_mnist.yaml',
            f'sky logs {name} 2 --status',  # Ensure the job succeeded.
            f'sky stop -y {name}',
        ],
        f'sky down -y {name}',
        timeout=30 * 60,  # can take 30 mins
    )
    run_one_test(test)


# ---------- TPU VM Pod. ----------
@pytest.mark.gcp
def test_tpu_vm_pod():
    name = _get_cluster_name()
    test = Test(
        'tpu_pod',
        [
            f'sky launch -y -c {name} examples/tpu/tpuvm_mnist.yaml --gpus tpu-v2-32 --use-spot --zone europe-west4-a',
            f'sky logs {name} 1',  # Ensure the job finished.
            f'sky logs {name} 1 --status',  # Ensure the job succeeded.
        ],
        f'sky down -y {name}',
        timeout=30 * 60,  # can take 30 mins
    )
    run_one_test(test)


# ---------- Simple apps. ----------
@pytest.mark.no_scp  # SCP does not support num_nodes > 1 yet
def test_multi_hostname(generic_cloud: str):
    name = _get_cluster_name()
    test = Test(
        'multi_hostname',
        [
            f'sky launch -y -c {name} --cloud {generic_cloud} examples/multi_hostname.yaml',
            f'sky logs {name} 1 --status',  # Ensure the job succeeded.
            f'sky exec {name} examples/multi_hostname.yaml',
            f'sky logs {name} 2 --status',  # Ensure the job succeeded.
        ],
        f'sky down -y {name}',
    )
    run_one_test(test)


# ---------- Task: n=2 nodes with setups. ----------
@pytest.mark.no_lambda_cloud  # Lambda Cloud does not have V100 gpus
@pytest.mark.no_ibm  # IBM cloud currently doesn't provide public image with CUDA
@pytest.mark.no_scp  # SCP does not support num_nodes > 1 yet
def test_distributed_tf(generic_cloud: str):
    name = _get_cluster_name()
    test = Test(
        'resnet_distributed_tf_app',
        [
            # NOTE: running it twice will hang (sometimes?) - an app-level bug.
            f'python examples/resnet_distributed_tf_app.py {name} {generic_cloud}',
            f'sky logs {name} 1 --status',  # Ensure the job succeeded.
        ],
        f'sky down -y {name}',
        timeout=25 * 60,  # 25 mins (it takes around ~19 mins)
    )
    run_one_test(test)


# ---------- Testing GCP start and stop instances ----------
@pytest.mark.gcp
def test_gcp_start_stop():
    name = _get_cluster_name()
    test = Test(
        'gcp-start-stop',
        [
            f'sky launch -y -c {name} examples/gcp_start_stop.yaml',
            f'sky logs {name} 1 --status',  # Ensure the job succeeded.
            f'sky exec {name} examples/gcp_start_stop.yaml',
            f'sky logs {name} 2 --status',  # Ensure the job succeeded.
            f'sky exec {name} "prlimit -n --pid=\$(pgrep -f \'raylet/raylet --raylet_socket_name\') | grep \'"\'1048576 1048576\'"\'"',  # Ensure the raylet process has the correct file descriptor limit.
            f'sky logs {name} 3 --status',  # Ensure the job succeeded.
            f'sky stop -y {name}',
            f'sleep 20',
            f'sky start -y {name}',
            f'sky exec {name} examples/gcp_start_stop.yaml',
            f'sky logs {name} 4 --status',  # Ensure the job succeeded.
        ],
        f'sky down -y {name}',
    )
    run_one_test(test)


# ---------- Testing Azure start and stop instances ----------
@pytest.mark.azure
def test_azure_start_stop():
    name = _get_cluster_name()
    test = Test(
        'azure-start-stop',
        [
            f'sky launch -y -c {name} examples/azure_start_stop.yaml',
            f'sky exec {name} examples/azure_start_stop.yaml',
            f'sky logs {name} 1 --status',  # Ensure the job succeeded.
            f'sky exec {name} "prlimit -n --pid=\$(pgrep -f \'raylet/raylet --raylet_socket_name\') | grep \'"\'1048576 1048576\'"\'"',  # Ensure the raylet process has the correct file descriptor limit.
            f'sky logs {name} 2 --status',  # Ensure the job succeeded.
            f'sky stop -y {name}',
            f'sky start -y {name}',
            f'sky exec {name} examples/azure_start_stop.yaml',
            f'sky logs {name} 3 --status',  # Ensure the job succeeded.
        ],
        f'sky down -y {name}',
        timeout=30 * 60,  # 30 mins
    )
    run_one_test(test)


# ---------- Testing Autostopping ----------
@pytest.mark.no_lambda_cloud  # Lambda Cloud does not support stopping instances
@pytest.mark.no_ibm  # FIX(IBM) sporadically fails, as restarted workers stay uninitialized indefinitely
@pytest.mark.no_scp  # SCP does not support num_nodes > 1 yet
def test_autostop(generic_cloud: str):
    name = _get_cluster_name()
    test = Test(
        'autostop',
        [
            f'sky launch -y -d -c {name} --num-nodes 2 --cloud {generic_cloud} tests/test_yamls/minimal.yaml',
            f'sky autostop -y {name} -i 1',

            # Ensure autostop is set.
            f'sky status | grep {name} | grep "1m"',

            # Ensure the cluster is not stopped early.
            'sleep 45',
            f's=$(sky status {name} --refresh); echo "$s"; echo; echo; echo "$s"  | grep {name} | grep UP',

            # Ensure the cluster is STOPPED.
            'sleep 250',
            f's=$(sky status {name} --refresh); echo "$s"; echo; echo; echo "$s"  | grep {name} | grep STOPPED',

            # Ensure the cluster is UP and the autostop setting is reset ('-').
            f'sky start -y {name}',
            f'sky status | grep {name} | grep -E "UP\s+-"',

            # Ensure the job succeeded.
            f'sky exec {name} tests/test_yamls/minimal.yaml',
            f'sky logs {name} 2 --status',

            # Test restarting the idleness timer via cancel + reset:
            f'sky autostop -y {name} -i 1',  # Idleness starts counting.
            'sleep 45',  # Almost reached the threshold.
            f'sky autostop -y {name} --cancel',
            f'sky autostop -y {name} -i 1',  # Should restart the timer.
            'sleep 45',
            f's=$(sky status {name} --refresh); echo "$s"; echo; echo; echo "$s" | grep {name} | grep UP',
            'sleep 250',
            f's=$(sky status {name} --refresh); echo "$s"; echo; echo; echo "$s"  | grep {name} | grep STOPPED',

            # Test restarting the idleness timer via exec:
            f'sky start -y {name}',
            f'sky status | grep {name} | grep -E "UP\s+-"',
            f'sky autostop -y {name} -i 1',  # Idleness starts counting.
            'sleep 45',  # Almost reached the threshold.
            f'sky exec {name} echo hi',  # Should restart the timer.
            'sleep 45',
            f's=$(sky status {name} --refresh); echo "$s"; echo; echo; echo "$s"  | grep {name} | grep UP',
            'sleep 250',
            f's=$(sky status {name} --refresh); echo "$s"; echo; echo; echo "$s"  | grep {name} | grep STOPPED',
        ],
        f'sky down -y {name}',
        timeout=20 * 60,
    )
    run_one_test(test)


# ---------- Testing Autodowning ----------
@pytest.mark.no_scp  # SCP does not support num_nodes > 1 yet. Run test_scp_autodown instead.
def test_autodown(generic_cloud: str):
    name = _get_cluster_name()
    test = Test(
        'autodown',
        [
            f'sky launch -y -d -c {name} --num-nodes 2 --cloud {generic_cloud} tests/test_yamls/minimal.yaml',
            f'sky autostop -y {name} --down -i 1',
            # Ensure autostop is set.
            f'sky status | grep {name} | grep "1m (down)"',
            # Ensure the cluster is not terminated early.
            'sleep 45',
            f's=$(sky status {name} --refresh); echo "$s"; echo; echo; echo "$s"  | grep {name} | grep UP',
            # Ensure the cluster is terminated.
            'sleep 200',
            f's=$(SKYPILOT_DEBUG=0 sky status {name} --refresh) && echo "$s" && {{ echo "$s" | grep {name} | grep "Autodowned cluster\|terminated on the cloud"; }} || {{ echo "$s" | grep {name} && exit 1 || exit 0; }}',
            f'sky launch -y -d -c {name} --cloud {generic_cloud} --num-nodes 2 --down tests/test_yamls/minimal.yaml',
            f'sky status | grep {name} | grep UP',  # Ensure the cluster is UP.
            f'sky exec {name} --cloud {generic_cloud} tests/test_yamls/minimal.yaml',
            f'sky status | grep {name} | grep "1m (down)"',
            'sleep 240',
            # Ensure the cluster is terminated.
            f's=$(SKYPILOT_DEBUG=0 sky status {name} --refresh) && echo "$s" && {{ echo "$s" | grep {name} | grep "Autodowned cluster\|terminated on the cloud"; }} || {{ echo "$s" | grep {name} && exit 1 || exit 0; }}',
            f'sky launch -y -d -c {name} --cloud {generic_cloud} --num-nodes 2 --down tests/test_yamls/minimal.yaml',
            f'sky autostop -y {name} --cancel',
            'sleep 240',
            # Ensure the cluster is still UP.
            f's=$(SKYPILOT_DEBUG=0 sky status {name} --refresh) && echo "$s" && echo "$s" | grep {name} | grep UP',
        ],
        f'sky down -y {name}',
        timeout=20 * 60,
    )
    run_one_test(test)


@pytest.mark.scp
def test_scp_autodown():
    name = _get_cluster_name()
    test = Test(
        'SCP_autodown',
        [
            f'sky launch -y -d -c {name} {SCP_TYPE} tests/test_yamls/minimal.yaml',
            f'sky autostop -y {name} --down -i 1',
            # Ensure autostop is set.
            f'sky status | grep {name} | grep "1m (down)"',
            # Ensure the cluster is not terminated early.
            'sleep 45',
            f'sky status --refresh | grep {name} | grep UP',
            # Ensure the cluster is terminated.
            'sleep 200',
            f's=$(SKYPILOT_DEBUG=0 sky status --refresh) && printf "$s" && {{ echo "$s" | grep {name} | grep "Autodowned cluster\|terminated on the cloud"; }} || {{ echo "$s" | grep {name} && exit 1 || exit 0; }}',
            f'sky launch -y -d -c {name} {SCP_TYPE} --down tests/test_yamls/minimal.yaml',
            f'sky status | grep {name} | grep UP',  # Ensure the cluster is UP.
            f'sky exec {name} {SCP_TYPE} tests/test_yamls/minimal.yaml',
            f'sky status | grep {name} | grep "1m (down)"',
            'sleep 200',
            # Ensure the cluster is terminated.
            f's=$(SKYPILOT_DEBUG=0 sky status --refresh) && printf "$s" && {{ echo "$s" | grep {name} | grep "Autodowned cluster\|terminated on the cloud"; }} || {{ echo "$s" | grep {name} && exit 1 || exit 0; }}',
            f'sky launch -y -d -c {name} {SCP_TYPE} --down tests/test_yamls/minimal.yaml',
            f'sky autostop -y {name} --cancel',
            'sleep 200',
            # Ensure the cluster is still UP.
            f's=$(SKYPILOT_DEBUG=0 sky status --refresh) && printf "$s" && echo "$s" | grep {name} | grep UP',
        ],
        f'sky down -y {name}',
        timeout=25 * 60,
    )
    run_one_test(test)


def _get_cancel_task_with_cloud(name, cloud, timeout=15 * 60):
    test = Test(
        f'{cloud}-cancel-task',
        [
            f'sky launch -c {name} examples/resnet_app.yaml --cloud {cloud} -y -d',
            # Wait the GPU process to start.
            'sleep 60',
            f'sky exec {name} "nvidia-smi | grep python"',
            f'sky logs {name} 2 --status',  # Ensure the job succeeded.
            f'sky cancel -y {name} 1',
            'sleep 60',
            # check if the python job is gone.
            f'sky exec {name} "! nvidia-smi | grep python"',
            f'sky logs {name} 3 --status',  # Ensure the job succeeded.
        ],
        f'sky down -y {name}',
        timeout=timeout,
    )
    return test


# ---------- Testing `sky cancel` ----------
@pytest.mark.aws
def test_cancel_aws():
    name = _get_cluster_name()
    test = _get_cancel_task_with_cloud(name, 'aws')
    run_one_test(test)


@pytest.mark.gcp
def test_cancel_gcp():
    name = _get_cluster_name()
    test = _get_cancel_task_with_cloud(name, 'gcp')
    run_one_test(test)


@pytest.mark.azure
def test_cancel_azure():
    name = _get_cluster_name()
    test = _get_cancel_task_with_cloud(name, 'azure', timeout=30 * 60)
    run_one_test(test)


@pytest.mark.no_lambda_cloud  # Lambda Cloud does not have V100 gpus
@pytest.mark.no_ibm  # IBM cloud currently doesn't provide public image with CUDA
@pytest.mark.no_scp  # SCP does not support num_nodes > 1 yet
def test_cancel_pytorch(generic_cloud: str):
    name = _get_cluster_name()
    test = Test(
        'cancel-pytorch',
        [
            f'sky launch -c {name} --cloud {generic_cloud} examples/resnet_distributed_torch.yaml -y -d',
            # Wait the GPU process to start.
            'sleep 90',
            f'sky exec {name} "nvidia-smi | grep python"',
            f'sky logs {name} 2 --status',  # Ensure the job succeeded.
            f'sky cancel -y {name} 1',
            'sleep 60',
            f'sky exec {name} "(nvidia-smi | grep \'No running process\') || '
            # Ensure Xorg is the only process running.
            '[ \$(nvidia-smi | grep -A 10 Processes | grep -A 10 === | grep -v Xorg) -eq 2 ]"',
            f'sky logs {name} 3 --status',  # Ensure the job succeeded.
        ],
        f'sky down -y {name}',
        timeout=20 * 60,
    )
    run_one_test(test)


# can't use `_get_cancel_task_with_cloud()`, as command `nvidia-smi`
# requires a CUDA public image, which IBM doesn't offer
@pytest.mark.ibm
def test_cancel_ibm():
    name = _get_cluster_name()
    test = Test(
        'ibm-cancel-task',
        [
            f'sky launch -y -c {name} --cloud ibm examples/minimal.yaml',
            f'sky exec {name} -n {name}-1 -d  "while true; do echo \'Hello SkyPilot\'; sleep 2; done"',
            'sleep 20',
            f'sky queue {name} | grep {name}-1 | grep RUNNING',
            f'sky cancel -y {name} 2',
            f'sleep 5',
            f'sky queue {name} | grep {name}-1 | grep CANCELLED',
        ],
        f'sky down -y {name}',
    )
    run_one_test(test)


# ---------- Testing use-spot option ----------
@pytest.mark.no_lambda_cloud  # Lambda Cloud does not support spot instances
@pytest.mark.no_ibm  # IBM Cloud does not support spot instances
@pytest.mark.no_scp  # SCP does not support spot instances
def test_use_spot(generic_cloud: str):
    """Test use-spot and sky exec."""
    name = _get_cluster_name()
    test = Test(
        'use-spot',
        [
            f'sky launch -c {name} --cloud {generic_cloud} tests/test_yamls/minimal.yaml --use-spot -y',
            f'sky logs {name} 1 --status',
            f'sky exec {name} echo hi',
            f'sky logs {name} 2 --status',
        ],
        f'sky down -y {name}',
    )
    run_one_test(test)


# ---------- Testing managed spot ----------
@pytest.mark.no_lambda_cloud  # Lambda Cloud does not support spot instances
@pytest.mark.no_ibm  # IBM Cloud does not support spot instances
@pytest.mark.no_scp  # SCP does not support spot instances
@pytest.mark.managed_spot
def test_spot(generic_cloud: str):
    """Test the spot yaml."""
    name = _get_cluster_name()
    test = Test(
        'managed-spot',
        [
            f'sky spot launch -n {name}-1 --cloud {generic_cloud} examples/managed_spot.yaml -y -d',
            f'sky spot launch -n {name}-2 --cloud {generic_cloud} examples/managed_spot.yaml -y -d',
            'sleep 5',
            f'{_SPOT_QUEUE_WAIT}| grep {name}-1 | head -n1 | grep "STARTING\|RUNNING"',
            f'{_SPOT_QUEUE_WAIT}| grep {name}-2 | head -n1 | grep "STARTING\|RUNNING"',
            _SPOT_CANCEL_WAIT.format(job_name=f'{name}-1'),
            'sleep 5',
            f'{_SPOT_QUEUE_WAIT}| grep {name}-1 | head -n1 | grep "CANCELLING\|CANCELLED"',
            'sleep 200',
            f'{_SPOT_QUEUE_WAIT}| grep {name}-1 | head -n1 | grep CANCELLED',
            f'{_SPOT_QUEUE_WAIT}| grep {name}-2 | head -n1 | grep "RUNNING\|SUCCEEDED"',
        ],
        # TODO(zhwu): Change to _SPOT_CANCEL_WAIT.format(job_name=f'{name}-1 -n {name}-2') when
        # canceling multiple job names is supported.
        (_SPOT_CANCEL_WAIT.format(job_name=f'{name}-1') + '; ' +
         _SPOT_CANCEL_WAIT.format(job_name=f'{name}-2')),
        # Increase timeout since sky spot queue -r can be blocked by other spot tests.
        timeout=20 * 60,
    )
    run_one_test(test)


@pytest.mark.no_lambda_cloud  # Lambda Cloud does not support spot instances
@pytest.mark.no_ibm  # IBM Cloud does not support spot instances
@pytest.mark.no_scp  # SCP does not support spot instances
@pytest.mark.managed_spot
def test_spot_failed_setup(generic_cloud: str):
    """Test managed spot job with failed setup."""
    name = _get_cluster_name()
    test = Test(
        'spot-failed-setup',
        [
            f'sky spot launch -n {name} --cloud {generic_cloud} -y -d tests/test_yamls/failed_setup.yaml',
            'sleep 330',
            # Make sure the job failed quickly.
            f'{_SPOT_QUEUE_WAIT} | grep {name} | head -n1 | grep "FAILED_SETUP"',
        ],
        _SPOT_CANCEL_WAIT.format(job_name=name),
        # Increase timeout since sky spot queue -r can be blocked by other spot tests.
        timeout=20 * 60,
    )
    run_one_test(test)


# ---------- Testing managed spot recovery ----------
@pytest.mark.aws
@pytest.mark.managed_spot
def test_spot_recovery_aws(aws_config_region):
    """Test managed spot recovery."""
    name = _get_cluster_name()
    region = aws_config_region
    test = Test(
        'spot_recovery_aws',
        [
            f'sky spot launch --cloud aws --region {region} -n {name} "echo SKYPILOT_JOB_ID: \$SKYPILOT_JOB_ID; sleep 1800"  -y -d',
            'sleep 360',
            f'{_SPOT_QUEUE_WAIT}| grep {name} | head -n1 | grep "RUNNING"',
            f'RUN_ID=$(sky spot logs -n {name} --no-follow | grep SKYPILOT_JOB_ID | cut -d: -f2); echo "$RUN_ID" | tee /tmp/{name}-run-id',
            # Terminate the cluster manually.
            (f'aws ec2 terminate-instances --region {region} --instance-ids $('
             f'aws ec2 describe-instances --region {region} '
             f'--filters Name=tag:ray-cluster-name,Values={name}* '
             f'--query Reservations[].Instances[].InstanceId '
             '--output text)'),
            'sleep 100',
            f'{_SPOT_QUEUE_WAIT}| grep {name} | head -n1 | grep "RECOVERING"',
            'sleep 200',
            f'{_SPOT_QUEUE_WAIT}| grep {name} | head -n1 | grep "RUNNING"',
            f'RUN_ID=$(cat /tmp/{name}-run-id); echo $RUN_ID; sky spot logs -n {name} --no-follow | grep SKYPILOT_JOB_ID | grep "$RUN_ID"',
        ],
        _SPOT_CANCEL_WAIT.format(job_name=name),
        timeout=25 * 60,
    )
    run_one_test(test)


@pytest.mark.gcp
@pytest.mark.managed_spot
def test_spot_recovery_gcp():
    """Test managed spot recovery."""
    name = _get_cluster_name()
    zone = 'us-east4-b'
    query_cmd = (f'gcloud compute instances list --filter='
                 f'"(labels.ray-cluster-name:{name})" '
                 f'--zones={zone} --format="value(name)"')
    terminate_cmd = (f'gcloud compute instances delete --zone={zone}'
                     f' --quiet $({query_cmd})')
    test = Test(
        'spot_recovery_gcp',
        [
            f'sky spot launch --cloud gcp --zone {zone} -n {name} "echo SKYPILOT_JOB_ID: \$SKYPILOT_JOB_ID; sleep 1800"  -y -d',
            'sleep 360',
            f'{_SPOT_QUEUE_WAIT}| grep {name} | head -n1 | grep "RUNNING"',
            f'RUN_ID=$(sky spot logs -n {name} --no-follow | grep SKYPILOT_JOB_ID | cut -d: -f2); echo "$RUN_ID" | tee /tmp/{name}-run-id',
            # Terminate the cluster manually.
            terminate_cmd,
            'sleep 100',
            f'{_SPOT_QUEUE_WAIT}| grep {name} | head -n1 | grep "RECOVERING"',
            'sleep 200',
            f'{_SPOT_QUEUE_WAIT}| grep {name} | head -n1 | grep "RUNNING"',
            f'RUN_ID=$(cat /tmp/{name}-run-id); echo $RUN_ID; sky spot logs -n {name} --no-follow | grep SKYPILOT_JOB_ID | grep "$RUN_ID"',
        ],
        _SPOT_CANCEL_WAIT.format(job_name=name),
        timeout=25 * 60,
    )
    run_one_test(test)


@pytest.mark.no_lambda_cloud  # Lambda Cloud does not support spot instances
@pytest.mark.no_ibm  # IBM Cloud does not support spot instances
@pytest.mark.no_scp  # SCP does not support spot instances
@pytest.mark.managed_spot
def test_spot_recovery_default_resources(generic_cloud: str):
    """Test managed spot recovery for default resources."""
    name = _get_cluster_name()
    test = Test(
        'managed-spot-recovery-default-resources',
        [
            f'sky spot launch -n {name} --cloud {generic_cloud} "sleep 30 && sudo shutdown now && sleep 1000" -y -d',
            'sleep 360',
            f'{_SPOT_QUEUE_WAIT}| grep {name} | head -n1 | grep "RUNNING\|RECOVERING"',
        ],
        _SPOT_CANCEL_WAIT.format(job_name=name),
        timeout=25 * 60,
    )
    run_one_test(test)


@pytest.mark.aws
@pytest.mark.managed_spot
def test_spot_recovery_multi_node_aws(aws_config_region):
    """Test managed spot recovery."""
    name = _get_cluster_name()
    region = aws_config_region
    test = Test(
        'spot_recovery_multi_node_aws',
        [
            f'sky spot launch --cloud aws --region {region} -n {name} --num-nodes 2 "echo SKYPILOT_JOB_ID: \$SKYPILOT_JOB_ID; sleep 1800"  -y -d',
            'sleep 450',
            f'{_SPOT_QUEUE_WAIT}| grep {name} | head -n1 | grep "RUNNING"',
            f'RUN_ID=$(sky spot logs -n {name} --no-follow | grep SKYPILOT_JOB_ID | cut -d: -f2); echo "$RUN_ID" | tee /tmp/{name}-run-id',
            # Terminate the worker manually.
            (f'aws ec2 terminate-instances --region {region} --instance-ids $('
             f'aws ec2 describe-instances --region {region} '
             f'--filters Name=tag:ray-cluster-name,Values={name}* '
             'Name=tag:ray-node-type,Values=worker '
             f'--query Reservations[].Instances[].InstanceId '
             '--output text)'),
            'sleep 50',
            f'{_SPOT_QUEUE_WAIT}| grep {name} | head -n1 | grep "RECOVERING"',
            'sleep 560',
            f'{_SPOT_QUEUE_WAIT}| grep {name} | head -n1 | grep "RUNNING"',
            f'RUN_ID=$(cat /tmp/{name}-run-id); echo $RUN_ID; sky spot logs -n {name} --no-follow | grep SKYPILOT_JOB_ID | cut -d: -f2 | grep "$RUN_ID"',
        ],
        _SPOT_CANCEL_WAIT.format(job_name=name),
        timeout=30 * 60,
    )
    run_one_test(test)


@pytest.mark.gcp
@pytest.mark.managed_spot
def test_spot_recovery_multi_node_gcp():
    """Test managed spot recovery."""
    name = _get_cluster_name()
    zone = 'us-west2-a'
    # Use ':' to match as the cluster name will contain the suffix with job id
    query_cmd = (
        f'gcloud compute instances list --filter='
        f'"(labels.ray-cluster-name:{name} AND labels.ray-node-type=worker)" '
        f'--zones={zone} --format="value(name)"')
    terminate_cmd = (f'gcloud compute instances delete --zone={zone}'
                     f' --quiet $({query_cmd})')
    test = Test(
        'spot_recovery_multi_node_gcp',
        [
            f'sky spot launch --cloud gcp --zone {zone} -n {name} --num-nodes 2 "echo SKYPILOT_JOB_ID: \$SKYPILOT_JOB_ID; sleep 1800"  -y -d',
            'sleep 400',
            f'{_SPOT_QUEUE_WAIT}| grep {name} | head -n1 | grep "RUNNING"',
            f'RUN_ID=$(sky spot logs -n {name} --no-follow | grep SKYPILOT_JOB_ID | cut -d: -f2); echo "$RUN_ID" | tee /tmp/{name}-run-id',
            # Terminate the worker manually.
            terminate_cmd,
            'sleep 50',
            f'{_SPOT_QUEUE_WAIT}| grep {name} | head -n1 | grep "RECOVERING"',
            'sleep 420',
            f'{_SPOT_QUEUE_WAIT}| grep {name} | head -n1 | grep "RUNNING"',
            f'RUN_ID=$(cat /tmp/{name}-run-id); echo $RUN_ID; sky spot logs -n {name} --no-follow | grep SKYPILOT_JOB_ID | cut -d: -f2 | grep "$RUN_ID"',
        ],
        _SPOT_CANCEL_WAIT.format(job_name=name),
        timeout=25 * 60,
    )
    run_one_test(test)


@pytest.mark.aws
@pytest.mark.managed_spot
def test_spot_cancellation_aws(aws_config_region):
    name = _get_cluster_name()
    region = aws_config_region
    test = Test(
        'spot_cancellation_aws',
        [
            # Test cancellation during spot cluster being launched.
            f'sky spot launch --cloud aws --region {region} -n {name} "sleep 1000"  -y -d',
            'sleep 60',
            f'{_SPOT_QUEUE_WAIT}| grep {name} | head -n1 | grep "STARTING"',
            _SPOT_CANCEL_WAIT.format(job_name=name),
            'sleep 5',
            f'{_SPOT_QUEUE_WAIT}| grep {name} | head -n1 | grep "CANCELLING\|CANCELLED"',
            'sleep 120',
            f'{_SPOT_QUEUE_WAIT}| grep {name} | head -n1 | grep "CANCELLED"',
            (f's=$(aws ec2 describe-instances --region {region} '
             f'--filters Name=tag:ray-cluster-name,Values={name}-* '
             f'--query Reservations[].Instances[].State[].Name '
             '--output text) && echo "$s" && echo; [[ -z "$s" ]] || [[ "$s" = "terminated" ]] || [[ "$s" = "shutting-down" ]]'
            ),
            # Test cancelling the spot cluster during spot job being setup.
            f'sky spot launch --cloud aws --region {region} -n {name}-2 tests/test_yamls/test_long_setup.yaml  -y -d',
            'sleep 300',
            _SPOT_CANCEL_WAIT.format(job_name=f'{name}-2'),
            'sleep 5',
            f'{_SPOT_QUEUE_WAIT}| grep {name}-2 | head -n1 | grep "CANCELLING\|CANCELLED"',
            'sleep 120',
            f'{_SPOT_QUEUE_WAIT}| grep {name}-2 | head -n1 | grep "CANCELLED"',
            (f's=$(aws ec2 describe-instances --region {region} '
             f'--filters Name=tag:ray-cluster-name,Values={name}-2-* '
             f'--query Reservations[].Instances[].State[].Name '
             '--output text) && echo "$s" && echo; [[ -z "$s" ]] || [[ "$s" = "terminated" ]] || [[ "$s" = "shutting-down" ]]'
            ),
            # Test cancellation during spot job is recovering.
            f'sky spot launch --cloud aws --region {region} -n {name}-3 "sleep 1000"  -y -d',
            'sleep 300',
            f'{_SPOT_QUEUE_WAIT}| grep {name}-3 | head -n1 | grep "RUNNING"',
            # Terminate the cluster manually.
            (f'aws ec2 terminate-instances --region {region} --instance-ids $('
             f'aws ec2 describe-instances --region {region} '
             f'--filters Name=tag:ray-cluster-name,Values={name}-3-* '
             f'--query Reservations[].Instances[].InstanceId '
             '--output text)'),
            'sleep 120',
            f'{_SPOT_QUEUE_WAIT}| grep {name}-3 | head -n1 | grep "RECOVERING"',
            _SPOT_CANCEL_WAIT.format(job_name=f'{name}-3'),
            'sleep 5',
            f'{_SPOT_QUEUE_WAIT}| grep {name}-3 | head -n1 | grep "CANCELLING\|CANCELLED"',
            'sleep 120',
            f'{_SPOT_QUEUE_WAIT}| grep {name}-3 | head -n1 | grep "CANCELLED"',
            # The cluster should be terminated (shutting-down) after cancellation. We don't use the `=` operator here because
            # there can be multiple VM with the same name due to the recovery.
            (f's=$(aws ec2 describe-instances --region {region} '
             f'--filters Name=tag:ray-cluster-name,Values={name}-3-* '
             f'--query Reservations[].Instances[].State[].Name '
             '--output text) && echo "$s" && echo; [[ -z "$s" ]] || echo "$s" | grep -v -E "pending|running|stopped|stopping"'
            ),
        ],
        timeout=25 * 60)
    run_one_test(test)


@pytest.mark.gcp
@pytest.mark.managed_spot
def test_spot_cancellation_gcp():
    name = _get_cluster_name()
    zone = 'us-west3-b'
    query_state_cmd = ('gcloud compute instances list '
                       f'--filter="(labels.ray-cluster-name:{name})" '
                       '--format="value(status)"')
    query_cmd = (f'gcloud compute instances list --filter='
                 f'"(labels.ray-cluster-name:{name})" '
                 f'--zones={zone} --format="value(name)"')
    terminate_cmd = (f'gcloud compute instances delete --zone={zone}'
                     f' --quiet $({query_cmd})')
    test = Test(
        'spot_cancellation_gcp',
        [
            # Test cancellation during spot cluster being launched.
            f'sky spot launch --cloud gcp --zone {zone} -n {name} "sleep 1000"  -y -d',
            'sleep 60',
            f'{_SPOT_QUEUE_WAIT}| grep {name} | head -n1 | grep "STARTING"',
            _SPOT_CANCEL_WAIT.format(job_name=name),
            'sleep 5',
            f'{_SPOT_QUEUE_WAIT}| grep {name} | head -n1 | grep "CANCELLING\|CANCELLED"',
            'sleep 120',
            f'{_SPOT_QUEUE_WAIT}| grep {name} | head -n1 | grep "CANCELLED"',
            # Test cancelling the spot cluster during spot job being setup.
            f'sky spot launch --cloud gcp --zone {zone} -n {name}-2 tests/test_yamls/test_long_setup.yaml  -y -d',
            'sleep 300',
            _SPOT_CANCEL_WAIT.format(job_name=f'{name}-2'),
            'sleep 5',
            f'{_SPOT_QUEUE_WAIT}| grep {name}-2 | head -n1 | grep "CANCELLING\|CANCELLED"',
            'sleep 120',
            f'{_SPOT_QUEUE_WAIT}| grep {name}-2 | head -n1 | grep "CANCELLED"',
            # Test cancellation during spot job is recovering.
            f'sky spot launch --cloud gcp --zone {zone} -n {name}-3 "sleep 1000"  -y -d',
            'sleep 300',
            f'{_SPOT_QUEUE_WAIT}| grep {name}-3 | head -n1 | grep "RUNNING"',
            # Terminate the cluster manually.
            terminate_cmd,
            'sleep 100',
            f'{_SPOT_QUEUE_WAIT}| grep {name}-3 | head -n1 | grep "RECOVERING"',
            _SPOT_CANCEL_WAIT.format(job_name=f'{name}-3'),
            'sleep 5',
            f'{_SPOT_QUEUE_WAIT}| grep {name}-3 | head -n1 | grep "CANCELLING\|CANCELLED"',
            'sleep 120',
            f'{_SPOT_QUEUE_WAIT}| grep {name}-3 | head -n1 | grep "CANCELLED"',
            # The cluster should be terminated (STOPPING) after cancellation. We don't use the `=` operator here because
            # there can be multiple VM with the same name due to the recovery.
            (f's=$({query_state_cmd}) && echo "$s" && echo; [[ -z "$s" ]] || echo "$s" | grep -v -E "PROVISIONING|STAGING|RUNNING|REPAIRING|TERMINATED|SUSPENDING|SUSPENDED|SUSPENDED"'
            ),
        ],
        timeout=25 * 60)
    run_one_test(test)


# ---------- Testing storage for managed spot ----------
@pytest.mark.no_lambda_cloud  # Lambda Cloud does not support spot instances
@pytest.mark.no_ibm  # IBM Cloud does not support spot instances
@pytest.mark.no_scp  # SCP does not support spot instances
@pytest.mark.managed_spot
def test_spot_storage(generic_cloud: str):
    """Test storage with managed spot"""
    name = _get_cluster_name()
    yaml_str = pathlib.Path(
        'examples/managed_spot_with_storage.yaml').read_text()
    storage_name = f'sky-test-{int(time.time())}'
    yaml_str = yaml_str.replace('sky-workdir-zhwu', storage_name)
    with tempfile.NamedTemporaryFile(suffix='.yaml', mode='w') as f:
        f.write(yaml_str)
        f.flush()
        file_path = f.name
        test = Test(
            'spot_storage',
            [
                *storage_setup_commands,
                f'sky spot launch -n {name} --cloud {generic_cloud} {file_path} -y',
                'sleep 60',  # Wait the spot queue to be updated
                f'{_SPOT_QUEUE_WAIT}| grep {name} | grep SUCCEEDED',
                f'[ $(aws s3api list-buckets --query "Buckets[?contains(Name, \'{storage_name}\')].Name" --output text | wc -l) -eq 0 ]'
            ],
            _SPOT_CANCEL_WAIT.format(job_name=name),
            # Increase timeout since sky spot queue -r can be blocked by other spot tests.
            timeout=20 * 60,
        )
        run_one_test(test)


# ---------- Testing spot TPU ----------
@pytest.mark.gcp
@pytest.mark.managed_spot
def test_spot_tpu():
    """Test managed spot on TPU."""
    name = _get_cluster_name()
    test = Test(
        'test-spot-tpu',
        [
            f'sky spot launch -n {name} examples/tpu/tpuvm_mnist.yaml -y -d',
            'sleep 5',
            f'{_SPOT_QUEUE_WAIT}| grep {name} | head -n1 | grep STARTING',
            'sleep 600',  # TPU takes a while to launch
            f'{_SPOT_QUEUE_WAIT}| grep {name} | head -n1 | grep "RUNNING\|SUCCEEDED"',
        ],
        _SPOT_CANCEL_WAIT.format(job_name=name),
        # Increase timeout since sky spot queue -r can be blocked by other spot tests.
        timeout=20 * 60,
    )
    run_one_test(test)


# ---------- Testing env for spot ----------
@pytest.mark.no_lambda_cloud  # Lambda Cloud does not support spot instances
@pytest.mark.no_ibm  # IBM Cloud does not support spot instances
@pytest.mark.no_scp  # SCP does not support spot instances
@pytest.mark.managed_spot
def test_spot_inline_env(generic_cloud: str):
    """Test spot env"""
    name = _get_cluster_name()
    test = Test(
        'test-spot-inline-env',
        [
            f'sky spot launch -n {name} -y --cloud {generic_cloud} --env TEST_ENV="hello world" -- "([[ ! -z \\"\$TEST_ENV\\" ]] && [[ ! -z \\"\$SKYPILOT_NODE_IPS\\" ]] && [[ ! -z \\"\$SKYPILOT_NODE_RANK\\" ]]) || exit 1"',
            'sleep 20',
            f'{_SPOT_QUEUE_WAIT} | grep {name} | grep SUCCEEDED',
        ],
        _SPOT_CANCEL_WAIT.format(job_name=name),
        # Increase timeout since sky spot queue -r can be blocked by other spot tests.
        timeout=20 * 60,
    )
    run_one_test(test)


# ---------- Testing env ----------
def test_inline_env(generic_cloud: str):
    """Test env"""
    name = _get_cluster_name()
    test = Test(
        'test-inline-env',
        [
            f'sky launch -c {name} -y --cloud {generic_cloud} --env TEST_ENV="hello world" -- "([[ ! -z \\"\$TEST_ENV\\" ]] && [[ ! -z \\"\$SKYPILOT_NODE_IPS\\" ]] && [[ ! -z \\"\$SKYPILOT_NODE_RANK\\" ]]) || exit 1"',
            f'sky logs {name} 1 --status',
            f'sky exec {name} --env TEST_ENV2="success" "([[ ! -z \\"\$TEST_ENV2\\" ]] && [[ ! -z \\"\$SKYPILOT_NODE_IPS\\" ]] && [[ ! -z \\"\$SKYPILOT_NODE_RANK\\" ]]) || exit 1"',
            f'sky logs {name} 2 --status',
        ],
        f'sky down -y {name}',
    )
    run_one_test(test)


# ---------- Testing custom image ----------
@pytest.mark.aws
def test_custom_image():
    """Test custom image"""
    name = _get_cluster_name()
    test = Test(
        'test-custom-image',
        [
            f'sky launch -c {name} --retry-until-up -y examples/custom_image.yaml',
            f'sky logs {name} 1 --status',
        ],
        f'sky down -y {name}',
        timeout=30 * 60,
    )
    run_one_test(test)


@pytest.mark.slow
def test_azure_start_stop_two_nodes():
    name = _get_cluster_name()
    test = Test(
        'azure-start-stop-two-nodes',
        [
            f'sky launch --num-nodes=2 -y -c {name} examples/azure_start_stop.yaml',
            f'sky exec --num-nodes=2 {name} examples/azure_start_stop.yaml',
            f'sky logs {name} 1 --status',  # Ensure the job succeeded.
            f'sky stop -y {name}',
            f'sky start -y {name}',
            f'sky exec --num-nodes=2 {name} examples/azure_start_stop.yaml',
            f'sky logs {name} 2 --status',  # Ensure the job succeeded.
        ],
        f'sky down -y {name}',
        timeout=30 * 60,  # 30 mins  (it takes around ~23 mins)
    )
    run_one_test(test)


# ---------- Testing env for disk tier ----------
def test_aws_disk_tier():

    def _get_aws_query_command(region, instance_id, field, expected):
        return (f'aws ec2 describe-volumes --region {region} '
                f'--filters Name=attachment.instance-id,Values={instance_id} '
                f'--query Volumes[*].{field} | grep {expected} ; ')

    for disk_tier in ['low', 'medium', 'high']:
        specs = AWS._get_disk_specs(disk_tier)
        name = _get_cluster_name() + '-' + disk_tier
        region = 'us-west-2'
        test = Test(
            'aws-disk-tier',
            [
                f'sky launch -y -c {name} --cloud aws --region {region} '
                f'--disk-tier {disk_tier} echo "hello sky"',
                f'id=`aws ec2 describe-instances --region {region} --filters '
                f'Name=tag:ray-cluster-name,Values={name} --query '
                f'Reservations[].Instances[].InstanceId --output text`; ' +
                _get_aws_query_command(region, '$id', 'VolumeType',
                                       specs['disk_tier']) +
                ('' if disk_tier == 'low' else
                 (_get_aws_query_command(region, '$id', 'Iops',
                                         specs['disk_iops']) +
                  _get_aws_query_command(region, '$id', 'Throughput',
                                         specs['disk_throughput']))),
            ],
            f'sky down -y {name}',
            timeout=10 * 60,  # 10 mins  (it takes around ~6 mins)
        )
        run_one_test(test)


def test_gcp_disk_tier():
    for disk_tier in ['low', 'medium', 'high']:
        type = GCP._get_disk_type(disk_tier)
        name = _get_cluster_name() + '-' + disk_tier
        region = 'us-west2'
        test = Test(
            'gcp-disk-tier',
            [
                f'sky launch -y -c {name} --cloud gcp --region {region} '
                f'--disk-tier {disk_tier} echo "hello sky"',
                f'name=`gcloud compute instances list --filter='
                f'"labels.ray-cluster-name:{name}" --format="value(name)"`; '
                f'gcloud compute disks list --filter="name=$name" '
                f'--format="value(type)" | grep {type} '
            ],
            f'sky down -y {name}',
            timeout=6 * 60,  # 6 mins  (it takes around ~3 mins)
        )
        run_one_test(test)


def test_azure_disk_tier():
    for disk_tier in ['low', 'medium']:
        type = Azure._get_disk_type(disk_tier)
        name = _get_cluster_name() + '-' + disk_tier
        region = 'westus2'
        test = Test(
            'azure-disk-tier',
            [
                f'sky launch -y -c {name} --cloud azure --region {region} '
                f'--disk-tier {disk_tier} echo "hello sky"',
                f'az resource list --tag ray-cluster-name={name} --query '
                f'"[?type==\'Microsoft.Compute/disks\'].sku.name" '
                f'--output tsv | grep {type}'
            ],
            f'sky down -y {name}',
            timeout=20 * 60,  # 20 mins  (it takes around ~12 mins)
        )
        run_one_test(test)


# ------- Testing the core API --------
# Most of the core APIs have been tested in the CLI tests.
# These tests are for testing the return value of the APIs not fully used in CLI.
def test_core_api():
    name = _get_cluster_name()
    sky.launch
    # TODO(zhwu): Add a test for core api.


# ---------- Testing Storage ----------
class TestStorageWithCredentials:
    """Storage tests which require credentials and network connection"""

    AWS_INVALID_NAMES = [
        'ab',  # less than 3 characters
        'abcdefghijklmnopqrstuvwxyzabcdefghijklmnopqrstuvwxyzabcdefghijklmnopqrstuvwxyz1',
        # more than 63 characters
        'Abcdef',  # contains an uppercase letter
        'abc def',  # contains a space
        'abc..def',  # two adjacent periods
        '192.168.5.4',  # formatted as an IP address
        'xn--bucket',  # starts with 'xn--' prefix
        'bucket-s3alias',  # ends with '-s3alias' suffix
        'bucket--ol-s3',  # ends with '--ol-s3' suffix
        '.abc',  # starts with a dot
        'abc.',  # ends with a dot
        '-abc',  # starts with a hyphen
        'abc-',  # ends with a hyphen
    ]

    GCS_INVALID_NAMES = [
        'ab',  # less than 3 characters
        'abcdefghijklmnopqrstuvwxyzabcdefghijklmnopqrstuvwxyzabcdefghijklmnopqrstuvwxyz1',
        # more than 63 characters (without dots)
        'Abcdef',  # contains an uppercase letter
        'abc def',  # contains a space
        'abc..def',  # two adjacent periods
        'abc_.def.ghi.jklmnopqrstuvwxyzabcdefghijklmnopqrstuvwxyzabcdefghijklmnopqrstuvwxyz1'
        # More than 63 characters between dots
        'abc_.def.ghi.jklmnopqrstuvwxyzabcdefghijklmnopqfghijklmnopqrstuvw' * 5,
        # more than 222 characters (with dots)
        '192.168.5.4',  # formatted as an IP address
        'googbucket',  # starts with 'goog' prefix
        'googlebucket',  # contains 'google'
        'g00glebucket',  # variant of 'google'
        'go0glebucket',  # variant of 'google'
        'g0oglebucket',  # variant of 'google'
        '.abc',  # starts with a dot
        'abc.',  # ends with a dot
        '_abc',  # starts with an underscore
        'abc_',  # ends with an underscore
    ]

    @staticmethod
    def cli_delete_cmd(store_type, bucket_name):
        if store_type == storage_lib.StoreType.S3:
            url = f's3://{bucket_name}'
            return f'aws s3 rb {url} --force'
        if store_type == storage_lib.StoreType.GCS:
            url = f'gs://{bucket_name}'
            return f'gsutil -m rm -r {url}'
        if store_type == storage_lib.StoreType.R2:
            endpoint_url = cloudflare.create_endpoint()
            url = f's3://{bucket_name}'
            return f'AWS_SHARED_CREDENTIALS_FILE={cloudflare.R2_CREDENTIALS_PATH} aws s3 rb {url} --force --endpoint {endpoint_url} --profile=r2'

    @staticmethod
    def cli_ls_cmd(store_type, bucket_name, suffix=''):
        if store_type == storage_lib.StoreType.S3:
            if suffix:
                url = f's3://{bucket_name}/{suffix}'
            else:
                url = f's3://{bucket_name}'
            return f'aws s3 ls {url}'
        if store_type == storage_lib.StoreType.GCS:
            if suffix:
                url = f'gs://{bucket_name}/{suffix}'
            else:
                url = f'gs://{bucket_name}'
            return f'gsutil ls {url}'
        if store_type == storage_lib.StoreType.R2:
            endpoint_url = cloudflare.create_endpoint()
            if suffix:
                url = f's3://{bucket_name}/{suffix}'
            else:
                url = f's3://{bucket_name}'
            return f'AWS_SHARED_CREDENTIALS_FILE={cloudflare.R2_CREDENTIALS_PATH} aws s3 ls {url} --endpoint {endpoint_url} --profile=r2'

    @pytest.fixture
    def tmp_source(self, tmp_path):
        # Creates a temporary directory with a file in it
        tmp_dir = tmp_path / 'tmp-source'
        tmp_dir.mkdir()
        tmp_file = tmp_dir / 'tmp-file'
        tmp_file.write_text('test')
        circle_link = tmp_dir / 'circle-link'
        circle_link.symlink_to(tmp_dir, target_is_directory=True)
        yield str(tmp_dir)

    @pytest.fixture
    def tmp_bucket_name(self):
        # Creates a temporary bucket name
        # time.time() returns varying precision on different systems, so we
        # replace the decimal point and use whatever precision we can get.
        timestamp = str(time.time()).replace('.', '')
        yield f'sky-test-{timestamp}'

    @staticmethod
    def yield_storage_object(
            name: Optional[str] = None,
            source: Optional[storage_lib.Path] = None,
            stores: Optional[Dict[storage_lib.StoreType,
                                  storage_lib.AbstractStore]] = None,
            persistent: Optional[bool] = True,
            mode: storage_lib.StorageMode = storage_lib.StorageMode.MOUNT):
        # Creates a temporary storage object. Stores must be added in the test.
        storage_obj = storage_lib.Storage(name=name,
                                          source=source,
                                          stores=stores,
                                          persistent=persistent,
                                          mode=mode)
        yield storage_obj
        handle = global_user_state.get_handle_from_storage_name(
            storage_obj.name)
        if handle:
            # If handle exists, delete manually
            # TODO(romilb): This is potentially risky - if the delete method has
            #   bugs, this can cause resource leaks. Ideally we should manually
            #   eject storage from global_user_state and delete the bucket using
            #   boto3 directly.
            storage_obj.delete()

    @pytest.fixture
    def tmp_scratch_storage_obj(self, tmp_bucket_name):
        # Creates a storage object with no source to create a scratch storage.
        # Stores must be added in the test.
        yield from self.yield_storage_object(name=tmp_bucket_name)

    @pytest.fixture
    def tmp_local_storage_obj(self, tmp_bucket_name, tmp_source):
        # Creates a temporary storage object. Stores must be added in the test.
        yield from self.yield_storage_object(name=tmp_bucket_name,
                                             source=tmp_source)

    @pytest.fixture
    def tmp_local_list_storage_obj(self, tmp_bucket_name, tmp_source):
        # Creates a temp storage object which uses a list of paths as source.
        # Stores must be added in the test. After upload, the bucket should
        # have two files - /tmp-file and /tmp-source/tmp-file
        list_source = [tmp_source, tmp_source + '/tmp-file']
        yield from self.yield_storage_object(name=tmp_bucket_name,
                                             source=list_source)

    @pytest.fixture
    def tmp_copy_mnt_existing_storage_obj(self, tmp_scratch_storage_obj):
        # Creates a copy mount storage which reuses an existing storage object.
        tmp_scratch_storage_obj.add_store(storage_lib.StoreType.S3)
        storage_name = tmp_scratch_storage_obj.name

        # Try to initialize another storage with the storage object created
        # above, but now in COPY mode. This should succeed.
        yield from self.yield_storage_object(name=storage_name,
                                             mode=storage_lib.StorageMode.COPY)

    @pytest.fixture
    def tmp_awscli_bucket(self, tmp_bucket_name):
        # Creates a temporary bucket using awscli
        subprocess.check_call(['aws', 's3', 'mb', f's3://{tmp_bucket_name}'])
        yield tmp_bucket_name
        subprocess.check_call(
            ['aws', 's3', 'rb', f's3://{tmp_bucket_name}', '--force'])

    @pytest.fixture
    def tmp_gsutil_bucket(self, tmp_bucket_name):
        # Creates a temporary bucket using gsutil
        subprocess.check_call(['gsutil', 'mb', f'gs://{tmp_bucket_name}'])
        yield tmp_bucket_name
        subprocess.check_call(['gsutil', 'rm', '-r', f'gs://{tmp_bucket_name}'])

    @pytest.fixture
    def tmp_awscli_bucket_r2(self, tmp_bucket_name):
        # Creates a temporary bucket using awscli
        endpoint_url = cloudflare.create_endpoint()
        subprocess.check_call(
            f'AWS_SHARED_CREDENTIALS_FILE={cloudflare.R2_CREDENTIALS_PATH} aws s3 mb s3://{tmp_bucket_name} --endpoint {endpoint_url} --profile=r2',
            shell=True)
        yield tmp_bucket_name
        subprocess.check_call(
            f'AWS_SHARED_CREDENTIALS_FILE={cloudflare.R2_CREDENTIALS_PATH} aws s3 rb s3://{tmp_bucket_name} --force --endpoint {endpoint_url} --profile=r2',
            shell=True)

    @pytest.fixture
    def tmp_public_storage_obj(self, request):
        # Initializes a storage object with a public bucket
        storage_obj = storage_lib.Storage(source=request.param)
        yield storage_obj
        # This does not require any deletion logic because it is a public bucket
        # and should not get added to global_user_state.

    @pytest.mark.parametrize('store_type', [
        storage_lib.StoreType.S3, storage_lib.StoreType.GCS,
        pytest.param(storage_lib.StoreType.R2, marks=pytest.mark.cloudflare)
    ])
    def test_new_bucket_creation_and_deletion(self, tmp_local_storage_obj,
                                              store_type):
        # Creates a new bucket with a local source, uploads files to it
        # and deletes it.
        tmp_local_storage_obj.add_store(store_type)

        # Run sky storage ls to check if storage object exists in the output
        out = subprocess.check_output(['sky', 'storage', 'ls'])
        assert tmp_local_storage_obj.name in out.decode('utf-8')

        # Run sky storage delete to delete the storage object
        subprocess.check_output(
            ['sky', 'storage', 'delete', tmp_local_storage_obj.name])

        # Run sky storage ls to check if storage object is deleted
        out = subprocess.check_output(['sky', 'storage', 'ls'])
        assert tmp_local_storage_obj.name not in out.decode('utf-8')

    @pytest.mark.parametrize('store_type', [
        storage_lib.StoreType.S3, storage_lib.StoreType.GCS,
        pytest.param(storage_lib.StoreType.R2, marks=pytest.mark.cloudflare)
    ])
    def test_bucket_external_deletion(self, tmp_scratch_storage_obj,
                                      store_type):
        # Creates a bucket, deletes it externally using cloud cli commands
        # and then tries to delete it using sky storage delete.
        tmp_scratch_storage_obj.add_store(store_type)

        # Run sky storage ls to check if storage object exists in the output
        out = subprocess.check_output(['sky', 'storage', 'ls'])
        assert tmp_scratch_storage_obj.name in out.decode('utf-8')

        # Delete bucket externally
        cmd = self.cli_delete_cmd(store_type, tmp_scratch_storage_obj.name)
        subprocess.check_output(cmd, shell=True)

        # Run sky storage delete to delete the storage object
        out = subprocess.check_output(
            ['sky', 'storage', 'delete', tmp_scratch_storage_obj.name])
        # Make sure bucket was not created during deletion (see issue #1322)
        assert 'created' not in out.decode('utf-8').lower()

        # Run sky storage ls to check if storage object is deleted
        out = subprocess.check_output(['sky', 'storage', 'ls'])
        assert tmp_scratch_storage_obj.name not in out.decode('utf-8')

    @pytest.mark.parametrize('store_type', [
        storage_lib.StoreType.S3, storage_lib.StoreType.GCS,
        pytest.param(storage_lib.StoreType.R2, marks=pytest.mark.cloudflare)
    ])
    def test_bucket_bulk_deletion(self, store_type):
        # Create a temp folder with over 256 files and folders, upload
        # files and folders to a new bucket, then delete bucket.
        with tempfile.TemporaryDirectory() as tmpdir:
            subprocess.check_output(f'mkdir -p {tmpdir}/folder{{000..255}}',
                                    shell=True)
            subprocess.check_output(f'touch {tmpdir}/test{{000..255}}.txt',
                                    shell=True)
            subprocess.check_output(
                f'touch {tmpdir}/folder{{000..255}}/test.txt', shell=True)

            timestamp = str(time.time()).replace('.', '')
            store_obj = storage_lib.Storage(name=f'sky-test-{timestamp}',
                                            source=tmpdir)
            store_obj.add_store(store_type)

        subprocess.check_output(['sky', 'storage', 'delete', store_obj.name])

        output = subprocess.check_output(['sky', 'storage', 'ls'])
        assert store_obj.name not in output.decode('utf-8')

    @pytest.mark.parametrize(
        'tmp_public_storage_obj, store_type',
        [('s3://tcga-2-open', storage_lib.StoreType.S3),
         ('s3://digitalcorpora', storage_lib.StoreType.S3),
         ('gs://gcp-public-data-sentinel-2', storage_lib.StoreType.GCS)],
        indirect=['tmp_public_storage_obj'])
    def test_public_bucket(self, tmp_public_storage_obj, store_type):
        # Creates a new bucket with a public source and verifies that it is not
        # added to global_user_state.
        tmp_public_storage_obj.add_store(store_type)

        # Run sky storage ls to check if storage object exists in the output
        out = subprocess.check_output(['sky', 'storage', 'ls'])
        assert tmp_public_storage_obj.name not in out.decode('utf-8')

    @pytest.mark.parametrize('nonexist_bucket_url', [
        's3://{random_name}', 'gs://{random_name}',
        pytest.param('r2://{random_name}', marks=pytest.mark.cloudflare)
    ])
    def test_nonexistent_bucket(self, nonexist_bucket_url):
        # Attempts to create fetch a stroage with a non-existent source.
        # Generate a random bucket name and verify it doesn't exist:
        retry_count = 0
        while True:
            nonexist_bucket_name = str(uuid.uuid4())
            if nonexist_bucket_url.startswith('s3'):
                command = f'aws s3api head-bucket --bucket {nonexist_bucket_name}'
                expected_output = '404'
            elif nonexist_bucket_url.startswith('gs'):
                command = f'gsutil ls {nonexist_bucket_url.format(random_name=nonexist_bucket_name)}'
                expected_output = 'BucketNotFoundException'
            elif nonexist_bucket_url.startswith('r2'):
                endpoint_url = cloudflare.create_endpoint()
                command = f'AWS_SHARED_CREDENTIALS_FILE={cloudflare.R2_CREDENTIALS_PATH} aws s3api head-bucket --bucket {nonexist_bucket_name} --endpoint {endpoint_url} --profile=r2'
                expected_output = '404'
            else:
                raise ValueError('Unsupported bucket type '
                                 f'{nonexist_bucket_url}')

            # Check if bucket exists using the cli:
            try:
                out = subprocess.check_output(command,
                                              stderr=subprocess.STDOUT,
                                              shell=True)
            except subprocess.CalledProcessError as e:
                out = e.output
            out = out.decode('utf-8')
            if expected_output in out:
                break
            else:
                retry_count += 1
                if retry_count > 3:
                    raise RuntimeError('Unable to find a nonexistent bucket '
                                       'to use. This is higly unlikely - '
                                       'check if the tests are correct.')

        with pytest.raises(
                sky.exceptions.StorageBucketGetError,
                match='Attempted to connect to a non-existent bucket'):
            storage_obj = storage_lib.Storage(source=nonexist_bucket_url.format(
                random_name=nonexist_bucket_name))

    @pytest.mark.parametrize('private_bucket',
                             [f's3://imagenet', f'gs://imagenet'])
    def test_private_bucket(self, private_bucket):
        # Attempts to access private buckets not belonging to the user.
        # These buckets are known to be private, but may need to be updated if
        # they are removed by their owners.
        private_bucket_name = urllib.parse.urlsplit(private_bucket).netloc
        with pytest.raises(
                sky.exceptions.StorageBucketGetError,
                match=storage_lib._BUCKET_FAIL_TO_CONNECT_MESSAGE.format(
                    name=private_bucket_name)):
            storage_obj = storage_lib.Storage(source=private_bucket)

    @pytest.mark.parametrize('ext_bucket_fixture, store_type',
                             [('tmp_awscli_bucket', storage_lib.StoreType.S3),
                              ('tmp_gsutil_bucket', storage_lib.StoreType.GCS),
                              pytest.param('tmp_awscli_bucket_r2',
                                           storage_lib.StoreType.R2,
                                           marks=pytest.mark.cloudflare)])
    def test_upload_to_existing_bucket(self, ext_bucket_fixture, request,
                                       tmp_source, store_type):
        # Tries uploading existing files to newly created bucket (outside of
        # sky) and verifies that files are written.
        bucket_name = request.getfixturevalue(ext_bucket_fixture)
        storage_obj = storage_lib.Storage(name=bucket_name, source=tmp_source)
        storage_obj.add_store(store_type)

        # Check if tmp_source/tmp-file exists in the bucket using aws cli
        out = subprocess.check_output(self.cli_ls_cmd(store_type, bucket_name),
                                      shell=True)
        assert 'tmp-file' in out.decode('utf-8'), \
            'File not found in bucket - output was : {}'.format(out.decode
                                                                ('utf-8'))

        # Check symlinks - symlinks don't get copied by sky storage
        assert (pathlib.Path(tmp_source) / 'circle-link').is_symlink(), (
            'circle-link was not found in the upload source - '
            'are the test fixtures correct?')
        assert 'circle-link' not in out.decode('utf-8'), (
            'Symlink found in bucket - ls output was : {}'.format(
                out.decode('utf-8')))

        # Run sky storage ls to check if storage object exists in the output.
        # It should not exist because the bucket was created externally.
        out = subprocess.check_output(['sky', 'storage', 'ls'])
        assert storage_obj.name not in out.decode('utf-8')

    def test_copy_mount_existing_storage(self,
                                         tmp_copy_mnt_existing_storage_obj):
        # Creates a bucket with no source in MOUNT mode (empty bucket), and
        # then tries to load the same storage in COPY mode.
        tmp_copy_mnt_existing_storage_obj.add_store(storage_lib.StoreType.S3)
        storage_name = tmp_copy_mnt_existing_storage_obj.name

        # Check `sky storage ls` to ensure storage object exists
        out = subprocess.check_output(['sky', 'storage', 'ls']).decode('utf-8')
        assert storage_name in out, f'Storage {storage_name} not found in sky storage ls.'

    @pytest.mark.parametrize('store_type', [
        storage_lib.StoreType.S3, storage_lib.StoreType.GCS,
        pytest.param(storage_lib.StoreType.R2, marks=pytest.mark.cloudflare)
    ])
    def test_list_source(self, tmp_local_list_storage_obj, store_type):
        # Uses a list in the source field to specify a file and a directory to
        # be uploaded to the storage object.
        tmp_local_list_storage_obj.add_store(store_type)

        # Check if tmp-file exists in the bucket root using cli
        out = subprocess.check_output(self.cli_ls_cmd(
            store_type, tmp_local_list_storage_obj.name),
                                      shell=True)
        assert 'tmp-file' in out.decode('utf-8'), \
            'File not found in bucket - output was : {}'.format(out.decode
                                                                ('utf-8'))

        # Check if tmp-file exists in the bucket/tmp-source using cli
        out = subprocess.check_output(self.cli_ls_cmd(
            store_type, tmp_local_list_storage_obj.name, 'tmp-source/'),
                                      shell=True)
        assert 'tmp-file' in out.decode('utf-8'), \
            'File not found in bucket - output was : {}'.format(out.decode
                                                                ('utf-8'))

    @pytest.mark.parametrize('invalid_name_list, store_type',
                             [(AWS_INVALID_NAMES, storage_lib.StoreType.S3),
                              (GCS_INVALID_NAMES, storage_lib.StoreType.GCS),
                              pytest.param(AWS_INVALID_NAMES,
                                           storage_lib.StoreType.R2,
                                           marks=pytest.mark.cloudflare)])
    def test_invalid_names(self, invalid_name_list, store_type):
        # Uses a list in the source field to specify a file and a directory to
        # be uploaded to the storage object.
        for name in invalid_name_list:
            with pytest.raises(sky.exceptions.StorageNameError):
                storage_obj = storage_lib.Storage(name=name)
                storage_obj.add_store(store_type)


# ---------- Testing YAML Specs ----------
# Our sky storage requires credentials to check the bucket existance when
# loading a task from the yaml file, so we cannot make it a unit test.
class TestYamlSpecs:
    # TODO(zhwu): Add test for `to_yaml_config` for the Storage object.
    #  We should not use `examples/storage_demo.yaml` here, since it requires
    #  users to ensure bucket names to not exist and/or be unique.
    _TEST_YAML_PATHS = [
        'examples/minimal.yaml', 'examples/managed_spot.yaml',
        'examples/using_file_mounts.yaml', 'examples/resnet_app.yaml',
        'examples/multi_hostname.yaml'
    ]

    def _is_dict_subset(self, d1, d2):
        """Check if d1 is the subset of d2."""
        for k, v in d1.items():
            if k not in d2:
                if isinstance(v, list) or isinstance(v, dict):
                    assert len(v) == 0, (k, v)
                else:
                    assert False, (k, v)
            elif isinstance(v, dict):
                assert isinstance(d2[k], dict), (k, v, d2)
                self._is_dict_subset(v, d2[k])
            elif isinstance(v, str):
                if k == 'accelerators':
                    resources = sky.Resources()
                    resources._set_accelerators(v, None)
                    assert resources.accelerators == d2[k], (k, v, d2)
                else:
                    assert v.lower() == d2[k].lower(), (k, v, d2[k])
            else:
                assert v == d2[k], (k, v, d2[k])

    def _check_equivalent(self, yaml_path):
        """Check if the yaml is equivalent after load and dump again."""
        origin_task_config = common_utils.read_yaml(yaml_path)

        task = sky.Task.from_yaml(yaml_path)
        new_task_config = task.to_yaml_config()
        # d1 <= d2
        self._is_dict_subset(origin_task_config, new_task_config)

    def test_load_dump_yaml_config_equivalent(self):
        """Test if the yaml config is equivalent after load and dump again."""
        pathlib.Path('~/datasets').expanduser().mkdir(exist_ok=True)
        pathlib.Path('~/tmpfile').expanduser().touch()
        pathlib.Path('~/.ssh').expanduser().mkdir(exist_ok=True)
        pathlib.Path('~/.ssh/id_rsa.pub').expanduser().touch()
        pathlib.Path('~/tmp-workdir').expanduser().mkdir(exist_ok=True)
        pathlib.Path('~/Downloads/tpu').expanduser().mkdir(parents=True,
                                                           exist_ok=True)
        for yaml_path in self._TEST_YAML_PATHS:
            self._check_equivalent(yaml_path)<|MERGE_RESOLUTION|>--- conflicted
+++ resolved
@@ -931,11 +931,7 @@
             'sleep 90',
             f'sky cancel -y {name} 1',
             'sleep 5',
-<<<<<<< HEAD
-            f'sky queue {name} | grep {name}-3 | grep SETTING_UP',
-=======
-            f's=$(sky queue {name}); echo "$s"; echo; echo; echo "$s" | grep {name}-3 | grep RUNNING',
->>>>>>> fe11b8ea
+            f's=$(sky queue {name}); echo "$s"; echo; echo; echo "$s" | grep {name}-3 | grep SETTING_UP',
             f'sky cancel -y {name} 1 2 3',
             f'sky launch -c {name} -n {name}-4 --detach-setup -d examples/job_queue/job_multinode.yaml',
             # Test the job status is correctly set to SETTING_UP, during the setup is running,
@@ -968,24 +964,20 @@
             'sleep 60',
             # Each job takes 0.5 CPU and the default VM has 8 CPUs, so there should be 8 / 0.5 = 16 jobs running.
             # The first 16 jobs are canceled, so there should be 75 - 32 = 43 jobs PENDING.
-<<<<<<< HEAD
-            f'sky queue {name} | grep -v grep | grep PENDING | wc -l | grep 43',
+            f's=$(sky queue {name}); echo "$s"; echo; echo; echo "$s" | grep -v grep | grep PENDING | wc -l | grep 43',
             # Make sure the jobs are scheduled in FIFO order
             *[
-                f'sky queue {name} | grep {name}-{i} | grep CANCELLED'
+                f's=$(sky queue {name}); echo "$s"; echo; echo; echo "$s" | grep {name}-{i} | grep CANCELLED'
                 for i in range(1, 17)
             ],
             *[
-                f'sky queue {name} | grep {name}-{i} | grep RUNNING'
+                f's=$(sky queue {name}); echo "$s"; echo; echo; echo "$s" | grep {name}-{i} | grep RUNNING'
                 for i in range(17, 33)
             ],
             *[
-                f'sky queue {name} | grep {name}-{i} | grep PENDING'
+                f's=$(sky queue {name}); echo "$s"; echo; echo; echo "$s" | grep {name}-{i} | grep PENDING'
                 for i in range(33, 75)
             ],
-=======
-            f's=$(sky queue {name}); echo "$s"; echo; echo; echo "$s" | grep -v grep | grep PENDING | wc -l | grep 43',
->>>>>>> fe11b8ea
         ],
         f'sky down -y {name}',
         timeout=20 * 60,
