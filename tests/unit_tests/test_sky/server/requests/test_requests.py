"""Unit tests for sky.server.requests.requests module."""
import asyncio
import pathlib
import time
import unittest.mock as mock

import pytest

from sky.server.requests import payloads
from sky.server.requests import requests
from sky.server.requests.requests import RequestStatus


def dummy():
    return None


@pytest.fixture()
def isolated_database(tmp_path):
    """Create an isolated database for each test to prevent interference."""
    # Create temporary paths for database and logs
    temp_db_path = tmp_path / "requests.db"
    temp_log_path = tmp_path / "logs"
    temp_log_path.mkdir()

    # Patch the database path and log path constants
    with mock.patch('sky.server.constants.API_SERVER_REQUEST_DB_PATH',
                    str(temp_db_path)):
        with mock.patch('sky.server.requests.requests.REQUEST_LOG_PATH_PREFIX',
                        str(temp_log_path)):
            # Reset the global database variable to force re-initialization
            requests._DB = None
            yield
            # Clean up after the test
            requests._DB = None


def test_set_request_failed(isolated_database):
    request = requests.Request(request_id='test-request-1',
                               name='test-request',
                               entrypoint=dummy,
                               request_body=payloads.RequestBody(),
                               status=RequestStatus.RUNNING,
                               created_at=0.0,
                               finished_at=0.0,
                               user_id='test-user')

    requests.create_if_not_exists(request)
    try:
        raise ValueError('Boom!')
    except ValueError as e:
        requests.set_request_failed('test-request-1', e)

    # Get the updated request
    updated_request = requests.get_request('test-request-1')

    # Verify the request was updated correctly
    assert updated_request is not None
    assert updated_request.status == RequestStatus.FAILED

    # Verify the error was set correctly
    error = updated_request.get_error()
    assert error is not None
    assert error['type'] == 'ValueError'
    assert error['message'] == 'Boom!'
    assert error['object'] is not None


def test_set_request_failed_nonexistent_request(isolated_database):
    # Try to set a non-existent request as failed
    with pytest.raises(AssertionError):
        requests.set_request_failed('nonexistent-request',
                                    ValueError('Test error'))


def test_clean_finished_requests_with_retention(isolated_database):
    """Test cleaning up old finished requests."""
    current_time = time.time()
    retention_seconds = 60  # 1 minute retention

    # Create test requests with different statuses and ages
    old_finished_request = requests.Request(
        request_id='old-finished-1',
        name='test-request',
        entrypoint=dummy,
        request_body=payloads.RequestBody(),
        status=RequestStatus.SUCCEEDED,
        created_at=current_time - 180,
        finished_at=current_time - 120,  # 2 minutes old
        user_id='test-user')

    recent_finished_request = requests.Request(
        request_id='recent-finished-1',
        name='test-request',
        entrypoint=dummy,
        request_body=payloads.RequestBody(),
        status=RequestStatus.FAILED,
        created_at=current_time - 180,
        finished_at=current_time - 30,  # 30 seconds old
        user_id='test-user')

    old_running_request = requests.Request(
        request_id='old-running-1',
        name='test-request',
        entrypoint=dummy,
        request_body=payloads.RequestBody(),
        status=RequestStatus.RUNNING,
        created_at=current_time - 180,
        finished_at=current_time - 120,  # 2 minutes old
        user_id='test-user')

    # Create the requests in the database
    requests.create_if_not_exists(old_finished_request)
    requests.create_if_not_exists(recent_finished_request)
    requests.create_if_not_exists(old_running_request)

    # Mock log file unlinking
    with mock.patch.object(pathlib.Path, 'unlink') as mock_unlink:
        with mock.patch('sky.server.requests.requests.logger') as mock_logger:
            requests.clean_finished_requests_with_retention(retention_seconds)

    # Verify old finished request was deleted
    assert requests.get_request('old-finished-1') is None

    # Verify recent finished request was NOT deleted
    assert requests.get_request('recent-finished-1') is not None

    # Verify old running request was NOT deleted
    assert requests.get_request('old-running-1') is not None

    # Verify log file unlink was called for the deleted request
    mock_unlink.assert_called_once()

    # Verify logging
    mock_logger.info.assert_called_once()
    log_message = mock_logger.info.call_args[0][0]
    assert 'Cleaned up 1 finished requests' in log_message


def test_clean_finished_requests_with_retention_no_old_requests(
        isolated_database):
    """Test cleanup when there are no old requests to clean."""
    current_time = time.time()
    retention_seconds = 60

    # Create a recent finished request
    recent_request = requests.Request(
        request_id='recent-test-1',
        name='test-request',
        entrypoint=dummy,
        request_body=payloads.RequestBody(),
        status=RequestStatus.SUCCEEDED,
        created_at=current_time - 180,
        finished_at=current_time - 30,  # 30 seconds old
        user_id='test-user')

    requests.create_if_not_exists(recent_request)

    with mock.patch('sky.server.requests.requests.logger') as mock_logger:
        requests.clean_finished_requests_with_retention(retention_seconds)

    # Verify request was NOT deleted
    assert requests.get_request('recent-test-1') is not None

    # Verify logging shows 0 cleaned requests
    mock_logger.info.assert_called_once()
    log_message = mock_logger.info.call_args[0][0]
    assert 'Cleaned up 0 finished requests' in log_message


def test_clean_finished_requests_with_retention_all_statuses(isolated_database):
    """Test cleanup works for all finished statuses."""
    current_time = time.time()
    retention_seconds = 60

    # Create old requests with all finished statuses
    succeeded_request = requests.Request(request_id='old-succeeded-1',
                                         name='test-request',
                                         entrypoint=dummy,
                                         request_body=payloads.RequestBody(),
                                         status=RequestStatus.SUCCEEDED,
                                         created_at=current_time - 180,
                                         finished_at=current_time - 120,
                                         user_id='test-user')

    failed_request = requests.Request(request_id='old-failed-1',
                                      name='test-request',
                                      entrypoint=dummy,
                                      request_body=payloads.RequestBody(),
                                      status=RequestStatus.FAILED,
                                      created_at=current_time - 180,
                                      finished_at=current_time - 120,
                                      user_id='test-user')

    cancelled_request = requests.Request(request_id='old-cancelled-1',
                                         name='test-request',
                                         entrypoint=dummy,
                                         request_body=payloads.RequestBody(),
                                         status=RequestStatus.CANCELLED,
                                         created_at=current_time - 180,
                                         finished_at=current_time - 120,
                                         user_id='test-user')

    requests.create_if_not_exists(succeeded_request)
    requests.create_if_not_exists(failed_request)
    requests.create_if_not_exists(cancelled_request)

    with mock.patch.object(pathlib.Path, 'unlink'):
        with mock.patch('sky.server.requests.requests.logger') as mock_logger:
            requests.clean_finished_requests_with_retention(retention_seconds)

    # Verify all finished requests were deleted
    assert requests.get_request('old-succeeded-1') is None
    assert requests.get_request('old-failed-1') is None
    assert requests.get_request('old-cancelled-1') is None

    # Verify logging shows 3 cleaned requests
    mock_logger.info.assert_called_once()
    log_message = mock_logger.info.call_args[0][0]
    assert 'Cleaned up 3 finished requests' in log_message


@pytest.mark.asyncio
async def test_requests_gc_daemon(isolated_database):
    """Test the garbage collection daemon runs correctly."""
    with mock.patch(
            'sky.server.requests.requests.skypilot_config') as mock_config:
        with mock.patch(
                'sky.server.requests.requests.clean_finished_requests_with_retention'
        ) as mock_clean:
            with mock.patch('asyncio.sleep') as mock_sleep:
                # Configure retention seconds
                mock_config.get_nested.return_value = 120  # 2 minutes

                # Make sleep raise CancelledError after first iteration
                # to exit loop
                mock_sleep.side_effect = [None, asyncio.CancelledError()]

                # Run the daemon
                with pytest.raises(asyncio.CancelledError):
                    await requests.requests_gc_daemon()

                # Verify cleanup was called
                mock_clean.assert_called_with(120 * 3600)

                # Verify sleep was called with max(retention, 3600)
                assert mock_sleep.call_count == 2
                mock_sleep.assert_any_call(120 * 3600)


@pytest.mark.asyncio
async def test_requests_gc_daemon_disabled(isolated_database):
    """Test daemon when retention is negative (disabled)."""
    with mock.patch(
            'sky.server.requests.requests.skypilot_config') as mock_config:
        with mock.patch(
                'sky.server.requests.requests.clean_finished_requests_with_retention'
        ) as mock_clean:
            with mock.patch('asyncio.sleep') as mock_sleep:
                # Configure negative retention (disabled)
                mock_config.get_nested.return_value = -1

                # Make sleep raise CancelledError after first iteration
                mock_sleep.side_effect = [None, asyncio.CancelledError()]

                # Run the daemon
                with pytest.raises(asyncio.CancelledError):
                    await requests.requests_gc_daemon()

                # Verify cleanup was NOT called due to negative retention
                mock_clean.assert_not_called()

                # Verify sleep was called with max(-1, 3600) = 3600
                assert mock_sleep.call_count == 2
                mock_sleep.assert_any_call(3600)


<<<<<<< HEAD
@pytest.mark.asyncio
async def test_get_request_async(isolated_database):
    """Test getting a request asynchronously."""
    request = requests.Request(request_id='test-request-async-1',
                               name='test-request',
                               entrypoint=dummy,
                               request_body=payloads.RequestBody(),
                               status=RequestStatus.PENDING,
                               created_at=time.time(),
                               user_id='test-user')

    # Create the request
    requests.create_if_not_exists(request)

    # Get the request asynchronously
    retrieved_request = await requests.get_request_async('test-request-async-1')

    # Verify the request was retrieved correctly
    assert retrieved_request is not None
    assert retrieved_request.request_id == 'test-request-async-1'
    assert retrieved_request.name == 'test-request'
    assert retrieved_request.status == RequestStatus.PENDING
    assert retrieved_request.user_id == 'test-user'


@pytest.mark.asyncio
async def test_get_request_async_nonexistent(isolated_database):
    """Test getting a non-existent request asynchronously."""
    retrieved_request = await requests.get_request_async('nonexistent-request')
    assert retrieved_request is None


@pytest.mark.asyncio
async def test_create_if_not_exists_async(isolated_database):
    """Test creating a request asynchronously if it doesn't exist."""
    request = requests.Request(request_id='test-request-async-create-1',
                               name='test-request',
                               entrypoint=dummy,
                               request_body=payloads.RequestBody(),
                               status=RequestStatus.PENDING,
                               created_at=time.time(),
                               user_id='test-user')

    # Create the request asynchronously
    created = await requests.create_if_not_exists_async(request)

    # Verify the request was created
    assert created is True

    # Verify we can retrieve it
    retrieved_request = await requests.get_request_async(
        'test-request-async-create-1')
    assert retrieved_request is not None
    assert retrieved_request.request_id == 'test-request-async-create-1'
    assert retrieved_request.name == 'test-request'
    assert retrieved_request.status == RequestStatus.PENDING


@pytest.mark.asyncio
async def test_create_if_not_exists_async_already_exists(isolated_database):
    """Test creating a request asynchronously when it already exists."""
    request = requests.Request(request_id='test-request-async-create-2',
                               name='test-request',
                               entrypoint=dummy,
                               request_body=payloads.RequestBody(),
                               status=RequestStatus.PENDING,
                               created_at=time.time(),
                               user_id='test-user')

    # Create the request first time
    created_first = await requests.create_if_not_exists_async(request)
    assert created_first is True

    # Try to create the same request again
    created_second = await requests.create_if_not_exists_async(request)
    assert created_second is False


@pytest.mark.asyncio
async def test_async_database_operations(isolated_database):
    """Test async database operations work together correctly."""
    # Create a request asynchronously
    request = requests.Request(request_id='test-async-ops-1',
                               name='test-request',
                               entrypoint=dummy,
                               request_body=payloads.RequestBody(),
                               status=RequestStatus.PENDING,
                               created_at=time.time(),
                               user_id='test-user')

    # Test create and get operations work together
    created = await requests.create_if_not_exists_async(request)
    assert created is True

    retrieved = await requests.get_request_async('test-async-ops-1')
    assert retrieved is not None
    assert retrieved.request_id == 'test-async-ops-1'
    assert retrieved.status == RequestStatus.PENDING

    # Test that we can create a new request and get both
    request2 = requests.Request(request_id='test-async-ops-2',
                                name='test-request-2',
                                entrypoint=dummy,
                                request_body=payloads.RequestBody(),
                                status=RequestStatus.RUNNING,
                                created_at=time.time(),
                                user_id='test-user-2')

    created2 = await requests.create_if_not_exists_async(request2)
    assert created2 is True

    # Verify both requests exist
    retrieved1 = await requests.get_request_async('test-async-ops-1')
    retrieved2 = await requests.get_request_async('test-async-ops-2')

    assert retrieved1 is not None
    assert retrieved2 is not None
    assert retrieved1.user_id == 'test-user'
    assert retrieved2.user_id == 'test-user-2'
=======
def test_get_api_request_ids_start_with(isolated_database):
    """Test request ID completion prioritizes alive requests and orders correctly."""
    current_time = time.time()

    # Create test requests with various statuses and timestamps
    requests_data = [
        # Alive requests (should be prioritized)
        ('pending-new', RequestStatus.PENDING, current_time - 10
        ),  # newest alive
        ('pending-old', RequestStatus.PENDING,
         current_time - 100),  # older alive
        ('running-mid', RequestStatus.RUNNING,
         current_time - 50),  # middle alive

        # Finished requests (should come after alive ones)
        ('succeeded-new', RequestStatus.SUCCEEDED, current_time - 5
        ),  # newest finished
        ('failed-old', RequestStatus.FAILED,
         current_time - 200),  # oldest finished
        ('cancelled-mid', RequestStatus.CANCELLED,
         current_time - 75),  # middle finished

        # Non-matching prefixes (should not appear)
        ('other-request', RequestStatus.RUNNING, current_time - 20),
    ]

    # Create all test requests
    for request_id, status, created_at in requests_data:
        request = requests.Request(
            request_id=request_id,
            name='test-request',
            entrypoint=dummy,
            request_body=payloads.RequestBody(),
            status=status,
            created_at=created_at,
            finished_at=created_at +
            1 if status in RequestStatus.finished_status() else None,
            user_id='test-user')
        requests.create_if_not_exists(request)

    # Test completion with prefix that matches multiple requests
    result = requests.get_api_request_ids_start_with('pen')  # matches pending-*

    # Should return only pending requests, ordered by newest first
    expected = ['pending-new', 'pending-old']
    assert result == expected

    # Test completion with broader prefix
    result = requests.get_api_request_ids_start_with(
        '')  # matches all except 'other-request'

    # Should return alive requests first (newest first), then finished (newest first)
    expected_alive = ['pending-new', 'running-mid',
                      'pending-old']  # alive, newest first
    expected_finished = ['succeeded-new', 'cancelled-mid',
                         'failed-old']  # finished, newest first
    expected_all = expected_alive + expected_finished

    # Filter out 'other-request' which doesn't match our tested prefixes
    result_filtered = [r for r in result if not r.startswith('other')]
    assert result_filtered == expected_all

    # Test empty result for non-matching prefix
    result = requests.get_api_request_ids_start_with('nonexistent')
    assert result == []

    # Test limit functionality by creating many requests
    for i in range(1005):  # More than the 1000 limit
        request = requests.Request(
            request_id=f'bulk-{i:04d}',
            name='test-request',
            entrypoint=dummy,
            request_body=payloads.RequestBody(),
            status=RequestStatus.SUCCEEDED,
            created_at=current_time + i,  # newest first due to ordering
            finished_at=current_time + i + 1,
            user_id='test-user')
        requests.create_if_not_exists(request)

    # Test that limit is respected
    bulk_result = requests.get_api_request_ids_start_with('bulk-')
    assert len(bulk_result) == 1000  # Should be limited to 1000
>>>>>>> ff932144
<|MERGE_RESOLUTION|>--- conflicted
+++ resolved
@@ -275,7 +275,6 @@
                 mock_sleep.assert_any_call(3600)
 
 
-<<<<<<< HEAD
 @pytest.mark.asyncio
 async def test_get_request_async(isolated_database):
     """Test getting a request asynchronously."""
@@ -395,8 +394,10 @@
     assert retrieved2 is not None
     assert retrieved1.user_id == 'test-user'
     assert retrieved2.user_id == 'test-user-2'
-=======
-def test_get_api_request_ids_start_with(isolated_database):
+
+
+@pytest.mark.asyncio
+async def test_get_api_request_ids_start_with(isolated_database):
     """Test request ID completion prioritizes alive requests and orders correctly."""
     current_time = time.time()
 
@@ -437,14 +438,15 @@
         requests.create_if_not_exists(request)
 
     # Test completion with prefix that matches multiple requests
-    result = requests.get_api_request_ids_start_with('pen')  # matches pending-*
+    result = await requests.get_api_request_ids_start_with('pen'
+                                                          )  # matches pending-*
 
     # Should return only pending requests, ordered by newest first
     expected = ['pending-new', 'pending-old']
     assert result == expected
 
     # Test completion with broader prefix
-    result = requests.get_api_request_ids_start_with(
+    result = await requests.get_api_request_ids_start_with(
         '')  # matches all except 'other-request'
 
     # Should return alive requests first (newest first), then finished (newest first)
@@ -459,7 +461,7 @@
     assert result_filtered == expected_all
 
     # Test empty result for non-matching prefix
-    result = requests.get_api_request_ids_start_with('nonexistent')
+    result = await requests.get_api_request_ids_start_with('nonexistent')
     assert result == []
 
     # Test limit functionality by creating many requests
@@ -476,6 +478,5 @@
         requests.create_if_not_exists(request)
 
     # Test that limit is respected
-    bulk_result = requests.get_api_request_ids_start_with('bulk-')
-    assert len(bulk_result) == 1000  # Should be limited to 1000
->>>>>>> ff932144
+    bulk_result = await requests.get_api_request_ids_start_with('bulk-')
+    assert len(bulk_result) == 1000  # Should be limited to 1000