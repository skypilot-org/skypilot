import base64
import collections
import os
import pickle
import tempfile
import time
import unittest
import uuid

import boto3
import fastapi
from fastapi import testclient
import pandas as pd
import pytest
import requests

import sky
from sky import global_user_state
from sky import sky_logging
from sky.backends.cloud_vm_ray_backend import CloudVmRayBackend
from sky.catalog import vsphere_catalog
from sky.provision import common as provision_common
from sky.provision.aws import config as aws_config
from sky.provision.kubernetes import utils as kubernetes_utils
from sky.serve import serve_state
from sky.server import common as server_common
from sky.server import constants as server_constants
from sky.server import rest
from sky.server import versions
from sky.server.requests import executor
from sky.server.requests import requests as api_requests
from sky.server.server import app
from sky.skylet import constants
from sky.utils import annotations
from sky.utils import controller_utils
from sky.utils import message_utils
from sky.utils import registry

logger = sky_logging.init_logger("sky.pytest")


@pytest.fixture
def aws_config_region(monkeypatch: pytest.MonkeyPatch) -> str:
    from sky import skypilot_config
    region = 'us-east-2'
    if skypilot_config.loaded():
        ssh_proxy_command = skypilot_config.get_nested(
            ('aws', 'ssh_proxy_command'), None)
        if isinstance(ssh_proxy_command, dict) and ssh_proxy_command:
            region = list(ssh_proxy_command.keys())[0]
    return region


@pytest.fixture
def mock_client_requests(monkeypatch: pytest.MonkeyPatch, mock_queue,
                         mock_stream_utils, mock_redirect_log_file) -> None:
    """Fixture to mock HTTP requests using FastAPI's TestClient."""
    # This fixture automatically replaces `requests.get` and `requests.post`
    # with mocked versions that route requests through a FastAPI TestClient.
    # It is used to simulate server responses for testing purposes without
    # making actual HTTP requests.
    client = testclient.TestClient(app)
    original_request = requests.request

    def _execute_request(path: str, method: str,
                         response: fastapi.Response) -> None:
        request_id = server_common.get_request_id(response)
        request_obj = api_requests.get_request(request_id)
        # To have the mock effective, we do not start the backend request
        # workers, i.e. the requests placed in the database will not be
        # executed automatically. We manually call the executor._wrapper
        # here to execute the request.
        if request_obj is not None:
            ignore_return_value = mock_queue.get(request_id)
            if ignore_return_value is None and path == '/optimize':
                ignore_return_value = True
            logger.info(
                f'Mocking {method} request to {path} with request_id {request_id}, '
                f'running executor._wrapper(\'{request_id}\', {ignore_return_value})'
            )
            executor._request_execution_wrapper(request_id, ignore_return_value)

    def mock_http_request(method: str, url, *args, **kwargs):
        mock_func = client.request
        original_func = original_request
        if server_common.get_server_url() in url:
            logger.info(f'Mocking {method} request to {url} through TestClient')
            path = url.replace(server_common.get_server_url(), "")
            # Remove stream parameter as it's not supported by TestClient
            stream = kwargs.pop('stream', False)
            # Extract and format query parameters
            if 'params' in kwargs and kwargs['params'] is not None:
                kwargs['params'] = {
                    k: v for k, v in kwargs['params'].items() if v is not None
                }
            response = mock_func(method, path, *args, **kwargs)
            if not any(
                    path.startswith(p)
                    for p in ['/api/get', '/api/stream', '/api/status']):
                # These paths do not need to be executed
                _execute_request(path, method, response)
            # If streaming is requested, wrap the response content in an iterator
            if stream:
                content = response.content

                def iter_content(chunk_size=None):
                    # Yield the entire content as one chunk since this is a test
                    if not content:
                        yield None
                    yield content

                # Add iter_content method to response
                response.iter_content = iter_content

            response.headers[server_constants.API_VERSION_HEADER] = str(
                server_constants.API_VERSION)
            response.headers[server_constants.VERSION_HEADER] = \
                versions.get_local_readable_version()
            return response
        else:
            return original_func(url, *args, **kwargs)

<<<<<<< HEAD
    # pylint: disable=protected-access
    monkeypatch.setattr(rest._session, "request", mock_http_request)
=======
    # Use monkeypatch to replace `requests.post` and `requests.get`
    monkeypatch.setattr(requests, 'request', mock_http_request)
>>>>>>> ba333007


# Define helper functions at module level for pickleability
def get_cached_enabled_clouds_mock(enabled_clouds, *_, **__):
    return enabled_clouds


def dummy_function(*_, **__):
    return None


def get_az_mappings(*_, **__):
    return pd.read_csv('tests/default_aws_az_mappings.csv')


def list_empty_reservations(*_, **__):
    return []


def get_kubernetes_label_formatter(*_, **__):
    return [kubernetes_utils.SkyPilotLabelFormatter, {}]


def detect_accelerator_resource_mock(*_, **__):
    return [True, []]


def check_instance_fits_mock(*_, **__):
    return [True, '']


def get_spot_label_mock(*_, **__):
    return [None, None]


def is_kubeconfig_exec_auth_mock(*_, **__):
    return [False, None]


def regions_with_offering_mock(*_, **__):
    return [sky.clouds.Region('my-k8s-cluster-context')]


def check_quota_available_mock(*_, **__):
    return True


def mock_redirect_output(*_, **__):
    return (None, None)


def mock_restore_output(*_, **__):
    return None


@pytest.fixture
def enable_all_clouds(monkeypatch, request, mock_client_requests):
    """Create mock context managers for cloud configurations."""
    enabled_clouds = request.param if hasattr(request, 'param') else None
    if enabled_clouds is None:
        enabled_clouds = list(registry.CLOUD_REGISTRY.values())

    config_file = tempfile.NamedTemporaryFile(prefix='tmp_config_default',
                                              delete=False).name

    # Use a function that takes enabled_clouds as an argument
    def get_clouds_factory(*args, **kwargs):
        return get_cached_enabled_clouds_mock(enabled_clouds, *args, **kwargs)

    # Mock all the functions
    monkeypatch.setattr('sky.check.get_cached_enabled_clouds_or_refresh',
                        get_clouds_factory)
    monkeypatch.setattr('sky.check.check_capability', dummy_function)
    monkeypatch.setattr('sky.catalog.aws_catalog._get_az_mappings',
                        get_az_mappings)
    monkeypatch.setattr('sky.backends.backend_utils.check_owner_identity',
                        dummy_function)
    monkeypatch.setattr(
        'sky.clouds.utils.gcp_utils.list_reservations_for_instance_type_in_zone',
        list_empty_reservations)

    # Kubernetes mocks
    monkeypatch.setattr('sky.adaptors.kubernetes._load_config', dummy_function)
    monkeypatch.setattr(
        'sky.provision.kubernetes.utils.detect_gpu_label_formatter',
        get_kubernetes_label_formatter)
    monkeypatch.setattr(
        'sky.provision.kubernetes.utils.detect_accelerator_resource',
        detect_accelerator_resource_mock)
    monkeypatch.setattr('sky.provision.kubernetes.utils.check_instance_fits',
                        check_instance_fits_mock)
    monkeypatch.setattr('sky.provision.kubernetes.utils.get_spot_label',
                        get_spot_label_mock)
    monkeypatch.setattr('sky.clouds.kubernetes.kubernetes_utils.get_spot_label',
                        get_spot_label_mock)
    monkeypatch.setattr(
        'sky.provision.kubernetes.utils.is_kubeconfig_exec_auth',
        is_kubeconfig_exec_auth_mock)
    monkeypatch.setattr(
        'sky.clouds.kubernetes.Kubernetes.regions_with_offering',
        regions_with_offering_mock)

    # VSphere catalog mock
    monkeypatch.setattr(vsphere_catalog, '_LOCAL_CATALOG',
                        'tests/default_vsphere_vms.csv')

    # Mock quota checking for enabled clouds
    for cloud in enabled_clouds:
        if hasattr(cloud, 'check_quota_available'):
            monkeypatch.setattr(cloud, 'check_quota_available',
                                check_quota_available_mock)

    # Environment variables
    monkeypatch.setattr(
        'sky.clouds.gcp.DEFAULT_GCP_APPLICATION_CREDENTIAL_PATH', config_file)
    monkeypatch.setenv('OCI_CONFIG', config_file)


@pytest.fixture
def mock_job_table_no_job(monkeypatch):
    """Mock job table to return no jobs."""

    def mock_get_job_table(*_, **__):
        return 0, message_utils.encode_payload([]), ''

    monkeypatch.setattr(CloudVmRayBackend, 'run_on_head', mock_get_job_table)


@pytest.fixture
def mock_job_table_one_job(monkeypatch):
    """Mock job table to return one job."""

    def mock_get_job_table(*_, **__):
        current_time = time.time()
        job_data = {
            'job_id': '1',
            'job_name': 'test_job',
            'resources': 'test',
            'status': 'RUNNING',
            'submitted_at': current_time,
            'run_timestamp': str(current_time),
            'start_at': current_time,
            'end_at': current_time,
            'last_recovered_at': None,
            'recovery_count': 0,
            'failure_reason': '',
            'managed_job_id': '1',
            'workspace': 'default',
            'task_id': 0,
            'task_name': 'test_task',
            'job_duration': 20,
            'priority': constants.DEFAULT_PRIORITY,
        }
        return 0, message_utils.encode_payload([job_data]), ''

    monkeypatch.setattr(CloudVmRayBackend, 'run_on_head', mock_get_job_table)


@pytest.fixture
def mock_controller_accessible(monkeypatch):
    """Mock controller to be accessible."""

    def mock_is_controller_accessible(controller: controller_utils.Controllers,
                                      *_, **__):
        record = global_user_state.get_cluster_from_name(
            controller.value.cluster_name)
        return record['handle']  # type: ignore

    monkeypatch.setattr('sky.backends.backend_utils.is_controller_accessible',
                        mock_is_controller_accessible)


@pytest.fixture
def mock_services_no_service(monkeypatch):
    """Mock services to return no services."""

    def mock_get_services(*_, **__):
        return 0, message_utils.encode_payload(
            [], payload_type='service_status'), ''

    monkeypatch.setattr(CloudVmRayBackend, 'run_on_head', mock_get_services)


@pytest.fixture
def mock_services_one_service(monkeypatch):
    """Mock services to return one service."""

    def mock_get_services(*_, **__):
        service = {
            'name': 'test_service',
            'controller_job_id': 1,
            'uptime': 20,
            'status': serve_state.ServiceStatus.READY,
            'controller_port': 30001,
            'load_balancer_port': 30000,
            'endpoint': '4.3.2.1:30000',
            'policy': None,
            'requested_resources_str': '',
            'replica_info': [],
            'tls_encrypted': False,
        }
        return 0, message_utils.encode_payload(
            [{
                k: base64.b64encode(pickle.dumps(v)).decode('utf-8')
                for k, v in service.items()
            }],
            payload_type='service_status'), ''

    monkeypatch.setattr(CloudVmRayBackend, 'run_on_head', mock_get_services)


@pytest.fixture
def mock_queue(monkeypatch):
    """
    Mock for `sky.server.requests.queues.mp_queue.get_queue` to return an object
    with a `.put` method that stores (request_id, ignore_return_value) in a map.
    """

    # Define a mock queue object with a `.put` method
    class MockQueue:

        def __init__(self):
            # Store (request_id, ignore_return_value) pairs in a dictionary
            self.queue_map = {}

        def put(self, item):
            # Add to the map; item is assumed to be a tuple (request_id, ignore_return_value, retryable)
            request_id, ignore_return_value, _ = item
            self.queue_map[request_id] = ignore_return_value

        def get(self, request_id):
            # Retrieve ignore_return_value for a given request_id
            return self.queue_map.get(request_id)

    # Create a MockQueue instance
    mock_queue_instance = MockQueue()

    # Mock `get_queue` to return the mock_queue_instance
    def mock_get_queue(schedule_type):
        return mock_queue_instance

    # Apply monkeypatch to replace `mp_queue.get_queue`
    monkeypatch.setattr("sky.server.requests.queues.mp_queue.get_queue",
                        mock_get_queue)

    # Return the mock_queue_instance for use in tests
    return mock_queue_instance


@pytest.fixture
def mock_redirect_log_file(monkeypatch):
    monkeypatch.setattr('sky.server.requests.executor._redirect_output',
                        mock_redirect_output)
    monkeypatch.setattr('sky.server.requests.executor._restore_output',
                        mock_restore_output)


@pytest.fixture
def mock_stream_utils(monkeypatch):
    # Patch out the original stream_utils.stream_response so it returns None
    # rather than a StreamingResponse—this ensures the call won't block.
    def _mock_empty_generator():
        yield b""

    def _mock_stream_response(*args, **kwargs):
        return fastapi.responses.StreamingResponse(
            _mock_empty_generator(),
            media_type="text/plain",
            headers={
                'Cache-Control': 'no-cache, no-transform',
                'X-Accel-Buffering': 'no',
                'Transfer-Encoding': 'chunked'
            })

    monkeypatch.setattr("sky.server.stream_utils.stream_response",
                        _mock_stream_response)


@pytest.fixture
def mock_aws_backend(monkeypatch):
    """Mock AWS backend for basic AWS testing operations."""
    # Create a Subnet class to match what SkyPilot expects
    Subnet = collections.namedtuple(
        'Subnet',
        ['subnet_id', 'vpc_id', 'availability_zone', 'map_public_ip_on_launch'])

    # Mock subnet and VPC discovery
    def mock_get_subnet_and_vpc_id(*args, **kwargs):
        # Get the region from kwargs
        region = kwargs.get('region', 'us-east-1')

        # Create a subnet in the requested region
        ec2 = boto3.resource('ec2', region_name=region)

        # Create VPC and subnet in the requested region
        vpc = ec2.create_vpc(CidrBlock='10.0.0.0/16')
        subnet = ec2.create_subnet(VpcId=vpc.id,
                                   CidrBlock='10.0.0.0/24',
                                   AvailabilityZone=f"{region}a")

        # Configure subnet to map public IPs
        ec2.meta.client.modify_subnet_attribute(
            SubnetId=subnet.id, MapPublicIpOnLaunch={'Value': True})

        # Store subnet object
        subnet_obj = Subnet(subnet_id=subnet.id,
                            vpc_id=vpc.id,
                            availability_zone=f"{region}a",
                            map_public_ip_on_launch=True)

        return ([subnet_obj], vpc.id)

    # Mock security groups
    def mock_get_or_create_vpc_security_group(*args, **kwargs):
        # Return a mock security group
        return unittest.mock.Mock(id="sg-12345678", group_name="test-sg")

    # Mock IAM role
    def mock_configure_iam_role(*args, **kwargs):
        return {'Name': 'skypilot-test-role'}

    def mock_wait_instances(region, cluster_name_on_cloud, state):
        # Always return successfully without waiting
        return

    def mock_post_provision_runtime_setup(cloud_name, cluster_name,
                                          cluster_yaml, provision_record,
                                          custom_resource, log_dir):
        # Get region from the provision record
        region = provision_record.region

        # Create a head instance
        head_instance_id = f'i-{uuid.uuid4().hex[:8]}'

        # Create instance info for the head
        head_instance = provision_common.InstanceInfo(
            instance_id=head_instance_id,
            internal_ip='10.0.0.1',
            external_ip='192.168.1.1',
            tags={
                'Name': cluster_name.name_on_cloud,
                'ray-cluster-name': cluster_name.name_on_cloud,
                'ray-node-type': 'head'
            })

        # Create ClusterInfo
        instances = {head_instance_id: [head_instance]}
        cluster_info = provision_common.ClusterInfo(
            instances=instances,
            head_instance_id=head_instance_id,
            provider_name='aws',
            provider_config={
                'region': region,
                'use_internal_ips': False
            },
            ssh_user='ubuntu')

        return cluster_info

    def mock_execute(self, handle, task, detach_run, dryrun=False):
        # Return a fake job ID without attempting to SSH
        return 1234

    # Apply our mocks to the monkeypatch
    monkeypatch.setattr(aws_config, '_get_subnet_and_vpc_id',
                        mock_get_subnet_and_vpc_id)
    monkeypatch.setattr(aws_config, '_get_or_create_vpc_security_group',
                        mock_get_or_create_vpc_security_group)
    monkeypatch.setattr(aws_config, '_configure_iam_role',
                        mock_configure_iam_role)
    monkeypatch.setattr(sky.provision.aws, 'wait_instances',
                        mock_wait_instances)
    # Add mock for post_provision_runtime_setup
    monkeypatch.setattr(sky.provision.provisioner,
                        'post_provision_runtime_setup',
                        mock_post_provision_runtime_setup)
    # Add mock for _execute
    monkeypatch.setattr(sky.backends.cloud_vm_ray_backend.CloudVmRayBackend,
                        '_execute', mock_execute)


@pytest.fixture
def skyignore_dir():
    with tempfile.TemporaryDirectory() as temp_dir:
        # Create workdir
        dirs = ['remove_dir', 'dir', 'dir/subdir', 'dir/subdir/remove_dir']
        files = [
            'remove.py',
            'remove.sh',
            'remove.a',
            'keep.py',
            'remove.a',
            'dir/keep.txt',
            'dir/remove.sh',
            'dir/keep.a',
            'dir/remove.b',
            'dir/remove.a',
            'dir/subdir/keep.b',
            'dir/subdir/remove.py',
        ]
        for dir_name in dirs:
            os.makedirs(os.path.join(temp_dir, dir_name), exist_ok=True)
        for file_path in files:
            full_path = os.path.join(temp_dir, file_path)
            with open(full_path, 'w') as f:
                f.write('test content')

        # Create symlinks
        os.symlink(os.path.join(temp_dir, 'keep.py'),
                   os.path.join(temp_dir, 'ln-keep.py'))
        os.symlink(os.path.join(temp_dir, 'dir/keep.py'),
                   os.path.join(temp_dir, 'ln-dir-keep.py'))
        os.symlink(os.path.join(temp_dir, 'keep.py'),
                   os.path.join(temp_dir, 'dir/subdir/ln-keep.py'))

        # Symlinks for folders
        os.symlink(os.path.join(temp_dir, 'dir/subdir/ln-folder'),
                   os.path.join(temp_dir, 'ln-folder'))

        # Create empty directories
        os.makedirs(os.path.join(temp_dir, 'empty-folder'))

        # Create skyignore file
        skyignore_content = """
        # Current directory
        /remove.py
        /remove_dir
        /*.a
        /dir/*.b
        # Pattern match for all subdirectories
        *.sh
        remove.a
        """
        skyignore_path = os.path.join(temp_dir, constants.SKY_IGNORE_FILE)
        with open(skyignore_path, 'w', encoding='utf-8') as f:
            f.write(skyignore_content)

        yield temp_dir


@pytest.fixture(autouse=True)
def reset_global_state():
    """Reset global state before each test."""
    annotations.is_on_api_server = True
    yield<|MERGE_RESOLUTION|>--- conflicted
+++ resolved
@@ -120,13 +120,8 @@
         else:
             return original_func(url, *args, **kwargs)
 
-<<<<<<< HEAD
     # pylint: disable=protected-access
     monkeypatch.setattr(rest._session, "request", mock_http_request)
-=======
-    # Use monkeypatch to replace `requests.post` and `requests.get`
-    monkeypatch.setattr(requests, 'request', mock_http_request)
->>>>>>> ba333007
 
 
 # Define helper functions at module level for pickleability
