--- conflicted
+++ resolved
@@ -149,11 +149,8 @@
 @pytest.mark.no_vast  # The pipeline.yaml uses other clouds
 @pytest.mark.no_nebius  # Nebius does not support non-GPU spot instances
 @pytest.mark.no_hyperbolic  # Hyperbolic does not support spot instances
-<<<<<<< HEAD
 @pytest.mark.no_shadeform  # Shadeform does not support spot instances
-=======
 @pytest.mark.no_seeweb  # Seeweb does not support spot instances
->>>>>>> d9f7c5b0
 @pytest.mark.managed_jobs
 def test_job_pipeline(generic_cloud: str):
     """Test a job pipeline."""
@@ -212,11 +209,8 @@
 @pytest.mark.no_vast  # Test fails to stay within a single cloud
 @pytest.mark.no_nebius  # Nebius does not support non-GPU spot instances
 @pytest.mark.no_hyperbolic  # Hyperbolic does not support spot instances
-<<<<<<< HEAD
 @pytest.mark.no_shadeform  # Shadeform does not support spot instances
-=======
 @pytest.mark.no_seeweb  # Seeweb does not support spot instances
->>>>>>> d9f7c5b0
 @pytest.mark.managed_jobs
 def test_managed_jobs_failed_setup(generic_cloud: str):
     """Test managed job with failed setup."""
@@ -249,11 +243,8 @@
 @pytest.mark.no_vast  # Test fails to stay within a single cloud
 @pytest.mark.no_nebius  # Nebius does not support non-GPU spot instances
 @pytest.mark.no_hyperbolic  # Hyperbolic does not support spot instances
-<<<<<<< HEAD
 @pytest.mark.no_shadeform  # Shadeform does not support spot instances
-=======
 @pytest.mark.no_seeweb  # Seeweb does not support spot instances
->>>>>>> d9f7c5b0
 @pytest.mark.managed_jobs
 def test_managed_jobs_pipeline_failed_setup(generic_cloud: str):
     """Test managed job with failed setup for a pipeline."""
@@ -498,11 +489,8 @@
 @pytest.mark.no_vast  # Uses other clouds
 @pytest.mark.no_nebius  # Nebius does not support non-GPU spot instances
 @pytest.mark.no_hyperbolic  # Hyperbolic does not support spot instances
-<<<<<<< HEAD
 @pytest.mark.no_shadeform  # Shadeform does not support spot instances
-=======
 @pytest.mark.no_seeweb  # Seeweb does not support spot instances
->>>>>>> d9f7c5b0
 @pytest.mark.managed_jobs
 def test_managed_jobs_recovery_default_resources(generic_cloud: str):
     """Test managed job recovery for default resources."""
@@ -854,11 +842,8 @@
 @pytest.mark.no_vast  # Uses other clouds
 @pytest.mark.no_nebius  # Nebius does not support non-GPU spot instances
 @pytest.mark.no_hyperbolic  # Hyperbolic does not support spot instances
-<<<<<<< HEAD
 @pytest.mark.no_shadeform  # Shadeform does not support spot instances
-=======
 @pytest.mark.no_seeweb  # Seeweb does not support spot instances
->>>>>>> d9f7c5b0
 @pytest.mark.managed_jobs
 def test_managed_jobs_storage(generic_cloud: str):
     """Test storage with managed job"""
