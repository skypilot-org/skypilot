--- conflicted
+++ resolved
@@ -728,37 +728,6 @@
     name = _get_service_name()
     single_new_replica = _check_replica_in_status(
         name, [(2, False, 'READY'), (1, False, _SERVICE_LAUNCHING_STATUS_REGEX),
-<<<<<<< HEAD
-               (1, False, 'SHUTTING_DOWN')])
-    test = smoke_tests_utils.Test(
-        'test-skyserve-rolling-update',
-        [
-            f'sky serve up -n {name} --cloud {generic_cloud} {resource_arg} -y tests/skyserve/update/old.yaml',
-            _SERVE_WAIT_UNTIL_READY.format(name=name, replica_num=2),
-            f'{_SERVE_ENDPOINT_WAIT.format(name=name)}; curl $endpoint | grep "Hi, SkyPilot here"',
-            f'sky serve update {name} --cloud {generic_cloud} {resource_arg} -y tests/skyserve/update/new.yaml',
-            # Make sure the traffic is mixed across two versions, the replicas
-            # with even id will sleep 120 seconds before being ready, so we
-            # should be able to get observe the period that the traffic is mixed
-            # across two versions.
-            f'{_SERVE_ENDPOINT_WAIT.format(name=name)}; '
-            'until curl $endpoint | grep "Hi, new SkyPilot here!"; do sleep 2; done; sleep 2; '
-            # The latest version should have one READY and the one of the older versions should be shutting down
-            f'{single_new_replica} {_check_service_version(name, "1,2")} '
-            # Check the output from the old version, immediately after the
-            # output from the new version appears. This is guaranteed by the
-            # round robin load balancing policy.
-            # TODO(zhwu): we should have a more generalized way for checking the
-            # mixed version of replicas to avoid depending on the specific
-            # round robin load balancing policy.
-            'curl $endpoint | grep "Hi, SkyPilot here"',
-        ],
-        _TEARDOWN_SERVICE.format(name=name),
-        timeout=20 * 60,
-        env=env,
-    )
-    smoke_tests_utils.run_one_test(test)
-=======
                (1, False, 'SHUTTING_DOWN')],
         timeout_seconds=60)
     with smoke_tests_utils.increase_initial_delay_seconds_for_slow_cloud(
@@ -806,7 +775,6 @@
             env=env,
         )
         smoke_tests_utils.run_one_test(test)
->>>>>>> 6e3c8f66
 
 
 @pytest.mark.no_fluidstack
