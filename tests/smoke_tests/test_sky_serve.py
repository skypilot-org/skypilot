# Smoke tests for SkyPilot for sky serve
# Default options are set in pyproject.toml
# Example usage:
# Run all tests except for AWS and Lambda Cloud
# > pytest tests/smoke_tests/test_sky_serve.py
#
# Terminate failed clusters after test finishes
# > pytest tests/smoke_tests/test_sky_serve.py --terminate-on-failure
#
# Re-run last failed tests
# > pytest --lf
#
# Run one of the smoke tests
# > pytest tests/smoke_tests/test_sky_serve.py::test_skyserve_gcp_http
#
# Only run sky serve tests
# > pytest tests/smoke_tests/test_sky_server.py --sky-serve
#
# Only run test for AWS + generic tests
# > pytest tests/smoke_tests/test_sky_serve.py --aws
#
# Change cloud for generic tests to aws
# > pytest tests/smoke_tests/test_sky_serve.py --generic-cloud aws

import inspect
import json
import os
import shlex
import tempfile
from typing import Dict, List, Tuple

import pytest
from smoke_tests import smoke_tests_utils

from sky import serve
from sky.utils import common_utils
from sky.utils import subprocess_utils

# ---------- Testing skyserve ----------


def _get_service_name() -> str:
    """Returns a user-unique service name for each test_skyserve_<name>().

    Must be called from each test_skyserve_<name>().
    """
    caller_func_name = inspect.stack()[1][3]
    test_name = caller_func_name.replace('_', '-').replace('test-', 't-')
    test_name = test_name.replace('skyserve-', 'ss-')
    test_name = common_utils.make_cluster_name_on_cloud(test_name, 24)
    return f'{test_name}-{smoke_tests_utils.test_id}'


# We check the output of the skyserve service to see if it is ready. Output of
# `REPLICAS` is in the form of `1/2` where the first number is the number of
# ready replicas and the second number is the number of total replicas. We
# grep such format to ensure that the service is ready, and early exit if any
# failure detected. In the end we sleep for
# serve.LB_CONTROLLER_SYNC_INTERVAL_SECONDS to make sure load balancer have
# enough time to sync with the controller and get all ready replica IPs.
_SERVE_WAIT_UNTIL_READY = (
    '{{ while true; do'
    '     s=$(sky serve status {name}); echo "$s";'
    '     echo "$s" | grep -q "{replica_num}/{replica_num}" && break;'
    '     echo "$s" | grep -q "FAILED" && exit 1;'
    '     sleep 10;'
    ' done; }}; echo "Got service status $s";'
    f'sleep {serve.LB_CONTROLLER_SYNC_INTERVAL_SECONDS + 2};')
_IP_REGEX = r'([0-9]{1,3}\.){3}[0-9]{1,3}'
_AWK_ALL_LINES_BELOW_REPLICAS = '/Replicas/{flag=1; next} flag'
_SERVICE_LAUNCHING_STATUS_REGEX = r'PROVISIONING\|STARTING'
# Since we don't allow terminate the service if the controller is INIT,
# which is common for simultaneous pytest, we need to wait until the
# controller is UP before we can terminate the service.
# The teardown command has a 10-mins timeout, so we don't need to do
# the timeout here. See implementation of run_one_test() for details.
_TEARDOWN_SERVICE = (
    '(for i in `seq 1 20`; do'
    '     s=$(sky serve down -y {name});'
    '     echo "Trying to terminate {name}";'
    '     echo "$s";'
    r'     echo "$s" | grep -q "scheduled to be terminated\|No service to terminate" && break;'
    '     sleep 10;'
    '     [ $i -eq 20 ] && echo "Failed to terminate service {name}";'
    'done)')

_SERVE_ENDPOINT_WAIT = (
    'export ORIGIN_SKYPILOT_DEBUG=$SKYPILOT_DEBUG; export SKYPILOT_DEBUG=0; '
    'endpoint=$(sky serve status --endpoint {name}); '
    'until ! echo "$endpoint" | grep -qE "Controller is initializing|^-$"; '
    'do echo "Waiting for serve endpoint to be ready..."; '
    'sleep 5; endpoint=$(sky serve status --endpoint {name}); done; '
    'export SKYPILOT_DEBUG=$ORIGIN_SKYPILOT_DEBUG; echo "$endpoint"')

_SERVE_STATUS_WAIT = (
    's=$(sky serve status {name}); '
    # Wait for "Controller is initializing." to disappear
    'until ! echo "$s" | grep "Controller is initializing."; '
    'do '
    '    echo "Waiting for serve status to be ready..."; '
    '    sleep 5; '
    '    s=$(sky serve status {name}); '
    'done; '
    'echo "$s"')

_WAIT_PROVISION_REPR = (
    # Once controller is ready, check provisioning vs. vCPU=2. This is for
    # the `_check_replica_in_status`, which will check number of `vCPU=2` in the
    # `sky serve status` output and use that to suggest the number of replicas.
    # However, replicas in provisioning state is possible to have a repr of `-`,
    # since the desired `launched_resources` is not decided yet. This would
    # cause an error when counting desired number of replicas. We wait for the
    # representation of `vCPU=2` the same with number of provisioning replicas
    # to avoid this error.
    # NOTE(tian): This assumes the replica will not do failover, as the
    # requested resources is only 2 vCPU and likely to be immediately available
    # on every region, hence no failover. If the replica will go through
    # failover
    # Check #4565 for more information.
    'num_provisioning=$(echo "$s" | grep "PROVISIONING" | wc -l); '
    'num_vcpu_in_provision=$(echo "$s" | grep "PROVISIONING" | grep "vCPU=2" | wc -l); '
    'until [ "$num_provisioning" -eq "$num_vcpu_in_provision" ]; '
    'do '
    '    echo "Waiting for provisioning resource repr ready..."; '
    '    echo "PROVISIONING: $num_provisioning, vCPU: $num_vcpu_in_provision"; '
    '    sleep 2; '
    '    s=$(sky serve status {name}); '
    '    num_provisioning=$(echo "$s" | grep "PROVISIONING" | wc -l); '
    '    num_vcpu_in_provision=$(echo "$s" | grep "PROVISIONING" | grep "vCPU=2" | wc -l); '
    'done; '
    # Provisioning is complete
    'echo "Provisioning complete. PROVISIONING: $num_provisioning, vCPU=2: $num_vcpu_in_provision"'
)


def _get_replica_ip(name: str, replica_id: int) -> str:
    return (f'ip{replica_id}=$(echo "$s" | '
            f'awk "{_AWK_ALL_LINES_BELOW_REPLICAS}" | '
            f'grep -E "{name}\s+{replica_id}" | '
            f'grep -Eo "{_IP_REGEX}")')


def _get_skyserve_http_test(name: str, cloud: str,
                            timeout_minutes: int) -> smoke_tests_utils.Test:
    test = smoke_tests_utils.Test(
        f'test-skyserve-{cloud.replace("_", "-")}',
        [
            f'sky serve up -n {name} -y tests/skyserve/http/{cloud}.yaml',
            _SERVE_WAIT_UNTIL_READY.format(name=name, replica_num=2),
            f'{_SERVE_ENDPOINT_WAIT.format(name=name)}; '
            'curl $endpoint | grep "Hi, SkyPilot here"',
        ],
        _TEARDOWN_SERVICE.format(name=name),
        timeout=timeout_minutes * 60,
    )
    return test


def _check_replica_in_status(name: str, check_tuples: List[Tuple[int, bool,
                                                                 str]]) -> str:
    """Check replicas' status and count in sky serve status

    We will check vCPU=2, as all our tests use vCPU=2.

    Args:
        name: the name of the service
        check_tuples: A list of replica property to check. Each tuple is
            (count, is_spot, status)
    """
    check_cmd = ''
    for check_tuple in check_tuples:
        count, is_spot, status = check_tuple
        resource_str = ''
        if status not in ['PENDING', 'SHUTTING_DOWN'
                         ] and not status.startswith('FAILED'):
            spot_str = ''
            if is_spot:
                spot_str = r'\[Spot\]'
            resource_str = f'({spot_str}vCPU=2)'
        check_cmd += (f' echo "$s" | grep "{resource_str}" | '
                      f'grep "{status}" | wc -l | grep {count} || exit 1;')
    return (f'{_SERVE_STATUS_WAIT.format(name=name)}; '
            f'{_WAIT_PROVISION_REPR.format(name=name)}; '
            f'echo "$s"; {check_cmd}')


def _check_service_version(service_name: str, version: str) -> str:
    # Grep the lines before 'Service Replicas' and check if the service version
    # is correct.
    return (f'echo "$s" | grep -B1000 "Service Replicas" | '
            rf'grep -E "{service_name}\s+{version}" || exit 1; ')


@pytest.mark.gcp
@pytest.mark.serve
def test_skyserve_gcp_http():
    """Test skyserve on GCP"""
    name = _get_service_name()
    test = _get_skyserve_http_test(name, 'gcp', 20)
    smoke_tests_utils.run_one_test(test)


@pytest.mark.aws
@pytest.mark.serve
def test_skyserve_aws_http():
    """Test skyserve on AWS"""
    name = _get_service_name()
    test = _get_skyserve_http_test(name, 'aws', 20)
    smoke_tests_utils.run_one_test(test)


@pytest.mark.azure
@pytest.mark.serve
def test_skyserve_azure_http():
    """Test skyserve on Azure"""
    name = _get_service_name()
    test = _get_skyserve_http_test(name, 'azure', 30)
    smoke_tests_utils.run_one_test(test)


@pytest.mark.kubernetes
@pytest.mark.serve
@pytest.mark.resource_heavy
def test_skyserve_kubernetes_http():
    """Test skyserve on Kubernetes"""
    name = _get_service_name()
    test = _get_skyserve_http_test(name, 'kubernetes', 30)
    smoke_tests_utils.run_one_test(test)


@pytest.mark.oci
@pytest.mark.serve
def test_skyserve_oci_http():
    """Test skyserve on OCI"""
    name = _get_service_name()
    test = _get_skyserve_http_test(name, 'oci', 20)
    smoke_tests_utils.run_one_test(test)


@pytest.mark.no_fluidstack  # Fluidstack does not support T4 gpus for now
@pytest.mark.no_vast  # Vast has low availability of T4 GPUs
<<<<<<< HEAD
@pytest.mark.parametrize('accelerator_dict', [{'do': 'H100'}])
=======
@pytest.mark.no_nebius  # Autodown and Autostop not supported.
@pytest.mark.parametrize('accelerator', [{'do': 'H100'}])
>>>>>>> 6eed3a05
@pytest.mark.serve
@pytest.mark.resource_heavy
def test_skyserve_llm(generic_cloud: str, accelerator_dict: Dict[str, str]):
    """Test skyserve with real LLM usecase"""
    accelerator = accelerator_dict.get(generic_cloud, 'T4')
    name = _get_service_name()

    def generate_llm_test_command(prompt: str, expected_output: str) -> str:
        prompt = shlex.quote(prompt)
        expected_output = shlex.quote(expected_output)
        return (
            f'{_SERVE_ENDPOINT_WAIT.format(name=name)}; '
            'python tests/skyserve/llm/get_response.py --endpoint $endpoint '
            f'--prompt {prompt} | grep {expected_output}')

    with open('tests/skyserve/llm/prompt_output.json', 'r',
              encoding='utf-8') as f:
        prompt2output = json.load(f)

    test = smoke_tests_utils.Test(
        'test-skyserve-llm',
        [
            f'sky serve up -n {name} --cloud {generic_cloud} --gpus {accelerator} -y tests/skyserve/llm/service.yaml',
            _SERVE_WAIT_UNTIL_READY.format(name=name, replica_num=1),
            *[
                generate_llm_test_command(prompt, output)
                for prompt, output in prompt2output.items()
            ],
        ],
        _TEARDOWN_SERVICE.format(name=name),
        timeout=40 * 60,
    )
    smoke_tests_utils.run_one_test(test)


@pytest.mark.gcp
@pytest.mark.serve
def test_skyserve_spot_recovery():
    name = _get_service_name()
    zone = 'us-central1-a'

    test = smoke_tests_utils.Test(
        'test-skyserve-spot-recovery-gcp',
        [
            smoke_tests_utils.launch_cluster_for_cloud_cmd('gcp', name),
            f'sky serve up -n {name} -y tests/skyserve/spot/recovery.yaml',
            _SERVE_WAIT_UNTIL_READY.format(name=name, replica_num=1),
            f'{_SERVE_ENDPOINT_WAIT.format(name=name)}; '
            'request_output=$(curl $endpoint); echo "$request_output"; echo "$request_output" | grep "Hi, SkyPilot here"',
            smoke_tests_utils.run_cloud_cmd_on_cluster(
                name, smoke_tests_utils.terminate_gcp_replica(name, zone, 1)),
            _SERVE_WAIT_UNTIL_READY.format(name=name, replica_num=1),
            f'{_SERVE_ENDPOINT_WAIT.format(name=name)}; '
            'request_output=$(curl $endpoint); echo "$request_output"; echo "$request_output" | grep "Hi, SkyPilot here"',
        ],
        f'{smoke_tests_utils.down_cluster_for_cloud_cmd(name)}; '
        f'{_TEARDOWN_SERVICE.format(name=name)}',
        timeout=20 * 60,
    )
    smoke_tests_utils.run_one_test(test)


@pytest.mark.no_fluidstack  # Fluidstack does not support spot instances
@pytest.mark.no_vast  # Vast doesn't support opening ports
@pytest.mark.serve
@pytest.mark.no_kubernetes
@pytest.mark.no_do
@pytest.mark.no_nebius  # Autodown and Autostop not supported.
def test_skyserve_base_ondemand_fallback(generic_cloud: str):
    name = _get_service_name()
    test = smoke_tests_utils.Test(
        'test-skyserve-base-ondemand-fallback',
        [
            f'sky serve up -n {name} --cloud {generic_cloud} -y tests/skyserve/spot/base_ondemand_fallback.yaml',
            _SERVE_WAIT_UNTIL_READY.format(name=name, replica_num=2),
            _check_replica_in_status(name, [(1, True, 'READY'),
                                            (1, False, 'READY')]),
        ],
        _TEARDOWN_SERVICE.format(name=name),
        timeout=20 * 60,
    )
    smoke_tests_utils.run_one_test(test)


@pytest.mark.gcp
@pytest.mark.serve
def test_skyserve_dynamic_ondemand_fallback():
    name = _get_service_name()
    zone = 'us-central1-a'

    test = smoke_tests_utils.Test(
        'test-skyserve-dynamic-ondemand-fallback',
        [
            smoke_tests_utils.launch_cluster_for_cloud_cmd('gcp', name),
            f'sky serve up -n {name} --cloud gcp -y tests/skyserve/spot/dynamic_ondemand_fallback.yaml',
            'sleep 40',
            # 2 on-demand (provisioning) + 2 Spot (provisioning).
            f'{_SERVE_STATUS_WAIT.format(name=name)}; echo "$s";'
            'echo "$s" | grep -q "0/4" || exit 1',
            # Wait for the provisioning starts
            'sleep 40',
            _check_replica_in_status(name, [
                (2, True, _SERVICE_LAUNCHING_STATUS_REGEX + '\|READY'),
                (2, False, _SERVICE_LAUNCHING_STATUS_REGEX + '\|SHUTTING_DOWN')
            ]),

            # Wait until 2 spot instances are ready.
            _SERVE_WAIT_UNTIL_READY.format(name=name, replica_num=2),
            _check_replica_in_status(name, [(2, True, 'READY'),
                                            (0, False, '')]),
<<<<<<< HEAD
            smoke_tests_utils.terminate_gcp_replica(name, zone, 1),
            'sleep 40',
=======
            smoke_tests_utils.run_cloud_cmd_on_cluster(
                name, smoke_tests_utils.terminate_gcp_replica(name, zone, 1)),
            f'sleep 40',
>>>>>>> 6eed3a05
            # 1 on-demand (provisioning) + 1 Spot (ready) + 1 spot (provisioning).
            f'{_SERVE_STATUS_WAIT.format(name=name)}; '
            'echo "$s" | grep -q "1/3"',
            _check_replica_in_status(
                name, [(1, True, 'READY'),
                       (1, True, _SERVICE_LAUNCHING_STATUS_REGEX),
                       (1, False, _SERVICE_LAUNCHING_STATUS_REGEX)]),

            # Wait until 2 spot instances are ready.
            _SERVE_WAIT_UNTIL_READY.format(name=name, replica_num=2),
            _check_replica_in_status(name, [(2, True, 'READY'),
                                            (0, False, '')]),
        ],
        f'{smoke_tests_utils.down_cluster_for_cloud_cmd(name)}; '
        f'{_TEARDOWN_SERVICE.format(name=name)}',
        timeout=20 * 60,
    )
    smoke_tests_utils.run_one_test(test)


# TODO: fluidstack does not support `--cpus 2`, but the check for services in this test is based on CPUs
@pytest.mark.no_fluidstack
@pytest.mark.no_do  # DO does not support `--cpus 2`
@pytest.mark.no_nebius  # Autodown and Autostop not supported.
@pytest.mark.serve
@pytest.mark.no_vast  # Vast doesn't support opening ports
@pytest.mark.resource_heavy
def test_skyserve_user_bug_restart(generic_cloud: str):
    """Tests that we restart the service after user bug."""
    # TODO(zhwu): this behavior needs some rethinking.
    name = _get_service_name()
    test = smoke_tests_utils.Test(
        'test-skyserve-user-bug-restart',
        [
            f'sky serve up -n {name} --cloud {generic_cloud} -y tests/skyserve/restart/user_bug.yaml',
            f's=$(sky serve status {name}); echo "$s";'
            'until echo "$s" | grep -A 100 "Service Replicas" | grep "SHUTTING_DOWN"; '
            'do echo "Waiting for first service to be SHUTTING DOWN..."; '
            f'sleep 5; s=$(sky serve status {name}); echo "$s"; done; ',
            f's=$(sky serve status {name}); echo "$s";'
            'until echo "$s" | grep -A 100 "Service Replicas" | grep "FAILED"; '
            'do echo "Waiting for first service to be FAILED..."; '
            f'sleep 2; s=$(sky serve status {name}); echo "$s"; done; echo "$s"; '
            + _check_replica_in_status(name, [(1, True, 'FAILED')]) +
            # User bug failure will cause no further scaling.
            f'echo "$s" | grep -A 100 "Service Replicas" | grep "{name}" | wc -l | grep 1; '
            f'echo "$s" | grep -B 100 "NO_REPLICA" | grep "0/0"',
            f'sky serve update {name} --cloud {generic_cloud} -y tests/skyserve/auto_restart.yaml',
            f'{_SERVE_ENDPOINT_WAIT.format(name=name)}; '
            'until curl --connect-timeout 10 --max-time 10 $endpoint | grep "Hi, SkyPilot here"; do sleep 1; done; sleep 2; '
            + _check_replica_in_status(name, [(1, False, 'READY'),
                                              (1, False, 'FAILED')]),
        ],
        _TEARDOWN_SERVICE.format(name=name),
        timeout=20 * 60,
    )
    smoke_tests_utils.run_one_test(test)


@pytest.mark.no_vast  # Vast doesn't support opening ports
@pytest.mark.serve
@pytest.mark.no_kubernetes  # Replicas on k8s may be running on the same node and have the same public IP
@pytest.mark.no_nebius  # Autodown and Autostop not supported.
def test_skyserve_load_balancer(generic_cloud: str):
    """Test skyserve load balancer round-robin policy"""
    name = _get_service_name()
    test = smoke_tests_utils.Test(
        'test-skyserve-load-balancer',
        [
            f'sky serve up -n {name} --cloud {generic_cloud} -y tests/skyserve/load_balancer/service.yaml',
            _SERVE_WAIT_UNTIL_READY.format(name=name, replica_num=3),
            f'{_SERVE_ENDPOINT_WAIT.format(name=name)}; '
            f'{_SERVE_STATUS_WAIT.format(name=name)}; '
            f'{_get_replica_ip(name, 1)}; '
            f'{_get_replica_ip(name, 2)}; {_get_replica_ip(name, 3)}; '
            'python tests/skyserve/load_balancer/test_round_robin.py '
            '--endpoint $endpoint --replica-num 3 --replica-ips $ip1 $ip2 $ip3',
        ],
        _TEARDOWN_SERVICE.format(name=name),
        timeout=20 * 60,
    )
    smoke_tests_utils.run_one_test(test)


@pytest.mark.gcp
@pytest.mark.serve
@pytest.mark.no_kubernetes
@pytest.mark.no_nebius  # Autodown and Autostop not supported.
def test_skyserve_auto_restart():
    """Test skyserve with auto restart"""
    name = _get_service_name()
    zone = 'us-central1-a'
    test = smoke_tests_utils.Test(
        'test-skyserve-auto-restart',
        [
            smoke_tests_utils.launch_cluster_for_cloud_cmd('gcp', name),
            # TODO(tian): we can dynamically generate YAML from template to
            # avoid maintaining too many YAML files
            f'sky serve up -n {name} -y tests/skyserve/auto_restart.yaml',
            _SERVE_WAIT_UNTIL_READY.format(name=name, replica_num=1),
            f'{_SERVE_ENDPOINT_WAIT.format(name=name)}; '
            'request_output=$(curl $endpoint); echo "$request_output"; echo "$request_output" | grep "Hi, SkyPilot here"',
            # sleep for 20 seconds (initial delay) to make sure it will
            # be restarted
<<<<<<< HEAD
            'sleep 20',
            smoke_tests_utils.terminate_gcp_replica(name, zone, 1),
=======
            f'sleep 20',
            smoke_tests_utils.run_cloud_cmd_on_cluster(
                name,
                cmd=smoke_tests_utils.terminate_gcp_replica(name, zone, 1)),
>>>>>>> 6eed3a05
            # Wait for consecutive failure timeout passed.
            # If the cluster is not using spot, it won't check the cluster status
            # on the cloud (since manual shutdown is not a common behavior and such
            # queries takes a lot of time). Instead, we think continuous 3 min probe
            # failure is not a temporary problem but indeed a failure.
            'sleep 180',
            # We cannot use _SERVE_WAIT_UNTIL_READY; there will be a intermediate time
            # that the output of `sky serve status` shows FAILED and this status will
            # cause _SERVE_WAIT_UNTIL_READY to early quit.
            '(while true; do'
            f'    output=$(sky serve status {name});'
            '     echo "$output" | grep -q "1/1" && break;'
            '     sleep 10;'
            f'done); sleep {serve.LB_CONTROLLER_SYNC_INTERVAL_SECONDS};',
            f'{_SERVE_ENDPOINT_WAIT.format(name=name)}; '
            'request_output=$(curl $endpoint); echo "$request_output"; echo "$request_output" | grep "Hi, SkyPilot here"',
        ],
        f'{smoke_tests_utils.down_cluster_for_cloud_cmd(name)}; '
        f'{_TEARDOWN_SERVICE.format(name=name)}',
        timeout=20 * 60,
    )
    smoke_tests_utils.run_one_test(test)


@pytest.mark.no_vast  # Vast doesn't support opening ports
@pytest.mark.serve
@pytest.mark.no_nebius  # Autodown and Autostop not supported.
@pytest.mark.resource_heavy
def test_skyserve_cancel(generic_cloud: str):
    """Test skyserve with cancel"""
    name = _get_service_name()

    test = smoke_tests_utils.Test(
        'test-skyserve-cancel',
        [
            f'sky serve up -n {name} --cloud {generic_cloud} -y tests/skyserve/cancel/cancel.yaml',
            _SERVE_WAIT_UNTIL_READY.format(name=name, replica_num=1),
            f'{_SERVE_ENDPOINT_WAIT.format(name=name)}; python3 '
            'tests/skyserve/cancel/send_cancel_request.py '
            '--endpoint $endpoint | grep "Request was cancelled"',
            f's=$(sky serve logs {name} 1 --no-follow); '
            'until ! echo "$s" | grep "Please wait for the controller to be"; '
            'do echo "Waiting for serve logs"; sleep 10; '
            f's=$(sky serve logs {name} 1 --no-follow); done; '
            'echo "$s"; echo "$s" | grep "Client disconnected, stopping computation"',
        ],
        _TEARDOWN_SERVICE.format(name=name),
        timeout=20 * 60,
    )
    smoke_tests_utils.run_one_test(test)


@pytest.mark.no_vast  # Vast doesn't support opening ports
@pytest.mark.serve
@pytest.mark.no_nebius  # Autodown and Autostop not supported.
@pytest.mark.resource_heavy
def test_skyserve_streaming(generic_cloud: str):
    """Test skyserve with streaming"""
    name = _get_service_name()
    test = smoke_tests_utils.Test(
        'test-skyserve-streaming',
        [
            f'sky serve up -n {name} --cloud {generic_cloud} -y tests/skyserve/streaming/streaming.yaml',
            _SERVE_WAIT_UNTIL_READY.format(name=name, replica_num=1),
            f'{_SERVE_ENDPOINT_WAIT.format(name=name)}; '
            'python3 tests/skyserve/streaming/send_streaming_request.py '
            '--endpoint $endpoint | grep "Streaming test passed"',
        ],
        _TEARDOWN_SERVICE.format(name=name),
        timeout=20 * 60,
    )
    smoke_tests_utils.run_one_test(test)


@pytest.mark.no_vast  # Vast doesn't support opening ports
@pytest.mark.serve
@pytest.mark.no_nebius  # Autodown and Autostop not supported.
def test_skyserve_readiness_timeout_fail(generic_cloud: str):
    """Test skyserve with large readiness probe latency, expected to fail"""
    name = _get_service_name()
    test = smoke_tests_utils.Test(
        'test-skyserve-readiness-timeout-fail',
        [
            f'sky serve up -n {name} --cloud {generic_cloud} -y tests/skyserve/readiness_timeout/task.yaml',
            # None of the readiness probe will pass, so the service will be
            # terminated after the initial delay.
            f's=$(sky serve status {name}); '
            f'until echo "$s" | grep "FAILED_INITIAL_DELAY"; do '
            'echo "Waiting for replica to be failed..."; sleep 5; '
            f's=$(sky serve status {name}); echo "$s"; done;',
            'sleep 60',
            f'{_SERVE_STATUS_WAIT.format(name=name)}; echo "$s" | grep "{name}" | grep "FAILED_INITIAL_DELAY" | wc -l | grep 1;'
        ],
        _TEARDOWN_SERVICE.format(name=name),
        timeout=20 * 60,
    )
    smoke_tests_utils.run_one_test(test)


@pytest.mark.no_vast  # Vast doesn't support opening ports
@pytest.mark.serve
@pytest.mark.no_nebius  # Autodown and Autostop not supported.
@pytest.mark.resource_heavy
def test_skyserve_large_readiness_timeout(generic_cloud: str):
    """Test skyserve with customized large readiness timeout"""
    name = _get_service_name()
    test = smoke_tests_utils.Test(
        'test-skyserve-large-readiness-timeout',
        [
            f'sky serve up -n {name} --cloud {generic_cloud} -y tests/skyserve/readiness_timeout/task_large_timeout.yaml',
            _SERVE_WAIT_UNTIL_READY.format(name=name, replica_num=1),
            f'{_SERVE_ENDPOINT_WAIT.format(name=name)}; '
            'request_output=$(curl $endpoint); echo "$request_output"; echo "$request_output" | grep "Hi, SkyPilot here"',
        ],
        _TEARDOWN_SERVICE.format(name=name),
        timeout=20 * 60,
    )
    smoke_tests_utils.run_one_test(test)


# TODO: fluidstack does not support `--cpus 2`, but the check for services in this test is based on CPUs
@pytest.mark.no_fluidstack
@pytest.mark.no_do  # DO does not support `--cpus 2`
@pytest.mark.no_vast  # Vast doesn't support opening ports
@pytest.mark.no_nebius  # Autodown and Autostop not supported.
@pytest.mark.serve
@pytest.mark.resource_heavy
def test_skyserve_update(generic_cloud: str):
    """Test skyserve with update"""
    name = _get_service_name()
    test = smoke_tests_utils.Test(
        'test-skyserve-update',
        [
            f'sky serve up -n {name} --cloud {generic_cloud} -y tests/skyserve/update/old.yaml',
            _SERVE_WAIT_UNTIL_READY.format(name=name, replica_num=2),
            f'{_SERVE_ENDPOINT_WAIT.format(name=name)}; curl $endpoint | grep "Hi, SkyPilot here"',
            f'sky serve update {name} --cloud {generic_cloud} --mode blue_green -y tests/skyserve/update/new.yaml',
            # sleep before update is registered.
            'sleep 20',
            f'{_SERVE_ENDPOINT_WAIT.format(name=name)}; '
            'until curl $endpoint | grep "Hi, new SkyPilot here!"; do sleep 2; done;'
            # Make sure the traffic is not mixed
            'curl $endpoint | grep "Hi, new SkyPilot here"',
            # The latest 2 version should be READY and the older versions should be shutting down
            (_check_replica_in_status(name, [(2, False, 'READY'),
                                             (2, False, 'SHUTTING_DOWN')]) +
             _check_service_version(name, "2")),
        ],
        _TEARDOWN_SERVICE.format(name=name),
        timeout=20 * 60,
    )
    smoke_tests_utils.run_one_test(test)


# TODO: fluidstack does not support `--cpus 2`, but the check for services in this test is based on CPUs
@pytest.mark.no_fluidstack
@pytest.mark.no_do  # DO does not support `--cpus 2`
@pytest.mark.no_vast  # Vast doesn't support opening ports
@pytest.mark.no_nebius  # Autodown and Autostop not supported.
@pytest.mark.serve
@pytest.mark.resource_heavy
def test_skyserve_rolling_update(generic_cloud: str):
    """Test skyserve with rolling update"""
    name = _get_service_name()
    single_new_replica = _check_replica_in_status(
        name, [(2, False, 'READY'), (1, False, _SERVICE_LAUNCHING_STATUS_REGEX),
               (1, False, 'SHUTTING_DOWN')])
    test = smoke_tests_utils.Test(
        'test-skyserve-rolling-update',
        [
            f'sky serve up -n {name} --cloud {generic_cloud} -y tests/skyserve/update/old.yaml',
            _SERVE_WAIT_UNTIL_READY.format(name=name, replica_num=2),
            f'{_SERVE_ENDPOINT_WAIT.format(name=name)}; curl $endpoint | grep "Hi, SkyPilot here"',
            f'sky serve update {name} --cloud {generic_cloud} -y tests/skyserve/update/new.yaml',
            # Make sure the traffic is mixed across two versions, the replicas
            # with even id will sleep 60 seconds before being ready, so we
            # should be able to get observe the period that the traffic is mixed
            # across two versions.
            f'{_SERVE_ENDPOINT_WAIT.format(name=name)}; '
            'until curl $endpoint | grep "Hi, new SkyPilot here!"; do sleep 2; done; sleep 2; '
            # The latest version should have one READY and the one of the older versions should be shutting down
            f'{single_new_replica} {_check_service_version(name, "1,2")} '
            # Check the output from the old version, immediately after the
            # output from the new version appears. This is guaranteed by the
            # round robin load balancing policy.
            # TODO(zhwu): we should have a more generalized way for checking the
            # mixed version of replicas to avoid depending on the specific
            # round robin load balancing policy.
            'curl $endpoint | grep "Hi, SkyPilot here"',
        ],
        _TEARDOWN_SERVICE.format(name=name),
        timeout=20 * 60,
    )
    smoke_tests_utils.run_one_test(test)


@pytest.mark.no_fluidstack
@pytest.mark.no_vast  # Vast doesn't support opening ports
@pytest.mark.no_nebius  # Autodown and Autostop not supported.
@pytest.mark.serve
@pytest.mark.resource_heavy
def test_skyserve_fast_update(generic_cloud: str):
    """Test skyserve with fast update (Increment version of old replicas)"""
    name = _get_service_name()

    test = smoke_tests_utils.Test(
        'test-skyserve-fast-update',
        [
            f'sky serve up -n {name} -y --cloud {generic_cloud} tests/skyserve/update/bump_version_before.yaml',
            _SERVE_WAIT_UNTIL_READY.format(name=name, replica_num=2),
            f'{_SERVE_ENDPOINT_WAIT.format(name=name)}; curl $endpoint | grep "Hi, SkyPilot here"',
            f'sky serve update {name} --cloud {generic_cloud} --mode blue_green -y tests/skyserve/update/bump_version_after.yaml',
            # sleep to wait for update to be registered.
            'sleep 40',
            # 2 on-deamnd (ready) + 1 on-demand (provisioning).
            (
                _check_replica_in_status(
                    name, [(2, False, 'READY'),
                           (1, False, _SERVICE_LAUNCHING_STATUS_REGEX)]) +
                # Fast update will directly have the latest version ready.
                _check_service_version(name, "2")),
            _SERVE_WAIT_UNTIL_READY.format(name=name, replica_num=3) +
            _check_service_version(name, "2"),
            f'{_SERVE_ENDPOINT_WAIT.format(name=name)}; curl $endpoint | grep "Hi, SkyPilot here"',
            # Test rolling update
            f'sky serve update {name} --cloud {generic_cloud} -y tests/skyserve/update/bump_version_before.yaml',
            # sleep to wait for update to be registered.
            'sleep 25',
            # 2 on-deamnd (ready) + 1 on-demand (shutting down).
            _check_replica_in_status(name, [(2, False, 'READY'),
                                            (1, False, 'SHUTTING_DOWN')]),
            _SERVE_WAIT_UNTIL_READY.format(name=name, replica_num=2) +
            _check_service_version(name, "3"),
            f'{_SERVE_ENDPOINT_WAIT.format(name=name)}; curl $endpoint | grep "Hi, SkyPilot here"',
        ],
        _TEARDOWN_SERVICE.format(name=name),
        timeout=30 * 60,
    )
    smoke_tests_utils.run_one_test(test)


@pytest.mark.no_vast  # Vast doesn't support opening ports
@pytest.mark.serve
@pytest.mark.no_nebius  # Autodown and Autostop not supported.
@pytest.mark.resource_heavy
def test_skyserve_update_autoscale(generic_cloud: str):
    """Test skyserve update with autoscale"""
    name = _get_service_name()
    test = smoke_tests_utils.Test(
        'test-skyserve-update-autoscale',
        [
            f'sky serve up -n {name} --cloud {generic_cloud} -y tests/skyserve/update/num_min_two.yaml',
            _SERVE_WAIT_UNTIL_READY.format(name=name, replica_num=2) +
            _check_service_version(name, "1"),
            f'{_SERVE_ENDPOINT_WAIT.format(name=name)}; '
            'curl $endpoint | grep "Hi, SkyPilot here"',
            f'sky serve update {name} --cloud {generic_cloud} --mode blue_green -y tests/skyserve/update/num_min_one.yaml',
            # sleep before update is registered.
            'sleep 20',
            # Timeout will be triggered when update fails.
            _SERVE_WAIT_UNTIL_READY.format(name=name, replica_num=1) +
            _check_service_version(name, "2"),
            f'{_SERVE_ENDPOINT_WAIT.format(name=name)}; '
            'curl $endpoint | grep "Hi, SkyPilot here!"',
            # Rolling Update
            f'sky serve update {name} --cloud {generic_cloud} -y tests/skyserve/update/num_min_two.yaml',
            # sleep before update is registered.
            'sleep 20',
            # Timeout will be triggered when update fails.
            _SERVE_WAIT_UNTIL_READY.format(name=name, replica_num=2) +
            _check_service_version(name, "3"),
            f'{_SERVE_ENDPOINT_WAIT.format(name=name)}; '
            'curl $endpoint | grep "Hi, SkyPilot here!"',
        ],
        _TEARDOWN_SERVICE.format(name=name),
        timeout=30 * 60,
    )
    smoke_tests_utils.run_one_test(test)


@pytest.mark.no_fluidstack  # Spot instances are note supported by Fluidstack
@pytest.mark.serve
@pytest.mark.no_kubernetes  # Spot instances are not supported in Kubernetes
@pytest.mark.no_do  # Spot instances not on DO
@pytest.mark.no_vast  # Vast doesn't support opening ports
@pytest.mark.no_nebius  # Autodown and Autostop not supported
@pytest.mark.parametrize('mode', ['rolling', 'blue_green'])
def test_skyserve_new_autoscaler_update(mode: str, generic_cloud: str):
    """Test skyserve with update that changes autoscaler"""
    name = f'{_get_service_name()}-{mode}'

    wait_until_no_pending = (
        f's=$(sky serve status {name}); echo "$s"; '
        'until ! echo "$s" | grep PENDING; do '
        '  echo "Waiting for replica to be out of pending..."; '
        f' sleep 5; s=$(sky serve status {name}); '
        '  echo "$s"; '
        'done')
    four_spot_up_cmd = _check_replica_in_status(name, [(4, True, 'READY')])
    update_check = [f'until ({four_spot_up_cmd}); do sleep 5; done; sleep 15;']
    if mode == 'rolling':
        # Check rolling update, it will terminate one of the old on-demand
        # instances, once there are 4 spot instance ready.
        update_check += [
            _check_replica_in_status(
                name, [(1, False, _SERVICE_LAUNCHING_STATUS_REGEX),
                       (1, False, 'SHUTTING_DOWN'), (1, False, 'READY')]) +
            _check_service_version(name, "1,2"),
        ]
    else:
        # Check blue green update, it will keep both old on-demand instances
        # running, once there are 4 spot instance ready.
        update_check += [
            _check_replica_in_status(
                name, [(1, False, _SERVICE_LAUNCHING_STATUS_REGEX),
                       (2, False, 'READY')]) +
            _check_service_version(name, "1"),
        ]
    test = smoke_tests_utils.Test(
        f'test-skyserve-new-autoscaler-update-{mode}',
        [
            f'sky serve up -n {name} --cloud {generic_cloud} -y tests/skyserve/update/new_autoscaler_before.yaml',
            _SERVE_WAIT_UNTIL_READY.format(name=name, replica_num=2) +
            _check_service_version(name, "1"),
            f'{_SERVE_ENDPOINT_WAIT.format(name=name)}; '
            's=$(curl $endpoint); echo "$s"; echo "$s" | grep "Hi, SkyPilot here"',
            f'sky serve update {name} --cloud {generic_cloud} --mode {mode} -y tests/skyserve/update/new_autoscaler_after.yaml',
            # Wait for update to be registered
            'sleep 90',
            wait_until_no_pending,
            _check_replica_in_status(
                name, [(4, True, _SERVICE_LAUNCHING_STATUS_REGEX + '\|READY'),
                       (1, False, _SERVICE_LAUNCHING_STATUS_REGEX),
                       (2, False, 'READY')]),
            *update_check,
            _SERVE_WAIT_UNTIL_READY.format(name=name, replica_num=5),
            f'{_SERVE_ENDPOINT_WAIT.format(name=name)}; '
            'curl $endpoint | grep "Hi, SkyPilot here"',
            _check_replica_in_status(name, [(4, True, 'READY'),
                                            (1, False, 'READY')]),
        ],
        _TEARDOWN_SERVICE.format(name=name),
        timeout=20 * 60,
    )
    smoke_tests_utils.run_one_test(test)


# TODO: fluidstack does not support `--cpus 2`, but the check for services in this test is based on CPUs
@pytest.mark.no_fluidstack
@pytest.mark.no_do  # DO does not support `--cpus 2`
@pytest.mark.no_vast  # Vast doesn't support opening ports
@pytest.mark.no_nebius  # Autodown and Autostop not supported
@pytest.mark.serve
@pytest.mark.resource_heavy
def test_skyserve_failures(generic_cloud: str):
    """Test replica failure statuses"""
    name = _get_service_name()

    test = smoke_tests_utils.Test(
        'test-skyserve-failures',
        [
            f'sky serve up -n {name} --cloud {generic_cloud} -y tests/skyserve/failures/initial_delay.yaml',
            f's=$(sky serve status {name}); '
            f'until echo "$s" | grep "FAILED_INITIAL_DELAY"; do '
            'echo "Waiting for replica to be failed..."; sleep 5; '
            f's=$(sky serve status {name}); echo "$s"; done;',
            'sleep 60',
            f'{_SERVE_STATUS_WAIT.format(name=name)}; echo "$s" | grep "{name}" | grep "FAILED_INITIAL_DELAY" | wc -l | grep 2; '
            # Make sure no new replicas are started for early failure.
            f'echo "$s" | grep -A 100 "Service Replicas" | grep "{name}" | wc -l | grep 2;',
            f'sky serve update {name} --cloud {generic_cloud} -y tests/skyserve/failures/probing.yaml',
            f's=$(sky serve status {name}); '
            # Wait for replica to be ready.
            f'until echo "$s" | grep "READY"; do '
            'echo "Waiting for replica to be failed..."; sleep 5; '
            f's=$(sky serve status {name}); echo "$s"; done;',
            # Wait for replica to change to FAILED_PROBING
            f's=$(sky serve status {name}); '
            f'until echo "$s" | grep "FAILED_PROBING"; do '
            'echo "Waiting for replica to be failed..."; sleep 5; '
            f's=$(sky serve status {name}); echo "$s"; done',
            # Wait for the PENDING replica to appear.
            'sleep 10',
            # Wait until the replica is out of PENDING.
            f's=$(sky serve status {name}); '
            f'until ! echo "$s" | grep "PENDING" && ! echo "$s" | grep "Please wait for the controller to be ready."; do '
            'echo "Waiting for replica to be out of pending..."; sleep 5; '
            f's=$(sky serve status {name}); echo "$s"; done; ' +
            _check_replica_in_status(name, [
                (1, False, 'FAILED_PROBING'),
                (1, False, _SERVICE_LAUNCHING_STATUS_REGEX + '\|READY')
            ]),
            # TODO(zhwu): add test for FAILED_PROVISION
        ],
        _TEARDOWN_SERVICE.format(name=name),
        timeout=20 * 60,
    )
    smoke_tests_utils.run_one_test(test)


@pytest.mark.no_nebius  # Autodown and Autostop not supported
@pytest.mark.serve
@pytest.mark.resource_heavy
def test_skyserve_https(generic_cloud: str):
    """Test skyserve with https"""
    name = _get_service_name()

    with tempfile.TemporaryDirectory() as tempdir:
        keyfile = os.path.join(tempdir, 'key.pem')
        certfile = os.path.join(tempdir, 'cert.pem')
        subprocess_utils.run_no_outputs(
            f'openssl req -x509 -newkey rsa:2048 -days 36500 -nodes '
            f'-subj "/" -keyout {keyfile} -out {certfile}')

        test = smoke_tests_utils.Test(
            'test-skyserve-https',
            [
                f'sky serve up -n {name} --cloud {generic_cloud} -y tests/skyserve/https/service.yaml '
                f'--env TLS_KEYFILE_ENV_VAR={keyfile} --env TLS_CERTFILE_ENV_VAR={certfile}',
                _SERVE_WAIT_UNTIL_READY.format(name=name, replica_num=1),
                f'{_SERVE_ENDPOINT_WAIT.format(name=name)}; '
                'output=$(curl $endpoint -k); echo $output; '
                'echo $output | grep "Hi, SkyPilot here"',
                # Self signed certificate should fail without -k.
                f'{_SERVE_ENDPOINT_WAIT.format(name=name)}; '
                'output=$(curl $endpoint 2>&1); echo $output; '
                'echo $output | grep -E "self[ -]signed certificate"',
                # curl with wrong schema (http) should fail.
                f'{_SERVE_ENDPOINT_WAIT.format(name=name)}; '
                'http_endpoint="${endpoint/https:/http:}"; '
                'output=$(curl $http_endpoint 2>&1); echo $output; '
                'echo $output | grep "Empty reply from server"',
            ],
            _TEARDOWN_SERVICE.format(name=name),
            timeout=20 * 60,
        )
        smoke_tests_utils.run_one_test(test)


@pytest.mark.no_nebius  # Autodown and Autostop not supported
@pytest.mark.serve
@pytest.mark.resource_heavy
def test_skyserve_multi_ports(generic_cloud: str):
    """Test skyserve with multiple ports"""
    name = _get_service_name()
    test = smoke_tests_utils.Test(
        'test-skyserve-multi-ports',
        [
            f'sky serve up -n {name} --cloud {generic_cloud} -y tests/skyserve/multi_ports.yaml',
            _SERVE_WAIT_UNTIL_READY.format(name=name, replica_num=1),
            f'{_SERVE_ENDPOINT_WAIT.format(name=name)}; '
            'curl $replica_endpoint | grep "Hi, SkyPilot here"; '
            f'export replica_endpoint=$(sky serve status {name} | tail -n 1 | awk \'{{print $4}}\'); '
            'export replica_endpoint_alt=$(echo $endpoint | sed "s/8080/8081/"); '
            'curl $replica_endpoint | grep "Hi, SkyPilot here"; '
            'curl $replica_endpoint_alt | grep "Hi, SkyPilot here"',
        ],
        _TEARDOWN_SERVICE.format(name=name),
        timeout=20 * 60,
    )
    smoke_tests_utils.run_one_test(test)


# TODO(Ziming, Tian): Add tests for autoscaling.


# ------- Testing user dependencies --------
@pytest.mark.no_vast  # Requires GCS
def test_user_dependencies(generic_cloud: str):
    name = smoke_tests_utils.get_cluster_name()
    test = smoke_tests_utils.Test(
        'user-dependencies',
        [
            f'sky launch -y -c {name} --cloud {generic_cloud} "pip install ray>2.11; ray start --head"',
            f'sky logs {name} 1 --status',
            f'sky exec {name} "echo hi"',
            f'sky logs {name} 2 --status',
            f'sky status -r {name} | grep UP',
            f'sky exec {name} "echo bye"',
            f'sky logs {name} 3 --status',
            f'sky launch -c {name} tests/test_yamls/different_default_conda_env.yaml',
            f'sky logs {name} 4 --status',
            # Launch again to test the default env does not affect SkyPilot
            # runtime setup
            f'sky launch -c {name} "python --version 2>&1 | grep \'Python 3.6\' || exit 1"',
            f'sky logs {name} 5 --status',
        ],
        f'sky down -y {name}',
    )
    smoke_tests_utils.run_one_test(test)


@pytest.mark.kubernetes
@pytest.mark.gcp
@pytest.mark.serve
def test_skyserve_ha_kill_after_ready():
    """Test HA recovery when killing controller after replicas are READY."""
    name = _get_service_name()
    test = smoke_tests_utils.Test(
        'test-skyserve-ha-kill-after-ready',
        [
            # Launch service and wait for ready
            f'sky serve up -n {name} -y tests/skyserve/high_availability/service.yaml',
            _SERVE_WAIT_UNTIL_READY.format(name=name, replica_num=1),
            _check_replica_in_status(name, [(1, False, 'READY')]),
            # Verify service is accessible
            # f'{_SERVE_ENDPOINT_WAIT.format(name=name)}; '
            # 'curl $endpoint | grep "Hi, SkyPilot here"',
            # Kill controller and verify recovery
            _kill_and_wait_controller(),
            # Verify service remains accessible after controller recovery
            _SERVE_WAIT_UNTIL_READY.format(name=name, replica_num=1),
            _check_replica_in_status(name, [(1, False, 'READY')]),
            # f'{_SERVE_ENDPOINT_WAIT.format(name=name)}; '
            # 'curl $endpoint | grep "Hi, SkyPilot here"',
        ],
        _TEARDOWN_SERVICE.format(name=name),
        timeout=30 * 60,
        env={'SKYPILOT_CONFIG': 'tests/skyserve/high_availability/config.yaml'})
    smoke_tests_utils.run_one_test(test)


@pytest.mark.kubernetes
@pytest.mark.gcp
@pytest.mark.serve
def test_skyserve_ha_kill_during_provision():
    """Test HA recovery when killing controller during PROVISIONING."""
    name = _get_service_name()
    test = smoke_tests_utils.Test(
        'test-skyserve-ha-kill-during-provision',
        [
            # Launch service and wait for provisioning
            f'sky serve up -n {name} -y tests/skyserve/high_availability/service.yaml',
            # Wait for service to enter PROVISIONING state
            f'{_SERVE_STATUS_WAIT.format(name=name)}; '
            'until echo "$s" | grep "PROVISIONING"; do '
            '  echo "Waiting for PROVISIONING state..."; '
            '  sleep 5; '
            f'  s=$(sky serve status {name}); '
            'done; echo "$s"',
            # Kill controller during provisioning
            _kill_and_wait_controller(),
            # Verify service eventually becomes ready
            _SERVE_WAIT_UNTIL_READY.format(name=name, replica_num=1),
            _check_replica_in_status(name, [(1, False, 'READY')]),
            # f'{_SERVE_ENDPOINT_WAIT.format(name=name)}; '
            # 'curl $endpoint | grep "Hi, SkyPilot here"',
            # Check there is only one cluster
            f'instance_names=$(gcloud compute instances list --filter="name~{name}" --format="value(name)"); '
            'echo "Initial instances: $instance_names"; '
            'num_instances=$(echo "$instance_names" | wc -l); '
            '[ "$num_instances" -eq "1" ] || (echo "Expected 1 instance, got $num_instances"; exit 1)',
        ],
        _TEARDOWN_SERVICE.format(name=name),
        timeout=30 * 60,
        env={'SKYPILOT_CONFIG': 'tests/skyserve/high_availability/config.yaml'})
    smoke_tests_utils.run_one_test(test)


@pytest.mark.kubernetes
@pytest.mark.gcp
@pytest.mark.serve
def test_skyserve_ha_kill_during_pending():
    """Test HA recovery when killing controller during PENDING."""
    name = _get_service_name()
    replica_cluster_name = smoke_tests_utils.get_replica_cluster_name_on_gcp(
        name, 1)
    test = smoke_tests_utils.Test(
        'test-skyserve-ha-kill-during-pending',
        [
            # Launch service and wait for pending
            f'sky serve up -n {name} -y tests/skyserve/high_availability/service.yaml',
            f'{_SERVE_STATUS_WAIT.format(name=name)}; ',
            _check_replica_in_status(name, [(1, False, 'PENDING')]),
            # Kill controller during pending
            _kill_and_wait_controller(),
            # Verify service eventually becomes ready and accessible
            _SERVE_WAIT_UNTIL_READY.format(name=name, replica_num=1),
            _check_replica_in_status(name, [(1, False, 'READY')]),
            # f'{_SERVE_ENDPOINT_WAIT.format(name=name)}; '
            # 'curl $endpoint | grep "Hi, SkyPilot here"',
            # Check there are one cluster
            f'instance_names=$(gcloud compute instances list --filter="(labels.ray-cluster-name:{replica_cluster_name})" --format="value(name)"); '
            'echo "Initial instances: $instance_names"; '
            'num_instances=$(echo "$instance_names" | wc -l); '
            '[ "$num_instances" -eq "1" ] || (echo "Expected 1 instance, got $num_instances"; exit 1)',
        ],
        _TEARDOWN_SERVICE.format(name=name),
        timeout=30 * 60,
        env={'SKYPILOT_CONFIG': 'tests/skyserve/high_availability/config.yaml'})
    smoke_tests_utils.run_one_test(test)


@pytest.mark.kubernetes
@pytest.mark.gcp
@pytest.mark.serve
def test_skyserve_ha_kill_during_shutdown():
    """Test HA recovery when killing controller during replica shutdown."""
    name = _get_service_name()
    replica_cluster_name = smoke_tests_utils.get_replica_cluster_name_on_gcp(
        name, 1)
    test = smoke_tests_utils.Test(
        'test-skyserve-ha-kill-during-shutdown',
        [
            # Launch service and wait for ready
            f'sky serve up -n {name} -y tests/skyserve/high_availability/service.yaml',
            _SERVE_WAIT_UNTIL_READY.format(name=name, replica_num=1),
            # f'{_SERVE_ENDPOINT_WAIT.format(name=name)}; '
            # 'curl $endpoint | grep "Hi, SkyPilot here"',
            # Record instance names and initiate shutdown of the replica
            f'instance_names=$(gcloud compute instances list --filter="(labels.ray-cluster-name:{replica_cluster_name})" --format="value(name)"); '
            'echo "Initial instances: $instance_names"; '
            'num_instances=$(echo "$instance_names" | wc -l); '
            '[ "$num_instances" -eq "1" ] || (echo "Expected 1 instance, got $num_instances"; exit 1)',
            # Shutdown the replica
            f'sky serve down -y {name} 1',
            # Verify the replica is in SHUTTING_DOWN state
            f'{_SERVE_STATUS_WAIT.format(name=name)}; '
            'until echo "$s" | grep -A 100 "Service Replicas" | grep "SHUTTING_DOWN" > /dev/null; do '
            '  echo "Waiting for replica to be SHUTTING_DOWN..."; sleep 5; '
            f'  s=$(sky serve status {name}); '
            'done; echo "$s"',
            # Kill controller during shutdown
            _kill_and_wait_controller(),
            # Even after the pod ready, `serve status` may return `Failed to connect to serve controller, please try again later.`
            # So we need to wait for a while before checking the status again.
            'sleep 10',
            f'{_SERVE_STATUS_WAIT.format(name=name)}; '
            'echo "$s" | grep -A 100 "Service Replicas" | grep "SHUTTING_DOWN" > /dev/null',
            # Verify GCP instances are eventually terminated
            # First check this command run well
            f'until gcloud compute instances list --filter="(labels.ray-cluster-name:{replica_cluster_name})" --format="value(name)" 2>/dev/null | wc -l | grep -q "^0$"; do '
            '  echo "Waiting for instances to terminate..."; sleep 5; '
            'done',
        ],
        _TEARDOWN_SERVICE.format(name=name),
        timeout=30 * 60,
        env={'SKYPILOT_CONFIG': 'tests/skyserve/high_availability/config.yaml'})
    smoke_tests_utils.run_one_test(test)


def _kill_and_wait_controller() -> str:
    """Kill the controller pod and wait for a new one to be ready."""
    return (
        'initial_controller_pod=$(kubectl get pods -l "skypilot-head-node=1" -o jsonpath="{.items[0].metadata.name}"); '
        'echo "Killing controller pod: $initial_controller_pod"; '
        'kubectl delete pod $initial_controller_pod; '
        'until new_controller_pod=$(kubectl get pods -l "skypilot-head-node=1" -o jsonpath="{.items[0].metadata.name}") && '
        '[ "$new_controller_pod" != "$initial_controller_pod" ] && kubectl get pod $new_controller_pod | grep "1/1"; do '
        '  echo "Waiting for new controller pod..."; sleep 5; '
        'done; '
        'echo "New controller pod ready: $new_controller_pod"')<|MERGE_RESOLUTION|>--- conflicted
+++ resolved
@@ -239,12 +239,8 @@
 
 @pytest.mark.no_fluidstack  # Fluidstack does not support T4 gpus for now
 @pytest.mark.no_vast  # Vast has low availability of T4 GPUs
-<<<<<<< HEAD
-@pytest.mark.parametrize('accelerator_dict', [{'do': 'H100'}])
-=======
 @pytest.mark.no_nebius  # Autodown and Autostop not supported.
 @pytest.mark.parametrize('accelerator', [{'do': 'H100'}])
->>>>>>> 6eed3a05
 @pytest.mark.serve
 @pytest.mark.resource_heavy
 def test_skyserve_llm(generic_cloud: str, accelerator_dict: Dict[str, str]):
@@ -355,14 +351,9 @@
             _SERVE_WAIT_UNTIL_READY.format(name=name, replica_num=2),
             _check_replica_in_status(name, [(2, True, 'READY'),
                                             (0, False, '')]),
-<<<<<<< HEAD
-            smoke_tests_utils.terminate_gcp_replica(name, zone, 1),
-            'sleep 40',
-=======
             smoke_tests_utils.run_cloud_cmd_on_cluster(
                 name, smoke_tests_utils.terminate_gcp_replica(name, zone, 1)),
             f'sleep 40',
->>>>>>> 6eed3a05
             # 1 on-demand (provisioning) + 1 Spot (ready) + 1 spot (provisioning).
             f'{_SERVE_STATUS_WAIT.format(name=name)}; '
             'echo "$s" | grep -q "1/3"',
@@ -467,15 +458,10 @@
             'request_output=$(curl $endpoint); echo "$request_output"; echo "$request_output" | grep "Hi, SkyPilot here"',
             # sleep for 20 seconds (initial delay) to make sure it will
             # be restarted
-<<<<<<< HEAD
-            'sleep 20',
-            smoke_tests_utils.terminate_gcp_replica(name, zone, 1),
-=======
             f'sleep 20',
             smoke_tests_utils.run_cloud_cmd_on_cluster(
                 name,
                 cmd=smoke_tests_utils.terminate_gcp_replica(name, zone, 1)),
->>>>>>> 6eed3a05
             # Wait for consecutive failure timeout passed.
             # If the cluster is not using spot, it won't check the cluster status
             # on the cloud (since manual shutdown is not a common behavior and such
