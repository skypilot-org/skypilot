# Smoke tests for SkyPilot for sky serve
# Default options are set in pyproject.toml
# Example usage:
# Run all tests except for AWS and Lambda Cloud
# > pytest tests/smoke_tests/test_sky_serve.py
#
# Terminate failed clusters after test finishes
# > pytest tests/smoke_tests/test_sky_serve.py --terminate-on-failure
#
# Re-run last failed tests
# > pytest --lf
#
# Run one of the smoke tests
# > pytest tests/smoke_tests/test_sky_serve.py::test_skyserve_gcp_http
#
# Only run sky serve tests
# > pytest tests/smoke_tests/test_sky_server.py --sky-serve
#
# Only run test for AWS + generic tests
# > pytest tests/smoke_tests/test_sky_serve.py --aws
#
# Change cloud for generic tests to aws
# > pytest tests/smoke_tests/test_sky_serve.py --generic-cloud aws

import inspect
import json
import os
import shlex
import tempfile
from typing import Dict, List, Tuple

import pytest
from smoke_tests import smoke_tests_utils

from sky import serve
from sky import skypilot_config
from sky.utils import common_utils
from sky.utils import subprocess_utils

# ---------- Testing skyserve ----------


def _get_service_name() -> str:
    """Returns a user-unique service name for each test_skyserve_<name>().

    Must be called from each test_skyserve_<name>().
    """
    caller_func_name = inspect.stack()[1][3]
    test_name = caller_func_name.replace('_', '-').replace('test-', 't-')
    test_name = test_name.replace('skyserve-', 'ss-')
    test_name = common_utils.make_cluster_name_on_cloud(test_name, 24)
    return f'{test_name}-{smoke_tests_utils.test_id}'


# We check the output of the skyserve service to see if it is ready. Output of
# `REPLICAS` is in the form of `1/2` where the first number is the number of
# ready replicas and the second number is the number of total replicas. We
# grep such format to ensure that the service is ready, and early exit if any
# failure detected. In the end we sleep for
# serve.LB_CONTROLLER_SYNC_INTERVAL_SECONDS to make sure load balancer have
# enough time to sync with the controller and get all ready replica IPs.
_SERVE_WAIT_UNTIL_READY = (
    '{{ while true; do'
    '     s=$(sky serve status {name}); echo "$s";'
    '     echo "$s" | grep -q "{replica_num}/{replica_num}" && break;'
    '     echo "$s" | grep -q "FAILED" && exit 1;'
    '     sleep 10;'
    ' done; }}; echo "Got service status $s";'
    f'sleep {serve.LB_CONTROLLER_SYNC_INTERVAL_SECONDS + 2};')
_IP_REGEX = r'([0-9]{1,3}\.){3}[0-9]{1,3}'
_AWK_ALL_LINES_BELOW_REPLICAS = '/Replicas/{flag=1; next} flag'
_SERVICE_LAUNCHING_STATUS_REGEX = r'PROVISIONING\|STARTING'

_SHOW_SERVE_STATUS = (
    'echo "+ sky serve status {name}"; '
    'sky serve status {name}; '
    'echo "+ sky serve logs --controller {name} --no-follow"; '
    'sky serve logs --controller {name} --no-follow; '
    'echo "+ sky serve logs --load-balancer {name} --no-follow"; '
    'sky serve logs --load-balancer {name} --no-follow; ')

# Since we don't allow terminate the service if the controller is INIT,
# which is common for simultaneous pytest, we need to wait until the
# controller is UP before we can terminate the service.
# The teardown command has a 10-mins timeout, so we don't need to do
# the timeout here. See implementation of run_one_test() for details.
_TEARDOWN_SERVICE = _SHOW_SERVE_STATUS + (
    '(for i in `seq 1 20`; do'
    '     s=$(sky serve down -y {name});'
    '     echo "Trying to terminate {name}";'
    '     echo "$s";'
    r'     echo "$s" | grep -q "scheduled to be terminated\|No service to terminate" && break;'
    '     sleep 10;'
    '     [ $i -eq 20 ] && echo "Failed to terminate service {name}";'
    'done)')

_SERVE_ENDPOINT_WAIT = (
    'export ORIGIN_SKYPILOT_DEBUG=$SKYPILOT_DEBUG; export SKYPILOT_DEBUG=0; '
    'endpoint=$(sky serve status --endpoint {name}); '
    'until ! echo "$endpoint" | grep -qE "Controller is initializing|^-$"; '
    'do echo "Waiting for serve endpoint to be ready..."; '
    'sleep 5; endpoint=$(sky serve status --endpoint {name}); done; '
    'export SKYPILOT_DEBUG=$ORIGIN_SKYPILOT_DEBUG; echo "$endpoint"')

_SERVE_STATUS_WAIT = (
    's=$(sky serve status {name}); '
    # Wait for "Controller is initializing." to disappear
    'until ! echo "$s" | grep "Controller is initializing."; '
    'do '
    '    echo "Waiting for serve status to be ready..."; '
    '    sleep 5; '
    '    s=$(sky serve status {name}); '
    'done; '
    'echo "$s"')

_WAIT_PROVISION_REPR = (
    # Once controller is ready, check provisioning vs. cpus=2. This is for
    # the `_check_replica_in_status`, which will check number of `cpus=2` in the
    # `sky serve status` output and use that to suggest the number of replicas.
    # However, replicas in provisioning state is possible to have a repr of `-`,
    # since the desired `launched_resources` is not decided yet. This would
    # cause an error when counting desired number of replicas. We wait for the
    # representation of `cpus=2` the same with number of provisioning replicas
    # to avoid this error.
    # NOTE(tian): This assumes the replica will not do failover, as the
    # requested resources is only 2 vCPU and likely to be immediately available
    # on every region, hence no failover. If the replica will go through
    # failover
    # Check #4565 for more information.
    'num_provisioning=$(echo "$s" | grep "PROVISIONING" | wc -l); '
    'num_vcpu_in_provision=$(echo "$s" | grep "PROVISIONING" | grep "x(cpus=2, " | wc -l); '
    'until [ "$num_provisioning" -eq "$num_vcpu_in_provision" ]; '
    'do '
    '    echo "Waiting for provisioning resource repr ready..."; '
    '    echo "PROVISIONING: $num_provisioning, vCPU: $num_vcpu_in_provision"; '
    '    sleep 2; '
    '    s=$(sky serve status {name}); '
    '    num_provisioning=$(echo "$s" | grep "PROVISIONING" | wc -l); '
    '    num_vcpu_in_provision=$(echo "$s" | grep "PROVISIONING" | grep "x(cpus=2, " | wc -l); '
    'done; '
    # Provisioning is complete
    'echo "Provisioning complete. PROVISIONING: $num_provisioning, cpus=2: $num_cpus_in_provision"'
)

# Shell script snippet to monitor and wait for resolution of NOT_READY status:
# EKS clusters and services can be slow to initialize, causing both the service and replicas
# to remain in NOT_READY status for extended periods. This script:
# 1. Runs for max 5 minutes
# 2. Specifically checks 10th column (STATUS) for "NOT_READY"
# 3. Ignores other states like SHUTTING_DOWN/STARTING
# 4. Exits successfully when zero NOT_READY services/replicas remain
# 5. Fails immediately if timeout reached
_WAIT_NO_NOT_READY = (
    'start_time=$(date +%s); '
    'timeout=300; '
    'while true; do '
    '    not_ready_count=$(sky serve status {name} | '
    '        awk \'/{name}/ && $10 == "NOT_READY" {{print}}\' | '
    '        wc -l); '
    '    [ "$not_ready_count" -eq 0 ] && break; '
    '    current_time=$(date +%s); '
    '    elapsed=$((current_time - start_time)); '
    '    if [ "$elapsed" -ge "$timeout" ]; then '
    '        echo "Timeout: $not_ready_count service/replica(s) stuck in NOT_READY"; '
    '        exit 1; '
    '    fi; '
    '    echo "Waiting for $not_ready_count NOT_READY service/replicas..."; '
    '    sleep 10; '
    'done')


def _get_replica_ip(name: str, replica_id: int) -> str:
    return (f'ip{replica_id}=$(echo "$s" | '
            f'awk "{_AWK_ALL_LINES_BELOW_REPLICAS}" | '
            f'grep -E "{name}\s+{replica_id}" | '
            f'grep -Eo "{_IP_REGEX}")')


def _get_skyserve_http_test(name: str, cloud: str,
                            timeout_minutes: int) -> smoke_tests_utils.Test:
    test = smoke_tests_utils.Test(
        f'test-skyserve-{cloud.replace("_", "-")}',
        [
            f'sky serve up -n {name} -y {smoke_tests_utils.LOW_RESOURCE_ARG} tests/skyserve/http/{cloud}.yaml',
            _SERVE_WAIT_UNTIL_READY.format(name=name, replica_num=2),
            f'{_SERVE_ENDPOINT_WAIT.format(name=name)}; '
            'curl $endpoint | grep "Hi, SkyPilot here"',
        ],
        _TEARDOWN_SERVICE.format(name=name),
        env=smoke_tests_utils.LOW_CONTROLLER_RESOURCE_ENV,
        timeout=timeout_minutes * 60,
    )
    return test


def _check_replica_in_status(name: str,
                             check_tuples: List[Tuple[int, bool, str]],
                             timeout_seconds: int = 0) -> str:
    """Check replicas' status and count in sky serve status

    We will check cpus=2, as all our tests use cpus=2.

    Args:
        name: the name of the service
        check_tuples: A list of replica property to check. Each tuple is
            (count, is_spot, status)
        timeout_seconds: If greater than 0, wait up to this many seconds for the
            conditions to be met, checking every 5 seconds. If 0, use the original
            logic that fails immediately if conditions aren't met.
    """
    # Build the check conditions
    check_conditions = []
    for check_tuple in check_tuples:
        count, is_spot, status = check_tuple
        resource_str = ''
        if status not in ['PENDING', 'SHUTTING_DOWN'
                         ] and not status.startswith('FAILED'):
            spot_str = ''
            if is_spot:
                spot_str = r'\[spot\]'
            resource_str = f'x{spot_str}(cpus=2, '
        check_conditions.append(
            f'echo "$s" | grep "{resource_str}" | grep "{status}" | wc -l | '
            f'grep {count}')

    if timeout_seconds > 0:
        # Create a timeout mechanism that will wait up to timeout_seconds
        check_cmd = (
            f'start_time=$(date +%s); '
            f'timeout={timeout_seconds}; '  # Use the provided timeout
            f'while true; do '
            f'    s=$(sky serve status {name}); '
            f'    echo "$s"; '
            f'    all_conditions_met=true; ')

        # Add each condition to the check
        for condition in check_conditions:
            check_cmd += f'    {condition} || {{ all_conditions_met=false; }}; '

        # Add the timeout logic
        check_cmd += (
            '    if [ "$all_conditions_met" = true ]; then '
            '        echo "All replica status conditions met"; '
            '        break; '
            '    fi; '
            '    current_time=$(date +%s); '
            '    elapsed=$((current_time - start_time)); '
            '    if [ "$elapsed" -ge "$timeout" ]; then '
            '        echo "Timeout: Replica status conditions not met after '
            '$timeout seconds"; '
            '        exit 1; '
            '    fi; '
            '    echo "Waiting for replica status conditions to be met..."; '
            '    sleep 5; '  # Check every 5 seconds
            'done; ')  # Add semicolon here
    else:
        # Original logic that fails immediately if conditions aren't met
        check_cmd = ''
        for condition in check_conditions:
            check_cmd += f'{condition} || exit 1; '

    return (f'{_SERVE_STATUS_WAIT.format(name=name)}; '
            f'{_WAIT_PROVISION_REPR.format(name=name)}; '
            f'{_WAIT_NO_NOT_READY.format(name=name)}; '
            f'echo "$s"; {check_cmd}')


def _check_service_version(service_name: str, version: str) -> str:
    # Grep the lines before 'Service Replicas' and check if the service version
    # is correct.
    return (f'echo "$s" | grep -B1000 "Service Replicas" | '
            rf'grep -E "{service_name}\s+{version}" || exit 1; ')


@pytest.mark.gcp
@pytest.mark.serve
def test_skyserve_gcp_http():
    """Test skyserve on GCP"""
    name = _get_service_name()
    test = _get_skyserve_http_test(name, 'gcp', 20)
    smoke_tests_utils.run_one_test(test)


@pytest.mark.aws
@pytest.mark.serve
def test_skyserve_aws_http():
    """Test skyserve on AWS"""
    name = _get_service_name()
    test = _get_skyserve_http_test(name, 'aws', 20)
    smoke_tests_utils.run_one_test(test)


@pytest.mark.azure
@pytest.mark.serve
def test_skyserve_azure_http():
    """Test skyserve on Azure"""
    name = _get_service_name()
    test = _get_skyserve_http_test(name, 'azure', 30)
    smoke_tests_utils.run_one_test(test)


@pytest.mark.kubernetes
@pytest.mark.serve
@pytest.mark.resource_heavy
def test_skyserve_kubernetes_http():
    """Test skyserve on Kubernetes"""
    name = _get_service_name()
    test = _get_skyserve_http_test(name, 'kubernetes', 30)
    smoke_tests_utils.run_one_test(test)


@pytest.mark.oci
@pytest.mark.serve
def test_skyserve_oci_http():
    """Test skyserve on OCI"""
    name = _get_service_name()
    test = _get_skyserve_http_test(name, 'oci', 20)
    smoke_tests_utils.run_one_test(test)


@pytest.mark.no_fluidstack  # Fluidstack does not support T4 gpus for now
@pytest.mark.no_vast  # Vast has low availability of T4 GPUs
@pytest.mark.parametrize('accelerator', [{'do': 'H100', 'nebius': 'H100'}])
@pytest.mark.serve
@pytest.mark.resource_heavy
def test_skyserve_llm(generic_cloud: str, accelerator: Dict[str, str]):
    """Test skyserve with real LLM usecase"""
    accelerator = accelerator.get(generic_cloud, 'T4')
    name = _get_service_name()

    def generate_llm_test_command(prompt: str, expected_output: str) -> str:
        prompt = shlex.quote(prompt)
        expected_output = shlex.quote(expected_output)
        return (
            f'{_SERVE_ENDPOINT_WAIT.format(name=name)}; '
            'python tests/skyserve/llm/get_response.py --endpoint $endpoint '
            f'--prompt {prompt} | grep {expected_output}')

    with open('tests/skyserve/llm/prompt_output.json', 'r',
              encoding='utf-8') as f:
        prompt2output = json.load(f)

    test = smoke_tests_utils.Test(
        'test-skyserve-llm',
        [
            f'sky serve up -n {name} --infra {generic_cloud} --gpus {accelerator} -y tests/skyserve/llm/service.yaml',
            _SERVE_WAIT_UNTIL_READY.format(name=name, replica_num=1),
            *[
                generate_llm_test_command(prompt, output)
                for prompt, output in prompt2output.items()
            ],
        ],
        _TEARDOWN_SERVICE.format(name=name),
        env=smoke_tests_utils.LOW_CONTROLLER_RESOURCE_ENV,
        timeout=40 * 60,
    )
    smoke_tests_utils.run_one_test(test)


@pytest.mark.gcp
@pytest.mark.serve
def test_skyserve_spot_recovery():
    name = _get_service_name()
    zone = 'us-central1-a'

    test = smoke_tests_utils.Test(
        'test-skyserve-spot-recovery-gcp',
        [
            smoke_tests_utils.launch_cluster_for_cloud_cmd('gcp', name),
            f'sky serve up -n {name} {smoke_tests_utils.LOW_RESOURCE_ARG} -y tests/skyserve/spot/recovery.yaml',
            _SERVE_WAIT_UNTIL_READY.format(name=name, replica_num=1),
            f'{_SERVE_ENDPOINT_WAIT.format(name=name)}; '
            'request_output=$(curl $endpoint); echo "$request_output"; echo "$request_output" | grep "Hi, SkyPilot here"',
            smoke_tests_utils.run_cloud_cmd_on_cluster(
                name, smoke_tests_utils.terminate_gcp_replica(name, zone, 1)),
            _SERVE_WAIT_UNTIL_READY.format(name=name, replica_num=1),
            f'{_SERVE_ENDPOINT_WAIT.format(name=name)}; '
            'request_output=$(curl $endpoint); echo "$request_output"; echo "$request_output" | grep "Hi, SkyPilot here"',
        ],
        f'{smoke_tests_utils.down_cluster_for_cloud_cmd(name)}; '
        f'{_TEARDOWN_SERVICE.format(name=name)}',
        env=smoke_tests_utils.LOW_CONTROLLER_RESOURCE_ENV,
        timeout=20 * 60,
    )
    smoke_tests_utils.run_one_test(test)


@pytest.mark.no_fluidstack  # Fluidstack does not support spot instances
@pytest.mark.no_vast  # Vast doesn't support opening ports
@pytest.mark.serve
@pytest.mark.no_kubernetes
@pytest.mark.no_do
@pytest.mark.no_nebius  # Nebius does not support spot instances
def test_skyserve_base_ondemand_fallback(generic_cloud: str):
    name = _get_service_name()
    test = smoke_tests_utils.Test(
        'test-skyserve-base-ondemand-fallback',
        [
            f'sky serve up -n {name} --infra {generic_cloud} {smoke_tests_utils.LOW_RESOURCE_ARG} -y tests/skyserve/spot/base_ondemand_fallback.yaml',
            _SERVE_WAIT_UNTIL_READY.format(name=name, replica_num=2),
            _check_replica_in_status(name, [(1, True, 'READY'),
                                            (1, False, 'READY')]),
        ],
        _TEARDOWN_SERVICE.format(name=name),
        env=smoke_tests_utils.LOW_CONTROLLER_RESOURCE_ENV,
        timeout=20 * 60,
    )
    smoke_tests_utils.run_one_test(test)


@pytest.mark.gcp
@pytest.mark.serve
def test_skyserve_dynamic_ondemand_fallback():
    name = _get_service_name()
    zone = 'us-central1-a'

    test = smoke_tests_utils.Test(
        'test-skyserve-dynamic-ondemand-fallback',
        [
            smoke_tests_utils.launch_cluster_for_cloud_cmd('gcp', name),
            f'sky serve up -n {name} --infra gcp {smoke_tests_utils.LOW_RESOURCE_ARG} -y tests/skyserve/spot/dynamic_ondemand_fallback.yaml',
            f'sleep 40',
            # 2 on-demand (provisioning) + 2 Spot (provisioning).
            f'{_SERVE_STATUS_WAIT.format(name=name)}; echo "$s";'
            'echo "$s" | grep -q "0/4" || exit 1',
            # Wait for the provisioning starts
            'sleep 40',
            _check_replica_in_status(name, [
                (2, True, _SERVICE_LAUNCHING_STATUS_REGEX + '\|READY'),
                (2, False, _SERVICE_LAUNCHING_STATUS_REGEX + '\|SHUTTING_DOWN')
            ]),

            # Wait until 2 spot instances are ready.
            _SERVE_WAIT_UNTIL_READY.format(name=name, replica_num=2),
            _check_replica_in_status(name, [(2, True, 'READY'),
                                            (0, False, '')]),
            smoke_tests_utils.run_cloud_cmd_on_cluster(
                name, smoke_tests_utils.terminate_gcp_replica(name, zone, 1)),
            f'sleep 40',
            # 1 on-demand (provisioning) + 1 Spot (ready) + 1 spot (provisioning).
            f'{_SERVE_STATUS_WAIT.format(name=name)}; '
            'echo "$s" | grep -q "1/3"',
            _check_replica_in_status(
                name, [(1, True, 'READY'),
                       (1, True, _SERVICE_LAUNCHING_STATUS_REGEX),
                       (1, False, _SERVICE_LAUNCHING_STATUS_REGEX)]),

            # Wait until 2 spot instances are ready.
            _SERVE_WAIT_UNTIL_READY.format(name=name, replica_num=2),
            _check_replica_in_status(name, [(2, True, 'READY'),
                                            (0, False, '')]),
        ],
        f'{smoke_tests_utils.down_cluster_for_cloud_cmd(name)}; '
        f'{_TEARDOWN_SERVICE.format(name=name)}',
        env=smoke_tests_utils.LOW_CONTROLLER_RESOURCE_ENV,
        timeout=20 * 60,
    )
    smoke_tests_utils.run_one_test(test)


# TODO: fluidstack does not support `--cpus 2`, but the check for services in this test is based on CPUs
@pytest.mark.no_fluidstack
@pytest.mark.no_do  # DO does not support `--cpus 2`
@pytest.mark.serve
@pytest.mark.no_vast  # Vast doesn't support opening ports
@pytest.mark.resource_heavy
def test_skyserve_user_bug_restart(generic_cloud: str):
    """Tests that we restart the service after user bug."""
    # TODO(zhwu): this behavior needs some rethinking.
    resource_arg, env = smoke_tests_utils.get_cloud_specific_resource_config(
        generic_cloud)
    name = _get_service_name()
    with smoke_tests_utils.increase_initial_delay_seconds_for_slow_cloud(
            generic_cloud) as increase_initial_delay_seconds:
        test = smoke_tests_utils.Test(
            'test-skyserve-user-bug-restart',
            [
                increase_initial_delay_seconds(
                    f'sky serve up -n {name} --infra {generic_cloud} {resource_arg} -y tests/skyserve/restart/user_bug.yaml'
                ),
                f's=$(sky serve status {name}); echo "$s";'
                'until echo "$s" | grep -A 100 "Service Replicas" | grep "SHUTTING_DOWN"; '
                'do echo "Waiting for first service to be SHUTTING DOWN..."; '
                f'sleep 5; s=$(sky serve status {name}); echo "$s"; done; ',
                f's=$(sky serve status {name}); echo "$s";'
                'until echo "$s" | grep -A 100 "Service Replicas" | grep "FAILED"; '
                'do echo "Waiting for first service to be FAILED..."; '
                f'sleep 2; s=$(sky serve status {name}); echo "$s"; done; echo "$s"; '
                + _check_replica_in_status(name, [(1, True, 'FAILED')]) +
                # User bug failure will cause no further scaling.
                f'echo "$s" | grep -A 100 "Service Replicas" | grep "{name}" | wc -l | grep 1; '
                f'echo "$s" | grep -B 100 "NO_REPLICA" | grep "0/0"',
                increase_initial_delay_seconds(
                    f'sky serve update {name} --infra {generic_cloud} {resource_arg} -y tests/skyserve/auto_restart.yaml'
                ),
                f'{_SERVE_ENDPOINT_WAIT.format(name=name)}; '
                'until curl --connect-timeout 10 --max-time 10 $endpoint | grep "Hi, SkyPilot here"; do sleep 1; done; sleep 2; '
                + _check_replica_in_status(name, [(1, False, 'READY'),
                                                  (1, False, 'FAILED')]),
            ],
            _TEARDOWN_SERVICE.format(name=name),
            env=env,
            timeout=20 * 60,
        )
        smoke_tests_utils.run_one_test(test)


@pytest.mark.no_vast  # Vast doesn't support opening ports
@pytest.mark.serve
@pytest.mark.no_kubernetes  # Replicas on k8s may be running on the same node and have the same public IP
def test_skyserve_load_balancer(generic_cloud: str):
    """Test skyserve load balancer round-robin policy"""
    name = _get_service_name()
    test = smoke_tests_utils.Test(
        'test-skyserve-load-balancer',
        [
            f'sky serve up -n {name} --infra {generic_cloud} {smoke_tests_utils.LOW_RESOURCE_ARG} -y tests/skyserve/load_balancer/service.yaml',
            _SERVE_WAIT_UNTIL_READY.format(name=name, replica_num=3),
            f'{_SERVE_ENDPOINT_WAIT.format(name=name)}; '
            f'{_SERVE_STATUS_WAIT.format(name=name)}; '
            f'{_get_replica_ip(name, 1)}; '
            f'{_get_replica_ip(name, 2)}; {_get_replica_ip(name, 3)}; '
            'python tests/skyserve/load_balancer/test_round_robin.py '
            '--endpoint $endpoint --replica-num 3 --replica-ips $ip1 $ip2 $ip3',
        ],
        _TEARDOWN_SERVICE.format(name=name),
        timeout=20 * 60,
        env=smoke_tests_utils.LOW_CONTROLLER_RESOURCE_ENV,
    )
    smoke_tests_utils.run_one_test(test)


@pytest.mark.gcp
@pytest.mark.serve
@pytest.mark.no_kubernetes
def test_skyserve_auto_restart():
    """Test skyserve with auto restart"""
    name = _get_service_name()
    zone = 'us-central1-a'
    test = smoke_tests_utils.Test(
        'test-skyserve-auto-restart',
        [
            smoke_tests_utils.launch_cluster_for_cloud_cmd('gcp', name),
            # TODO(tian): we can dynamically generate YAML from template to
            # avoid maintaining too many YAML files
            f'sky serve up -n {name} -y {smoke_tests_utils.LOW_RESOURCE_ARG} tests/skyserve/auto_restart.yaml',
            _SERVE_WAIT_UNTIL_READY.format(name=name, replica_num=1),
            f'{_SERVE_ENDPOINT_WAIT.format(name=name)}; '
            'request_output=$(curl $endpoint); echo "$request_output"; echo "$request_output" | grep "Hi, SkyPilot here"',
            # sleep for 20 seconds (initial delay) to make sure it will
            # be restarted
            'sleep 20',
            smoke_tests_utils.run_cloud_cmd_on_cluster(
                name,
                cmd=smoke_tests_utils.terminate_gcp_replica(name, zone, 1)),
            # Wait for consecutive failure timeout passed.
            # If the cluster is not using spot, it won't check the cluster status
            # on the cloud (since manual shutdown is not a common behavior and such
            # queries takes a lot of time). Instead, we think continuous 3 min probe
            # failure is not a temporary problem but indeed a failure.
            'sleep 180',
            # We cannot use _SERVE_WAIT_UNTIL_READY; there will be a intermediate time
            # that the output of `sky serve status` shows FAILED and this status will
            # cause _SERVE_WAIT_UNTIL_READY to early quit.
            '(while true; do'
            f'    output=$(sky serve status {name});'
            '     echo "$output" | grep -q "1/1" && break;'
            '     sleep 10;'
            f'done); sleep {serve.LB_CONTROLLER_SYNC_INTERVAL_SECONDS};',
            f'{_SERVE_ENDPOINT_WAIT.format(name=name)}; '
            'request_output=$(curl $endpoint); echo "$request_output"; echo "$request_output" | grep "Hi, SkyPilot here"',
        ],
        f'{smoke_tests_utils.down_cluster_for_cloud_cmd(name)}; '
        f'{_TEARDOWN_SERVICE.format(name=name)}',
        env=smoke_tests_utils.LOW_CONTROLLER_RESOURCE_ENV,
        timeout=20 * 60,
    )
    smoke_tests_utils.run_one_test(test)


@pytest.mark.no_vast  # Vast doesn't support opening ports
@pytest.mark.serve
@pytest.mark.resource_heavy
def test_skyserve_cancel(generic_cloud: str):
    """Test skyserve with cancel"""
    name = _get_service_name()

    test = smoke_tests_utils.Test(
        'test-skyserve-cancel',
        [
            f'sky serve up -n {name} --infra {generic_cloud} {smoke_tests_utils.LOW_RESOURCE_ARG} -y tests/skyserve/cancel/cancel.yaml',
            _SERVE_WAIT_UNTIL_READY.format(name=name, replica_num=1),
            f'{_SERVE_ENDPOINT_WAIT.format(name=name)}; python3 '
            'tests/skyserve/cancel/send_cancel_request.py '
            '--endpoint $endpoint | grep "Request was cancelled"',
            f's=$(sky serve logs {name} 1 --no-follow); '
            'until ! echo "$s" | grep "Please wait for the controller to be"; '
            'do echo "Waiting for serve logs"; sleep 10; '
            f's=$(sky serve logs {name} 1 --no-follow); done; '
            'echo "$s"; echo "$s" | grep "Client disconnected, stopping computation"',
        ],
        _TEARDOWN_SERVICE.format(name=name),
        env=smoke_tests_utils.LOW_CONTROLLER_RESOURCE_ENV,
        timeout=20 * 60,
    )
    smoke_tests_utils.run_one_test(test)


@pytest.mark.no_vast  # Vast doesn't support opening ports
@pytest.mark.serve
@pytest.mark.resource_heavy
def test_skyserve_streaming(generic_cloud: str):
    """Test skyserve with streaming"""
    resource_arg, env = smoke_tests_utils.get_cloud_specific_resource_config(
        generic_cloud)
    name = _get_service_name()
    test = smoke_tests_utils.Test(
        'test-skyserve-streaming',
        [
            f'sky serve up -n {name} --infra {generic_cloud} {resource_arg} -y tests/skyserve/streaming/streaming.yaml',
            _SERVE_WAIT_UNTIL_READY.format(name=name, replica_num=1),
            f'{_SERVE_ENDPOINT_WAIT.format(name=name)}; '
            'python3 tests/skyserve/streaming/send_streaming_request.py '
            '--endpoint $endpoint | grep "Streaming test passed"',
        ],
        _TEARDOWN_SERVICE.format(name=name),
        env=env,
        timeout=20 * 60,
    )
    smoke_tests_utils.run_one_test(test)


@pytest.mark.no_vast  # Vast doesn't support opening ports
@pytest.mark.serve
def test_skyserve_readiness_timeout_fail(generic_cloud: str):
    """Test skyserve with large readiness probe latency, expected to fail"""
    name = _get_service_name()
    test = smoke_tests_utils.Test(
        'test-skyserve-readiness-timeout-fail',
        [
            f'sky serve up -n {name} --infra {generic_cloud} {smoke_tests_utils.LOW_RESOURCE_ARG} -y tests/skyserve/readiness_timeout/task.yaml',
            # None of the readiness probe will pass, so the service will be
            # terminated after the initial delay.
            f's=$(sky serve status {name}); '
            f'until echo "$s" | grep "FAILED_INITIAL_DELAY"; do '
            'echo "Waiting for replica to be failed..."; sleep 5; '
            f's=$(sky serve status {name}); echo "$s"; done;',
            'sleep 60',
            f'{_SERVE_STATUS_WAIT.format(name=name)}; echo "$s" | grep "{name}" | grep "FAILED_INITIAL_DELAY" | wc -l | grep 1;'
        ],
        _TEARDOWN_SERVICE.format(name=name),
        timeout=20 * 60,
        env=smoke_tests_utils.LOW_CONTROLLER_RESOURCE_ENV,
    )
    smoke_tests_utils.run_one_test(test)


@pytest.mark.no_vast  # Vast doesn't support opening ports
@pytest.mark.serve
@pytest.mark.resource_heavy
def test_skyserve_large_readiness_timeout(generic_cloud: str):
    """Test skyserve with customized large readiness timeout"""
    name = _get_service_name()
    test = smoke_tests_utils.Test(
        'test-skyserve-large-readiness-timeout',
        [
            f'sky serve up -n {name} --infra {generic_cloud} {smoke_tests_utils.LOW_RESOURCE_ARG} -y tests/skyserve/readiness_timeout/task_large_timeout.yaml',
            _SERVE_WAIT_UNTIL_READY.format(name=name, replica_num=1),
            f'{_SERVE_ENDPOINT_WAIT.format(name=name)}; '
            'request_output=$(curl $endpoint); echo "$request_output"; echo "$request_output" | grep "Hi, SkyPilot here"',
        ],
        _TEARDOWN_SERVICE.format(name=name),
        env=smoke_tests_utils.LOW_CONTROLLER_RESOURCE_ENV,
        timeout=20 * 60,
    )
    smoke_tests_utils.run_one_test(test)


# TODO: fluidstack does not support `--cpus 2`, but the check for services in this test is based on CPUs
@pytest.mark.no_fluidstack
@pytest.mark.no_do  # DO does not support `--cpus 2`
@pytest.mark.no_vast  # Vast doesn't support opening ports
@pytest.mark.serve
@pytest.mark.resource_heavy
def test_skyserve_update(generic_cloud: str):
    """Test skyserve with update"""
    resource_arg, env = smoke_tests_utils.get_cloud_specific_resource_config(
        generic_cloud)
    name = _get_service_name()
    test = smoke_tests_utils.Test(
        'test-skyserve-update',
        [
            f'sky serve up -n {name} --infra {generic_cloud} {resource_arg} -y tests/skyserve/update/old.yaml',
            _SERVE_WAIT_UNTIL_READY.format(name=name, replica_num=2),
            f'{_SERVE_ENDPOINT_WAIT.format(name=name)}; curl $endpoint | grep "Hi, SkyPilot here"',
            f'sky serve update {name} --infra {generic_cloud} {resource_arg} --mode blue_green -y tests/skyserve/update/new.yaml',
            # sleep before update is registered.
            'sleep 20',
            f'{_SERVE_ENDPOINT_WAIT.format(name=name)}; '
            'until curl $endpoint | grep "Hi, new SkyPilot here!"; do sleep 2; done;'
            # Make sure the traffic is not mixed
            'curl $endpoint | grep "Hi, new SkyPilot here"',
            # The latest 2 version should be READY and the older versions should be shutting down
            (_check_replica_in_status(name, [(2, False, 'READY'),
                                             (2, False, 'SHUTTING_DOWN')],
                                      timeout_seconds=60) +
             _check_service_version(name, "2")),
        ],
        _TEARDOWN_SERVICE.format(name=name),
        timeout=20 * 60,
        env=env,
    )
    smoke_tests_utils.run_one_test(test)


# TODO: fluidstack does not support `--cpus 2`, but the check for services in this test is based on CPUs
@pytest.mark.no_fluidstack
@pytest.mark.no_do  # DO does not support `--cpus 2`
@pytest.mark.no_vast  # Vast doesn't support opening ports
@pytest.mark.serve
@pytest.mark.resource_heavy
def test_skyserve_rolling_update(generic_cloud: str):
    """Test skyserve with rolling update"""
    resource_arg, env = smoke_tests_utils.get_cloud_specific_resource_config(
        generic_cloud)
    name = _get_service_name()
    single_new_replica = _check_replica_in_status(
        name, [(2, False, 'READY'), (1, False, _SERVICE_LAUNCHING_STATUS_REGEX),
               (1, False, 'SHUTTING_DOWN')],
        timeout_seconds=60)
    with smoke_tests_utils.increase_initial_delay_seconds_for_slow_cloud(
            generic_cloud) as increase_initial_delay_seconds:
        test = smoke_tests_utils.Test(
            f'test-skyserve-rolling-update',
            [
                increase_initial_delay_seconds(
                    f'sky serve up -n {name} --infra {generic_cloud} {resource_arg} -y tests/skyserve/update/old.yaml'
                ),
                _SERVE_WAIT_UNTIL_READY.format(name=name, replica_num=2),
                f'{_SERVE_ENDPOINT_WAIT.format(name=name)}; curl $endpoint | grep "Hi, SkyPilot here"',
                increase_initial_delay_seconds(
                    f'sky serve update {name} --infra {generic_cloud} {resource_arg} -y tests/skyserve/update/new.yaml'
                ),
                # Make sure the traffic is mixed across two versions, the replicas
                # with even id will sleep 120 seconds before being ready, so we
                # should be able to get observe the period that the traffic is mixed
                # across two versions.
                f'{_SERVE_ENDPOINT_WAIT.format(name=name)}; '
                'until curl $endpoint | grep "Hi, new SkyPilot here!"; do sleep 2; done; sleep 2; '
                # The latest version should have one READY and the one of the older versions should be shutting down
                f'{single_new_replica} {_check_service_version(name, "1,2")} '
                # Check the output from the old version, immediately after the
                # output from the new version appears. This is guaranteed by the
                # round robin load balancing policy.
                # TODO(zhwu): we should have a more generalized way for checking the
                # mixed version of replicas to avoid depending on the specific
                # round robin load balancing policy.
                # Note: If there's a timeout waiting in single_new_replica check,
                # the round robin load balancing state might be affected and we may need
                # multiple requests to observe both old and new versions of the service.
                'result=$(curl $endpoint); echo "Result: $result"; '
                'if echo "$result" | grep -q "Hi, SkyPilot here"; then '
                '    echo "Found old version output"; '
                'else '
                '    echo "$result" | grep "Hi, new SkyPilot here!" || exit 1; '
                '    echo "Found new version output, trying again for old version"; '
                '    result2=$(curl $endpoint); echo "Result2: $result2"; '
                '    echo "$result2" | grep "Hi, SkyPilot here" || exit 1; '
                'fi',
            ],
            _TEARDOWN_SERVICE.format(name=name),
            timeout=20 * 60,
            env=env,
        )
        smoke_tests_utils.run_one_test(test)


@pytest.mark.no_fluidstack
@pytest.mark.no_vast  # Vast doesn't support opening ports
@pytest.mark.serve
@pytest.mark.resource_heavy
def test_skyserve_fast_update(generic_cloud: str):
    """Test skyserve with fast update (Increment version of old replicas)"""
    name = _get_service_name()

    test = smoke_tests_utils.Test(
        'test-skyserve-fast-update',
        [
            f'sky serve up -n {name} -y {smoke_tests_utils.LOW_RESOURCE_ARG} --infra {generic_cloud} tests/skyserve/update/bump_version_before.yaml',
            _SERVE_WAIT_UNTIL_READY.format(name=name, replica_num=2),
            f'{_SERVE_ENDPOINT_WAIT.format(name=name)}; curl $endpoint | grep "Hi, SkyPilot here"',
            f'sky serve update {name} --infra {generic_cloud} {smoke_tests_utils.LOW_RESOURCE_ARG} --mode blue_green -y tests/skyserve/update/bump_version_after.yaml',
            # sleep to wait for update to be registered.
            'sleep 40',
            # 2 on-deamnd (ready) + 1 on-demand (provisioning).
            (
                _check_replica_in_status(
                    name, [(2, False, 'READY'),
                           (1, False, _SERVICE_LAUNCHING_STATUS_REGEX)]) +
                # Fast update will directly have the latest version ready.
                _check_service_version(name, "2")),
            _SERVE_WAIT_UNTIL_READY.format(name=name, replica_num=3) +
            _check_service_version(name, "2"),
            f'{_SERVE_ENDPOINT_WAIT.format(name=name)}; curl $endpoint | grep "Hi, SkyPilot here"',
            # Test rolling update
            f'sky serve update {name} --infra {generic_cloud} {smoke_tests_utils.LOW_RESOURCE_ARG} -y tests/skyserve/update/bump_version_before.yaml',
            # sleep to wait for update to be registered.
            'sleep 25',
            # 2 on-deamnd (ready) + 1 on-demand (shutting down).
            _check_replica_in_status(name, [(2, False, 'READY'),
                                            (1, False, 'SHUTTING_DOWN')]),
            _SERVE_WAIT_UNTIL_READY.format(name=name, replica_num=2) +
            _check_service_version(name, "3"),
            f'{_SERVE_ENDPOINT_WAIT.format(name=name)}; curl $endpoint | grep "Hi, SkyPilot here"',
        ],
        _TEARDOWN_SERVICE.format(name=name),
        timeout=30 * 60,
        env=smoke_tests_utils.LOW_CONTROLLER_RESOURCE_ENV,
    )
    smoke_tests_utils.run_one_test(test)


@pytest.mark.no_vast  # Vast doesn't support opening ports
@pytest.mark.serve
@pytest.mark.resource_heavy
def test_skyserve_update_autoscale(generic_cloud: str):
    """Test skyserve update with autoscale"""
    resource_arg, env = smoke_tests_utils.get_cloud_specific_resource_config(
        generic_cloud)
    name = _get_service_name()
    with smoke_tests_utils.increase_initial_delay_seconds_for_slow_cloud(
            generic_cloud) as increase_initial_delay_seconds:
        test = smoke_tests_utils.Test(
            f'test-skyserve-update-autoscale',
            [
                increase_initial_delay_seconds(
                    f'sky serve up -n {name} --infra {generic_cloud} {resource_arg} -y tests/skyserve/update/num_min_two.yaml'
                ),
                _SERVE_WAIT_UNTIL_READY.format(name=name, replica_num=2) +
                _check_service_version(name, "1"),
                f'{_SERVE_ENDPOINT_WAIT.format(name=name)}; '
                'curl $endpoint | grep "Hi, SkyPilot here"',
                increase_initial_delay_seconds(
                    f'sky serve update {name} --infra {generic_cloud} {resource_arg} --mode blue_green -y tests/skyserve/update/num_min_one.yaml'
                ),
                # sleep before update is registered.
                'sleep 20',
                # Timeout will be triggered when update fails.
                _SERVE_WAIT_UNTIL_READY.format(name=name, replica_num=1) +
                _check_service_version(name, "2"),
                f'{_SERVE_ENDPOINT_WAIT.format(name=name)}; '
                'curl $endpoint | grep "Hi, SkyPilot here!"',
                # Rolling Update
                increase_initial_delay_seconds(
                    f'sky serve update {name} --infra {generic_cloud} {resource_arg} -y tests/skyserve/update/num_min_two.yaml'
                ),
                # sleep before update is registered.
                'sleep 20',
                # Timeout will be triggered when update fails.
                _SERVE_WAIT_UNTIL_READY.format(name=name, replica_num=2) +
                _check_service_version(name, "3"),
                f'{_SERVE_ENDPOINT_WAIT.format(name=name)}; '
                'curl $endpoint | grep "Hi, SkyPilot here!"',
            ],
            _TEARDOWN_SERVICE.format(name=name),
            timeout=30 * 60,
            env=env,
        )
        smoke_tests_utils.run_one_test(test)


@pytest.mark.no_fluidstack  # Spot instances are not supported by Fluidstack
@pytest.mark.serve
@pytest.mark.no_kubernetes  # Spot instances are not supported in Kubernetes
@pytest.mark.no_do  # Spot instances not on DO
@pytest.mark.no_vast  # Vast doesn't support opening ports
@pytest.mark.no_nebius  # Nebius does not support spot instances
@pytest.mark.parametrize('mode', ['rolling', 'blue_green'])
def test_skyserve_new_autoscaler_update(mode: str, generic_cloud: str):
    """Test skyserve with update that changes autoscaler"""
    name = f'{_get_service_name()}-{mode}'

    wait_until_no_pending = (
        f's=$(sky serve status {name}); echo "$s"; '
        'until ! echo "$s" | grep PENDING; do '
        '  echo "Waiting for replica to be out of pending..."; '
        f' sleep 5; s=$(sky serve status {name}); '
        '  echo "$s"; '
        'done')
    four_spot_up_cmd = _check_replica_in_status(name, [(4, True, 'READY')])
    update_check = [f'until ({four_spot_up_cmd}); do sleep 5; done; sleep 15;']
    if mode == 'rolling':
        # Check rolling update, it will terminate one of the old on-demand
        # instances, once there are 4 spot instance ready.
        update_check += [
            _check_replica_in_status(
                name, [(1, False, _SERVICE_LAUNCHING_STATUS_REGEX),
                       (1, False, 'SHUTTING_DOWN'), (1, False, 'READY')]) +
            _check_service_version(name, "1,2"),
        ]
        # The two old on-demand instances will be in READY or SHUTTING_DOWN
        # status after autoscale.
        TWO_OLD_ON_DEMAND_INSTANCES_STATUS_AFTER_AUTOSCALE = r'READY\|SHUTTING_DOWN'
    else:
        # Check blue green update, it will keep both old on-demand instances
        # running, once there are 4 spot instance ready.
        update_check += [
            _check_replica_in_status(
                name, [(1, False, _SERVICE_LAUNCHING_STATUS_REGEX),
                       (2, False, 'READY')]) +
            _check_service_version(name, "1"),
        ]
        # The two old on-demand instances will be in READY status
        # after autoscale update.
        TWO_OLD_ON_DEMAND_INSTANCES_STATUS_AFTER_AUTOSCALE = 'READY'
    test = smoke_tests_utils.Test(
        f'test-skyserve-new-autoscaler-update-{mode}',
        [
            f'sky serve up -n {name} --infra {generic_cloud} {smoke_tests_utils.LOW_RESOURCE_ARG} -y tests/skyserve/update/new_autoscaler_before.yaml',
            _SERVE_WAIT_UNTIL_READY.format(name=name, replica_num=2) +
            _check_service_version(name, "1"),
            f'{_SERVE_ENDPOINT_WAIT.format(name=name)}; '
            's=$(curl $endpoint); echo "$s"; echo "$s" | grep "Hi, SkyPilot here"',
            f'sky serve update {name} --infra {generic_cloud} {smoke_tests_utils.LOW_RESOURCE_ARG} --mode {mode} -y tests/skyserve/update/new_autoscaler_after.yaml',
            # Wait for update to be registered
            'sleep 90',
            wait_until_no_pending,
            _check_replica_in_status(name, [
                (4, True, _SERVICE_LAUNCHING_STATUS_REGEX + '\|READY'),
                (1, False, _SERVICE_LAUNCHING_STATUS_REGEX),
                (2, False, TWO_OLD_ON_DEMAND_INSTANCES_STATUS_AFTER_AUTOSCALE)
            ]),
            *update_check,
            _SERVE_WAIT_UNTIL_READY.format(name=name, replica_num=5),
            f'{_SERVE_ENDPOINT_WAIT.format(name=name)}; '
            'curl $endpoint | grep "Hi, SkyPilot here"',
            _check_replica_in_status(name, [(4, True, 'READY'),
                                            (1, False, 'READY')]),
        ],
        _TEARDOWN_SERVICE.format(name=name),
        timeout=20 * 60,
        env=smoke_tests_utils.LOW_CONTROLLER_RESOURCE_ENV,
    )
    smoke_tests_utils.run_one_test(test)


# TODO: fluidstack does not support `--cpus 2`, but the check for services in this test is based on CPUs
@pytest.mark.no_fluidstack
@pytest.mark.no_do  # DO does not support `--cpus 2`
@pytest.mark.no_vast  # Vast doesn't support opening ports
@pytest.mark.serve
@pytest.mark.resource_heavy
def test_skyserve_failures(generic_cloud: str):
    """Test replica failure statuses"""
    resource_arg, env = smoke_tests_utils.get_cloud_specific_resource_config(
        generic_cloud)
    name = _get_service_name()
    with smoke_tests_utils.increase_initial_delay_seconds_for_slow_cloud(
            generic_cloud) as increase_initial_delay_seconds:
        test = smoke_tests_utils.Test(
            'test-skyserve-failures',
            [
                increase_initial_delay_seconds(
                    f'sky serve up -n {name} --infra {generic_cloud} {resource_arg} -y tests/skyserve/failures/initial_delay.yaml'
                ),
                f's=$(sky serve status {name}); '
                f'until echo "$s" | grep "FAILED_INITIAL_DELAY"; do '
                'echo "Waiting for replica to be failed..."; sleep 5; '
                f's=$(sky serve status {name}); echo "$s"; done;',
                'sleep 60',
                f'{_SERVE_STATUS_WAIT.format(name=name)}; echo "$s" | grep "{name}" | grep "FAILED_INITIAL_DELAY" | wc -l | grep 2; '
                # Make sure no new replicas are started for early failure.
                f'echo "$s" | grep -A 100 "Service Replicas" | grep "{name}" | wc -l | grep 2;',
                increase_initial_delay_seconds(
                    f'sky serve update {name} --infra {generic_cloud} {resource_arg} -y tests/skyserve/failures/probing.yaml'
                ),
                f's=$(sky serve status {name}); '
                # Wait for replica to be ready.
                f'until echo "$s" | grep "READY"; do '
                'echo "Waiting for replica to be failed..."; sleep 5; '
                f's=$(sky serve status {name}); echo "$s"; done;',
                # Wait for replica to change to FAILED_PROBING
                f's=$(sky serve status {name}); '
                f'until echo "$s" | grep "FAILED_PROBING"; do '
                'echo "Waiting for replica to be failed..."; sleep 5; '
                f's=$(sky serve status {name}); echo "$s"; done',
                # Wait for the PENDING replica to appear.
                'sleep 10',
                # Wait until the replica is out of PENDING.
                f's=$(sky serve status {name}); '
                f'until ! echo "$s" | grep "PENDING" && ! echo "$s" | grep "Please wait for the controller to be ready."; do '
                'echo "Waiting for replica to be out of pending..."; sleep 5; '
                f's=$(sky serve status {name}); echo "$s"; done; ' +
                _check_replica_in_status(name, [
                    (1, False, 'FAILED_PROBING'),
                    (1, False, _SERVICE_LAUNCHING_STATUS_REGEX + '\|READY')
                ]),
                # TODO(zhwu): add test for FAILED_PROVISION
            ],
            _TEARDOWN_SERVICE.format(name=name),
            timeout=20 * 60,
            env=env,
        )
        smoke_tests_utils.run_one_test(test)


@pytest.mark.serve
@pytest.mark.resource_heavy
def test_skyserve_https(generic_cloud: str):
    """Test skyserve with https"""
    name = _get_service_name()

    with tempfile.TemporaryDirectory() as tempdir:
        keyfile = os.path.join(tempdir, 'key.pem')
        certfile = os.path.join(tempdir, 'cert.pem')
        subprocess_utils.run_no_outputs(
            f'openssl req -x509 -newkey rsa:2048 -days 36500 -nodes '
            f'-subj "/" -keyout {keyfile} -out {certfile}')

        test = smoke_tests_utils.Test(
            'test-skyserve-https',
            [
                f'sky serve up -n {name} {smoke_tests_utils.LOW_RESOURCE_ARG} --infra {generic_cloud} -y tests/skyserve/https/service.yaml '
                f'--env TLS_KEYFILE_ENV_VAR={keyfile} --env TLS_CERTFILE_ENV_VAR={certfile}',
                _SERVE_WAIT_UNTIL_READY.format(name=name, replica_num=1),
                f'{_SERVE_ENDPOINT_WAIT.format(name=name)}; '
                'output=$(curl $endpoint -k); echo $output; '
                'echo $output | grep "Hi, SkyPilot here"',
                # Self signed certificate should fail without -k.
                f'{_SERVE_ENDPOINT_WAIT.format(name=name)}; '
                'output=$(curl $endpoint 2>&1); echo $output; '
                'echo $output | grep -E "self[ -]signed certificate"',
                # curl with wrong schema (http) should fail.
                f'{_SERVE_ENDPOINT_WAIT.format(name=name)}; '
                'http_endpoint="${endpoint/https:/http:}"; '
                'output=$(curl $http_endpoint 2>&1); echo $output; '
                'echo $output | grep "Empty reply from server"',
            ],
            _TEARDOWN_SERVICE.format(name=name),
            timeout=20 * 60,
            env=smoke_tests_utils.LOW_CONTROLLER_RESOURCE_ENV,
        )
        smoke_tests_utils.run_one_test(test)


@pytest.mark.serve
@pytest.mark.resource_heavy
def test_skyserve_multi_ports(generic_cloud: str):
    """Test skyserve with multiple ports"""
    name = _get_service_name()
    test = smoke_tests_utils.Test(
        'test-skyserve-multi-ports',
        [
            f'sky serve up -n {name} --infra {generic_cloud} {smoke_tests_utils.LOW_RESOURCE_ARG} -y tests/skyserve/multi_ports.yaml',
            _SERVE_WAIT_UNTIL_READY.format(name=name, replica_num=1),
            f'{_SERVE_ENDPOINT_WAIT.format(name=name)}; '
            'curl $replica_endpoint | grep "Hi, SkyPilot here"; '
            f'export replica_endpoint=$(sky serve status {name} | tail -n 1 | awk \'{{print $4}}\'); '
            'export replica_endpoint_alt=$(echo $endpoint | sed "s/8080/8081/"); '
            'curl $replica_endpoint | grep "Hi, SkyPilot here"; '
            'curl $replica_endpoint_alt | grep "Hi, SkyPilot here"',
        ],
        _TEARDOWN_SERVICE.format(name=name),
        timeout=20 * 60,
        env=smoke_tests_utils.LOW_CONTROLLER_RESOURCE_ENV,
    )
    smoke_tests_utils.run_one_test(test)


# TODO(Ziming, Tian): Add tests for autoscaling.


# ------- Testing user dependencies --------
@pytest.mark.no_vast  # Requires GCS
def test_user_dependencies(generic_cloud: str):
    name = smoke_tests_utils.get_cluster_name()
    test = smoke_tests_utils.Test(
        'user-dependencies',
        [
            f'sky launch -y -c {name} --infra {generic_cloud} {smoke_tests_utils.LOW_RESOURCE_ARG} "pip install ray>2.11; ray start --head"',
            f'sky logs {name} 1 --status',
            f'sky exec {name} "echo hi"',
            f'sky logs {name} 2 --status',
            f'sky status -r {name} | grep UP',
            f'sky exec {name} "echo bye"',
            f'sky logs {name} 3 --status',
            f'sky launch -c {name} tests/test_yamls/different_default_conda_env.yaml',
            f'sky logs {name} 4 --status',
            # Launch again to test the default env does not affect SkyPilot
            # runtime setup
            f'sky launch -c {name} "python --version 2>&1 | grep \'Python 3.6\' || exit 1"',
            f'sky logs {name} 5 --status',
        ],
        f'sky down -y {name}',
        env=smoke_tests_utils.LOW_CONTROLLER_RESOURCE_ENV,
    )
    smoke_tests_utils.run_one_test(test)


@pytest.mark.kubernetes
@pytest.mark.gcp
@pytest.mark.serve
def test_skyserve_ha_kill_after_ready():
    """Test HA recovery when killing controller after replicas are READY."""
    name = _get_service_name()
    test = smoke_tests_utils.Test(
        'test-skyserve-ha-kill-after-ready',
        [
            # Launch service and wait for ready
            f'sky serve up -n {name} -y tests/skyserve/high_availability/service.yaml',
            _SERVE_WAIT_UNTIL_READY.format(name=name, replica_num=1),
            _check_replica_in_status(name, [(1, False, 'READY')]),
            # Verify service is accessible
            f'{_SERVE_ENDPOINT_WAIT.format(name=name)}; '
            'curl $endpoint | grep "Hi, SkyPilot here"',
            # Kill controller and verify recovery
            smoke_tests_utils.kill_and_wait_controller('serve'),
            # Verify service remains accessible after controller recovery
            _SERVE_WAIT_UNTIL_READY.format(name=name, replica_num=1),
            _check_replica_in_status(name, [(1, False, 'READY')]),
            # f'{_SERVE_ENDPOINT_WAIT.format(name=name)}; '
            # 'curl $endpoint | grep "Hi, SkyPilot here"',
        ],
        _TEARDOWN_SERVICE.format(name=name),
        timeout=30 * 60,
        env={
            skypilot_config.ENV_VAR_GLOBAL_CONFIG: 'tests/skyserve/high_availability/config.yaml'
        })
    smoke_tests_utils.run_one_test(test)


@pytest.mark.kubernetes
@pytest.mark.gcp
@pytest.mark.serve
def test_skyserve_ha_kill_during_provision():
    """Test HA recovery when killing controller during PROVISIONING."""
    name = _get_service_name()
    test = smoke_tests_utils.Test(
        'test-skyserve-ha-kill-during-provision',
        [
            # Launch service and wait for provisioning
            f'sky serve up -n {name} -y tests/skyserve/high_availability/service.yaml',
            # Wait for service to enter PROVISIONING state
            f'{_SERVE_STATUS_WAIT.format(name=name)}; '
            'until echo "$s" | grep "PROVISIONING"; do '
            '  echo "Waiting for PROVISIONING state..."; '
            '  sleep 5; '
            f'  s=$(sky serve status {name}); '
            'done; echo "$s"',
            # Kill controller during provisioning
            smoke_tests_utils.kill_and_wait_controller('serve'),
            # Verify service eventually becomes ready
            _SERVE_WAIT_UNTIL_READY.format(name=name, replica_num=1),
            _check_replica_in_status(name, [(1, False, 'READY')]),
            f'{_SERVE_ENDPOINT_WAIT.format(name=name)}; '
            'curl $endpoint | grep "Hi, SkyPilot here"',
            # Check there is only one cluster
            f'instance_names=$(gcloud compute instances list --filter="name~{name}" --format="value(name)"); '
            'echo "Initial instances: $instance_names"; '
            'num_instances=$(echo "$instance_names" | wc -l); '
            '[ "$num_instances" -eq "1" ] || (echo "Expected 1 instance, got $num_instances"; exit 1)',
        ],
        _TEARDOWN_SERVICE.format(name=name),
        timeout=30 * 60,
        env={
            skypilot_config.ENV_VAR_GLOBAL_CONFIG: 'tests/skyserve/high_availability/config.yaml'
        })
    smoke_tests_utils.run_one_test(test)


@pytest.mark.kubernetes
@pytest.mark.gcp
@pytest.mark.serve
def test_skyserve_ha_kill_during_pending():
    """Test HA recovery when killing controller during PENDING."""
    name = _get_service_name()
    replica_cluster_name = smoke_tests_utils.get_replica_cluster_name_on_gcp(
        name, 1)
    test = smoke_tests_utils.Test(
        'test-skyserve-ha-kill-during-pending',
        [
            # Launch service and wait for pending
            f'sky serve up -n {name} -y tests/skyserve/high_availability/service.yaml',
            f'{_SERVE_STATUS_WAIT.format(name=name)}; ',
            _check_replica_in_status(name, [(1, False, 'PENDING')]),
            # Kill controller during pending
            smoke_tests_utils.kill_and_wait_controller('serve'),
            # Verify service eventually becomes ready and accessible
            _SERVE_WAIT_UNTIL_READY.format(name=name, replica_num=1),
            _check_replica_in_status(name, [(1, False, 'READY')]),
            f'{_SERVE_ENDPOINT_WAIT.format(name=name)}; '
            'curl $endpoint | grep "Hi, SkyPilot here"',
            # Check there are one cluster
            f'instance_names=$(gcloud compute instances list --filter="(labels.ray-cluster-name:{replica_cluster_name})" --format="value(name)"); '
            'echo "Initial instances: $instance_names"; '
            'num_instances=$(echo "$instance_names" | wc -l); '
            '[ "$num_instances" -eq "1" ] || (echo "Expected 1 instance, got $num_instances"; exit 1)',
        ],
        _TEARDOWN_SERVICE.format(name=name),
        timeout=30 * 60,
        env={
            skypilot_config.ENV_VAR_GLOBAL_CONFIG: 'tests/skyserve/high_availability/config.yaml'
        })
    smoke_tests_utils.run_one_test(test)


@pytest.mark.kubernetes
@pytest.mark.gcp
@pytest.mark.serve
def test_skyserve_ha_kill_during_shutdown():
    """Test HA recovery when killing controller during replica shutdown."""
    name = _get_service_name()
    replica_cluster_name = smoke_tests_utils.get_replica_cluster_name_on_gcp(
        name, 1)
    test = smoke_tests_utils.Test(
        'test-skyserve-ha-kill-during-shutdown',
        [
            # Launch service and wait for ready
            f'sky serve up -n {name} -y tests/skyserve/high_availability/service.yaml',
            _SERVE_WAIT_UNTIL_READY.format(name=name, replica_num=1),
            f'{_SERVE_ENDPOINT_WAIT.format(name=name)}; '
            'curl $endpoint | grep "Hi, SkyPilot here"',
            # Record instance names and initiate shutdown of the replica
            f'instance_names=$(gcloud compute instances list --filter="(labels.ray-cluster-name:{replica_cluster_name})" --format="value(name)"); '
            'echo "Initial instances: $instance_names"; '
            'num_instances=$(echo "$instance_names" | wc -l); '
            '[ "$num_instances" -eq "1" ] || (echo "Expected 1 instance, got $num_instances"; exit 1)',
            # Shutdown the replica
            f'sky serve down -y {name} 1',
            # Verify the replica is in SHUTTING_DOWN state
            f'{_SERVE_STATUS_WAIT.format(name=name)}; '
            'until echo "$s" | grep -A 100 "Service Replicas" | grep "SHUTTING_DOWN" > /dev/null; do '
            '  echo "Waiting for replica to be SHUTTING_DOWN..."; sleep 5; '
            f'  s=$(sky serve status {name}); '
            'done; echo "$s"',
            # Kill controller during shutdown
            smoke_tests_utils.kill_and_wait_controller('serve'),
            # Even after the pod ready, `serve status` may return `Failed to connect to serve controller, please try again later.`
            # So we need to wait for a while before checking the status again.
            'sleep 10',
            f'{_SERVE_STATUS_WAIT.format(name=name)}; '
            'echo "$s" | grep -A 100 "Service Replicas" | grep "SHUTTING_DOWN" > /dev/null',
            # Verify GCP instances are eventually terminated
            # First check this command run well
            f'until gcloud compute instances list --filter="(labels.ray-cluster-name:{replica_cluster_name})" --format="value(name)" 2>/dev/null | wc -l | grep -q "^0$"; do '
            '  echo "Waiting for instances to terminate..."; sleep 5; '
            'done',
        ],
        _TEARDOWN_SERVICE.format(name=name),
        timeout=30 * 60,
<<<<<<< HEAD
        env={'SKYPILOT_CONFIG': 'tests/skyserve/high_availability/config.yaml'})
    smoke_tests_utils.run_one_test(test)
=======
        env={
            skypilot_config.ENV_VAR_GLOBAL_CONFIG: 'tests/skyserve/high_availability/config.yaml'
        })
    smoke_tests_utils.run_one_test(test)


def _kill_and_wait_controller() -> str:
    """Kill the controller pod and wait for a new one to be ready."""
    return (
        'initial_controller_pod=$(kubectl get pods -l "skypilot-head-node=1" -o jsonpath="{.items[0].metadata.name}"); '
        'echo "Killing controller pod: $initial_controller_pod"; '
        'kubectl delete pod $initial_controller_pod; '
        'until new_controller_pod=$(kubectl get pods -l "skypilot-head-node=1" -o jsonpath="{.items[0].metadata.name}") && '
        '[ "$new_controller_pod" != "$initial_controller_pod" ] && kubectl get pod $new_controller_pod | grep "1/1"; do '
        '  echo "Waiting for new controller pod..."; sleep 5; '
        'done; '
        'echo "New controller pod ready: $new_controller_pod"')
>>>>>>> 9b6247e9
<|MERGE_RESOLUTION|>--- conflicted
+++ resolved
@@ -1248,25 +1248,7 @@
         ],
         _TEARDOWN_SERVICE.format(name=name),
         timeout=30 * 60,
-<<<<<<< HEAD
-        env={'SKYPILOT_CONFIG': 'tests/skyserve/high_availability/config.yaml'})
-    smoke_tests_utils.run_one_test(test)
-=======
         env={
             skypilot_config.ENV_VAR_GLOBAL_CONFIG: 'tests/skyserve/high_availability/config.yaml'
         })
-    smoke_tests_utils.run_one_test(test)
-
-
-def _kill_and_wait_controller() -> str:
-    """Kill the controller pod and wait for a new one to be ready."""
-    return (
-        'initial_controller_pod=$(kubectl get pods -l "skypilot-head-node=1" -o jsonpath="{.items[0].metadata.name}"); '
-        'echo "Killing controller pod: $initial_controller_pod"; '
-        'kubectl delete pod $initial_controller_pod; '
-        'until new_controller_pod=$(kubectl get pods -l "skypilot-head-node=1" -o jsonpath="{.items[0].metadata.name}") && '
-        '[ "$new_controller_pod" != "$initial_controller_pod" ] && kubectl get pod $new_controller_pod | grep "1/1"; do '
-        '  echo "Waiting for new controller pod..."; sleep 5; '
-        'done; '
-        'echo "New controller pod ready: $new_controller_pod"')
->>>>>>> 9b6247e9
+    smoke_tests_utils.run_one_test(test)