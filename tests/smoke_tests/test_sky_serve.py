# Smoke tests for SkyPilot for sky serve
# Default options are set in pyproject.toml
# Example usage:
# Run all tests except for AWS and Lambda Cloud
# > pytest tests/smoke_tests/test_sky_serve.py
#
# Terminate failed clusters after test finishes
# > pytest tests/smoke_tests/test_sky_serve.py --terminate-on-failure
#
# Re-run last failed tests
# > pytest --lf
#
# Run one of the smoke tests
# > pytest tests/smoke_tests/test_sky_serve.py::test_skyserve_gcp_http
#
# Only run sky serve tests
# > pytest tests/smoke_tests/test_sky_server.py --sky-serve
#
# Only run test for AWS + generic tests
# > pytest tests/smoke_tests/test_sky_serve.py --aws
#
# Change cloud for generic tests to aws
# > pytest tests/smoke_tests/test_sky_serve.py --generic-cloud aws

import inspect
import json
import os
import shlex
import tempfile
from typing import Dict, List, Tuple

import pytest
from smoke_tests import smoke_tests_utils

from sky import serve
from sky import skypilot_config
from sky.utils import common_utils
from sky.utils import subprocess_utils

# ---------- Testing skyserve ----------


def _get_service_name() -> str:
    """Returns a user-unique service name for each test_skyserve_<name>().

    Must be called from each test_skyserve_<name>().
    """
    caller_func_name = inspect.stack()[1][3]
    test_name = caller_func_name.replace('_', '-').replace('test-', 't-')
    test_name = test_name.replace('skyserve-', 'ss-')
    test_name = common_utils.make_cluster_name_on_cloud(test_name, 24)
    return f'{test_name}-{smoke_tests_utils.test_id}'


# We check the output of the skyserve service to see if it is ready. Output of
# `REPLICAS` is in the form of `1/2` where the first number is the number of
# ready replicas and the second number is the number of total replicas. We
# grep such format to ensure that the service is ready, and early exit if any
# failure detected. In the end we sleep for
# serve.LB_CONTROLLER_SYNC_INTERVAL_SECONDS to make sure load balancer have
# enough time to sync with the controller and get all ready replica IPs.
_SERVE_WAIT_UNTIL_READY = (
    '{{ while true; do'
    '     s=$(sky serve status {name}); echo "$s";'
    '     echo "$s" | grep -q "{replica_num}/{replica_num}" && break;'
    '     echo "$s" | grep -q "FAILED" && exit 1;'
    '     sleep 10;'
    ' done; }}; echo "Got service status $s";'
    f'sleep {serve.LB_CONTROLLER_SYNC_INTERVAL_SECONDS + 2};')
_IP_REGEX = r'([0-9]{1,3}\.){3}[0-9]{1,3}'
_AWK_ALL_LINES_BELOW_REPLICAS = '/Replicas/{flag=1; next} flag'
_SERVICE_LAUNCHING_STATUS_REGEX = r'PROVISIONING\|STARTING'

_SHOW_SERVE_STATUS = (
    'echo "+ sky serve status {name}"; '
    'sky serve status {name}; '
    'echo "+ sky serve logs --controller {name} --no-follow"; '
    'sky serve logs --controller {name} --no-follow; '
    'echo "+ sky serve logs --load-balancer {name} --no-follow"; '
    'sky serve logs --load-balancer {name} --no-follow; ')

# Since we don't allow terminate the service if the controller is INIT,
# which is common for simultaneous pytest, we need to wait until the
# controller is UP before we can terminate the service.
# The teardown command has a 10-mins timeout, so we don't need to do
# the timeout here. See implementation of run_one_test() for details.
_TEARDOWN_SERVICE = _SHOW_SERVE_STATUS + (
    '(for i in `seq 1 20`; do'
    '     s=$(sky serve down -y {name});'
    '     echo "Trying to terminate {name}";'
    '     echo "$s";'
    r'     echo "$s" | grep -q "scheduled to be terminated\|No service to terminate" && break;'
    '     sleep 10;'
    '     [ $i -eq 20 ] && echo "Failed to terminate service {name}";'
    'done; '
    # Wait for service to be fully terminated
    'start_time=$(date +%s); '
    'timeout=600; '
    'while true; do '
    '    status_output=$(sky serve status {name} 2>&1); '
    '    echo "Checking service termination status..."; '
    '    echo "$status_output"; '
    '    echo "$status_output" | grep -q "Service \'{name}\' not found" && echo "Service terminated successfully" && exit 0; '
    '    current_time=$(date +%s); '
    '    elapsed=$((current_time - start_time)); '
    '    if [ "$elapsed" -ge "$timeout" ]; then '
    '        echo "Timeout: Service {name} not terminated within 5 minutes"; '
    '        exit 1; '
    '    fi; '
    '    echo "Service still terminating, waiting 10 seconds..."; '
    '    sleep 10; '
    'done)')

_SERVE_ENDPOINT_WAIT = (
    'export ORIGIN_SKYPILOT_DEBUG=$SKYPILOT_DEBUG; export SKYPILOT_DEBUG=0; '
    'endpoint=$(sky serve status --endpoint {name}); '
    'until ! echo "$endpoint" | grep -qE "Controller is initializing|^-$"; '
    'do echo "Waiting for serve endpoint to be ready..."; '
    'sleep 5; endpoint=$(sky serve status --endpoint {name}); done; '
    'export SKYPILOT_DEBUG=$ORIGIN_SKYPILOT_DEBUG; echo "$endpoint"')

_SERVE_STATUS_WAIT = (
    's=$(sky serve status {name}); '
    # Wait for "Controller is initializing." to disappear
    'until ! echo "$s" | grep "Controller is initializing."; '
    'do '
    '    echo "Waiting for serve status to be ready..."; '
    '    sleep 5; '
    '    s=$(sky serve status {name}); '
    'done; '
    'echo "$s"')

_WAIT_PROVISION_REPR = (
    # Once controller is ready, check provisioning vs. cpus=2. This is for
    # the `_check_replica_in_status`, which will check number of `cpus=2` in the
    # `sky serve status` output and use that to suggest the number of replicas.
    # However, replicas in provisioning state is possible to have a repr of `-`,
    # since the desired `launched_resources` is not decided yet. This would
    # cause an error when counting desired number of replicas. We wait for the
    # representation of `cpus=2` the same with number of provisioning replicas
    # to avoid this error.
    # NOTE(tian): This assumes the replica will not do failover, as the
    # requested resources is only 2 vCPU and likely to be immediately available
    # on every region, hence no failover. If the replica will go through
    # failover
    # Check #4565 for more information.
    'num_provisioning=$(echo "$s" | grep "PROVISIONING" | wc -l); '
    'num_vcpu_in_provision=$(echo "$s" | grep "PROVISIONING" | grep "x(cpus=2, " | wc -l); '
    'until [ "$num_provisioning" -eq "$num_vcpu_in_provision" ]; '
    'do '
    '    echo "Waiting for provisioning resource repr ready..."; '
    '    echo "PROVISIONING: $num_provisioning, vCPU: $num_vcpu_in_provision"; '
    '    sleep 2; '
    '    s=$(sky serve status {name}); '
    '    num_provisioning=$(echo "$s" | grep "PROVISIONING" | wc -l); '
    '    num_vcpu_in_provision=$(echo "$s" | grep "PROVISIONING" | grep "x(cpus=2, " | wc -l); '
    'done; '
    # Provisioning is complete
    'echo "Provisioning complete. PROVISIONING: $num_provisioning, cpus=2: $num_cpus_in_provision"'
)

# Shell script snippet to monitor and wait for resolution of NOT_READY status:
# EKS clusters and services can be slow to initialize, causing both the service and replicas
# to remain in NOT_READY status for extended periods. This script:
# 1. Runs for max 5 minutes
# 2. Specifically checks 10th column (STATUS) for "NOT_READY"
# 3. Ignores other states like SHUTTING_DOWN/STARTING
# 4. Exits successfully when zero NOT_READY services/replicas remain
# 5. Fails immediately if timeout reached
_WAIT_NO_NOT_READY = (
    'start_time=$(date +%s); '
    'timeout=300; '
    'while true; do '
    '    not_ready_count=$(sky serve status {name} | '
    '        awk \'/{name}/ && $10 == "NOT_READY" {{print}}\' | '
    '        wc -l); '
    '    [ "$not_ready_count" -eq 0 ] && break; '
    '    current_time=$(date +%s); '
    '    elapsed=$((current_time - start_time)); '
    '    if [ "$elapsed" -ge "$timeout" ]; then '
    '        echo "Timeout: $not_ready_count service/replica(s) stuck in NOT_READY"; '
    '        exit 1; '
    '    fi; '
    '    echo "Waiting for $not_ready_count NOT_READY service/replicas..."; '
    '    sleep 10; '
    'done')


def _get_replica_ip(name: str, replica_id: int) -> str:
    return (f'ip{replica_id}=$(echo "$s" | '
            f'awk "{_AWK_ALL_LINES_BELOW_REPLICAS}" | '
            f'grep -E "{name}\s+{replica_id}" | '
            f'grep -Eo "{_IP_REGEX}")')


def _get_skyserve_http_test(name: str, cloud: str,
                            timeout_minutes: int) -> smoke_tests_utils.Test:
    test = smoke_tests_utils.Test(
        f'test-skyserve-{cloud.replace("_", "-")}',
        [
            f'sky serve up -n {name} -y {smoke_tests_utils.LOW_RESOURCE_ARG} tests/skyserve/http/{cloud}.yaml',
            _SERVE_WAIT_UNTIL_READY.format(name=name, replica_num=2),
            f'{_SERVE_ENDPOINT_WAIT.format(name=name)}; '
            'curl $endpoint | grep "Hi, SkyPilot here"',
        ],
        _TEARDOWN_SERVICE.format(name=name),
        env=smoke_tests_utils.LOW_CONTROLLER_RESOURCE_ENV,
        timeout=timeout_minutes * 60,
    )
    return test


def _check_replica_in_status(name: str,
                             check_tuples: List[Tuple[int, bool, str]],
                             timeout_seconds: int = 0) -> str:
    """Check replicas' status and count in sky serve status

    We will check cpus=2, as all our tests use cpus=2.

    Args:
        name: the name of the service
        check_tuples: A list of replica property to check. Each tuple is
            (count, is_spot, status)
        timeout_seconds: If greater than 0, wait up to this many seconds for the
            conditions to be met, checking every 5 seconds. If 0, use the original
            logic that fails immediately if conditions aren't met.
    """
    # Build the check conditions
    check_conditions = []
    for check_tuple in check_tuples:
        count, is_spot, status = check_tuple
        resource_str = ''
        if status not in ['PENDING', 'SHUTTING_DOWN'
                         ] and not status.startswith('FAILED'):
            spot_str = ''
            if is_spot:
                spot_str = r'\[spot\]'
            resource_str = f'x{spot_str}(cpus=2, '
        check_conditions.append(
            f'echo "$s" | grep "{resource_str}" | grep "{status}" | wc -l | '
            f'grep {count}')

    if timeout_seconds > 0:
        # Create a timeout mechanism that will wait up to timeout_seconds
        check_cmd = (
            f'start_time=$(date +%s); '
            f'timeout={timeout_seconds}; '  # Use the provided timeout
            f'while true; do '
            f'    s=$(sky serve status {name}); '
            f'    echo "$s"; '
            f'    all_conditions_met=true; ')

        # Add each condition to the check
        for condition in check_conditions:
            check_cmd += f'    {condition} || {{ all_conditions_met=false; }}; '

        # Add the timeout logic
        check_cmd += (
            '    if [ "$all_conditions_met" = true ]; then '
            '        echo "All replica status conditions met"; '
            '        break; '
            '    fi; '
            '    current_time=$(date +%s); '
            '    elapsed=$((current_time - start_time)); '
            '    if [ "$elapsed" -ge "$timeout" ]; then '
            '        echo "Timeout: Replica status conditions not met after '
            '$timeout seconds"; '
            '        exit 1; '
            '    fi; '
            '    echo "Waiting for replica status conditions to be met..."; '
            '    sleep 5; '  # Check every 5 seconds
            'done; ')  # Add semicolon here
    else:
        # Original logic that fails immediately if conditions aren't met
        check_cmd = ''
        for condition in check_conditions:
            check_cmd += f'{condition} || exit 1; '

    return (f'{_SERVE_STATUS_WAIT.format(name=name)}; '
            f'{_WAIT_PROVISION_REPR.format(name=name)}; '
            f'{_WAIT_NO_NOT_READY.format(name=name)}; '
            f'echo "$s"; {check_cmd}')


def _check_service_version(service_name: str, version: str) -> str:
    # Grep the lines before 'Service Replicas' and check if the service version
    # is correct.
    return (f'echo "$s" | grep -B1000 "Service Replicas" | '
            rf'grep -E "{service_name}\s+{version}" || exit 1; ')


@pytest.mark.gcp
@pytest.mark.serve
def test_skyserve_gcp_http():
    """Test skyserve on GCP"""
    name = _get_service_name()
    test = _get_skyserve_http_test(name, 'gcp', 20)
    smoke_tests_utils.run_one_test(test)


@pytest.mark.aws
@pytest.mark.serve
def test_skyserve_aws_http():
    """Test skyserve on AWS"""
    name = _get_service_name()
    test = _get_skyserve_http_test(name, 'aws', 20)
    smoke_tests_utils.run_one_test(test)


@pytest.mark.azure
@pytest.mark.serve
def test_skyserve_azure_http():
    """Test skyserve on Azure"""
    name = _get_service_name()
    test = _get_skyserve_http_test(name, 'azure', 30)
    smoke_tests_utils.run_one_test(test)


@pytest.mark.kubernetes
@pytest.mark.serve
@pytest.mark.no_remote_server
def test_skyserve_kubernetes_http():
    """Test skyserve on Kubernetes"""
    name = _get_service_name()
    test = _get_skyserve_http_test(name, 'kubernetes', 30)
    smoke_tests_utils.run_one_test(test)


@pytest.mark.oci
@pytest.mark.serve
def test_skyserve_oci_http():
    """Test skyserve on OCI"""
    name = _get_service_name()
    test = _get_skyserve_http_test(name, 'oci', 20)
    smoke_tests_utils.run_one_test(test)


@pytest.mark.no_fluidstack  # Fluidstack does not support T4 gpus for now
@pytest.mark.no_vast  # Vast has low availability of T4 GPUs
@pytest.mark.no_hyperbolic  # Hyperbolic has low availability of T4 GPUs
<<<<<<< HEAD
@pytest.mark.no_seeweb  # Seeweb does not support T4 GPUs
@pytest.mark.parametrize('accelerator', [{'do': 'H100', 'nebius': 'H100'}])
=======
@pytest.mark.parametrize('accelerator', [{'do': 'H100', 'nebius': 'L40S'}])
@pytest.mark.no_seeweb  # Seeweb  does not support T4
>>>>>>> 9727c5ad
@pytest.mark.serve
@pytest.mark.resource_heavy
def test_skyserve_llm(generic_cloud: str, accelerator: Dict[str, str]):
    """Test skyserve with real LLM usecase"""
    if generic_cloud == 'kubernetes':
        accelerator = smoke_tests_utils.get_avaliabe_gpus_for_k8s_tests()
    else:
        accelerator = accelerator.get(generic_cloud, 'T4')

    name = _get_service_name()
    auth_token = '123456'

    def generate_llm_test_command(prompt: str, expected_output: str) -> str:
        prompt = shlex.quote(prompt)
        expected_output = shlex.quote(expected_output)
        return (
            f'{_SERVE_ENDPOINT_WAIT.format(name=name)}; '
            's=$(python tests/skyserve/llm/get_response.py --endpoint $endpoint '
            f'--prompt {prompt} --auth_token {auth_token}); '
            'echo "$s"; '
            f'echo "$s" | grep -E {expected_output}')

    with open('tests/skyserve/llm/prompt_output.json', 'r',
              encoding='utf-8') as f:
        prompt2output = json.load(f)

    test = smoke_tests_utils.Test(
        'test-skyserve-llm',
        [
            f'sky serve up -n {name} --infra {generic_cloud} --gpus {accelerator} -y --secret AUTH_TOKEN={auth_token} tests/skyserve/llm/service.yaml',
            _SERVE_WAIT_UNTIL_READY.format(name=name, replica_num=1),
            *[
                generate_llm_test_command(prompt, output)
                for prompt, output in prompt2output.items()
            ],
        ],
        _TEARDOWN_SERVICE.format(name=name),
        env=smoke_tests_utils.LOW_CONTROLLER_RESOURCE_ENV,
        timeout=40 * 60,
    )
    smoke_tests_utils.run_one_test(test)


@pytest.mark.gcp
@pytest.mark.serve
def test_skyserve_spot_recovery():
    name = _get_service_name()
    zone = 'us-central1-a'

    test = smoke_tests_utils.Test(
        'test-skyserve-spot-recovery-gcp',
        [
            smoke_tests_utils.launch_cluster_for_cloud_cmd('gcp', name),
            f'sky serve up -n {name} {smoke_tests_utils.LOW_RESOURCE_ARG} -y tests/skyserve/spot/recovery.yaml',
            _SERVE_WAIT_UNTIL_READY.format(name=name, replica_num=1),
            f'{_SERVE_ENDPOINT_WAIT.format(name=name)}; '
            'request_output=$(curl $endpoint); echo "$request_output"; echo "$request_output" | grep "Hi, SkyPilot here"',
            smoke_tests_utils.run_cloud_cmd_on_cluster(
                name, smoke_tests_utils.terminate_gcp_replica(name, zone, 1)),
            _SERVE_WAIT_UNTIL_READY.format(name=name, replica_num=1),
            f'{_SERVE_ENDPOINT_WAIT.format(name=name)}; '
            'request_output=$(curl $endpoint); echo "$request_output"; echo "$request_output" | grep "Hi, SkyPilot here"',
        ],
        f'{smoke_tests_utils.down_cluster_for_cloud_cmd(name)}; '
        f'{_TEARDOWN_SERVICE.format(name=name)}',
        env=smoke_tests_utils.LOW_CONTROLLER_RESOURCE_ENV,
        timeout=20 * 60,
    )
    smoke_tests_utils.run_one_test(test)


@pytest.mark.no_fluidstack  # Fluidstack does not support spot instances
@pytest.mark.no_vast  # Vast doesn't support opening ports
@pytest.mark.serve
@pytest.mark.no_kubernetes
@pytest.mark.no_do
@pytest.mark.no_nebius  # Nebius does not support non-GPU spot instances
@pytest.mark.no_hyperbolic  # Hyperbolic does not support spot instances
@pytest.mark.no_seeweb  # Seeweb does not support spot instances
def test_skyserve_base_ondemand_fallback(generic_cloud: str):
    name = _get_service_name()
    test = smoke_tests_utils.Test(
        'test-skyserve-base-ondemand-fallback',
        [
            f'sky serve up -n {name} --infra {generic_cloud} {smoke_tests_utils.LOW_RESOURCE_ARG} -y tests/skyserve/spot/base_ondemand_fallback.yaml',
            _SERVE_WAIT_UNTIL_READY.format(name=name, replica_num=2),
            _check_replica_in_status(name, [(1, True, 'READY'),
                                            (1, False, 'READY')]),
        ],
        _TEARDOWN_SERVICE.format(name=name),
        env=smoke_tests_utils.LOW_CONTROLLER_RESOURCE_ENV,
        timeout=20 * 60,
    )
    smoke_tests_utils.run_one_test(test)


@pytest.mark.gcp
@pytest.mark.serve
def test_skyserve_dynamic_ondemand_fallback():
    name = _get_service_name()
    zone = 'us-central1-a'

    test = smoke_tests_utils.Test(
        'test-skyserve-dynamic-ondemand-fallback',
        [
            smoke_tests_utils.launch_cluster_for_cloud_cmd('gcp', name),
            f'sky serve up -n {name} {smoke_tests_utils.LOW_RESOURCE_ARG} -y tests/skyserve/spot/dynamic_ondemand_fallback.yaml',
            f'sleep 40',
            # 2 on-demand (provisioning) + 2 Spot (provisioning).
            f'{_SERVE_STATUS_WAIT.format(name=name)}; echo "$s";'
            'echo "$s" | grep -q "0/4" || exit 1',
            # Wait for the provisioning starts
            'sleep 40',
            _check_replica_in_status(name, [
                (2, True, _SERVICE_LAUNCHING_STATUS_REGEX + '\|READY'),
            ]),

            # a) The instance may still be in READY state when we check the
            # status, before transitioning to SHUTTING_DOWN.
            # b) And in SHUTTING_DOWN state, it may actually SHUTDOWN and
            # disappear. So we check 1 instance instead of 2. Because it
            # can be 1 or 2.
            f'count=$(sky serve status {name} | grep "x(cpus=2, " | grep "{_SERVICE_LAUNCHING_STATUS_REGEX}\|SHUTTING_DOWN\|READY" | wc -l); '
            f'[ "$count" -eq 1 ] || [ "$count" -eq 2 ] || {{ echo "Expected 1 or 2 instances, got $count"; exit 1; }}',

            # Wait until 2 spot instances are ready.
            _SERVE_WAIT_UNTIL_READY.format(name=name, replica_num=2),
            _check_replica_in_status(name, [(2, True, 'READY'),
                                            (0, False, '')]),
            smoke_tests_utils.run_cloud_cmd_on_cluster(
                name, smoke_tests_utils.terminate_gcp_replica(name, zone, 1)),
            f'sleep 40',
            # 1 on-demand (provisioning) + 1 Spot (ready) + 1 spot (provisioning).
            f'{_SERVE_STATUS_WAIT.format(name=name)}; '
            'echo "$s" | grep -q "1/3"',
            _check_replica_in_status(
                name,
                [
                    # The newly launched instance may transition to READY status
                    # quickly, so when checking status it could be either READY or
                    # LAUNCHING.
                    (2, True, _SERVICE_LAUNCHING_STATUS_REGEX + '\|READY'),
                    (1, False, _SERVICE_LAUNCHING_STATUS_REGEX + '\|READY')
                ]),

            # Wait until 2 spot instances are ready.
            _SERVE_WAIT_UNTIL_READY.format(name=name, replica_num=2),
            _check_replica_in_status(name, [(2, True, 'READY'),
                                            (0, False, '')]),
        ],
        f'{smoke_tests_utils.down_cluster_for_cloud_cmd(name)}; '
        f'{_TEARDOWN_SERVICE.format(name=name)}',
        env=smoke_tests_utils.LOW_CONTROLLER_RESOURCE_ENV,
        timeout=20 * 60,
    )
    smoke_tests_utils.run_one_test(test)


# TODO: fluidstack does not support `--cpus 2`, but the check for services in this test is based on CPUs
@pytest.mark.no_fluidstack
@pytest.mark.no_do  # DO does not support `--cpus 2`
@pytest.mark.serve
@pytest.mark.no_vast  # Vast doesn't support opening ports
@pytest.mark.no_hyperbolic  # Hyperbolic doesn't support opening ports for skypilot yet
@pytest.mark.no_remote_server
def test_skyserve_user_bug_restart(generic_cloud: str):
    """Tests that we restart the service after user bug."""
    # TODO(zhwu): this behavior needs some rethinking.
    resource_arg, env = smoke_tests_utils.get_cloud_specific_resource_config(
        generic_cloud)
    name = _get_service_name()
    with smoke_tests_utils.increase_initial_delay_seconds_for_slow_cloud(
            generic_cloud) as increase_initial_delay_seconds:
        test = smoke_tests_utils.Test(
            'test-skyserve-user-bug-restart',
            [
                increase_initial_delay_seconds(
                    f'sky serve up -n {name} --infra {generic_cloud} {resource_arg} -y tests/skyserve/restart/user_bug.yaml'
                ),
                f's=$(sky serve status {name}); echo "$s";'
                'until echo "$s" | grep -A 100 "Service Replicas" | grep "SHUTTING_DOWN"; '
                'do echo "Waiting for first service to be SHUTTING DOWN..."; '
                f'sleep 5; s=$(sky serve status {name}); echo "$s"; done; ',
                f's=$(sky serve status {name}); echo "$s";'
                'until echo "$s" | grep -A 100 "Service Replicas" | grep "FAILED"; '
                'do echo "Waiting for first service to be FAILED..."; '
                f'sleep 2; s=$(sky serve status {name}); echo "$s"; done; echo "$s"; '
                + _check_replica_in_status(name, [(1, True, 'FAILED')]) +
                # User bug failure will cause no further scaling.
                f'echo "$s" | grep -A 100 "Service Replicas" | grep "{name}" | wc -l | grep 1; '
                f'echo "$s" | grep -B 100 "NO_REPLICA" | grep "0/0"',
                increase_initial_delay_seconds(
                    f'sky serve update {name} --infra {generic_cloud} {resource_arg} -y tests/skyserve/auto_restart.yaml'
                ),
                f'{_SERVE_ENDPOINT_WAIT.format(name=name)}; '
                'until curl --connect-timeout 10 --max-time 10 $endpoint | grep "Hi, SkyPilot here"; do sleep 1; done; sleep 2; '
                + _check_replica_in_status(name, [(1, False, 'READY'),
                                                  (1, False, 'FAILED')]),
            ],
            _TEARDOWN_SERVICE.format(name=name),
            env=env,
            timeout=20 * 60,
        )
        smoke_tests_utils.run_one_test(test)


@pytest.mark.no_vast  # Vast doesn't support opening ports
@pytest.mark.serve
@pytest.mark.no_kubernetes  # Replicas on k8s may be running on the same node and have the same public IP
@pytest.mark.no_hyperbolic  # Hyperbolic doesn't support opening ports for skypilot yet
def test_skyserve_load_balancer(generic_cloud: str):
    """Test skyserve load balancer round-robin policy"""
    name = _get_service_name()
    test = smoke_tests_utils.Test(
        'test-skyserve-load-balancer',
        [
            f'sky serve up -n {name} --infra {generic_cloud} {smoke_tests_utils.LOW_RESOURCE_ARG} -y tests/skyserve/load_balancer/service.yaml',
            _SERVE_WAIT_UNTIL_READY.format(name=name, replica_num=3),
            f'{_SERVE_ENDPOINT_WAIT.format(name=name)}; '
            f'{_SERVE_STATUS_WAIT.format(name=name)}; '
            f'{_get_replica_ip(name, 1)}; '
            f'{_get_replica_ip(name, 2)}; {_get_replica_ip(name, 3)}; '
            'python tests/skyserve/load_balancer/test_round_robin.py '
            '--endpoint $endpoint --replica-num 3 --replica-ips $ip1 $ip2 $ip3',
        ],
        _TEARDOWN_SERVICE.format(name=name),
        timeout=20 * 60,
        env=smoke_tests_utils.LOW_CONTROLLER_RESOURCE_ENV,
    )
    smoke_tests_utils.run_one_test(test)


@pytest.mark.gcp
@pytest.mark.serve
@pytest.mark.no_kubernetes
def test_skyserve_auto_restart():
    """Test skyserve with auto restart"""
    name = _get_service_name()
    zone = 'us-central1-a'
    test = smoke_tests_utils.Test(
        'test-skyserve-auto-restart',
        [
            smoke_tests_utils.launch_cluster_for_cloud_cmd('gcp', name),
            # TODO(tian): we can dynamically generate YAML from template to
            # avoid maintaining too many YAML files
            f'sky serve up -n {name} -y {smoke_tests_utils.LOW_RESOURCE_ARG} tests/skyserve/auto_restart.yaml',
            _SERVE_WAIT_UNTIL_READY.format(name=name, replica_num=1),
            f'{_SERVE_ENDPOINT_WAIT.format(name=name)}; '
            'request_output=$(curl $endpoint); echo "$request_output"; echo "$request_output" | grep "Hi, SkyPilot here"',
            # sleep for 20 seconds (initial delay) to make sure it will
            # be restarted
            'sleep 20',
            smoke_tests_utils.run_cloud_cmd_on_cluster(
                name,
                cmd=smoke_tests_utils.terminate_gcp_replica(name, zone, 1)),
            # Wait for consecutive failure timeout passed.
            # If the cluster is not using spot, it won't check the cluster status
            # on the cloud (since manual shutdown is not a common behavior and such
            # queries takes a lot of time). Instead, we think continuous 3 min probe
            # failure is not a temporary problem but indeed a failure.
            'sleep 180',
            # We cannot use _SERVE_WAIT_UNTIL_READY; there will be a intermediate time
            # that the output of `sky serve status` shows FAILED and this status will
            # cause _SERVE_WAIT_UNTIL_READY to early quit.
            '(while true; do'
            f'    output=$(sky serve status {name});'
            '     echo "$output" | grep -q "1/1" && break;'
            '     sleep 10;'
            f'done); sleep {serve.LB_CONTROLLER_SYNC_INTERVAL_SECONDS};',
            f'{_SERVE_ENDPOINT_WAIT.format(name=name)}; '
            'request_output=$(curl $endpoint); echo "$request_output"; echo "$request_output" | grep "Hi, SkyPilot here"',
        ],
        f'{smoke_tests_utils.down_cluster_for_cloud_cmd(name)}; '
        f'{_TEARDOWN_SERVICE.format(name=name)}',
        env=smoke_tests_utils.LOW_CONTROLLER_RESOURCE_ENV,
        timeout=20 * 60,
    )
    smoke_tests_utils.run_one_test(test)


@pytest.mark.no_vast  # Vast doesn't support opening ports
@pytest.mark.no_hyperbolic  # Hyperbolic doesn't support opening ports for skypilot yet
@pytest.mark.serve
@pytest.mark.no_remote_server
def test_skyserve_cancel(generic_cloud: str):
    """Test skyserve with cancel"""
    name = _get_service_name()

    test = smoke_tests_utils.Test(
        'test-skyserve-cancel',
        [
            f'sky serve up -n {name} --infra {generic_cloud} {smoke_tests_utils.LOW_RESOURCE_ARG} -y tests/skyserve/cancel/cancel.yaml',
            _SERVE_WAIT_UNTIL_READY.format(name=name, replica_num=1),
            f'{_SERVE_ENDPOINT_WAIT.format(name=name)}; python3 '
            'tests/skyserve/cancel/send_cancel_request.py '
            '--endpoint $endpoint | grep "Request was cancelled"',
            f's=$(sky serve logs {name} 1 --no-follow); '
            'until ! echo "$s" | grep "Please wait for the controller to be"; '
            'do echo "Waiting for serve logs"; sleep 10; '
            f's=$(sky serve logs {name} 1 --no-follow); done; '
            'echo "$s"; echo "$s" | grep "Client disconnected, stopping computation"',
        ],
        _TEARDOWN_SERVICE.format(name=name),
        env=smoke_tests_utils.LOW_CONTROLLER_RESOURCE_ENV,
        timeout=20 * 60,
    )
    smoke_tests_utils.run_one_test(test)


@pytest.mark.no_vast  # Vast doesn't support opening ports
@pytest.mark.no_hyperbolic  # Hyperbolic doesn't support opening ports for skypilot yet
@pytest.mark.serve
@pytest.mark.no_remote_server
def test_skyserve_streaming(generic_cloud: str):
    """Test skyserve with streaming"""
    resource_arg, env = smoke_tests_utils.get_cloud_specific_resource_config(
        generic_cloud)
    name = _get_service_name()
    test = smoke_tests_utils.Test(
        'test-skyserve-streaming',
        [
            f'sky serve up -n {name} --infra {generic_cloud} {resource_arg} -y tests/skyserve/streaming/streaming.yaml',
            _SERVE_WAIT_UNTIL_READY.format(name=name, replica_num=1),
            f'{_SERVE_ENDPOINT_WAIT.format(name=name)}; '
            'python3 tests/skyserve/streaming/send_streaming_request.py '
            '--endpoint $endpoint | grep "Streaming test passed"',
        ],
        _TEARDOWN_SERVICE.format(name=name),
        env=env,
        timeout=20 * 60,
    )
    smoke_tests_utils.run_one_test(test)


@pytest.mark.no_vast  # Vast doesn't support opening ports
@pytest.mark.no_hyperbolic  # Hyperbolic doesn't support opening ports for skypilot yet
@pytest.mark.serve
def test_skyserve_readiness_timeout_fail(generic_cloud: str):
    """Test skyserve with large readiness probe latency, expected to fail"""
    name = _get_service_name()
    test = smoke_tests_utils.Test(
        'test-skyserve-readiness-timeout-fail',
        [
            f'sky serve up -n {name} --infra {generic_cloud} {smoke_tests_utils.LOW_RESOURCE_ARG} -y tests/skyserve/readiness_timeout/task.yaml',
            # None of the readiness probe will pass, so the service will be
            # terminated after the initial delay.
            f's=$(sky serve status {name}); '
            f'until echo "$s" | grep "FAILED_INITIAL_DELAY"; do '
            'echo "Waiting for replica to be failed..."; sleep 5; '
            f's=$(sky serve status {name}); echo "$s"; done;',
            'sleep 60',
            f'{_SERVE_STATUS_WAIT.format(name=name)}; echo "$s" | grep "{name}" | grep "FAILED_INITIAL_DELAY" | wc -l | grep 1;'
        ],
        _TEARDOWN_SERVICE.format(name=name),
        timeout=20 * 60,
        env=smoke_tests_utils.LOW_CONTROLLER_RESOURCE_ENV,
    )
    smoke_tests_utils.run_one_test(test)


@pytest.mark.no_vast  # Vast doesn't support opening ports
@pytest.mark.no_hyperbolic  # Hyperbolic doesn't support opening ports for skypilot yet
@pytest.mark.serve
@pytest.mark.no_remote_server
def test_skyserve_large_readiness_timeout(generic_cloud: str):
    """Test skyserve with customized large readiness timeout"""
    name = _get_service_name()
    test = smoke_tests_utils.Test(
        'test-skyserve-large-readiness-timeout',
        [
            f'sky serve up -n {name} --infra {generic_cloud} {smoke_tests_utils.LOW_RESOURCE_ARG} -y tests/skyserve/readiness_timeout/task_large_timeout.yaml',
            _SERVE_WAIT_UNTIL_READY.format(name=name, replica_num=1),
            f'{_SERVE_ENDPOINT_WAIT.format(name=name)}; '
            'request_output=$(curl $endpoint); echo "$request_output"; echo "$request_output" | grep "Hi, SkyPilot here"',
        ],
        _TEARDOWN_SERVICE.format(name=name),
        env=smoke_tests_utils.LOW_CONTROLLER_RESOURCE_ENV,
        timeout=20 * 60,
    )
    smoke_tests_utils.run_one_test(test)


# TODO: fluidstack does not support `--cpus 2`, but the check for services in this test is based on CPUs
@pytest.mark.no_fluidstack
@pytest.mark.no_do  # DO does not support `--cpus 2`
@pytest.mark.no_vast  # Vast doesn't support opening ports
@pytest.mark.no_hyperbolic  # Hyperbolic doesn't support opening ports for skypilot yet
@pytest.mark.serve
@pytest.mark.no_remote_server
def test_skyserve_update(generic_cloud: str):
    """Test skyserve with update"""
    resource_arg, env = smoke_tests_utils.get_cloud_specific_resource_config(
        generic_cloud)
    name = _get_service_name()
    # Nebius takes longer to start instances.
    replica_check_timeout_seconds = 120 if generic_cloud == 'nebius' else 60
    test = smoke_tests_utils.Test(
        'test-skyserve-update',
        [
            f'sky serve up -n {name} --infra {generic_cloud} {resource_arg} -y tests/skyserve/update/old.yaml',
            _SERVE_WAIT_UNTIL_READY.format(name=name, replica_num=2),
            f'{_SERVE_ENDPOINT_WAIT.format(name=name)}; curl $endpoint | grep "Hi, SkyPilot here"',
            f'sky serve update {name} --infra {generic_cloud} {resource_arg} --mode blue_green -y tests/skyserve/update/new.yaml',
            # sleep before update is registered.
            'sleep 20',
            f'{_SERVE_ENDPOINT_WAIT.format(name=name)}; '
            'until curl $endpoint | grep "Hi, new SkyPilot here!"; do sleep 2; done;'
            # Make sure the traffic is not mixed
            'curl $endpoint | grep "Hi, new SkyPilot here"',
            # The latest 2 version should be READY and the older versions should be shutting down
            (_check_replica_in_status(
                name, [(2, False, 'READY'), (2, False, 'SHUTTING_DOWN')],
                timeout_seconds=replica_check_timeout_seconds) +
             _check_service_version(name, "2")),
        ],
        _TEARDOWN_SERVICE.format(name=name),
        timeout=20 * 60,
        env=env,
    )
    smoke_tests_utils.run_one_test(test)


# TODO: fluidstack does not support `--cpus 2`, but the check for services in this test is based on CPUs
@pytest.mark.no_fluidstack
@pytest.mark.no_do  # DO does not support `--cpus 2`
@pytest.mark.no_vast  # Vast doesn't support opening ports
@pytest.mark.no_hyperbolic  # Hyperbolic doesn't support opening ports for skypilot yet
@pytest.mark.serve
@pytest.mark.no_remote_server
def test_skyserve_rolling_update(generic_cloud: str):
    """Test skyserve with rolling update"""
    resource_arg, env = smoke_tests_utils.get_cloud_specific_resource_config(
        generic_cloud)
    name = _get_service_name()
    # Nebius takes longer to start instances.
    replica_check_timeout_seconds = 120 if generic_cloud == 'nebius' else 60
    single_new_replica = _check_replica_in_status(
        name, [(2, False, 'READY'), (1, False, _SERVICE_LAUNCHING_STATUS_REGEX),
               (1, False, 'SHUTTING_DOWN')],
        timeout_seconds=replica_check_timeout_seconds)
    with smoke_tests_utils.increase_initial_delay_seconds_for_slow_cloud(
            generic_cloud) as increase_initial_delay_seconds:
        test = smoke_tests_utils.Test(
            f'test-skyserve-rolling-update',
            [
                increase_initial_delay_seconds(
                    f'sky serve up -n {name} --infra {generic_cloud} {resource_arg} -y tests/skyserve/update/old.yaml'
                ),
                _SERVE_WAIT_UNTIL_READY.format(name=name, replica_num=2),
                f'{_SERVE_ENDPOINT_WAIT.format(name=name)}; curl $endpoint | grep "Hi, SkyPilot here"',
                increase_initial_delay_seconds(
                    f'sky serve update {name} --infra {generic_cloud} {resource_arg} -y tests/skyserve/update/new.yaml'
                ),
                # Make sure the traffic is mixed across two versions, the replicas
                # with even id will sleep 120 seconds before being ready, so we
                # should be able to get observe the period that the traffic is mixed
                # across two versions.
                f'{_SERVE_ENDPOINT_WAIT.format(name=name)}; '
                'until curl $endpoint | grep "Hi, new SkyPilot here!"; do sleep 2; done; sleep 2; '
                # The latest version should have one READY and the one of the older versions should be shutting down
                f'{single_new_replica} {_check_service_version(name, "1,2")} '
                # Check the output from the old version, immediately after the
                # output from the new version appears. This is guaranteed by the
                # round robin load balancing policy.
                # TODO(zhwu): we should have a more generalized way for checking the
                # mixed version of replicas to avoid depending on the specific
                # round robin load balancing policy.
                # Note: If there's a timeout waiting in single_new_replica check,
                # the round robin load balancing state might be affected and we may need
                # multiple requests to observe both old and new versions of the service.
                'result=$(curl $endpoint); echo "Result: $result"; '
                'if echo "$result" | grep -q "Hi, SkyPilot here"; then '
                '    echo "Found old version output"; '
                'else '
                '    echo "$result" | grep "Hi, new SkyPilot here!" || exit 1; '
                '    echo "Found new version output, trying again for old version"; '
                '    result2=$(curl $endpoint); echo "Result2: $result2"; '
                '    echo "$result2" | grep "Hi, SkyPilot here" || exit 1; '
                'fi',
            ],
            _TEARDOWN_SERVICE.format(name=name),
            timeout=20 * 60,
            env=env,
        )
        smoke_tests_utils.run_one_test(test)


@pytest.mark.no_fluidstack
@pytest.mark.no_vast  # Vast doesn't support opening ports
@pytest.mark.serve
@pytest.mark.no_hyperbolic  # Hyperbolic doesn't support opening ports for skypilot yet
@pytest.mark.no_remote_server
def test_skyserve_fast_update(generic_cloud: str):
    """Test skyserve with fast update (Increment version of old replicas)"""
    name = _get_service_name()

    test = smoke_tests_utils.Test(
        'test-skyserve-fast-update',
        [
            f'sky serve up -n {name} -y {smoke_tests_utils.LOW_RESOURCE_ARG} --infra {generic_cloud} tests/skyserve/update/bump_version_before.yaml',
            _SERVE_WAIT_UNTIL_READY.format(name=name, replica_num=2),
            f'{_SERVE_ENDPOINT_WAIT.format(name=name)}; curl $endpoint | grep "Hi, SkyPilot here"',
            f'sky serve update {name} --infra {generic_cloud} {smoke_tests_utils.LOW_RESOURCE_ARG} --mode blue_green -y tests/skyserve/update/bump_version_after.yaml',
            # sleep to wait for update to be registered.
            'sleep 40',
            # 2 on-demand (ready) + 1 on-demand (provisioning).
            (
                _check_replica_in_status(
                    name, [(2, False, 'READY'),
                           (1, False, _SERVICE_LAUNCHING_STATUS_REGEX)]) +
                # Fast update will directly have the latest version ready.
                _check_service_version(name, "2")),
            _SERVE_WAIT_UNTIL_READY.format(name=name, replica_num=3) +
            _check_service_version(name, "2"),
            f'{_SERVE_ENDPOINT_WAIT.format(name=name)}; curl $endpoint | grep "Hi, SkyPilot here"',
            # Test rolling update
            f'sky serve update {name} --infra {generic_cloud} {smoke_tests_utils.LOW_RESOURCE_ARG} -y tests/skyserve/update/bump_version_before.yaml',
            # sleep to wait for update to be registered.
            'sleep 25',
            # 2 on-demand (ready) + 1 on-demand (shutting down).
            _check_replica_in_status(name, [(2, False, 'READY'),
                                            (1, False, 'SHUTTING_DOWN')]),
            _SERVE_WAIT_UNTIL_READY.format(name=name, replica_num=2) +
            _check_service_version(name, "3"),
            f'{_SERVE_ENDPOINT_WAIT.format(name=name)}; curl $endpoint | grep "Hi, SkyPilot here"',
        ],
        _TEARDOWN_SERVICE.format(name=name),
        timeout=30 * 60,
        env=smoke_tests_utils.LOW_CONTROLLER_RESOURCE_ENV,
    )
    smoke_tests_utils.run_one_test(test)


@pytest.mark.no_vast  # Vast doesn't support opening ports
@pytest.mark.no_hyperbolic  # Hyperbolic doesn't support opening ports for skypilot yet
@pytest.mark.serve
@pytest.mark.no_remote_server
def test_skyserve_update_autoscale(generic_cloud: str):
    """Test skyserve update with autoscale"""
    resource_arg, env = smoke_tests_utils.get_cloud_specific_resource_config(
        generic_cloud)
    name = _get_service_name()
    with smoke_tests_utils.increase_initial_delay_seconds_for_slow_cloud(
            generic_cloud) as increase_initial_delay_seconds:
        test = smoke_tests_utils.Test(
            f'test-skyserve-update-autoscale',
            [
                increase_initial_delay_seconds(
                    f'sky serve up -n {name} --infra {generic_cloud} {resource_arg} -y tests/skyserve/update/num_min_two.yaml'
                ),
                _SERVE_WAIT_UNTIL_READY.format(name=name, replica_num=2) +
                _check_service_version(name, "1"),
                f'{_SERVE_ENDPOINT_WAIT.format(name=name)}; '
                'curl $endpoint | grep "Hi, SkyPilot here"',
                increase_initial_delay_seconds(
                    f'sky serve update {name} --infra {generic_cloud} {resource_arg} --mode blue_green -y tests/skyserve/update/num_min_one.yaml'
                ),
                # sleep before update is registered.
                'sleep 20',
                # Timeout will be triggered when update fails.
                _SERVE_WAIT_UNTIL_READY.format(name=name, replica_num=1) +
                _check_service_version(name, "2"),
                f'{_SERVE_ENDPOINT_WAIT.format(name=name)}; '
                'curl $endpoint | grep "Hi, SkyPilot here!"',
                # Rolling Update
                increase_initial_delay_seconds(
                    f'sky serve update {name} --infra {generic_cloud} {resource_arg} -y tests/skyserve/update/num_min_two.yaml'
                ),
                # sleep before update is registered.
                'sleep 20',
                # Timeout will be triggered when update fails.
                _SERVE_WAIT_UNTIL_READY.format(name=name, replica_num=2) +
                _check_service_version(name, "3"),
                f'{_SERVE_ENDPOINT_WAIT.format(name=name)}; '
                'curl $endpoint | grep "Hi, SkyPilot here!"',
            ],
            _TEARDOWN_SERVICE.format(name=name),
            timeout=30 * 60,
            env=env,
        )
        smoke_tests_utils.run_one_test(test)


@pytest.mark.no_fluidstack  # Spot instances are not supported by Fluidstack
@pytest.mark.serve
@pytest.mark.no_kubernetes  # Spot instances are not supported in Kubernetes
@pytest.mark.no_do  # Spot instances not on DO
@pytest.mark.no_vast  # Vast doesn't support opening ports
@pytest.mark.no_nebius  # Nebius does not support non-GPU spot instances
@pytest.mark.no_hyperbolic  # Hyperbolic does not support spot instances
@pytest.mark.no_seeweb  # Seeweb does not support spot instances
@pytest.mark.parametrize('mode', ['rolling', 'blue_green'])
def test_skyserve_new_autoscaler_update(mode: str, generic_cloud: str):
    """Test skyserve with update that changes autoscaler"""
    name = f'{_get_service_name()}-{mode}'

    wait_until_no_pending = (
        f's=$(sky serve status {name}); echo "$s"; '
        'until ! echo "$s" | grep PENDING; do '
        '  echo "Waiting for replica to be out of pending..."; '
        f' sleep 5; s=$(sky serve status {name}); '
        '  echo "$s"; '
        'done')
    four_spot_up_cmd = _check_replica_in_status(name, [(4, True, 'READY')])
    update_check = [f'until ({four_spot_up_cmd}); do sleep 5; done; sleep 15;']
    if mode == 'rolling':
        # Check rolling update, it will terminate one of the old on-demand
        # instances, once there are 4 spot instance ready.
        update_check += [
            _check_replica_in_status(
                name, [(1, False, _SERVICE_LAUNCHING_STATUS_REGEX),
                       (1, False, 'SHUTTING_DOWN'), (1, False, 'READY')]) +
            _check_service_version(name, "1,2"),
        ]
        # The two old on-demand instances will be in READY or SHUTTING_DOWN
        # status after autoscale.
        TWO_OLD_ON_DEMAND_INSTANCES_STATUS_AFTER_AUTOSCALE = r'READY\|SHUTTING_DOWN'
    else:
        # Check blue green update, it will keep both old on-demand instances
        # running, once there are 4 spot instance ready.
        update_check += [
            _check_replica_in_status(
                name, [(1, False, _SERVICE_LAUNCHING_STATUS_REGEX),
                       (2, False, 'READY')]) +
            _check_service_version(name, "1"),
        ]
        # The two old on-demand instances will be in READY status
        # after autoscale update.
        TWO_OLD_ON_DEMAND_INSTANCES_STATUS_AFTER_AUTOSCALE = 'READY'
    test = smoke_tests_utils.Test(
        f'test-skyserve-new-autoscaler-update-{mode}',
        [
            f'sky serve up -n {name} --infra {generic_cloud} {smoke_tests_utils.LOW_RESOURCE_ARG} -y tests/skyserve/update/new_autoscaler_before.yaml',
            _SERVE_WAIT_UNTIL_READY.format(name=name, replica_num=2) +
            _check_service_version(name, "1"),
            f'{_SERVE_ENDPOINT_WAIT.format(name=name)}; '
            's=$(curl $endpoint); echo "$s"; echo "$s" | grep "Hi, SkyPilot here"',
            f'sky serve update {name} --infra {generic_cloud} {smoke_tests_utils.LOW_RESOURCE_ARG} --mode {mode} -y tests/skyserve/update/new_autoscaler_after.yaml',
            # Wait for update to be registered
            'sleep 90',
            wait_until_no_pending,
            _check_replica_in_status(name, [
                (4, True, _SERVICE_LAUNCHING_STATUS_REGEX + '\|READY'),
                (1, False, _SERVICE_LAUNCHING_STATUS_REGEX),
                (2, False, TWO_OLD_ON_DEMAND_INSTANCES_STATUS_AFTER_AUTOSCALE)
            ]),
            *update_check,
            _SERVE_WAIT_UNTIL_READY.format(name=name, replica_num=5),
            f'{_SERVE_ENDPOINT_WAIT.format(name=name)}; '
            'curl $endpoint | grep "Hi, SkyPilot here"',
            _check_replica_in_status(name, [(4, True, 'READY'),
                                            (1, False, 'READY')]),
        ],
        _TEARDOWN_SERVICE.format(name=name),
        timeout=20 * 60,
        env=smoke_tests_utils.LOW_CONTROLLER_RESOURCE_ENV,
    )
    smoke_tests_utils.run_one_test(test)


# TODO: fluidstack does not support `--cpus 2`, but the check for services in this test is based on CPUs
@pytest.mark.no_fluidstack
@pytest.mark.no_do  # DO does not support `--cpus 2`
@pytest.mark.no_vast  # Vast doesn't support opening ports
@pytest.mark.no_hyperbolic  # Hyperbolic doesn't support opening ports for skypilot yet
@pytest.mark.serve
@pytest.mark.no_remote_server
def test_skyserve_failures(generic_cloud: str):
    """Test replica failure statuses"""
    resource_arg, env = smoke_tests_utils.get_cloud_specific_resource_config(
        generic_cloud)
    name = _get_service_name()
    with smoke_tests_utils.increase_initial_delay_seconds_for_slow_cloud(
            generic_cloud) as increase_initial_delay_seconds:
        test = smoke_tests_utils.Test(
            'test-skyserve-failures',
            [
                increase_initial_delay_seconds(
                    f'sky serve up -n {name} --infra {generic_cloud} {resource_arg} -y tests/skyserve/failures/initial_delay.yaml'
                ),
                f's=$(sky serve status {name}); '
                f'until echo "$s" | grep "FAILED_INITIAL_DELAY"; do '
                'echo "Waiting for replica to be failed..."; sleep 5; '
                f's=$(sky serve status {name}); echo "$s"; done;',
                'sleep 60',
                f'{_SERVE_STATUS_WAIT.format(name=name)}; echo "$s" | grep "{name}" | grep "FAILED_INITIAL_DELAY" | wc -l | grep 2; '
                # Make sure no new replicas are started for early failure.
                f'echo "$s" | grep -A 100 "Service Replicas" | grep "{name}" | wc -l | grep 2;',
                increase_initial_delay_seconds(
                    f'sky serve update {name} --infra {generic_cloud} {resource_arg} -y tests/skyserve/failures/probing.yaml'
                ),
                f's=$(sky serve status {name}); '
                # Wait for replica to be ready.
                f'until echo "$s" | grep "READY"; do '
                'echo "Waiting for replica to be failed..."; sleep 5; '
                f's=$(sky serve status {name}); echo "$s"; done;',
                # Wait for replica to change to FAILED_PROBING
                f's=$(sky serve status {name}); '
                f'until echo "$s" | grep "FAILED_PROBING"; do '
                'echo "Waiting for replica to be failed..."; sleep 5; '
                f's=$(sky serve status {name}); echo "$s"; done',
                # Wait for the PENDING replica to appear.
                'sleep 10',
                # Wait until the replica is out of PENDING.
                f's=$(sky serve status {name}); '
                f'until ! echo "$s" | grep "PENDING" && ! echo "$s" | grep "Please wait for the controller to be ready."; do '
                'echo "Waiting for replica to be out of pending..."; sleep 5; '
                f's=$(sky serve status {name}); echo "$s"; done; ' +
                _check_replica_in_status(name, [
                    (1, False, 'FAILED_PROBING'),
                    (1, False, _SERVICE_LAUNCHING_STATUS_REGEX + '\|READY')
                ]),
                # TODO(zhwu): add test for FAILED_PROVISION
            ],
            _TEARDOWN_SERVICE.format(name=name),
            timeout=20 * 60,
            env=env,
        )
        smoke_tests_utils.run_one_test(test)


@pytest.mark.serve
@pytest.mark.resource_heavy
@pytest.mark.no_hyperbolic  # Hyperbolic doesn't support opening ports for skypilot yet
def test_skyserve_https(generic_cloud: str):
    """Test skyserve with https"""
    name = _get_service_name()

    keyfile = f'~/test-skyserve-key-{name}.pem'
    with tempfile.TemporaryDirectory() as tempdir:
        certfile = os.path.join(tempdir, 'cert.pem')
        subprocess_utils.run_no_outputs(
            f'openssl req -x509 -newkey rsa:2048 -days 36500 -nodes '
            f'-subj "/" -keyout {keyfile} -out {certfile}')

        test = smoke_tests_utils.Test(
            'test-skyserve-https',
            [
                f'sky serve up -n {name} {smoke_tests_utils.LOW_RESOURCE_ARG} --infra {generic_cloud} -y tests/skyserve/https/service.yaml '
                f'--env TLS_KEYFILE_ENV_VAR={keyfile} --secret TLS_CERTFILE_ENV_VAR={certfile}',
                _SERVE_WAIT_UNTIL_READY.format(name=name, replica_num=1),
                f'{_SERVE_ENDPOINT_WAIT.format(name=name)}; '
                'output=$(curl $endpoint -k); echo $output; '
                'echo $output | grep "Hi, SkyPilot here"',
                # Self signed certificate should fail without -k.
                f'{_SERVE_ENDPOINT_WAIT.format(name=name)}; '
                'output=$(curl $endpoint 2>&1); echo $output; '
                'echo $output | grep -E "self[ -]signed certificate"',
                # curl with wrong schema (http) should fail.
                f'{_SERVE_ENDPOINT_WAIT.format(name=name)}; '
                'http_endpoint="${endpoint/https:/http:}"; '
                'output=$(curl $http_endpoint 2>&1); echo $output; '
                'echo $output | grep "Empty reply from server"',
            ],
            _TEARDOWN_SERVICE.format(name=name) + f'; rm -f {keyfile}',
            timeout=20 * 60,
            env=smoke_tests_utils.LOW_CONTROLLER_RESOURCE_ENV,
        )
        smoke_tests_utils.run_one_test(test)


@pytest.mark.serve
@pytest.mark.no_hyperbolic  # Hyperbolic doesn't support opening ports for skypilot yet
@pytest.mark.no_remote_server
def test_skyserve_multi_ports(generic_cloud: str):
    """Test skyserve with multiple ports"""
    name = _get_service_name()
    test = smoke_tests_utils.Test(
        'test-skyserve-multi-ports',
        [
            f'sky serve up -n {name} --infra {generic_cloud} {smoke_tests_utils.LOW_RESOURCE_ARG} -y tests/skyserve/multi_ports.yaml',
            _SERVE_WAIT_UNTIL_READY.format(name=name, replica_num=1),
            f'{_SERVE_ENDPOINT_WAIT.format(name=name)}; '
            'curl $replica_endpoint | grep "Hi, SkyPilot here"; '
            f'export replica_endpoint=$(sky serve status {name} | tail -n 1 | awk \'{{print $4}}\'); '
            'export replica_endpoint_alt=$(echo $endpoint | sed "s/8080/8081/"); '
            'curl $replica_endpoint | grep "Hi, SkyPilot here"; '
            'curl $replica_endpoint_alt | grep "Hi, SkyPilot here"',
        ],
        _TEARDOWN_SERVICE.format(name=name),
        timeout=20 * 60,
        env=smoke_tests_utils.LOW_CONTROLLER_RESOURCE_ENV,
    )
    smoke_tests_utils.run_one_test(test)


# TODO(Ziming, Tian): Add tests for autoscaling.


# ------- Testing user dependencies --------
@pytest.mark.no_vast  # Requires GCS
def test_user_dependencies(generic_cloud: str):
    name = smoke_tests_utils.get_cluster_name()
    test = smoke_tests_utils.Test(
        'user-dependencies',
        [
            f'sky launch -y -c {name} --infra {generic_cloud} {smoke_tests_utils.LOW_RESOURCE_ARG} "pip install ray>2.11; ray start --head"',
            f'sky logs {name} 1 --status',
            f'sky exec {name} "echo hi"',
            f'sky logs {name} 2 --status',
            f'sky status -r {name} | grep UP',
            f'sky exec {name} "echo bye"',
            f'sky logs {name} 3 --status',
            f'sky launch -y -c {name} tests/test_yamls/different_default_conda_env.yaml',
            f'sky logs {name} 4 --status',
            # Launch again to test the default env does not affect SkyPilot
            # runtime setup
            f'sky launch -y -c {name} "python --version 2>&1 | grep \'Python 3.6\' || exit 1"',
            f'sky logs {name} 5 --status',
        ],
        f'sky down -y {name}',
        env=smoke_tests_utils.LOW_CONTROLLER_RESOURCE_ENV,
    )
    smoke_tests_utils.run_one_test(test)


@pytest.mark.kubernetes
@pytest.mark.gcp
@pytest.mark.serve
def test_skyserve_ha_kill_after_ready():
    """Test HA recovery when killing controller after replicas are READY."""
    name = _get_service_name()
    test = smoke_tests_utils.Test(
        'test-skyserve-ha-kill-after-ready',
        [
            smoke_tests_utils.launch_cluster_for_cloud_cmd('kubernetes', name),
            # Launch service and wait for ready
            f'sky serve up -n {name} -y tests/skyserve/high_availability/service.yaml',
            _SERVE_WAIT_UNTIL_READY.format(name=name, replica_num=1),
            _check_replica_in_status(name, [(1, False, 'READY')]),
            # Verify service is accessible
            f'{_SERVE_ENDPOINT_WAIT.format(name=name)}; '
            'curl $endpoint | grep "Hi, SkyPilot here"',
            # Kill controller and verify recovery
            smoke_tests_utils.kill_and_wait_controller(name, 'serve'),
            # Verify service remains accessible after controller recovery
            _SERVE_WAIT_UNTIL_READY.format(name=name, replica_num=1),
            _check_replica_in_status(name, [(1, False, 'READY')]),
            # f'{_SERVE_ENDPOINT_WAIT.format(name=name)}; '
            # 'curl $endpoint | grep "Hi, SkyPilot here"',
        ],
        _TEARDOWN_SERVICE.format(name=name),
        timeout=30 * 60,
        env={
            skypilot_config.ENV_VAR_GLOBAL_CONFIG: 'tests/skyserve/high_availability/config.yaml'
        })
    smoke_tests_utils.run_one_test(test)


@pytest.mark.kubernetes
@pytest.mark.gcp
@pytest.mark.serve
def test_skyserve_ha_kill_during_provision():
    """Test HA recovery when killing controller during PROVISIONING."""
    name = _get_service_name()
    test = smoke_tests_utils.Test(
        'test-skyserve-ha-kill-during-provision',
        [
            smoke_tests_utils.launch_cluster_for_cloud_cmd('kubernetes', name),
            # Launch service and wait for provisioning
            f'sky serve up -n {name} -y tests/skyserve/high_availability/service.yaml',
            # Wait for service to enter PROVISIONING state
            f'{_SERVE_STATUS_WAIT.format(name=name)}; '
            'until echo "$s" | grep "PROVISIONING"; do '
            '  echo "Waiting for PROVISIONING state..."; '
            '  sleep 5; '
            f'  s=$(sky serve status {name}); '
            'done; echo "$s"',
            # Kill controller during provisioning
            smoke_tests_utils.kill_and_wait_controller(name, 'serve'),
            # Verify service eventually becomes ready
            _SERVE_WAIT_UNTIL_READY.format(name=name, replica_num=1),
            _check_replica_in_status(name, [(1, False, 'READY')]),
            f'{_SERVE_ENDPOINT_WAIT.format(name=name)}; '
            'curl $endpoint | grep "Hi, SkyPilot here"',
            # Check there is only one cluster
            f'instance_names=$(gcloud compute instances list --filter="name~{name}" --format="value(name)"); '
            'echo "Initial instances: $instance_names"; '
            'num_instances=$(echo "$instance_names" | wc -l); '
            '[ "$num_instances" -eq "1" ] || (echo "Expected 1 instance, got $num_instances"; exit 1)',
        ],
        _TEARDOWN_SERVICE.format(name=name),
        timeout=30 * 60,
        env={
            skypilot_config.ENV_VAR_GLOBAL_CONFIG: 'tests/skyserve/high_availability/config.yaml'
        })
    smoke_tests_utils.run_one_test(test)


@pytest.mark.kubernetes
@pytest.mark.gcp
@pytest.mark.serve
def test_skyserve_ha_kill_during_pending():
    """Test HA recovery when killing controller during PENDING."""
    name = _get_service_name()
    replica_cluster_name = smoke_tests_utils.get_replica_cluster_name_on_gcp(
        name, 1)
    test = smoke_tests_utils.Test(
        'test-skyserve-ha-kill-during-pending',
        [
            smoke_tests_utils.launch_cluster_for_cloud_cmd('kubernetes', name),
            # Launch service and wait for pending
            f'sky serve up -n {name} -y tests/skyserve/high_availability/service.yaml',
            f'{_SERVE_STATUS_WAIT.format(name=name)}; ',
            _check_replica_in_status(name, [(1, False, 'PENDING')]),
            # Kill controller during pending
            smoke_tests_utils.kill_and_wait_controller(name, 'serve'),
            # Verify service eventually becomes ready and accessible
            _SERVE_WAIT_UNTIL_READY.format(name=name, replica_num=1),
            _check_replica_in_status(name, [(1, False, 'READY')]),
            f'{_SERVE_ENDPOINT_WAIT.format(name=name)}; '
            'curl $endpoint | grep "Hi, SkyPilot here"',
            # Check there are one cluster
            f'instance_names=$(gcloud compute instances list --filter="(labels.ray-cluster-name:{replica_cluster_name})" --format="value(name)"); '
            'echo "Initial instances: $instance_names"; '
            'num_instances=$(echo "$instance_names" | wc -l); '
            '[ "$num_instances" -eq "1" ] || (echo "Expected 1 instance, got $num_instances"; exit 1)',
        ],
        _TEARDOWN_SERVICE.format(name=name),
        timeout=30 * 60,
        env={
            skypilot_config.ENV_VAR_GLOBAL_CONFIG: 'tests/skyserve/high_availability/config.yaml'
        })
    smoke_tests_utils.run_one_test(test)


@pytest.mark.kubernetes
@pytest.mark.gcp
@pytest.mark.serve
def test_skyserve_ha_kill_during_shutdown():
    """Test HA recovery when killing controller during replica shutdown."""
    name = _get_service_name()
    replica_cluster_name = smoke_tests_utils.get_replica_cluster_name_on_gcp(
        name, 1)
    test = smoke_tests_utils.Test(
        'test-skyserve-ha-kill-during-shutdown',
        [
            smoke_tests_utils.launch_cluster_for_cloud_cmd('kubernetes', name),
            # Launch service and wait for ready
            f'sky serve up -n {name} -y tests/skyserve/high_availability/service.yaml',
            _SERVE_WAIT_UNTIL_READY.format(name=name, replica_num=1),
            f'{_SERVE_ENDPOINT_WAIT.format(name=name)}; '
            'curl $endpoint | grep "Hi, SkyPilot here"',
            # Record instance names and initiate shutdown of the replica
            f'instance_names=$(gcloud compute instances list --filter="(labels.ray-cluster-name:{replica_cluster_name})" --format="value(name)"); '
            'echo "Initial instances: $instance_names"; '
            'num_instances=$(echo "$instance_names" | wc -l); '
            '[ "$num_instances" -eq "1" ] || (echo "Expected 1 instance, got $num_instances"; exit 1)',
            # Shutdown the replica
            f'sky serve down -y {name} 1',
            # Verify the replica is in SHUTTING_DOWN state
            f'{_SERVE_STATUS_WAIT.format(name=name)}; '
            'until echo "$s" | grep -A 100 "Service Replicas" | grep "SHUTTING_DOWN" > /dev/null; do '
            '  echo "Waiting for replica to be SHUTTING_DOWN..."; sleep 5; '
            f'  s=$(sky serve status {name}); '
            'done; echo "$s"',
            # Kill controller during shutdown
            smoke_tests_utils.kill_and_wait_controller(name, 'serve'),
            # Even after the pod ready, `serve status` may return `Failed to connect to serve controller, please try again later.`
            # So we need to wait for a while before checking the status again.
            'sleep 10',
            f'{_SERVE_STATUS_WAIT.format(name=name)}; '
            'echo "$s" | grep -A 100 "Service Replicas" | grep "SHUTTING_DOWN" > /dev/null',
            # Verify GCP instances are eventually terminated
            # First check this command run well
            f'until gcloud compute instances list --filter="(labels.ray-cluster-name:{replica_cluster_name})" --format="value(name)" 2>/dev/null | wc -l | grep -q "^0$"; do '
            '  echo "Waiting for instances to terminate..."; sleep 5; '
            'done',
        ],
        _TEARDOWN_SERVICE.format(name=name),
        timeout=30 * 60,
        env={
            skypilot_config.ENV_VAR_GLOBAL_CONFIG: 'tests/skyserve/high_availability/config.yaml'
        })
    smoke_tests_utils.run_one_test(test)<|MERGE_RESOLUTION|>--- conflicted
+++ resolved
@@ -338,13 +338,8 @@
 @pytest.mark.no_fluidstack  # Fluidstack does not support T4 gpus for now
 @pytest.mark.no_vast  # Vast has low availability of T4 GPUs
 @pytest.mark.no_hyperbolic  # Hyperbolic has low availability of T4 GPUs
-<<<<<<< HEAD
-@pytest.mark.no_seeweb  # Seeweb does not support T4 GPUs
-@pytest.mark.parametrize('accelerator', [{'do': 'H100', 'nebius': 'H100'}])
-=======
 @pytest.mark.parametrize('accelerator', [{'do': 'H100', 'nebius': 'L40S'}])
 @pytest.mark.no_seeweb  # Seeweb  does not support T4
->>>>>>> 9727c5ad
 @pytest.mark.serve
 @pytest.mark.resource_heavy
 def test_skyserve_llm(generic_cloud: str, accelerator: Dict[str, str]):
