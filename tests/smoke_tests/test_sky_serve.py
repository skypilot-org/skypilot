--- conflicted
+++ resolved
@@ -428,14 +428,13 @@
     resource_arg, env = smoke_tests_utils.get_cloud_specific_resource_config(
         generic_cloud)
     name = _get_service_name()
-<<<<<<< HEAD
     with smoke_tests_utils.increase_initial_delay_seconds_for_slow_cloud(
             generic_cloud) as increase_initial_delay_seconds:
         test = smoke_tests_utils.Test(
             f'test-skyserve-user-bug-restart',
             [
                 increase_initial_delay_seconds(
-                    f'sky serve up -n {name} --cloud {generic_cloud} -y tests/skyserve/restart/user_bug.yaml'
+                    f'sky serve up -n {name} --cloud {generic_cloud} {resource_arg} -y tests/skyserve/restart/user_bug.yaml'
                 ),
                 f's=$(sky serve status {name}); echo "$s";'
                 'until echo "$s" | grep -A 100 "Service Replicas" | grep "SHUTTING_DOWN"; '
@@ -450,7 +449,7 @@
                 f'echo "$s" | grep -A 100 "Service Replicas" | grep "{name}" | wc -l | grep 1; '
                 f'echo "$s" | grep -B 100 "NO_REPLICA" | grep "0/0"',
                 increase_initial_delay_seconds(
-                    f'sky serve update {name} --cloud {generic_cloud} -y tests/skyserve/auto_restart.yaml'
+                    f'sky serve update {name} --cloud {generic_cloud} {resource_arg} -y tests/skyserve/auto_restart.yaml'
                 ),
                 f'{_SERVE_ENDPOINT_WAIT.format(name=name)}; '
                 'until curl --connect-timeout 10 --max-time 10 $endpoint | grep "Hi, SkyPilot here"; do sleep 1; done; sleep 2; '
@@ -458,38 +457,10 @@
                                                   (1, False, 'FAILED')]),
             ],
             _TEARDOWN_SERVICE.format(name=name),
+            env=env,
             timeout=20 * 60,
         )
         smoke_tests_utils.run_one_test(test)
-=======
-    test = smoke_tests_utils.Test(
-        f'test-skyserve-user-bug-restart',
-        [
-            f'sky serve up -n {name} --cloud {generic_cloud} {resource_arg} -y tests/skyserve/restart/user_bug.yaml',
-            f's=$(sky serve status {name}); echo "$s";'
-            'until echo "$s" | grep -A 100 "Service Replicas" | grep "SHUTTING_DOWN"; '
-            'do echo "Waiting for first service to be SHUTTING DOWN..."; '
-            f'sleep 5; s=$(sky serve status {name}); echo "$s"; done; ',
-            f's=$(sky serve status {name}); echo "$s";'
-            'until echo "$s" | grep -A 100 "Service Replicas" | grep "FAILED"; '
-            'do echo "Waiting for first service to be FAILED..."; '
-            f'sleep 2; s=$(sky serve status {name}); echo "$s"; done; echo "$s"; '
-            + _check_replica_in_status(name, [(1, True, 'FAILED')]) +
-            # User bug failure will cause no further scaling.
-            f'echo "$s" | grep -A 100 "Service Replicas" | grep "{name}" | wc -l | grep 1; '
-            f'echo "$s" | grep -B 100 "NO_REPLICA" | grep "0/0"',
-            f'sky serve update {name} --cloud {generic_cloud} {resource_arg} -y tests/skyserve/auto_restart.yaml',
-            f'{_SERVE_ENDPOINT_WAIT.format(name=name)}; '
-            'until curl --connect-timeout 10 --max-time 10 $endpoint | grep "Hi, SkyPilot here"; do sleep 1; done; sleep 2; '
-            + _check_replica_in_status(name, [(1, False, 'READY'),
-                                              (1, False, 'FAILED')]),
-        ],
-        _TEARDOWN_SERVICE.format(name=name),
-        env=env,
-        timeout=20 * 60,
-    )
-    smoke_tests_utils.run_one_test(test)
->>>>>>> 354d105b
 
 
 @pytest.mark.no_vast  # Vast doesn't support opening ports
@@ -806,21 +777,20 @@
     resource_arg, env = smoke_tests_utils.get_cloud_specific_resource_config(
         generic_cloud)
     name = _get_service_name()
-<<<<<<< HEAD
     with smoke_tests_utils.increase_initial_delay_seconds_for_slow_cloud(
             generic_cloud) as increase_initial_delay_seconds:
         test = smoke_tests_utils.Test(
             f'test-skyserve-update-autoscale',
             [
                 increase_initial_delay_seconds(
-                    f'sky serve up -n {name} --cloud {generic_cloud} -y tests/skyserve/update/num_min_two.yaml'
+                    f'sky serve up -n {name} --cloud {generic_cloud} {resource_arg} -y tests/skyserve/update/num_min_two.yaml'
                 ),
                 _SERVE_WAIT_UNTIL_READY.format(name=name, replica_num=2) +
                 _check_service_version(name, "1"),
                 f'{_SERVE_ENDPOINT_WAIT.format(name=name)}; '
                 'curl $endpoint | grep "Hi, SkyPilot here"',
                 increase_initial_delay_seconds(
-                    f'sky serve update {name} --cloud {generic_cloud} --mode blue_green -y tests/skyserve/update/num_min_one.yaml'
+                    f'sky serve update {name} --cloud {generic_cloud} {resource_arg} --mode blue_green -y tests/skyserve/update/num_min_one.yaml'
                 ),
                 # sleep before update is registered.
                 'sleep 20',
@@ -831,7 +801,7 @@
                 'curl $endpoint | grep "Hi, SkyPilot here!"',
                 # Rolling Update
                 increase_initial_delay_seconds(
-                    f'sky serve update {name} --cloud {generic_cloud} -y tests/skyserve/update/num_min_two.yaml'
+                    f'sky serve update {name} --cloud {generic_cloud} {resource_arg} -y tests/skyserve/update/num_min_two.yaml'
                 ),
                 # sleep before update is registered.
                 'sleep 20',
@@ -843,41 +813,9 @@
             ],
             _TEARDOWN_SERVICE.format(name=name),
             timeout=30 * 60,
+            env=env,
         )
         smoke_tests_utils.run_one_test(test)
-=======
-    test = smoke_tests_utils.Test(
-        f'test-skyserve-update-autoscale',
-        [
-            f'sky serve up -n {name} --cloud {generic_cloud} {resource_arg} -y tests/skyserve/update/num_min_two.yaml',
-            _SERVE_WAIT_UNTIL_READY.format(name=name, replica_num=2) +
-            _check_service_version(name, "1"),
-            f'{_SERVE_ENDPOINT_WAIT.format(name=name)}; '
-            'curl $endpoint | grep "Hi, SkyPilot here"',
-            f'sky serve update {name} --cloud {generic_cloud} {resource_arg} --mode blue_green -y tests/skyserve/update/num_min_one.yaml',
-            # sleep before update is registered.
-            'sleep 20',
-            # Timeout will be triggered when update fails.
-            _SERVE_WAIT_UNTIL_READY.format(name=name, replica_num=1) +
-            _check_service_version(name, "2"),
-            f'{_SERVE_ENDPOINT_WAIT.format(name=name)}; '
-            'curl $endpoint | grep "Hi, SkyPilot here!"',
-            # Rolling Update
-            f'sky serve update {name} --cloud {generic_cloud} {resource_arg} -y tests/skyserve/update/num_min_two.yaml',
-            # sleep before update is registered.
-            'sleep 20',
-            # Timeout will be triggered when update fails.
-            _SERVE_WAIT_UNTIL_READY.format(name=name, replica_num=2) +
-            _check_service_version(name, "3"),
-            f'{_SERVE_ENDPOINT_WAIT.format(name=name)}; '
-            'curl $endpoint | grep "Hi, SkyPilot here!"',
-        ],
-        _TEARDOWN_SERVICE.format(name=name),
-        timeout=30 * 60,
-        env=env,
-    )
-    smoke_tests_utils.run_one_test(test)
->>>>>>> 354d105b
 
 
 @pytest.mark.no_fluidstack  # Spot instances are note supported by Fluidstack
@@ -960,14 +898,13 @@
     resource_arg, env = smoke_tests_utils.get_cloud_specific_resource_config(
         generic_cloud)
     name = _get_service_name()
-<<<<<<< HEAD
     with smoke_tests_utils.increase_initial_delay_seconds_for_slow_cloud(
             generic_cloud) as increase_initial_delay_seconds:
         test = smoke_tests_utils.Test(
             'test-skyserve-failures',
             [
                 increase_initial_delay_seconds(
-                    f'sky serve up -n {name} --cloud {generic_cloud} -y tests/skyserve/failures/initial_delay.yaml'
+                    f'sky serve up -n {name} --cloud {generic_cloud} {resource_arg} -y tests/skyserve/failures/initial_delay.yaml'
                 ),
                 f's=$(sky serve status {name}); '
                 f'until echo "$s" | grep "FAILED_INITIAL_DELAY"; do '
@@ -978,7 +915,7 @@
                 # Make sure no new replicas are started for early failure.
                 f'echo "$s" | grep -A 100 "Service Replicas" | grep "{name}" | wc -l | grep 2;',
                 increase_initial_delay_seconds(
-                    f'sky serve update {name} --cloud {generic_cloud} -y tests/skyserve/failures/probing.yaml'
+                    f'sky serve update {name} --cloud {generic_cloud} {resource_arg} -y tests/skyserve/failures/probing.yaml'
                 ),
                 f's=$(sky serve status {name}); '
                 # Wait for replica to be ready.
@@ -1005,52 +942,9 @@
             ],
             _TEARDOWN_SERVICE.format(name=name),
             timeout=20 * 60,
+            env=env,
         )
         smoke_tests_utils.run_one_test(test)
-=======
-
-    test = smoke_tests_utils.Test(
-        'test-skyserve-failures',
-        [
-            f'sky serve up -n {name} --cloud {generic_cloud} {resource_arg} -y tests/skyserve/failures/initial_delay.yaml',
-            f's=$(sky serve status {name}); '
-            f'until echo "$s" | grep "FAILED_INITIAL_DELAY"; do '
-            'echo "Waiting for replica to be failed..."; sleep 5; '
-            f's=$(sky serve status {name}); echo "$s"; done;',
-            'sleep 60',
-            f'{_SERVE_STATUS_WAIT.format(name=name)}; echo "$s" | grep "{name}" | grep "FAILED_INITIAL_DELAY" | wc -l | grep 2; '
-            # Make sure no new replicas are started for early failure.
-            f'echo "$s" | grep -A 100 "Service Replicas" | grep "{name}" | wc -l | grep 2;',
-            f'sky serve update {name} --cloud {generic_cloud} {resource_arg} -y tests/skyserve/failures/probing.yaml',
-            f's=$(sky serve status {name}); '
-            # Wait for replica to be ready.
-            f'until echo "$s" | grep "READY"; do '
-            'echo "Waiting for replica to be failed..."; sleep 5; '
-            f's=$(sky serve status {name}); echo "$s"; done;',
-            # Wait for replica to change to FAILED_PROBING
-            f's=$(sky serve status {name}); '
-            f'until echo "$s" | grep "FAILED_PROBING"; do '
-            'echo "Waiting for replica to be failed..."; sleep 5; '
-            f's=$(sky serve status {name}); echo "$s"; done',
-            # Wait for the PENDING replica to appear.
-            'sleep 10',
-            # Wait until the replica is out of PENDING.
-            f's=$(sky serve status {name}); '
-            f'until ! echo "$s" | grep "PENDING" && ! echo "$s" | grep "Please wait for the controller to be ready."; do '
-            'echo "Waiting for replica to be out of pending..."; sleep 5; '
-            f's=$(sky serve status {name}); echo "$s"; done; ' +
-            _check_replica_in_status(name, [
-                (1, False, 'FAILED_PROBING'),
-                (1, False, _SERVICE_LAUNCHING_STATUS_REGEX + '\|READY')
-            ]),
-            # TODO(zhwu): add test for FAILED_PROVISION
-        ],
-        _TEARDOWN_SERVICE.format(name=name),
-        timeout=20 * 60,
-        env=env,
-    )
-    smoke_tests_utils.run_one_test(test)
->>>>>>> 354d105b
 
 
 @pytest.mark.no_nebius  # Autodown and Autostop not supported
