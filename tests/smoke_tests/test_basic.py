# Smoke tests for SkyPilot for basic functionality
# Default options are set in pyproject.toml
# Example usage:
# Run all tests except for AWS and Lambda Cloud
# > pytest tests/smoke_tests/test_basic.py
#
# Terminate failed clusters after test finishes
# > pytest tests/smoke_tests/test_basic.py --terminate-on-failure
#
# Re-run last failed tests
# > pytest --lf
#
# Run one of the smoke tests
# > pytest tests/smoke_tests/test_basic.py::test_minimal
#
# Only run test for AWS + generic tests
# > pytest tests/smoke_tests/test_basic.py --aws
#
# Change cloud for generic tests to aws
# > pytest tests/smoke_tests/test_basic.py --generic-cloud aws

import pathlib
import subprocess
import tempfile
import textwrap
import time

import pytest
from smoke_tests import smoke_tests_utils

import sky
from sky.skylet import constants
from sky.skylet import events
from sky.utils import common_utils


# ---------- Dry run: 2 Tasks in a chain. ----------
@pytest.mark.no_vast  #requires GCP and AWS set up
@pytest.mark.no_fluidstack  #requires GCP and AWS set up
def test_example_app():
    test = smoke_tests_utils.Test(
        'example_app',
        ['python examples/example_app.py'],
    )
    smoke_tests_utils.run_one_test(test)


# ---------- A minimal task ----------
def test_minimal(generic_cloud: str):
    name = smoke_tests_utils.get_cluster_name()
    test = smoke_tests_utils.Test(
        'minimal',
        [
            f'unset SKYPILOT_DEBUG; s=$(sky launch -y -c {name} --cloud {generic_cloud} --cpus 2+ tests/test_yamls/minimal.yaml) && {smoke_tests_utils.VALIDATE_LAUNCH_OUTPUT}',
            # Output validation done.
            f'sky logs {name} 1 --status',
            f'sky logs {name} --status | grep "Job 1: SUCCEEDED"',  # Equivalent.
            # Test launch output again on existing cluster
            f'unset SKYPILOT_DEBUG; s=$(sky launch -y -c {name} --cloud {generic_cloud} tests/test_yamls/minimal.yaml) && {smoke_tests_utils.VALIDATE_LAUNCH_OUTPUT}',
            f'sky logs {name} 2 --status',
            f'sky logs {name} --status | grep "Job 2: SUCCEEDED"',  # Equivalent.
            # Check the logs downloading
            f'log_path=$(sky logs {name} 1 --sync-down | grep "Job 1 logs:" | sed -E "s/^.*Job 1 logs: (.*)\\x1b\\[0m/\\1/g") && echo "$log_path" '
            # We need to explicitly expand the log path as it starts with ~, and linux does not automatically
            # expand it when having it in a variable.
            '  && expanded_log_path=$(eval echo "$log_path") && echo "$expanded_log_path" '
            '  && test -f $expanded_log_path/run.log',
            # Ensure the raylet process has the correct file descriptor limit.
            f'sky exec {name} "prlimit -n --pid=\$(pgrep -f \'raylet/raylet --raylet_socket_name\') | grep \'"\'1048576 1048576\'"\'"',
            f'sky logs {name} 3 --status',  # Ensure the job succeeded.
            # Install jq for the next test.
            f'sky exec {name} \'sudo apt-get update && sudo apt-get install -y jq\'',
            # Check the cluster info
            f'sky exec {name} \'echo "$SKYPILOT_CLUSTER_INFO" | jq .cluster_name | grep {name}\'',
            f'sky logs {name} 5 --status',  # Ensure the job succeeded.
            f'sky exec {name} \'echo "$SKYPILOT_CLUSTER_INFO" | jq .cloud | grep -i {generic_cloud}\'',
            f'sky logs {name} 6 --status',  # Ensure the job succeeded.
            # Test '-c' for exec
            f'sky exec -c {name} echo',
            f'sky logs {name} 7 --status',
            f'sky exec echo -c {name}',
            f'sky logs {name} 8 --status',
            f'sky exec -c {name} echo hi test',
            f'sky logs {name} 9 | grep "hi test"',
            f'sky exec {name} && exit 1 || true',
            f'sky exec -c {name} && exit 1 || true',
        ],
        f'sky down -y {name}',
        smoke_tests_utils.get_timeout(generic_cloud),
    )
    smoke_tests_utils.run_one_test(test)


# ---------- Test fast launch ----------
def test_launch_fast(generic_cloud: str):
    name = smoke_tests_utils.get_cluster_name()

    test = smoke_tests_utils.Test(
        'test_launch_fast',
        [
            # First launch to create the cluster
            f'unset SKYPILOT_DEBUG; s=$(sky launch -y -c {name} --cloud {generic_cloud} --fast tests/test_yamls/minimal.yaml) && {smoke_tests_utils.VALIDATE_LAUNCH_OUTPUT}',
            f'sky logs {name} 1 --status',

            # Second launch to test fast launch - should not reprovision
            f'unset SKYPILOT_DEBUG; s=$(sky launch -y -c {name} --fast tests/test_yamls/minimal.yaml) && '
            ' echo "$s" && '
            # Validate that cluster was not re-launched.
            '! echo "$s" | grep -A 1 "Launching on" | grep "is up." && '
            # Validate that setup was not re-run.
            '! echo "$s" | grep -A 1 "Running setup on" | grep "running setup" && '
            # Validate that the task ran and finished.
            'echo "$s" | grep -A 1 "task run finish" | grep "Job finished (status: SUCCEEDED)"',
            f'sky logs {name} 2 --status',
            f'sky status -r {name} | grep UP',
        ],
        f'sky down -y {name}',
        timeout=smoke_tests_utils.get_timeout(generic_cloud),
    )
    smoke_tests_utils.run_one_test(test)


# See cloud exclusion explanations in test_autostop
@pytest.mark.no_fluidstack
@pytest.mark.no_lambda_cloud
@pytest.mark.no_ibm
@pytest.mark.no_kubernetes
@pytest.mark.no_nebius
def test_launch_fast_with_autostop(generic_cloud: str):
    name = smoke_tests_utils.get_cluster_name()
    # Azure takes ~ 7m15s (435s) to autostop a VM, so here we use 600 to ensure
    # the VM is stopped.
    autostop_timeout = 600 if generic_cloud == 'azure' else 250
    test = smoke_tests_utils.Test(
        'test_launch_fast_with_autostop',
        [
            # First launch to create the cluster with a short autostop
            f'unset SKYPILOT_DEBUG; s=$(sky launch -y -c {name} --cloud {generic_cloud} --fast -i 1 tests/test_yamls/minimal.yaml) && {smoke_tests_utils.VALIDATE_LAUNCH_OUTPUT}',
            f'sky logs {name} 1 --status',
            f'sky status -r {name} | grep UP',

            # Ensure cluster is stopped
            smoke_tests_utils.get_cmd_wait_until_cluster_status_contains(
                cluster_name=name,
                cluster_status=[sky.ClusterStatus.STOPPED],
                timeout=autostop_timeout),
            # Even the cluster is stopped, cloud platform may take a while to
            # delete the VM.
            # FIXME(aylei): this can be flaky, sleep longer for now.
            f'sleep 60',
            # Launch again. Do full output validation - we expect the cluster to re-launch
            f'unset SKYPILOT_DEBUG; s=$(sky launch -y -c {name} --fast -i 1 tests/test_yamls/minimal.yaml) && {smoke_tests_utils.VALIDATE_LAUNCH_OUTPUT}',
            f'sky logs {name} 2 --status',
            f'sky status -r {name} | grep UP',
        ],
        f'sky down -y {name}',
        timeout=smoke_tests_utils.get_timeout(generic_cloud) + autostop_timeout,
    )
    smoke_tests_utils.run_one_test(test)


# ------------ Test stale job ------------
@pytest.mark.no_fluidstack  # FluidStack does not support stopping instances in SkyPilot implementation
@pytest.mark.no_lambda_cloud  # Lambda Cloud does not support stopping instances
@pytest.mark.no_kubernetes  # Kubernetes does not support stopping instances
@pytest.mark.no_vast  # This requires port opening
def test_stale_job(generic_cloud: str):
    name = smoke_tests_utils.get_cluster_name()
    test = smoke_tests_utils.Test(
        'stale_job',
        [
            f'sky launch -y -c {name} --cloud {generic_cloud} "echo hi"',
            f'sky exec {name} -d "echo start; sleep 10000"',
            f'sky stop {name} -y',
            smoke_tests_utils.get_cmd_wait_until_cluster_status_contains(
                cluster_name=name,
                cluster_status=[sky.ClusterStatus.STOPPED],
                timeout=100),
            f'sky start {name} -y',
            f'sky logs {name} 1 --status',
            f's=$(sky queue {name}); echo "$s"; echo; echo; echo "$s" | grep FAILED_DRIVER',
        ],
        f'sky down -y {name}',
    )
    smoke_tests_utils.run_one_test(test)


@pytest.mark.no_vast
@pytest.mark.aws
def test_aws_stale_job_manual_restart():
    name = smoke_tests_utils.get_cluster_name()
    name_on_cloud = common_utils.make_cluster_name_on_cloud(
        name, sky.AWS.max_cluster_name_length())
    region = 'us-east-2'
    test = smoke_tests_utils.Test(
        'aws_stale_job_manual_restart',
        [
            smoke_tests_utils.launch_cluster_for_cloud_cmd('aws', name),
            f'sky launch -y -c {name} --cloud aws --region {region} "echo hi"',
            f'sky exec {name} -d "echo start; sleep 10000"',
            # Stop the cluster manually.
            smoke_tests_utils.run_cloud_cmd_on_cluster(
                name,
                cmd=
                (f'id=`aws ec2 describe-instances --region {region} --filters '
                 f'Name=tag:ray-cluster-name,Values={name_on_cloud} '
                 f'--query Reservations[].Instances[].InstanceId '
                 f'--output text` && '
                 f'aws ec2 stop-instances --region {region} '
                 f'--instance-ids $id')),
            smoke_tests_utils.get_cmd_wait_until_cluster_status_contains(
                cluster_name=name,
                cluster_status=[sky.ClusterStatus.STOPPED],
                timeout=40),
            f'sky launch -c {name} -y "echo hi"',
            f'sky logs {name} 1 --status',
            f'sky logs {name} 3 --status',
            # Ensure the skylet updated the stale job status.
            smoke_tests_utils.
            get_cmd_wait_until_job_status_contains_without_matching_job(
                cluster_name=name,
                job_status=[sky.JobStatus.FAILED_DRIVER],
                timeout=events.JobSchedulerEvent.EVENT_INTERVAL_SECONDS),
        ],
        f'sky down -y {name} && {smoke_tests_utils.down_cluster_for_cloud_cmd(name)}',
    )
    smoke_tests_utils.run_one_test(test)


@pytest.mark.no_vast
@pytest.mark.gcp
def test_gcp_stale_job_manual_restart():
    name = smoke_tests_utils.get_cluster_name()
    name_on_cloud = common_utils.make_cluster_name_on_cloud(
        name, sky.GCP.max_cluster_name_length())
    zone = 'us-central1-a'
    query_cmd = (f'gcloud compute instances list --filter='
                 f'"(labels.ray-cluster-name={name_on_cloud})" '
                 f'--zones={zone} --format="value(name)"')
    stop_cmd = (f'gcloud compute instances stop --zone={zone}'
                f' --quiet $({query_cmd})')
    test = smoke_tests_utils.Test(
        'gcp_stale_job_manual_restart',
        [
            smoke_tests_utils.launch_cluster_for_cloud_cmd('gcp', name),
            f'sky launch -y -c {name} --cloud gcp --zone {zone} "echo hi"',
            f'sky exec {name} -d "echo start; sleep 10000"',
            # Stop the cluster manually.
            smoke_tests_utils.run_cloud_cmd_on_cluster(name, cmd=stop_cmd),
            'sleep 40',
            f'sky launch -c {name} -y "echo hi"',
            f'sky logs {name} 1 --status',
            f'sky logs {name} 3 --status',
            # Ensure the skylet updated the stale job status.
            smoke_tests_utils.
            get_cmd_wait_until_job_status_contains_without_matching_job(
                cluster_name=name,
                job_status=[sky.JobStatus.FAILED_DRIVER],
                timeout=events.JobSchedulerEvent.EVENT_INTERVAL_SECONDS)
        ],
        f'sky down -y {name} && {smoke_tests_utils.down_cluster_for_cloud_cmd(name)}',
    )
    smoke_tests_utils.run_one_test(test)


# ---------- Check Sky's environment variables; workdir. ----------
@pytest.mark.no_fluidstack  # Requires amazon S3
@pytest.mark.no_scp  # SCP does not support num_nodes > 1 yet
@pytest.mark.no_vast  # Vast does not support num_nodes > 1 yet
def test_env_check(generic_cloud: str):
    name = smoke_tests_utils.get_cluster_name()
    total_timeout_minutes = 25 if generic_cloud == 'azure' else 15
    test = smoke_tests_utils.Test(
        'env_check',
        [
            f'sky launch -y -c {name} --cloud {generic_cloud} examples/env_check.yaml',
            f'sky logs {name} 1 --status',  # Ensure the job succeeded.
            # Test with only setup.
            f'sky launch -y -c {name} tests/test_yamls/test_only_setup.yaml',
            f'sky logs {name} 2 --status',
            f'sky logs {name} 2 | grep "hello world"',
        ],
        f'sky down -y {name}',
        timeout=total_timeout_minutes * 60,
    )
    smoke_tests_utils.run_one_test(test)


# ---------- CLI logs ----------
@pytest.mark.no_scp  # SCP does not support num_nodes > 1 yet. Run test_scp_logs instead.
@pytest.mark.no_vast  # Vast does not support num_nodes > 1 yet.
def test_cli_logs(generic_cloud: str):
    name = smoke_tests_utils.get_cluster_name()
    num_nodes = 2
    if generic_cloud == 'kubernetes':
        # Kubernetes does not support multi-node
        num_nodes = 1
    timestamp = time.time()
    test = smoke_tests_utils.Test('cli_logs', [
        f'sky launch -y -c {name} --cloud {generic_cloud} --num-nodes {num_nodes} "echo {timestamp} 1"',
        f'sky exec {name} "echo {timestamp} 2"',
        f'sky exec {name} "echo {timestamp} 3"',
        f'sky exec {name} "echo {timestamp} 4"',
        f'sky logs {name} 2 --status',
        f'sky logs {name} 3 4 --sync-down',
        f'sky logs {name} * --sync-down',
        f'sky logs {name} 1 | grep "{timestamp} 1"',
        f'sky logs {name} | grep "{timestamp} 4"',
    ], f'sky down -y {name}')
    smoke_tests_utils.run_one_test(test)


@pytest.mark.scp
def test_scp_logs():
    name = smoke_tests_utils.get_cluster_name()
    timestamp = time.time()
    test = smoke_tests_utils.Test(
        'SCP_cli_logs',
        [
            f'sky launch -y -c {name} {smoke_tests_utils.SCP_TYPE} "echo {timestamp} 1"',
            f'sky exec {name} "echo {timestamp} 2"',
            f'sky exec {name} "echo {timestamp} 3"',
            f'sky exec {name} "echo {timestamp} 4"',
            f'sky logs {name} 2 --status',
            f'sky logs {name} 3 4 --sync-down',
            f'sky logs {name} * --sync-down',
            f'sky logs {name} 1 | grep "{timestamp} 1"',
            f'sky logs {name} | grep "{timestamp} 4"',
        ],
        f'sky down -y {name}',
    )
    smoke_tests_utils.run_one_test(test)


# ------- Testing the core API --------
# Most of the core APIs have been tested in the CLI tests.
# These tests are for testing the return value of the APIs not fully used in CLI.
def test_core_api_sky_launch_exec(generic_cloud: str):
    name = smoke_tests_utils.get_cluster_name()
    cloud = sky.CLOUD_REGISTRY.from_str(generic_cloud)
    task = sky.Task(run="whoami")
    task.set_resources(sky.Resources(cloud=cloud))
    try:
        job_id, handle = sky.get(sky.launch(task, cluster_name=name))
        assert job_id == 1
        assert handle is not None
        assert handle.cluster_name == name
        assert handle.launched_resources.cloud.is_same_cloud(cloud)
        job_id_exec, handle_exec = sky.get(sky.exec(task, cluster_name=name))
        assert job_id_exec == 2
        assert handle_exec is not None
        assert handle_exec.cluster_name == name
        assert handle_exec.launched_resources.cloud.is_same_cloud(cloud)
        # For dummy task (i.e. task.run is None), the job won't be submitted.
        dummy_task = sky.Task()
        job_id_dummy, _ = sky.get(sky.exec(dummy_task, cluster_name=name))
        assert job_id_dummy is None
    finally:
        sky.get(sky.down(name))


# The sky launch CLI has some additional checks to make sure the cluster is up/
# restarted. However, the core API doesn't have these; make sure it still works
@pytest.mark.no_kubernetes
@pytest.mark.no_nebius  # Nebius Autodown and Autostop not supported.
def test_core_api_sky_launch_fast(generic_cloud: str):
    name = smoke_tests_utils.get_cluster_name()
    cloud = sky.CLOUD_REGISTRY.from_str(generic_cloud)
    try:
        task = sky.Task(run="whoami").set_resources(sky.Resources(cloud=cloud))
        sky.launch(task,
                   cluster_name=name,
                   idle_minutes_to_autostop=1,
                   fast=True)
        # Sleep to let the cluster autostop
        smoke_tests_utils.get_cmd_wait_until_cluster_status_contains(
            cluster_name=name,
            cluster_status=[sky.ClusterStatus.STOPPED],
            timeout=120)
        # Run it again - should work with fast=True
        sky.launch(task,
                   cluster_name=name,
                   idle_minutes_to_autostop=1,
                   fast=True)
    finally:
        sky.down(name)


def test_jobs_launch_and_logs(generic_cloud: str):
    name = smoke_tests_utils.get_cluster_name()
    task = sky.Task(run="echo start job; sleep 30; echo end job")
    cloud = sky.CLOUD_REGISTRY.from_str(generic_cloud)
    task.set_resources(sky.Resources(cloud=cloud))
    job_id, handle = sky.stream_and_get(sky.jobs.launch(task, name=name))
    assert handle is not None
    try:
        with tempfile.TemporaryFile(mode='w+', encoding='utf-8') as f:
            sky.jobs.tail_logs(job_id=job_id, output_stream=f)
            f.seek(0)
            content = f.read()
            assert content.count('start job') == 1
            assert content.count('end job') == 1
    finally:
        sky.jobs.cancel(job_ids=[job_id])


# ---------- Testing YAML Specs ----------
# Our sky storage requires credentials to check the bucket existance when
# loading a task from the yaml file, so we cannot make it a unit test.
class TestYamlSpecs:
    # TODO(zhwu): Add test for `to_yaml_config` for the Storage object.
    #  We should not use `examples/storage_demo.yaml` here, since it requires
    #  users to ensure bucket names to not exist and/or be unique.
    _TEST_YAML_PATHS = [
        'examples/minimal.yaml', 'examples/managed_job.yaml',
        'examples/using_file_mounts.yaml', 'examples/resnet_app.yaml',
        'examples/multi_hostname.yaml'
    ]

    def _is_dict_subset(self, d1, d2):
        """Check if d1 is the subset of d2."""
        for k, v in d1.items():
            if k not in d2:
                if isinstance(v, list) or isinstance(v, dict):
                    assert len(v) == 0, (k, v)
                else:
                    assert False, (k, v)
            elif isinstance(v, dict):
                assert isinstance(d2[k], dict), (k, v, d2)
                self._is_dict_subset(v, d2[k])
            elif isinstance(v, str):
                if k == 'accelerators':
                    resources = sky.Resources()
                    resources._set_accelerators(v, None)
                    assert resources.accelerators == d2[k], (k, v, d2)
                else:
                    assert v.lower() == d2[k].lower(), (k, v, d2[k])
            else:
                assert v == d2[k], (k, v, d2[k])

    def _check_equivalent(self, yaml_path):
        """Check if the yaml is equivalent after load and dump again."""
        origin_task_config = common_utils.read_yaml(yaml_path)

        task = sky.Task.from_yaml(yaml_path)
        new_task_config = task.to_yaml_config()
        # d1 <= d2
        print(origin_task_config, new_task_config)
        self._is_dict_subset(origin_task_config, new_task_config)

    def test_load_dump_yaml_config_equivalent(self):
        """Test if the yaml config is equivalent after load and dump again."""
        pathlib.Path('~/datasets').expanduser().mkdir(exist_ok=True)
        pathlib.Path('~/tmpfile').expanduser().touch()
        pathlib.Path('~/.ssh').expanduser().mkdir(exist_ok=True)
        pathlib.Path('~/.ssh/id_rsa.pub').expanduser().touch()
        pathlib.Path('~/tmp-workdir').expanduser().mkdir(exist_ok=True)
        pathlib.Path('~/Downloads/tpu').expanduser().mkdir(parents=True,
                                                           exist_ok=True)
        for yaml_path in self._TEST_YAML_PATHS:
            self._check_equivalent(yaml_path)


# ---------- Testing Multiple Accelerators ----------
@pytest.mark.no_vast  # Vast has low availability for K80 GPUs
@pytest.mark.no_fluidstack  # Fluidstack does not support K80 gpus for now
@pytest.mark.no_paperspace  # Paperspace does not support K80 gpus
@pytest.mark.no_nebius  # Nebius does not support K80s
def test_multiple_accelerators_ordered():
    name = smoke_tests_utils.get_cluster_name()
    test = smoke_tests_utils.Test(
        'multiple-accelerators-ordered',
        [
            f'sky launch -y -c {name} tests/test_yamls/test_multiple_accelerators_ordered.yaml | grep "Using user-specified accelerators list"',
            f'sky logs {name} 1 --status',  # Ensure the job succeeded.
        ],
        f'sky down -y {name}',
        timeout=20 * 60,
    )
    smoke_tests_utils.run_one_test(test)


@pytest.mark.no_vast  # Vast has low availability for T4 GPUs
@pytest.mark.no_fluidstack  # Fluidstack has low availability for T4 GPUs
@pytest.mark.no_paperspace  # Paperspace does not support T4 GPUs
@pytest.mark.no_nebius  # Nebius does not support T4 GPUs
def test_multiple_accelerators_ordered_with_default():
    name = smoke_tests_utils.get_cluster_name()
    test = smoke_tests_utils.Test(
        'multiple-accelerators-ordered',
        [
            f'sky launch -y -c {name} tests/test_yamls/test_multiple_accelerators_ordered_with_default.yaml | grep "Using user-specified accelerators list"',
            f'sky logs {name} 1 --status',  # Ensure the job succeeded.
            f'sky status {name} | grep Spot',
        ],
        f'sky down -y {name}',
    )
    smoke_tests_utils.run_one_test(test)


@pytest.mark.no_vast  # Vast has low availability for T4 GPUs
@pytest.mark.no_fluidstack  # Fluidstack has low availability for T4 GPUs
@pytest.mark.no_paperspace  # Paperspace does not support T4 GPUs
@pytest.mark.no_nebius  # Nebius does not support T4 GPUs
def test_multiple_accelerators_unordered():
    name = smoke_tests_utils.get_cluster_name()
    test = smoke_tests_utils.Test(
        'multiple-accelerators-unordered',
        [
            f'sky launch -y -c {name} tests/test_yamls/test_multiple_accelerators_unordered.yaml',
            f'sky logs {name} 1 --status',  # Ensure the job succeeded.
        ],
        f'sky down -y {name}',
    )
    smoke_tests_utils.run_one_test(test)


@pytest.mark.no_vast  # Vast has low availability for T4 GPUs
@pytest.mark.no_fluidstack  # Fluidstack has low availability for T4 GPUs
@pytest.mark.no_paperspace  # Paperspace does not support T4 GPUs
@pytest.mark.no_nebius  # Nebius does not support T4 GPUs
def test_multiple_accelerators_unordered_with_default():
    name = smoke_tests_utils.get_cluster_name()
    test = smoke_tests_utils.Test(
        'multiple-accelerators-unordered-with-default',
        [
            f'sky launch -y -c {name} tests/test_yamls/test_multiple_accelerators_unordered_with_default.yaml',
            f'sky logs {name} 1 --status',  # Ensure the job succeeded.
            f'sky status {name} | grep Spot',
        ],
        f'sky down -y {name}',
    )
    smoke_tests_utils.run_one_test(test)


@pytest.mark.no_vast  # Requires other clouds to be enabled
@pytest.mark.no_fluidstack  # Requires other clouds to be enabled
def test_multiple_resources():
    name = smoke_tests_utils.get_cluster_name()
    test = smoke_tests_utils.Test(
        'multiple-resources',
        [
            f'sky launch -y -c {name} tests/test_yamls/test_multiple_resources.yaml',
            f'sky logs {name} 1 --status',  # Ensure the job succeeded.
        ],
        f'sky down -y {name}',
    )
    smoke_tests_utils.run_one_test(test)


# ---------- Sky Benchmark ----------
@pytest.mark.skip(reason='SkyBench is not supported in API server')
@pytest.mark.no_fluidstack  # Requires other clouds to be enabled
@pytest.mark.no_vast  # Requires other clouds to be enabled
@pytest.mark.no_paperspace  # Requires other clouds to be enabled
@pytest.mark.no_kubernetes
@pytest.mark.aws  # SkyBenchmark requires S3 access
def test_sky_bench(generic_cloud: str):
    name = smoke_tests_utils.get_cluster_name()
    test = smoke_tests_utils.Test(
        'sky-bench',
        [
            f'sky bench launch -y -b {name} --cloud {generic_cloud} -i0 tests/test_yamls/minimal.yaml',
            'sleep 120',
            f'sky bench show {name} | grep sky-bench-{name} | grep FINISHED',
        ],
        f'sky bench down {name} -y; sky bench delete {name} -y',
    )
    smoke_tests_utils.run_one_test(test)


@pytest.mark.kubernetes
def test_kubernetes_context_failover():
    """Test if the kubernetes context failover works.

    This test requires two kubernetes clusters:
    - kind-skypilot: the local cluster with mock labels for 8 H100 GPUs.
    - another accessible cluster: with enough CPUs
    To start the first cluster, run:
      sky local up
      # Add mock label for accelerator
      kubectl label node --overwrite skypilot-control-plane skypilot.co/accelerator=h100 --context kind-skypilot
      # Get the token for the cluster in context kind-skypilot
      TOKEN=$(kubectl config view --minify --context kind-skypilot -o jsonpath=\'{.users[0].user.token}\')
      # Get the API URL for the cluster in context kind-skypilot
      API_URL=$(kubectl config view --minify --context kind-skypilot -o jsonpath=\'{.clusters[0].cluster.server}\')
      # Add mock capacity for GPU
      curl --header "Content-Type: application/json-patch+json" --header "Authorization: Bearer $TOKEN" --request PATCH --data \'[{"op": "add", "path": "/status/capacity/nvidia.com~1gpu", "value": "8"}]\' "$API_URL/api/v1/nodes/skypilot-control-plane/status"
      # Add a new namespace to test the handling of namespaces
      kubectl create namespace test-namespace --context kind-skypilot
      # Set the namespace to test-namespace
      kubectl config set-context kind-skypilot --namespace=test-namespace --context kind-skypilot
    """
    # Get context that is not kind-skypilot
    contexts = subprocess.check_output('kubectl config get-contexts -o name',
                                       shell=True).decode('utf-8').split('\n')
    context = [context for context in contexts if context != 'kind-skypilot'][0]
    config = textwrap.dedent(f"""\
    kubernetes:
      allowed_contexts:
        - kind-skypilot
        - {context}
    """)
    with tempfile.NamedTemporaryFile(delete=True) as f:
        f.write(config.encode('utf-8'))
        f.flush()
        name = smoke_tests_utils.get_cluster_name()
        test = smoke_tests_utils.Test(
            'kubernetes-context-failover',
            [
                # Check if kind-skypilot is provisioned with H100 annotations already
                'NODE_INFO=$(kubectl get nodes -o yaml --context kind-skypilot) && '
                'echo "$NODE_INFO" | grep nvidia.com/gpu | grep 8 && '
                'echo "$NODE_INFO" | grep skypilot.co/accelerator | grep h100 || '
                '{ echo "kind-skypilot does not exist '
                'or does not have mock labels for GPUs. Check the instructions in '
                'tests/test_smoke.py::test_kubernetes_context_failover." && exit 1; }',
                # Check namespace for kind-skypilot is test-namespace
                'kubectl get namespaces --context kind-skypilot | grep test-namespace || '
                '{ echo "Should set the namespace to test-namespace for kind-skypilot. Check the instructions in '
                'tests/test_smoke.py::test_kubernetes_context_failover." && exit 1; }',
                'sky show-gpus --cloud kubernetes --region kind-skypilot | grep H100 | grep "1, 2, 4, 8"',
                # Get contexts and set current context to the other cluster that is not kind-skypilot
                f'kubectl config use-context {context}',
                # H100 should not in the current context
                '! sky show-gpus --cloud kubernetes | grep H100',
                f'sky launch -y -c {name}-1 --cpus 1 echo hi',
                f'sky logs {name}-1 --status',
                # It should be launched not on kind-skypilot
                f'sky status -v {name}-1 | grep "{context}"',
                # Test failure for launching H100 on other cluster
                f'sky launch -y -c {name}-2 --gpus H100 --cpus 1 --cloud kubernetes --region {context} echo hi && exit 1 || true',
                # Test failover
                f'sky launch -y -c {name}-3 --gpus H100 --cpus 1 --cloud kubernetes echo hi',
                f'sky logs {name}-3 --status',
                # Test pods
                f'kubectl get pods --context kind-skypilot | grep "{name}-3"',
                # It should be launched on kind-skypilot
                f'sky status -v {name}-3 | grep "kind-skypilot"',
                # Should be 7 free GPUs
                f'sky show-gpus --cloud kubernetes --region kind-skypilot | grep H100 | grep "  7"',
                # Remove the line with "kind-skypilot"
                f'sed -i "/kind-skypilot/d" {f.name}',
                # Should still be able to exec and launch on existing cluster
                f'sky exec {name}-3 "echo hi"',
                f'sky logs {name}-3 --status',
                f'sky status -r {name}-3 | grep UP',
                f'sky launch -c {name}-3 --gpus h100 echo hi',
                f'sky logs {name}-3 --status',
                f'sky status -r {name}-3 | grep UP',
            ],
            f'sky down -y {name}-1 {name}-3',
            env={
                'SKYPILOT_CONFIG': f.name,
                constants.SKY_API_SERVER_URL_ENV_VAR:
                    sky.server.common.get_server_url()
            },
        )
        smoke_tests_utils.run_one_test(test)


<<<<<<< HEAD
def test_launch_and_exec_async(generic_cloud: str):
    """Test if the launch and exec commands work correctly with --async."""
    name = smoke_tests_utils.get_cluster_name()
    to_down = smoke_tests_utils.get_cluster_name() + '-down'
    test = smoke_tests_utils.Test(
        'launch_and_exec_async',
        [
            f'sky launch -c {name} -y --async',
            # Async exec.
            f'sky exec {name} echo --async',
            # Async exec and cancel immediately.
            (f's=$(sky exec {name} echo --async) && '
             'echo "$s" && '
             'cancel_cmd=$(echo "$s" | grep "To cancel the request" | '
             'sed -E "s/.*run: (sky api cancel .*).*/\\1/") && '
             'echo "Extracted cancel command: $cancel_cmd" && '
             '$cancel_cmd'),
            # Sync exec.
            f'sky exec {name} echo',
            # Cluster must be UP since the sync exec has been completed.
            f'sky status {name} | grep "UP"',
            # The async one might be scheduled later and the job ID is
            # non-deterministic, so we wait for both jobs asynchronously.
            smoke_tests_utils.RetriableCommand(
                f'sky logs {name} 1 --status | grep "SUCCEEDED"',
                retry_interval=5,
                max_attempts=5,
            ),
            smoke_tests_utils.RetriableCommand(
                f'sky logs {name} 2 --status | grep "SUCCEEDED"',
                retry_interval=5,
                max_attempts=5,
            ),
            # The cancelled job should not be scheduled.
            f'! sky logs {name} 3 --status | grep "SUCCEEDED"',
        ],
        # Teardown: clean up the cluster
        teardown=f'sky down -y {name} {to_down}',
        timeout=smoke_tests_utils.get_timeout(generic_cloud))
    smoke_tests_utils.run_one_test(test)


def test_cancel_launch_and_exec_async(generic_cloud: str):
    """Test if async launch and exec commands work correctly when cluster is shutdown"""
    name = smoke_tests_utils.get_cluster_name()
    test = smoke_tests_utils.Test('cancel_launch_and_exec_async', [
        (f'sky launch -c {name} -y --async && '
         f's=$(sky exec {name} echo --async) && '
         'echo "$s" && '
         'logs_cmd=$(echo "$s" | grep "Check logs with" | sed -E "s/.*with: (sky api logs .*).*/\\1/") && '
         'echo "Extracted logs command: $logs_cmd" && '
         f'{smoke_tests_utils.get_cmd_wait_until_cluster_status_contains(name, [sky.ClusterStatus.INIT], 30)} &&'
         f'sky down -y {name} && '
         'log_output=$(eval $logs_cmd || true) && '
         'echo "===logs===" && echo "$log_output" && '
         'echo "$log_output" | grep "cancelled"'),
    ],
                                  teardown=f'sky down -y {name}',
                                  timeout=smoke_tests_utils.get_timeout(
                                      generic_cloud))
=======
# ---------- Testing Exit Codes for CLI commands ----------
def test_cli_exit_codes(generic_cloud: str):
    """Test that CLI commands properly return exit codes based on job success/failure."""
    name = smoke_tests_utils.get_cluster_name()
    test = smoke_tests_utils.Test(
        'cli_exit_codes',
        [
            # Test successful job exit code (0)
            f'sky launch -y -c {name} --cloud {generic_cloud} "echo success" && echo "Exit code: $?"',
            f'sky logs {name} 1 --status | grep SUCCEEDED',

            # Test that sky logs with successful job returns 0
            f'sky logs {name} 1 && echo "Exit code: $?"',

            # Test failed job exit code (100)
            f'sky exec {name} "exit 1" || echo "Command failed with code: $?" | grep "Command failed with code: 100"',
            f'sky logs {name} 2 --status | grep FAILED',
            f'sky logs {name} 2 || echo "Job logs exit code: $?" | grep "Job logs exit code: 100"',
        ],
        f'sky down -y {name}',
        timeout=smoke_tests_utils.get_timeout(generic_cloud),
    )
>>>>>>> e598a2e2
    smoke_tests_utils.run_one_test(test)<|MERGE_RESOLUTION|>--- conflicted
+++ resolved
@@ -659,7 +659,6 @@
         smoke_tests_utils.run_one_test(test)
 
 
-<<<<<<< HEAD
 def test_launch_and_exec_async(generic_cloud: str):
     """Test if the launch and exec commands work correctly with --async."""
     name = smoke_tests_utils.get_cluster_name()
@@ -696,7 +695,6 @@
             # The cancelled job should not be scheduled.
             f'! sky logs {name} 3 --status | grep "SUCCEEDED"',
         ],
-        # Teardown: clean up the cluster
         teardown=f'sky down -y {name} {to_down}',
         timeout=smoke_tests_utils.get_timeout(generic_cloud))
     smoke_tests_utils.run_one_test(test)
@@ -720,7 +718,9 @@
                                   teardown=f'sky down -y {name}',
                                   timeout=smoke_tests_utils.get_timeout(
                                       generic_cloud))
-=======
+    smoke_tests_utils.run_one_test(test)
+
+
 # ---------- Testing Exit Codes for CLI commands ----------
 def test_cli_exit_codes(generic_cloud: str):
     """Test that CLI commands properly return exit codes based on job success/failure."""
@@ -743,5 +743,4 @@
         f'sky down -y {name}',
         timeout=smoke_tests_utils.get_timeout(generic_cloud),
     )
->>>>>>> e598a2e2
     smoke_tests_utils.run_one_test(test)