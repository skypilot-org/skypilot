# Smoke tests for SkyPilot for basic functionality
# Default options are set in pyproject.toml
# Example usage:
# Run all tests except for AWS and Lambda Cloud
# > pytest tests/smoke_tests/test_basic.py
#
# Terminate failed clusters after test finishes
# > pytest tests/smoke_tests/test_basic.py --terminate-on-failure
#
# Re-run last failed tests
# > pytest --lf
#
# Run one of the smoke tests
# > pytest tests/smoke_tests/test_basic.py::test_minimal
#
# Only run test for AWS + generic tests
# > pytest tests/smoke_tests/test_basic.py --aws
#
# Change cloud for generic tests to aws
# > pytest tests/smoke_tests/test_basic.py --generic-cloud aws

import pathlib
import subprocess
import tempfile
import textwrap
import time

import pytest
from smoke_tests import smoke_tests_utils

import sky
from sky.skylet import constants
from sky.skylet import events
from sky.utils import common_utils


# ---------- Dry run: 2 Tasks in a chain. ----------
@pytest.mark.no_vast  #requires GCP and AWS set up
@pytest.mark.no_fluidstack  #requires GCP and AWS set up
def test_example_app():
    test = smoke_tests_utils.Test(
        'example_app',
        ['python examples/example_app.py'],
    )
    smoke_tests_utils.run_one_test(test)


# ---------- A minimal task ----------
def test_minimal(generic_cloud: str):
    name = smoke_tests_utils.get_cluster_name()
    test = smoke_tests_utils.Test(
        'minimal',
        [
            f'unset SKYPILOT_DEBUG; s=$(sky launch -y -c {name} --cloud {generic_cloud} --cpus 2+ tests/test_yamls/minimal.yaml) && {smoke_tests_utils.VALIDATE_LAUNCH_OUTPUT}',
            # Output validation done.
            f'sky logs {name} 1 --status',
            f'sky logs {name} --status | grep "Job 1: SUCCEEDED"',  # Equivalent.
            # Test launch output again on existing cluster
            f'unset SKYPILOT_DEBUG; s=$(sky launch -y -c {name} --cloud {generic_cloud} tests/test_yamls/minimal.yaml) && {smoke_tests_utils.VALIDATE_LAUNCH_OUTPUT}',
            f'sky logs {name} 2 --status',
            f'sky logs {name} --status | grep "Job 2: SUCCEEDED"',  # Equivalent.
            # Check the logs downloading
            f'log_path=$(sky logs {name} 1 --sync-down | grep "Job 1 logs:" | sed -E "s/^.*Job 1 logs: (.*)\\x1b\\[0m/\\1/g") && echo "$log_path" '
            # We need to explicitly expand the log path as it starts with ~, and linux does not automatically
            # expand it when having it in a variable.
            '  && expanded_log_path=$(eval echo "$log_path") && echo "$expanded_log_path" '
            '  && test -f $expanded_log_path/run.log',
            # Ensure the raylet process has the correct file descriptor limit.
            f'sky exec {name} "prlimit -n --pid=\$(pgrep -f \'raylet/raylet --raylet_socket_name\') | grep \'"\'1048576 1048576\'"\'"',
            f'sky logs {name} 3 --status',  # Ensure the job succeeded.
            # Install jq for the next test.
            f'sky exec {name} \'sudo apt-get update && sudo apt-get install -y jq\'',
            # Check the cluster info
            f'sky exec {name} \'echo "$SKYPILOT_CLUSTER_INFO" | jq .cluster_name | grep {name}\'',
            f'sky logs {name} 5 --status',  # Ensure the job succeeded.
            f'sky exec {name} \'echo "$SKYPILOT_CLUSTER_INFO" | jq .cloud | grep -i {generic_cloud}\'',
            f'sky logs {name} 6 --status',  # Ensure the job succeeded.
            # Test '-c' for exec
            f'sky exec -c {name} echo',
            f'sky logs {name} 7 --status',
            f'sky exec echo -c {name}',
            f'sky logs {name} 8 --status',
            f'sky exec -c {name} echo hi test',
            f'sky logs {name} 9 | grep "hi test"',
            f'sky exec {name} && exit 1 || true',
            f'sky exec -c {name} && exit 1 || true',
        ],
        f'sky down -y {name}',
        smoke_tests_utils.get_timeout(generic_cloud),
    )
    smoke_tests_utils.run_one_test(test)


# ---------- Test fast launch ----------
def test_launch_fast(generic_cloud: str):
    name = smoke_tests_utils.get_cluster_name()

    test = smoke_tests_utils.Test(
        'test_launch_fast',
        [
            # First launch to create the cluster
            f'unset SKYPILOT_DEBUG; s=$(sky launch -y -c {name} --cloud {generic_cloud} --fast tests/test_yamls/minimal.yaml) && {smoke_tests_utils.VALIDATE_LAUNCH_OUTPUT}',
            f'sky logs {name} 1 --status',

            # Second launch to test fast launch - should not reprovision
            f'unset SKYPILOT_DEBUG; s=$(sky launch -y -c {name} --fast tests/test_yamls/minimal.yaml) && '
            ' echo "$s" && '
            # Validate that cluster was not re-launched.
            '! echo "$s" | grep -A 1 "Launching on" | grep "is up." && '
            # Validate that setup was not re-run.
            '! echo "$s" | grep -A 1 "Running setup on" | grep "running setup" && '
            # Validate that the task ran and finished.
            'echo "$s" | grep -A 1 "task run finish" | grep "Job finished (status: SUCCEEDED)"',
            f'sky logs {name} 2 --status',
            f'sky status -r {name} | grep UP',
        ],
        f'sky down -y {name}',
        timeout=smoke_tests_utils.get_timeout(generic_cloud),
    )
    smoke_tests_utils.run_one_test(test)


# See cloud exclusion explanations in test_autostop
@pytest.mark.no_fluidstack
@pytest.mark.no_lambda_cloud
@pytest.mark.no_ibm
@pytest.mark.no_kubernetes
@pytest.mark.no_nebius
def test_launch_fast_with_autostop(generic_cloud: str):
    name = smoke_tests_utils.get_cluster_name()
    # Azure takes ~ 7m15s (435s) to autostop a VM, so here we use 600 to ensure
    # the VM is stopped.
    autostop_timeout = 600 if generic_cloud == 'azure' else 250
    test = smoke_tests_utils.Test(
        'test_launch_fast_with_autostop',
        [
            # First launch to create the cluster with a short autostop
            f'unset SKYPILOT_DEBUG; s=$(sky launch -y -c {name} --cloud {generic_cloud} --fast -i 1 tests/test_yamls/minimal.yaml) && {smoke_tests_utils.VALIDATE_LAUNCH_OUTPUT}',
            f'sky logs {name} 1 --status',
            f'sky status -r {name} | grep UP',

            # Ensure cluster is stopped
            smoke_tests_utils.get_cmd_wait_until_cluster_status_contains(
                cluster_name=name,
                cluster_status=[sky.ClusterStatus.STOPPED],
                timeout=autostop_timeout),
            # Even the cluster is stopped, cloud platform may take a while to
            # delete the VM.
            f'sleep 35',
            # Launch again. Do full output validation - we expect the cluster to re-launch
            f'unset SKYPILOT_DEBUG; s=$(sky launch -y -c {name} --fast -i 1 tests/test_yamls/minimal.yaml) && {smoke_tests_utils.VALIDATE_LAUNCH_OUTPUT}',
            f'sky logs {name} 2 --status',
            f'sky status -r {name} | grep UP',
        ],
        f'sky down -y {name}',
        timeout=smoke_tests_utils.get_timeout(generic_cloud) + autostop_timeout,
    )
    smoke_tests_utils.run_one_test(test)


# ------------ Test stale job ------------
@pytest.mark.no_fluidstack  # FluidStack does not support stopping instances in SkyPilot implementation
@pytest.mark.no_lambda_cloud  # Lambda Cloud does not support stopping instances
@pytest.mark.no_kubernetes  # Kubernetes does not support stopping instances
@pytest.mark.no_vast  # This requires port opening
def test_stale_job(generic_cloud: str):
    name = smoke_tests_utils.get_cluster_name()
    test = smoke_tests_utils.Test(
        'stale_job',
        [
            f'sky launch -y -c {name} --cloud {generic_cloud} "echo hi"',
            f'sky exec {name} -d "echo start; sleep 10000"',
            f'sky stop {name} -y',
            smoke_tests_utils.get_cmd_wait_until_cluster_status_contains(
                cluster_name=name,
                cluster_status=[sky.ClusterStatus.STOPPED],
                timeout=100),
            f'sky start {name} -y',
            f'sky logs {name} 1 --status',
            f's=$(sky queue {name}); echo "$s"; echo; echo; echo "$s" | grep FAILED_DRIVER',
        ],
        f'sky down -y {name}',
    )
    smoke_tests_utils.run_one_test(test)


@pytest.mark.no_vast
@pytest.mark.aws
def test_aws_stale_job_manual_restart():
    name = smoke_tests_utils.get_cluster_name()
    name_on_cloud = common_utils.make_cluster_name_on_cloud(
        name, sky.AWS.max_cluster_name_length())
    region = 'us-east-2'
    test = smoke_tests_utils.Test(
        'aws_stale_job_manual_restart',
        [
            smoke_tests_utils.launch_cluster_for_cloud_cmd('aws', name),
            f'sky launch -y -c {name} --cloud aws --region {region} "echo hi"',
            f'sky exec {name} -d "echo start; sleep 10000"',
            # Stop the cluster manually.
            smoke_tests_utils.run_cloud_cmd_on_cluster(
                name,
                cmd=
                (f'id=`aws ec2 describe-instances --region {region} --filters '
                 f'Name=tag:ray-cluster-name,Values={name_on_cloud} '
                 f'--query Reservations[].Instances[].InstanceId '
                 f'--output text` && '
                 f'aws ec2 stop-instances --region {region} '
                 f'--instance-ids $id')),
            smoke_tests_utils.get_cmd_wait_until_cluster_status_contains(
                cluster_name=name,
                cluster_status=[sky.ClusterStatus.STOPPED],
                timeout=40),
            f'sky launch -c {name} -y "echo hi"',
            f'sky logs {name} 1 --status',
            f'sky logs {name} 3 --status',
            # Ensure the skylet updated the stale job status.
            smoke_tests_utils.
            get_cmd_wait_until_job_status_contains_without_matching_job(
                cluster_name=name,
                job_status=[sky.JobStatus.FAILED_DRIVER],
                timeout=events.JobSchedulerEvent.EVENT_INTERVAL_SECONDS),
        ],
        f'sky down -y {name} && {smoke_tests_utils.down_cluster_for_cloud_cmd(name)}',
    )
    smoke_tests_utils.run_one_test(test)


@pytest.mark.no_vast
@pytest.mark.gcp
def test_gcp_stale_job_manual_restart():
    name = smoke_tests_utils.get_cluster_name()
    name_on_cloud = common_utils.make_cluster_name_on_cloud(
        name, sky.GCP.max_cluster_name_length())
    zone = 'us-central1-a'
    query_cmd = (f'gcloud compute instances list --filter='
                 f'"(labels.ray-cluster-name={name_on_cloud})" '
                 f'--zones={zone} --format="value(name)"')
    stop_cmd = (f'gcloud compute instances stop --zone={zone}'
                f' --quiet $({query_cmd})')
    test = smoke_tests_utils.Test(
        'gcp_stale_job_manual_restart',
        [
            smoke_tests_utils.launch_cluster_for_cloud_cmd('gcp', name),
            f'sky launch -y -c {name} --cloud gcp --zone {zone} "echo hi"',
            f'sky exec {name} -d "echo start; sleep 10000"',
            # Stop the cluster manually.
            smoke_tests_utils.run_cloud_cmd_on_cluster(name, cmd=stop_cmd),
            'sleep 40',
            f'sky launch -c {name} -y "echo hi"',
            f'sky logs {name} 1 --status',
            f'sky logs {name} 3 --status',
            # Ensure the skylet updated the stale job status.
            smoke_tests_utils.
            get_cmd_wait_until_job_status_contains_without_matching_job(
                cluster_name=name,
                job_status=[sky.JobStatus.FAILED_DRIVER],
                timeout=events.JobSchedulerEvent.EVENT_INTERVAL_SECONDS)
        ],
        f'sky down -y {name} && {smoke_tests_utils.down_cluster_for_cloud_cmd(name)}',
    )
    smoke_tests_utils.run_one_test(test)


# ---------- Check Sky's environment variables; workdir. ----------
@pytest.mark.no_fluidstack  # Requires amazon S3
@pytest.mark.no_scp  # SCP does not support num_nodes > 1 yet
@pytest.mark.no_vast  # Vast does not support num_nodes > 1 yet
def test_env_check(generic_cloud: str):
    name = smoke_tests_utils.get_cluster_name()
    total_timeout_minutes = 25 if generic_cloud == 'azure' else 15
    test = smoke_tests_utils.Test(
        'env_check',
        [
            f'sky launch -y -c {name} --cloud {generic_cloud} examples/env_check.yaml',
            f'sky logs {name} 1 --status',  # Ensure the job succeeded.
            # Test with only setup.
            f'sky launch -y -c {name} tests/test_yamls/test_only_setup.yaml',
            f'sky logs {name} 2 --status',
            f'sky logs {name} 2 | grep "hello world"',
        ],
        f'sky down -y {name}',
        timeout=total_timeout_minutes * 60,
    )
    smoke_tests_utils.run_one_test(test)


# ---------- CLI logs ----------
@pytest.mark.no_scp  # SCP does not support num_nodes > 1 yet. Run test_scp_logs instead.
@pytest.mark.no_vast  # Vast does not support num_nodes > 1 yet.
def test_cli_logs(generic_cloud: str):
    name = smoke_tests_utils.get_cluster_name()
    num_nodes = 2
    if generic_cloud == 'kubernetes':
        # Kubernetes does not support multi-node
        num_nodes = 1
    timestamp = time.time()
    test = smoke_tests_utils.Test('cli_logs', [
        f'sky launch -y -c {name} --cloud {generic_cloud} --num-nodes {num_nodes} "echo {timestamp} 1"',
        f'sky exec {name} "echo {timestamp} 2"',
        f'sky exec {name} "echo {timestamp} 3"',
        f'sky exec {name} "echo {timestamp} 4"',
        f'sky logs {name} 2 --status',
        f'sky logs {name} 3 4 --sync-down',
        f'sky logs {name} * --sync-down',
        f'sky logs {name} 1 | grep "{timestamp} 1"',
        f'sky logs {name} | grep "{timestamp} 4"',
    ], f'sky down -y {name}')
    smoke_tests_utils.run_one_test(test)


@pytest.mark.scp
def test_scp_logs():
    name = smoke_tests_utils.get_cluster_name()
    timestamp = time.time()
    test = smoke_tests_utils.Test(
        'SCP_cli_logs',
        [
            f'sky launch -y -c {name} {smoke_tests_utils.SCP_TYPE} "echo {timestamp} 1"',
            f'sky exec {name} "echo {timestamp} 2"',
            f'sky exec {name} "echo {timestamp} 3"',
            f'sky exec {name} "echo {timestamp} 4"',
            f'sky logs {name} 2 --status',
            f'sky logs {name} 3 4 --sync-down',
            f'sky logs {name} * --sync-down',
            f'sky logs {name} 1 | grep "{timestamp} 1"',
            f'sky logs {name} | grep "{timestamp} 4"',
        ],
        f'sky down -y {name}',
    )
    smoke_tests_utils.run_one_test(test)


# ------- Testing the core API --------
# Most of the core APIs have been tested in the CLI tests.
# These tests are for testing the return value of the APIs not fully used in CLI.
def test_core_api_sky_launch_exec(generic_cloud: str):
    name = smoke_tests_utils.get_cluster_name()
    cloud = sky.CLOUD_REGISTRY.from_str(generic_cloud)
    task = sky.Task(run="whoami")
    task.set_resources(sky.Resources(cloud=cloud))
    try:
        job_id, handle = sky.get(sky.launch(task, cluster_name=name))
        assert job_id == 1
        assert handle is not None
        assert handle.cluster_name == name
        assert handle.launched_resources.cloud.is_same_cloud(cloud)
        job_id_exec, handle_exec = sky.get(sky.exec(task, cluster_name=name))
        assert job_id_exec == 2
        assert handle_exec is not None
        assert handle_exec.cluster_name == name
        assert handle_exec.launched_resources.cloud.is_same_cloud(cloud)
        # For dummy task (i.e. task.run is None), the job won't be submitted.
        dummy_task = sky.Task()
        job_id_dummy, _ = sky.get(sky.exec(dummy_task, cluster_name=name))
        assert job_id_dummy is None
    finally:
        sky.get(sky.down(name))


# The sky launch CLI has some additional checks to make sure the cluster is up/
# restarted. However, the core API doesn't have these; make sure it still works
<<<<<<< HEAD
@pytest.mark.no_nebius  # Nebius Autodown and Autostop not supported.
=======
@pytest.mark.no_kubernetes
>>>>>>> 7775d44c
def test_core_api_sky_launch_fast(generic_cloud: str):
    name = smoke_tests_utils.get_cluster_name()
    cloud = sky.CLOUD_REGISTRY.from_str(generic_cloud)
    try:
        task = sky.Task(run="whoami").set_resources(sky.Resources(cloud=cloud))
        sky.launch(task,
                   cluster_name=name,
                   idle_minutes_to_autostop=1,
                   fast=True)
        # Sleep to let the cluster autostop
        smoke_tests_utils.get_cmd_wait_until_cluster_status_contains(
            cluster_name=name,
            cluster_status=[sky.ClusterStatus.STOPPED],
            timeout=120)
        # Run it again - should work with fast=True
        sky.launch(task,
                   cluster_name=name,
                   idle_minutes_to_autostop=1,
                   fast=True)
    finally:
        sky.down(name)


def test_jobs_launch_and_logs(generic_cloud: str):
    name = smoke_tests_utils.get_cluster_name()
    task = sky.Task(run="echo start job; sleep 30; echo end job")
    cloud = sky.CLOUD_REGISTRY.from_str(generic_cloud)
    task.set_resources(sky.Resources(cloud=cloud))
    job_id, handle = sky.stream_and_get(sky.jobs.launch(task, name=name))
    assert handle is not None
    try:
        with tempfile.TemporaryFile(mode='w+', encoding='utf-8') as f:
            sky.jobs.tail_logs(job_id=job_id, output_stream=f)
            f.seek(0)
            content = f.read()
            assert content.count('start job') == 1
            assert content.count('end job') == 1
    finally:
        sky.jobs.cancel(job_ids=[job_id])


# ---------- Testing YAML Specs ----------
# Our sky storage requires credentials to check the bucket existance when
# loading a task from the yaml file, so we cannot make it a unit test.
class TestYamlSpecs:
    # TODO(zhwu): Add test for `to_yaml_config` for the Storage object.
    #  We should not use `examples/storage_demo.yaml` here, since it requires
    #  users to ensure bucket names to not exist and/or be unique.
    _TEST_YAML_PATHS = [
        'examples/minimal.yaml', 'examples/managed_job.yaml',
        'examples/using_file_mounts.yaml', 'examples/resnet_app.yaml',
        'examples/multi_hostname.yaml'
    ]

    def _is_dict_subset(self, d1, d2):
        """Check if d1 is the subset of d2."""
        for k, v in d1.items():
            if k not in d2:
                if isinstance(v, list) or isinstance(v, dict):
                    assert len(v) == 0, (k, v)
                else:
                    assert False, (k, v)
            elif isinstance(v, dict):
                assert isinstance(d2[k], dict), (k, v, d2)
                self._is_dict_subset(v, d2[k])
            elif isinstance(v, str):
                if k == 'accelerators':
                    resources = sky.Resources()
                    resources._set_accelerators(v, None)
                    assert resources.accelerators == d2[k], (k, v, d2)
                else:
                    assert v.lower() == d2[k].lower(), (k, v, d2[k])
            else:
                assert v == d2[k], (k, v, d2[k])

    def _check_equivalent(self, yaml_path):
        """Check if the yaml is equivalent after load and dump again."""
        origin_task_config = common_utils.read_yaml(yaml_path)

        task = sky.Task.from_yaml(yaml_path)
        new_task_config = task.to_yaml_config()
        # d1 <= d2
        print(origin_task_config, new_task_config)
        self._is_dict_subset(origin_task_config, new_task_config)

    def test_load_dump_yaml_config_equivalent(self):
        """Test if the yaml config is equivalent after load and dump again."""
        pathlib.Path('~/datasets').expanduser().mkdir(exist_ok=True)
        pathlib.Path('~/tmpfile').expanduser().touch()
        pathlib.Path('~/.ssh').expanduser().mkdir(exist_ok=True)
        pathlib.Path('~/.ssh/id_rsa.pub').expanduser().touch()
        pathlib.Path('~/tmp-workdir').expanduser().mkdir(exist_ok=True)
        pathlib.Path('~/Downloads/tpu').expanduser().mkdir(parents=True,
                                                           exist_ok=True)
        for yaml_path in self._TEST_YAML_PATHS:
            self._check_equivalent(yaml_path)


# ---------- Testing Multiple Accelerators ----------
@pytest.mark.no_vast  # Vast has low availability for K80 GPUs
@pytest.mark.no_fluidstack  # Fluidstack does not support K80 gpus for now
@pytest.mark.no_paperspace  # Paperspace does not support K80 gpus
<<<<<<< HEAD
@pytest.mark.no_do  # DO does not support K80s
@pytest.mark.no_nebius  # Nebius does not support K80s
=======
>>>>>>> 7775d44c
def test_multiple_accelerators_ordered():
    name = smoke_tests_utils.get_cluster_name()
    test = smoke_tests_utils.Test(
        'multiple-accelerators-ordered',
        [
            f'sky launch -y -c {name} tests/test_yamls/test_multiple_accelerators_ordered.yaml | grep "Using user-specified accelerators list"',
            f'sky logs {name} 1 --status',  # Ensure the job succeeded.
        ],
        f'sky down -y {name}',
        timeout=20 * 60,
    )
    smoke_tests_utils.run_one_test(test)


@pytest.mark.no_vast  # Vast has low availability for T4 GPUs
@pytest.mark.no_fluidstack  # Fluidstack has low availability for T4 GPUs
@pytest.mark.no_paperspace  # Paperspace does not support T4 GPUs
<<<<<<< HEAD
@pytest.mark.no_do  # DO does not have multiple accelerators
@pytest.mark.no_nebius  # Nebius does not support T4 GPUs
=======
>>>>>>> 7775d44c
def test_multiple_accelerators_ordered_with_default():
    name = smoke_tests_utils.get_cluster_name()
    test = smoke_tests_utils.Test(
        'multiple-accelerators-ordered',
        [
            f'sky launch -y -c {name} tests/test_yamls/test_multiple_accelerators_ordered_with_default.yaml | grep "Using user-specified accelerators list"',
            f'sky logs {name} 1 --status',  # Ensure the job succeeded.
            f'sky status {name} | grep Spot',
        ],
        f'sky down -y {name}',
    )
    smoke_tests_utils.run_one_test(test)


@pytest.mark.no_vast  # Vast has low availability for T4 GPUs
@pytest.mark.no_fluidstack  # Fluidstack has low availability for T4 GPUs
@pytest.mark.no_paperspace  # Paperspace does not support T4 GPUs
<<<<<<< HEAD
@pytest.mark.no_do  # DO does not have multiple accelerators
@pytest.mark.no_nebius  # Nebius does not support T4 GPUs
=======
>>>>>>> 7775d44c
def test_multiple_accelerators_unordered():
    name = smoke_tests_utils.get_cluster_name()
    test = smoke_tests_utils.Test(
        'multiple-accelerators-unordered',
        [
            f'sky launch -y -c {name} tests/test_yamls/test_multiple_accelerators_unordered.yaml',
            f'sky logs {name} 1 --status',  # Ensure the job succeeded.
        ],
        f'sky down -y {name}',
    )
    smoke_tests_utils.run_one_test(test)


@pytest.mark.no_vast  # Vast has low availability for T4 GPUs
@pytest.mark.no_fluidstack  # Fluidstack has low availability for T4 GPUs
@pytest.mark.no_paperspace  # Paperspace does not support T4 GPUs
<<<<<<< HEAD
@pytest.mark.no_do  # DO does not support multiple accelerators
@pytest.mark.no_nebius  # Nebius does not support T4 GPUs
=======
>>>>>>> 7775d44c
def test_multiple_accelerators_unordered_with_default():
    name = smoke_tests_utils.get_cluster_name()
    test = smoke_tests_utils.Test(
        'multiple-accelerators-unordered-with-default',
        [
            f'sky launch -y -c {name} tests/test_yamls/test_multiple_accelerators_unordered_with_default.yaml',
            f'sky logs {name} 1 --status',  # Ensure the job succeeded.
            f'sky status {name} | grep Spot',
        ],
        f'sky down -y {name}',
    )
    smoke_tests_utils.run_one_test(test)


@pytest.mark.no_vast  # Requires other clouds to be enabled
@pytest.mark.no_fluidstack  # Requires other clouds to be enabled
def test_multiple_resources():
    name = smoke_tests_utils.get_cluster_name()
    test = smoke_tests_utils.Test(
        'multiple-resources',
        [
            f'sky launch -y -c {name} tests/test_yamls/test_multiple_resources.yaml',
            f'sky logs {name} 1 --status',  # Ensure the job succeeded.
        ],
        f'sky down -y {name}',
    )
    smoke_tests_utils.run_one_test(test)


# ---------- Sky Benchmark ----------
@pytest.mark.skip(reason='SkyBench is not supported in API server')
@pytest.mark.no_fluidstack  # Requires other clouds to be enabled
@pytest.mark.no_vast  # Requires other clouds to be enabled
@pytest.mark.no_paperspace  # Requires other clouds to be enabled
@pytest.mark.no_kubernetes
@pytest.mark.aws  # SkyBenchmark requires S3 access
def test_sky_bench(generic_cloud: str):
    name = smoke_tests_utils.get_cluster_name()
    test = smoke_tests_utils.Test(
        'sky-bench',
        [
            f'sky bench launch -y -b {name} --cloud {generic_cloud} -i0 tests/test_yamls/minimal.yaml',
            'sleep 120',
            f'sky bench show {name} | grep sky-bench-{name} | grep FINISHED',
        ],
        f'sky bench down {name} -y; sky bench delete {name} -y',
    )
    smoke_tests_utils.run_one_test(test)


@pytest.mark.kubernetes
def test_kubernetes_context_failover():
    """Test if the kubernetes context failover works.

    This test requires two kubernetes clusters:
    - kind-skypilot: the local cluster with mock labels for 8 H100 GPUs.
    - another accessible cluster: with enough CPUs
    To start the first cluster, run:
      sky local up
      # Add mock label for accelerator
      kubectl label node --overwrite skypilot-control-plane skypilot.co/accelerator=h100 --context kind-skypilot
      # Get the token for the cluster in context kind-skypilot
      TOKEN=$(kubectl config view --minify --context kind-skypilot -o jsonpath=\'{.users[0].user.token}\')
      # Get the API URL for the cluster in context kind-skypilot
      API_URL=$(kubectl config view --minify --context kind-skypilot -o jsonpath=\'{.clusters[0].cluster.server}\')
      # Add mock capacity for GPU
      curl --header "Content-Type: application/json-patch+json" --header "Authorization: Bearer $TOKEN" --request PATCH --data \'[{"op": "add", "path": "/status/capacity/nvidia.com~1gpu", "value": "8"}]\' "$API_URL/api/v1/nodes/skypilot-control-plane/status"
      # Add a new namespace to test the handling of namespaces
      kubectl create namespace test-namespace --context kind-skypilot
      # Set the namespace to test-namespace
      kubectl config set-context kind-skypilot --namespace=test-namespace --context kind-skypilot
    """
    # Get context that is not kind-skypilot
    contexts = subprocess.check_output('kubectl config get-contexts -o name',
                                       shell=True).decode('utf-8').split('\n')
    context = [context for context in contexts if context != 'kind-skypilot'][0]
    config = textwrap.dedent(f"""\
    kubernetes:
      allowed_contexts:
        - kind-skypilot
        - {context}
    """)
    with tempfile.NamedTemporaryFile(delete=True) as f:
        f.write(config.encode('utf-8'))
        f.flush()
        name = smoke_tests_utils.get_cluster_name()
        test = smoke_tests_utils.Test(
            'kubernetes-context-failover',
            [
                # Check if kind-skypilot is provisioned with H100 annotations already
                'NODE_INFO=$(kubectl get nodes -o yaml --context kind-skypilot) && '
                'echo "$NODE_INFO" | grep nvidia.com/gpu | grep 8 && '
                'echo "$NODE_INFO" | grep skypilot.co/accelerator | grep h100 || '
                '{ echo "kind-skypilot does not exist '
                'or does not have mock labels for GPUs. Check the instructions in '
                'tests/test_smoke.py::test_kubernetes_context_failover." && exit 1; }',
                # Check namespace for kind-skypilot is test-namespace
                'kubectl get namespaces --context kind-skypilot | grep test-namespace || '
                '{ echo "Should set the namespace to test-namespace for kind-skypilot. Check the instructions in '
                'tests/test_smoke.py::test_kubernetes_context_failover." && exit 1; }',
                'sky show-gpus --cloud kubernetes --region kind-skypilot | grep H100 | grep "1, 2, 4, 8"',
                # Get contexts and set current context to the other cluster that is not kind-skypilot
                f'kubectl config use-context {context}',
                # H100 should not in the current context
                '! sky show-gpus --cloud kubernetes | grep H100',
                f'sky launch -y -c {name}-1 --cpus 1 echo hi',
                f'sky logs {name}-1 --status',
                # It should be launched not on kind-skypilot
                f'sky status -v {name}-1 | grep "{context}"',
                # Test failure for launching H100 on other cluster
                f'sky launch -y -c {name}-2 --gpus H100 --cpus 1 --cloud kubernetes --region {context} echo hi && exit 1 || true',
                # Test failover
                f'sky launch -y -c {name}-3 --gpus H100 --cpus 1 --cloud kubernetes echo hi',
                f'sky logs {name}-3 --status',
                # Test pods
                f'kubectl get pods --context kind-skypilot | grep "{name}-3"',
                # It should be launched on kind-skypilot
                f'sky status -v {name}-3 | grep "kind-skypilot"',
                # Should be 7 free GPUs
                f'sky show-gpus --cloud kubernetes --region kind-skypilot | grep H100 | grep "  7"',
                # Remove the line with "kind-skypilot"
                f'sed -i "/kind-skypilot/d" {f.name}',
                # Should still be able to exec and launch on existing cluster
                f'sky exec {name}-3 "echo hi"',
                f'sky logs {name}-3 --status',
                f'sky status -r {name}-3 | grep UP',
                f'sky launch -c {name}-3 --gpus h100 echo hi',
                f'sky logs {name}-3 --status',
                f'sky status -r {name}-3 | grep UP',
            ],
            f'sky down -y {name}-1 {name}-3',
            env={
                'SKYPILOT_CONFIG': f.name,
                constants.SKY_API_SERVER_URL_ENV_VAR:
                    sky.server.common.get_server_url()
            },
        )
        smoke_tests_utils.run_one_test(test)<|MERGE_RESOLUTION|>--- conflicted
+++ resolved
@@ -360,11 +360,8 @@
 
 # The sky launch CLI has some additional checks to make sure the cluster is up/
 # restarted. However, the core API doesn't have these; make sure it still works
-<<<<<<< HEAD
+@pytest.mark.no_kubernetes
 @pytest.mark.no_nebius  # Nebius Autodown and Autostop not supported.
-=======
-@pytest.mark.no_kubernetes
->>>>>>> 7775d44c
 def test_core_api_sky_launch_fast(generic_cloud: str):
     name = smoke_tests_utils.get_cluster_name()
     cloud = sky.CLOUD_REGISTRY.from_str(generic_cloud)
@@ -467,11 +464,7 @@
 @pytest.mark.no_vast  # Vast has low availability for K80 GPUs
 @pytest.mark.no_fluidstack  # Fluidstack does not support K80 gpus for now
 @pytest.mark.no_paperspace  # Paperspace does not support K80 gpus
-<<<<<<< HEAD
-@pytest.mark.no_do  # DO does not support K80s
 @pytest.mark.no_nebius  # Nebius does not support K80s
-=======
->>>>>>> 7775d44c
 def test_multiple_accelerators_ordered():
     name = smoke_tests_utils.get_cluster_name()
     test = smoke_tests_utils.Test(
@@ -489,11 +482,7 @@
 @pytest.mark.no_vast  # Vast has low availability for T4 GPUs
 @pytest.mark.no_fluidstack  # Fluidstack has low availability for T4 GPUs
 @pytest.mark.no_paperspace  # Paperspace does not support T4 GPUs
-<<<<<<< HEAD
-@pytest.mark.no_do  # DO does not have multiple accelerators
 @pytest.mark.no_nebius  # Nebius does not support T4 GPUs
-=======
->>>>>>> 7775d44c
 def test_multiple_accelerators_ordered_with_default():
     name = smoke_tests_utils.get_cluster_name()
     test = smoke_tests_utils.Test(
@@ -511,11 +500,7 @@
 @pytest.mark.no_vast  # Vast has low availability for T4 GPUs
 @pytest.mark.no_fluidstack  # Fluidstack has low availability for T4 GPUs
 @pytest.mark.no_paperspace  # Paperspace does not support T4 GPUs
-<<<<<<< HEAD
-@pytest.mark.no_do  # DO does not have multiple accelerators
 @pytest.mark.no_nebius  # Nebius does not support T4 GPUs
-=======
->>>>>>> 7775d44c
 def test_multiple_accelerators_unordered():
     name = smoke_tests_utils.get_cluster_name()
     test = smoke_tests_utils.Test(
@@ -532,11 +517,7 @@
 @pytest.mark.no_vast  # Vast has low availability for T4 GPUs
 @pytest.mark.no_fluidstack  # Fluidstack has low availability for T4 GPUs
 @pytest.mark.no_paperspace  # Paperspace does not support T4 GPUs
-<<<<<<< HEAD
-@pytest.mark.no_do  # DO does not support multiple accelerators
 @pytest.mark.no_nebius  # Nebius does not support T4 GPUs
-=======
->>>>>>> 7775d44c
 def test_multiple_accelerators_unordered_with_default():
     name = smoke_tests_utils.get_cluster_name()
     test = smoke_tests_utils.Test(
