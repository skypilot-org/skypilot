import contextlib
import enum
import inspect
import json
import os
import re
import shlex
import subprocess
import sys
import tempfile
from typing import (Any, Dict, Generator, List, NamedTuple, Optional, Sequence,
                    Set, Tuple)
import uuid

import colorama
import pytest
import requests
from smoke_tests.docker import docker_utils

import sky
from sky import serve
from sky import skypilot_config
from sky.client import sdk
from sky.clouds import AWS
from sky.clouds import gcp
from sky.clouds import GCP
from sky.jobs import utils as managed_job_utils
from sky.server import common as server_common
from sky.server.requests import payloads
from sky.server.requests import requests as requests_lib
from sky.skylet import constants
from sky.utils import common_utils
<<<<<<< HEAD
from sky.utils import config_utils
=======
from sky.utils import env_options
>>>>>>> 9d8a6263
from sky.utils import subprocess_utils

# To avoid the second smoke test reusing the cluster launched in the first
# smoke test. Also required for test_managed_jobs_recovery to make sure the
# manual termination with aws ec2 does not accidentally terminate other clusters
# for the different managed jobs launch with the same job name but a
# different job id.
test_id = str(uuid.uuid4())[-2:]

LAMBDA_TYPE = '--infra lambda --gpus A10'
FLUIDSTACK_TYPE = '--infra fluidstack --gpus RTXA4000'

SCP_TYPE = '--infra scp'
SCP_GPU_V100 = '--gpus V100-32GB'

STORAGE_SETUP_COMMANDS = [
    'touch ~/tmpfile', 'mkdir -p ~/tmp-workdir',
    r'touch ~/tmp-workdir/tmp\ file', r'touch ~/tmp-workdir/tmp\ file2',
    'touch ~/tmp-workdir/foo',
    '[ ! -e ~/tmp-workdir/circle-link ] && ln -s ~/tmp-workdir/ ~/tmp-workdir/circle-link || true',
    'touch ~/.ssh/id_rsa.pub'
]

LOW_RESOURCE_ARG = '--cpus 2+ --memory 4+'
LOW_RESOURCE_PARAM = {
    'cpus': '2+',
    'memory': '4+',
}
LOW_CONTROLLER_RESOURCE_ENV = {
    skypilot_config.ENV_VAR_GLOBAL_CONFIG: 'tests/test_yamls/low_resource_sky_config.yaml',
}
LOW_CONTROLLER_RESOURCE_OVERRIDE_CONFIG = {
    'jobs': {
        'controller': {
            'resources': {
                'cpus': '2+',
                'memory': '4+'
            }
        }
    },
    'serve': {
        'controller': {
            'resources': {
                'cpus': '2+',
                'memory': '4+'
            }
        }
    }
}

# Get the job queue, and print it once on its own, then print it again to
# use with grep by the caller.
GET_JOB_QUEUE = 's=$(sky jobs queue); echo "$s"; echo "$s"'
# Wait for a job to be not in RUNNING state. Used to check for RECOVERING.
JOB_WAIT_NOT_RUNNING = (
    's=$(sky jobs queue);'
    'until ! echo "$s" | grep "{job_name}" | grep "RUNNING"; do '
    'sleep 10; s=$(sky jobs queue);'
    'echo "Waiting for job to stop RUNNING"; echo "$s"; done')

ACTIVATE_SERVICE_ACCOUNT_AND_GSUTIL = (
    'GOOGLE_APPLICATION_CREDENTIALS='
    f'{gcp.DEFAULT_GCP_APPLICATION_CREDENTIAL_PATH}; '
    'gcloud auth activate-service-account '
    '--key-file=$GOOGLE_APPLICATION_CREDENTIALS '
    '2> /dev/null || true; '
    'gsutil')

ENDPOINT = 'http://127.0.0.1:46580/api/health'

# Fix the flakyness of the test, server may not ready when we run the command after restart.
WAIT_FOR_API = (
    'for i in $(seq 1 30); do '
    f'if curl -s {ENDPOINT} > /dev/null; then '
    'echo "API is up and running"; break; fi; '
    'echo "Waiting for API to be ready... ($i/30)"; '
    '[ $i -eq 30 ] && echo "Timed out waiting for API to be ready" && exit 1; '
    'sleep 1; done')

SKY_API_RESTART = f'sky api stop || true && sky api start && {WAIT_FOR_API}'

# Cluster functions
_ALL_JOB_STATUSES = "|".join([status.value for status in sky.JobStatus])
_ALL_CLUSTER_STATUSES = "|".join([status.value for status in sky.ClusterStatus])
_ALL_MANAGED_JOB_STATUSES = "|".join(
    [status.value for status in sky.ManagedJobStatus])


def _statuses_to_str(statuses: Sequence[enum.Enum]):
    """Convert a list of enums to a string with all the values separated by |."""
    assert len(statuses) > 0, 'statuses must not be empty'
    if len(statuses) > 1:
        return '(' + '|'.join([status.value for status in statuses]) + ')'
    else:
        return statuses[0].value


_WAIT_UNTIL_CLUSTER_STATUS_CONTAINS = (
    # A while loop to wait until the cluster status
    # becomes certain status, with timeout.
    'start_time=$SECONDS; '
    'while true; do '
    'if (( $SECONDS - $start_time > {timeout} )); then '
    '  echo "Timeout after {timeout} seconds waiting for cluster status \'{cluster_status}\'"; exit 1; '
    'fi; '
    'current_status=$(sky status {cluster_name} --refresh | '
    'awk "/^{cluster_name}/ '
    r'{{for (i=1; i<=NF; i++) if (\$i ~ /^(' + _ALL_CLUSTER_STATUSES +
    r')$/) print \$i}}"); '
    'if [[ "$current_status" =~ {cluster_status} ]]; '
    'then echo "Target cluster status {cluster_status} reached."; break; fi; '
    'echo "Waiting for cluster status to become {cluster_status}, current status: $current_status"; '
    'sleep 10; '
    'done')


def get_cloud_specific_resource_config(generic_cloud: str):
    # Kubernetes (EKS) requires more resources to avoid flakiness.
    # Only some EKS tests use this function - specifically those that previously
    # failed with low resources. Other EKS tests that work fine with low resources
    # don't need to call this function.
    if generic_cloud == 'kubernetes':
        resource_arg = ""
        env = None
    else:
        resource_arg = LOW_RESOURCE_ARG
        env = LOW_CONTROLLER_RESOURCE_ENV
    return resource_arg, env


def get_cmd_wait_until_cluster_status_contains(
        cluster_name: str, cluster_status: List[sky.ClusterStatus],
        timeout: int):
    return _WAIT_UNTIL_CLUSTER_STATUS_CONTAINS.format(
        cluster_name=cluster_name,
        cluster_status=_statuses_to_str(cluster_status),
        timeout=timeout)


def get_cmd_wait_until_cluster_status_contains_wildcard(
        cluster_name_wildcard: str, cluster_status: List[sky.ClusterStatus],
        timeout: int):
    wait_cmd = _WAIT_UNTIL_CLUSTER_STATUS_CONTAINS.replace(
        'sky status {cluster_name}',
        'sky status "{cluster_name}"').replace('awk "/^{cluster_name}/',
                                               'awk "/^{cluster_name_awk}/')
    return wait_cmd.format(cluster_name=cluster_name_wildcard,
                           cluster_name_awk=cluster_name_wildcard.replace(
                               '*', '.*'),
                           cluster_status=_statuses_to_str(cluster_status),
                           timeout=timeout)


_WAIT_UNTIL_CLUSTER_IS_NOT_FOUND = (
    # A while loop to wait until the cluster is not found or timeout
    'start_time=$SECONDS; '
    'while true; do '
    'if (( $SECONDS - $start_time > {timeout} )); then '
    '  echo "Timeout after {timeout} seconds waiting for cluster to be removed"; exit 1; '
    'fi; '
    'if sky status -r {cluster_name}; sky status {cluster_name} | grep "\'{cluster_name}\' not found"; then '
    '  echo "Cluster {cluster_name} successfully removed."; break; '
    'fi; '
    'echo "Waiting for cluster {cluster_name} to be removed..."; '
    'sleep 10; '
    'done')


def get_cmd_wait_until_cluster_is_not_found(cluster_name: str, timeout: int):
    return _WAIT_UNTIL_CLUSTER_IS_NOT_FOUND.format(cluster_name=cluster_name,
                                                   timeout=timeout)


_WAIT_UNTIL_JOB_STATUS_CONTAINS_MATCHING_JOB_ID = (
    # A while loop to wait until the job status
    # contains certain status, with timeout.
    'start_time=$SECONDS; '
    'while true; do '
    'if (( $SECONDS - $start_time > {timeout} )); then '
    '  echo "Timeout after {timeout} seconds waiting for job status \'{job_status}\'"; exit 1; '
    'fi; '
    'current_status=$(sky queue {cluster_name} | '
    'awk "\\$1 == \\"{job_id}\\" '
    r'{{for (i=1; i<=NF; i++) if (\$i ~ /^(' + _ALL_JOB_STATUSES +
    r')$/) print \$i}}"); '
    'found=0; '  # Initialize found variable outside the loop
    'while read -r line; do '  # Read line by line
    '  if [[ "$line" =~ {job_status} ]]; then '  # Check each line
    '    echo "Target job status {job_status} reached."; '
    '    found=1; '
    '    break; '  # Break inner loop
    '  fi; '
    'done <<< "$current_status"; '
    'if [ "$found" -eq 1 ]; then break; fi; '  # Break outer loop if match found
    'echo "Waiting for job status to contain {job_status}, current status: $current_status"; '
    'sleep 10; '
    'done')

_WAIT_UNTIL_JOB_STATUS_CONTAINS_WITHOUT_MATCHING_JOB = _WAIT_UNTIL_JOB_STATUS_CONTAINS_MATCHING_JOB_ID.replace(
    'awk "\\$1 == \\"{job_id}\\"', 'awk "')

_WAIT_UNTIL_JOB_STATUS_CONTAINS_MATCHING_JOB_NAME = _WAIT_UNTIL_JOB_STATUS_CONTAINS_MATCHING_JOB_ID.replace(
    'awk "\\$1 == \\"{job_id}\\"', 'awk "\\$2 == \\"{job_name}\\"')


def get_cmd_wait_until_job_status_contains_matching_job_id(
        cluster_name: str,
        job_id: str,
        job_status: List[sky.JobStatus],
        timeout: int,
        all_users: bool = False):
    cmd = _WAIT_UNTIL_JOB_STATUS_CONTAINS_MATCHING_JOB_ID.format(
        cluster_name=cluster_name,
        job_id=job_id,
        job_status=_statuses_to_str(job_status),
        timeout=timeout)
    if all_users:
        cmd = cmd.replace('sky queue ', 'sky queue -u ')
    return cmd


def get_cmd_wait_until_job_status_contains_without_matching_job(
        cluster_name: str, job_status: List[sky.JobStatus], timeout: int):
    return _WAIT_UNTIL_JOB_STATUS_CONTAINS_WITHOUT_MATCHING_JOB.format(
        cluster_name=cluster_name,
        job_status=_statuses_to_str(job_status),
        timeout=timeout)


def get_cmd_wait_until_job_status_contains_matching_job_name(
        cluster_name: str, job_name: str, job_status: List[sky.JobStatus],
        timeout: int):
    return _WAIT_UNTIL_JOB_STATUS_CONTAINS_MATCHING_JOB_NAME.format(
        cluster_name=cluster_name,
        job_name=job_name,
        job_status=_statuses_to_str(job_status),
        timeout=timeout)


# Managed job functions

_WAIT_UNTIL_MANAGED_JOB_STATUS_CONTAINS_MATCHING_JOB_NAME = _WAIT_UNTIL_JOB_STATUS_CONTAINS_MATCHING_JOB_NAME.replace(
    'sky queue {cluster_name}', 'sky jobs queue').replace(
        'awk "\\$2 == \\"{job_name}\\"',
        'awk "\\$2 == \\"{job_name}\\" || \\$3 == \\"{job_name}\\"').replace(
            _ALL_JOB_STATUSES, _ALL_MANAGED_JOB_STATUSES)


def get_cmd_wait_until_managed_job_status_contains_matching_job_name(
        job_name: str, job_status: Sequence[sky.ManagedJobStatus],
        timeout: int):
    return _WAIT_UNTIL_MANAGED_JOB_STATUS_CONTAINS_MATCHING_JOB_NAME.format(
        job_name=job_name,
        job_status=_statuses_to_str(job_status),
        timeout=timeout)


_WAIT_UNTIL_JOB_STATUS_SUCCEEDED = (
    'start_time=$SECONDS; '
    'while true; do '
    'if (( $SECONDS - $start_time > {timeout} )); then '
    '  echo "Timeout after {timeout} seconds waiting for job to succeed"; exit 1; '
    'fi; '
    'if sky logs {cluster_name} {job_id} --status | grep "SUCCEEDED"; then '
    '  echo "Job {job_id} succeeded."; break; '
    'fi; '
    'echo "Waiting for job {job_id} to succeed..."; '
    'sleep 10; '
    'done')


def get_cmd_wait_until_job_status_succeeded(cluster_name: str,
                                            job_id: str,
                                            timeout: int = 30):
    return _WAIT_UNTIL_JOB_STATUS_SUCCEEDED.format(cluster_name=cluster_name,
                                                   job_id=job_id,
                                                   timeout=timeout)


DEFAULT_CMD_TIMEOUT = 15 * 60


class Test(NamedTuple):
    name: str
    # Each command is executed serially.  If any failed, the remaining commands
    # are not run and the test is treated as failed.
    commands: List[str]
    teardown: Optional[str] = None
    # Timeout for each command in seconds.
    timeout: int = DEFAULT_CMD_TIMEOUT
    # Environment variables to set for each command.
    env: Optional[Dict[str, str]] = None

    def echo(self, message: str):
        # pytest's xdist plugin captures stdout; print to stderr so that the
        # logs are streaming while the tests are running.
        prefix = f'[{self.name}]'
        message = f'{prefix} {message}'
        message = message.replace('\n', f'\n{prefix} ')
        self.echo_without_prefix(message)

    @classmethod
    def echo_without_prefix(cls, message: str):
        print(message, file=sys.stderr, flush=True)


def get_timeout(generic_cloud: str,
                override_timeout: int = DEFAULT_CMD_TIMEOUT):
    timeouts = {'fluidstack': 60 * 60}  # file_mounts
    return timeouts.get(generic_cloud, override_timeout)


def get_cluster_name() -> str:
    """Returns a user-unique cluster name for each test_<name>().

    Must be called from each test_<name>().
    """
    caller_func_name = inspect.stack()[1][3]
    test_name = caller_func_name.replace('_', '-').replace('test-', 't-')
    test_name = test_name.replace('managed-jobs', 'jobs')
    # Use 20 to avoid cluster name to be truncated twice for managed jobs.
    test_name = common_utils.make_cluster_name_on_cloud(test_name,
                                                        20,
                                                        add_user_hash=False)
    return f'{test_name}-{test_id}'


def is_eks_cluster() -> bool:
    cmd = 'kubectl config view --minify -o jsonpath='\
          '{.clusters[0].cluster.server}' \
          ' | grep -q "eks\.amazonaws\.com"'
    result = subprocess.run(cmd,
                            shell=True,
                            stdout=subprocess.DEVNULL,
                            stderr=subprocess.DEVNULL)
    return result.returncode == 0


def get_replica_cluster_name_on_gcp(name: str, replica_id: int) -> str:
    cluster_name = serve.generate_replica_cluster_name(name, replica_id)
    return common_utils.make_cluster_name_on_cloud(
        cluster_name, sky.GCP.max_cluster_name_length())


def terminate_gcp_replica(name: str, zone: str, replica_id: int) -> str:
    name_on_cloud = get_replica_cluster_name_on_gcp(name, replica_id)
    query_cmd = (f'gcloud compute instances list --filter='
                 f'"(labels.ray-cluster-name:{name_on_cloud})" '
                 f'--zones={zone} --format="value(name)"')
    return (f'gcloud compute instances delete --zone={zone}'
            f' --quiet $({query_cmd})')


@contextlib.contextmanager
def override_sky_config(
    test: Optional[Test] = None,
    env_dict: Optional[Dict[str, str]] = None
) -> Generator[Optional[tempfile.NamedTemporaryFile], None, None]:
    echo = Test.echo_without_prefix if test is None else test.echo
    env_before_override: Optional[Dict[str, Any]] = None
    override_sky_config_dict = skypilot_config.config_utils.Config()

    if env_dict is None:
        env_dict = os.environ
        env_before_override = os.environ.copy()

    if is_remote_server_test():
        endpoint = docker_utils.get_api_server_endpoint_inside_docker()
        override_sky_config_dict.set_nested(('api_server', 'endpoint'),
                                            endpoint)
        # For test that use SDK, not subprocess, the python process already
        # cache the lru_cache of get_server_url and created the sky_config
        # before we override the environment, so we need to disabled the
        # lru_cache of get_server_url and set SKY_API_SERVER_URL_ENV_VAR
        # to make sure the new endpoint is used.
        env_dict[constants.SKY_API_SERVER_URL_ENV_VAR] = endpoint
        # Clear the get_server_url cache
        server_common.get_server_url.cache_clear()
        echo(
            f'Overriding API server endpoint: '
            f'{override_sky_config_dict.get_nested(("api_server", "endpoint"), "UNKNOWN")}'
        )
    if pytest_controller_cloud():
        cloud = pytest_controller_cloud()
        override_sky_config_dict.set_nested(
            ('jobs', 'controller', 'resources', 'cloud'), cloud)
        override_sky_config_dict.set_nested(
            ('serve', 'controller', 'resources', 'cloud'), cloud)
        echo(
            f'Overriding controller cloud: '
            f'{override_sky_config_dict.get_nested(("jobs", "controller", "resources", "cloud"), "UNKNOWN")}'
        )

    if not override_sky_config_dict:
        yield None
        return

    temp_config_file = tempfile.NamedTemporaryFile(mode='w', suffix='.yaml')
    if skypilot_config.ENV_VAR_GLOBAL_CONFIG in env_dict:
        # Read the original config
        original_config = skypilot_config.parse_and_validate_config_file(
            env_dict[skypilot_config.ENV_VAR_GLOBAL_CONFIG])
    else:
        original_config = skypilot_config.config_utils.Config()
    overlay_config = skypilot_config.overlay_skypilot_config(
        original_config, override_sky_config_dict)
    temp_config_file.write(common_utils.dump_yaml_str(dict(overlay_config)))
    temp_config_file.flush()
    # Update the environment variable to use the temporary file
    env_dict[skypilot_config.ENV_VAR_GLOBAL_CONFIG] = temp_config_file.name
    yield temp_config_file
    if env_before_override is not None:
        os.environ.clear()
        os.environ.update(env_before_override)


def run_one_test(test: Test) -> None:
    # Fail fast if `sky` CLI somehow errors out.
    subprocess.run(['sky', 'status'], stdout=subprocess.DEVNULL, check=True)
    log_to_stdout = os.environ.get('LOG_TO_STDOUT', None)
    if log_to_stdout:
        write = test.echo
        flush = lambda: None
        subprocess_out = sys.stderr
        test.echo('Test started. Log to stdout')
    else:
        log_file = tempfile.NamedTemporaryFile('a',
                                               prefix=f'{test.name}-',
                                               suffix='.log',
                                               delete=False)
        write = log_file.write
        flush = log_file.flush
        subprocess_out = log_file
        test.echo(f'Test started. Log: less -r {log_file.name}')

    env_dict = os.environ.copy()
    if test.env:
        env_dict.update(test.env)

    with override_sky_config(test, env_dict):
        for command in test.commands:
            write(f'+ {command}\n')
            flush()
            proc = subprocess.Popen(
                command,
                stdout=subprocess_out,
                stderr=subprocess.STDOUT,
                shell=True,
                executable='/bin/bash',
                env=env_dict,
            )
            try:
                proc.wait(timeout=test.timeout)
            except subprocess.TimeoutExpired as e:
                flush()
                test.echo(f'Timeout after {test.timeout} seconds.')
                test.echo(str(e))
                write(f'Timeout after {test.timeout} seconds.\n')
                flush()
                # Kill the current process.
                proc.terminate()
                proc.returncode = 1  # None if we don't set it.
                break

            if proc.returncode:
                break

        style = colorama.Style
        fore = colorama.Fore
        outcome = (
            f'{fore.RED}Failed{style.RESET_ALL} (returned {proc.returncode})'
            if proc.returncode else f'{fore.GREEN}Passed{style.RESET_ALL}')
        reason = f'\nReason: {command}' if proc.returncode else ''
        msg = (f'{outcome}.'
               f'{reason}')
        if log_to_stdout:
            test.echo(msg)
        else:
            msg += f'\nLog: less -r {log_file.name}\n'
            test.echo(msg)
            write(msg)

        if (proc.returncode == 0 or
                pytest.terminate_on_failure) and test.teardown is not None:
            subprocess_utils.run(
                test.teardown,
                stdout=subprocess_out,
                stderr=subprocess.STDOUT,
                timeout=10 * 60,  # 10 mins
                shell=True,
                env=env_dict,
            )

        if proc.returncode:
            if log_to_stdout:
                raise Exception(f'test failed')
            else:
                raise Exception(f'test failed: less -r {log_file.name}')


def get_aws_region_for_quota_failover() -> Optional[str]:
    candidate_regions = AWS.regions_with_offering(instance_type='p3.16xlarge',
                                                  accelerators=None,
                                                  use_spot=True,
                                                  region=None,
                                                  zone=None)
    original_resources = sky.Resources(infra='aws',
                                       instance_type='p3.16xlarge',
                                       use_spot=True)

    # Filter the regions with proxy command in ~/.sky/config.yaml.
    filtered_regions = original_resources.get_valid_regions_for_launchable()
    candidate_regions = [
        region for region in candidate_regions
        if region.name in filtered_regions
    ]

    for region in candidate_regions:
        resources = original_resources.copy(region=region.name)
        if not AWS.check_quota_available(resources):
            return region.name

    return None


def get_gcp_region_for_quota_failover() -> Optional[str]:

    candidate_regions = GCP.regions_with_offering(instance_type=None,
                                                  accelerators={'A100-80GB': 1},
                                                  use_spot=True,
                                                  region=None,
                                                  zone=None)

    original_resources = sky.Resources(infra='gcp',
                                       instance_type='a2-ultragpu-1g',
                                       accelerators={'A100-80GB': 1},
                                       use_spot=True)

    # Filter the regions with proxy command in ~/.sky/config.yaml.
    filtered_regions = original_resources.get_valid_regions_for_launchable()
    candidate_regions = [
        region for region in candidate_regions
        if region.name in filtered_regions
    ]

    for region in candidate_regions:
        if not GCP.check_quota_available(
                original_resources.copy(region=region.name)):
            return region.name

    return None


VALIDATE_LAUNCH_OUTPUT = (
    # Validate the output of the job submission:
    # ⚙️ Launching on Kubernetes.
    #   Pod is up.
    # ✓ Cluster launched: test. View logs at: ~/sky_logs/sky-2024-10-07-19-44-18-177288/provision.log
    # ✓ Setup Detached.
    # ⚙️ Job submitted, ID: 1.
    # ├── Waiting for task resources on 1 node.
    # └── Job started. Streaming logs... (Ctrl-C to exit log streaming; job will not be killed)
    # (setup pid=1277) running setup
    # (min, pid=1277) # conda environments:
    # (min, pid=1277) #
    # (min, pid=1277) base                  *  /opt/conda
    # (min, pid=1277)
    # (min, pid=1277) task run finish
    # ✓ Job finished (status: SUCCEEDED).
    #
    # Job ID: 1
    # 📋 Useful Commands
    # ├── To cancel the job:          sky cancel test 1
    # ├── To stream job logs:         sky logs test 1
    # └── To view job queue:          sky queue test
    #
    # Cluster name: test
    # ├── To log into the head VM:    ssh test
    # ├── To submit a job:            sky exec test yaml_file
    # ├── To stop the cluster:        sky stop test
    # └── To teardown the cluster:    sky down test
    'echo "$s" && echo "==Validating launching==" && '
    'echo "$s" | grep -A 1 "Launching on" | grep "is up." && '
    'echo "$s" && echo "==Validating setup output==" && '
    'echo "$s" | grep -A 1 "Setup detached" | grep "Job submitted" && '
    'echo "==Validating running output hints==" && echo "$s" | '
    'grep -A 1 "Job submitted, ID:" | '
    'grep "Waiting for task resources on " && '
    'echo "==Validating task setup/run output starting==" && echo "$s" | '
    'grep -A 1 "Job started. Streaming logs..." | grep "(setup" | '
    'grep "running setup" && '
    'echo "$s" | grep -A 1 "(setup" | grep "(min, pid=" && '
    'echo "==Validating task output ending==" && '
    'echo "$s" | grep -A 1 "task run finish" | '
    'grep "Job finished (status: SUCCEEDED)" && '
    'echo "==Validating task output ending 2==" && '
    'echo "$s" | grep -A 5 "Job finished (status: SUCCEEDED)" | '
    'grep "Job ID:" && '
    'echo "$s" | grep -A 1 "Useful Commands" | grep "Job ID:"')

_CLOUD_CMD_CLUSTER_NAME_SUFFIX = '-cloud-cmd'


# === Helper functions for executing cloud commands ===
# When the API server is remote, we should make sure that the tests can run
# without cloud credentials or cloud dependencies locally. To do this, we run
# the cloud commands required in tests on a separate remote cluster with the
# cloud credentials and dependencies setup.
# Example usage:
# Test(
#     'mytest',
#     [
#         launch_cluster_for_cloud_cmd('aws', 'mytest-cluster'),
#         # ... commands for the test ...
#         # Run the cloud commands on the remote cluster.
#         run_cloud_cmd_on_cluster('mytest-cluster', 'aws ec2 describe-instances'),
#         # ... commands for the test ...
#     ],
#     f'sky down -y mytest-cluster && {down_cluster_for_cloud_cmd('mytest-cluster')}',
# )
def launch_cluster_for_cloud_cmd(cloud: str, test_cluster_name: str) -> str:
    """Launch the cluster for cloud commands asynchronously."""
    cluster_name = test_cluster_name + _CLOUD_CMD_CLUSTER_NAME_SUFFIX
    if sky.server.common.is_api_server_local() and not is_remote_server_test():
        # We need is_remote_server_test() because we override the SKY_API_SERVER_URL_ENV_VAR
        # in the middle of the test, which is after the test is launched, so the
        # is_api_server_local() already cached and returned True but we're actually
        # running the test on the remote server if --remote-server is specified.
        return 'true'
    else:
        return (
            f'sky launch -y -c {cluster_name} --infra {cloud} {LOW_RESOURCE_ARG} --async'
        )


def run_cloud_cmd_on_cluster(test_cluster_name: str,
                             cmd: str,
                             envs: Set[str] = None) -> str:
    """Run the cloud command on the remote cluster for cloud commands."""
    cluster_name = test_cluster_name + _CLOUD_CMD_CLUSTER_NAME_SUFFIX
    if sky.server.common.is_api_server_local() and not is_remote_server_test():
        return cmd
    else:
        cmd = f'{constants.ACTIVATE_SKY_REMOTE_PYTHON_ENV} && {cmd}'
        wait_for_cluster_up = get_cmd_wait_until_cluster_status_contains(
            cluster_name=cluster_name,
            cluster_status=[sky.ClusterStatus.UP],
            timeout=180,
        )
        envs_str = ''
        if envs is not None:
            envs_str = ' '.join([f'--env {env}' for env in envs])
        return (f'{wait_for_cluster_up}; '
                f'sky exec {envs_str} {cluster_name} {shlex.quote(cmd)} && '
                f'sky logs {cluster_name} --status')


def down_cluster_for_cloud_cmd(test_cluster_name: str) -> str:
    """Down the cluster for cloud commands."""
    cluster_name = test_cluster_name + _CLOUD_CMD_CLUSTER_NAME_SUFFIX
    if sky.server.common.is_api_server_local() and not is_remote_server_test():
        return 'true'
    else:
        return f'sky down -y {cluster_name}'


def _increase_initial_delay_seconds(original_cmd: str,
                                    factor: float = 2) -> Tuple[str, str]:
    yaml_file = re.search(r'\s([^ ]+\.yaml)', original_cmd).group(1)
    with open(yaml_file, 'r') as f:
        yaml_content = f.read()
    original_initial_delay_seconds = re.search(r'initial_delay_seconds: (\d+)',
                                               yaml_content).group(1)
    new_initial_delay_seconds = int(original_initial_delay_seconds) * factor
    yaml_content = re.sub(
        r'initial_delay_seconds: \d+',
        f'initial_delay_seconds: {new_initial_delay_seconds}', yaml_content)
    f = tempfile.NamedTemporaryFile('w', suffix='.yaml', delete=False)
    f.write(yaml_content)
    f.flush()
    return f.name, original_cmd.replace(yaml_file, f.name)


@contextlib.contextmanager
def increase_initial_delay_seconds_for_slow_cloud(cloud: str):
    """Increase initial delay seconds for slow clouds to reduce flakiness and failure during setup."""

    def _context_func(original_cmd: str, factor: float = 2):
        if cloud != 'kubernetes':
            return original_cmd
        file_name, new_cmd = _increase_initial_delay_seconds(
            original_cmd, factor)
        files.append(file_name)
        return new_cmd

    files = []
    try:
        yield _context_func
    finally:
        for file in files:
            os.unlink(file)


def is_remote_server_test() -> bool:
    return 'PYTEST_SKYPILOT_REMOTE_SERVER_TEST' in os.environ


def pytest_controller_cloud() -> Optional[str]:
    return os.environ.get('PYTEST_SKYPILOT_CONTROLLER_CLOUD', None)


def is_postgres_backend_test() -> bool:
    return os.environ.get('PYTEST_SKYPILOT_POSTGRES_BACKEND', None) is not None


def override_env_config(config: Dict[str, str]):
    """Override the environment variable for the test."""
    for key, value in config.items():
        os.environ[key] = value


def get_api_server_url() -> str:
    """Get the API server URL in the test environment."""
    if is_remote_server_test():
        return docker_utils.get_api_server_endpoint_inside_docker()
    return server_common.get_server_url()


def get_dashboard_cluster_status_request_id() -> str:
    """Get the status of the cluster from the dashboard."""
    body = payloads.StatusBody(all_users=True,)
    response = requests.post(
        f'{get_api_server_url()}/internal/dashboard/status',
        json=json.loads(body.model_dump_json()))
    return server_common.get_request_id(response)


def get_dashboard_jobs_queue_request_id() -> str:
    """Get the jobs queue from the dashboard."""
    body = payloads.JobsQueueBody(all_users=True,)
    response = requests.post(
        f'{get_api_server_url()}/internal/dashboard/jobs/queue',
        json=json.loads(body.model_dump_json()))
    return server_common.get_request_id(response)


def get_response_from_request_id(request_id: str) -> Any:
    """Waits for and gets the result of a request.

    Args:
        request_id: The request ID of the request to get.

    Returns:
        The ``Request Returns`` of the specified request. See the documentation
        of the specific requests above for more details.

    Raises:
        Exception: It raises the same exceptions as the specific requests,
            see ``Request Raises`` in the documentation of the specific requests
            above.
    """
    response = requests.get(
        f'{get_api_server_url()}/internal/dashboard/api/get?request_id={request_id}',
        timeout=15)
    request_task = None
    if response.status_code == 200:
        request_task = requests_lib.Request.decode(
            requests_lib.RequestPayload(**response.json()))
        return request_task.get_return_value()
    raise RuntimeError(f'Failed to get request {request_id}: '
                       f'{response.status_code} {response.text}')


def with_config(cmd: str, config_path: str) -> str:
    return (f'export {skypilot_config.ENV_VAR_GLOBAL_CONFIG}={config_path}; '
            f'{cmd}')


def _get_controller_pod_name(controller_name: str) -> str:
    return (
        'kubectl get pods -l app -o custom-columns=NAME:.metadata.name,'
        'APP:.metadata.labels.app --no-headers | '
        f'awk \'$2 ~ /sky-{controller_name}-controller/ {{print $1; exit}}\'')


def kill_and_wait_controller(controller_name: str) -> str:
    """Kill the controller pod and wait for a new one to be ready."""
    assert controller_name in ['serve', 'jobs'
                              ], (f'Invalid controller name: {controller_name}')
    return (
        f'initial_controller_pod=$({_get_controller_pod_name(controller_name)}); '
        f'echo "Killing {controller_name} controller pod: $initial_controller_pod"; '
        'kubectl delete pod $initial_controller_pod; '
        f'until new_controller_pod=$({_get_controller_pod_name(controller_name)}) && '
        '[ "$new_controller_pod" != "$initial_controller_pod" ] && '
        'kubectl get pod $new_controller_pod | grep "1/1"; do '
        f'  echo "Waiting for new {controller_name} controller pod..."; sleep 5; '
        'done; '
        f'echo "New {controller_name} controller pod ready: $new_controller_pod"'
    )


<<<<<<< HEAD
def server_side_is_consolidation_mode() -> bool:
    """Returns whether the consolidation mode is enabled on the server side.

    This is required because when --postgres and --jobs-consolidation specified
    at the same time, the server side will have config for consolidation mode,
    but the client side will only have a config to specify the db url for
    postgres. Here we manually retrieve the config from the server side to
    check if the consolidation mode is enabled.
    """
    response = requests.get(f'{get_api_server_url()}/workspaces/config')
    request_id = server_common.get_request_id(response)
    config = config_utils.Config.from_dict(sdk.get(request_id))
    config = skypilot_config.overlay_skypilot_config(
        original_config=config, override_configs=skypilot_config.to_dict())
    with skypilot_config.replace_skypilot_config(config):
        return managed_job_utils.is_consolidation_mode()
=======
def is_in_buildkite_env() -> bool:
    """Check if the test is running in the Buildkite environment."""
    return env_options.Options.RUNNING_IN_BUILDKITE.get()
>>>>>>> 9d8a6263
<|MERGE_RESOLUTION|>--- conflicted
+++ resolved
@@ -30,11 +30,8 @@
 from sky.server.requests import requests as requests_lib
 from sky.skylet import constants
 from sky.utils import common_utils
-<<<<<<< HEAD
 from sky.utils import config_utils
-=======
 from sky.utils import env_options
->>>>>>> 9d8a6263
 from sky.utils import subprocess_utils
 
 # To avoid the second smoke test reusing the cluster launched in the first
@@ -837,7 +834,6 @@
     )
 
 
-<<<<<<< HEAD
 def server_side_is_consolidation_mode() -> bool:
     """Returns whether the consolidation mode is enabled on the server side.
 
@@ -854,8 +850,8 @@
         original_config=config, override_configs=skypilot_config.to_dict())
     with skypilot_config.replace_skypilot_config(config):
         return managed_job_utils.is_consolidation_mode()
-=======
+
+
 def is_in_buildkite_env() -> bool:
     """Check if the test is running in the Buildkite environment."""
-    return env_options.Options.RUNNING_IN_BUILDKITE.get()
->>>>>>> 9d8a6263
+    return env_options.Options.RUNNING_IN_BUILDKITE.get()