--- conflicted
+++ resolved
@@ -389,12 +389,10 @@
         )
 
     if override_sky_config_dict:
-
-<<<<<<< HEAD
         temp_config_file = tempfile.NamedTemporaryFile(mode='w', suffix='.yaml')
         if skypilot_config.ENV_VAR_SKYPILOT_CONFIG in env_dict:
             # Read the original config
-            original_config = skypilot_config.parse_config_file(
+            original_config = skypilot_config.parse_and_validate_config_file(
                 env_dict[skypilot_config.ENV_VAR_SKYPILOT_CONFIG])
         else:
             original_config = skypilot_config.config_utils.Config()
@@ -452,22 +450,6 @@
                 ENV_VAR_SSH_NODE_POOLS_CONFIG] = temp_ssh_node_pools_file.name
 
     yield test
-=======
-    temp_config_file = tempfile.NamedTemporaryFile(mode='w', suffix='.yaml')
-    if skypilot_config.ENV_VAR_SKYPILOT_CONFIG in env_dict:
-        # Read the original config
-        original_config = skypilot_config.parse_and_validate_config_file(
-            env_dict[skypilot_config.ENV_VAR_SKYPILOT_CONFIG])
-    else:
-        original_config = skypilot_config.config_utils.Config()
-    overlay_config = skypilot_config.overlay_skypilot_config(
-        original_config, override_sky_config_dict)
-    temp_config_file.write(common_utils.dump_yaml_str(dict(overlay_config)))
-    temp_config_file.flush()
-    # Update the environment variable to use the temporary file
-    env_dict[skypilot_config.ENV_VAR_SKYPILOT_CONFIG] = temp_config_file.name
-    yield temp_config_file
->>>>>>> 9a4c166c
 
 
 def run_one_test(test: Test) -> None:
