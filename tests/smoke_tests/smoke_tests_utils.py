--- conflicted
+++ resolved
@@ -365,20 +365,19 @@
     test: Optional[Test] = None,
     env_dict: Optional[Dict[str, str]] = None
 ) -> Generator[Optional[tempfile.NamedTemporaryFile], None, None]:
-<<<<<<< HEAD
     echo = Test.echo_without_prefix if test is None else test.echo
     env_before_override: Optional[Dict[str, Any]] = None
+    override_sky_config_dict = skypilot_config.config_utils.Config()
+
     if env_dict is None:
         env_dict = os.environ
         env_before_override = os.environ.copy()
-=======
+
     if is_postgres_backend_test():
         env_dict[
             constants.
             SKYPILOT_API_SERVER_DB_URL_ENV_VAR] = 'postgresql://postgres@localhost/skypilot'
->>>>>>> d4b64143
-
-    override_sky_config_dict = skypilot_config.config_utils.Config()
+
     if is_remote_server_test():
         endpoint = docker_utils.get_api_server_endpoint_inside_docker()
         override_sky_config_dict.set_nested(('api_server', 'endpoint'),
