import os
import subprocess
import sys
import tempfile
import threading
import time
from typing import Dict, List, Optional, Tuple, TypeVar

import pytest
from smoke_tests import metrics_utils
from smoke_tests import smoke_tests_utils

import sky
from sky import jobs
from sky.client import common as client_common
from sky.server import common as server_common
from sky.skylet import constants

T = TypeVar('T')


def set_user(user_id: str, user_name: str, commands: List[str]) -> List[str]:
    return [
        f'export {constants.USER_ID_ENV_VAR}="{user_id}"; '
        f'export {constants.USER_ENV_VAR}="{user_name}"; ' + cmd
        for cmd in commands
    ]


# ---------- Test multi-tenant ----------
@pytest.mark.no_hyperbolic  # Hyperbolic does not support multi-tenant jobs
@pytest.mark.no_seeweb  # Seeweb does not support multi-tenant jobs
def test_multi_tenant(generic_cloud: str):
    if smoke_tests_utils.services_account_token_configured_in_env_file():
        pytest.skip(
            'Skipping multi-tenant test because a service account token is '
            'configured. The service account token represents a unique user, '
            'so USER_ENV_VAR cannot be used to simulate multiple users.')

    name = smoke_tests_utils.get_cluster_name()
    user_1 = 'abcdef12'
    user_1_name = 'user1'
    user_2 = 'abcdef13'
    user_2_name = 'user2'

    stop_test_cmds = [
        'echo "==== Test multi-tenant cluster stop ===="',
        *set_user(
            user_2,
            user_2_name,
            [
                f'sky stop -y -a',
                # -a should only stop clusters from the current user.
                f's=$(sky status -u {name}-1) && echo "$s" && echo "$s" | grep {user_1_name} | grep UP',
                f's=$(sky status -u {name}-2) && echo "$s" && echo "$s" | grep {user_2_name} | grep STOPPED',
                # Explicit cluster name should stop the cluster.
                f'sky stop -y {name}-1',
                # Stopping cluster should not change the ownership of the cluster.
                f's=$(sky status) && echo "$s" && echo "$s" | grep {name}-1 && exit 1 || true',
                f'sky status {name}-1 | grep STOPPED',
                # Both clusters should be stopped.
                f'sky status -u | grep {name}-1 | grep STOPPED',
                f'sky status -u | grep {name}-2 | grep STOPPED',
            ]),
    ]
    if generic_cloud == 'kubernetes':
        # Skip the stop test for Kubernetes, as stopping is not supported.
        stop_test_cmds = []

    test = smoke_tests_utils.Test(
        'test_multi_tenant',
        [
            'echo "==== Test multi-tenant job on single cluster ===="',
            *set_user(user_1, user_1_name, [
                f'sky launch -y -c {name}-1 --cloud {generic_cloud} {smoke_tests_utils.LOW_RESOURCE_ARG} -n job-1 tests/test_yamls/minimal.yaml',
                f's=$(sky queue {name}-1) && echo "$s" && echo "$s" | grep job-1 | grep SUCCEEDED | awk \'{{print $1}}\' | grep 1',
                f's=$(sky queue -u {name}-1) && echo "$s" && echo "$s" | grep {user_1_name} | grep job-1 | grep SUCCEEDED',
            ]),
            *set_user(user_2, user_2_name, [
                f'sky exec {name}-1 -n job-2 \'echo "hello" && exit 1\' || [ $? -eq 100 ]',
                f's=$(sky queue {name}-1) && echo "$s" && echo "$s" | grep job-2 | grep FAILED | awk \'{{print $1}}\' | grep 2',
                f's=$(sky queue {name}-1) && echo "$s" && echo "$s" | grep job-1 && exit 1 || true',
                f's=$(sky queue {name}-1 -u) && echo "$s" && echo "$s" | grep {user_2_name} | grep job-2 | grep FAILED',
                f's=$(sky queue {name}-1 -u) && echo "$s" && echo "$s" | grep {user_1_name} | grep job-1 | grep SUCCEEDED',
            ]),
            'echo "==== Test clusters from different users ===="',
            *set_user(
                user_2,
                user_2_name,
                [
                    f'sky launch -y -c {name}-2 --cloud {generic_cloud} {smoke_tests_utils.LOW_RESOURCE_ARG} -n job-3 tests/test_yamls/minimal.yaml',
                    f's=$(sky status {name}-2) && echo "$s" && echo "$s" | grep UP',
                    # sky status should not show other clusters from other users.
                    f's=$(sky status) && echo "$s" && echo "$s" | grep {name}-1 && exit 1 || true',
                    # Explicit cluster name should show the cluster.
                    f's=$(sky status {name}-1) && echo "$s" && echo "$s" | grep UP',
                    f's=$(sky status -u) && echo "$s" && echo "$s" | grep {user_2_name} | grep {name}-2 | grep UP',
                    f's=$(sky status -u) && echo "$s" && echo "$s" | grep {user_1_name} | grep {name}-1 | grep UP',
                ]),
            *stop_test_cmds,
            'echo "==== Test multi-tenant cluster down ===="',
            *set_user(
                user_2,
                user_2_name,
                [
                    f'sky down -y -a',
                    # STOPPED or UP based on whether we run the stop_test_cmds.
                    f'sky status -u | grep {name}-1 | grep "STOPPED\|UP"',
                    # Current user's clusters should be down'ed.
                    f'sky status -u | grep {name}-2 && exit 1 || true',
                    # Explicit cluster name should delete the cluster.
                    f'sky down -y {name}-1',
                    f'sky status | grep {name}-1 && exit 1 || true',
                ]),
        ],
        f'sky down -y {name}-1 {name}-2',
    )
    smoke_tests_utils.run_one_test(test)


@pytest.mark.no_hyperbolic  # Hyperbolic does not support multi-tenant jobs
@pytest.mark.no_seeweb  # Seeweb does not support multi-tenant jobs
def test_multi_tenant_managed_jobs(generic_cloud: str):
    if smoke_tests_utils.services_account_token_configured_in_env_file():
        pytest.skip(
            'Skipping multi-tenant test because a service account token is '
            'configured. The service account token represents a unique user, '
            'so USER_ENV_VAR cannot be used to simulate multiple users.')

    name = smoke_tests_utils.get_cluster_name()
    user_1 = 'abcdef12'
    user_1_name = 'user1'
    user_2 = 'abcdef13'
    user_2_name = 'user2'

    controller_related_test_cmds = []
    # Only enable controller related tests for non-consolidation mode.
    # For consolidation mode, the controller is the same with API server,
    # hence no `sky status` output is available nor controller down is supported.
    if not smoke_tests_utils.server_side_is_consolidation_mode():
        controller_related_test_cmds = [
            'echo "==== Test jobs controller cluster user ===="',
            f's=$(sky status -u) && echo "$s" && echo "$s" | grep sky-jobs-controller- | grep -v {user_1_name} | grep -v {user_2_name}',
            'echo "==== Test controller down blocked by other users ===="',
            *set_user(user_1, user_1_name, [
                f'sky jobs launch -n {name}-3 --cloud {generic_cloud} {smoke_tests_utils.LOW_RESOURCE_ARG} -y -d sleep 1000',
                smoke_tests_utils.
                get_cmd_wait_until_managed_job_status_contains_matching_job_name(
                    job_name=f'{name}-3',
                    job_status=[
                        sky.ManagedJobStatus.PENDING,
                        sky.ManagedJobStatus.DEPRECATED_SUBMITTED,
                        sky.ManagedJobStatus.STARTING,
                        sky.ManagedJobStatus.RUNNING
                    ],
                    timeout=60),
            ]),
            *set_user(user_2, user_2_name, [
                f'controller=$(sky status -u | grep sky-jobs-controller- | awk \'{{print $1}}\') && echo "$controller" && echo delete | sky down "$controller" && exit 1 || true',
                f'sky jobs cancel -y -n {name}-3',
            ]),
        ]

    test = smoke_tests_utils.Test(
        'test_multi_tenant_managed_jobs',
        [
            'echo "==== Test multi-tenant managed jobs ===="',
            *set_user(user_1, user_1_name, [
                f'sky jobs launch -n {name}-1 --cloud {generic_cloud} {smoke_tests_utils.LOW_RESOURCE_ARG} tests/test_yamls/minimal.yaml -y',
                f's=$(sky jobs queue) && echo "$s" && echo "$s" | grep {name}-1 | grep SUCCEEDED',
                f's=$(sky jobs queue -u) && echo "$s" && echo "$s" | grep {user_1_name} | grep {name}-1 | grep SUCCEEDED',
            ]),
            *set_user(user_2, user_2_name, [
                f's=$(sky jobs queue) && echo "$s" && echo "$s" | grep {name}-1 && exit 1 || true',
                f's=$(sky jobs queue -u) && echo "$s" && echo "$s" | grep {user_1_name} | grep {name}-1 | grep SUCCEEDED',
                f'sky jobs launch -n {name}-2 --cloud {generic_cloud} {smoke_tests_utils.LOW_RESOURCE_ARG} tests/test_yamls/minimal.yaml -y',
                f's=$(sky jobs queue) && echo "$s" && echo "$s" | grep {name}-2 | grep SUCCEEDED',
                f's=$(sky jobs queue -u) && echo "$s" && echo "$s" | grep {user_2_name} | grep {name}-2 | grep SUCCEEDED',
            ]),
            'echo "==== Test cancellation ===="',
            *set_user(user_1, user_1_name, [
                f'sky jobs launch --async -n {name}-cancel-1 --cloud {generic_cloud} {smoke_tests_utils.LOW_RESOURCE_ARG} sleep 300 -y',
                smoke_tests_utils.
                get_cmd_wait_until_managed_job_status_contains_matching_job_name(
                    job_name=f'{name}-cancel-1',
                    job_status=[
                        sky.ManagedJobStatus.STARTING,
                        sky.ManagedJobStatus.RUNNING
                    ],
                    timeout=60),
            ]),
            *set_user(
                user_2,
                user_2_name,
                [
                    f'sky jobs launch --async -n {name}-cancel-2 --cloud {generic_cloud} {smoke_tests_utils.LOW_RESOURCE_ARG} sleep 300 -y',
                    smoke_tests_utils.
                    get_cmd_wait_until_managed_job_status_contains_matching_job_name(
                        job_name=f'{name}-cancel-2',
                        job_status=[
                            sky.ManagedJobStatus.STARTING,
                            sky.ManagedJobStatus.RUNNING
                        ],
                        timeout=60),
                    # Should only cancel user_2's job.
                    'sky jobs cancel -y --all',
                    smoke_tests_utils.
                    get_cmd_wait_until_managed_job_status_contains_matching_job_name(
                        job_name=f'{name}-cancel-2',
                        job_status=[
                            sky.ManagedJobStatus.CANCELLED,
                            sky.ManagedJobStatus.CANCELLING
                        ],
                        timeout=60),
                    # Should cancel user_1's job.
                    'sky jobs cancel -y --all-users'
                ]),
            *set_user(user_1, user_1_name, [
                smoke_tests_utils.
                get_cmd_wait_until_managed_job_status_contains_matching_job_name(
                    job_name=f'{name}-cancel-1',
                    job_status=[
                        sky.ManagedJobStatus.CANCELLED,
                        sky.ManagedJobStatus.CANCELLING
                    ],
                    timeout=60),
            ]),
            *controller_related_test_cmds,
        ],
        f'sky jobs cancel -y -n {name}-1; sky jobs cancel -y -n {name}-2; sky jobs cancel -y -n {name}-3',
        env=smoke_tests_utils.LOW_CONTROLLER_RESOURCE_ENV,
    )
    smoke_tests_utils.run_one_test(test)


# Test request scheduling in different API server deployment modes, currently
# we rely on --remote-server flag to test the two different scenarios:
# 1. with --remote-server: API server is deployed remotely with `--deploy` flag
# 2. without --remote-server: API server is launched before smoke test using
#    `sky api start`, same as the server being automatically launched for the
#    first time user running sky command.
# TODO(aylei): test different modes without relying on global smoke test setup
# when we can launch isolated API server instance in each case.
def test_requests_scheduling(generic_cloud: str):
    name = smoke_tests_utils.get_cluster_name()
    user = "abcdef21"
    username = f"dispatch-{smoke_tests_utils.test_id}"
    test = smoke_tests_utils.Test(
        'test_requests_scheduling',
        [
            'echo "==== Test queue dispatch ===="',
            'sky api info',
            *set_user(
                user,
                username,
                [
                    f'sky launch -y -c {name} --cloud {generic_cloud} {smoke_tests_utils.LOW_RESOURCE_ARG} -n dispatch tests/test_yamls/minimal.yaml',
                    f'for i in {{1..10}}; do sky exec {name} -n job-${{i}} "sleep 60" --async; done',
                    # Wait for all reqeusts get scheduled and executed, do not check the status here to make this case focus.
                    (f's=$(sky api status -a | grep {username});'
                     'timeout=60; start=$SECONDS; '
                     'until ! echo "$s" | grep "" | grep "PENDING|RUNNING"; do '
                     '  if [ $((SECONDS - start)) -gt $timeout ]; then '
                     '    echo "Timeout waiting for jobs to be scheduled"; exit 1; '
                     '  fi; '
                     f'  sleep 5; s=$(sky api status -a | grep {username});'
                     '  echo "Waiting for request get scheduled"; echo "$s"; '
                     'done'),
                ],
            ),
        ],
        f'sky down -y {name}',
        env=smoke_tests_utils.LOW_CONTROLLER_RESOURCE_ENV,
    )
    smoke_tests_utils.run_one_test(test)


# ---- Test recent request tracking -----
def test_recent_request_tracking(generic_cloud: str):
    with smoke_tests_utils.override_sky_config():
        # We need to override the sky api endpoint env if --remote-server is
        # specified, so we can run the test on the remote server.
        name = smoke_tests_utils.get_cluster_name()
        task = sky.Task(run="whoami")
        task.set_resources(
            sky.Resources(infra=generic_cloud,
                          **smoke_tests_utils.LOW_RESOURCE_PARAM))
        try:
            # launch two jobs
            req_id = sky.launch(task, cluster_name=name)
            sky.get(req_id)
            req_id_exec = sky.exec(task, cluster_name=name)
            sky.get(req_id_exec)

            params = {
                'request_id': None,
                'log_path': None,
                'tail': None,
                'follow': True,
                'format': 'console',
            }
            response = server_common.make_authenticated_request(
                'GET',
                '/api/stream',
                params=params,
                retry=False,
                timeout=(
                    client_common.API_SERVER_REQUEST_CONNECTION_TIMEOUT_SECONDS,
                    None),
                stream=True)
            stream_request_id: Optional[server_common.RequestId[
                T]] = server_common.get_stream_request_id(response)
            assert req_id_exec == stream_request_id
        finally:
            sky.get(sky.down(name))


@pytest.mark.no_hyperbolic  # Hyperbolic does not support managed jobs
@pytest.mark.no_seeweb  # Seeweb does not support managed jobs
def test_managed_jobs_force_disable_cloud_bucket(generic_cloud: str):
    """Test jobs with force_disable_cloud_bucket config.

    This tests the "two-hop" scenario where:
    1. Client submits job to remote API server (first translation with file_mounts_mapping)
    2. Jobs controller submits task back to API server (second translation)

    This is a regression test for a bug where file_mounts_mapping would persist
    in the task config after the first translation, causing KeyError on the
    second translation when the jobs controller calls back to the API server.
    """
    name = smoke_tests_utils.get_cluster_name()

    test = smoke_tests_utils.Test(
        'test_managed_jobs_force_disable_cloud_bucket',
        [
            # Launch a managed job with force_disable_cloud_bucket config.
            # This forces the "two-hop" scenario where the task is submitted
            # twice to API servers, which would trigger the bug.
            f'sky jobs launch -n {name} --cloud {generic_cloud} '
            f'{smoke_tests_utils.LOW_RESOURCE_ARG} '
            f'--config jobs.force_disable_cloud_bucket=true '
            f'tests/test_yamls/minimal.yaml -y -d',
            # Wait for the job to complete successfully.
            # If the bug exists, this would fail with KeyError.
            smoke_tests_utils.
            get_cmd_wait_until_managed_job_status_contains_matching_job_name(
                job_name=name,
                job_status=[sky.ManagedJobStatus.SUCCEEDED],
                timeout=300),
        ],
        f'sky jobs cancel -y -n {name} || true',
    )
    smoke_tests_utils.run_one_test(test)


def test_big_file_upload_memory_usage(generic_cloud: str):
    if not smoke_tests_utils.is_remote_server_test():
        pytest.skip('This test is only for remote server')

    def compare_rss_metrics(baseline: Dict[Tuple[str, ...], List[Tuple[float,
                                                                       float]]],
                            actual: Dict[Tuple[str, ...], List[Tuple[float,
                                                                     float]]]):

        def _rss_peak_aggregator(
            baseline_values: List[Tuple[float, float]],
            actual_values: List[Tuple[float, float]]
        ) -> metrics_utils.AggregatedMetric:
            """Aggregator for RSS (memory) metrics - computes peak values."""
            baseline_peak_bytes = max([v for _, v in baseline_values
                                      ]) if baseline_values else 0
            actual_peak_bytes = max([v for _, v in actual_values
                                    ]) if actual_values else 0

            baseline_mb = baseline_peak_bytes / (1024 * 1024)
            actual_mb = actual_peak_bytes / (1024 * 1024)

            return metrics_utils.AggregatedMetric(baseline=baseline_mb,
                                                  actual=actual_mb,
                                                  unit='MB')

        def _rss_per_key_threshold_checker(key_label: str, baseline: float,
                                           actual: float, increase: float,
                                           increase_pct: float) -> List[str]:
            """Per-key threshold checker for RSS metrics."""
            failures = []
            if actual > 300:
                failures.append(f"exceeded 300 MB: {actual:.1f} MB")
            if increase_pct > 50 and increase_pct != float('inf'):
                failures.append(
                    f"increased by {increase_pct:.1f}% (limit: 50%)")
            return failures

        def _rss_aggregate_threshold_checker(
                total_baseline: float, total_actual: float,
                total_increase: float, total_increase_pct: float) -> List[str]:
            """Aggregate threshold checker for RSS metrics."""
            failures = []
            if total_increase_pct > 20:
                failures.append(
                    f"Average memory increase too high: {total_increase_pct:.1f}% (limit: 20%)"
                )
            return failures

        metrics_utils.compare_metrics(
            baseline,
            actual,
            aggregator_fn=_rss_peak_aggregator,
            per_key_threshold_fn=_rss_per_key_threshold_checker,
            aggregate_threshold_fn=_rss_aggregate_threshold_checker)

    with smoke_tests_utils.override_sky_config():
        name = smoke_tests_utils.get_cluster_name()

        metrics_server_url = smoke_tests_utils.get_metrics_server_url()
        metrics_url = f'{metrics_server_url}/metrics'

        print("Collecting baseline RSS measurements...",
              file=sys.stderr,
              flush=True)
        baseline_metrics = metrics_utils.collect_metrics(
            metrics_url, 'sky_apiserver_process_peak_rss', duration_seconds=30)

        # Create large files and launch task.
        with tempfile.NamedTemporaryFile(mode='wb') as large_file1, \
            tempfile.NamedTemporaryFile(mode='wb') as large_file2, \
            tempfile.NamedTemporaryFile(mode='wb') as large_file3:
            smoke_tests_utils.write_blob(large_file1, 1024 * 1024 * 1024)
            smoke_tests_utils.write_blob(large_file2, 1024 * 1024 * 1024)
            smoke_tests_utils.write_blob(large_file3, 1024 * 1024 * 1024)

            req_id = sky.launch(task=sky.Task(
                run='ls -l /large_file1 /large_file2 /large_file3',
                resources=sky.Resources(infra=generic_cloud,
                                        **smoke_tests_utils.LOW_RESOURCE_PARAM),
                file_mounts={
                    '/large_file1': large_file1.name,
                    '/large_file2': large_file2.name,
                    '/large_file3': large_file3.name,
                }),
                                cluster_name=name)

            # Start metrics collection in background thread.
            actual_metrics = {}
            stop_metrics = threading.Event()

            def collect_actual_metrics():
                nonlocal actual_metrics
                actual_metrics = metrics_utils.collect_metrics(
                    metrics_url,
                    'sky_apiserver_process_peak_rss',
                    stop_event=stop_metrics)

            print("Starting actual RSS measurement...",
                  file=sys.stderr,
                  flush=True)
            metrics_thread = threading.Thread(target=collect_actual_metrics)
            metrics_thread.start()

            sky.stream_and_get(req_id, output_stream=sys.stderr)

            # Cleanup the cluster.
            req_id = sky.down(name)
            sky.stream_and_get(req_id, output_stream=sys.stderr)

            stop_metrics.set()
            metrics_thread.join(timeout=10)

            assert len(baseline_metrics) > 0, "No baseline metrics collected"
            assert len(actual_metrics) > 0, "No actual metrics collected"

            compare_rss_metrics(baseline_metrics, actual_metrics)


<<<<<<< HEAD
@pytest.mark.kubernetes  # We only run this test on Kubernetes to test its ssh.
@pytest.mark.no_remote_server  # All blocking testing has been done for local server.
def test_tail_jobs_logs_blocks_ssh(generic_cloud: str):
    """Test that we don't block ssh when we do a large amount 
    of tail logs requests.
    """
    name = smoke_tests_utils.get_cluster_name()
    job_name = name + '-job'
    timeout = smoke_tests_utils.get_timeout(generic_cloud)

    num_cpus = os.cpu_count()
    # Use the asyncio logic to get the number of threads that the executor uses
    # so that we can attempt to block them.
    num_threads = min(num_cpus + 4, 32)

    threads = [None for _ in range(num_threads)]
    try:
        # Launch cluster, use the command line because the sdk doesn't
        # lead to websocket_proxy.
        print("Launching cluster...")
        subprocess.Popen([
            'sky launch -c ' + name + ' --infra ' + generic_cloud + ' ' +
            smoke_tests_utils.LOW_RESOURCE_ARG + ' -y'
        ],
                         shell=True)
        print("Cluster launched.")

        # Launch a problematic job with infinite logs.
        task = sky.Task(
            run=
            'for i in {{1..10000}}; do echo "Hello, world! $i"; sleep 1; done')
        task.set_resources(
            sky.Resources(infra=generic_cloud,
                          **smoke_tests_utils.LOW_RESOURCE_PARAM))
        req_id = jobs.launch(task, name=job_name)
        job_id, _ = sky.stream_and_get(req_id)

        # Wait for the job to start.
        def is_job_started(job_id: int):
            req_id = jobs.queue(refresh=True, job_ids=[job_id])
            job_records = sky.stream_and_get(req_id)
            assert len(job_records) == 1
            return job_records[0]['status'] == sky.ManagedJobStatus.RUNNING

        start_time = time.time()
        while not is_job_started(job_id):
            if time.time() - start_time > timeout:
                raise Exception("Job failed to start.")
            time.sleep(1)
        print("Job started.")

        def log_thread(worker_id: int):
            try:
                jobs.client.sdk.tail_logs(job_id=job_id, follow=True)
            except Exception as e:
                print(f"Error in log thread {worker_id}: {e}")

        # Tail job logs.
        print(
            f"Launching {num_threads} tail log requests to block the workers.")
        for worker_id in range(num_threads):
            threads[worker_id] = threading.Thread(target=log_thread,
                                                  args=(worker_id,))
            threads[worker_id].start()
        print("Requests launched.")

        # Give time for requests to start.
        time.sleep(10)

        print("Attempting to ssh in.")

        # Now attempt to ssh in.
        ssh_cmd = f'ssh -o ConnectTimeout=10 -o BatchMode=yes {name} "echo hi"'
        ssh_ret = subprocess.Popen(ssh_cmd, shell=True)
        if ssh_ret.wait(timeout=10) != 0:
            raise Exception("SSH failed.")

        print("SSH completed.")
    finally:
        # Stop and start the api server to unblock it.
        cmd_one = subprocess.Popen(['sky api stop'], shell=True)
        cmd_one.wait(timeout=timeout)
        cmd_two = subprocess.Popen(['sky api start'], shell=True)
        cmd_two.wait(timeout=timeout)
        # Tear down cluster.
        try:
            print("Tearing down cluster...")
            req_id = sky.down(name)
            sky.stream_and_get(req_id)
            print("Cluster torn down.")
        except Exception:
            pass

        # Cancel job.
        try:
            print(f"Cancelling job {job_id}...")
            req_id = jobs.cancel(job_ids=[job_id])
            sky.stream_and_get(req_id)
            print("Job cancelled.")
        except Exception:
            pass

        # Join threads.
        for thread in threads:
            thread.join()
=======
# TODO(aylei): this case should not be retried in buildkite.
def test_api_server_start_stop(generic_cloud: str):
    name = smoke_tests_utils.get_cluster_name()

    test = smoke_tests_utils.Test(
        'test_managed_jobs_force_disable_cloud_bucket',
        [
            # To avoid interference with other tests, we launch a separate API server for this test.
            f'sky launch -n {name} --cloud {generic_cloud} tests/test_yamls/apiserver-start-stop.yaml -y {smoke_tests_utils.LOW_RESOURCE_ARG}'
        ],
        f'sky down -y {name} || true',
    )
    smoke_tests_utils.run_one_test(test)
>>>>>>> 6d1c5a58
<|MERGE_RESOLUTION|>--- conflicted
+++ resolved
@@ -472,7 +472,21 @@
             compare_rss_metrics(baseline_metrics, actual_metrics)
 
 
-<<<<<<< HEAD
+# TODO(aylei): this case should not be retried in buildkite.
+def test_api_server_start_stop(generic_cloud: str):
+    name = smoke_tests_utils.get_cluster_name()
+
+    test = smoke_tests_utils.Test(
+        'test_managed_jobs_force_disable_cloud_bucket',
+        [
+            # To avoid interference with other tests, we launch a separate API server for this test.
+            f'sky launch -n {name} --cloud {generic_cloud} tests/test_yamls/apiserver-start-stop.yaml -y {smoke_tests_utils.LOW_RESOURCE_ARG}'
+        ],
+        f'sky down -y {name} || true',
+    )
+    smoke_tests_utils.run_one_test(test)
+
+
 @pytest.mark.kubernetes  # We only run this test on Kubernetes to test its ssh.
 @pytest.mark.no_remote_server  # All blocking testing has been done for local server.
 def test_tail_jobs_logs_blocks_ssh(generic_cloud: str):
@@ -577,19 +591,4 @@
 
         # Join threads.
         for thread in threads:
-            thread.join()
-=======
-# TODO(aylei): this case should not be retried in buildkite.
-def test_api_server_start_stop(generic_cloud: str):
-    name = smoke_tests_utils.get_cluster_name()
-
-    test = smoke_tests_utils.Test(
-        'test_managed_jobs_force_disable_cloud_bucket',
-        [
-            # To avoid interference with other tests, we launch a separate API server for this test.
-            f'sky launch -n {name} --cloud {generic_cloud} tests/test_yamls/apiserver-start-stop.yaml -y {smoke_tests_utils.LOW_RESOURCE_ARG}'
-        ],
-        f'sky down -y {name} || true',
-    )
-    smoke_tests_utils.run_one_test(test)
->>>>>>> 6d1c5a58
+            thread.join()