--- conflicted
+++ resolved
@@ -17,11 +17,8 @@
 
 # ---------- Test multi-tenant ----------
 @pytest.mark.no_hyperbolic  # Hyperbolic does not support multi-tenant jobs
-<<<<<<< HEAD
 @pytest.mark.no_shadeform  # Shadeform does not support multi-tenant jobs
-=======
 @pytest.mark.no_seeweb  # Seeweb does not support multi-tenant jobs
->>>>>>> d9f7c5b0
 def test_multi_tenant(generic_cloud: str):
     if smoke_tests_utils.services_account_token_configured_in_env_file():
         pytest.skip(
@@ -111,11 +108,8 @@
 
 
 @pytest.mark.no_hyperbolic  # Hyperbolic does not support multi-tenant jobs
-<<<<<<< HEAD
 @pytest.mark.no_shadeform  # Shadeform does not support multi-tenant jobs
-=======
 @pytest.mark.no_seeweb  # Seeweb does not support multi-tenant jobs
->>>>>>> d9f7c5b0
 def test_multi_tenant_managed_jobs(generic_cloud: str):
     if smoke_tests_utils.services_account_token_configured_in_env_file():
         pytest.skip(
