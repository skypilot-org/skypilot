--- conflicted
+++ resolved
@@ -311,7 +311,6 @@
             sky.get(sky.down(name))
 
 
-<<<<<<< HEAD
 @pytest.mark.no_hyperbolic  # Hyperbolic does not support managed jobs
 @pytest.mark.no_seeweb  # Seeweb does not support managed jobs
 def test_managed_jobs_force_disable_cloud_bucket(generic_cloud: str):
@@ -348,7 +347,8 @@
         f'sky jobs cancel -y -n {name} || true',
     )
     smoke_tests_utils.run_one_test(test)
-=======
+
+
 def test_big_file_upload_memory_usage(generic_cloud: str):
     if not smoke_tests_utils.is_remote_server_test():
         pytest.skip('This test is only for remote server')
@@ -465,5 +465,4 @@
             assert len(baseline_metrics) > 0, "No baseline metrics collected"
             assert len(actual_metrics) > 0, "No actual metrics collected"
 
-            compare_rss_metrics(baseline_metrics, actual_metrics)
->>>>>>> 8d788b58
+            compare_rss_metrics(baseline_metrics, actual_metrics)