# Smoke tests for SkyPilot for sky launched cluster and cluster job
# Default options are set in pyproject.toml
# Example usage:
# Run all tests except for AWS and Lambda Cloud
# > pytest tests/smoke_tests/test_cluster_job.py
#
# Terminate failed clusters after test finishes
# > pytest tests/smoke_tests/test_cluster_job.py --terminate-on-failure
#
# Re-run last failed tests
# > pytest --lf
#
# Run one of the smoke tests
# > pytest tests/smoke_tests/test_cluster_job.py::test_job_queue
#
# Only run test for AWS + generic tests
# > pytest tests/smoke_tests/test_cluster_job.py --aws
#
# Change cloud for generic tests to aws
# > pytest tests/smoke_tests/test_cluster_job.py --generic-cloud aws

import pathlib
import re
import tempfile
import textwrap
from typing import Dict, List

import jinja2
import pytest
from smoke_tests import smoke_tests_utils

import sky
from sky import AWS
from sky import Azure
from sky import GCP
from sky.skylet import constants
from sky.utils import common_utils
from sky.utils import resources_utils


# ---------- Job Queue. ----------
@pytest.mark.no_vast  # Vast has low availability of T4 GPUs
@pytest.mark.no_fluidstack  # FluidStack DC has low availability of T4 GPUs
@pytest.mark.no_lambda_cloud  # Lambda Cloud does not have T4 gpus
@pytest.mark.no_ibm  # IBM Cloud does not have T4 gpus. run test_ibm_job_queue instead
@pytest.mark.no_scp  # SCP does not have T4 gpus. Run test_scp_job_queue instead
@pytest.mark.no_paperspace  # Paperspace does not have T4 gpus.
@pytest.mark.no_oci  # OCI does not have T4 gpus
@pytest.mark.resource_heavy
@pytest.mark.parametrize('accelerator', [{'do': 'H100', 'nebius': 'H100'}])
def test_job_queue(generic_cloud: str, accelerator: Dict[str, str]):
    accelerator = accelerator.get(generic_cloud, 'T4')
    name = smoke_tests_utils.get_cluster_name()
    test = smoke_tests_utils.Test(
        'job_queue',
        [
            f'sky launch -y -c {name} --infra {generic_cloud} {smoke_tests_utils.LOW_RESOURCE_ARG} --gpus {accelerator} examples/job_queue/cluster.yaml',
            f'sky exec {name} -n {name}-1 -d --gpus {accelerator}:0.5 examples/job_queue/job.yaml',
            f'sky exec {name} -n {name}-2 -d --gpus {accelerator}:0.5 examples/job_queue/job.yaml',
            f'sky exec {name} -n {name}-3 -d --gpus {accelerator}:0.5 examples/job_queue/job.yaml',
            f's=$(sky queue {name}); echo "$s"; echo; echo; echo "$s" | grep {name}-1 | grep RUNNING',
            f's=$(sky queue {name}); echo "$s"; echo; echo; echo "$s" | grep {name}-2 | grep RUNNING',
            f's=$(sky queue {name}); echo "$s"; echo; echo; echo "$s" | grep {name}-3 | grep PENDING',
            f'sky cancel -y {name} 2',
            'sleep 5',
            f's=$(sky queue {name}); echo "$s"; echo; echo; echo "$s" | grep {name}-3 | grep RUNNING',
            f'sky cancel -y {name} 3',
            f'sky exec {name} --gpus {accelerator}:0.2 "[[ \$SKYPILOT_NUM_GPUS_PER_NODE -eq 1 ]] || exit 1"',
            f'sky exec {name} --gpus {accelerator}:1 "[[ \$SKYPILOT_NUM_GPUS_PER_NODE -eq 1 ]] || exit 1"',
            f'sky logs {name} 4 --status',
            f'sky logs {name} 5 --status',
        ],
        f'sky down -y {name}',
    )
    smoke_tests_utils.run_one_test(test)


# ---------- Job Queue with Docker. ----------
@pytest.mark.no_fluidstack  # FluidStack does not support docker for now
@pytest.mark.no_lambda_cloud  # Doesn't support Lambda Cloud for now
@pytest.mark.no_ibm  # Doesn't support IBM Cloud for now
@pytest.mark.no_vast  # Vast has low availability of T4 GPUs
@pytest.mark.no_paperspace  # Paperspace doesn't have T4 GPUs
@pytest.mark.no_scp  # Doesn't support SCP for now
@pytest.mark.no_oci  # Doesn't support OCI for now
@pytest.mark.no_kubernetes  # Doesn't support Kubernetes for now
@pytest.mark.parametrize('accelerator', [{'do': 'H100', 'nebius': 'H100'}])
@pytest.mark.parametrize(
    'image_id',
    [
        'docker:nvidia/cuda:11.8.0-devel-ubuntu18.04',
        'docker:ubuntu:18.04',
        # Test latest image with python 3.11 installed by default.
        'docker:continuumio/miniconda3:24.1.2-0',
        # Test python>=3.12 where SkyPilot should automatically create a separate
        # conda env for runtime with python 3.10.
        'docker:continuumio/miniconda3:latest',
        # Axolotl image is a good example custom image that has its conda path
        # set in PATH with dockerfile and uses python>=3.12. It could test:
        #  1. we handle the env var set in dockerfile correctly
        #  2. python>=3.12 works with SkyPilot runtime.
        'docker:winglian/axolotl:main-latest'
    ])
def test_job_queue_with_docker(generic_cloud: str, image_id: str,
                               accelerator: Dict[str, str]):
    accelerator = accelerator.get(generic_cloud, 'T4')
    name = smoke_tests_utils.get_cluster_name() + image_id[len('docker:'):][:4]
    total_timeout_minutes = 40 if generic_cloud == 'azure' else 15
    time_to_sleep = 300 if generic_cloud == 'azure' else 200
    # Nebius support Cuda >= 12.0
    if (image_id == 'docker:nvidia/cuda:11.8.0-devel-ubuntu18.04' and
            generic_cloud == 'nebius'):
        image_id = 'docker:nvidia/cuda:12.1.0-devel-ubuntu18.04'

    test = smoke_tests_utils.Test(
        'job_queue_with_docker',
        [
            f'sky launch -y -c {name} --infra {generic_cloud} {smoke_tests_utils.LOW_RESOURCE_ARG} --gpus {accelerator} --image-id {image_id} examples/job_queue/cluster_docker.yaml',
            f'sky exec {name} -n {name}-1 -d --gpus {accelerator}:0.5 --image-id {image_id} --env TIME_TO_SLEEP={time_to_sleep*2} examples/job_queue/job_docker.yaml',
            f'sky exec {name} -n {name}-2 -d --gpus {accelerator}:0.5 --image-id {image_id} --env TIME_TO_SLEEP={time_to_sleep} examples/job_queue/job_docker.yaml',
            f'sky exec {name} -n {name}-3 -d --gpus {accelerator}:0.5 --image-id {image_id} --env TIME_TO_SLEEP={time_to_sleep} examples/job_queue/job_docker.yaml',
            f's=$(sky queue {name}); echo "$s"; echo; echo; echo "$s" | grep {name}-1 | grep RUNNING',
            f's=$(sky queue {name}); echo "$s"; echo; echo; echo "$s" | grep {name}-2 | grep RUNNING',
            f's=$(sky queue {name}); echo "$s"; echo; echo; echo "$s" | grep {name}-3 | grep PENDING',
            f'sky cancel -y {name} 2',
            'sleep 5',
            f's=$(sky queue {name}); echo "$s"; echo; echo; echo "$s" | grep {name}-3 | grep RUNNING',
            f'sky cancel -y {name} 3',
            # Make sure the GPU is still visible to the container.
            f'sky exec {name} --image-id {image_id} nvidia-smi | grep -i "{accelerator}"',
            f'sky logs {name} 4 --status',
            f'sky stop -y {name}',
            # Make sure the job status preserve after stop and start the
            # cluster. This is also a test for the docker container to be
            # preserved after stop and start.
            f'sky start -y {name}',
            f's=$(sky queue {name}); echo "$s"; echo; echo; echo "$s" | grep {name}-1 | grep FAILED',
            f's=$(sky queue {name}); echo "$s"; echo; echo; echo "$s" | grep {name}-2 | grep CANCELLED',
            f's=$(sky queue {name}); echo "$s"; echo; echo; echo "$s" | grep {name}-3 | grep CANCELLED',
            f'sky exec {name} --gpus {accelerator}:0.2 "[[ \$SKYPILOT_NUM_GPUS_PER_NODE -eq 1 ]] || exit 1"',
            f'sky exec {name} --gpus {accelerator}:1 "[[ \$SKYPILOT_NUM_GPUS_PER_NODE -eq 1 ]] || exit 1"',
            f'sky logs {name} 5 --status',
            f'sky logs {name} 6 --status',
            # Make sure it is still visible after an stop & start cycle.
            f'sky exec {name} --image-id {image_id} nvidia-smi | grep -i "{accelerator}"',
            f'sky logs {name} 7 --status'
        ],
        f'sky down -y {name}',
        timeout=total_timeout_minutes * 60,
    )
    smoke_tests_utils.run_one_test(test)


@pytest.mark.lambda_cloud
def test_lambda_job_queue():
    name = smoke_tests_utils.get_cluster_name()
    test = smoke_tests_utils.Test(
        'lambda_job_queue',
        [
            f'sky launch -y -c {name} {smoke_tests_utils.LAMBDA_TYPE} examples/job_queue/cluster.yaml',
            f'sky exec {name} -n {name}-1 --gpus A10:0.5 -d examples/job_queue/job.yaml',
            f'sky exec {name} -n {name}-2 --gpus A10:0.5 -d examples/job_queue/job.yaml',
            f'sky exec {name} -n {name}-3 --gpus A10:0.5 -d examples/job_queue/job.yaml',
            f'sky queue {name} | grep {name}-1 | grep RUNNING',
            f'sky queue {name} | grep {name}-2 | grep RUNNING',
            f'sky queue {name} | grep {name}-3 | grep PENDING',
            f'sky cancel -y {name} 2',
            'sleep 5',
            f'sky queue {name} | grep {name}-3 | grep RUNNING',
            f'sky cancel -y {name} 3',
        ],
        f'sky down -y {name}',
    )
    smoke_tests_utils.run_one_test(test)


@pytest.mark.ibm
def test_ibm_job_queue():
    name = smoke_tests_utils.get_cluster_name()
    test = smoke_tests_utils.Test(
        'ibm_job_queue',
        [
            f'sky launch -y -c {name} --infra ibm --gpus v100',
            f'sky exec {name} -n {name}-1 --infra ibm -d examples/job_queue/job_ibm.yaml',
            f'sky exec {name} -n {name}-2 --infra ibm -d examples/job_queue/job_ibm.yaml',
            f'sky exec {name} -n {name}-3 --infra ibm -d examples/job_queue/job_ibm.yaml',
            f'sky queue {name} | grep {name}-1 | grep RUNNING',
            f'sky queue {name} | grep {name}-2 | grep RUNNING',
            f'sky queue {name} | grep {name}-3 | grep PENDING',
            f'sky cancel -y {name} 2',
            'sleep 5',
            f'sky queue {name} | grep {name}-3 | grep RUNNING',
            f'sky cancel -y {name} 3',
        ],
        f'sky down -y {name}',
    )
    smoke_tests_utils.run_one_test(test)


@pytest.mark.scp
def test_scp_job_queue():
    name = smoke_tests_utils.get_cluster_name()
    num_of_gpu_launch = 1
    num_of_gpu_exec = 0.5
    test = smoke_tests_utils.Test(
        'SCP_job_queue',
        [
            f'sky launch -y -c {name} {smoke_tests_utils.SCP_TYPE} {smoke_tests_utils.SCP_GPU_V100}:{num_of_gpu_launch} examples/job_queue/cluster.yaml',
            f'sky exec {name} -n {name}-1 {smoke_tests_utils.SCP_GPU_V100}:{num_of_gpu_exec} -d examples/job_queue/job.yaml',
            f'sky exec {name} -n {name}-2 {smoke_tests_utils.SCP_GPU_V100}:{num_of_gpu_exec} -d examples/job_queue/job.yaml',
            f'sky exec {name} -n {name}-3 {smoke_tests_utils.SCP_GPU_V100}:{num_of_gpu_exec} -d examples/job_queue/job.yaml',
            f'sky queue {name} | grep {name}-1 | grep RUNNING',
            f'sky queue {name} | grep {name}-2 | grep RUNNING',
            f'sky queue {name} | grep {name}-3 | grep PENDING',
            f'sky cancel -y {name} 2',
            'sleep 5',
            f'sky queue {name} | grep {name}-3 | grep RUNNING',
            f'sky cancel -y {name} 3',
        ],
        f'sky down -y {name}',
    )
    smoke_tests_utils.run_one_test(test)


@pytest.mark.no_vast  # Vast has low availability of T4 GPUs
@pytest.mark.no_fluidstack  # FluidStack DC has low availability of T4 GPUs
@pytest.mark.no_lambda_cloud  # Lambda Cloud does not have T4 gpus
@pytest.mark.no_ibm  # IBM Cloud does not have T4 gpus. run test_ibm_job_queue_multinode instead
@pytest.mark.no_paperspace  # Paperspace does not have T4 gpus.
@pytest.mark.no_scp  # SCP does not support num_nodes > 1 yet
@pytest.mark.no_oci  # OCI Cloud does not have T4 gpus.
@pytest.mark.no_vast  # Vast does not support num_nodes > 1 yet
@pytest.mark.no_kubernetes  # Kubernetes not support num_nodes > 1 yet
@pytest.mark.parametrize('accelerator', [{'do': 'H100', 'nebius': 'H100'}])
def test_job_queue_multinode(generic_cloud: str, accelerator: Dict[str, str]):
    accelerator = accelerator.get(generic_cloud, 'T4')
    name = smoke_tests_utils.get_cluster_name()
    total_timeout_minutes = 30 if generic_cloud == 'azure' else 15
    test = smoke_tests_utils.Test(
        'job_queue_multinode',
        [
            f'sky launch -y -c {name} --infra {generic_cloud} {smoke_tests_utils.LOW_RESOURCE_ARG} --gpus {accelerator} examples/job_queue/cluster_multinode.yaml',
            f'sky exec {name} -n {name}-1 -d --gpus {accelerator}:0.5 examples/job_queue/job_multinode.yaml',
            f'sky exec {name} -n {name}-2 -d --gpus {accelerator}:0.5 examples/job_queue/job_multinode.yaml',
            f'sky launch -c {name} -n {name}-3 -d --gpus {accelerator}:0.5 examples/job_queue/job_multinode.yaml',
            f's=$(sky queue {name}) && echo "$s" && (echo "$s" | grep {name}-1 | grep RUNNING)',
            f's=$(sky queue {name}) && echo "$s" && (echo "$s" | grep {name}-2 | grep RUNNING)',
            f's=$(sky queue {name}) && echo "$s" && (echo "$s" | grep {name}-3 | grep PENDING)',
            'sleep 90',
            f'sky cancel -y {name} 1',
            'sleep 5',
            f's=$(sky queue {name}); echo "$s"; echo; echo; echo "$s" | grep {name}-3 | grep SETTING_UP',
            f'sky cancel -y {name} 1 2 3',
            f'sky launch -c {name} -n {name}-4 -d --gpus {accelerator} examples/job_queue/job_multinode.yaml',
            # Test the job status is correctly set to SETTING_UP, during the setup is running,
            # and the job can be cancelled during the setup.
            'sleep 5',
            f's=$(sky queue {name}) && echo "$s" && (echo "$s" | grep {name}-4 | grep SETTING_UP)',
            f'sky cancel -y {name} 4',
            f's=$(sky queue {name}) && echo "$s" && (echo "$s" | grep {name}-4 | grep CANCELLED)',
            f'sky exec {name} --gpus {accelerator}:0.2 "[[ \$SKYPILOT_NUM_GPUS_PER_NODE -eq 1 ]] || exit 1"',
            f'sky exec {name} --gpus {accelerator}:0.2 --num-nodes 2 "[[ \$SKYPILOT_NUM_GPUS_PER_NODE -eq 1 ]] || exit 1"',
            f'sky exec {name} --gpus {accelerator}:1 --num-nodes 2 "[[ \$SKYPILOT_NUM_GPUS_PER_NODE -eq 1 ]] || exit 1"',
            f'sky logs {name} 5 --status',
            f'sky logs {name} 6 --status',
            f'sky logs {name} 7 --status',
        ],
        f'sky down -y {name}',
        timeout=total_timeout_minutes * 60,
    )
    smoke_tests_utils.run_one_test(test)


@pytest.mark.no_fluidstack  # No FluidStack VM has 8 CPUs
@pytest.mark.no_lambda_cloud  # No Lambda Cloud VM has 8 CPUs
@pytest.mark.no_vast  # Vast doesn't guarantee exactly 8 CPUs, only at least.
@pytest.mark.resource_heavy
def test_large_job_queue(generic_cloud: str):
    name = smoke_tests_utils.get_cluster_name()
    test = smoke_tests_utils.Test(
        'large_job_queue',
        [
            f'sky launch -y -c {name} --cpus 8 --infra {generic_cloud}',
            f'for i in `seq 1 75`; do sky exec {name} -n {name}-$i -d "echo $i; sleep 100000000"; done',
            f'sky cancel -y {name} 1 2 3 4 5 6 7 8 9 10 11 12 13 14 15 16',
            'sleep 90',

            # Each job takes 0.5 CPU and the default VM has 8 CPUs, so there should be 8 / 0.5 = 16 jobs running.
            # The first 16 jobs are canceled, so there should be 75 - 32 = 43 jobs PENDING.
            f's=$(sky queue {name}); echo "$s"; echo; echo; echo "$s" | grep -v grep | grep PENDING | wc -l | grep 43',
            # Make sure the jobs are scheduled in FIFO order
            *[
                f's=$(sky queue {name}); echo "$s"; echo; echo; echo "$s" | grep {name}-{i} | grep CANCELLED'
                for i in range(1, 17)
            ],
            *[
                f's=$(sky queue {name}); echo "$s"; echo; echo; echo "$s" | grep {name}-{i} | grep RUNNING'
                for i in range(17, 33)
            ],
            *[
                f's=$(sky queue {name}); echo "$s"; echo; echo; echo "$s" | grep {name}-{i} | grep PENDING'
                for i in range(33, 75)
            ],
            f'sky cancel -y {name} 33 35 37 39 17 18 19',
            *[
                f's=$(sky queue {name}); echo "$s"; echo; echo; echo "$s" | grep {name}-{i} | grep CANCELLED'
                for i in range(33, 40, 2)
            ],
            'sleep 10',
            *[
                f's=$(sky queue {name}); echo "$s"; echo; echo; echo "$s" | grep {name}-{i} | grep RUNNING'
                for i in [34, 36, 38]
            ],
        ],
        f'sky down -y {name}',
        timeout=25 * 60,
    )
    smoke_tests_utils.run_one_test(test)


@pytest.mark.no_fluidstack  # No FluidStack VM has 8 CPUs
@pytest.mark.no_lambda_cloud  # No Lambda Cloud VM has 8 CPUs
@pytest.mark.no_vast  # No Vast Cloud VM has 8 CPUs
@pytest.mark.resource_heavy
def test_fast_large_job_queue(generic_cloud: str):
    # This is to test the jobs can be scheduled quickly when there are many jobs in the queue.
    name = smoke_tests_utils.get_cluster_name()
    test = smoke_tests_utils.Test(
        'fast_large_job_queue',
        [
            f'sky launch -y -c {name} --cpus 8 --infra {generic_cloud}',
            f'for i in `seq 1 32`; do sky exec {name} -n {name}-$i -d "echo $i"; done',
            'sleep 60',
            f's=$(sky queue {name}); echo "$s"; echo; echo; echo "$s" | grep -v grep | grep SUCCEEDED | wc -l | grep 32',
        ],
        f'sky down -y {name}',
        timeout=20 * 60,
    )
    smoke_tests_utils.run_one_test(test)


@pytest.mark.ibm
def test_ibm_job_queue_multinode():
    name = smoke_tests_utils.get_cluster_name()
    task_file = 'examples/job_queue/job_multinode_ibm.yaml'
    test = smoke_tests_utils.Test(
        'ibm_job_queue_multinode',
        [
            f'sky launch -y -c {name} --infra ibm --gpus v100 --num-nodes 2',
            f'sky exec {name} -n {name}-1 -d {task_file}',
            f'sky exec {name} -n {name}-2 -d {task_file}',
            f'sky launch -y -c {name} -n {name}-3 -d {task_file}',
            f's=$(sky queue {name}) && printf "$s" && (echo "$s" | grep {name}-1 | grep RUNNING)',
            f's=$(sky queue {name}) && printf "$s" && (echo "$s" | grep {name}-2 | grep RUNNING)',
            f's=$(sky queue {name}) && printf "$s" && (echo "$s" | grep {name}-3 | grep SETTING_UP)',
            'sleep 90',
            f's=$(sky queue {name}) && printf "$s" && (echo "$s" | grep {name}-3 | grep PENDING)',
            f'sky cancel -y {name} 1',
            'sleep 5',
            f'sky queue {name} | grep {name}-3 | grep RUNNING',
            f'sky cancel -y {name} 1 2 3',
            f'sky launch -c {name} -n {name}-4 -d {task_file}',
            # Test the job status is correctly set to SETTING_UP, during the setup is running,
            # and the job can be cancelled during the setup.
            f's=$(sky queue {name}) && printf "$s" && (echo "$s" | grep {name}-4 | grep SETTING_UP)',
            f'sky cancel -y {name} 4',
            f's=$(sky queue {name}) && printf "$s" && (echo "$s" | grep {name}-4 | grep CANCELLED)',
            f'sky exec {name} --gpus v100:0.2 "[[ \$SKYPILOT_NUM_GPUS_PER_NODE -eq 1 ]] || exit 1"',
            f'sky exec {name} --gpus v100:0.2 --num-nodes 2 "[[ \$SKYPILOT_NUM_GPUS_PER_NODE -eq 1 ]] || exit 1"',
            f'sky exec {name} --gpus v100:1 --num-nodes 2 "[[ \$SKYPILOT_NUM_GPUS_PER_NODE -eq 1 ]] || exit 1"',
            f'sky logs {name} 5 --status',
            f'sky logs {name} 6 --status',
            f'sky logs {name} 7 --status',
        ],
        f'sky down -y {name}',
        timeout=20 * 60,  # 20 mins
    )
    smoke_tests_utils.run_one_test(test)


# ---------- Docker with preinstalled package. ----------
@pytest.mark.no_fluidstack  # Doesn't support Fluidstack for now
@pytest.mark.no_lambda_cloud  # Doesn't support Lambda Cloud for now
@pytest.mark.no_ibm  # Doesn't support IBM Cloud for now
@pytest.mark.no_scp  # Doesn't support SCP for now
@pytest.mark.no_oci  # Doesn't support OCI for now
@pytest.mark.no_kubernetes  # Doesn't support Kubernetes for now
# TODO(zhwu): we should fix this for kubernetes
def test_docker_preinstalled_package(generic_cloud: str):
    name = smoke_tests_utils.get_cluster_name()
    test = smoke_tests_utils.Test(
        'docker_with_preinstalled_package',
        [
            f'sky launch -y -c {name} --infra {generic_cloud} {smoke_tests_utils.LOW_RESOURCE_ARG} --image-id docker:nginx',
            f'sky exec {name} "nginx -V"',
            f'sky logs {name} 1 --status',
            f'sky exec {name} whoami | grep root',
        ],
        f'sky down -y {name}',
    )
    smoke_tests_utils.run_one_test(test)


# ---------- Submitting multiple tasks to the same cluster. ----------
@pytest.mark.no_vast  # Vast has low availability of T4 GPUs
@pytest.mark.no_fluidstack  # FluidStack DC has low availability of T4 GPUs
@pytest.mark.no_lambda_cloud  # Lambda Cloud does not have T4 gpus
@pytest.mark.no_paperspace  # Paperspace does not have T4 gpus
@pytest.mark.no_ibm  # IBM Cloud does not have T4 gpus
@pytest.mark.no_scp  # SCP does not support num_nodes > 1 yet
@pytest.mark.no_oci  # OCI Cloud does not have T4 gpus
@pytest.mark.no_do  # DO does not have T4 gpus
@pytest.mark.no_nebius  # Nebius does not have T4 gpus
@pytest.mark.resource_heavy
def test_multi_echo(generic_cloud: str):
    name = smoke_tests_utils.get_cluster_name()
    use_spot = True
    # EKS does not support spot instances
    if generic_cloud == 'kubernetes':
        use_spot = not smoke_tests_utils.is_eks_cluster()
    test = smoke_tests_utils.Test(
        'multi_echo',
        [
            f'python examples/multi_echo.py {name} {generic_cloud} {int(use_spot)}',
            f's=$(sky queue {name}); echo "$s"; echo; echo; echo "$s" | grep "FAILED" && exit 1 || true',
            'sleep 10',
            f's=$(sky queue {name}); echo "$s"; echo; echo; echo "$s" | grep "FAILED" && exit 1 || true',
            'sleep 30',
            f's=$(sky queue {name}); echo "$s"; echo; echo; echo "$s" | grep "FAILED" && exit 1 || true',
            'sleep 30',
            # Make sure that our job scheduler is fast enough to have at least
            # 15 RUNNING jobs in parallel.
            f's=$(sky queue {name}); echo "$s"; echo; echo; echo "$s" | grep "RUNNING" | wc -l | awk \'{{if ($1 < 15) exit 1}}\'',
            'sleep 30',
            f's=$(sky queue {name}); echo "$s"; echo; echo; echo "$s" | grep "FAILED" && exit 1 || true',
            # This is to make sure we can finish job 32 before the test timeout.
            f'until sky logs {name} 32 --status; do echo "Waiting for job 32 to finish..."; sleep 1; done',
        ] +
        # Ensure jobs succeeded.
        [
            smoke_tests_utils.
            get_cmd_wait_until_job_status_contains_matching_job_id(
                cluster_name=name,
                job_id=i + 1,
                job_status=[sky.JobStatus.SUCCEEDED],
                timeout=120) for i in range(32)
        ] + [
            # ssh record will only be created on cli command like sky status on client side.
            f'sky status {name}',
            # Ensure monitor/autoscaler didn't crash on the 'assert not
            # unfulfilled' error.  If process not found, grep->ssh returns 1.
            f'ssh {name} \'ps aux | grep "[/]"monitor.py\''
        ],
        f'sky down -y {name}',
        timeout=20 * 60,
    )
    smoke_tests_utils.run_one_test(test)


# ---------- Task: 1 node training. ----------
@pytest.mark.no_vast  # Vast has low availability of T4 GPUs
@pytest.mark.no_fluidstack  # Fluidstack does not have T4 gpus for now
@pytest.mark.no_lambda_cloud  # Lambda Cloud does not have V100 gpus
@pytest.mark.no_ibm  # IBM cloud currently doesn't provide public image with CUDA
@pytest.mark.no_scp  # SCP does not have V100 (16GB) GPUs. Run test_scp_huggingface instead.
@pytest.mark.resource_heavy
@pytest.mark.parametrize('accelerator', [{'do': 'H100', 'nebius': 'H100'}])
def test_huggingface(generic_cloud: str, accelerator: Dict[str, str]):
    accelerator = accelerator.get(generic_cloud, 'T4')
    name = smoke_tests_utils.get_cluster_name()
    test = smoke_tests_utils.Test(
        'huggingface_glue_imdb_app',
        [
            f'sky launch -y -c {name} --infra {generic_cloud} {smoke_tests_utils.LOW_RESOURCE_ARG} --gpus {accelerator} examples/huggingface_glue_imdb_app.yaml',
            f'sky logs {name} 1 --status',  # Ensure the job succeeded.
            f'sky exec {name} --gpus {accelerator} examples/huggingface_glue_imdb_app.yaml',
            f'sky logs {name} 2 --status',  # Ensure the job succeeded.
        ],
        f'sky down -y {name}',
    )
    smoke_tests_utils.run_one_test(test)


@pytest.mark.lambda_cloud
def test_lambda_huggingface(generic_cloud: str):
    name = smoke_tests_utils.get_cluster_name()
    test = smoke_tests_utils.Test(
        'lambda_huggingface_glue_imdb_app',
        [
            f'sky launch -y -c {name} {smoke_tests_utils.LAMBDA_TYPE} {smoke_tests_utils.LOW_RESOURCE_ARG} examples/huggingface_glue_imdb_app.yaml',
            f'sky logs {name} 1 --status',  # Ensure the job succeeded.
            f'sky exec {name} {smoke_tests_utils.LAMBDA_TYPE} examples/huggingface_glue_imdb_app.yaml',
            f'sky logs {name} 2 --status',  # Ensure the job succeeded.
        ],
        f'sky down -y {name}',
    )
    smoke_tests_utils.run_one_test(test)


@pytest.mark.scp
def test_scp_huggingface(generic_cloud: str):
    name = smoke_tests_utils.get_cluster_name()
    num_of_gpu_launch = 1
    test = smoke_tests_utils.Test(
        'SCP_huggingface_glue_imdb_app',
        [
            f'sky launch -y -c {name} {smoke_tests_utils.SCP_TYPE} {smoke_tests_utils.SCP_GPU_V100}:{num_of_gpu_launch} examples/huggingface_glue_imdb_app.yaml',
            f'sky logs {name} 1 --status',  # Ensure the job succeeded.
            f'sky exec {name} {smoke_tests_utils.SCP_TYPE} {smoke_tests_utils.SCP_GPU_V100}:{num_of_gpu_launch} examples/huggingface_glue_imdb_app.yaml',
            f'sky logs {name} 2 --status',  # Ensure the job succeeded.
        ],
        f'sky down -y {name}',
    )
    smoke_tests_utils.run_one_test(test)


# ---------- Inferentia. ----------
@pytest.mark.aws
def test_inferentia():
    name = smoke_tests_utils.get_cluster_name()
    test = smoke_tests_utils.Test(
        'test_inferentia',
        [
            f'sky launch -y -c {name} -t inf2.xlarge -- echo hi',
            f'sky exec {name} --gpus Inferentia2:1 echo hi',
            f'sky logs {name} 1 --status',  # Ensure the job succeeded.
            f'sky logs {name} 2 --status',  # Ensure the job succeeded.
        ],
        f'sky down -y {name}',
    )
    smoke_tests_utils.run_one_test(test)


# ---------- TPU VM. ----------
@pytest.mark.gcp
@pytest.mark.tpu
def test_tpu_vm():
    name = smoke_tests_utils.get_cluster_name()
    test = smoke_tests_utils.Test(
        'tpu_vm_app',
        [
            f'sky launch -y -c {name} examples/tpu/tpuvm_mnist.yaml',
            f'sky logs {name} 1',  # Ensure the job finished.
            f'sky logs {name} 1 --status',  # Ensure the job succeeded.
            f'sky stop -y {name}',
            f's=$(sky status {name} --refresh); echo "$s"; echo; echo; echo "$s"  | grep {name} | grep STOPPED',  # Ensure the cluster is STOPPED.
            # Use retry: guard against transient errors observed for
            # just-stopped TPU VMs (#962).
            f'sky start --retry-until-up -y {name}',
            f'sky exec {name} examples/tpu/tpuvm_mnist.yaml',
            f'sky logs {name} 2 --status',  # Ensure the job succeeded.
            f'sky stop -y {name}',
        ],
        f'sky down -y {name}',
        timeout=30 * 60,  # can take 30 mins
    )
    smoke_tests_utils.run_one_test(test)


# ---------- TPU VM Pod. ----------
@pytest.mark.gcp
@pytest.mark.tpu
def test_tpu_vm_pod():
    name = smoke_tests_utils.get_cluster_name()
    test = smoke_tests_utils.Test(
        'tpu_pod',
        [
            f'sky launch -y -c {name} examples/tpu/tpuvm_mnist.yaml --gpus tpu-v2-32 --use-spot --zone europe-west4-a',
            f'sky logs {name} 1',  # Ensure the job finished.
            f'sky logs {name} 1 --status',  # Ensure the job succeeded.
        ],
        f'sky down -y {name}',
        timeout=30 * 60,  # can take 30 mins
    )
    smoke_tests_utils.run_one_test(test)


# ---------- TPU Pod Slice on GKE. ----------
@pytest.mark.kubernetes
@pytest.mark.skip
def test_tpu_pod_slice_gke():
    name = smoke_tests_utils.get_cluster_name()
    test = smoke_tests_utils.Test(
        'tpu_pod_slice_gke',
        [
            f'sky launch -y -c {name} examples/tpu/tpuvm_mnist.yaml --cloud kubernetes --gpus tpu-v5-lite-podslice',
            f'sky logs {name} 1',  # Ensure the job finished.
            f'sky logs {name} 1 --status',  # Ensure the job succeeded.
            f'sky exec {name} "conda activate flax; python -c \'import jax; print(jax.devices()[0].platform);\' | grep tpu || exit 1;"',  # Ensure TPU is reachable.
            f'sky logs {name} 2 --status'
        ],
        f'sky down -y {name}',
        timeout=30 * 60,  # can take 30 mins
    )
    smoke_tests_utils.run_one_test(test)


# ---------- Simple apps. ----------
@pytest.mark.no_vast  # Vast does not support num_nodes > 1 yet
@pytest.mark.no_scp  # SCP does not support num_nodes > 1 yet
def test_multi_hostname(generic_cloud: str):
    name = smoke_tests_utils.get_cluster_name()
    total_timeout_minutes = 25 if generic_cloud == 'azure' else 15
    test = smoke_tests_utils.Test(
        'multi_hostname',
        [
            f'sky launch -y -c {name} --infra {generic_cloud} {smoke_tests_utils.LOW_RESOURCE_ARG} examples/multi_hostname.yaml',
            f'sky logs {name} 1 --status',  # Ensure the job succeeded.
            f'sky logs {name} 1 | grep "My hostname:" | wc -l | grep 2',  # Ensure there are 2 hosts.
            f'sky exec {name} examples/multi_hostname.yaml',
            f'sky logs {name} 2 --status',  # Ensure the job succeeded.
        ],
        f'sky down -y {name}',
        timeout=smoke_tests_utils.get_timeout(generic_cloud,
                                              total_timeout_minutes * 60),
    )
    smoke_tests_utils.run_one_test(test)


@pytest.mark.no_vast  # Vast does not support num_nodes > 1 yet
@pytest.mark.no_scp  # SCP does not support num_nodes > 1 yet
def test_multi_node_failure(generic_cloud: str):
    name = smoke_tests_utils.get_cluster_name()
    test = smoke_tests_utils.Test(
        'multi_node_failure',
        [
            f'sky launch -y -c {name} --infra {generic_cloud} {smoke_tests_utils.LOW_RESOURCE_ARG} tests/test_yamls/failed_worker_setup.yaml || [ $? -eq 100 ]',
            f'sky logs {name} 1 --status | grep FAILED_SETUP',  # Ensure the job setup failed.
            f'sky exec {name} tests/test_yamls/failed_worker_run.yaml || [ $? -eq 100 ]',
            f'sky logs {name} 2 --status | grep FAILED',  # Ensure the job failed.
            f'sky logs {name} 2 | grep "My hostname:" | wc -l | grep 2',  # Ensure there 2 of the hosts printed their hostname.
        ],
        f'sky down -y {name}',
    )
    smoke_tests_utils.run_one_test(test)


# ---------- Web apps with custom ports on GCP. ----------
@pytest.mark.gcp
def test_gcp_http_server_with_custom_ports():
    name = smoke_tests_utils.get_cluster_name()
    test = smoke_tests_utils.Test(
        'gcp_http_server_with_custom_ports',
        [
            f'sky launch -y -d -c {name} --infra gcp {smoke_tests_utils.LOW_RESOURCE_ARG} examples/http_server_with_custom_ports/task.yaml',
            f'until SKYPILOT_DEBUG=0 sky status --endpoint 33828 {name}; do sleep 10; done',
            # Retry a few times to avoid flakiness in ports being open.
            f'ip=$(SKYPILOT_DEBUG=0 sky status --endpoint 33828 {name}); success=false; for i in $(seq 1 5); do if curl $ip | grep "<h1>This is a demo HTML page.</h1>"; then success=true; break; fi; sleep 10; done; if [ "$success" = false ]; then exit 1; fi',
        ],
        f'sky down -y {name}',
    )
    smoke_tests_utils.run_one_test(test)


# ---------- Web apps with custom ports on AWS. ----------
@pytest.mark.aws
def test_aws_http_server_with_custom_ports():
    name = smoke_tests_utils.get_cluster_name()
    test = smoke_tests_utils.Test(
        'aws_http_server_with_custom_ports',
        [
            f'sky launch -y -d -c {name} --infra aws {smoke_tests_utils.LOW_RESOURCE_ARG} examples/http_server_with_custom_ports/task.yaml',
            f'until SKYPILOT_DEBUG=0 sky status --endpoint 33828 {name}; do sleep 10; done',
            # Retry a few times to avoid flakiness in ports being open.
            f'ip=$(SKYPILOT_DEBUG=0 sky status --endpoint 33828 {name}); success=false; for i in $(seq 1 5); do if curl $ip | grep "<h1>This is a demo HTML page.</h1>"; then success=true; break; fi; sleep 10; done; if [ "$success" = false ]; then exit 1; fi'
        ],
        f'sky down -y {name}',
    )
    smoke_tests_utils.run_one_test(test)


# ---------- Web apps with custom ports on Azure. ----------
@pytest.mark.azure
def test_azure_http_server_with_custom_ports():
    name = smoke_tests_utils.get_cluster_name()
    test = smoke_tests_utils.Test(
        'azure_http_server_with_custom_ports',
        [
            f'sky launch -y -d -c {name} --infra azure {smoke_tests_utils.LOW_RESOURCE_ARG} examples/http_server_with_custom_ports/task.yaml',
            f'until SKYPILOT_DEBUG=0 sky status --endpoint 33828 {name}; do sleep 10; done',
            # Retry a few times to avoid flakiness in ports being open.
            f'ip=$(SKYPILOT_DEBUG=0 sky status --endpoint 33828 {name}); success=false; for i in $(seq 1 5); do if curl $ip | grep "<h1>This is a demo HTML page.</h1>"; then success=true; break; fi; sleep 10; done; if [ "$success" = false ]; then exit 1; fi'
        ],
        f'sky down -y {name}',
    )
    smoke_tests_utils.run_one_test(test)


# ---------- Web apps with custom ports on Kubernetes. ----------
@pytest.mark.kubernetes
@pytest.mark.resource_heavy
def test_kubernetes_http_server_with_custom_ports():
    name = smoke_tests_utils.get_cluster_name()
    test = smoke_tests_utils.Test(
        'kubernetes_http_server_with_custom_ports',
        [
            f'sky launch -y -d -c {name} --infra kubernetes examples/http_server_with_custom_ports/task.yaml',
            f'until SKYPILOT_DEBUG=0 sky status --endpoint 33828 {name}; do sleep 10; done',
            # Retry a few times to avoid flakiness in ports being open.
            f'ip=$(SKYPILOT_DEBUG=0 sky status --endpoint 33828 {name}); success=false; for i in $(seq 1 100); do if curl $ip | grep "<h1>This is a demo HTML page.</h1>"; then success=true; break; fi; sleep 5; done; if [ "$success" = false ]; then exit 1; fi'
        ],
        f'sky down -y {name}',
    )
    smoke_tests_utils.run_one_test(test)


# ---------- Web apps with custom ports on Paperspace. ----------
@pytest.mark.paperspace
def test_paperspace_http_server_with_custom_ports():
    name = smoke_tests_utils.get_cluster_name()
    test = smoke_tests_utils.Test(
        'paperspace_http_server_with_custom_ports',
        [
            f'sky launch -y -d -c {name} --infra paperspace examples/http_server_with_custom_ports/task.yaml',
            f'until SKYPILOT_DEBUG=0 sky status --endpoint 33828 {name}; do sleep 10; done',
            # Retry a few times to avoid flakiness in ports being open.
            f'ip=$(SKYPILOT_DEBUG=0 sky status --endpoint 33828 {name}); success=false; for i in $(seq 1 5); do if curl $ip | grep "<h1>This is a demo HTML page.</h1>"; then success=true; break; fi; sleep 10; done; if [ "$success" = false ]; then exit 1; fi',
        ],
        f'sky down -y {name}',
    )
    smoke_tests_utils.run_one_test(test)


# ---------- Web apps with custom ports on RunPod. ----------
@pytest.mark.runpod
def test_runpod_http_server_with_custom_ports():
    name = smoke_tests_utils.get_cluster_name()
    test = smoke_tests_utils.Test(
        'runpod_http_server_with_custom_ports',
        [
            f'sky launch -y -d -c {name} --infra runpod examples/http_server_with_custom_ports/task.yaml',
            f'until SKYPILOT_DEBUG=0 sky status --endpoint 33828 {name}; do sleep 10; done',
            # Retry a few times to avoid flakiness in ports being open.
            f'ip=$(SKYPILOT_DEBUG=0 sky status --endpoint 33828 {name}); success=false; for i in $(seq 1 5); do if curl $ip | grep "<h1>This is a demo HTML page.</h1>"; then success=true; break; fi; sleep 10; done; if [ "$success" = false ]; then exit 1; fi',
        ],
        f'sky down -y {name}',
    )
    smoke_tests_utils.run_one_test(test)


# ---------- Labels from task on AWS (instance_tags) ----------
@pytest.mark.aws
def test_task_labels_aws():
    name = smoke_tests_utils.get_cluster_name()
    template_str = pathlib.Path(
        'tests/test_yamls/test_labels.yaml.j2').read_text()
    template = jinja2.Template(template_str)
    content = template.render(cloud='aws', region='us-east-1')
    with tempfile.NamedTemporaryFile(suffix='.yaml', mode='w') as f:
        f.write(content)
        f.flush()
        file_path = f.name
        test = smoke_tests_utils.Test(
            'task_labels_aws',
            [
                smoke_tests_utils.launch_cluster_for_cloud_cmd('aws', name),
                f'sky launch -y -c {name} {smoke_tests_utils.LOW_RESOURCE_ARG} {file_path}',
                # Verify with aws cli that the tags are set.
                smoke_tests_utils.run_cloud_cmd_on_cluster(
                    name, 'aws ec2 describe-instances '
                    '--query "Reservations[*].Instances[*].InstanceId" '
                    '--filters "Name=instance-state-name,Values=running" '
                    f'--filters "Name=tag:skypilot-cluster-name,Values={name}*" '
                    '--filters "Name=tag:inlinelabel1,Values=inlinevalue1" '
                    '--filters "Name=tag:inlinelabel2,Values=inlinevalue2" '
                    '--region us-east-1 --output text'),
            ],
            f'sky down -y {name} && {smoke_tests_utils.down_cluster_for_cloud_cmd(name)}',
        )
        smoke_tests_utils.run_one_test(test)


# ---------- Labels from task on GCP (labels) ----------
@pytest.mark.gcp
def test_task_labels_gcp():
    name = smoke_tests_utils.get_cluster_name()
    template_str = pathlib.Path(
        'tests/test_yamls/test_labels.yaml.j2').read_text()
    template = jinja2.Template(template_str)
    content = template.render(cloud='gcp')
    with tempfile.NamedTemporaryFile(suffix='.yaml', mode='w') as f:
        f.write(content)
        f.flush()
        file_path = f.name
        test = smoke_tests_utils.Test(
            'task_labels_gcp',
            [
                smoke_tests_utils.launch_cluster_for_cloud_cmd('gcp', name),
                f'sky launch -y -c {name} {smoke_tests_utils.LOW_RESOURCE_ARG} {file_path}',
                # Verify with gcloud cli that the tags are set
                smoke_tests_utils.run_cloud_cmd_on_cluster(
                    name,
                    cmd=
                    (f'gcloud compute instances list --filter="name~\'^{name}\' AND '
                     'labels.inlinelabel1=\'inlinevalue1\' AND '
                     'labels.inlinelabel2=\'inlinevalue2\'" '
                     '--format="value(name)" | grep .')),
            ],
            f'sky down -y {name} && {smoke_tests_utils.down_cluster_for_cloud_cmd(name)}',
        )
        smoke_tests_utils.run_one_test(test)


# ---------- Labels from task on Kubernetes (labels) ----------
@pytest.mark.kubernetes
def test_task_labels_kubernetes():
    name = smoke_tests_utils.get_cluster_name()
    template_str = pathlib.Path(
        'tests/test_yamls/test_labels.yaml.j2').read_text()
    template = jinja2.Template(template_str)
    content = template.render(cloud='kubernetes')
    with tempfile.NamedTemporaryFile(suffix='.yaml', mode='w') as f:
        f.write(content)
        f.flush()
        file_path = f.name
        test = smoke_tests_utils.Test(
            'task_labels_kubernetes',
            [
                smoke_tests_utils.launch_cluster_for_cloud_cmd(
                    'kubernetes', name),
                f'sky launch -y -c {name} {smoke_tests_utils.LOW_RESOURCE_ARG} {file_path}',
                # Verify with kubectl that the labels are set.
                smoke_tests_utils.run_cloud_cmd_on_cluster(
                    name, 'kubectl get pods '
                    '--selector inlinelabel1=inlinevalue1 '
                    '--selector inlinelabel2=inlinevalue2 '
                    '-o jsonpath=\'{.items[*].metadata.name}\' | '
                    f'grep \'^{name}\'')
            ],
            f'sky down -y {name} && '
            f'{smoke_tests_utils.down_cluster_for_cloud_cmd(name)}',
        )
        smoke_tests_utils.run_one_test(test)


# ---------- Pod Annotations on Kubernetes ----------
@pytest.mark.kubernetes
def test_add_pod_annotations_for_autodown_with_launch():
    name = smoke_tests_utils.get_cluster_name()
    test = smoke_tests_utils.Test(
        'add_pod_annotations_for_autodown_with_launch',
        [
            smoke_tests_utils.launch_cluster_for_cloud_cmd('kubernetes', name),
            # Launch Kubernetes cluster with two nodes, each being head node and worker node.
            # Autodown is set.
            f'sky launch -y -c {name} -i 10 --down --num-nodes 2 --cpus=1 --infra kubernetes',
            # Get names of the pods containing cluster name.
            smoke_tests_utils.run_cloud_cmd_on_cluster(
                name,
                f'pod_1=$(kubectl get pods -o name | grep {name} | sed -n 1p) && '
                # Describe the first pod and check for annotations.
                'pod_tag=$(kubectl describe $pod_1); echo "$pod_tag"; echo "$pod_tag" | grep -q skypilot.co/autodown && '
                'pod_tag=$(kubectl describe $pod_1); echo "$pod_tag"; echo "$pod_tag" | grep -q skypilot.co/idle_minutes_to_autostop'
            ),
            # Get names of the pods containing cluster name.
            smoke_tests_utils.run_cloud_cmd_on_cluster(
                name,
                f'pod_2=$(kubectl get pods -o name | grep {name} | sed -n 2p) && '
                # Describe the second pod and check for annotations.
                'pod_tag=$(kubectl describe $pod_2); echo "$pod_tag"; echo "$pod_tag" | grep -q skypilot.co/autodown && '
                'pod_tag=$(kubectl describe $pod_2); echo "$pod_tag"; echo "$pod_tag" | grep -q skypilot.co/idle_minutes_to_autostop'
            ),
        ],
        f'sky down -y {name} && '
        f'{smoke_tests_utils.down_cluster_for_cloud_cmd(name)}',
    )
    smoke_tests_utils.run_one_test(test)


@pytest.mark.kubernetes
def test_add_and_remove_pod_annotations_with_autostop():
    name = smoke_tests_utils.get_cluster_name()
    test = smoke_tests_utils.Test(
        'add_and_remove_pod_annotations_with_autostop',
        [
            smoke_tests_utils.launch_cluster_for_cloud_cmd('kubernetes', name),
            # Launch Kubernetes cluster with two nodes, each being head node and worker node.
            f'sky launch -y -c {name} --num-nodes 2 --cpus=1 --infra kubernetes',
            # Set autodown on the cluster with 'autostop' command.
            f'sky autostop -y {name} -i 20 --down',
            # Get names of the pods containing cluster name.
            smoke_tests_utils.run_cloud_cmd_on_cluster(
                name,
                f'pod_1=$(kubectl get pods -o name | grep {name} | sed -n 1p) && '
                # Describe the first pod and check for annotations.
                'pod_tag=$(kubectl describe $pod_1); echo "$pod_tag"; echo "$pod_tag" | grep -q skypilot.co/autodown && '
                'pod_tag=$(kubectl describe $pod_1); echo "$pod_tag"; echo "$pod_tag" | grep -q skypilot.co/idle_minutes_to_autostop',
            ),
            # Describe the second pod and check for annotations.
            smoke_tests_utils.run_cloud_cmd_on_cluster(
                name,
                f'pod_2=$(kubectl get pods -o name | grep {name} | sed -n 2p) && '
                'pod_tag=$(kubectl describe $pod_2); echo "$pod_tag"; echo "$pod_tag" | grep -q skypilot.co/autodown && '
                'pod_tag=$(kubectl describe $pod_2); echo "$pod_tag"; echo "$pod_tag" | grep -q skypilot.co/idle_minutes_to_autostop'
            ),
            # Cancel the set autodown to remove the annotations from the pods.
            f'sky autostop -y {name} --cancel',
            # Describe the first pod and check if annotations are removed.
            smoke_tests_utils.run_cloud_cmd_on_cluster(
                name,
                f'pod_1=$(kubectl get pods -o name | grep {name} | sed -n 1p) && '
                'pod_tag=$(kubectl describe $pod_1); echo "$pod_tag"; ! echo "$pod_tag" | grep -q skypilot.co/autodown && '
                'pod_tag=$(kubectl describe $pod_1); echo "$pod_tag"; ! echo "$pod_tag" | grep -q skypilot.co/idle_minutes_to_autostop',
            ),
            # Describe the second pod and check if annotations are removed.
            smoke_tests_utils.run_cloud_cmd_on_cluster(
                name,
                f'pod_2=$(kubectl get pods -o name | grep {name} | sed -n 2p) && '
                'pod_tag=$(kubectl describe $pod_2); echo "$pod_tag"; ! echo "$pod_tag" | grep -q skypilot.co/autodown && '
                'pod_tag=$(kubectl describe $pod_2); echo "$pod_tag"; ! echo "$pod_tag" | grep -q skypilot.co/idle_minutes_to_autostop',
            ),
        ],
        f'sky down -y {name} && '
        f'{smoke_tests_utils.down_cluster_for_cloud_cmd(name)}',
    )
    smoke_tests_utils.run_one_test(test)


# ---------- Container logs from task on Kubernetes ----------
@pytest.mark.resource_heavy
@pytest.mark.kubernetes
def test_container_logs_multinode_kubernetes():
    name = smoke_tests_utils.get_cluster_name()
    task_yaml = 'tests/test_yamls/test_k8s_logs.yaml'
    head_logs = (
        'all_pods=$(kubectl get pods); echo "$all_pods"; '
        f'echo "$all_pods" | grep {name} | '
        # Exclude the cloud cmd execution pod.
        'grep -v "cloud-cmd" |  '
        'grep head | '
        " awk '{print $1}' | xargs -I {} kubectl logs {}")
    worker_logs = ('all_pods=$(kubectl get pods); echo "$all_pods"; '
                   f'echo "$all_pods" | grep {name} |  grep worker | '
                   " awk '{print $1}' | xargs -I {} kubectl logs {}")
    with tempfile.NamedTemporaryFile(suffix='.yaml', mode='w') as f:
        test = smoke_tests_utils.Test(
            'container_logs_multinode_kubernetes',
            [
                smoke_tests_utils.launch_cluster_for_cloud_cmd(
                    'kubernetes', name),
                f'sky launch -y -c {name} {task_yaml} --num-nodes 2',
                smoke_tests_utils.run_cloud_cmd_on_cluster(
                    name,
                    f'{head_logs} | wc -l | grep 9',
                ),
                smoke_tests_utils.run_cloud_cmd_on_cluster(
                    name,
                    f'{worker_logs} | wc -l | grep 9',
                ),
            ],
            f'sky down -y {name} && '
            f'{smoke_tests_utils.down_cluster_for_cloud_cmd(name)}',
        )
        smoke_tests_utils.run_one_test(test)


@pytest.mark.kubernetes
def test_container_logs_two_jobs_kubernetes():
    name = smoke_tests_utils.get_cluster_name()
    task_yaml = 'tests/test_yamls/test_k8s_logs.yaml'
    pod_logs = (
        'all_pods=$(kubectl get pods); echo "$all_pods"; '
        f'echo "$all_pods" | grep {name} | '
        # Exclude the cloud cmd execution pod.
        'grep -v "cloud-cmd" |  '
        'grep head |'
        " awk '{print $1}' | xargs -I {} kubectl logs {}")
    with tempfile.NamedTemporaryFile(suffix='.yaml', mode='w') as f:
        test = smoke_tests_utils.Test(
            'test_container_logs_two_jobs_kubernetes',
            [
                smoke_tests_utils.launch_cluster_for_cloud_cmd(
                    'kubernetes', name),
                f'sky launch -y -c {name} {task_yaml}',
                smoke_tests_utils.run_cloud_cmd_on_cluster(
                    name,
                    f'{pod_logs} | wc -l | grep 9',
                ),
                f'sky launch -y -c {name} {task_yaml}',
                smoke_tests_utils.run_cloud_cmd_on_cluster(
                    name,
                    f'{pod_logs} | wc -l | grep 18',
                ),
                smoke_tests_utils.run_cloud_cmd_on_cluster(
                    name,
                    f'{pod_logs} | grep 1 | wc -l | grep 2',
                ),
                smoke_tests_utils.run_cloud_cmd_on_cluster(
                    name,
                    f'{pod_logs} | grep 2 | wc -l | grep 2',
                ),
                smoke_tests_utils.run_cloud_cmd_on_cluster(
                    name,
                    f'{pod_logs} | grep 3 | wc -l | grep 2',
                ),
                smoke_tests_utils.run_cloud_cmd_on_cluster(
                    name,
                    f'{pod_logs} | grep 4 | wc -l | grep 2',
                ),
                smoke_tests_utils.run_cloud_cmd_on_cluster(
                    name,
                    f'{pod_logs} | grep 5 | wc -l | grep 2',
                ),
                smoke_tests_utils.run_cloud_cmd_on_cluster(
                    name,
                    f'{pod_logs} | grep 6 | wc -l | grep 2',
                ),
                smoke_tests_utils.run_cloud_cmd_on_cluster(
                    name,
                    f'{pod_logs} | grep 7 | wc -l | grep 2',
                ),
                smoke_tests_utils.run_cloud_cmd_on_cluster(
                    name,
                    f'{pod_logs} | grep 8 | wc -l | grep 2',
                ),
                smoke_tests_utils.run_cloud_cmd_on_cluster(
                    name,
                    f'{pod_logs} | grep 9 | wc -l | grep 2',
                ),
            ],
            f'sky down -y {name} && '
            f'{smoke_tests_utils.down_cluster_for_cloud_cmd(name)}',
        )
        smoke_tests_utils.run_one_test(test)


@pytest.mark.kubernetes
def test_container_logs_two_simultaneous_jobs_kubernetes():
    name = smoke_tests_utils.get_cluster_name()
    task_yaml = 'tests/test_yamls/test_k8s_logs.yaml '
    pod_logs = (
        'all_pods=$(kubectl get pods); echo "$all_pods"; '
        f'echo "$all_pods" | grep {name} |  '
        # Exclude the cloud cmd execution pod.
        'grep -v "cloud-cmd" |  '
        'grep head |'
        " awk '{print $1}' | xargs -I {} kubectl logs {}")
    with tempfile.NamedTemporaryFile(suffix='.yaml', mode='w') as f:
        test = smoke_tests_utils.Test(
            'test_container_logs_two_simultaneous_jobs_kubernetes',
            [
                smoke_tests_utils.launch_cluster_for_cloud_cmd(
                    'kubernetes', name),
                f'sky launch -y -c {name}',
                f'sky exec -c {name} -d {task_yaml}',
                f'sky exec -c {name} -d {task_yaml}',
                'sleep 30',
                smoke_tests_utils.run_cloud_cmd_on_cluster(
                    name,
                    f'{pod_logs} | wc -l | grep 18',
                ),
                smoke_tests_utils.run_cloud_cmd_on_cluster(
                    name,
                    f'{pod_logs} | grep 1 | wc -l | grep 2',
                ),
                smoke_tests_utils.run_cloud_cmd_on_cluster(
                    name,
                    f'{pod_logs} | grep 2 | wc -l | grep 2',
                ),
                smoke_tests_utils.run_cloud_cmd_on_cluster(
                    name,
                    f'{pod_logs} | grep 3 | wc -l | grep 2',
                ),
                smoke_tests_utils.run_cloud_cmd_on_cluster(
                    name,
                    f'{pod_logs} | grep 4 | wc -l | grep 2',
                ),
                smoke_tests_utils.run_cloud_cmd_on_cluster(
                    name,
                    f'{pod_logs} | grep 5 | wc -l | grep 2',
                ),
                smoke_tests_utils.run_cloud_cmd_on_cluster(
                    name,
                    f'{pod_logs} | grep 6 | wc -l | grep 2',
                ),
                smoke_tests_utils.run_cloud_cmd_on_cluster(
                    name,
                    f'{pod_logs} | grep 7 | wc -l | grep 2',
                ),
                smoke_tests_utils.run_cloud_cmd_on_cluster(
                    name,
                    f'{pod_logs} | grep 8 | wc -l | grep 2',
                ),
                smoke_tests_utils.run_cloud_cmd_on_cluster(
                    name,
                    f'{pod_logs} | grep 9 | wc -l | grep 2',
                ),
            ],
            f'sky down -y {name} && '
            f'{smoke_tests_utils.down_cluster_for_cloud_cmd(name)}',
        )
        smoke_tests_utils.run_one_test(test)


# ---------- Task: n=2 nodes with setups. ----------
@pytest.mark.no_lambda_cloud  # Lambda Cloud does not have V100 gpus
@pytest.mark.no_ibm  # IBM cloud currently doesn't provide public image with CUDA
@pytest.mark.no_scp  # SCP does not support num_nodes > 1 yet
@pytest.mark.no_do  # DO does not have V100 gpus
@pytest.mark.no_nebius  # Nebius does not have V100 gpus
@pytest.mark.skip(
    reason=
    'The resnet_distributed_tf_app is flaky, due to it failing to detect GPUs.')
def test_distributed_tf(generic_cloud: str):
    name = smoke_tests_utils.get_cluster_name()
    test = smoke_tests_utils.Test(
        'resnet_distributed_tf_app',
        [
            # NOTE: running it twice will hang (sometimes?) - an app-level bug.
            f'python examples/resnet_distributed_tf_app.py {name} {generic_cloud}',
            f'sky logs {name} 1 --status',  # Ensure the job succeeded.
        ],
        f'sky down -y {name}',
        timeout=25 * 60,  # 25 mins (it takes around ~19 mins)
    )
    smoke_tests_utils.run_one_test(test)


# ---------- Testing GCP start and stop instances ----------
@pytest.mark.gcp
def test_gcp_start_stop():
    name = smoke_tests_utils.get_cluster_name()
    test = smoke_tests_utils.Test(
        'gcp-start-stop',
        [
            f'sky launch -y -c {name} {smoke_tests_utils.LOW_RESOURCE_ARG} examples/gcp_start_stop.yaml',
            f'sky logs {name} 1 --status',  # Ensure the job succeeded.
            f'sky exec {name} examples/gcp_start_stop.yaml',
            f'sky logs {name} 2 --status',  # Ensure the job succeeded.
            f'sky exec {name} "prlimit -n --pid=\$(pgrep -f \'raylet/raylet --raylet_socket_name\') | grep \'"\'1048576 1048576\'"\'"',  # Ensure the raylet process has the correct file descriptor limit.
            f'sky logs {name} 3 --status',  # Ensure the job succeeded.
            f'sky stop -y {name}',
            smoke_tests_utils.get_cmd_wait_until_cluster_status_contains(
                cluster_name=name,
                cluster_status=[sky.ClusterStatus.STOPPED],
                timeout=40),
            f'sky start -y {name} -i 1',
            f'sky exec {name} examples/gcp_start_stop.yaml',
            f'sky logs {name} 4 --status',  # Ensure the job succeeded.
            smoke_tests_utils.get_cmd_wait_until_cluster_status_contains(
                cluster_name=name,
                cluster_status=[
                    sky.ClusterStatus.STOPPED, sky.ClusterStatus.INIT
                ],
                timeout=200),
        ],
        f'sky down -y {name}',
    )
    smoke_tests_utils.run_one_test(test)


# ---------- Testing Azure start and stop instances ----------
@pytest.mark.azure
def test_azure_start_stop():
    name = smoke_tests_utils.get_cluster_name()
    test = smoke_tests_utils.Test(
        'azure-start-stop',
        [
            f'sky launch -y -c {name} {smoke_tests_utils.LOW_RESOURCE_ARG} examples/azure_start_stop.yaml',
            f'sky exec {name} examples/azure_start_stop.yaml',
            f'sky logs {name} 1 --status',  # Ensure the job succeeded.
            f'sky exec {name} "prlimit -n --pid=\$(pgrep -f \'raylet/raylet --raylet_socket_name\') | grep \'"\'1048576 1048576\'"\'"',  # Ensure the raylet process has the correct file descriptor limit.
            f'sky logs {name} 2 --status',  # Ensure the job succeeded.
            f'sky stop -y {name}',
            f'sky start -y {name} -i 1',
            f'sky exec {name} examples/azure_start_stop.yaml',
            f'sky logs {name} 3 --status',  # Ensure the job succeeded.
            smoke_tests_utils.get_cmd_wait_until_cluster_status_contains(
                cluster_name=name,
                cluster_status=[
                    sky.ClusterStatus.STOPPED, sky.ClusterStatus.INIT
                ],
                timeout=280) +
            f'|| {{ ssh {name} "cat ~/.sky/skylet.log"; exit 1; }}',
        ],
        f'sky down -y {name}',
        timeout=30 * 60,  # 30 mins
    )
    smoke_tests_utils.run_one_test(test)


# ---------- Testing Autostopping ----------
@pytest.mark.no_fluidstack  # FluidStack does not support stopping in SkyPilot implementation
@pytest.mark.no_lambda_cloud  # Lambda Cloud does not support stopping instances
@pytest.mark.no_ibm  # FIX(IBM) sporadically fails, as restarted workers stay uninitialized indefinitely
@pytest.mark.no_scp  # SCP does not support num_nodes > 1 yet
@pytest.mark.no_kubernetes  # Kubernetes does not autostop yet
@pytest.mark.no_vast  # Vast does not support num_nodes > 1 yet
def test_autostop(generic_cloud: str):
    name = smoke_tests_utils.get_cluster_name()
    # Azure takes ~ 7m15s (435s) to autostop a VM, so here we use 600 to ensure
    # the VM is stopped.
    autostop_timeout = 600 if generic_cloud == 'azure' else 250
    # Launching and starting Azure clusters can take a long time too. e.g., restart
    # a stopped Azure cluster can take 7m. So we set the total timeout to 70m.
    total_timeout_minutes = 70 if generic_cloud == 'azure' else 20
    test = smoke_tests_utils.Test(
        'autostop',
        [
            f'sky launch -y -d -c {name} --num-nodes 2 --infra {generic_cloud} {smoke_tests_utils.LOW_RESOURCE_ARG} tests/test_yamls/minimal.yaml',
            f'sky autostop -y {name} -i 1',

            # Ensure autostop is set.
            f'sky status | grep {name} | grep "1m"',

            # Ensure the cluster is not stopped early.
            'sleep 40',
            f's=$(sky status {name} --refresh); echo "$s"; echo; echo; echo "$s"  | grep {name} | grep UP',

            # Ensure the cluster is STOPPED.
            smoke_tests_utils.get_cmd_wait_until_cluster_status_contains(
                cluster_name=name,
                cluster_status=[sky.ClusterStatus.STOPPED],
                timeout=autostop_timeout),

            # Ensure the cluster is UP and the autostop setting is reset ('-').
            f'sky start -y {name}',
            f'sky status | grep {name} | grep -E "UP\s+-"',

            # Ensure the job succeeded.
            f'sky exec {name} tests/test_yamls/minimal.yaml',
            f'sky logs {name} 2 --status',

            # Test restarting the idleness timer via reset:
            f'sky autostop -y {name} -i 1',  # Idleness starts counting.
            'sleep 40',  # Almost reached the threshold.
            f'sky autostop -y {name} -i 1',  # Should restart the timer.
            'sleep 40',
            f's=$(sky status {name} --refresh); echo "$s"; echo; echo; echo "$s" | grep {name} | grep UP',
            smoke_tests_utils.get_cmd_wait_until_cluster_status_contains(
                cluster_name=name,
                cluster_status=[sky.ClusterStatus.STOPPED],
                timeout=autostop_timeout),

            # Test restarting the idleness timer via exec:
            f'sky start -y {name}',
            f'sky status | grep {name} | grep -E "UP\s+-"',
            f'sky autostop -y {name} -i 1',  # Idleness starts counting.
            'sleep 45',  # Almost reached the threshold.
            f'sky exec {name} echo hi',  # Should restart the timer.
            'sleep 45',
            smoke_tests_utils.get_cmd_wait_until_cluster_status_contains(
                cluster_name=name,
                cluster_status=[sky.ClusterStatus.STOPPED],
                timeout=autostop_timeout),
        ],
        f'sky down -y {name}',
        timeout=total_timeout_minutes * 60,
    )
    smoke_tests_utils.run_one_test(test)


# ---------- Testing Autodowning ----------
@pytest.mark.no_fluidstack  # FluidStack does not support stopping in SkyPilot implementation
@pytest.mark.no_scp  # SCP does not support num_nodes > 1 yet. Run test_scp_autodown instead.
@pytest.mark.no_vast  # Vast does not support num_nodes > 1 yet
@pytest.mark.no_nebius  # Nebius does not support autodown
def test_autodown(generic_cloud: str):
    name = smoke_tests_utils.get_cluster_name()
    # Azure takes ~ 13m30s (810s) to autodown a VM, so here we use 900 to ensure
    # the VM is terminated.
    autodown_timeout = 900 if generic_cloud in ('azure', 'kubernetes') else 240
    total_timeout_minutes = 90 if generic_cloud in ('azure',
                                                    'kubernetes') else 20
    check_autostop_set = f's=$(sky status) && echo "$s" && echo "==check autostop set==" && echo "$s" | grep {name} | grep "1m (down)"'
    test = smoke_tests_utils.Test(
        'autodown',
        [
            f'sky launch -y -d -c {name} --num-nodes 2 --infra {generic_cloud} {smoke_tests_utils.LOW_RESOURCE_ARG} tests/test_yamls/minimal.yaml',
            f'sky autostop -y {name} --down -i 1',
            check_autostop_set,
            # Ensure the cluster is not terminated early.
            'sleep 40',
            f's=$(sky status {name} --refresh); echo "$s"; echo; echo; echo "$s"  | grep {name} | grep UP',
            # Ensure the cluster is terminated.
            f'sleep {autodown_timeout}',
            f's=$(SKYPILOT_DEBUG=0 sky status {name} --refresh) && echo "$s" && {{ echo "$s" | grep {name} | grep "Autodowned cluster\|Cluster \'{name}\' not found"; }} || {{ echo "$s" | grep {name} && exit 1 || exit 0; }}',
            f'sky launch -y -d -c {name} --infra {generic_cloud} --num-nodes 2 --down {smoke_tests_utils.LOW_RESOURCE_ARG} tests/test_yamls/minimal.yaml',
            f'sky status | grep {name} | grep UP',  # Ensure the cluster is UP.
            f'sky exec {name} --infra {generic_cloud} tests/test_yamls/minimal.yaml',
            check_autostop_set,
            f'sleep {autodown_timeout}',
            # Ensure the cluster is terminated.
            f's=$(SKYPILOT_DEBUG=0 sky status {name} --refresh) && echo "$s" && {{ echo "$s" | grep {name} | grep "Autodowned cluster\|Cluster \'{name}\' not found"; }} || {{ echo "$s" | grep {name} && exit 1 || exit 0; }}',
            f'sky launch -y -d -c {name} --infra {generic_cloud} --num-nodes 2 --down {smoke_tests_utils.LOW_RESOURCE_ARG} tests/test_yamls/minimal.yaml',
            f'sky autostop -y {name} --cancel',
            f'sleep {autodown_timeout}',
            # Ensure the cluster is still UP.
            f's=$(SKYPILOT_DEBUG=0 sky status {name} --refresh) && echo "$s" && echo "$s" | grep {name} | grep UP',
        ],
        f'sky down -y {name}',
        timeout=total_timeout_minutes * 60,
    )
    smoke_tests_utils.run_one_test(test)


@pytest.mark.scp
def test_scp_autodown():
    name = smoke_tests_utils.get_cluster_name()
    test = smoke_tests_utils.Test(
        'SCP_autodown',
        [
            f'sky launch -y -d -c {name} {smoke_tests_utils.SCP_TYPE} tests/test_yamls/minimal.yaml',
            f'sky autostop -y {name} --down -i 1',
            # Ensure autostop is set.
            f'sky status | grep {name} | grep "1m (down)"',
            # Ensure the cluster is not terminated early.
            'sleep 45',
            f'sky status --refresh | grep {name} | grep UP',
            # Ensure the cluster is terminated.
            'sleep 200',
            f's=$(SKYPILOT_DEBUG=0 sky status --refresh) && printf "$s" && {{ echo "$s" | grep {name} | grep "Autodowned cluster\|terminated on the cloud"; }} || {{ echo "$s" | grep {name} && exit 1 || exit 0; }}',
            f'sky launch -y -d -c {name} {smoke_tests_utils.SCP_TYPE} --down tests/test_yamls/minimal.yaml',
            f'sky status | grep {name} | grep UP',  # Ensure the cluster is UP.
            f'sky exec {name} {smoke_tests_utils.SCP_TYPE} tests/test_yamls/minimal.yaml',
            f'sky status | grep {name} | grep "1m (down)"',
            'sleep 200',
            # Ensure the cluster is terminated.
            f's=$(SKYPILOT_DEBUG=0 sky status --refresh) && printf "$s" && {{ echo "$s" | grep {name} | grep "Autodowned cluster\|terminated on the cloud"; }} || {{ echo "$s" | grep {name} && exit 1 || exit 0; }}',
            f'sky launch -y -d -c {name} {smoke_tests_utils.SCP_TYPE} --down tests/test_yamls/minimal.yaml',
            f'sky autostop -y {name} --cancel',
            'sleep 200',
            # Ensure the cluster is still UP.
            f's=$(SKYPILOT_DEBUG=0 sky status --refresh) && printf "$s" && echo "$s" | grep {name} | grep UP',
        ],
        f'sky down -y {name}',
        timeout=25 * 60,
    )
    smoke_tests_utils.run_one_test(test)


def _get_cancel_task_with_cloud(name, cloud, timeout=15 * 60):
    test = smoke_tests_utils.Test(
        f'{cloud}-cancel-task',
        [
            f'sky launch -c {name} examples/resnet_app.yaml --infra {cloud} -y -d',
            # Wait the job to be scheduled and finished setup.
            f'until sky queue {name} | grep "RUNNING"; do sleep 10; done',
            # Wait the setup and initialize before the GPU process starts.
            'sleep 120',
            f'sky exec {name} "nvidia-smi | grep python"',
            f'sky logs {name} 2 --status || {{ sky logs {name} --no-follow 1 && exit 1; }}',  # Ensure the job succeeded.
            f'sky cancel -y {name} 1',
            'sleep 60',
            # check if the python job is gone.
            f'sky exec {name} "! nvidia-smi | grep python"',
            f'sky logs {name} 3 --status',  # Ensure the job succeeded.
        ],
        f'sky down -y {name}',
        timeout=timeout,
    )
    return test


# ---------- Testing `sky cancel` ----------
@pytest.mark.aws
def test_cancel_aws():
    name = smoke_tests_utils.get_cluster_name()
    test = _get_cancel_task_with_cloud(name, 'aws')
    smoke_tests_utils.run_one_test(test)


@pytest.mark.gcp
def test_cancel_gcp():
    name = smoke_tests_utils.get_cluster_name()
    test = _get_cancel_task_with_cloud(name, 'gcp')
    smoke_tests_utils.run_one_test(test)


@pytest.mark.azure
def test_cancel_azure():
    name = smoke_tests_utils.get_cluster_name()
    test = _get_cancel_task_with_cloud(name, 'azure', timeout=30 * 60)
    smoke_tests_utils.run_one_test(test)


@pytest.mark.no_fluidstack  # Fluidstack does not support V100 gpus for now
@pytest.mark.no_lambda_cloud  # Lambda Cloud does not have V100 gpus
@pytest.mark.no_ibm  # IBM cloud currently doesn't provide public image with CUDA
@pytest.mark.no_paperspace  # Paperspace has `gnome-shell` on nvidia-smi
@pytest.mark.no_scp  # SCP does not support num_nodes > 1 yet
@pytest.mark.no_vast  # Vast does not support num_nodes > 1 yet
@pytest.mark.resource_heavy
@pytest.mark.parametrize('accelerator', [{'do': 'H100', 'nebius': 'H100'}])
def test_cancel_pytorch(generic_cloud: str, accelerator: Dict[str, str]):
    accelerator = accelerator.get(generic_cloud, 'T4')
    name = smoke_tests_utils.get_cluster_name()
    test = smoke_tests_utils.Test(
        'cancel-pytorch',
        [
            f'sky launch -c {name} --infra {generic_cloud} {smoke_tests_utils.LOW_RESOURCE_ARG} --gpus {accelerator} examples/resnet_distributed_torch.yaml -y -d',
            # Wait until the setup finishes.
            smoke_tests_utils.
            get_cmd_wait_until_job_status_contains_matching_job_id(
                cluster_name=name,
                job_id='1',
                job_status=[sky.JobStatus.RUNNING],
                timeout=150),
            # Wait the GPU process to start.
            'sleep 90',
            f'sky exec {name} --num-nodes 2 \'s=$(nvidia-smi); echo "$s"; echo "$s" | grep python || '
            # When run inside container/k8s, nvidia-smi cannot show process ids.
            # See https://github.com/NVIDIA/nvidia-docker/issues/179
            # To work around, we check if GPU utilization is greater than 0.
            f'[ $(nvidia-smi --query-gpu=utilization.gpu --format=csv,noheader,nounits) -gt 0 ]\'',
            f'sky logs {name} 2 --status',  # Ensure the job succeeded.
            f'sky cancel -y {name} 1',
            'sleep 60',
            f'sky exec {name} --num-nodes 2 \'s=$(nvidia-smi); echo "$s"; (echo "$s" | grep "No running process") || '
            # Ensure Xorg is the only process running.
            '[ $(nvidia-smi | grep -A 10 Processes | grep -A 10 === | grep -v Xorg) -eq 2 ]\'',
            f'sky logs {name} 3 --status',  # Ensure the job succeeded.
        ],
        f'sky down -y {name}',
        timeout=20 * 60,
    )
    smoke_tests_utils.run_one_test(test)


# can't use `_get_cancel_task_with_cloud()`, as command `nvidia-smi`
# requires a CUDA public image, which IBM doesn't offer
@pytest.mark.ibm
def test_cancel_ibm():
    name = smoke_tests_utils.get_cluster_name()
    test = smoke_tests_utils.Test(
        'ibm-cancel-task',
        [
            f'sky launch -y -c {name} --infra ibm examples/minimal.yaml',
            f'sky exec {name} -n {name}-1 -d  "while true; do echo \'Hello SkyPilot\'; sleep 2; done"',
            'sleep 20',
            f'sky queue {name} | grep {name}-1 | grep RUNNING',
            f'sky cancel -y {name} 2',
            f'sleep 5',
            f'sky queue {name} | grep {name}-1 | grep CANCELLED',
        ],
        f'sky down -y {name}',
    )
    smoke_tests_utils.run_one_test(test)


# ---------- Testing use-spot option ----------
@pytest.mark.no_fluidstack  # FluidStack does not support spot instances
@pytest.mark.no_lambda_cloud  # Lambda Cloud does not support spot instances
@pytest.mark.no_paperspace  # Paperspace does not support spot instances
@pytest.mark.no_ibm  # IBM Cloud does not support spot instances
@pytest.mark.no_scp  # SCP does not support spot instances
@pytest.mark.no_kubernetes  # Kubernetes does not have a notion of spot instances
@pytest.mark.no_nebius  # Nebius does not support spot instances
@pytest.mark.no_do
def test_use_spot(generic_cloud: str):
    """Test use-spot and sky exec."""
    name = smoke_tests_utils.get_cluster_name()
    test = smoke_tests_utils.Test(
        'use-spot',
        [
            f'sky launch -c {name} --infra {generic_cloud} {smoke_tests_utils.LOW_RESOURCE_ARG} tests/test_yamls/minimal.yaml --use-spot -y',
            f'sky logs {name} 1 --status',
            f'sky exec {name} echo hi',
            f'sky logs {name} 2 --status',
        ],
        f'sky down -y {name}',
    )
    smoke_tests_utils.run_one_test(test)


@pytest.mark.azure
def test_azure_spot_instance_verification():
    """Test Azure spot instance provisioning with explicit verification.
    This test verifies that when --use-spot is specified for Azure:
    1. The cluster launches successfully
    2. The instances are actually provisioned as spot instances
    """
    name = smoke_tests_utils.get_cluster_name()
    test = smoke_tests_utils.Test(
        'azure-spot-verification',
        [
            f'sky launch -c {name} --infra azure {smoke_tests_utils.LOW_RESOURCE_ARG} tests/test_yamls/minimal.yaml --use-spot -y',
            f'sky logs {name} 1 --status', f'TARGET_VM_NAME="{name}"; '
            'VM_INFO=$(az vm list --query "[?contains(name, \'$TARGET_VM_NAME\')].{Name:name, ResourceGroup:resourceGroup}" -o tsv); '
            '[[ -z "$VM_INFO" ]] && exit 1; '
            'FULL_VM_NAME=$(echo "$VM_INFO" | awk \'{print $1}\'); '
            'RESOURCE_GROUP=$(echo "$VM_INFO" | awk \'{print $2}\'); '
            'VM_DETAILS=$(az vm list --resource-group "$RESOURCE_GROUP" '
            '--query "[?name==\'$FULL_VM_NAME\'].{Name:name, Location:location, Priority:priority}" -o table); '
            '[[ -z "$VM_DETAILS" ]] && exit 1; '
            'echo "VM Details:"; echo "$VM_DETAILS"; '
            'echo "$VM_DETAILS" | grep -qw "Spot" && exit 0 || exit 1'
        ],
        f'sky down -y {name}',
    )
    smoke_tests_utils.run_one_test(test)


@pytest.mark.gcp
def test_stop_gcp_spot():
    """Test GCP spot can be stopped, autostopped, restarted."""
    name = smoke_tests_utils.get_cluster_name()
    test = smoke_tests_utils.Test(
        'stop_gcp_spot',
        [
            f'sky launch -c {name} --infra gcp {smoke_tests_utils.LOW_RESOURCE_ARG} --use-spot -y -- touch myfile',
            # stop should go through:
            f'sky stop {name} -y',
            f'sky start {name} -y',
            f'sky exec {name} -- ls myfile',
            f'sky logs {name} 2 --status',
            f'sky autostop {name} -i0 -y',
            smoke_tests_utils.get_cmd_wait_until_cluster_status_contains(
                cluster_name=name,
                cluster_status=[sky.ClusterStatus.STOPPED],
                timeout=90),
            f'sky start {name} -y',
            f'sky exec {name} -- ls myfile',
            f'sky logs {name} 3 --status',
            # -i option at launch should go through:
            f'sky launch -c {name} -i0 -y',
            smoke_tests_utils.get_cmd_wait_until_cluster_status_contains(
                cluster_name=name,
                cluster_status=[sky.ClusterStatus.STOPPED],
                timeout=120),
        ],
        f'sky down -y {name}',
    )
    smoke_tests_utils.run_one_test(test)


# ---------- Testing env ----------
def test_inline_env(generic_cloud: str):
    """Test env"""
    name = smoke_tests_utils.get_cluster_name()
    test = smoke_tests_utils.Test(
        'test-inline-env',
        [
            f'sky launch -c {name} -y --infra {generic_cloud} {smoke_tests_utils.LOW_RESOURCE_ARG} --env TEST_ENV="hello world" -- "([[ ! -z \\"\$TEST_ENV\\" ]] && [[ ! -z \\"\${constants.SKYPILOT_NODE_IPS}\\" ]] && [[ ! -z \\"\${constants.SKYPILOT_NODE_RANK}\\" ]] && [[ ! -z \\"\${constants.SKYPILOT_NUM_NODES}\\" ]]) || exit 1"',
            'sleep 20',
            f'sky logs {name} 1 --status',
            f'sky exec {name} --env TEST_ENV2="success" "([[ ! -z \\"\$TEST_ENV2\\" ]] && [[ ! -z \\"\${constants.SKYPILOT_NODE_IPS}\\" ]] && [[ ! -z \\"\${constants.SKYPILOT_NODE_RANK}\\" ]] && [[ ! -z \\"\${constants.SKYPILOT_NUM_NODES}\\" ]]) || exit 1"',
            f'sky logs {name} 2 --status',
        ],
        f'sky down -y {name}',
        smoke_tests_utils.get_timeout(generic_cloud),
    )
    smoke_tests_utils.run_one_test(test)


# ---------- Testing env file ----------
def test_inline_env_file(generic_cloud: str):
    """Test env"""
    name = smoke_tests_utils.get_cluster_name()
    test = smoke_tests_utils.Test(
        'test-inline-env-file',
        [
            f'sky launch -c {name} -y --infra {generic_cloud} {smoke_tests_utils.LOW_RESOURCE_ARG} --env TEST_ENV="hello world" -- "([[ ! -z \\"\$TEST_ENV\\" ]] && [[ ! -z \\"\${constants.SKYPILOT_NODE_IPS}\\" ]] && [[ ! -z \\"\${constants.SKYPILOT_NODE_RANK}\\" ]] && [[ ! -z \\"\${constants.SKYPILOT_NUM_NODES}\\" ]]) || exit 1"',
            f'sky logs {name} 1 --status',
            f'sky exec {name} --env-file examples/sample_dotenv "([[ ! -z \\"\$TEST_ENV2\\" ]] && [[ ! -z \\"\${constants.SKYPILOT_NODE_IPS}\\" ]] && [[ ! -z \\"\${constants.SKYPILOT_NODE_RANK}\\" ]] && [[ ! -z \\"\${constants.SKYPILOT_NUM_NODES}\\" ]]) || exit 1"',
            f'sky logs {name} 2 --status',
        ],
        f'sky down -y {name}',
        smoke_tests_utils.get_timeout(generic_cloud),
    )
    smoke_tests_utils.run_one_test(test)


# ---------- Testing custom image ----------
@pytest.mark.aws
def test_aws_custom_image():
    """Test AWS custom image"""
    name = smoke_tests_utils.get_cluster_name()
    test = smoke_tests_utils.Test(
        'test-aws-custom-image',
        [
            f'sky launch -c {name} {smoke_tests_utils.LOW_RESOURCE_ARG} --retry-until-up -y tests/test_yamls/test_custom_image.yaml --infra aws/us-east-2 --image-id ami-062ddd90fb6f8267a',  # Nvidia image
            f'sky logs {name} 1 --status',
        ],
        f'sky down -y {name}',
        timeout=30 * 60,
    )
    smoke_tests_utils.run_one_test(test)


@pytest.mark.resource_heavy
@pytest.mark.kubernetes
@pytest.mark.parametrize(
    'image_id',
    [
        'docker:nvidia/cuda:11.8.0-devel-ubuntu18.04',
        'docker:ubuntu:18.04',
        # Test latest image with python 3.11 installed by default.
        'docker:continuumio/miniconda3:24.1.2-0',
        # Test python>=3.12 where SkyPilot should automatically create a separate
        # conda env for runtime with python 3.10.
        'docker:continuumio/miniconda3:latest',
    ])
def test_kubernetes_custom_image(image_id):
    """Test Kubernetes custom image"""
    name = smoke_tests_utils.get_cluster_name()
    test = smoke_tests_utils.Test(
        'test-kubernetes-custom-image',
        [
            f'sky launch -c {name} {smoke_tests_utils.LOW_RESOURCE_ARG} --retry-until-up -y tests/test_yamls/test_custom_image.yaml --infra kubernetes/none --image-id {image_id} --gpus T4:1',
            f'sky logs {name} 1 --status',
            # Try exec to run again and check if the logs are printed
            f'sky exec {name} tests/test_yamls/test_custom_image.yaml --infra kubernetes/none --image-id {image_id} --gpus T4:1 | grep "Hello 100"',
            # Make sure ssh is working with custom username
            f'ssh {name} echo hi | grep hi',
        ],
        f'sky down -y {name}',
        timeout=30 * 60,
    )
    smoke_tests_utils.run_one_test(test)


@pytest.mark.azure
def test_azure_start_stop_two_nodes():
    name = smoke_tests_utils.get_cluster_name()
    test = smoke_tests_utils.Test(
        'azure-start-stop-two-nodes',
        [
            f'sky launch --num-nodes=2 -y -c {name} {smoke_tests_utils.LOW_RESOURCE_ARG} examples/azure_start_stop.yaml',
            f'sky exec --num-nodes=2 {name} examples/azure_start_stop.yaml',
            f'sky logs {name} 1 --status',  # Ensure the job succeeded.
            f'sky stop -y {name}',
            f'sky start -y {name} -i 1',
            f'sky exec --num-nodes=2 {name} examples/azure_start_stop.yaml',
            f'sky logs {name} 2 --status',  # Ensure the job succeeded.
            smoke_tests_utils.get_cmd_wait_until_cluster_status_contains(
                cluster_name=name,
                cluster_status=[
                    sky.ClusterStatus.INIT, sky.ClusterStatus.STOPPED
                ],
                timeout=235) +
            f'|| {{ ssh {name} "cat ~/.sky/skylet.log"; exit 1; }}'
        ],
        f'sky down -y {name}',
        timeout=30 * 60,  # 30 mins  (it takes around ~23 mins)
    )
    smoke_tests_utils.run_one_test(test)


# ---------- Testing env for disk tier ----------
@pytest.mark.aws
def test_aws_disk_tier():

    def _get_aws_query_command(region: str, instance_id: str, field: str,
                               expected: str):
        return (f'aws ec2 describe-volumes --region {region} '
                f'--filters Name=attachment.instance-id,Values={instance_id} '
                f'--query Volumes[*].{field} | grep {expected} ; ')

    cluster_name = smoke_tests_utils.get_cluster_name()
    for disk_tier in list(resources_utils.DiskTier):
        specs = AWS._get_disk_specs(disk_tier)
        name = cluster_name + '-' + disk_tier.value
        name_on_cloud = common_utils.make_cluster_name_on_cloud(
            name, sky.AWS.max_cluster_name_length())
        region = 'us-east-2'
        test = smoke_tests_utils.Test(
            'aws-disk-tier-' + disk_tier.value,
            [
                smoke_tests_utils.launch_cluster_for_cloud_cmd('aws', name),
                f'sky launch -y -c {name} --infra aws/{region} {smoke_tests_utils.LOW_RESOURCE_ARG} '
                f'--disk-tier {disk_tier.value} echo "hello sky"',
                smoke_tests_utils.run_cloud_cmd_on_cluster(
                    name,
                    cmd=
                    (f'id=`aws ec2 describe-instances --region {region} --filters '
                     f'Name=tag:ray-cluster-name,Values={name_on_cloud} --query '
                     f'Reservations[].Instances[].InstanceId --output text`; ' +
                     _get_aws_query_command(region, '$id', 'VolumeType',
                                            specs['disk_tier']) +
                     ('' if specs['disk_tier']
                      == 'standard' else _get_aws_query_command(
                          region, '$id', 'Iops', specs['disk_iops'])) +
                     ('' if specs['disk_tier'] != 'gp3' else
                      _get_aws_query_command(region, '$id', 'Throughput',
                                             specs['disk_throughput'])))),
            ],
            f'sky down -y {name} && {smoke_tests_utils.down_cluster_for_cloud_cmd(name)}',
            timeout=10 * 60,  # 10 mins  (it takes around ~6 mins)
        )
        smoke_tests_utils.run_one_test(test)


@pytest.mark.gcp
@pytest.mark.parametrize('instance_types',
                         [['n2-standard-2', 'n2-standard-64']])
def test_gcp_disk_tier(instance_types: List[str]):
    instance_type_low, instance_type_high = instance_types
    for disk_tier in list(resources_utils.DiskTier):
        # GCP._get_disk_type returns pd-extreme only for instance types with >= 64
        # CPUs. We must ensure the launched instance type matches what we pass to
        # GCP._get_disk_type.
        if disk_tier == resources_utils.DiskTier.BEST:
            instance_type = instance_type_high
        else:
            instance_type = instance_type_low

        disk_types = [GCP._get_disk_type(instance_type, disk_tier)]
        name = smoke_tests_utils.get_cluster_name() + '-' + disk_tier.value
        name_on_cloud = common_utils.make_cluster_name_on_cloud(
            name, sky.GCP.max_cluster_name_length())
        region = 'us-west2'
        instance_type_options = ['']
        if disk_tier == resources_utils.DiskTier.BEST:
            # Ultra disk tier requires n2 instance types to have more than 64 CPUs.
            # If using default instance type, it will only enable the high disk tier.
            disk_types = [
                GCP._get_disk_type(instance_type,
                                   resources_utils.DiskTier.HIGH),
                GCP._get_disk_type(instance_type,
                                   resources_utils.DiskTier.ULTRA),
            ]
            instance_type_options = ['', f'--instance-type {instance_type}']
        for disk_type, instance_type_option in zip(disk_types,
                                                   instance_type_options):
            test = smoke_tests_utils.Test(
                'gcp-disk-tier-' + disk_tier.value,
                [
                    smoke_tests_utils.launch_cluster_for_cloud_cmd('gcp', name),
                    f'sky launch -y -c {name} --infra gcp/{region} {smoke_tests_utils.LOW_RESOURCE_ARG} '
                    f'--disk-tier {disk_tier.value} {instance_type_option} ',
                    smoke_tests_utils.run_cloud_cmd_on_cluster(
                        name,
                        cmd=(f'name=`gcloud compute instances list --filter='
                             f'"labels.ray-cluster-name:{name_on_cloud}" '
                             '--format="value(name)"`; '
                             f'gcloud compute disks list --filter="name=$name" '
                             f'--format="value(type)" | grep {disk_type}'))
                ],
                f'sky down -y {name} && {smoke_tests_utils.down_cluster_for_cloud_cmd(name)}',
                timeout=6 * 60,  # 6 mins  (it takes around ~3 mins)
            )
            smoke_tests_utils.run_one_test(test)


@pytest.mark.azure
def test_azure_disk_tier():
    for disk_tier in list(resources_utils.DiskTier):
        if disk_tier == resources_utils.DiskTier.HIGH or disk_tier == resources_utils.DiskTier.ULTRA:
            # Azure does not support high and ultra disk tier.
            continue
        type = Azure._get_disk_type(disk_tier)
        name = smoke_tests_utils.get_cluster_name() + '-' + disk_tier.value
        name_on_cloud = common_utils.make_cluster_name_on_cloud(
            name, sky.Azure.max_cluster_name_length())
        region = 'eastus2'
        test = smoke_tests_utils.Test(
            'azure-disk-tier-' + disk_tier.value,
            [
                f'sky launch -y -c {name} --infra azure/{region} {smoke_tests_utils.LOW_RESOURCE_ARG} '
                f'--disk-tier {disk_tier.value} echo "hello sky"',
                f'az resource list --tag ray-cluster-name={name_on_cloud} --query '
                f'"[?type==\'Microsoft.Compute/disks\'].sku.name" '
                f'--output tsv | grep {type}'
            ],
            f'sky down -y {name}',
            timeout=20 * 60,  # 20 mins  (it takes around ~12 mins)
        )
        smoke_tests_utils.run_one_test(test)


@pytest.mark.azure
def test_azure_best_tier_failover():
    type = Azure._get_disk_type(resources_utils.DiskTier.LOW)
    name = smoke_tests_utils.get_cluster_name()
    name_on_cloud = common_utils.make_cluster_name_on_cloud(
        name, sky.Azure.max_cluster_name_length())
    region = 'eastus2'
    test = smoke_tests_utils.Test(
        'azure-best-tier-failover',
        [
            f'sky launch -y -c {name} --infra azure/{region} {smoke_tests_utils.LOW_RESOURCE_ARG} '
            f'--disk-tier best --instance-type Standard_D8_v5 echo "hello sky"',
            f'az resource list --tag ray-cluster-name={name_on_cloud} --query '
            f'"[?type==\'Microsoft.Compute/disks\'].sku.name" '
            f'--output tsv | grep {type}',
        ],
        f'sky down -y {name}',
        timeout=20 * 60,  # 20 mins  (it takes around ~12 mins)
    )
    smoke_tests_utils.run_one_test(test)


# ------ Testing Zero Quota Failover ------
@pytest.mark.aws
def test_aws_zero_quota_failover():

    name = smoke_tests_utils.get_cluster_name()
    region = smoke_tests_utils.get_aws_region_for_quota_failover()

    if not region:
        pytest.xfail(
            'Unable to test zero quota failover optimization — quotas '
            'for EC2 P3 instances were found on all AWS regions. Is this '
            'expected for your account?')
        return

    test = smoke_tests_utils.Test(
        'aws-zero-quota-failover',
        [
            f'sky launch -y -c {name} --infra aws/{region} {smoke_tests_utils.LOW_RESOURCE_ARG} --gpus V100:8 --use-spot | grep "Found no quota"',
        ],
        f'sky down -y {name}',
    )
    smoke_tests_utils.run_one_test(test)


@pytest.mark.gcp
def test_gcp_zero_quota_failover():

    name = smoke_tests_utils.get_cluster_name()
    region = smoke_tests_utils.get_gcp_region_for_quota_failover()

    if not region:
        pytest.xfail(
            'Unable to test zero quota failover optimization — quotas '
            'for A100-80GB GPUs were found on all GCP regions. Is this '
            'expected for your account?')
        return

    test = smoke_tests_utils.Test(
        'gcp-zero-quota-failover',
        [
            f'sky launch -y -c {name} --infra gcp/{region} {smoke_tests_utils.LOW_RESOURCE_ARG} --gpus A100-80GB:1 --use-spot | grep "Found no quota"',
        ],
        f'sky down -y {name}',
    )
    smoke_tests_utils.run_one_test(test)


def test_long_setup_run_script(generic_cloud: str):
    name = smoke_tests_utils.get_cluster_name()
    with tempfile.NamedTemporaryFile('w', prefix='sky_app_',
                                     suffix='.yaml') as f:
        f.write(
            textwrap.dedent(""" \
            setup: |
              echo "start long setup"
            """))
        for i in range(1024 * 200):
            f.write(f'  echo {i}\n')
        f.write('  echo "end long setup"\n')
        f.write(
            textwrap.dedent(""" \
            run: |
              echo "run"
        """))
        for i in range(1024 * 200):
            f.write(f'  echo {i}\n')
        f.write('  echo "end run"\n')
        f.flush()

        test = smoke_tests_utils.Test(
            'long-setup-run-script',
            [
                f'sky launch -y -c {name} --infra {generic_cloud} {smoke_tests_utils.LOW_RESOURCE_ARG} {f.name}',
                f'sky exec {name} "echo hello"',
                f'sky exec {name} {f.name}',
                f'sky logs {name} --status 1',
                f'sky logs {name} --status 2',
                f'sky logs {name} --status 3',
                f'sky jobs launch -y -n {name} --cloud {generic_cloud} {smoke_tests_utils.LOW_RESOURCE_ARG} {f.name}',
                f'sky jobs queue | grep {name} | grep SUCCEEDED',
            ],
            f'sky down -y {name}; sky jobs cancel -n {name} -y',
        )
        smoke_tests_utils.run_one_test(test)


# ---------- Test min-gpt on Kubernetes ----------
@pytest.mark.kubernetes
@pytest.mark.resource_heavy
def test_min_gpt_kubernetes():
    name = smoke_tests_utils.get_cluster_name()
    original_yaml_path = 'examples/distributed-pytorch/train.yaml'

    with open(original_yaml_path, 'r') as f:
        content = f.read()

    # Let the train exit after 1 epoch
    modified_content = content.replace('main.py',
                                       'main.py trainer_config.max_epochs=1')

    modified_content = re.sub(r'accelerators:\s*[^\n]+', 'accelerators: T4',
                              modified_content)

    # Create a temporary YAML file with the modified content
    with tempfile.NamedTemporaryFile(mode='w', suffix='.yaml') as f:
        f.write(modified_content)
        f.flush()

        test = smoke_tests_utils.Test(
            'min_gpt_kubernetes',
            [
                f'sky launch -y -c {name} --infra kubernetes {f.name}',
                f'sky logs {name} 1 --status',
            ],
            f'sky down -y {name}',
            timeout=20 * 60,
        )
        smoke_tests_utils.run_one_test(test)


# ---------- Test GCP network tier ----------
@pytest.mark.gcp
def test_gcp_network_tier():
    """Test GCP network tier functionality for standard tier."""
    network_tier = resources_utils.NetworkTier.STANDARD
    # Use n2-standard-4 instance type for testing
    instance_type = 'n2-standard-4'
    name = smoke_tests_utils.get_cluster_name() + '-' + network_tier.value
<<<<<<< HEAD
    name_on_cloud = common_utils.make_cluster_name_on_cloud(
        name, sky.GCP.max_cluster_name_length())
=======
>>>>>>> 25477fa9
    region = 'us-central1'

    # For standard tier, verify basic network functionality
    verification_commands = [
        smoke_tests_utils.run_cloud_cmd_on_cluster(
<<<<<<< HEAD
            name,
            cmd='echo "Standard network tier verification" && ip addr show')
=======
            name, cmd='echo "Standard network tier verification"')
>>>>>>> 25477fa9
    ]

    test_commands = [
        smoke_tests_utils.launch_cluster_for_cloud_cmd('gcp', name),
        f'sky launch -y -c {name} --infra gcp/{region} {smoke_tests_utils.LOW_RESOURCE_ARG} '
        f'--network-tier {network_tier.value} --instance-type {instance_type} '
        f'echo "Testing network tier {network_tier.value}"',
    ] + verification_commands

    test = smoke_tests_utils.Test(
        f'gcp-network-tier-{network_tier.value}',
        test_commands,
        f'sky down -y {name} && {smoke_tests_utils.down_cluster_for_cloud_cmd(name)}',
        timeout=10 * 60,  # 10 mins
    )
    smoke_tests_utils.run_one_test(test)


@pytest.mark.gcp
def test_gcp_network_tier_with_gpu():
    """Test GCP network_tier=best with GPU to verify GPU Direct functionality."""
    name = smoke_tests_utils.get_cluster_name() + '-gpu-best'

    test = smoke_tests_utils.Test(
        'gcp-network-tier-best-gpu',
        [
            smoke_tests_utils.launch_cluster_for_cloud_cmd('gcp', name),
<<<<<<< HEAD
            f'sky launch -y -c {name} --infra gcp/{region} '
            f'--gpus H100:8 --network-tier best '
            f'echo "Testing network tier best with GPU"',
            # Verify GPU Direct setup is applied correctly
            smoke_tests_utils.run_cloud_cmd_on_cluster(
                name,
                cmd=
                'gcloud compute instances describe $(hostname) --zone=$(curl -s "http://metadata.google.internal/computeMetadata/v1/instance/zone" -H "Metadata-Flavor: Google" | cut -d/ -f4) --format="value(networkInterfaces[0].nicType)" | grep GVNIC'
            ),
=======
            f'sky launch -y -c {name} --cloud gcp '
            f'--gpus H100:8 --network-tier best '
            f'echo "Testing network tier best with GPU"',
>>>>>>> 25477fa9
            # Check if LD_LIBRARY_PATH contains the required NCCL and TCPX paths for GPU workloads
            smoke_tests_utils.run_cloud_cmd_on_cluster(
                name,
                cmd=
                'echo "LD_LIBRARY_PATH check for GPU workloads:" && echo $LD_LIBRARY_PATH && echo $LD_LIBRARY_PATH | grep -q "/usr/local/nvidia/lib64:/usr/local/tcpx/lib64" && echo "LD_LIBRARY_PATH contains required paths" || echo "LD_LIBRARY_PATH missing required paths"'
<<<<<<< HEAD
            ),
            # Check for NCCL_IB_HCA environment variable
            smoke_tests_utils.run_cloud_cmd_on_cluster(
                name,
                cmd=
                'echo "NCCL_IB_HCA check:" && echo $NCCL_IB_HCA && [ "$NCCL_IB_HCA" = "mlx5" ] && echo "NCCL_IB_HCA is set correctly" || echo "NCCL_IB_HCA not set or incorrect"'
            ),
            # Check for UCX_NET_DEVICES environment variable
            smoke_tests_utils.run_cloud_cmd_on_cluster(
                name,
                cmd=
                'echo "UCX_NET_DEVICES check:" && echo $UCX_NET_DEVICES && echo $UCX_NET_DEVICES | grep -q "mlx5_0:1,mlx5_1:1,mlx5_2:1,mlx5_3:1,mlx5_4:1,mlx5_5:1,mlx5_6:1,mlx5_7:1" && echo "UCX_NET_DEVICES is set correctly" || echo "UCX_NET_DEVICES not set or incorrect"'
            )
        ],
        f'sky down -y {name} && {smoke_tests_utils.down_cluster_for_cloud_cmd(name)}',
        timeout=15 * 60,  # 15 mins for GPU provisioning
    )
    smoke_tests_utils.run_one_test(test)


@pytest.mark.nebius
def test_nebius_network_tier_with_gpu():
    """Test Nebius network_tier with GPU functionality and environment variables."""
    name = smoke_tests_utils.get_cluster_name() + '-nebius-gpu'

    test = smoke_tests_utils.Test(
        'nebius-network-tier-gpu',
        [
            smoke_tests_utils.launch_cluster_for_cloud_cmd('nebius', name),
            f'sky launch -y -c {name} --infra k8s '
            f'--gpus H100:8 --network-tier best '
            f'echo "Testing Nebius network tier with GPU on Kubernetes"',
            # Check for NCCL_IB_HCA environment variable
            smoke_tests_utils.run_cloud_cmd_on_cluster(
                name,
                cmd=
                'echo "NCCL_IB_HCA check:" && echo $NCCL_IB_HCA && [ "$NCCL_IB_HCA" = "mlx5" ] && echo "NCCL_IB_HCA is set correctly" || echo "NCCL_IB_HCA not set or incorrect"'
            ),
            # Check for UCX_NET_DEVICES environment variable
            smoke_tests_utils.run_cloud_cmd_on_cluster(
                name,
                cmd=
                'echo "UCX_NET_DEVICES check:" && echo $UCX_NET_DEVICES && echo $UCX_NET_DEVICES | grep -q "mlx5_0:1,mlx5_1:1,mlx5_2:1,mlx5_3:1,mlx5_4:1,mlx5_5:1,mlx5_6:1,mlx5_7:1" && echo "UCX_NET_DEVICES is set correctly" || echo "UCX_NET_DEVICES not set or incorrect"'
=======
>>>>>>> 25477fa9
            )
        ],
        f'sky down -y {name} && {smoke_tests_utils.down_cluster_for_cloud_cmd(name)}',
        timeout=15 * 60,  # 15 mins for GPU provisioning
    )
    smoke_tests_utils.run_one_test(test)<|MERGE_RESOLUTION|>--- conflicted
+++ resolved
@@ -1909,22 +1909,12 @@
     # Use n2-standard-4 instance type for testing
     instance_type = 'n2-standard-4'
     name = smoke_tests_utils.get_cluster_name() + '-' + network_tier.value
-<<<<<<< HEAD
-    name_on_cloud = common_utils.make_cluster_name_on_cloud(
-        name, sky.GCP.max_cluster_name_length())
-=======
->>>>>>> 25477fa9
     region = 'us-central1'
 
     # For standard tier, verify basic network functionality
     verification_commands = [
         smoke_tests_utils.run_cloud_cmd_on_cluster(
-<<<<<<< HEAD
-            name,
-            cmd='echo "Standard network tier verification" && ip addr show')
-=======
             name, cmd='echo "Standard network tier verification"')
->>>>>>> 25477fa9
     ]
 
     test_commands = [
@@ -1952,39 +1942,14 @@
         'gcp-network-tier-best-gpu',
         [
             smoke_tests_utils.launch_cluster_for_cloud_cmd('gcp', name),
-<<<<<<< HEAD
-            f'sky launch -y -c {name} --infra gcp/{region} '
-            f'--gpus H100:8 --network-tier best '
-            f'echo "Testing network tier best with GPU"',
-            # Verify GPU Direct setup is applied correctly
-            smoke_tests_utils.run_cloud_cmd_on_cluster(
-                name,
-                cmd=
-                'gcloud compute instances describe $(hostname) --zone=$(curl -s "http://metadata.google.internal/computeMetadata/v1/instance/zone" -H "Metadata-Flavor: Google" | cut -d/ -f4) --format="value(networkInterfaces[0].nicType)" | grep GVNIC'
-            ),
-=======
             f'sky launch -y -c {name} --cloud gcp '
             f'--gpus H100:8 --network-tier best '
             f'echo "Testing network tier best with GPU"',
->>>>>>> 25477fa9
             # Check if LD_LIBRARY_PATH contains the required NCCL and TCPX paths for GPU workloads
             smoke_tests_utils.run_cloud_cmd_on_cluster(
                 name,
                 cmd=
                 'echo "LD_LIBRARY_PATH check for GPU workloads:" && echo $LD_LIBRARY_PATH && echo $LD_LIBRARY_PATH | grep -q "/usr/local/nvidia/lib64:/usr/local/tcpx/lib64" && echo "LD_LIBRARY_PATH contains required paths" || echo "LD_LIBRARY_PATH missing required paths"'
-<<<<<<< HEAD
-            ),
-            # Check for NCCL_IB_HCA environment variable
-            smoke_tests_utils.run_cloud_cmd_on_cluster(
-                name,
-                cmd=
-                'echo "NCCL_IB_HCA check:" && echo $NCCL_IB_HCA && [ "$NCCL_IB_HCA" = "mlx5" ] && echo "NCCL_IB_HCA is set correctly" || echo "NCCL_IB_HCA not set or incorrect"'
-            ),
-            # Check for UCX_NET_DEVICES environment variable
-            smoke_tests_utils.run_cloud_cmd_on_cluster(
-                name,
-                cmd=
-                'echo "UCX_NET_DEVICES check:" && echo $UCX_NET_DEVICES && echo $UCX_NET_DEVICES | grep -q "mlx5_0:1,mlx5_1:1,mlx5_2:1,mlx5_3:1,mlx5_4:1,mlx5_5:1,mlx5_6:1,mlx5_7:1" && echo "UCX_NET_DEVICES is set correctly" || echo "UCX_NET_DEVICES not set or incorrect"'
             )
         ],
         f'sky down -y {name} && {smoke_tests_utils.down_cluster_for_cloud_cmd(name)}',
@@ -2016,8 +1981,6 @@
                 name,
                 cmd=
                 'echo "UCX_NET_DEVICES check:" && echo $UCX_NET_DEVICES && echo $UCX_NET_DEVICES | grep -q "mlx5_0:1,mlx5_1:1,mlx5_2:1,mlx5_3:1,mlx5_4:1,mlx5_5:1,mlx5_6:1,mlx5_7:1" && echo "UCX_NET_DEVICES is set correctly" || echo "UCX_NET_DEVICES not set or incorrect"'
-=======
->>>>>>> 25477fa9
             )
         ],
         f'sky down -y {name} && {smoke_tests_utils.down_cluster_for_cloud_cmd(name)}',
