--- conflicted
+++ resolved
@@ -1940,12 +1940,6 @@
 def test_gcp_network_tier_with_gpu():
     """Test GCP network_tier=best with GPU to verify GPU Direct functionality."""
     name = smoke_tests_utils.get_cluster_name() + '-gpu-best'
-<<<<<<< HEAD
-    name_on_cloud = common_utils.make_cluster_name_on_cloud(
-        name, sky.GCP.max_cluster_name_length())
-    region = 'us-central1'
-=======
->>>>>>> 627a5f49
 
     test = smoke_tests_utils.Test(
         'gcp-network-tier-best-gpu',
