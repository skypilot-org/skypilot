# Smoke tests for SkyPilot for sky launched cluster and cluster job
# Default options are set in pyproject.toml
# Example usage:
# Run all tests except for AWS and Lambda Cloud
# > pytest tests/smoke_tests/test_cluster_job.py
#
# Terminate failed clusters after test finishes
# > pytest tests/smoke_tests/test_cluster_job.py --terminate-on-failure
#
# Re-run last failed tests
# > pytest --lf
#
# Run one of the smoke tests
# > pytest tests/smoke_tests/test_cluster_job.py::test_job_queue
#
# Only run test for AWS + generic tests
# > pytest tests/smoke_tests/test_cluster_job.py --aws
#
# Change cloud for generic tests to aws
# > pytest tests/smoke_tests/test_cluster_job.py --generic-cloud aws

import os
import pathlib
import re
import shlex
import tempfile
import textwrap
from typing import Dict, List

import jinja2
import pytest
from smoke_tests import smoke_tests_utils
from smoke_tests.docker import docker_utils

import sky
from sky import AWS
from sky import Azure
from sky import GCP
from sky import skypilot_config
from sky.skylet import constants
from sky.utils import common_utils
from sky.utils import resources_utils


# ---------- Job Queue. ----------
@pytest.mark.no_vast  # Vast has low availability of T4 GPUs
@pytest.mark.no_shadeform  # Shadeform does not have T4 GPUs
@pytest.mark.no_fluidstack  # FluidStack DC has low availability of T4 GPUs
@pytest.mark.no_lambda_cloud  # Lambda Cloud does not have T4 gpus
@pytest.mark.no_ibm  # IBM Cloud does not have T4 gpus. run test_ibm_job_queue instead
@pytest.mark.no_scp  # SCP does not have T4 gpus. Run test_scp_job_queue instead
@pytest.mark.no_paperspace  # Paperspace does not have T4 gpus.
@pytest.mark.no_oci  # OCI does not have T4 gpus
@pytest.mark.no_hyperbolic  # Hyperbolic has low availability of T4 GPUs
@pytest.mark.no_seeweb  # Seeweb does not support T4 GPUs
@pytest.mark.resource_heavy
@pytest.mark.parametrize('accelerator', [{'do': 'H100', 'nebius': 'H100'}])
def test_job_queue(generic_cloud: str, accelerator: Dict[str, str]):
    if generic_cloud == 'kubernetes':
        accelerator = smoke_tests_utils.get_avaliabe_gpus_for_k8s_tests()
    else:
        accelerator = accelerator.get(generic_cloud, 'T4')
    name = smoke_tests_utils.get_cluster_name()
    test = smoke_tests_utils.Test(
        'job_queue',
        [
            f'sky launch -y -c {name} --infra {generic_cloud} {smoke_tests_utils.LOW_RESOURCE_ARG} --gpus {accelerator} examples/job_queue/cluster.yaml',
            f'sky exec {name} -n {name}-1 -d --gpus {accelerator}:0.5 examples/job_queue/job.yaml',
            f'sky exec {name} -n {name}-2 -d --gpus {accelerator}:0.5 examples/job_queue/job.yaml',
            f'sky exec {name} -n {name}-3 -d --gpus {accelerator}:0.5 examples/job_queue/job.yaml',
            f's=$(sky queue {name}); echo "$s"; echo; echo; echo "$s" | grep {name}-1 | grep RUNNING',
            f's=$(sky queue {name}); echo "$s"; echo; echo; echo "$s" | grep {name}-2 | grep RUNNING',
            f's=$(sky queue {name}); echo "$s"; echo; echo; echo "$s" | grep {name}-3 | grep PENDING',
            f'sky cancel -y {name} 2',
            'sleep 5',
            f's=$(sky queue {name}); echo "$s"; echo; echo; echo "$s" | grep {name}-3 | grep RUNNING',
            f'sky cancel -y {name} 3',
            f'sky exec {name} --gpus {accelerator}:0.2 "[[ \$SKYPILOT_NUM_GPUS_PER_NODE -eq 1 ]] || exit 1"',
            f'sky exec {name} --gpus {accelerator}:1 "[[ \$SKYPILOT_NUM_GPUS_PER_NODE -eq 1 ]] || exit 1"',
            f'sky logs {name} 4 --status',
            f'sky logs {name} 5 --status',
        ],
        f'sky down -y {name}',
    )
    smoke_tests_utils.run_one_test(test)


# ---------- Job Queue with Docker. ----------
@pytest.mark.no_fluidstack  # FluidStack does not support docker for now
@pytest.mark.no_lambda_cloud  # Doesn't support Lambda Cloud for now
@pytest.mark.no_ibm  # Doesn't support IBM Cloud for now
@pytest.mark.no_vast  # Vast has low availability of T4 GPUs
@pytest.mark.no_shadeform  # Shadeform does not have T4 GPUs
@pytest.mark.no_paperspace  # Paperspace doesn't have T4 GPUs
@pytest.mark.no_scp  # Doesn't support SCP for now
@pytest.mark.no_oci  # Doesn't support OCI for now
@pytest.mark.no_kubernetes  # Doesn't support Kubernetes for now
@pytest.mark.no_hyperbolic  # Doesn't support Hyperbolic for now
@pytest.mark.no_seeweb  # Seeweb does not support Docker images
@pytest.mark.parametrize('accelerator', [{'do': 'H100', 'nebius': 'H100'}])
@pytest.mark.parametrize(
    'image_id',
    [
        'docker:nvidia/cuda:11.8.0-devel-ubuntu18.04',
        'docker:ubuntu:18.04',
        # Test latest image with python 3.11 installed by default.
        'docker:continuumio/miniconda3:24.1.2-0',
        # Test python>=3.12 where SkyPilot should automatically create a separate
        # conda env for runtime with python 3.10.
        'docker:continuumio/miniconda3:latest',
        # Axolotl image is a good example custom image that has its conda path
        # set in PATH with dockerfile and uses python>=3.12. It could test:
        #  1. we handle the env var set in dockerfile correctly
        #  2. python>=3.12 works with SkyPilot runtime.
        'docker:winglian/axolotl:main-latest'
    ])
def test_job_queue_with_docker(generic_cloud: str, image_id: str,
                               accelerator: Dict[str, str]):
    accelerator = accelerator.get(generic_cloud, 'T4')
    name = smoke_tests_utils.get_cluster_name() + image_id[len('docker:'):][:4]
    total_timeout_minutes = 40 if generic_cloud == 'azure' else 15
    time_to_sleep = 300 if generic_cloud == 'azure' else 200
    # Nebius support Cuda >= 12.0
    if (image_id == 'docker:nvidia/cuda:11.8.0-devel-ubuntu18.04' and
            generic_cloud == 'nebius'):
        image_id = 'docker:nvidia/cuda:12.1.0-devel-ubuntu18.04'

    test = smoke_tests_utils.Test(
        'job_queue_with_docker',
        [
            f'sky launch -y -c {name} --infra {generic_cloud} {smoke_tests_utils.LOW_RESOURCE_ARG} --gpus {accelerator} --image-id {image_id} examples/job_queue/cluster_docker.yaml',
            f'sky exec {name} -n {name}-1 -d --gpus {accelerator}:0.5 --image-id {image_id} --env TIME_TO_SLEEP={time_to_sleep*2} examples/job_queue/job_docker.yaml',
            f'sky exec {name} -n {name}-2 -d --gpus {accelerator}:0.5 --image-id {image_id} --env TIME_TO_SLEEP={time_to_sleep} examples/job_queue/job_docker.yaml',
            f'sky exec {name} -n {name}-3 -d --gpus {accelerator}:0.5 --image-id {image_id} --env TIME_TO_SLEEP={time_to_sleep} examples/job_queue/job_docker.yaml',
            f's=$(sky queue {name}); echo "$s"; echo; echo; echo "$s" | grep {name}-1 | grep RUNNING',
            f's=$(sky queue {name}); echo "$s"; echo; echo; echo "$s" | grep {name}-2 | grep RUNNING',
            f's=$(sky queue {name}); echo "$s"; echo; echo; echo "$s" | grep {name}-3 | grep PENDING',
            f'sky cancel -y {name} 2',
            'sleep 5',
            f's=$(sky queue {name}); echo "$s"; echo; echo; echo "$s" | grep {name}-3 | grep RUNNING',
            f'sky cancel -y {name} 3',
            # Make sure the GPU is still visible to the container.
            f'sky exec {name} --image-id {image_id} nvidia-smi | grep -i "{accelerator}"',
            f'sky logs {name} 4 --status',
            f'sky stop -y {name}',
            # Make sure the job status preserve after stop and start the
            # cluster. This is also a test for the docker container to be
            # preserved after stop and start.
            f'sky start -y {name}',
            f's=$(sky queue {name}); echo "$s"; echo; echo; echo "$s" | grep {name}-1 | grep FAILED',
            f's=$(sky queue {name}); echo "$s"; echo; echo; echo "$s" | grep {name}-2 | grep CANCELLED',
            f's=$(sky queue {name}); echo "$s"; echo; echo; echo "$s" | grep {name}-3 | grep CANCELLED',
            f'sky exec {name} --gpus {accelerator}:0.2 "[[ \$SKYPILOT_NUM_GPUS_PER_NODE -eq 1 ]] || exit 1"',
            f'sky exec {name} --gpus {accelerator}:1 "[[ \$SKYPILOT_NUM_GPUS_PER_NODE -eq 1 ]] || exit 1"',
            f'sky logs {name} 5 --status',
            f'sky logs {name} 6 --status',
            # Make sure it is still visible after an stop & start cycle.
            f'sky exec {name} --image-id {image_id} nvidia-smi | grep -i "{accelerator}"',
            f'sky logs {name} 7 --status'
        ],
        f'sky down -y {name}',
        timeout=total_timeout_minutes * 60,
    )
    smoke_tests_utils.run_one_test(test)


@pytest.mark.lambda_cloud
def test_lambda_job_queue():
    name = smoke_tests_utils.get_cluster_name()
    test = smoke_tests_utils.Test(
        'lambda_job_queue',
        [
            f'sky launch -y -c {name} {smoke_tests_utils.LAMBDA_TYPE} examples/job_queue/cluster.yaml',
            f'sky exec {name} -n {name}-1 --gpus A10:0.5 -d examples/job_queue/job.yaml',
            f'sky exec {name} -n {name}-2 --gpus A10:0.5 -d examples/job_queue/job.yaml',
            f'sky exec {name} -n {name}-3 --gpus A10:0.5 -d examples/job_queue/job.yaml',
            f'sky queue {name} | grep {name}-1 | grep RUNNING',
            f'sky queue {name} | grep {name}-2 | grep RUNNING',
            f'sky queue {name} | grep {name}-3 | grep PENDING',
            f'sky cancel -y {name} 2',
            'sleep 5',
            f'sky queue {name} | grep {name}-3 | grep RUNNING',
            f'sky cancel -y {name} 3',
        ],
        f'sky down -y {name}',
    )
    smoke_tests_utils.run_one_test(test)


@pytest.mark.ibm
def test_ibm_job_queue():
    name = smoke_tests_utils.get_cluster_name()
    test = smoke_tests_utils.Test(
        'ibm_job_queue',
        [
            f'sky launch -y -c {name} --infra ibm --gpus v100',
            f'sky exec {name} -n {name}-1 --infra ibm -d examples/job_queue/job_ibm.yaml',
            f'sky exec {name} -n {name}-2 --infra ibm -d examples/job_queue/job_ibm.yaml',
            f'sky exec {name} -n {name}-3 --infra ibm -d examples/job_queue/job_ibm.yaml',
            f'sky queue {name} | grep {name}-1 | grep RUNNING',
            f'sky queue {name} | grep {name}-2 | grep RUNNING',
            f'sky queue {name} | grep {name}-3 | grep PENDING',
            f'sky cancel -y {name} 2',
            'sleep 5',
            f'sky queue {name} | grep {name}-3 | grep RUNNING',
            f'sky cancel -y {name} 3',
        ],
        f'sky down -y {name}',
    )
    smoke_tests_utils.run_one_test(test)


@pytest.mark.scp
def test_scp_job_queue():
    name = smoke_tests_utils.get_cluster_name()
    num_of_gpu_launch = 1
    num_of_gpu_exec = 0.5
    test = smoke_tests_utils.Test(
        'SCP_job_queue',
        [
            f'sky launch -y -c {name} {smoke_tests_utils.SCP_TYPE} {smoke_tests_utils.SCP_GPU_V100}:{num_of_gpu_launch} examples/job_queue/cluster.yaml',
            f'sky exec {name} -n {name}-1 {smoke_tests_utils.SCP_GPU_V100}:{num_of_gpu_exec} -d examples/job_queue/job.yaml',
            f'sky exec {name} -n {name}-2 {smoke_tests_utils.SCP_GPU_V100}:{num_of_gpu_exec} -d examples/job_queue/job.yaml',
            f'sky exec {name} -n {name}-3 {smoke_tests_utils.SCP_GPU_V100}:{num_of_gpu_exec} -d examples/job_queue/job.yaml',
            f'sky queue {name} | grep {name}-1 | grep RUNNING',
            f'sky queue {name} | grep {name}-2 | grep RUNNING',
            f'sky queue {name} | grep {name}-3 | grep PENDING',
            f'sky cancel -y {name} 2',
            'sleep 5',
            f'sky queue {name} | grep {name}-3 | grep RUNNING',
            f'sky cancel -y {name} 3',
        ],
        f'sky down -y {name}',
    )
    smoke_tests_utils.run_one_test(test)


@pytest.mark.no_vast  # Vast has low availability of T4 GPUs
@pytest.mark.no_shadeform  # Shadeform does not have T4 GPUs
@pytest.mark.no_fluidstack  # FluidStack DC has low availability of T4 GPUs
@pytest.mark.no_lambda_cloud  # Lambda Cloud does not have T4 gpus
@pytest.mark.no_ibm  # IBM Cloud does not have T4 gpus. run test_ibm_job_queue_multinode instead
@pytest.mark.no_paperspace  # Paperspace does not have T4 gpus.
@pytest.mark.no_scp  # SCP does not support num_nodes > 1 yet
@pytest.mark.no_oci  # OCI Cloud does not have T4 gpus.
@pytest.mark.no_vast  # Vast does not support num_nodes > 1 yet
@pytest.mark.no_shadeform  # Shadeform does not support num_nodes > 1 yet
@pytest.mark.no_kubernetes  # Kubernetes not support num_nodes > 1 yet
@pytest.mark.no_hyperbolic  # Hyperbolic not support num_nodes > 1 yet
@pytest.mark.no_seeweb  # Seeweb does not support multi-node
@pytest.mark.parametrize('accelerator', [{'do': 'H100', 'nebius': 'H100'}])
def test_job_queue_multinode(generic_cloud: str, accelerator: Dict[str, str]):
    accelerator = accelerator.get(generic_cloud, 'T4')
    name = smoke_tests_utils.get_cluster_name()
    total_timeout_minutes = 30 if generic_cloud == 'azure' else 15
    test = smoke_tests_utils.Test(
        'job_queue_multinode',
        [
            f'sky launch -y -c {name} --infra {generic_cloud} {smoke_tests_utils.LOW_RESOURCE_ARG} --gpus {accelerator} examples/job_queue/cluster_multinode.yaml',
            f'sky exec {name} -n {name}-1 -d --gpus {accelerator}:0.5 examples/job_queue/job_multinode.yaml',
            f'sky exec {name} -n {name}-2 -d --gpus {accelerator}:0.5 examples/job_queue/job_multinode.yaml',
            f'sky launch -c {name} -n {name}-3 -d --gpus {accelerator}:0.5 examples/job_queue/job_multinode.yaml',
            f's=$(sky queue {name}) && echo "$s" && (echo "$s" | grep {name}-1 | grep RUNNING)',
            f's=$(sky queue {name}) && echo "$s" && (echo "$s" | grep {name}-2 | grep RUNNING)',
            f's=$(sky queue {name}) && echo "$s" && (echo "$s" | grep {name}-3 | grep PENDING)',
            'sleep 90',
            f'sky cancel -y {name} 1',
            'sleep 5',
            f's=$(sky queue {name}); echo "$s"; echo; echo; echo "$s" | grep {name}-3 | grep SETTING_UP',
            f'sky cancel -y {name} 1 2 3',
            f'sky launch -c {name} -n {name}-4 -d --gpus {accelerator} examples/job_queue/job_multinode.yaml',
            # Test the job status is correctly set to SETTING_UP, during the setup is running,
            # and the job can be cancelled during the setup.
            'sleep 5',
            f's=$(sky queue {name}) && echo "$s" && (echo "$s" | grep {name}-4 | grep SETTING_UP)',
            f'sky cancel -y {name} 4',
            f's=$(sky queue {name}) && echo "$s" && (echo "$s" | grep {name}-4 | grep CANCELLED)',
            f'sky exec {name} --gpus {accelerator}:0.2 "[[ \$SKYPILOT_NUM_GPUS_PER_NODE -eq 1 ]] || exit 1"',
            f'sky exec {name} --gpus {accelerator}:0.2 --num-nodes 2 "[[ \$SKYPILOT_NUM_GPUS_PER_NODE -eq 1 ]] || exit 1"',
            f'sky exec {name} --gpus {accelerator}:1 --num-nodes 2 "[[ \$SKYPILOT_NUM_GPUS_PER_NODE -eq 1 ]] || exit 1"',
            f'sky logs {name} 5 --status',
            f'sky logs {name} 6 --status',
            f'sky logs {name} 7 --status',
        ],
        f'sky down -y {name}',
        timeout=total_timeout_minutes * 60,
    )
    smoke_tests_utils.run_one_test(test)


@pytest.mark.no_fluidstack  # No FluidStack VM has 8 CPUs
@pytest.mark.no_lambda_cloud  # No Lambda Cloud VM has 8 CPUs
@pytest.mark.no_vast  # Vast doesn't guarantee exactly 8 CPUs, only at least.
@pytest.mark.no_shadeform  # Shadeform does not support num_nodes > 1 yet
@pytest.mark.no_hyperbolic
def test_large_job_queue(generic_cloud: str):
    name = smoke_tests_utils.get_cluster_name()
    test = smoke_tests_utils.Test(
        'large_job_queue',
        [
            f'sky launch -y -c {name} --cpus 8 --infra {generic_cloud}',
            f'for i in `seq 1 75`; do sky exec {name} -n {name}-$i -d "echo $i; sleep 100000000"; done',
            f'sky cancel -y {name} 1 2 3 4 5 6 7 8 9 10 11 12 13 14 15 16',
            'sleep 90',

            # Each job takes 0.5 CPU and the default VM has 8 CPUs, so there should be 8 / 0.5 = 16 jobs running.
            # The first 16 jobs are canceled, so there should be 75 - 32 = 43 jobs PENDING.
            f's=$(sky queue {name}); echo "$s"; echo; echo; echo "$s" | grep -v grep | grep PENDING | wc -l | grep 43',
            # Make sure the jobs are scheduled in FIFO order
            *[
                f's=$(sky queue {name}); echo "$s"; echo; echo; echo "$s" | grep {name}-{i} | grep CANCELLED'
                for i in range(1, 17)
            ],
            *[
                f's=$(sky queue {name}); echo "$s"; echo; echo; echo "$s" | grep {name}-{i} | grep RUNNING'
                for i in range(17, 33)
            ],
            *[
                f's=$(sky queue {name}); echo "$s"; echo; echo; echo "$s" | grep {name}-{i} | grep PENDING'
                for i in range(33, 75)
            ],
            f'sky cancel -y {name} 33 35 37 39 17 18 19',
            *[
                f's=$(sky queue {name}); echo "$s"; echo; echo; echo "$s" | grep {name}-{i} | grep CANCELLED'
                for i in range(33, 40, 2)
            ],
            'sleep 10',
            *[
                f's=$(sky queue {name}); echo "$s"; echo; echo; echo "$s" | grep {name}-{i} | grep RUNNING'
                for i in [34, 36, 38]
            ],
        ],
        f'sky down -y {name}',
        timeout=25 * 60,
    )
    smoke_tests_utils.run_one_test(test)


@pytest.mark.no_fluidstack  # No FluidStack VM has 8 CPUs
@pytest.mark.no_lambda_cloud  # No Lambda Cloud VM has 8 CPUs
@pytest.mark.no_vast  # No Vast Cloud VM has 8 CPUs
@pytest.mark.no_shadeform  # Shadeform does not support num_nodes > 1 yet
@pytest.mark.no_hyperbolic
@pytest.mark.resource_heavy
def test_fast_large_job_queue(generic_cloud: str):
    # This is to test the jobs can be scheduled quickly when there are many jobs in the queue.
    name = smoke_tests_utils.get_cluster_name()
    test = smoke_tests_utils.Test(
        'fast_large_job_queue',
        [
            f'sky launch -y -c {name} --cpus 8 --infra {generic_cloud}',
            f'for i in `seq 1 32`; do sky exec {name} -n {name}-$i -d "echo $i"; done',
            'sleep 60',
            f's=$(sky queue {name}); echo "$s"; echo; echo; echo "$s" | grep -v grep | grep SUCCEEDED | wc -l | grep 32',
        ],
        f'sky down -y {name}',
        timeout=20 * 60,
    )
    smoke_tests_utils.run_one_test(test)


@pytest.mark.ibm
def test_ibm_job_queue_multinode():
    name = smoke_tests_utils.get_cluster_name()
    task_file = 'examples/job_queue/job_multinode_ibm.yaml'
    test = smoke_tests_utils.Test(
        'ibm_job_queue_multinode',
        [
            f'sky launch -y -c {name} --infra ibm --gpus v100 --num-nodes 2',
            f'sky exec {name} -n {name}-1 -d {task_file}',
            f'sky exec {name} -n {name}-2 -d {task_file}',
            f'sky launch -y -c {name} -n {name}-3 -d {task_file}',
            f's=$(sky queue {name}) && printf "$s" && (echo "$s" | grep {name}-1 | grep RUNNING)',
            f's=$(sky queue {name}) && printf "$s" && (echo "$s" | grep {name}-2 | grep RUNNING)',
            f's=$(sky queue {name}) && printf "$s" && (echo "$s" | grep {name}-3 | grep SETTING_UP)',
            'sleep 90',
            f's=$(sky queue {name}) && printf "$s" && (echo "$s" | grep {name}-3 | grep PENDING)',
            f'sky cancel -y {name} 1',
            'sleep 5',
            f'sky queue {name} | grep {name}-3 | grep RUNNING',
            f'sky cancel -y {name} 1 2 3',
            f'sky launch -c {name} -n {name}-4 -d {task_file}',
            # Test the job status is correctly set to SETTING_UP, during the setup is running,
            # and the job can be cancelled during the setup.
            f's=$(sky queue {name}) && printf "$s" && (echo "$s" | grep {name}-4 | grep SETTING_UP)',
            f'sky cancel -y {name} 4',
            f's=$(sky queue {name}) && printf "$s" && (echo "$s" | grep {name}-4 | grep CANCELLED)',
            f'sky exec {name} --gpus v100:0.2 "[[ \$SKYPILOT_NUM_GPUS_PER_NODE -eq 1 ]] || exit 1"',
            f'sky exec {name} --gpus v100:0.2 --num-nodes 2 "[[ \$SKYPILOT_NUM_GPUS_PER_NODE -eq 1 ]] || exit 1"',
            f'sky exec {name} --gpus v100:1 --num-nodes 2 "[[ \$SKYPILOT_NUM_GPUS_PER_NODE -eq 1 ]] || exit 1"',
            f'sky logs {name} 5 --status',
            f'sky logs {name} 6 --status',
            f'sky logs {name} 7 --status',
        ],
        f'sky down -y {name}',
        timeout=20 * 60,  # 20 mins
    )
    smoke_tests_utils.run_one_test(test)


# ---------- Docker with preinstalled package. ----------
@pytest.mark.no_fluidstack  # Doesn't support Fluidstack for now
@pytest.mark.no_lambda_cloud  # Doesn't support Lambda Cloud for now
@pytest.mark.no_ibm  # Doesn't support IBM Cloud for now
@pytest.mark.no_scp  # Doesn't support SCP for now
@pytest.mark.no_oci  # Doesn't support OCI for now
@pytest.mark.no_kubernetes  # Doesn't support Kubernetes for now
@pytest.mark.no_hyperbolic  # Doesn't support Hyperbolic for now
<<<<<<< HEAD
@pytest.mark.no_shadeform  # Doesn't support Shadeform for now
=======
@pytest.mark.no_seeweb  # Seeweb does not support Docker images
>>>>>>> d9f7c5b0
# TODO(zhwu): we should fix this for kubernetes
def test_docker_preinstalled_package(generic_cloud: str):
    name = smoke_tests_utils.get_cluster_name()
    test = smoke_tests_utils.Test(
        'docker_with_preinstalled_package',
        [
            f'sky launch -y -c {name} --infra {generic_cloud} {smoke_tests_utils.LOW_RESOURCE_ARG} --image-id docker:nginx',
            f'sky exec {name} "nginx -V"',
            f'sky logs {name} 1 --status',
            f'sky exec {name} whoami | grep root',
        ],
        f'sky down -y {name}',
    )
    smoke_tests_utils.run_one_test(test)


# ---------- Submitting multiple tasks to the same cluster. ----------
@pytest.mark.no_vast  # Vast has low availability of T4 GPUs
@pytest.mark.no_shadeform  # Shadeform does not have T4 GPUs
@pytest.mark.no_fluidstack  # FluidStack DC has low availability of T4 GPUs
@pytest.mark.no_lambda_cloud  # Lambda Cloud does not have T4 gpus
@pytest.mark.no_paperspace  # Paperspace does not have T4 gpus
@pytest.mark.no_ibm  # IBM Cloud does not have T4 gpus
@pytest.mark.no_scp  # SCP does not support num_nodes > 1 yet
@pytest.mark.no_oci  # OCI Cloud does not have T4 gpus
@pytest.mark.no_do  # DO does not have T4 gpus
@pytest.mark.no_nebius  # Nebius does not have T4 gpus
@pytest.mark.no_hyperbolic  # Hyperbolic has low availability of T4 GPUs
@pytest.mark.no_seeweb  # Seeweb does not have T4 gpus
@pytest.mark.resource_heavy
@pytest.mark.no_remote_server
def test_multi_echo(generic_cloud: str):
    name = smoke_tests_utils.get_cluster_name()
    use_spot = True
    accelerator = 'T4'
    if generic_cloud == 'kubernetes':
        # EKS does not support spot instances
        # Assume tests using a remote api server endpoint do not support spot instances
        use_spot = not smoke_tests_utils.is_eks_cluster(
        ) and not smoke_tests_utils.api_server_endpoint_configured_in_env_file(
        )
        accelerator = smoke_tests_utils.get_avaliabe_gpus_for_k8s_tests()
    test = smoke_tests_utils.Test(
        'multi_echo',
        [
            f'python examples/multi_echo.py {name} {generic_cloud} {int(use_spot)} {accelerator}',
            f's=$(sky queue {name}); echo "$s"; echo; echo; echo "$s" | grep "FAILED" && exit 1 || true',
            'sleep 10',
            f's=$(sky queue {name}); echo "$s"; echo; echo; echo "$s" | grep "FAILED" && exit 1 || true',
            'sleep 30',
            f's=$(sky queue {name}); echo "$s"; echo; echo; echo "$s" | grep "FAILED" && exit 1 || true',
            'sleep 30',
            # Make sure that our job scheduler is fast enough to have at least
            # 15 RUNNING jobs in parallel.
            f's=$(sky queue {name}); echo "$s"; echo; echo; echo "$s" | grep "RUNNING" | wc -l | awk \'{{if ($1 < 15) exit 1}}\'',
            'sleep 30',
            f's=$(sky queue {name}); echo "$s"; echo; echo; echo "$s" | grep "FAILED" && exit 1 || true',
            # This is to make sure we can finish job 32 before the test timeout.
            f'until sky logs {name} 32 --status; do echo "Waiting for job 32 to finish..."; sleep 1; done',
        ] +
        # Ensure jobs succeeded.
        [
            smoke_tests_utils.
            get_cmd_wait_until_job_status_contains_matching_job_id(
                cluster_name=name,
                job_id=i + 1,
                job_status=[sky.JobStatus.SUCCEEDED],
                timeout=120) for i in range(32)
        ] + [
            # ssh record will only be created on cli command like sky status on client side.
            f'sky status {name}',
            # Ensure monitor/autoscaler didn't crash on the 'assert not
            # unfulfilled' error.  If process not found, grep->ssh returns 1.
            f'ssh {name} \'ps aux | grep "[/]"monitor.py\''
        ],
        f'sky down -y {name}',
        timeout=20 * 60,
    )
    smoke_tests_utils.run_one_test(test)


# ---------- Task: 1 node training. ----------
@pytest.mark.no_vast  # Vast has low availability of T4 GPUs
@pytest.mark.no_shadeform  # Shadeform does not have T4 GPUs
@pytest.mark.no_fluidstack  # Fluidstack does not have T4 gpus for now
@pytest.mark.no_lambda_cloud  # Lambda Cloud does not have V100 gpus
@pytest.mark.no_ibm  # IBM cloud currently doesn't provide public image with CUDA
@pytest.mark.no_scp  # SCP does not have V100 (16GB) GPUs. Run test_scp_huggingface instead.
@pytest.mark.no_hyperbolic  # Hyperbolic has low availability of T4 GPUs
@pytest.mark.no_seeweb  # Seeweb does not support T4 GPUs
@pytest.mark.resource_heavy
@pytest.mark.parametrize('accelerator', [{'do': 'H100', 'nebius': 'H100'}])
def test_huggingface(generic_cloud: str, accelerator: Dict[str, str]):
    if generic_cloud == 'kubernetes':
        accelerator = smoke_tests_utils.get_avaliabe_gpus_for_k8s_tests()
    else:
        accelerator = accelerator.get(generic_cloud, 'T4')
    name = smoke_tests_utils.get_cluster_name()
    test = smoke_tests_utils.Test(
        'huggingface_glue_imdb_app',
        [
            f'sky launch -y -c {name} --infra {generic_cloud} {smoke_tests_utils.LOW_RESOURCE_ARG} --gpus {accelerator} examples/huggingface_glue_imdb_app.yaml',
            f'sky logs {name} 1 --status',  # Ensure the job succeeded.
            f'sky exec {name} --gpus {accelerator} examples/huggingface_glue_imdb_app.yaml',
            f'sky logs {name} 2 --status',  # Ensure the job succeeded.
        ],
        f'sky down -y {name}',
    )
    smoke_tests_utils.run_one_test(test)


@pytest.mark.aws
def test_huggingface_arm64(generic_cloud: str):
    accelerator = 'T4g'
    name = smoke_tests_utils.get_cluster_name()
    test = smoke_tests_utils.Test(
        'huggingface_glue_imdb_app_arm',
        [
            f'sky launch -y -c {name} --infra {generic_cloud} {smoke_tests_utils.LOW_RESOURCE_ARG} --gpus {accelerator} examples/huggingface_glue_imdb_app_arm.yaml',
            f'sky logs {name} 1 --status',  # Ensure the job succeeded.
            f'sky exec {name} --gpus {accelerator} examples/huggingface_glue_imdb_app_arm.yaml',
            f'sky logs {name} 2 --status',  # Ensure the job succeeded.
        ],
        f'sky down -y {name}',
        timeout=30 * 60,
    )
    smoke_tests_utils.run_one_test(test)


@pytest.mark.lambda_cloud
def test_lambda_huggingface(generic_cloud: str):
    name = smoke_tests_utils.get_cluster_name()
    test = smoke_tests_utils.Test(
        'lambda_huggingface_glue_imdb_app',
        [
            f'sky launch -y -c {name} {smoke_tests_utils.LAMBDA_TYPE} {smoke_tests_utils.LOW_RESOURCE_ARG} examples/huggingface_glue_imdb_app.yaml',
            f'sky logs {name} 1 --status',  # Ensure the job succeeded.
            f'sky exec {name} {smoke_tests_utils.LAMBDA_TYPE} examples/huggingface_glue_imdb_app.yaml',
            f'sky logs {name} 2 --status',  # Ensure the job succeeded.
        ],
        f'sky down -y {name}',
    )
    smoke_tests_utils.run_one_test(test)


@pytest.mark.scp
def test_scp_huggingface(generic_cloud: str):
    name = smoke_tests_utils.get_cluster_name()
    num_of_gpu_launch = 1
    test = smoke_tests_utils.Test(
        'SCP_huggingface_glue_imdb_app',
        [
            f'sky launch -y -c {name} {smoke_tests_utils.SCP_TYPE} {smoke_tests_utils.SCP_GPU_V100}:{num_of_gpu_launch} examples/huggingface_glue_imdb_app.yaml',
            f'sky logs {name} 1 --status',  # Ensure the job succeeded.
            f'sky exec {name} {smoke_tests_utils.SCP_TYPE} {smoke_tests_utils.SCP_GPU_V100}:{num_of_gpu_launch} examples/huggingface_glue_imdb_app.yaml',
            f'sky logs {name} 2 --status',  # Ensure the job succeeded.
        ],
        f'sky down -y {name}',
    )
    smoke_tests_utils.run_one_test(test)


# ---------- Inferentia. ----------
@pytest.mark.aws
def test_inferentia():
    name = smoke_tests_utils.get_cluster_name()
    test = smoke_tests_utils.Test(
        'test_inferentia',
        [
            f'sky launch -y -c {name} -t inf2.xlarge -- echo hi',
            f'sky exec {name} --gpus Inferentia2:1 echo hi',
            f'sky logs {name} 1 --status',  # Ensure the job succeeded.
            f'sky logs {name} 2 --status',  # Ensure the job succeeded.
        ],
        f'sky down -y {name}',
    )
    smoke_tests_utils.run_one_test(test)


# ---------- TPU VM. ----------
@pytest.mark.gcp
@pytest.mark.tpu
def test_tpu_vm():
    name = smoke_tests_utils.get_cluster_name()
    test = smoke_tests_utils.Test(
        'tpu_vm_app',
        [
            f'sky launch -y -c {name} examples/tpu/tpuvm_mnist.yaml',
            f'sky logs {name} 1',  # Ensure the job finished.
            f'sky logs {name} 1 --status',  # Ensure the job succeeded.
            f'sky stop -y {name}',
            f's=$(sky status {name} --refresh); echo "$s"; echo; echo; echo "$s"  | grep {name} | grep STOPPED',  # Ensure the cluster is STOPPED.
            # Use retry: guard against transient errors observed for
            # just-stopped TPU VMs (#962).
            f'sky start --retry-until-up -y {name}',
            f'sky exec {name} examples/tpu/tpuvm_mnist.yaml',
            f'sky logs {name} 2 --status',  # Ensure the job succeeded.
            f'sky stop -y {name}',
        ],
        f'sky down -y {name}',
        timeout=30 * 60,  # can take 30 mins
    )
    smoke_tests_utils.run_one_test(test)


# ---------- TPU VM Pod. ----------
@pytest.mark.gcp
@pytest.mark.tpu
def test_tpu_vm_pod():
    name = smoke_tests_utils.get_cluster_name()
    test = smoke_tests_utils.Test(
        'tpu_pod',
        [
            f'sky launch -y -c {name} examples/tpu/tpuvm_mnist.yaml --gpus tpu-v2-32 --use-spot --zone europe-west4-a',
            f'sky logs {name} 1',  # Ensure the job finished.
            f'sky logs {name} 1 --status',  # Ensure the job succeeded.
        ],
        f'sky down -y {name}',
        timeout=30 * 60,  # can take 30 mins
    )
    smoke_tests_utils.run_one_test(test)


# ---------- TPU Pod Slice on GKE. ----------
@pytest.mark.kubernetes
@pytest.mark.skip
def test_tpu_pod_slice_gke():
    name = smoke_tests_utils.get_cluster_name()
    test = smoke_tests_utils.Test(
        'tpu_pod_slice_gke',
        [
            f'sky launch -y -c {name} examples/tpu/tpuvm_mnist.yaml --cloud kubernetes --gpus tpu-v5-lite-podslice',
            f'sky logs {name} 1',  # Ensure the job finished.
            f'sky logs {name} 1 --status',  # Ensure the job succeeded.
            f'sky exec {name} "conda activate flax; python -c \'import jax; print(jax.devices()[0].platform);\' | grep tpu || exit 1;"',  # Ensure TPU is reachable.
            f'sky logs {name} 2 --status'
        ],
        f'sky down -y {name}',
        timeout=30 * 60,  # can take 30 mins
    )
    smoke_tests_utils.run_one_test(test)


# ---------- Simple apps. ----------
@pytest.mark.no_vast  # Vast does not support num_nodes > 1 yet
@pytest.mark.no_shadeform  # Shadeform does not support num_nodes > 1 yet
@pytest.mark.no_scp  # SCP does not support num_nodes > 1 yet
@pytest.mark.no_hyperbolic  # Hyperbolic does not support num_nodes > 1 yet
@pytest.mark.no_seeweb  # Seeweb does not support multi-node
def test_multi_hostname(generic_cloud: str):
    name = smoke_tests_utils.get_cluster_name()
    total_timeout_minutes = 25 if generic_cloud == 'azure' else 15
    test = smoke_tests_utils.Test(
        'multi_hostname',
        [
            f'sky launch -y -c {name} --infra {generic_cloud} {smoke_tests_utils.LOW_RESOURCE_ARG} examples/multi_hostname.yaml',
            f'sky logs {name} 1 --status',  # Ensure the job succeeded.
            f'sky logs {name} 1 | grep "My hostname:" | wc -l | grep 2',  # Ensure there are 2 hosts.
            f'sky exec {name} examples/multi_hostname.yaml',
            f'sky logs {name} 2 --status',  # Ensure the job succeeded.
        ],
        f'sky down -y {name}',
        timeout=smoke_tests_utils.get_timeout(generic_cloud,
                                              total_timeout_minutes * 60),
    )
    smoke_tests_utils.run_one_test(test)


@pytest.mark.no_vast  # Vast does not support num_nodes > 1 yet
@pytest.mark.no_shadeform  # Shadeform does not support num_nodes > 1 yet
@pytest.mark.no_scp  # SCP does not support num_nodes > 1 yet
@pytest.mark.no_hyperbolic  # Hyperbolic does not support num_nodes > 1 yet
@pytest.mark.no_seeweb  # Seeweb does not support multi-node
def test_multi_node_failure(generic_cloud: str):
    name = smoke_tests_utils.get_cluster_name()
    test = smoke_tests_utils.Test(
        'multi_node_failure',
        [
            f'sky launch -y -c {name} --infra {generic_cloud} {smoke_tests_utils.LOW_RESOURCE_ARG} tests/test_yamls/failed_worker_setup.yaml || [ $? -eq 100 ]',
            f'sky logs {name} 1 --status | grep FAILED_SETUP',  # Ensure the job setup failed.
            f'sky exec {name} tests/test_yamls/failed_worker_run.yaml || [ $? -eq 100 ]',
            f'sky logs {name} 2 --status | grep FAILED',  # Ensure the job failed.
            f'sky logs {name} 2 | grep "My hostname:" | wc -l | grep 2',  # Ensure there 2 of the hosts printed their hostname.
        ],
        f'sky down -y {name}',
    )
    smoke_tests_utils.run_one_test(test)


# ---------- EFA. ----------
@pytest.mark.aws
def test_efa():
    name = smoke_tests_utils.get_cluster_name()
    test = smoke_tests_utils.Test(
        'efa',
        [
            f'sky launch -y -c {name} --infra aws/ap-northeast-1 --gpus L4:1 --instance-type g6.8xlarge examples/aws_efa/efa_vm.yaml',
            f'sky logs {name} 1 --status',  # Ensure the job succeeded.
            f'sky logs {name} 1 | grep "Selected provider is efa, fabric is efa"',  # Ensure efa is enabled.
        ],
        f'sky down -y {name}',
    )
    smoke_tests_utils.run_one_test(test)


# ---------- Web apps with custom ports on GCP. ----------
@pytest.mark.gcp
def test_gcp_http_server_with_custom_ports():
    name = smoke_tests_utils.get_cluster_name()
    test = smoke_tests_utils.Test(
        'gcp_http_server_with_custom_ports',
        [
            f'sky launch -y -d -c {name} --infra gcp {smoke_tests_utils.LOW_RESOURCE_ARG} examples/http_server_with_custom_ports/task.yaml',
            f'until SKYPILOT_DEBUG=0 sky status --endpoint 33828 {name}; do sleep 10; done',
            # Retry a few times to avoid flakiness in ports being open.
            f'ip=$(SKYPILOT_DEBUG=0 sky status --endpoint 33828 {name}); success=false; for i in $(seq 1 5); do if curl $ip | grep "<h1>This is a demo HTML page.</h1>"; then success=true; break; fi; sleep 10; done; if [ "$success" = false ]; then exit 1; fi',
        ],
        f'sky down -y {name}',
    )
    smoke_tests_utils.run_one_test(test)


# ---------- Web apps with custom ports on AWS. ----------
@pytest.mark.aws
def test_aws_http_server_with_custom_ports():
    name = smoke_tests_utils.get_cluster_name()
    test = smoke_tests_utils.Test(
        'aws_http_server_with_custom_ports',
        [
            f'sky launch -y -d -c {name} --infra aws {smoke_tests_utils.LOW_RESOURCE_ARG} examples/http_server_with_custom_ports/task.yaml',
            f'until SKYPILOT_DEBUG=0 sky status --endpoint 33828 {name}; do sleep 10; done',
            # Retry a few times to avoid flakiness in ports being open.
            f'ip=$(SKYPILOT_DEBUG=0 sky status --endpoint 33828 {name}); success=false; for i in $(seq 1 5); do if curl $ip | grep "<h1>This is a demo HTML page.</h1>"; then success=true; break; fi; sleep 10; done; if [ "$success" = false ]; then exit 1; fi'
        ],
        f'sky down -y {name}',
    )
    smoke_tests_utils.run_one_test(test)


# ---------- Web apps with custom ports on Azure. ----------
@pytest.mark.azure
def test_azure_http_server_with_custom_ports():
    name = smoke_tests_utils.get_cluster_name()
    test = smoke_tests_utils.Test(
        'azure_http_server_with_custom_ports',
        [
            f'sky launch -y -d -c {name} --infra azure {smoke_tests_utils.LOW_RESOURCE_ARG} examples/http_server_with_custom_ports/task.yaml',
            f'until SKYPILOT_DEBUG=0 sky status --endpoint 33828 {name}; do sleep 10; done',
            # Retry a few times to avoid flakiness in ports being open.
            f'ip=$(SKYPILOT_DEBUG=0 sky status --endpoint 33828 {name}); success=false; for i in $(seq 1 5); do if curl $ip | grep "<h1>This is a demo HTML page.</h1>"; then success=true; break; fi; sleep 10; done; if [ "$success" = false ]; then exit 1; fi'
        ],
        f'sky down -y {name}',
    )
    smoke_tests_utils.run_one_test(test)


# ---------- Web apps with custom ports on Kubernetes. ----------
@pytest.mark.kubernetes
@pytest.mark.no_remote_server
def test_kubernetes_http_server_with_custom_ports():
    name = smoke_tests_utils.get_cluster_name()
    test = smoke_tests_utils.Test(
        'kubernetes_http_server_with_custom_ports',
        [
            f'sky launch -y -d -c {name} --infra kubernetes examples/http_server_with_custom_ports/task.yaml',
            f'until SKYPILOT_DEBUG=0 sky status --endpoint 33828 {name}; do sleep 10; done',
            # Retry a few times to avoid flakiness in ports being open.
            f'ip=$(SKYPILOT_DEBUG=0 sky status --endpoint 33828 {name}); success=false; for i in $(seq 1 100); do if curl $ip | grep "<h1>This is a demo HTML page.</h1>"; then success=true; break; fi; sleep 5; done; if [ "$success" = false ]; then exit 1; fi'
        ],
        f'sky down -y {name}',
    )
    smoke_tests_utils.run_one_test(test)


# ---------- Web apps with custom ports on Paperspace. ----------
@pytest.mark.paperspace
def test_paperspace_http_server_with_custom_ports():
    name = smoke_tests_utils.get_cluster_name()
    test = smoke_tests_utils.Test(
        'paperspace_http_server_with_custom_ports',
        [
            f'sky launch -y -d -c {name} --infra paperspace examples/http_server_with_custom_ports/task.yaml',
            f'until SKYPILOT_DEBUG=0 sky status --endpoint 33828 {name}; do sleep 10; done',
            # Retry a few times to avoid flakiness in ports being open.
            f'ip=$(SKYPILOT_DEBUG=0 sky status --endpoint 33828 {name}); success=false; for i in $(seq 1 5); do if curl $ip | grep "<h1>This is a demo HTML page.</h1>"; then success=true; break; fi; sleep 10; done; if [ "$success" = false ]; then exit 1; fi',
        ],
        f'sky down -y {name}',
    )
    smoke_tests_utils.run_one_test(test)


# ---------- Web apps with custom ports on RunPod. ----------
@pytest.mark.runpod
def test_runpod_http_server_with_custom_ports():
    name = smoke_tests_utils.get_cluster_name()
    test = smoke_tests_utils.Test(
        'runpod_http_server_with_custom_ports',
        [
            # RunPod CPU instances have a maximum local disk size limit of 10x number of vCPUs.
            f'sky launch -y -d -c {name} --infra runpod --disk-size 20 examples/http_server_with_custom_ports/task.yaml',
            f'until SKYPILOT_DEBUG=0 sky status --endpoint 33828 {name}; do sleep 10; done',
            # Retry a few times to avoid flakiness in ports being open.
            f'ip=$(SKYPILOT_DEBUG=0 sky status --endpoint 33828 {name}); success=false; for i in $(seq 1 5); do if curl $ip | grep "<h1>This is a demo HTML page.</h1>"; then success=true; break; fi; sleep 10; done; if [ "$success" = false ]; then exit 1; fi',
        ],
        f'sky down -y {name}',
    )
    smoke_tests_utils.run_one_test(test)


# ---------- Web apps with custom ports on SCP. ----------
@pytest.mark.scp
def test_scp_http_server_with_custom_ports():
    name = smoke_tests_utils.get_cluster_name()
    test = smoke_tests_utils.Test(
        'scp_http_server_with_custom_ports',
        [
            f'sky launch -y -d -c {name} --cloud scp {smoke_tests_utils.LOW_RESOURCE_ARG} examples/http_server_with_custom_ports/task.yaml',
            f'until SKYPILOT_DEBUG=0 sky status --endpoint 33828 {name}; do sleep 10; done',
            # Retry a few times to avoid flakiness in ports being open.
            f'ip=$(SKYPILOT_DEBUG=0 sky status --endpoint 33828 {name}); success=false; for i in $(seq 1 5); do if curl $ip | grep "<h1>This is a demo HTML page.</h1>"; then success=true; break; fi; sleep 10; done; if [ "$success" = false ]; then exit 1; fi'
        ],
        f'sky down -y {name}',
    )
    smoke_tests_utils.run_one_test(test)


# ---------- Labels from task on AWS (instance_tags) ----------
@pytest.mark.aws
def test_task_labels_aws():
    if smoke_tests_utils.is_remote_server_test():
        pytest.skip('Skipping test_task_labels on remote server')
    name = smoke_tests_utils.get_cluster_name()
    template_str = pathlib.Path(
        'tests/test_yamls/test_labels.yaml.j2').read_text()
    template = jinja2.Template(template_str)
    content = template.render(cloud='aws', region='us-east-1')
    with tempfile.NamedTemporaryFile(suffix='.yaml', mode='w') as f:
        f.write(content)
        f.flush()
        file_path = f.name
        test = smoke_tests_utils.Test(
            'task_labels_aws',
            [
                smoke_tests_utils.launch_cluster_for_cloud_cmd('aws', name),
                f'sky launch -y -c {name} {smoke_tests_utils.LOW_RESOURCE_ARG} {file_path}',
                # Verify with aws cli that the tags are set.
                smoke_tests_utils.run_cloud_cmd_on_cluster(
                    name, 'aws ec2 describe-instances '
                    '--query "Reservations[*].Instances[*].InstanceId" '
                    '--filters "Name=instance-state-name,Values=running" '
                    f'--filters "Name=tag:skypilot-cluster-name,Values={name}*" '
                    '--filters "Name=tag:inlinelabel1,Values=inlinevalue1" '
                    '--filters "Name=tag:inlinelabel2,Values=inlinevalue2" '
                    '--region us-east-1 --output text'),
            ],
            f'sky down -y {name} && {smoke_tests_utils.down_cluster_for_cloud_cmd(name)}',
        )
        smoke_tests_utils.run_one_test(test)


# ---------- Labels from task on GCP (labels) ----------
@pytest.mark.gcp
def test_task_labels_gcp():
    name = smoke_tests_utils.get_cluster_name()
    template_str = pathlib.Path(
        'tests/test_yamls/test_labels.yaml.j2').read_text()
    template = jinja2.Template(template_str)
    content = template.render(cloud='gcp')
    with tempfile.NamedTemporaryFile(suffix='.yaml', mode='w') as f:
        f.write(content)
        f.flush()
        file_path = f.name
        test = smoke_tests_utils.Test(
            'task_labels_gcp',
            [
                smoke_tests_utils.launch_cluster_for_cloud_cmd('gcp', name),
                f'sky launch -y -c {name} {smoke_tests_utils.LOW_RESOURCE_ARG} {file_path}',
                # Verify with gcloud cli that the tags are set
                smoke_tests_utils.run_cloud_cmd_on_cluster(
                    name,
                    cmd=
                    (f'gcloud compute instances list --filter="name~\'^{name}\' AND '
                     'labels.inlinelabel1=\'inlinevalue1\' AND '
                     'labels.inlinelabel2=\'inlinevalue2\'" '
                     '--format="value(name)" | grep .')),
            ],
            f'sky down -y {name} && {smoke_tests_utils.down_cluster_for_cloud_cmd(name)}',
        )
        smoke_tests_utils.run_one_test(test)


# ---------- Labels from task on Kubernetes (labels) ----------
@pytest.mark.kubernetes
def test_task_labels_kubernetes():
    name = smoke_tests_utils.get_cluster_name()
    template_str = pathlib.Path(
        'tests/test_yamls/test_labels.yaml.j2').read_text()
    template = jinja2.Template(template_str)
    content = template.render(cloud='kubernetes')
    with tempfile.NamedTemporaryFile(suffix='.yaml', mode='w') as f:
        f.write(content)
        f.flush()
        file_path = f.name
        test = smoke_tests_utils.Test(
            'task_labels_kubernetes',
            [
                smoke_tests_utils.launch_cluster_for_cloud_cmd(
                    'kubernetes', name),
                f'sky launch -y -c {name} {smoke_tests_utils.LOW_RESOURCE_ARG} {file_path}',
                # Verify with kubectl that the labels are set.
                smoke_tests_utils.run_cloud_cmd_on_cluster(
                    name, 'kubectl get pods '
                    '--selector inlinelabel1=inlinevalue1 '
                    '--selector inlinelabel2=inlinevalue2 '
                    '-o jsonpath=\'{.items[*].metadata.name}\' | '
                    f'grep \'^{name}\'')
            ],
            f'sky down -y {name} && '
            f'{smoke_tests_utils.down_cluster_for_cloud_cmd(name)}',
        )
        smoke_tests_utils.run_one_test(test)


# ---------- Services on Kubernetes ----------
@pytest.mark.kubernetes
def test_services_on_kubernetes():
    name = smoke_tests_utils.get_cluster_name()
    service_check = smoke_tests_utils.run_cloud_cmd_on_cluster(
        name,
        f'services=$(kubectl get svc -o name | grep -F {name} | grep -v -- "-cloud-cmd" || true); '
        'echo "[$services]"; '
        'if [ -n "$services" ]; then echo "services found"; exit 1; else echo "services not found"; fi'
    )
    test = smoke_tests_utils.Test(
        'services_on_kubernetes',
        [
            smoke_tests_utils.launch_cluster_for_cloud_cmd('kubernetes', name),
            # Launch Kubernetes cluster with three nodes.
            f'sky launch -y -c {name} --num-nodes 3 --cpus=0.1+ --infra kubernetes',
        ],
        f'sky down -y {name} && {service_check} && '
        f'{smoke_tests_utils.down_cluster_for_cloud_cmd(name)}',
    )
    smoke_tests_utils.run_one_test(test)


# ---------- Pod Annotations on Kubernetes ----------
@pytest.mark.kubernetes
def test_add_pod_annotations_for_autodown_with_launch():
    name = smoke_tests_utils.get_cluster_name()
    test = smoke_tests_utils.Test(
        'add_pod_annotations_for_autodown_with_launch',
        [
            smoke_tests_utils.launch_cluster_for_cloud_cmd('kubernetes', name),
            # Launch Kubernetes cluster with two nodes, each being head node and worker node.
            # Autodown is set.
            f'sky launch -y -c {name} -i 10 --down --num-nodes 2 --cpus=1 --infra kubernetes',
            # Get names of the pods containing cluster name.
            smoke_tests_utils.run_cloud_cmd_on_cluster(
                name,
                f'pod_1=$(kubectl get pods -o name | grep {name} | sed -n 1p) && '
                # Describe the first pod and check for annotations.
                'pod_tag=$(kubectl describe $pod_1); echo "$pod_tag"; echo "$pod_tag" | grep -q skypilot.co/autodown && '
                'pod_tag=$(kubectl describe $pod_1); echo "$pod_tag"; echo "$pod_tag" | grep -q skypilot.co/idle_minutes_to_autostop'
            ),
            # Get names of the pods containing cluster name.
            smoke_tests_utils.run_cloud_cmd_on_cluster(
                name,
                f'pod_2=$(kubectl get pods -o name | grep {name} | sed -n 2p) && '
                # Describe the second pod and check for annotations.
                'pod_tag=$(kubectl describe $pod_2); echo "$pod_tag"; echo "$pod_tag" | grep -q skypilot.co/autodown && '
                'pod_tag=$(kubectl describe $pod_2); echo "$pod_tag"; echo "$pod_tag" | grep -q skypilot.co/idle_minutes_to_autostop'
            ),
        ],
        f'sky down -y {name} && '
        f'{smoke_tests_utils.down_cluster_for_cloud_cmd(name)}',
    )
    smoke_tests_utils.run_one_test(test)


@pytest.mark.kubernetes
def test_add_and_remove_pod_annotations_with_autostop():
    name = smoke_tests_utils.get_cluster_name()
    test = smoke_tests_utils.Test(
        'add_and_remove_pod_annotations_with_autostop',
        [
            smoke_tests_utils.launch_cluster_for_cloud_cmd('kubernetes', name),
            # Launch Kubernetes cluster with two nodes, each being head node and worker node.
            f'sky launch -y -c {name} --num-nodes 2 --cpus=1 --infra kubernetes',
            # Set autodown on the cluster with 'autostop' command.
            f'sky autostop -y {name} -i 20 --down',
            # Get names of the pods containing cluster name.
            smoke_tests_utils.run_cloud_cmd_on_cluster(
                name,
                f'pod_1=$(kubectl get pods -o name | grep {name} | sed -n 1p) && '
                # Describe the first pod and check for annotations.
                'pod_tag=$(kubectl describe $pod_1); echo "$pod_tag"; echo "$pod_tag" | grep -q skypilot.co/autodown && '
                'pod_tag=$(kubectl describe $pod_1); echo "$pod_tag"; echo "$pod_tag" | grep -q skypilot.co/idle_minutes_to_autostop',
            ),
            # Describe the second pod and check for annotations.
            smoke_tests_utils.run_cloud_cmd_on_cluster(
                name,
                f'pod_2=$(kubectl get pods -o name | grep {name} | sed -n 2p) && '
                'pod_tag=$(kubectl describe $pod_2); echo "$pod_tag"; echo "$pod_tag" | grep -q skypilot.co/autodown && '
                'pod_tag=$(kubectl describe $pod_2); echo "$pod_tag"; echo "$pod_tag" | grep -q skypilot.co/idle_minutes_to_autostop'
            ),
            # Cancel the set autodown to remove the annotations from the pods.
            f'sky autostop -y {name} --cancel',
            # Describe the first pod and check if annotations are removed.
            smoke_tests_utils.run_cloud_cmd_on_cluster(
                name,
                f'pod_1=$(kubectl get pods -o name | grep {name} | sed -n 1p) && '
                'pod_tag=$(kubectl describe $pod_1); echo "$pod_tag"; ! echo "$pod_tag" | grep -q skypilot.co/autodown && '
                'pod_tag=$(kubectl describe $pod_1); echo "$pod_tag"; ! echo "$pod_tag" | grep -q skypilot.co/idle_minutes_to_autostop',
            ),
            # Describe the second pod and check if annotations are removed.
            smoke_tests_utils.run_cloud_cmd_on_cluster(
                name,
                f'pod_2=$(kubectl get pods -o name | grep {name} | sed -n 2p) && '
                'pod_tag=$(kubectl describe $pod_2); echo "$pod_tag"; ! echo "$pod_tag" | grep -q skypilot.co/autodown && '
                'pod_tag=$(kubectl describe $pod_2); echo "$pod_tag"; ! echo "$pod_tag" | grep -q skypilot.co/idle_minutes_to_autostop',
            ),
        ],
        f'sky down -y {name} && '
        f'{smoke_tests_utils.down_cluster_for_cloud_cmd(name)}',
    )
    smoke_tests_utils.run_one_test(test)


# ---------- Volumes on Kubernetes ----------
@pytest.mark.kubernetes
def test_volumes_on_kubernetes():
    name = smoke_tests_utils.get_cluster_name()
    test = smoke_tests_utils.Test(
        'volumes_on_kubernetes',
        [
            f'sky volumes apply -y -n pvc0 --type k8s-pvc --size 2GB',
            f'sky volumes ls | grep "pvc0"',
            f'sky launch -y -c {name} --infra kubernetes tests/test_yamls/pvc_volume.yaml',
            f'sky logs {name} 1 --status',  # Ensure the job succeeded.
        ],
        f'sky down -y {name} && sky volumes delete pvc0 -y && (vol=$(sky volumes ls | grep "pvc0"); if [ -n "$vol" ]; then echo "pvc0 not deleted" && exit 1; else echo "pvc0 deleted"; fi)',
    )
    smoke_tests_utils.run_one_test(test)


# ---------- Container logs from task on Kubernetes ----------
@pytest.mark.kubernetes
def test_container_logs_multinode_kubernetes():
    name = smoke_tests_utils.get_cluster_name()
    task_yaml = 'tests/test_yamls/test_k8s_logs.yaml'
    head_logs = (
        'all_pods=$(kubectl get pods); echo "$all_pods"; '
        f'echo "$all_pods" | grep {name} | '
        # Exclude the cloud cmd execution pod.
        'grep -v "cloud-cmd" |  '
        'grep head | '
        " awk '{print $1}' | xargs -I {} kubectl logs {}")
    worker_logs = ('all_pods=$(kubectl get pods); echo "$all_pods"; '
                   f'echo "$all_pods" | grep {name} |  grep worker | '
                   " awk '{print $1}' | xargs -I {} kubectl logs {}")
    with tempfile.NamedTemporaryFile(suffix='.yaml', mode='w') as f:
        test = smoke_tests_utils.Test(
            'container_logs_multinode_kubernetes',
            [
                smoke_tests_utils.launch_cluster_for_cloud_cmd(
                    'kubernetes', name),
                f'sky launch -y -c {name} {task_yaml} --num-nodes 2',
                smoke_tests_utils.run_cloud_cmd_on_cluster(
                    name,
                    f'{head_logs} | wc -l | grep 9',
                ),
                smoke_tests_utils.run_cloud_cmd_on_cluster(
                    name,
                    f'{worker_logs} | wc -l | grep 9',
                ),
            ],
            f'sky down -y {name} && '
            f'{smoke_tests_utils.down_cluster_for_cloud_cmd(name)}',
        )
        smoke_tests_utils.run_one_test(test)


@pytest.mark.kubernetes
def test_container_logs_two_jobs_kubernetes():
    name = smoke_tests_utils.get_cluster_name()
    task_yaml = 'tests/test_yamls/test_k8s_logs.yaml'
    pod_logs = (
        'all_pods=$(kubectl get pods); echo "$all_pods"; '
        f'echo "$all_pods" | grep {name} | '
        # Exclude the cloud cmd execution pod.
        'grep -v "cloud-cmd" |  '
        'grep head |'
        " awk '{print $1}' | xargs -I {} kubectl logs {}")
    with tempfile.NamedTemporaryFile(suffix='.yaml', mode='w') as f:
        test = smoke_tests_utils.Test(
            'test_container_logs_two_jobs_kubernetes',
            [
                smoke_tests_utils.launch_cluster_for_cloud_cmd(
                    'kubernetes', name),
                f'sky launch -y -c {name} {task_yaml}',
                smoke_tests_utils.run_cloud_cmd_on_cluster(
                    name,
                    f'{pod_logs} | wc -l | grep 9',
                ),
                f'sky launch -y -c {name} {task_yaml}',
                smoke_tests_utils.run_cloud_cmd_on_cluster(
                    name,
                    f'{pod_logs} | wc -l | grep 18',
                ),
                smoke_tests_utils.run_cloud_cmd_on_cluster(
                    name,
                    f'{pod_logs} | grep 1 | wc -l | grep 2',
                ),
                smoke_tests_utils.run_cloud_cmd_on_cluster(
                    name,
                    f'{pod_logs} | grep 2 | wc -l | grep 2',
                ),
                smoke_tests_utils.run_cloud_cmd_on_cluster(
                    name,
                    f'{pod_logs} | grep 3 | wc -l | grep 2',
                ),
                smoke_tests_utils.run_cloud_cmd_on_cluster(
                    name,
                    f'{pod_logs} | grep 4 | wc -l | grep 2',
                ),
                smoke_tests_utils.run_cloud_cmd_on_cluster(
                    name,
                    f'{pod_logs} | grep 5 | wc -l | grep 2',
                ),
                smoke_tests_utils.run_cloud_cmd_on_cluster(
                    name,
                    f'{pod_logs} | grep 6 | wc -l | grep 2',
                ),
                smoke_tests_utils.run_cloud_cmd_on_cluster(
                    name,
                    f'{pod_logs} | grep 7 | wc -l | grep 2',
                ),
                smoke_tests_utils.run_cloud_cmd_on_cluster(
                    name,
                    f'{pod_logs} | grep 8 | wc -l | grep 2',
                ),
                smoke_tests_utils.run_cloud_cmd_on_cluster(
                    name,
                    f'{pod_logs} | grep 9 | wc -l | grep 2',
                ),
            ],
            f'sky down -y {name} && '
            f'{smoke_tests_utils.down_cluster_for_cloud_cmd(name)}',
        )
        smoke_tests_utils.run_one_test(test)


@pytest.mark.kubernetes
def test_container_logs_two_simultaneous_jobs_kubernetes():
    name = smoke_tests_utils.get_cluster_name()
    task_yaml = 'tests/test_yamls/test_k8s_logs.yaml '
    pod_logs = (
        'all_pods=$(kubectl get pods); echo "$all_pods"; '
        f'echo "$all_pods" | grep {name} |  '
        # Exclude the cloud cmd execution pod.
        'grep -v "cloud-cmd" |  '
        'grep head |'
        " awk '{print $1}' | xargs -I {} kubectl logs {}")
    with tempfile.NamedTemporaryFile(suffix='.yaml', mode='w') as f:
        test = smoke_tests_utils.Test(
            'test_container_logs_two_simultaneous_jobs_kubernetes',
            [
                smoke_tests_utils.launch_cluster_for_cloud_cmd(
                    'kubernetes', name),
                f'sky launch -y -c {name}',
                f'sky exec -c {name} -d {task_yaml}',
                f'sky exec -c {name} -d {task_yaml}',
                'sleep 30',
                smoke_tests_utils.run_cloud_cmd_on_cluster(
                    name,
                    f'{pod_logs} | wc -l | grep 18',
                ),
                smoke_tests_utils.run_cloud_cmd_on_cluster(
                    name,
                    f'{pod_logs} | grep 1 | wc -l | grep 2',
                ),
                smoke_tests_utils.run_cloud_cmd_on_cluster(
                    name,
                    f'{pod_logs} | grep 2 | wc -l | grep 2',
                ),
                smoke_tests_utils.run_cloud_cmd_on_cluster(
                    name,
                    f'{pod_logs} | grep 3 | wc -l | grep 2',
                ),
                smoke_tests_utils.run_cloud_cmd_on_cluster(
                    name,
                    f'{pod_logs} | grep 4 | wc -l | grep 2',
                ),
                smoke_tests_utils.run_cloud_cmd_on_cluster(
                    name,
                    f'{pod_logs} | grep 5 | wc -l | grep 2',
                ),
                smoke_tests_utils.run_cloud_cmd_on_cluster(
                    name,
                    f'{pod_logs} | grep 6 | wc -l | grep 2',
                ),
                smoke_tests_utils.run_cloud_cmd_on_cluster(
                    name,
                    f'{pod_logs} | grep 7 | wc -l | grep 2',
                ),
                smoke_tests_utils.run_cloud_cmd_on_cluster(
                    name,
                    f'{pod_logs} | grep 8 | wc -l | grep 2',
                ),
                smoke_tests_utils.run_cloud_cmd_on_cluster(
                    name,
                    f'{pod_logs} | grep 9 | wc -l | grep 2',
                ),
            ],
            f'sky down -y {name} && '
            f'{smoke_tests_utils.down_cluster_for_cloud_cmd(name)}',
        )
        smoke_tests_utils.run_one_test(test)


# ---------- Task: n=2 nodes with setups. ----------
@pytest.mark.no_lambda_cloud  # Lambda Cloud does not have V100 gpus
@pytest.mark.no_ibm  # IBM cloud currently doesn't provide public image with CUDA
@pytest.mark.no_scp  # SCP does not support num_nodes > 1 yet
@pytest.mark.no_do  # DO does not have V100 gpus
@pytest.mark.no_nebius  # Nebius does not have V100 gpus
@pytest.mark.no_hyperbolic  # Hyperbolic does not have V100 gpus
@pytest.mark.no_seeweb  # Seeweb does not have V100 gpus
@pytest.mark.skip(
    reason=
    'The resnet_distributed_tf_app is flaky, due to it failing to detect GPUs.')
def test_distributed_tf(generic_cloud: str):
    name = smoke_tests_utils.get_cluster_name()
    test = smoke_tests_utils.Test(
        'resnet_distributed_tf_app',
        [
            # NOTE: running it twice will hang (sometimes?) - an app-level bug.
            f'python examples/resnet_distributed_tf_app.py {name} {generic_cloud}',
            f'sky logs {name} 1 --status',  # Ensure the job succeeded.
        ],
        f'sky down -y {name}',
        timeout=25 * 60,  # 25 mins (it takes around ~19 mins)
    )
    smoke_tests_utils.run_one_test(test)


# ---------- Testing GCP start and stop instances ----------
@pytest.mark.gcp
def test_gcp_start_stop():
    name = smoke_tests_utils.get_cluster_name()
    test = smoke_tests_utils.Test(
        'gcp-start-stop',
        [
            f'sky launch -y -c {name} {smoke_tests_utils.LOW_RESOURCE_ARG} examples/gcp_start_stop.yaml',
            f'sky logs {name} 1 --status',  # Ensure the job succeeded.
            f'sky exec {name} examples/gcp_start_stop.yaml',
            f'sky logs {name} 2 --status',  # Ensure the job succeeded.
            f'sky exec {name} "prlimit -n --pid=\$(pgrep -f \'raylet/raylet --raylet_socket_name\') | grep \'"\'1048576 1048576\'"\'"',  # Ensure the raylet process has the correct file descriptor limit.
            f'sky logs {name} 3 --status',  # Ensure the job succeeded.
            f'sky stop -y {name}',
            smoke_tests_utils.get_cmd_wait_until_cluster_status_contains(
                cluster_name=name,
                cluster_status=[sky.ClusterStatus.STOPPED],
                timeout=40),
            f'sky start -y {name} -i 1',
            f'sky exec {name} examples/gcp_start_stop.yaml',
            f'sky logs {name} 4 --status',  # Ensure the job succeeded.
            smoke_tests_utils.get_cmd_wait_until_cluster_status_contains(
                cluster_name=name,
                cluster_status=[
                    sky.ClusterStatus.STOPPED, sky.ClusterStatus.INIT
                ],
                timeout=200),
        ],
        f'sky down -y {name}',
    )
    smoke_tests_utils.run_one_test(test)


# ---------- Testing Azure start and stop instances ----------
@pytest.mark.azure
def test_azure_start_stop():
    name = smoke_tests_utils.get_cluster_name()
    test = smoke_tests_utils.Test(
        'azure-start-stop',
        [
            f'sky launch -y -c {name} {smoke_tests_utils.LOW_RESOURCE_ARG} examples/azure_start_stop.yaml',
            f'sky exec {name} examples/azure_start_stop.yaml',
            f'sky logs {name} 1 --status',  # Ensure the job succeeded.
            f'sky exec {name} "prlimit -n --pid=\$(pgrep -f \'raylet/raylet --raylet_socket_name\') | grep \'"\'1048576 1048576\'"\'"',  # Ensure the raylet process has the correct file descriptor limit.
            f'sky logs {name} 2 --status',  # Ensure the job succeeded.
            f'sky stop -y {name}',
            f'sky start -y {name} -i 1',
            f'sky exec {name} examples/azure_start_stop.yaml',
            f'sky logs {name} 3 --status',  # Ensure the job succeeded.
            smoke_tests_utils.get_cmd_wait_until_cluster_status_contains(
                cluster_name=name,
                cluster_status=[
                    sky.ClusterStatus.STOPPED, sky.ClusterStatus.INIT
                ],
                timeout=280) +
            f'|| {{ ssh {name} "cat ~/.sky/skylet.log"; exit 1; }}',
        ],
        f'sky down -y {name}',
        timeout=30 * 60,  # 30 mins
    )
    smoke_tests_utils.run_one_test(test)


# ---------- Testing Autostopping ----------
@pytest.mark.no_fluidstack  # FluidStack does not support stopping in SkyPilot implementation
@pytest.mark.no_lambda_cloud  # Lambda Cloud does not support stopping instances
@pytest.mark.no_ibm  # FIX(IBM) sporadically fails, as restarted workers stay uninitialized indefinitely
@pytest.mark.no_scp  # SCP does not support num_nodes > 1 yet
@pytest.mark.no_kubernetes  # Kubernetes does not autostop yet
@pytest.mark.no_vast  # Vast does not support num_nodes > 1 yet
@pytest.mark.no_shadeform  # Shadeform does not support num_nodes > 1 yet
@pytest.mark.no_hyperbolic  # Hyperbolic does not support num_nodes > 1 and autostop yet
@pytest.mark.no_seeweb  # Seeweb does not support autostop
def test_autostop_wait_for_jobs(generic_cloud: str):
    name = smoke_tests_utils.get_cluster_name()
    # Azure takes ~ 7m15s (435s) to autostop a VM, so here we use 600 to ensure
    # the VM is stopped.
    autostop_timeout = 600 if generic_cloud == 'azure' else 250
    # Launching and starting Azure clusters can take a long time too. e.g., restart
    # a stopped Azure cluster can take 7m. So we set the total timeout to 70m.
    total_timeout_minutes = 70 if generic_cloud == 'azure' else 20
    test = smoke_tests_utils.Test(
        'autostop_wait_for_jobs',
        [
            f'sky launch -y -d -c {name} --num-nodes 2 --infra {generic_cloud} {smoke_tests_utils.LOW_RESOURCE_ARG} tests/test_yamls/minimal.yaml',
            f'sky autostop -y {name} -i 1 --wait-for jobs',

            # Ensure autostop is set.
            f'sky status | grep {name} | grep "1m"',

            # Ensure the cluster is not stopped early.
            'sleep 40',
            f's=$(sky status {name} --refresh); echo "$s"; echo; echo; echo "$s"  | grep {name} | grep UP',

            # Ensure the cluster is STOPPED.
            smoke_tests_utils.get_cmd_wait_until_cluster_status_contains(
                cluster_name=name,
                cluster_status=[sky.ClusterStatus.STOPPED],
                timeout=autostop_timeout),

            # Ensure the cluster is UP and the autostop setting is reset ('-').
            f'sky start -y {name}',
            f'sky status | grep {name} | grep -E "UP\s+-"',

            # Ensure the job succeeded.
            f'sky exec {name} tests/test_yamls/minimal.yaml',
            f'sky logs {name} 2 --status',

            # Test restarting the idleness timer via reset:
            f'sky autostop -y {name} -i 1 --wait-for jobs',  # Idleness starts counting.
            'sleep 40',  # Almost reached the threshold.
            f'sky autostop -y {name} -i 1 --wait-for jobs',  # Should restart the timer.
            'sleep 40',
            f's=$(sky status {name} --refresh); echo "$s"; echo; echo; echo "$s" | grep {name} | grep UP',
            smoke_tests_utils.get_cmd_wait_until_cluster_status_contains(
                cluster_name=name,
                cluster_status=[sky.ClusterStatus.STOPPED],
                timeout=autostop_timeout),

            # Test restarting the idleness timer via exec:
            f'sky start -y {name}',
            f'sky status | grep {name} | grep -E "UP\s+-"',
            f'sky autostop -y {name} -i 1 --wait-for jobs',  # Idleness starts counting.
            'sleep 45',  # Almost reached the threshold.
            f'sky exec {name} echo hi',  # Should restart the timer.
            'sleep 45',
            smoke_tests_utils.get_cmd_wait_until_cluster_status_contains(
                cluster_name=name,
                cluster_status=[sky.ClusterStatus.STOPPED],
                timeout=autostop_timeout),
        ],
        f'sky down -y {name}',
        timeout=total_timeout_minutes * 60,
    )
    smoke_tests_utils.run_one_test(test)


@pytest.mark.no_fluidstack  # FluidStack does not support stopping in SkyPilot implementation
@pytest.mark.no_lambda_cloud  # Lambda Cloud does not support stopping instances
@pytest.mark.no_ibm  # FIX(IBM) sporadically fails, as restarted workers stay uninitialized indefinitely
@pytest.mark.no_scp  # SCP does not support num_nodes > 1 yet
@pytest.mark.no_kubernetes  # Kubernetes does not autostop yet
@pytest.mark.no_vast  # Vast does not support num_nodes > 1 yet
@pytest.mark.no_shadeform  # Shadeform does not support num_nodes > 1 yet
@pytest.mark.no_hyperbolic  # Hyperbolic does not support num_nodes > 1 and autostop yet
@pytest.mark.no_seeweb  # Seeweb does not support autostop
def test_autostop_wait_for_jobs_and_ssh(generic_cloud: str):
    """Test that autostop is prevented when SSH sessions are active."""
    name = smoke_tests_utils.get_cluster_name()
    # See test_autostop_wait_for_jobs() for explanation of autostop_timeout.
    autostop_timeout = 600 if generic_cloud == 'azure' else 250

    test = smoke_tests_utils.Test(
        'autostop_wait_for_jobs_and_ssh',
        [
            f'sky launch -y -c {name} --infra {generic_cloud} {smoke_tests_utils.LOW_RESOURCE_ARG} tests/test_yamls/minimal.yaml',
            # --wait-for jobs_and_ssh is the default, so we don't need to specify it here.
            f'sky autostop -y {name} -i 1',

            # Ensure autostop is set.
            f'sky status | grep {name} | grep "1m"',

            # Ensure the job succeeded.
            f'sky queue {name} | grep SUCCEEDED',

            # Start an interactive SSH session to keep the cluster active.
            # -tt forces a pseudo-terminal to be allocated.
            f'ssh -tt {name} "sleep 180"',

            # Ensure the cluster is still UP (autostop should be prevented by active SSH session).
            f's=$(sky status {name} --refresh); echo "$s"; echo; echo; echo "$s" | grep {name} | grep UP',

            # Now the cluster should autostop since no SSH sessions are active
            smoke_tests_utils.get_cmd_wait_until_cluster_status_contains(
                cluster_name=name,
                cluster_status=[sky.ClusterStatus.STOPPED],
                timeout=autostop_timeout),
        ],
        f'sky down -y {name}',
        timeout=20 * 60,
    )
    smoke_tests_utils.run_one_test(test)


@pytest.mark.no_fluidstack  # FluidStack does not support stopping in SkyPilot implementation
@pytest.mark.no_lambda_cloud  # Lambda Cloud does not support stopping instances
@pytest.mark.no_ibm  # FIX(IBM) sporadically fails, as restarted workers stay uninitialized indefinitely
@pytest.mark.no_scp  # SCP does not support num_nodes > 1 yet
@pytest.mark.no_kubernetes  # Kubernetes does not autostop yet
@pytest.mark.no_vast  # Vast does not support num_nodes > 1 yet
@pytest.mark.no_shadeform  # Shadeform does not support num_nodes > 1 yet
@pytest.mark.no_hyperbolic  # Hyperbolic does not support num_nodes > 1 and autostop yet
@pytest.mark.no_seeweb  # Seeweb does not support autostop
def test_autostop_wait_for_none(generic_cloud: str):
    """Test that autostop is prevented when hard stop is set."""
    name = smoke_tests_utils.get_cluster_name()
    # See test_autostop_wait_for_jobs() for explanation of autostop_timeout.
    autostop_timeout = 600 if generic_cloud == 'azure' else 250

    test = smoke_tests_utils.Test(
        'autostop_with_hard_stop',
        [
            # Launch a cluster with a long running job (1h).
            f'sky launch -y -c {name} --infra {generic_cloud} {smoke_tests_utils.LOW_RESOURCE_ARG} sleep 3600 --async',
            smoke_tests_utils.get_cmd_wait_until_cluster_status_contains(
                cluster_name=name,
                cluster_status=[sky.ClusterStatus.UP],
                timeout=180),

            # Set wait mode to none, so the cluster doesn't wait for the job to finish.
            f'sky autostop -y {name} -i 1 --wait-for none',
            f'sky status | grep {name} | grep "1m"',

            # The cluster should autostop.
            smoke_tests_utils.get_cmd_wait_until_cluster_status_contains(
                cluster_name=name,
                cluster_status=[sky.ClusterStatus.STOPPED],
                timeout=autostop_timeout),
        ],
        f'sky down -y {name}',
        timeout=20 * 60,
    )
    smoke_tests_utils.run_one_test(test)


def _get_cancel_task_with_cloud(name, cloud, timeout=15 * 60):
    test = smoke_tests_utils.Test(
        f'{cloud}-cancel-task',
        [
            f'sky launch -c {name} examples/resnet_app.yaml --infra {cloud} -y -d',
            # Wait the job to be scheduled and finished setup.
            f'until sky queue {name} | grep "RUNNING"; do sleep 10; done',
            # Wait the setup and initialize before the GPU process starts.
            'sleep 120',
            f'sky exec {name} "nvidia-smi | grep python"',
            f'sky logs {name} 2 --status || {{ sky logs {name} --no-follow 1 && exit 1; }}',  # Ensure the job succeeded.
            f'sky cancel -y {name} 1',
            'sleep 60',
            # check if the python job is gone.
            f'sky exec {name} "! nvidia-smi | grep python"',
            f'sky logs {name} 3 --status',  # Ensure the job succeeded.
        ],
        f'sky down -y {name}',
        timeout=timeout,
    )
    return test


# ---------- Testing `sky cancel` ----------
@pytest.mark.aws
def test_cancel_aws():
    name = smoke_tests_utils.get_cluster_name()
    test = _get_cancel_task_with_cloud(name, 'aws')
    smoke_tests_utils.run_one_test(test)


@pytest.mark.gcp
def test_cancel_gcp():
    name = smoke_tests_utils.get_cluster_name()
    test = _get_cancel_task_with_cloud(name, 'gcp')
    smoke_tests_utils.run_one_test(test)


@pytest.mark.azure
def test_cancel_azure():
    name = smoke_tests_utils.get_cluster_name()
    test = _get_cancel_task_with_cloud(name, 'azure', timeout=30 * 60)
    smoke_tests_utils.run_one_test(test)


@pytest.mark.no_fluidstack  # Fluidstack does not support V100 gpus for now
@pytest.mark.no_lambda_cloud  # Lambda Cloud does not have V100 gpus
@pytest.mark.no_ibm  # IBM cloud currently doesn't provide public image with CUDA
@pytest.mark.no_paperspace  # Paperspace has `gnome-shell` on nvidia-smi
@pytest.mark.no_scp  # SCP does not support num_nodes > 1 yet
@pytest.mark.no_vast  # Vast does not support num_nodes > 1 yet
@pytest.mark.no_shadeform  # Shadeform does not support num_nodes > 1 yet
@pytest.mark.no_hyperbolic  # Hyperbolic does not support num_nodes > 1 yet
@pytest.mark.no_seeweb  # Seeweb does not support num_nodes > 1 yet
@pytest.mark.resource_heavy
@pytest.mark.parametrize('accelerator', [{'do': 'H100', 'nebius': 'H100'}])
def test_cancel_pytorch(generic_cloud: str, accelerator: Dict[str, str]):
    if generic_cloud == 'kubernetes':
        accelerator = smoke_tests_utils.get_avaliabe_gpus_for_k8s_tests()
    else:
        accelerator = accelerator.get(generic_cloud, 'T4')
    name = smoke_tests_utils.get_cluster_name()
    test = smoke_tests_utils.Test(
        'cancel-pytorch',
        [
            f'sky launch -c {name} --infra {generic_cloud} {smoke_tests_utils.LOW_RESOURCE_ARG} --gpus {accelerator} examples/resnet_distributed_torch.yaml -y -d',
            # Wait until the setup finishes.
            smoke_tests_utils.
            get_cmd_wait_until_job_status_contains_matching_job_id(
                cluster_name=name,
                job_id='1',
                job_status=[sky.JobStatus.RUNNING, sky.JobStatus.SUCCEEDED],
                timeout=150),
            # Wait the GPU process to start.
            'sleep 90',
            f'sky exec {name} --num-nodes 2 \'s=$(nvidia-smi); echo "$s"; echo "$s" | grep python || '
            # When run inside container/k8s, nvidia-smi cannot show process ids.
            # See https://github.com/NVIDIA/nvidia-docker/issues/179
            # To work around, we check if GPU utilization is greater than 0.
            f'[ $(nvidia-smi --query-gpu=utilization.gpu --format=csv,noheader,nounits) -gt 0 ]\'',
            f'sky logs {name} 2 --status',  # Ensure the job succeeded.
            f'sky cancel -y {name} 1',
            'sleep 60',
            f'sky exec {name} --num-nodes 2 \'s=$(nvidia-smi); echo "$s"; (echo "$s" | grep "No running process") || '
            # Ensure Xorg is the only process running.
            '[ $(nvidia-smi | grep -A 10 Processes | grep -A 10 === | grep -v Xorg) -eq 2 ]\'',
            f'sky logs {name} 3 --status',  # Ensure the job succeeded.
        ],
        f'sky down -y {name}',
        timeout=20 * 60,
    )
    smoke_tests_utils.run_one_test(test)


# can't use `_get_cancel_task_with_cloud()`, as command `nvidia-smi`
# requires a CUDA public image, which IBM doesn't offer
@pytest.mark.ibm
def test_cancel_ibm():
    name = smoke_tests_utils.get_cluster_name()
    test = smoke_tests_utils.Test(
        'ibm-cancel-task',
        [
            f'sky launch -y -c {name} --infra ibm examples/minimal.yaml',
            f'sky exec {name} -n {name}-1 -d  "while true; do echo \'Hello SkyPilot\'; sleep 2; done"',
            'sleep 20',
            f'sky queue {name} | grep {name}-1 | grep RUNNING',
            f'sky cancel -y {name} 2',
            f'sleep 5',
            f'sky queue {name} | grep {name}-1 | grep CANCELLED',
        ],
        f'sky down -y {name}',
    )
    smoke_tests_utils.run_one_test(test)


# ---------- Testing use-spot option ----------
@pytest.mark.no_fluidstack  # FluidStack does not support spot instances
@pytest.mark.no_lambda_cloud  # Lambda Cloud does not support spot instances
@pytest.mark.no_paperspace  # Paperspace does not support spot instances
@pytest.mark.no_ibm  # IBM Cloud does not support spot instances
@pytest.mark.no_scp  # SCP does not support spot instances
@pytest.mark.no_kubernetes  # Kubernetes does not have a notion of spot instances
@pytest.mark.no_nebius  # Nebius does not support non-GPU spot instances
@pytest.mark.no_hyperbolic  # Hyperbolic does not support spot instances
<<<<<<< HEAD
@pytest.mark.no_shadeform  # Shadeform does not support spot instances
=======
@pytest.mark.no_seeweb  # Seeweb does not support spot instances
>>>>>>> d9f7c5b0
@pytest.mark.no_do
def test_use_spot(generic_cloud: str):
    """Test use-spot and sky exec."""
    name = smoke_tests_utils.get_cluster_name()
    test = smoke_tests_utils.Test(
        'use-spot',
        [
            f'sky launch -c {name} --infra {generic_cloud} {smoke_tests_utils.LOW_RESOURCE_ARG} tests/test_yamls/minimal.yaml --use-spot -y',
            f'sky logs {name} 1 --status',
            f'sky exec {name} echo hi',
            f'sky logs {name} 2 --status',
        ],
        f'sky down -y {name}',
    )
    smoke_tests_utils.run_one_test(test)


@pytest.mark.azure
def test_azure_spot_instance_verification():
    """Test Azure spot instance provisioning with explicit verification.
    This test verifies that when --use-spot is specified for Azure:
    1. The cluster launches successfully
    2. The instances are actually provisioned as spot instances
    """
    name = smoke_tests_utils.get_cluster_name()
    test = smoke_tests_utils.Test(
        'azure-spot-verification',
        [
            f'sky launch -c {name} --infra azure {smoke_tests_utils.LOW_RESOURCE_ARG} tests/test_yamls/minimal.yaml --use-spot -y',
            f'sky logs {name} 1 --status', f'TARGET_VM_NAME="{name}"; '
            'VM_INFO=$(az vm list --query "[?contains(name, \'$TARGET_VM_NAME\')].{Name:name, ResourceGroup:resourceGroup}" -o tsv); '
            '[[ -z "$VM_INFO" ]] && exit 1; '
            'FULL_VM_NAME=$(echo "$VM_INFO" | awk \'{print $1}\'); '
            'RESOURCE_GROUP=$(echo "$VM_INFO" | awk \'{print $2}\'); '
            'VM_DETAILS=$(az vm list --resource-group "$RESOURCE_GROUP" '
            '--query "[?name==\'$FULL_VM_NAME\'].{Name:name, Location:location, Priority:priority}" -o table); '
            '[[ -z "$VM_DETAILS" ]] && exit 1; '
            'echo "VM Details:"; echo "$VM_DETAILS"; '
            'echo "$VM_DETAILS" | grep -qw "Spot" && exit 0 || exit 1'
        ],
        f'sky down -y {name}',
    )
    smoke_tests_utils.run_one_test(test)


@pytest.mark.gcp
def test_stop_gcp_spot():
    """Test GCP spot can be stopped, autostopped, restarted."""
    name = smoke_tests_utils.get_cluster_name()
    test = smoke_tests_utils.Test(
        'stop_gcp_spot',
        [
            f'sky launch -c {name} --infra gcp {smoke_tests_utils.LOW_RESOURCE_ARG} --use-spot -y -- touch myfile',
            # stop should go through:
            f'sky stop {name} -y',
            f'sky start {name} -y',
            f'sky exec {name} -- ls myfile',
            f'sky logs {name} 2 --status',
            f'sky autostop {name} -i0 -y',
            smoke_tests_utils.get_cmd_wait_until_cluster_status_contains(
                cluster_name=name,
                cluster_status=[sky.ClusterStatus.STOPPED],
                timeout=90),
            f'sky start {name} -y',
            f'sky exec {name} -- ls myfile',
            f'sky logs {name} 3 --status',
            # -i option at launch should go through:
            f'sky launch -c {name} -i0 -y',
            smoke_tests_utils.get_cmd_wait_until_cluster_status_contains(
                cluster_name=name,
                cluster_status=[sky.ClusterStatus.STOPPED],
                timeout=120),
        ],
        f'sky down -y {name}',
    )
    smoke_tests_utils.run_one_test(test)


# ---------- Testing env ----------
def test_inline_env(generic_cloud: str):
    """Test env"""
    name = smoke_tests_utils.get_cluster_name()
    test = smoke_tests_utils.Test(
        'test-inline-env',
        [
            f'sky launch -c {name} -y --infra {generic_cloud} {smoke_tests_utils.LOW_RESOURCE_ARG} --env TEST_ENV="hello world" -- "([[ ! -z \\"\$TEST_ENV\\" ]] && [[ ! -z \\"\${constants.SKYPILOT_NODE_IPS}\\" ]] && [[ ! -z \\"\${constants.SKYPILOT_NODE_RANK}\\" ]] && [[ ! -z \\"\${constants.SKYPILOT_NUM_NODES}\\" ]]) || exit 1"',
            'sleep 20',
            f'sky logs {name} 1 --status',
            f'sky exec {name} --env TEST_ENV2="success" "([[ ! -z \\"\$TEST_ENV2\\" ]] && [[ ! -z \\"\${constants.SKYPILOT_NODE_IPS}\\" ]] && [[ ! -z \\"\${constants.SKYPILOT_NODE_RANK}\\" ]] && [[ ! -z \\"\${constants.SKYPILOT_NUM_NODES}\\" ]]) || exit 1"',
            f'sky logs {name} 2 --status',
        ],
        f'sky down -y {name}',
        smoke_tests_utils.get_timeout(generic_cloud),
    )
    smoke_tests_utils.run_one_test(test)


# ---------- Testing env file ----------
@pytest.mark.no_hyperbolic  # Hyperbolic fails to provision resources
def test_inline_env_file(generic_cloud: str):
    """Test env"""
    name = smoke_tests_utils.get_cluster_name()
    test = smoke_tests_utils.Test(
        'test-inline-env-file',
        [
            f'sky launch -c {name} -y --infra {generic_cloud} {smoke_tests_utils.LOW_RESOURCE_ARG} --env TEST_ENV="hello world" -- "([[ ! -z \\"\$TEST_ENV\\" ]] && [[ ! -z \\"\${constants.SKYPILOT_NODE_IPS}\\" ]] && [[ ! -z \\"\${constants.SKYPILOT_NODE_RANK}\\" ]] && [[ ! -z \\"\${constants.SKYPILOT_NUM_NODES}\\" ]]) || exit 1"',
            f'sky logs {name} 1 --status',
            f'sky exec {name} --env-file examples/sample_dotenv "([[ ! -z \\"\$TEST_ENV2\\" ]] && [[ ! -z \\"\${constants.SKYPILOT_NODE_IPS}\\" ]] && [[ ! -z \\"\${constants.SKYPILOT_NODE_RANK}\\" ]] && [[ ! -z \\"\${constants.SKYPILOT_NUM_NODES}\\" ]]) || exit 1"',
            f'sky logs {name} 2 --status',
        ],
        f'sky down -y {name}',
        smoke_tests_utils.get_timeout(generic_cloud),
    )
    smoke_tests_utils.run_one_test(test)


# ---------- Testing custom image ----------
@pytest.mark.aws
def test_aws_custom_image():
    """Test AWS custom image"""
    name = smoke_tests_utils.get_cluster_name()
    test = smoke_tests_utils.Test(
        'test-aws-custom-image',
        [
            f'sky launch -c {name} {smoke_tests_utils.LOW_RESOURCE_ARG} --retry-until-up -y tests/test_yamls/test_custom_image.yaml --infra aws/us-east-2 --image-id ami-062ddd90fb6f8267a',  # Nvidia image
            f'sky logs {name} 1 --status',
        ],
        f'sky down -y {name}',
        timeout=30 * 60,
    )
    smoke_tests_utils.run_one_test(test)


@pytest.mark.resource_heavy
@pytest.mark.kubernetes
@pytest.mark.parametrize(
    'image_id',
    [
        'docker:nvidia/cuda:11.8.0-devel-ubuntu18.04',
        'docker:ubuntu:18.04',
        # Test latest image with python 3.11 installed by default.
        'docker:continuumio/miniconda3:24.1.2-0',
        # Test python>=3.12 where SkyPilot should automatically create a separate
        # conda env for runtime with python 3.10.
        'docker:continuumio/miniconda3:latest',
    ])
def test_kubernetes_custom_image(image_id):
    """Test Kubernetes custom image"""
    accelerator = smoke_tests_utils.get_avaliabe_gpus_for_k8s_tests()
    name = smoke_tests_utils.get_cluster_name()
    test = smoke_tests_utils.Test(
        'test-kubernetes-custom-image',
        [
            f'sky launch -c {name} {smoke_tests_utils.LOW_RESOURCE_ARG} --retry-until-up -y tests/test_yamls/test_custom_image.yaml --infra kubernetes/none --image-id {image_id} --gpus {accelerator}:1',
            f'sky logs {name} 1 --status',
            # Try exec to run again and check if the logs are printed
            f'sky exec {name} tests/test_yamls/test_custom_image.yaml --infra kubernetes/none --image-id {image_id} --gpus {accelerator}:1 | grep "Hello 100"',
            # Make sure ssh is working with custom username
            f'ssh {name} echo hi | grep hi',
        ],
        f'sky down -y {name}',
        timeout=30 * 60,
    )
    smoke_tests_utils.run_one_test(test)


@pytest.mark.azure
def test_azure_start_stop_two_nodes():
    name = smoke_tests_utils.get_cluster_name()
    test = smoke_tests_utils.Test(
        'azure-start-stop-two-nodes',
        [
            f'sky launch --num-nodes=2 -y -c {name} {smoke_tests_utils.LOW_RESOURCE_ARG} examples/azure_start_stop.yaml',
            f'sky exec --num-nodes=2 {name} examples/azure_start_stop.yaml',
            f'sky logs {name} 1 --status',  # Ensure the job succeeded.
            f'sky stop -y {name}',
            f'sky start -y {name} -i 1',
            f'sky exec --num-nodes=2 {name} examples/azure_start_stop.yaml',
            f'sky logs {name} 2 --status',  # Ensure the job succeeded.
            smoke_tests_utils.get_cmd_wait_until_cluster_status_contains(
                cluster_name=name,
                cluster_status=[
                    sky.ClusterStatus.INIT, sky.ClusterStatus.STOPPED
                ],
                timeout=235) +
            f'|| {{ ssh {name} "cat ~/.sky/skylet.log"; exit 1; }}'
        ],
        f'sky down -y {name}',
        timeout=30 * 60,  # 30 mins  (it takes around ~23 mins)
    )
    smoke_tests_utils.run_one_test(test)


# ---------- Testing env for disk tier ----------
@pytest.mark.aws
@pytest.mark.no_seeweb  # Seeweb does not support custom disk tiers
def test_aws_disk_tier():

    def _get_aws_query_command(region: str, instance_id: str, field: str,
                               expected: str):
        return (f'aws ec2 describe-volumes --region {region} '
                f'--filters Name=attachment.instance-id,Values={instance_id} '
                f'--query Volumes[*].{field} | grep {expected} ; ')

    cluster_name = smoke_tests_utils.get_cluster_name()
    for disk_tier in list(resources_utils.DiskTier):
        specs = AWS._get_disk_specs(disk_tier)
        name = cluster_name + '-' + disk_tier.value
        name_on_cloud = common_utils.make_cluster_name_on_cloud(
            name, sky.AWS.max_cluster_name_length())
        region = 'us-east-2'
        test = smoke_tests_utils.Test(
            'aws-disk-tier-' + disk_tier.value,
            [
                smoke_tests_utils.launch_cluster_for_cloud_cmd('aws', name),
                f'sky launch -y -c {name} --infra aws/{region} {smoke_tests_utils.LOW_RESOURCE_ARG} '
                f'--disk-tier {disk_tier.value} echo "hello sky"',
                smoke_tests_utils.run_cloud_cmd_on_cluster(
                    name,
                    cmd=
                    (f'id=`aws ec2 describe-instances --region {region} --filters '
                     f'Name=tag:ray-cluster-name,Values={name_on_cloud} --query '
                     f'Reservations[].Instances[].InstanceId --output text`; ' +
                     _get_aws_query_command(region, '$id', 'VolumeType',
                                            specs['disk_tier']) +
                     ('' if specs['disk_tier']
                      == 'standard' else _get_aws_query_command(
                          region, '$id', 'Iops', specs['disk_iops'])) +
                     ('' if specs['disk_tier'] != 'gp3' else
                      _get_aws_query_command(region, '$id', 'Throughput',
                                             specs['disk_throughput'])))),
            ],
            f'sky down -y {name} && {smoke_tests_utils.down_cluster_for_cloud_cmd(name)}',
            timeout=10 * 60,  # 10 mins  (it takes around ~6 mins)
        )
        smoke_tests_utils.run_one_test(test)


@pytest.mark.gcp
@pytest.mark.parametrize('instance_types',
                         [['n2-standard-2', 'n2-standard-64']])
def test_gcp_disk_tier(instance_types: List[str]):
    instance_type_low, instance_type_high = instance_types
    for disk_tier in list(resources_utils.DiskTier):
        # GCP._get_disk_type returns pd-extreme only for instance types with >= 64
        # CPUs. We must ensure the launched instance type matches what we pass to
        # GCP._get_disk_type.
        if disk_tier == resources_utils.DiskTier.BEST:
            instance_type = instance_type_high
        else:
            instance_type = instance_type_low

        disk_types = [GCP._get_disk_type(instance_type, disk_tier)]
        name = smoke_tests_utils.get_cluster_name() + '-' + disk_tier.value
        name_on_cloud = common_utils.make_cluster_name_on_cloud(
            name, sky.GCP.max_cluster_name_length())
        region = 'us-central1'
        instance_type_options = [f'--instance-type {instance_type}']
        if disk_tier == resources_utils.DiskTier.BEST:
            # Ultra disk tier requires n2 instance types to have more than 64 CPUs.
            # If using default instance type, it will only enable the high disk tier.
            # Test both scenarios: n2-standard-2 maps to HIGH, n2-standard-64 maps to ULTRA
            disk_types = [
                GCP._get_disk_type(instance_type_low,
                                   resources_utils.DiskTier.HIGH),
                GCP._get_disk_type(instance_type,
                                   resources_utils.DiskTier.ULTRA),
            ]
            instance_type_options = [
                f'--instance-type {instance_type_low}',
                f'--instance-type {instance_type}'
            ]
        for disk_type, instance_type_option in zip(disk_types,
                                                   instance_type_options):
            test = smoke_tests_utils.Test(
                'gcp-disk-tier-' + disk_tier.value,
                [
                    smoke_tests_utils.launch_cluster_for_cloud_cmd('gcp', name),
                    f'sky launch -y -c {name} --infra gcp/{region} {smoke_tests_utils.LOW_RESOURCE_ARG} '
                    f'--disk-tier {disk_tier.value} {instance_type_option} ',
                    smoke_tests_utils.run_cloud_cmd_on_cluster(
                        name,
                        cmd=(f'name=`gcloud compute instances list --filter='
                             f'"labels.ray-cluster-name:{name_on_cloud}" '
                             '--format="value(name)"`; '
                             f'gcloud compute disks list --filter="name=$name" '
                             f'--format="value(type)" | grep {disk_type}'))
                ],
                f'sky down -y {name} && {smoke_tests_utils.down_cluster_for_cloud_cmd(name)}',
                timeout=6 * 60,  # 6 mins  (it takes around ~3 mins)
            )
            smoke_tests_utils.run_one_test(test)


@pytest.mark.azure
def test_azure_disk_tier():
    for disk_tier in list(resources_utils.DiskTier):
        if disk_tier == resources_utils.DiskTier.HIGH or disk_tier == resources_utils.DiskTier.ULTRA:
            # Azure does not support high and ultra disk tier.
            continue
        type = Azure._get_disk_type(disk_tier)
        name = smoke_tests_utils.get_cluster_name() + '-' + disk_tier.value
        name_on_cloud = common_utils.make_cluster_name_on_cloud(
            name, sky.Azure.max_cluster_name_length())
        region = 'eastus2'
        test = smoke_tests_utils.Test(
            'azure-disk-tier-' + disk_tier.value,
            [
                f'sky launch -y -c {name} --infra azure/{region} {smoke_tests_utils.LOW_RESOURCE_ARG} '
                f'--disk-tier {disk_tier.value} echo "hello sky"',
                f'az resource list --tag ray-cluster-name={name_on_cloud} --query '
                f'"[?type==\'Microsoft.Compute/disks\'].sku.name" '
                f'--output tsv | grep {type}'
            ],
            f'sky down -y {name}',
            timeout=20 * 60,  # 20 mins  (it takes around ~12 mins)
        )
        smoke_tests_utils.run_one_test(test)


@pytest.mark.azure
def test_azure_best_tier_failover():
    type = Azure._get_disk_type(resources_utils.DiskTier.LOW)
    name = smoke_tests_utils.get_cluster_name()
    name_on_cloud = common_utils.make_cluster_name_on_cloud(
        name, sky.Azure.max_cluster_name_length())
    region = 'eastus2'
    test = smoke_tests_utils.Test(
        'azure-best-tier-failover',
        [
            f'sky launch -y -c {name} --infra azure/{region} {smoke_tests_utils.LOW_RESOURCE_ARG} '
            f'--disk-tier best --instance-type Standard_D8_v5 echo "hello sky"',
            f'az resource list --tag ray-cluster-name={name_on_cloud} --query '
            f'"[?type==\'Microsoft.Compute/disks\'].sku.name" '
            f'--output tsv | grep {type}',
        ],
        f'sky down -y {name}',
        timeout=20 * 60,  # 20 mins  (it takes around ~12 mins)
    )
    smoke_tests_utils.run_one_test(test)


# ------ Testing Zero Quota Failover ------
@pytest.mark.aws
def test_aws_zero_quota_failover():

    name = smoke_tests_utils.get_cluster_name()
    region = smoke_tests_utils.get_aws_region_for_quota_failover()

    if not region:
        pytest.xfail(
            'Unable to test zero quota failover optimization — quotas '
            'for EC2 P3 instances were found on all AWS regions. Is this '
            'expected for your account?')
        return

    test = smoke_tests_utils.Test(
        'aws-zero-quota-failover',
        [
            f'sky launch -y -c {name} --infra aws/{region} {smoke_tests_utils.LOW_RESOURCE_ARG} --gpus V100:8 --use-spot | grep "Found no quota"',
        ],
        f'sky down -y {name}',
    )
    smoke_tests_utils.run_one_test(test)


@pytest.mark.gcp
def test_gcp_zero_quota_failover():

    name = smoke_tests_utils.get_cluster_name()
    region = smoke_tests_utils.get_gcp_region_for_quota_failover()

    if not region:
        pytest.xfail(
            'Unable to test zero quota failover optimization — quotas '
            'for A100-80GB GPUs were found on all GCP regions. Is this '
            'expected for your account?')
        return

    test = smoke_tests_utils.Test(
        'gcp-zero-quota-failover',
        [
            f'sky launch -y -c {name} --infra gcp/{region} {smoke_tests_utils.LOW_RESOURCE_ARG} --gpus A100-80GB:1 --use-spot | grep "Found no quota"',
        ],
        f'sky down -y {name}',
    )
    smoke_tests_utils.run_one_test(test)


@pytest.mark.no_hyperbolic  # Hyperbolic doesn't support host controller and auto-stop
def test_long_setup_run_script(generic_cloud: str):
    name = smoke_tests_utils.get_cluster_name()
    with tempfile.NamedTemporaryFile('w', prefix='sky_app_',
                                     suffix='.yaml') as f:
        f.write(
            textwrap.dedent(""" \
            setup: |
              echo "start long setup"
            """))
        for i in range(1024 * 200):
            f.write(f'  echo {i}\n')
        f.write('  echo "end long setup"\n')
        f.write(
            textwrap.dedent(""" \
            run: |
              echo "run"
        """))
        for i in range(1024 * 200):
            f.write(f'  echo {i}\n')
        f.write('  echo "end run"\n')
        f.flush()

        test = smoke_tests_utils.Test(
            'long-setup-run-script',
            [
                f'sky launch -y -c {name} --infra {generic_cloud} {smoke_tests_utils.LOW_RESOURCE_ARG} {f.name}',
                f'sky exec {name} "echo hello"',
                f'sky exec {name} {f.name}',
                f'sky logs {name} --status 1',
                f'sky logs {name} --status 2',
                f'sky logs {name} --status 3',
                f'sky down {name} -y',
                f'sky jobs launch -y -n {name} --cloud {generic_cloud} {smoke_tests_utils.LOW_RESOURCE_ARG} {f.name}',
                f'sky jobs queue | grep {name} | grep SUCCEEDED',
            ],
            f'sky down -y {name}; sky jobs cancel -n {name} -y',
        )
        smoke_tests_utils.run_one_test(test)


# ---------- Test min-gpt on Kubernetes ----------
@pytest.mark.kubernetes
@pytest.mark.resource_heavy
def test_min_gpt_kubernetes():
    accelerator = smoke_tests_utils.get_avaliabe_gpus_for_k8s_tests()
    name = smoke_tests_utils.get_cluster_name()
    original_yaml_path = 'examples/distributed-pytorch/train.yaml'

    with open(original_yaml_path, 'r') as f:
        content = f.read()

    # Let the train exit after 1 epoch
    modified_content = content.replace('main.py',
                                       'main.py trainer_config.max_epochs=1')

    modified_content = re.sub(r'accelerators:\s*[^\n]+',
                              f'accelerators: {accelerator}', modified_content)

    # Create a temporary YAML file with the modified content
    with tempfile.NamedTemporaryFile(mode='w', suffix='.yaml') as f:
        f.write(modified_content)
        f.flush()

        test = smoke_tests_utils.Test(
            'min_gpt_kubernetes',
            [
                f'sky launch -y -c {name} --infra kubernetes {f.name}',
                f'sky logs {name} 1 --status',
            ],
            f'sky down -y {name}',
            timeout=20 * 60,
        )
        smoke_tests_utils.run_one_test(test)


# ---------- Test GCP network tier ----------
@pytest.mark.gcp
def test_gcp_network_tier():
    """Test GCP network tier functionality for standard tier."""
    network_tier = resources_utils.NetworkTier.STANDARD
    # Use n2-standard-4 instance type for testing
    instance_type = 'n2-standard-4'
    name = smoke_tests_utils.get_cluster_name() + '-' + network_tier.value
    region = 'us-central1'

    # For standard tier, verify basic network functionality
    verification_commands = [
        smoke_tests_utils.run_cloud_cmd_on_cluster(
            name, cmd='echo "Standard network tier verification"')
    ]

    test_commands = [
        smoke_tests_utils.launch_cluster_for_cloud_cmd('gcp', name),
        f'sky launch -y -c {name} --infra gcp/{region} {smoke_tests_utils.LOW_RESOURCE_ARG} '
        f'--network-tier {network_tier.value} --instance-type {instance_type} '
        f'echo "Testing network tier {network_tier.value}"',
    ] + verification_commands

    test = smoke_tests_utils.Test(
        f'gcp-network-tier-{network_tier.value}',
        test_commands,
        f'sky down -y {name} && {smoke_tests_utils.down_cluster_for_cloud_cmd(name)}',
        timeout=10 * 60,  # 10 mins
    )
    smoke_tests_utils.run_one_test(test)


@pytest.mark.gcp
def test_gcp_network_tier_with_gpu():
    """Test GCP network_tier=best with GPU to verify GPU Direct functionality."""
    name = smoke_tests_utils.get_cluster_name() + '-gpu-best'
    cmd = 'echo "LD_LIBRARY_PATH check for GPU workloads:" && echo $LD_LIBRARY_PATH && echo $LD_LIBRARY_PATH | grep -q "/usr/local/nvidia/lib64:/usr/local/tcpx/lib64" && echo "LD_LIBRARY_PATH contains required paths" || exit 1'
    test = smoke_tests_utils.Test(
        'gcp-network-tier-best-gpu',
        [
            smoke_tests_utils.launch_cluster_for_cloud_cmd('gcp', name),
            f'sky launch -y -c {name} --cloud gcp '
            f'--gpus H100:8 --network-tier best '
            f'echo "Testing network tier best with GPU"',
            # Check if LD_LIBRARY_PATH contains the required NCCL and TCPX paths for GPU workloads
            f'sky exec {name} {shlex.quote(cmd)} && sky logs {name} --status'
        ],
        f'sky down -y {name} && {smoke_tests_utils.down_cluster_for_cloud_cmd(name)}',
        timeout=25 * 60,  # 25 mins for GPU provisioning
    )
    smoke_tests_utils.run_one_test(test)


def test_remote_server_api_login():
    if not smoke_tests_utils.is_remote_server_test():
        pytest.skip('This test is only for remote server')

    endpoint = smoke_tests_utils.get_api_server_url()
    config_path = skypilot_config._GLOBAL_CONFIG_PATH
    backup_path = f'{config_path}.backup_for_test_remote_server_api_login'

    test = smoke_tests_utils.Test(
        'remote-server-api-login',
        [
            # Backup existing config file if it exists
            f'if [ -f {config_path} ]; then cp {config_path} {backup_path}; fi',
            # Run sky api login
            f'unset {constants.SKY_API_SERVER_URL_ENV_VAR} && sky api login -e {endpoint}',
            # Echo the config file content to see what was written
            f'echo "Config file content after sky api login:" && cat {config_path}',
            # Verify the config file is updated with the endpoint
            f'grep -q "endpoint: {endpoint}" {config_path}',
            # Verify the api_server section exists
            f'grep -q "api_server:" {config_path}',
        ],
        # Restore original config file if backup exists
        f'if [ -f {backup_path} ]; then mv {backup_path} {config_path}; fi',
    )

    with pytest.MonkeyPatch().context() as m:
        m.setattr(docker_utils, 'get_api_server_endpoint_inside_docker',
                  lambda: 'http://255.255.255.255:41540')
        # Mock the environment config to return a non-existing endpoint.
        # The sky api login command should not read from environment config
        # when an explicit endpoint is provided as an argument.
        smoke_tests_utils.run_one_test(test, check_sky_status=False)


# ---------- Testing Autostopping ----------
@pytest.mark.no_fluidstack  # FluidStack does not support stopping in SkyPilot implementation
@pytest.mark.no_scp  # SCP does not support num_nodes > 1 yet. Run test_scp_autodown instead.
@pytest.mark.no_vast  # Vast does not support num_nodes > 1 yet
@pytest.mark.no_nebius  # Nebius does not support autodown
@pytest.mark.no_hyperbolic  # Hyperbolic does not support num_nodes > 1 yet
@pytest.mark.no_kubernetes  # Kubernetes does not autostop yet
<<<<<<< HEAD
@pytest.mark.no_shadeform  # Shadeform does not support num_nodes > 1 yet
=======
@pytest.mark.no_seeweb  # Seeweb does not support autostop
>>>>>>> d9f7c5b0
def test_autostop_with_unhealthy_ray_cluster(generic_cloud: str):
    name = smoke_tests_utils.get_cluster_name()
    # See test_autostop_wait_for_jobs() for explanation of autostop_timeout.
    autostop_timeout = 600 if generic_cloud == 'azure' else 250
    test = smoke_tests_utils.Test(
        'autostop_with_unhealthy_ray_cluster',
        [
            f'sky launch -y -d -c {name} --num-nodes 2 --infra {generic_cloud} {smoke_tests_utils.LOW_RESOURCE_ARG} tests/test_yamls/minimal.yaml',
            f'sky autostop -y {name} -i 5',
            # Ensure autostop is set.
            f'sky status | grep {name} | grep "5m"',
            # Ensure the job succeeded.
            f'sky logs {name} 1 --status',
            # Stop the ray cluster, but leave the node running.
            # TODO(kevin): Find a better way to replicate the issue
            f'ssh {name} "skypilot-runtime/bin/ray stop"',
            # Ensure the cluster is not terminated early, and is in INIT,
            # because the ray cluster is stopped.
            'sleep 240',
            f's=$(sky status {name} --refresh); echo "$s"; echo; echo; echo "$s"  | grep {name} | grep INIT',
            # Ensure the cluster is STOPPED.
            smoke_tests_utils.get_cmd_wait_until_cluster_status_contains(
                cluster_name=name,
                cluster_status=[sky.ClusterStatus.STOPPED],
                timeout=autostop_timeout),
        ],
        f'sky down -y {name}',
        timeout=20 * 60,
    )
    smoke_tests_utils.run_one_test(test)


# ---------- Testing Autodowning ----------
@pytest.mark.no_fluidstack  # FluidStack does not support stopping in SkyPilot implementation
@pytest.mark.no_scp  # SCP does not support num_nodes > 1 yet. Run test_scp_autodown instead.
@pytest.mark.no_vast  # Vast does not support num_nodes > 1 yet
@pytest.mark.no_nebius  # Nebius does not support autodown
@pytest.mark.no_hyperbolic  # Hyperbolic does not support num_nodes > 1 yet
<<<<<<< HEAD
@pytest.mark.no_shadeform  # Shadeform does not support num_nodes > 1 yet
=======
@pytest.mark.no_seeweb  # Seeweb does not support autostop
>>>>>>> d9f7c5b0
def test_autodown(generic_cloud: str):
    name = smoke_tests_utils.get_cluster_name()
    # Azure takes ~ 13m30s (810s) to autodown a VM, so here we use 900 to ensure
    # the VM is terminated.
    if generic_cloud == 'azure':
        autodown_timeout = 900
        total_timeout_minutes = 90
    elif generic_cloud == 'kubernetes':
        autodown_timeout = 300
        total_timeout_minutes = 30
    else:
        autodown_timeout = 240
        total_timeout_minutes = 20
    check_autostop_set = f's=$(sky status) && echo "$s" && echo "==check autostop set==" && echo "$s" | grep {name} | grep "1m (down)"'
    test = smoke_tests_utils.Test(
        'autodown',
        [
            f'sky launch -y -d -c {name} --num-nodes 2 --infra {generic_cloud} {smoke_tests_utils.LOW_RESOURCE_ARG} tests/test_yamls/minimal.yaml',
            f'sky autostop -y {name} --down -i 1',
            check_autostop_set,
            # Ensure the cluster is not terminated early.
            'sleep 40',
            f's=$(sky status {name} --refresh); echo "$s"; echo; echo; echo "$s"  | grep {name} | grep UP',
            # Ensure the cluster is terminated.
            f'sleep {autodown_timeout}',
            f's=$(SKYPILOT_DEBUG=0 sky status {name} --refresh) && echo "$s" && {{ echo "$s" | grep {name} | grep "Autodowned cluster\|Cluster \'{name}\' not found"; }} || {{ echo "$s" | grep {name} && exit 1 || exit 0; }}',
            f'sky launch -y -d -c {name} --infra {generic_cloud} --num-nodes 2 --down {smoke_tests_utils.LOW_RESOURCE_ARG} tests/test_yamls/minimal.yaml',
            f'sky status | grep {name} | grep UP',  # Ensure the cluster is UP.
            f'sky exec {name} --infra {generic_cloud} tests/test_yamls/minimal.yaml',
            check_autostop_set,
            f'sleep {autodown_timeout}',
            # Ensure the cluster is terminated.
            f's=$(SKYPILOT_DEBUG=0 sky status {name} --refresh) && echo "$s" && {{ echo "$s" | grep {name} | grep "Autodowned cluster\|Cluster \'{name}\' not found"; }} || {{ echo "$s" | grep {name} && exit 1 || exit 0; }}',
            f'sky launch -y -d -c {name} --infra {generic_cloud} --num-nodes 2 --down {smoke_tests_utils.LOW_RESOURCE_ARG} tests/test_yamls/minimal.yaml',
            f'sky autostop -y {name} --cancel',
            f'sleep {autodown_timeout}',
            # Ensure the cluster is still UP.
            f's=$(SKYPILOT_DEBUG=0 sky status {name} --refresh) && echo "$s" && echo "$s" | grep {name} | grep UP',
        ],
        f'sky down -y {name}',
        timeout=total_timeout_minutes * 60,
    )
    smoke_tests_utils.run_one_test(test)


@pytest.mark.scp
def test_scp_autodown():
    name = smoke_tests_utils.get_cluster_name()
    test = smoke_tests_utils.Test(
        'SCP_autodown',
        [
            f'sky launch -y -d -c {name} {smoke_tests_utils.SCP_TYPE} tests/test_yamls/minimal.yaml',
            f'sky autostop -y {name} --down -i 1',
            # Ensure autostop is set.
            f'sky status | grep {name} | grep "1m (down)"',
            # Ensure the cluster is not terminated early.
            'sleep 45',
            f'sky status --refresh | grep {name} | grep UP',
            # Ensure the cluster is terminated.
            'sleep 200',
            f's=$(SKYPILOT_DEBUG=0 sky status --refresh) && printf "$s" && {{ echo "$s" | grep {name} | grep "Autodowned cluster\|terminated on the cloud"; }} || {{ echo "$s" | grep {name} && exit 1 || exit 0; }}',
            f'sky launch -y -d -c {name} {smoke_tests_utils.SCP_TYPE} --down tests/test_yamls/minimal.yaml',
            f'sky status | grep {name} | grep UP',  # Ensure the cluster is UP.
            f'sky exec {name} {smoke_tests_utils.SCP_TYPE} tests/test_yamls/minimal.yaml',
            f'sky status | grep {name} | grep "1m (down)"',
            'sleep 200',
            # Ensure the cluster is terminated.
            f's=$(SKYPILOT_DEBUG=0 sky status --refresh) && printf "$s" && {{ echo "$s" | grep {name} | grep "Autodowned cluster\|terminated on the cloud"; }} || {{ echo "$s" | grep {name} && exit 1 || exit 0; }}',
            f'sky launch -y -d -c {name} {smoke_tests_utils.SCP_TYPE} --down tests/test_yamls/minimal.yaml',
            f'sky autostop -y {name} --cancel',
            'sleep 200',
            # Ensure the cluster is still UP.
            f's=$(SKYPILOT_DEBUG=0 sky status --refresh) && printf "$s" && echo "$s" | grep {name} | grep UP',
        ],
        f'sky down -y {name}',
        timeout=25 * 60,
    )
    smoke_tests_utils.run_one_test(test)


# ---------- Testing Kubernetes pod_config ----------
@pytest.mark.kubernetes
def test_kubernetes_pod_config_pvc():
    """Test Kubernetes pod_config with PVC volume mounts."""
    name = smoke_tests_utils.get_cluster_name()
    pvc_name = f'{name}-pvc'

    template_str = pathlib.Path(
        'tests/test_yamls/test_k8s_pod_config_pvc.yaml.j2').read_text()
    template = jinja2.Template(template_str)
    task_yaml_content = template.render(pvc_name=pvc_name)

    with tempfile.NamedTemporaryFile(suffix='.yaml', mode='w',
                                     delete=False) as f:
        f.write(task_yaml_content)
        f.flush()
        task_yaml_path = f.name

        test = smoke_tests_utils.Test(
            'kubernetes_pod_config_pvc',
            [
                smoke_tests_utils.launch_cluster_for_cloud_cmd(
                    'kubernetes', name),
                smoke_tests_utils.run_cloud_cmd_on_cluster(
                    name, f'kubectl create -f - <<EOF\n'
                    f'apiVersion: v1\n'
                    f'kind: PersistentVolumeClaim\n'
                    f'metadata:\n'
                    f'  name: {pvc_name}\n'
                    f'spec:\n'
                    f'  accessModes:\n'
                    f'    - ReadWriteOnce\n'
                    f'  resources:\n'
                    f'    requests:\n'
                    f'      storage: 1Gi\n'
                    f'EOF'),
                # Verify PVC was created
                smoke_tests_utils.run_cloud_cmd_on_cluster(
                    name, f'kubectl get pvc {pvc_name} -oyaml'),
                f'sky launch -y -c {name} --infra kubernetes {smoke_tests_utils.LOW_RESOURCE_ARG} {task_yaml_path}',
                # Write to the volume
                f'sky exec {name} --infra kubernetes "ls -la /mnt/test-data/ && echo \'Hello\' > /mnt/test-data/hello.txt"',
                # Down and launch again
                f'sky down -y {name}',
                f'sky launch -y -c {name} --infra kubernetes {smoke_tests_utils.LOW_RESOURCE_ARG} {task_yaml_path}',
                # Read the volume from the new pod
                f'sky exec {name} --infra kubernetes "ls -la /mnt/test-data/ && cat /mnt/test-data/hello.txt"',
                smoke_tests_utils.run_cloud_cmd_on_cluster(
                    name,
                    f'kubectl delete pvc {pvc_name} --ignore-not-found=true --wait=false || true'
                ),
            ],
            f'sky down -y {name} && '
            f'{smoke_tests_utils.down_cluster_for_cloud_cmd(name)}',
            timeout=10 * 60,
        )
        smoke_tests_utils.run_one_test(test)
        os.unlink(task_yaml_path)


@pytest.mark.kubernetes
def test_kubernetes_pod_config_change_detection():
    """Test that pod_config changes are detected and warning is shown."""
    name = smoke_tests_utils.get_cluster_name()

    template_str_1 = pathlib.Path(
        'tests/test_yamls/test_k8s_pod_config_env1.yaml.j2').read_text()
    template_1 = jinja2.Template(template_str_1)
    task_yaml_1_content = template_1.render()

    template_str_2 = pathlib.Path(
        'tests/test_yamls/test_k8s_pod_config_env2.yaml.j2').read_text()
    template_2 = jinja2.Template(template_str_2)
    task_yaml_2_content = template_2.render()

    with tempfile.NamedTemporaryFile(suffix='.yaml', mode='w', delete=False) as f1, \
         tempfile.NamedTemporaryFile(suffix='.yaml', mode='w', delete=False) as f2:

        f1.write(task_yaml_1_content)
        f1.flush()
        task_yaml_1_path = f1.name

        f2.write(task_yaml_2_content)
        f2.flush()
        task_yaml_2_path = f2.name

        test = smoke_tests_utils.Test(
            'kubernetes_pod_config_change_detection',
            [
                smoke_tests_utils.launch_cluster_for_cloud_cmd(
                    'kubernetes', name),
                # Launch task with original pod_config
                f's=$(SKYPILOT_DEBUG=0 sky launch -y -c {name} --infra kubernetes {smoke_tests_utils.LOW_RESOURCE_ARG} {task_yaml_1_path}); echo "$s"; echo; echo; echo "$s" | grep "TEST_VAR_1 = 1"',
                # Launch task with modified pod_config - should show warning
                # Verify the job succeeds despite the warning and check that environment variables are not updated
                f's=$(SKYPILOT_DEBUG=0 sky launch -y -c {name} --infra kubernetes {smoke_tests_utils.LOW_RESOURCE_ARG} {task_yaml_2_path} 2>&1); echo "$s"; echo; echo; echo "$s" | grep "Task requires different pod config" && '
                f'echo "$s" | grep "TEST_VAR_1 = 1" && '
                f'echo "$s" | grep "TEST_VAR_2 ="',
                # Down and launch again to get the new pod_config
                f'sky down -y {name}',
                f's=$(SKYPILOT_DEBUG=0 sky launch -y -c {name} --infra kubernetes {smoke_tests_utils.LOW_RESOURCE_ARG} {task_yaml_2_path}); echo "$s"; echo; echo; echo "$s" | grep "TEST_VAR_1 = 2" && '
                f'echo "$s" | grep "TEST_VAR_2 = 2"',
            ],
            f'sky down -y {name} && '
            f'{smoke_tests_utils.down_cluster_for_cloud_cmd(name)}',
            timeout=10 * 60,
        )
        smoke_tests_utils.run_one_test(test)
        os.unlink(task_yaml_1_path)
        os.unlink(task_yaml_2_path)<|MERGE_RESOLUTION|>--- conflicted
+++ resolved
@@ -406,11 +406,8 @@
 @pytest.mark.no_oci  # Doesn't support OCI for now
 @pytest.mark.no_kubernetes  # Doesn't support Kubernetes for now
 @pytest.mark.no_hyperbolic  # Doesn't support Hyperbolic for now
-<<<<<<< HEAD
 @pytest.mark.no_shadeform  # Doesn't support Shadeform for now
-=======
 @pytest.mark.no_seeweb  # Seeweb does not support Docker images
->>>>>>> d9f7c5b0
 # TODO(zhwu): we should fix this for kubernetes
 def test_docker_preinstalled_package(generic_cloud: str):
     name = smoke_tests_utils.get_cluster_name()
@@ -1607,11 +1604,8 @@
 @pytest.mark.no_kubernetes  # Kubernetes does not have a notion of spot instances
 @pytest.mark.no_nebius  # Nebius does not support non-GPU spot instances
 @pytest.mark.no_hyperbolic  # Hyperbolic does not support spot instances
-<<<<<<< HEAD
 @pytest.mark.no_shadeform  # Shadeform does not support spot instances
-=======
 @pytest.mark.no_seeweb  # Seeweb does not support spot instances
->>>>>>> d9f7c5b0
 @pytest.mark.no_do
 def test_use_spot(generic_cloud: str):
     """Test use-spot and sky exec."""
@@ -2172,11 +2166,8 @@
 @pytest.mark.no_nebius  # Nebius does not support autodown
 @pytest.mark.no_hyperbolic  # Hyperbolic does not support num_nodes > 1 yet
 @pytest.mark.no_kubernetes  # Kubernetes does not autostop yet
-<<<<<<< HEAD
 @pytest.mark.no_shadeform  # Shadeform does not support num_nodes > 1 yet
-=======
 @pytest.mark.no_seeweb  # Seeweb does not support autostop
->>>>>>> d9f7c5b0
 def test_autostop_with_unhealthy_ray_cluster(generic_cloud: str):
     name = smoke_tests_utils.get_cluster_name()
     # See test_autostop_wait_for_jobs() for explanation of autostop_timeout.
@@ -2215,11 +2206,8 @@
 @pytest.mark.no_vast  # Vast does not support num_nodes > 1 yet
 @pytest.mark.no_nebius  # Nebius does not support autodown
 @pytest.mark.no_hyperbolic  # Hyperbolic does not support num_nodes > 1 yet
-<<<<<<< HEAD
 @pytest.mark.no_shadeform  # Shadeform does not support num_nodes > 1 yet
-=======
 @pytest.mark.no_seeweb  # Seeweb does not support autostop
->>>>>>> d9f7c5b0
 def test_autodown(generic_cloud: str):
     name = smoke_tests_utils.get_cluster_name()
     # Azure takes ~ 13m30s (810s) to autodown a VM, so here we use 900 to ensure
