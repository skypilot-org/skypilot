--- conflicted
+++ resolved
@@ -492,11 +492,8 @@
         # EKS does not support spot instances
         # Assume tests using a remote api server endpoint do not support spot instances
         use_spot = not smoke_tests_utils.is_eks_cluster()
-<<<<<<< HEAD
     if generic_cloud in ('kubernetes', 'k8s'):
         accelerator = smoke_tests_utils.get_available_gpus(infra=generic_cloud)
-=======
-        accelerator = smoke_tests_utils.get_avaliabe_gpus_for_k8s_tests()
 
     # Determine timeout for 15 running jobs check: 2 min for remote server, single check for local
     is_remote = smoke_tests_utils.is_remote_server_test()
@@ -584,7 +581,6 @@
         f'until sky logs {name} 32 --status; do echo "Waiting for job 32 to finish..."; sleep 10; done',
     ])
 
->>>>>>> 9ca7f44f
     test = smoke_tests_utils.Test(
         'multi_echo',
         commands +
