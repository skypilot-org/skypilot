--- conflicted
+++ resolved
@@ -651,11 +651,7 @@
 
 # ---------- Simple apps. ----------
 @pytest.mark.no_vast  # Vast does not support num_nodes > 1 yet
-<<<<<<< HEAD
-=======
 @pytest.mark.no_shadeform  # Shadeform does not support num_nodes > 1 yet
-@pytest.mark.no_scp  # SCP does not support num_nodes > 1 yet
->>>>>>> 0baa445f
 @pytest.mark.no_hyperbolic  # Hyperbolic does not support num_nodes > 1 yet
 @pytest.mark.no_seeweb  # Seeweb does not support multi-node
 def test_multi_hostname(generic_cloud: str):
@@ -678,11 +674,7 @@
 
 
 @pytest.mark.no_vast  # Vast does not support num_nodes > 1 yet
-<<<<<<< HEAD
-=======
 @pytest.mark.no_shadeform  # Shadeform does not support num_nodes > 1 yet
-@pytest.mark.no_scp  # SCP does not support num_nodes > 1 yet
->>>>>>> 0baa445f
 @pytest.mark.no_hyperbolic  # Hyperbolic does not support num_nodes > 1 yet
 @pytest.mark.no_seeweb  # Seeweb does not support multi-node
 def test_multi_node_failure(generic_cloud: str):
@@ -2002,59 +1994,6 @@
         smoke_tests_utils.run_one_test(test)
 
 
-<<<<<<< HEAD
-# ---------- Test min-gpt ----------
-@pytest.mark.no_scp  # SCP does not have T4 gpus
-@pytest.mark.no_hyperbolic  # Hyperbolic not support num_nodes > 1 yet
-@pytest.mark.no_seeweb  # Seeweb does not support multi-node
-@pytest.mark.resource_heavy
-@pytest.mark.parametrize('train_file', [
-    'examples/distributed-pytorch/train.yaml',
-    'examples/distributed-pytorch/train-rdzv.yaml'
-])
-@pytest.mark.parametrize('accelerator', [{'do': 'H100', 'nebius': 'L40S'}])
-def test_min_gpt(generic_cloud: str, train_file: str, accelerator: Dict[str,
-                                                                        str]):
-    if generic_cloud == 'kubernetes':
-        accelerator = smoke_tests_utils.get_avaliabe_gpus_for_k8s_tests()
-    else:
-        accelerator = accelerator.get(generic_cloud, 'T4')
-    name = smoke_tests_utils.get_cluster_name()
-
-    def read_and_modify(file_path: str) -> str:
-        with open(file_path, 'r', encoding='utf-8') as f:
-            content = f.read()
-        # Let the train exit after 1 epoch
-        modified_content = content.replace(
-            'main.py', 'main.py trainer_config.max_epochs=1')
-        modified_content = re.sub(r'accelerators:\s*[^\n]+',
-                                  f'accelerators: {accelerator}',
-                                  modified_content)
-
-        # Create a temporary YAML file with the modified content
-        with tempfile.NamedTemporaryFile(mode='w', suffix='.yaml',
-                                         delete=False) as f:
-            f.write(modified_content)
-            f.flush()
-            train_file_path = f.name
-        return train_file_path
-
-    dist_train_file = read_and_modify(train_file)
-
-    test = smoke_tests_utils.Test(
-        'min_gpt_kubernetes',
-        [
-            f'sky launch -y -c {name} --infra {generic_cloud} {dist_train_file}',
-            f'sky logs {name} 1 --status',
-        ],
-        f'sky down -y {name}',
-        timeout=20 * 60,
-    )
-    smoke_tests_utils.run_one_test(test)
-
-
-=======
->>>>>>> 0baa445f
 # ---------- Test GCP network tier ----------
 @pytest.mark.gcp
 def test_gcp_network_tier():
