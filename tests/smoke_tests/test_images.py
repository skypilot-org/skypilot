--- conflicted
+++ resolved
@@ -564,7 +564,6 @@
         os.unlink(unprefixed_yaml_path)
 
 
-<<<<<<< HEAD
 @pytest.fixture
 def private_docker_registry_setup(request):
     """Fixture to setup private docker registry test environment.
@@ -651,7 +650,8 @@
         ],
         f'sky down -y {name}',
     )
-=======
+
+
 @pytest.mark.gcp
 def test_helm_deploy_gke(request):
     helm_version = request.config.getoption('--helm-version')
@@ -659,5 +659,4 @@
     test = smoke_tests_utils.Test('helm_deploy_gke', [
         f'bash tests/kubernetes/scripts/helm_gcp.sh {package_name} {helm_version}',
     ])
->>>>>>> a8fd652e
     smoke_tests_utils.run_one_test(test)