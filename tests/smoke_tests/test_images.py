# Smoke tests for SkyPilot for image functionality
# Default options are set in pyproject.toml
# Example usage:
# Run all tests except for AWS and Lambda Cloud
# > pytest tests/smoke_tests/test_images.py
#
# Terminate failed clusters after test finishes
# > pytest tests/smoke_tests/test_images.py --terminate-on-failure
#
# Re-run last failed tests
# > pytest --lf
#
# Run one of the smoke tests
# > pytest tests/smoke_tests/test_images.py::test_aws_images
#
# Only run test for AWS + generic tests
# > pytest tests/smoke_tests/test_images.py --aws
#
# Change cloud for generic tests to aws
# > pytest tests/smoke_tests/test_images.py --generic-cloud aws

import os
import pathlib
import subprocess
import tempfile
import textwrap

import jinja2
import pytest
from smoke_tests import smoke_tests_utils

import sky
from sky import skypilot_config
from sky.skylet import constants


# ---------- Test the image ----------
@pytest.mark.aws
def test_aws_images():
    name = smoke_tests_utils.get_cluster_name()
    test = smoke_tests_utils.Test(
        'aws_images',
        [
            f'sky launch -y -c {name} {smoke_tests_utils.LOW_RESOURCE_ARG} --image-id skypilot:gpu-ubuntu-1804 examples/minimal.yaml',
            f'sky logs {name} 1 --status',  # Ensure the job succeeded.
            f'sky launch -c {name} --image-id skypilot:gpu-ubuntu-2004 examples/minimal.yaml && exit 1 || true',
            f'sky launch -y -c {name} examples/minimal.yaml',
            f'sky logs {name} 2 --status',
            f'sky logs {name} --status | grep "Job 2: SUCCEEDED"',  # Equivalent.
            f'sky exec {name} \'echo $SKYPILOT_CLUSTER_INFO | jq .cloud | grep -i aws\'',
            f'sky logs {name} 3 --status',  # Ensure the job succeeded.
        ],
        f'sky down -y {name}',
    )
    smoke_tests_utils.run_one_test(test)


@pytest.mark.gcp
def test_gcp_images():
    name = smoke_tests_utils.get_cluster_name()
    test = smoke_tests_utils.Test(
        'gcp_images',
        [
            f'sky launch -y -c {name} {smoke_tests_utils.LOW_RESOURCE_ARG} --image-id skypilot:gpu-debian-10 --infra gcp tests/test_yamls/minimal.yaml',
            f'sky logs {name} 1 --status',  # Ensure the job succeeded.
            f'sky launch -c {name} --image-id skypilot:cpu-debian-10 --infra gcp tests/test_yamls/minimal.yaml && exit 1 || true',
            f'sky launch -y -c {name} --infra gcp tests/test_yamls/minimal.yaml',
            f'sky logs {name} 2 --status',
            f'sky logs {name} --status | grep "Job 2: SUCCEEDED"',  # Equivalent.
            f'sky exec {name} \'echo $SKYPILOT_CLUSTER_INFO | jq .cloud | grep -i gcp\'',
            f'sky logs {name} 3 --status',  # Ensure the job succeeded.
        ],
        f'sky down -y {name}',
    )
    smoke_tests_utils.run_one_test(test)


@pytest.mark.azure
def test_azure_images():
    name = smoke_tests_utils.get_cluster_name()
    test = smoke_tests_utils.Test(
        'azure_images',
        [
            f'sky launch -y -c {name} {smoke_tests_utils.LOW_RESOURCE_ARG} --image-id skypilot:gpu-ubuntu-2204 --infra azure tests/test_yamls/minimal.yaml',
            f'sky logs {name} 1 --status',  # Ensure the job succeeded.
            f'sky launch -c {name} {smoke_tests_utils.LOW_RESOURCE_ARG} --image-id skypilot:v1-ubuntu-2004 --infra azure tests/test_yamls/minimal.yaml && exit 1 || true',
            f'sky launch -y -c {name} tests/test_yamls/minimal.yaml',
            f'sky logs {name} 2 --status',
            f'sky logs {name} --status | grep "Job 2: SUCCEEDED"',  # Equivalent.
            f'sky exec {name} \'echo $SKYPILOT_CLUSTER_INFO | jq .cloud | grep -i azure\'',
            f'sky logs {name} 3 --status',  # Ensure the job succeeded.
        ],
        f'sky down -y {name}',
    )
    smoke_tests_utils.run_one_test(test)


@pytest.mark.aws
def test_aws_image_id_dict():
    name = smoke_tests_utils.get_cluster_name()
    test = smoke_tests_utils.Test(
        'aws_image_id_dict',
        [
            # Use image id dict.
            f'sky launch -y -c {name} {smoke_tests_utils.LOW_RESOURCE_ARG} examples/per_region_images.yaml',
            f'sky exec {name} examples/per_region_images.yaml',
            f'sky exec {name} "ls ~"',
            f'sky logs {name} 1 --status',
            f'sky logs {name} 2 --status',
            f'sky logs {name} 3 --status',
        ],
        f'sky down -y {name}',
    )
    smoke_tests_utils.run_one_test(test)


@pytest.mark.gcp
def test_gcp_image_id_dict():
    name = smoke_tests_utils.get_cluster_name()
    test = smoke_tests_utils.Test(
        'gcp_image_id_dict',
        [
            # Use image id dict.
            f'sky launch -y -c {name} {smoke_tests_utils.LOW_RESOURCE_ARG} tests/test_yamls/gcp_per_region_images.yaml',
            f'sky exec {name} tests/test_yamls/gcp_per_region_images.yaml',
            f'sky exec {name} "ls ~"',
            f'sky logs {name} 1 --status',
            f'sky logs {name} 2 --status',
            f'sky logs {name} 3 --status',
        ],
        f'sky down -y {name}',
    )
    smoke_tests_utils.run_one_test(test)


@pytest.mark.aws
def test_aws_image_id_dict_region():
    name = smoke_tests_utils.get_cluster_name()
    test = smoke_tests_utils.Test(
        'aws_image_id_dict_region',
        [
            # YAML has
            #   image_id:
            #       us-west-2: skypilot:gpu-ubuntu-1804
            #       us-east-2: skypilot:gpu-ubuntu-2004
            # Use region to filter image_id dict.
            f'sky launch -y -c {name} {smoke_tests_utils.LOW_RESOURCE_ARG} --infra aws/us-east-1 examples/per_region_images.yaml && exit 1 || true',
            f'sky status | grep {name} && exit 1 || true',  # Ensure the cluster is not created.
            f'sky launch -y -c {name} {smoke_tests_utils.LOW_RESOURCE_ARG} --infra aws/us-east-2 examples/per_region_images.yaml',
            # Should success because the image id match for the region.
            f'sky launch -c {name} --image-id skypilot:gpu-ubuntu-2004 examples/minimal.yaml',
            f'sky exec {name} --image-id skypilot:gpu-ubuntu-2004 examples/minimal.yaml',
            f'sky exec {name} --image-id skypilot:gpu-ubuntu-1804 examples/minimal.yaml && exit 1 || true',
            f'sky logs {name} 1 --status',
            f'sky logs {name} 2 --status',
            f'sky logs {name} 3 --status',
            f'sky status -v | grep {name} | grep us-east-2',  # Ensure the region is correct.
            # Ensure exec works.
            f'sky exec {name} --infra aws/us-east-2 examples/per_region_images.yaml',
            f'sky exec {name} examples/per_region_images.yaml',
            f'sky exec {name} --infra aws/us-east-2 "ls ~"',
            f'sky exec {name} "ls ~"',
            f'sky logs {name} 4 --status',
            f'sky logs {name} 5 --status',
            f'sky logs {name} 6 --status',
            f'sky logs {name} 7 --status',
        ],
        f'sky down -y {name}',
    )
    smoke_tests_utils.run_one_test(test)


@pytest.mark.gcp
def test_gcp_image_id_dict_region():
    name = smoke_tests_utils.get_cluster_name()
    test = smoke_tests_utils.Test(
        'gcp_image_id_dict_region',
        [
            # Use region to filter image_id dict.
            f'sky launch -y -c {name} --infra gcp/us-east1 {smoke_tests_utils.LOW_RESOURCE_ARG} tests/test_yamls/gcp_per_region_images.yaml && exit 1 || true',
            f'sky status | grep {name} && exit 1 || true',  # Ensure the cluster is not created.
            f'sky launch -y -c {name} --infra gcp/us-west3 {smoke_tests_utils.LOW_RESOURCE_ARG} tests/test_yamls/gcp_per_region_images.yaml',
            # Should success because the image id match for the region.
            f'sky launch -c {name} --infra gcp --image-id projects/ubuntu-os-cloud/global/images/ubuntu-1804-bionic-v20230112 tests/test_yamls/minimal.yaml',
            f'sky exec {name} --infra gcp --image-id projects/ubuntu-os-cloud/global/images/ubuntu-1804-bionic-v20230112 tests/test_yamls/minimal.yaml',
            f'sky exec {name} --infra gcp --image-id skypilot:cpu-debian-10 tests/test_yamls/minimal.yaml && exit 1 || true',
            f'sky logs {name} 1 --status',
            f'sky logs {name} 2 --status',
            f'sky logs {name} 3 --status',
            f'sky status -v | grep {name} | grep us-west3',  # Ensure the region is correct.
            # Ensure exec works.
            f'sky exec {name} --infra gcp/us-west3 tests/test_yamls/gcp_per_region_images.yaml',
            f'sky exec {name} tests/test_yamls/gcp_per_region_images.yaml',
            f'sky exec {name} --infra gcp/us-west3 "ls ~"',
            f'sky exec {name} "ls ~"',
            f'sky logs {name} 4 --status',
            f'sky logs {name} 5 --status',
            f'sky logs {name} 6 --status',
            f'sky logs {name} 7 --status',
        ],
        f'sky down -y {name}',
    )
    smoke_tests_utils.run_one_test(test)


@pytest.mark.aws
def test_aws_image_id_dict_zone():
    name = smoke_tests_utils.get_cluster_name()
    test = smoke_tests_utils.Test(
        'aws_image_id_dict_zone',
        [
            # YAML has
            #   image_id:
            #       us-west-2: skypilot:gpu-ubuntu-1804
            #       us-east-2: skypilot:gpu-ubuntu-2004
            # Use zone to filter image_id dict.
            f'sky launch -y -c {name} --infra aws/*/us-east-1b {smoke_tests_utils.LOW_RESOURCE_ARG} examples/per_region_images.yaml && exit 1 || true',
            f'sky status | grep {name} && exit 1 || true',  # Ensure the cluster is not created.
            f'sky launch -y -c {name} --infra aws/*/us-east-2a {smoke_tests_utils.LOW_RESOURCE_ARG} examples/per_region_images.yaml',
            # Should success because the image id match for the zone.
            f'sky launch -y -c {name} {smoke_tests_utils.LOW_RESOURCE_ARG} --image-id skypilot:gpu-ubuntu-2004 examples/minimal.yaml',
            f'sky exec {name} --image-id skypilot:gpu-ubuntu-2004 examples/minimal.yaml',
            # Fail due to image id mismatch.
            f'sky exec {name} --image-id skypilot:gpu-ubuntu-1804 examples/minimal.yaml && exit 1 || true',
            f'sky logs {name} 1 --status',
            f'sky logs {name} 2 --status',
            f'sky logs {name} 3 --status',
            f'sky status -v | grep {name} | grep us-east-2a',  # Ensure the zone is correct.
            # Ensure exec works.
            f'sky exec {name} --infra aws/*/us-east-2a examples/per_region_images.yaml',
            f'sky exec {name} examples/per_region_images.yaml',
            f'sky exec {name} --infra aws/us-east-2 "ls ~"',
            f'sky exec {name} "ls ~"',
            f'sky logs {name} 4 --status',
            f'sky logs {name} 5 --status',
            f'sky logs {name} 6 --status',
            f'sky logs {name} 7 --status',
        ],
        f'sky down -y {name}',
    )
    smoke_tests_utils.run_one_test(test)


@pytest.mark.gcp
def test_gcp_image_id_dict_zone():
    name = smoke_tests_utils.get_cluster_name()
    test = smoke_tests_utils.Test(
        'gcp_image_id_dict_zone',
        [
            # Use zone to filter image_id dict.
            f'sky launch -y -c {name} --infra */*/us-east1-a {smoke_tests_utils.LOW_RESOURCE_ARG} tests/test_yamls/gcp_per_region_images.yaml && exit 1 || true',
            f'sky status | grep {name} && exit 1 || true',  # Ensure the cluster is not created.
            f'sky launch -y -c {name} --infra */*/us-central1-a {smoke_tests_utils.LOW_RESOURCE_ARG} tests/test_yamls/gcp_per_region_images.yaml',
            # Should success because the image id match for the zone.
            f'sky launch -y -c {name} {smoke_tests_utils.LOW_RESOURCE_ARG} --infra gcp --image-id skypilot:cpu-debian-10 tests/test_yamls/minimal.yaml',
            f'sky exec {name} --infra gcp --image-id skypilot:cpu-debian-10 tests/test_yamls/minimal.yaml',
            # Fail due to image id mismatch.
            f'sky exec {name} --infra gcp --image-id skypilot:gpu-debian-10 tests/test_yamls/minimal.yaml && exit 1 || true',
            f'sky logs {name} 1 --status',
            f'sky logs {name} 2 --status',
            f'sky logs {name} 3 --status',
            f'sky status -v | grep {name} | grep us-central1',  # Ensure the zone is correct.
            # Ensure exec works.
            f'sky exec {name} --infra gcp/*/us-central1-a tests/test_yamls/gcp_per_region_images.yaml',
            f'sky exec {name} tests/test_yamls/gcp_per_region_images.yaml',
            f'sky exec {name} --infra gcp/us-central1 "ls ~"',
            f'sky exec {name} "ls ~"',
            f'sky logs {name} 4 --status',
            f'sky logs {name} 5 --status',
            f'sky logs {name} 6 --status',
            f'sky logs {name} 7 --status',
        ],
        f'sky down -y {name}',
    )
    smoke_tests_utils.run_one_test(test)


@pytest.mark.skip(reason='Skipping this test as clone-disk-from is not '
                  'supported yet with the new client-server architecture.')
@pytest.mark.aws
def test_clone_disk_aws():
    name = smoke_tests_utils.get_cluster_name()
    test = smoke_tests_utils.Test(
        'clone_disk_aws',
        [
            f'sky launch -y -c {name} --infra aws/us-east-2 --retry-until-up "echo hello > ~/user_file.txt"',
            f'sky launch --clone-disk-from {name} -y -c {name}-clone && exit 1 || true',
            f'sky stop {name} -y',
            smoke_tests_utils.get_cmd_wait_until_cluster_status_contains(
                cluster_name=name,
                cluster_status=[sky.ClusterStatus.STOPPED],
                timeout=60),
            # Wait for EC2 instance to be in stopped state.
            # TODO: event based wait.
            'sleep 60',
            f'sky launch --clone-disk-from {name} -y -c {name}-clone --infra aws/us-east-2 -d "cat ~/user_file.txt | grep hello"',
            f'sky launch --clone-disk-from {name} -y -c {name}-clone-2 --infra aws/us-east-2 -d "cat ~/user_file.txt | grep hello"',
            f'sky logs {name}-clone 1 --status',
            f'sky logs {name}-clone-2 1 --status',
        ],
        f'sky down -y {name} {name}-clone {name}-clone-2',
        timeout=30 * 60,
    )
    smoke_tests_utils.run_one_test(test)


@pytest.mark.skip(reason='Skipping this test as clone-disk-from is not '
                  'supported yet with the new client-server architecture.')
@pytest.mark.gcp
def test_clone_disk_gcp():
    name = smoke_tests_utils.get_cluster_name()
    test = smoke_tests_utils.Test(
        'clone_disk_gcp',
        [
            f'sky launch -y -c {name} --infra gcp/*/us-east1-b --retry-until-up "echo hello > ~/user_file.txt"',
            f'sky launch --clone-disk-from {name} -y -c {name}-clone && exit 1 || true',
            f'sky stop {name} -y',
            f'sky launch --clone-disk-from {name} -y -c {name}-clone --infra gcp/*/us-central1-a "cat ~/user_file.txt | grep hello"',
            f'sky launch --clone-disk-from {name} -y -c {name}-clone-2 --infra gcp/*/us-east1-b "cat ~/user_file.txt | grep hello"',
            f'sky logs {name}-clone 1 --status',
            f'sky logs {name}-clone-2 1 --status',
        ],
        f'sky down -y {name} {name}-clone {name}-clone-2',
    )
    smoke_tests_utils.run_one_test(test)


@pytest.mark.gcp
def test_gcp_mig():
    name = smoke_tests_utils.get_cluster_name()
    region = 'us-central1'
    zone = 'us-central1-a'
    test = smoke_tests_utils.Test(
        'gcp_mig',
        [
            smoke_tests_utils.launch_cluster_for_cloud_cmd('gcp', name),
            # Launch a CPU instance asynchronously.
            f'sky launch -y -c {name}-cpu {smoke_tests_utils.LOW_RESOURCE_ARG} --infra gcp/*/us-central1-a --async tests/test_yamls/minimal.yaml',
            # Launch a GPU instance.
            f'sky launch -y -c {name} {smoke_tests_utils.LOW_RESOURCE_ARG} --gpus l4 --num-nodes 2 --image-id skypilot:gpu-debian-10 --infra gcp/{region} tests/test_yamls/minimal.yaml',
            f'sky logs {name} 1 --status',  # Ensure the job succeeded.
            f'sky launch -y -c {name} {smoke_tests_utils.LOW_RESOURCE_ARG} tests/test_yamls/minimal.yaml',
            f'sky logs {name} 2 --status',
            f'sky logs {name} --status | grep "Job 2: SUCCEEDED"',  # Equivalent.
            # Check MIG exists.
            smoke_tests_utils.run_cloud_cmd_on_cluster(
                name,
                cmd=
                (f'gcloud compute instance-groups managed list --format="value(name)" | grep "^sky-mig-{name}"'
                )),
            f'sky autostop -i 0 --down -y {name}',
            smoke_tests_utils.get_cmd_wait_until_cluster_is_not_found(
                cluster_name=name, timeout=150),
            smoke_tests_utils.run_cloud_cmd_on_cluster(
                name,
                cmd=
                (f'gcloud compute instance-templates list | grep "sky-it-{name}"'
                )),
            # Launch again with the same region. The original instance template
            # should be removed.
            f'sky launch -y -c {name} --gpus L4 --num-nodes 2 --infra gcp/{region} nvidia-smi',
            f'sky logs {name} 1 | grep "L4"',
            f'sky down -y {name}',
            f'sky status | grep {name}-cpu | grep UP',
            smoke_tests_utils.run_cloud_cmd_on_cluster(
                name,
                cmd=
                (f'gcloud compute instance-templates list | grep "sky-it-{name}" && exit 1 || true'
                )),
            smoke_tests_utils.run_cloud_cmd_on_cluster(
                name,
                cmd=(
                    f'gcloud compute instances list --filter='
                    f'"(labels.ray-cluster-name:{name}-cpu)" '
                    f'--zones={zone} --format="value(name)" | wc -l | grep 1')),
            f'sky down -y {name}-cpu',
            smoke_tests_utils.run_cloud_cmd_on_cluster(
                name,
                cmd=(f'gcloud compute instances list --filter='
                     f'"(labels.ray-cluster-name:{name}-cpu)" '
                     f'--zones={zone} --format="value(name)" | wc -l | grep 0'))
        ],
        f'sky down -y {name} && {smoke_tests_utils.down_cluster_for_cloud_cmd(name)}',
        env={
            skypilot_config.ENV_VAR_PROJECT_CONFIG: 'tests/test_yamls/use_mig_config.yaml',
        })
    smoke_tests_utils.run_one_test(test)


@pytest.mark.gcp
def test_gcp_force_enable_external_ips():
    name = smoke_tests_utils.get_cluster_name()

    # Command to check if the instance is on GCP
    is_on_gcp_command = (
        'curl -s -H "Metadata-Flavor: Google" '
        '"http://metadata.google.internal/computeMetadata/v1/instance/name"')

    is_on_k8s = os.getenv('KUBERNETES_SERVICE_HOST') is not None

    # Run the GCP check
    result = subprocess.run(f'{is_on_gcp_command}',
                            shell=True,
                            check=False,
                            text=True,
                            capture_output=True)
    is_on_gcp = result.returncode == 0 and result.stdout.strip()
    if not is_on_gcp or is_on_k8s:
        pytest.skip('Not on GCP, skipping test')

    test_commands = [
        is_on_gcp_command,
        f'sky launch -y -c {name} {smoke_tests_utils.LOW_RESOURCE_ARG} --infra gcp --cpus 2 tests/test_yamls/minimal.yaml',
        # Check network of vm is "default"
        (f'gcloud compute instances list --filter=name~"{name}" --format='
         '"value(networkInterfaces.network)" | grep "networks/default"'),
        # Check External NAT in network access configs, corresponds to external ip
        (f'gcloud compute instances list --filter=name~"{name}" --format='
         '"value(networkInterfaces.accessConfigs[0].name)" | grep "External NAT"'
        ),
        f'sky down -y {name}',
    ]
    skypilot_config_file = 'tests/test_yamls/force_enable_external_ips_config.yaml'
    test = smoke_tests_utils.Test(
        'gcp_force_enable_external_ips',
        test_commands,
        f'sky down -y {name}',
        env={
            skypilot_config.ENV_VAR_GLOBAL_CONFIG: skypilot_config_file,
            constants.SKY_API_SERVER_URL_ENV_VAR:
                sky.server.common.get_server_url()
        })
    smoke_tests_utils.run_one_test(test)


@pytest.mark.aws
def test_image_no_conda():
    name = smoke_tests_utils.get_cluster_name()
    test = smoke_tests_utils.Test(
        'image_no_conda',
        [
            # Use image id dict.
            f'sky launch -y -c {name} {smoke_tests_utils.LOW_RESOURCE_ARG} --infra aws/us-east-2 examples/per_region_images.yaml',
            f'sky logs {name} 1 --status',
            f'sky stop {name} -y',
            f'sky start {name} -y',
            f'sky exec {name} examples/per_region_images.yaml',
            f'sky logs {name} 2 --status',
        ],
        f'sky down -y {name}',
    )
    smoke_tests_utils.run_one_test(test)


@pytest.mark.no_fluidstack  # FluidStack does not support stopping instances in SkyPilot implementation
@pytest.mark.no_kubernetes  # Kubernetes does not support stopping instances
@pytest.mark.no_nebius  # Nebius does not support autodown
@pytest.mark.no_hyperbolic  # Hyperbolic does not support autodown
<<<<<<< HEAD
@pytest.mark.no_shadeform  # Shadeform does not support stopping instances
=======
@pytest.mark.no_seeweb  # Seeweb does not support autodown
>>>>>>> d9f7c5b0
def test_custom_default_conda_env(generic_cloud: str):
    timeout = 80
    if generic_cloud == 'azure':
        timeout *= 3
    name = smoke_tests_utils.get_cluster_name()
    test = smoke_tests_utils.Test('custom_default_conda_env', [
        f'sky launch -c {name} -y {smoke_tests_utils.LOW_RESOURCE_ARG} --infra {generic_cloud} tests/test_yamls/test_custom_default_conda_env.yaml',
        f'sky status -r {name} | grep "UP"',
        f'sky logs {name} 1 --status',
        f'sky logs {name} 1 --no-follow | grep -E "myenv\\s+\\*"',
        f'sky exec {name} tests/test_yamls/test_custom_default_conda_env.yaml',
        f'sky logs {name} 2 --status',
        f'sky autostop -y -i 0 {name}',
        smoke_tests_utils.get_cmd_wait_until_cluster_status_contains(
            cluster_name=name,
            cluster_status=[sky.ClusterStatus.STOPPED],
            timeout=timeout),
        f'sky start -y {name}',
        f'sky logs {name} 2 --no-follow | grep -E "myenv\\s+\\*"',
        f'sky exec {name} tests/test_yamls/test_custom_default_conda_env.yaml',
        f'sky logs {name} 3 --status',
    ], f'sky down -y {name}')
    smoke_tests_utils.run_one_test(test)


@pytest.mark.kubernetes
def test_kubernetes_docker_image_and_ssh():
    """Test K8s docker image ID interchangeability with/without prefix."""
    # We use a real, simple image like docker for the test.
    image_name = 'continuumio/miniconda3:latest'
    docker_prefixed_image_id = f'docker:{image_name}'
    unprefixed_image_id = image_name
    run_command = 'echo hello world'
    # Create temporary YAML files for testing
    import os
    import tempfile

    def create_temp_yaml(content, suffix):
        with tempfile.NamedTemporaryFile(suffix=suffix, delete=False) as f:
            f.write(content.encode())
            return f.name

    # YAML with docker: prefix
    docker_yaml = textwrap.dedent(f"""\
        resources:
            image_id: {docker_prefixed_image_id}
            cpus: 2+
            memory: 2+
            infra: kubernetes
        run: {run_command}
        """)

    # YAML without docker: prefix
    unprefixed_yaml = textwrap.dedent(f"""\
        resources:
            image_id: {unprefixed_image_id}
            cpus: 2+
            memory: 2+
            infra: kubernetes
        run: {run_command}
        """)

    docker_yaml_path = create_temp_yaml(docker_yaml, '_docker.yaml')
    unprefixed_yaml_path = create_temp_yaml(unprefixed_yaml, '_unprefixed.yaml')

    try:
        # Scenario 1: launch with docker:alpine, exec with alpine
        name = smoke_tests_utils.get_cluster_name()
        test = smoke_tests_utils.Test(
            'test_kubernetes_docker_image_and_ssh',
            [
                f'sky launch -c {name}-1 --retry-until-up -y --async '
                f'--cpus 2+ --memory 2+ '
                f'--infra kubernetes '
                f'--image-id {docker_prefixed_image_id} "{run_command}"',
                f'sky launch -c {name}-2 --retry-until-up -y '
                f'--cpus 2+ --memory 2+ '
                f'--infra kubernetes '
                f'--image-id {unprefixed_image_id} "{run_command}"',
                smoke_tests_utils.get_cmd_wait_until_cluster_status_contains(
                    cluster_name=f'{name}-1',
                    cluster_status=[sky.ClusterStatus.UP],
                    timeout=5 * 60),
                f'sky logs {name}-1 1 --status',
                f'sky launch -y --fast -c {name}-1 {unprefixed_yaml_path}',
                f'sky exec {name}-1 {unprefixed_yaml_path}',
                f'sky logs {name}-1 2 --status',
                f'sky logs {name}-1 3 --status',
                # Second cluster
                f'sky logs {name}-2 1 --status',
                f'sky launch -y --fast -c {name}-2 {docker_yaml_path}',
                f'sky exec {name}-2 {docker_yaml_path}',
                f'sky logs {name}-2 2 --status',
                f'sky logs {name}-2 3 --status',
                # Ensure SSH config is updated.
                'sky status',
                f'ssh {name}-1 -- "{run_command}" | grep "hello world"',
                f'ssh {name}-2 -- "{run_command}" | grep "hello world"',
            ],
            f'sky down -y {name}-1 {name}-2',
            timeout=30 * 60,
        )
        smoke_tests_utils.run_one_test(test)
    finally:
        # Clean up temporary files
        os.unlink(docker_yaml_path)
        os.unlink(unprefixed_yaml_path)


@pytest.fixture
def private_docker_registry_setup(request):
    """Fixture to setup private docker registry test environment.

    Args:
        request: pytest request object containing the parameters
    """
    # Get parameters from the test function
    docker_username = request.param['docker_username']
    docker_password = request.param['docker_password']
    docker_server = request.param['docker_server']
    full_image_name = request.param['full_image_name']

    # Dynamically get passwords for cloud providers
    if 'ecr' in docker_server:
        # Get ECR login password
        # Extract region from ECR server URL
        region = docker_server.split(
            '.'
        )[3]  # e.g., us-east-1 from 195275664570.dkr.ecr.us-east-1.amazonaws.com
        result = subprocess.run(
            ['aws', 'ecr', 'get-login-password', '--region', region],
            capture_output=True,
            text=True,
            check=True)
        docker_password = result.stdout.strip()

    template_str = pathlib.Path(
        'tests/test_yamls/test_private_docker_registry.j2').read_text()
    template = jinja2.Template(template_str)
    content = template.render(docker_username=docker_username,
                              docker_password=docker_password,
                              docker_server=docker_server,
                              full_image_name=full_image_name)

    with tempfile.NamedTemporaryFile(suffix='.yaml', mode='w') as f:
        f.write(content)
        f.flush()
        file_path = f.name
        yield file_path


@pytest.mark.no_azure
@pytest.mark.no_kubernetes
@pytest.mark.no_shadeform
@pytest.mark.parametrize(
    'private_docker_registry_setup,cloud_provider',
    [
        # AWS with docker.io registry
        ({
            'docker_username':
                os.environ.get('PRIVATE_REGISTRY_TEST_DOCKER_USERNAME'),
            'docker_password':
                os.environ.get('PRIVATE_REGISTRY_TEST_DOCKER_PASSWORD'),
            'docker_server':
                os.environ.get('PRIVATE_REGISTRY_TEST_DOCKER_SERVER'),
            'full_image_name':
                os.environ.get('PRIVATE_REGISTRY_TEST_DOCKER_FULL_IMAGE_NAME')
        }, 'aws'),
        # GCP with Artifact Registry
        ({
            'docker_username':
                os.environ.get('PRIVATE_REGISTRY_TEST_GCP_DOCKER_USERNAME'),
            'docker_password':
                os.environ.get('PRIVATE_REGISTRY_TEST_GCP_DOCKER_PASSWORD'),
            'docker_server':
                os.environ.get('PRIVATE_REGISTRY_TEST_GCP_DOCKER_SERVER'),
            'full_image_name': os.environ.get(
                'PRIVATE_REGISTRY_TEST_GCP_DOCKER_FULL_IMAGE_NAME')
        }, 'gcp'),
        # AWS with ECR
        ({
            'docker_username':
                os.environ.get('PRIVATE_REGISTRY_TEST_AWS_ECR_USERNAME'),
            'docker_password':
                os.environ.get('PRIVATE_REGISTRY_TEST_AWS_ECR_PASSWORD'),
            'docker_server':
                os.environ.get('PRIVATE_REGISTRY_TEST_AWS_ECR_SERVER'),
            'full_image_name':
                os.environ.get('PRIVATE_REGISTRY_TEST_AWS_ECR_FULL_IMAGE_NAME')
        }, 'aws'),
    ],
    indirect=['private_docker_registry_setup'])
def test_private_docker_registry(generic_cloud,
                                 private_docker_registry_setup: str,
                                 cloud_provider: str):
    # Skip test if environment variables are not set
    if not os.environ.get('PRIVATE_REGISTRY_TEST_DOCKER_FULL_IMAGE_NAME'):
        pytest.skip(
            'Skipping test as docker registry environment variables are not set'
        )

    # Skip test if the required cloud provider is not available
    if cloud_provider != generic_cloud:
        pytest.skip(
            f'Skipping test for {cloud_provider} as it is not the generic cloud'
        )

    name = smoke_tests_utils.get_cluster_name()
    test_name = f'private_docker_registry_{cloud_provider}'

    test = smoke_tests_utils.Test(
        test_name,
        [
            f'sky launch -c {name} -y --infra {cloud_provider} {smoke_tests_utils.LOW_RESOURCE_ARG} {private_docker_registry_setup}',
        ],
        f'sky down -y {name}',
    )
    smoke_tests_utils.run_one_test(test)


@pytest.mark.gcp
def test_helm_deploy_gke(request):
    if not request.config.getoption('--helm-package'):
        # Test pulls image from dockerhub, unrelated to codebase. Package name
        # indicates intentional testing - without it, test is meaningless.
        pytest.skip('Skipping test as helm package is not set')

    helm_version = request.config.getoption('--helm-version')
    package_name = request.config.getoption('--helm-package')
    test = smoke_tests_utils.Test(
        'helm_deploy_gke',
        [
            f'bash tests/kubernetes/scripts/helm_gcp.sh {package_name} {helm_version}',
        ],
        # GKE termination requires longer timeout.
        timeout=30 * 60)
    smoke_tests_utils.run_one_test(test)


@pytest.mark.kubernetes
def test_helm_deploy_okta():
    if smoke_tests_utils.is_non_docker_remote_api_server():
        pytest.skip(
            'Skipping test because it is not relevant for a remotely running API server'
        )
    test = smoke_tests_utils.Test('helm_deploy_okta', [
        f'bash tests/kubernetes/scripts/helm_okta.sh',
    ])
    smoke_tests_utils.run_one_test(test)<|MERGE_RESOLUTION|>--- conflicted
+++ resolved
@@ -456,11 +456,8 @@
 @pytest.mark.no_kubernetes  # Kubernetes does not support stopping instances
 @pytest.mark.no_nebius  # Nebius does not support autodown
 @pytest.mark.no_hyperbolic  # Hyperbolic does not support autodown
-<<<<<<< HEAD
 @pytest.mark.no_shadeform  # Shadeform does not support stopping instances
-=======
 @pytest.mark.no_seeweb  # Seeweb does not support autodown
->>>>>>> d9f7c5b0
 def test_custom_default_conda_env(generic_cloud: str):
     timeout = 80
     if generic_cloud == 'azure':
