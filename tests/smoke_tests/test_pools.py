--- conflicted
+++ resolved
@@ -1,10 +1,6 @@
 import tempfile
 import textwrap
-<<<<<<< HEAD
-from typing import Dict, List
-=======
-from typing import Dict, Optional
->>>>>>> 002e9286
+from typing import Dict, List, Optional
 
 import pytest
 from smoke_tests import smoke_tests_utils
@@ -708,7 +704,6 @@
             smoke_tests_utils.run_one_test(test)
 
 
-<<<<<<< HEAD
 def test_pool_job_cancel_running_multiple(generic_cloud: str):
     num_jobs = 4
     timeout = smoke_tests_utils.get_timeout(generic_cloud)
@@ -938,8 +933,9 @@
             timeout=timeout,
             teardown=cancel_jobs_and_teardown_pool(pool_name, timeout=5),
         )
-
-=======
+        smoke_tests_utils.run_one_test(test)
+
+
 # TODO(Lloyd): Remove once heterogeneous pools are supported.
 def test_heterogeneous_pool(generic_cloud: str):
     name = smoke_tests_utils.get_cluster_name()
@@ -979,5 +975,4 @@
             ],
             timeout=smoke_tests_utils.get_timeout(generic_cloud),
         )
->>>>>>> 002e9286
         smoke_tests_utils.run_one_test(test)