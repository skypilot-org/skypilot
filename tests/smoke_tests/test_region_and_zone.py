# Smoke tests for SkyPilot for reg
# Default options are set in pyproject.toml
# Example usage:
# Run all tests except for AWS and Lambda Cloud
# > pytest tests/smoke_tests/test_region_and_zone.py
#
# Terminate failed clusters after test finishes
# > pytest tests/smoke_tests/test_region_and_zone.py --terminate-on-failure
#
# Re-run last failed tests
# > pytest --lf
#
# Run one of the smoke tests
# > pytest tests/smoke_tests/test_region_and_zone.py::test_aws_region
#
# Only run test for AWS + generic tests
# > pytest tests/smoke_tests/test_region_and_zone.py --aws
#
# Change cloud for generic tests to aws
# > pytest tests/smoke_tests/test_region_and_zone.py --generic-cloud aws

import pathlib
import shlex
import tempfile
import textwrap
import time

import jinja2
import pytest
from smoke_tests import smoke_tests_utils
from smoke_tests import test_mount_and_storage

import sky
from sky import clouds
from sky import skypilot_config
from sky.data import storage as storage_lib
from sky.skylet import constants
from sky.utils import controller_utils


# ---------- Test region ----------
@pytest.mark.aws
def test_aws_region():
    name = smoke_tests_utils.get_cluster_name()
    test = smoke_tests_utils.Test(
        'aws_region',
        [
            f'sky launch -y -c {name} {smoke_tests_utils.LOW_RESOURCE_ARG} --infra */us-east-2 examples/minimal.yaml',
            f'sky exec {name} examples/minimal.yaml',
            f'sky logs {name} 1 --status',  # Ensure the job succeeded.
            f'sky status -v | grep {name} | grep us-east-2',  # Ensure the region is correct.
            f'sky exec {name} \'echo $SKYPILOT_CLUSTER_INFO | jq .region | grep us-east-2\'',
            f'sky logs {name} 2 --status',  # Ensure the job succeeded.
            # A user program should not access SkyPilot runtime env python by default.
            f'sky exec {name} \'which python | grep {constants.SKY_REMOTE_PYTHON_ENV_NAME} && exit 1 || true\'',
            f'sky logs {name} 3 --status',  # Ensure the job succeeded.
        ],
        f'sky down -y {name}',
    )
    smoke_tests_utils.run_one_test(test)


@pytest.mark.aws
def test_aws_with_ssh_proxy_command():
    name = smoke_tests_utils.get_cluster_name()
    with tempfile.NamedTemporaryFile(mode='w') as f:
        f.write(
            textwrap.dedent(f"""\
        aws:
            ssh_proxy_command: ssh -W '[%h]:%p' -o StrictHostKeyChecking=no -o UserKnownHostsFile=/dev/null jump-{name}
        """))
        f.write(
            textwrap.dedent(f"""\
            api_server:
                endpoint: {smoke_tests_utils.get_api_server_url()}
            """))
        f.flush()

        jobs_controller_proxy_test_cmds = []
        jobs_controller_proxy_test_cmds_down = ''
        # Disable controller related tests for consolidation mode, as there will
        # not be any controller VM to launch.
        if not smoke_tests_utils.server_side_is_consolidation_mode():
            jobs_controller_proxy_test_cmds = [
                # Start a small job to make sure the controller is created.
                f'sky jobs launch -n {name}-0 --infra aws {smoke_tests_utils.LOW_RESOURCE_ARG} --use-spot -y echo hi',
                # Wait other tests to create the job controller first, so that
                # the job controller is not launched with proxy command.
                smoke_tests_utils.
                get_cmd_wait_until_cluster_status_contains_wildcard(
                    cluster_name_wildcard='sky-jobs-controller-*',
                    cluster_status=[sky.ClusterStatus.UP],
                    timeout=300),
                f'export {skypilot_config.ENV_VAR_GLOBAL_CONFIG}={f.name}; sky jobs launch -n {name} --infra aws/us-east-1 {smoke_tests_utils.LOW_RESOURCE_ARG} -yd echo hi',
                smoke_tests_utils.
                get_cmd_wait_until_managed_job_status_contains_matching_job_name(
                    job_name=name,
                    job_status=[
                        sky.ManagedJobStatus.SUCCEEDED,
                        sky.ManagedJobStatus.RUNNING,
                        sky.ManagedJobStatus.STARTING
                    ],
                    timeout=300),
            ]
            jobs_controller_proxy_test_cmds_down = f'sky jobs cancel -y -n {name}'

        test = smoke_tests_utils.Test(
            'aws_with_ssh_proxy_command',
            [
                f'sky launch -y -c jump-{name} --infra aws/us-east-1 {smoke_tests_utils.LOW_RESOURCE_ARG}',
                # Use jump config
                f'export {skypilot_config.ENV_VAR_GLOBAL_CONFIG}={f.name}; '
                f'sky launch -y -c {name} --infra aws/us-east-1 {smoke_tests_utils.LOW_RESOURCE_ARG} echo hi',
                f'sky logs {name} 1 --status',
                f'export {skypilot_config.ENV_VAR_GLOBAL_CONFIG}={f.name}; sky exec {name} echo hi',
                f'sky logs {name} 2 --status',
                *jobs_controller_proxy_test_cmds,
            ],
            f'sky down -y {name} jump-{name}; {jobs_controller_proxy_test_cmds_down}',
            env=smoke_tests_utils.LOW_CONTROLLER_RESOURCE_ENV,
        )
        smoke_tests_utils.run_one_test(test)


@pytest.mark.gcp
def test_gcp_region_and_service_account():
    name = smoke_tests_utils.get_cluster_name()
    test = smoke_tests_utils.Test(
        'gcp_region',
        [
            f'sky launch -y -c {name} --infra gcp/us-central1 {smoke_tests_utils.LOW_RESOURCE_ARG} tests/test_yamls/minimal.yaml',
            f'sky exec {name} tests/test_yamls/minimal.yaml',
            f'sky logs {name} 1 --status',  # Ensure the job succeeded.
            f'sky exec {name} \'curl -H "Metadata-Flavor: Google" "http://metadata.google.internal/computeMetadata/v1/instance/service-accounts/default/identity?format=standard&audience=gcp"\'',
            f'sky logs {name} 2 --status',  # Ensure the job succeeded.
            f'sky status -v | grep {name} | grep us-central1',  # Ensure the region is correct.
            f'sky exec {name} \'echo $SKYPILOT_CLUSTER_INFO | jq .region | grep us-central1\'',
            f'sky logs {name} 3 --status',  # Ensure the job succeeded.
            # A user program should not access SkyPilot runtime env python by default.
            f'sky exec {name} \'which python | grep {constants.SKY_REMOTE_PYTHON_ENV_NAME} && exit 1 || true\'',
            f'sky logs {name} 4 --status',  # Ensure the job succeeded.
        ],
        f'sky down -y {name}',
    )
    smoke_tests_utils.run_one_test(test)


@pytest.mark.ibm
def test_ibm_region():
    name = smoke_tests_utils.get_cluster_name()
    region = 'eu-de'
    test = smoke_tests_utils.Test(
        'region',
        [
            f'sky launch -y -c {name} --infra ibm/{region} examples/minimal.yaml',
            f'sky exec {name} --infra ibm examples/minimal.yaml',
            f'sky logs {name} 1 --status',  # Ensure the job succeeded.
            f'sky status -v | grep {name} | grep {region}',  # Ensure the region is correct.
        ],
        f'sky down -y {name}',
    )
    smoke_tests_utils.run_one_test(test)


@pytest.mark.azure
def test_azure_region():
    name = smoke_tests_utils.get_cluster_name()
    test = smoke_tests_utils.Test(
        'azure_region',
        [
            f'sky launch -y -c {name} {smoke_tests_utils.LOW_RESOURCE_ARG} --infra azure/eastus2 tests/test_yamls/minimal.yaml',
            f'sky exec {name} tests/test_yamls/minimal.yaml',
            f'sky logs {name} 1 --status',  # Ensure the job succeeded.
            f'sky status -v | grep {name} | grep eastus2',  # Ensure the region is correct.
            f'sky exec {name} \'echo $SKYPILOT_CLUSTER_INFO | jq .region | grep eastus2\'',
            f'sky logs {name} 2 --status',  # Ensure the job succeeded.
            f'sky exec {name} \'echo $SKYPILOT_CLUSTER_INFO | jq .zone | grep null\'',
            f'sky logs {name} 3 --status',  # Ensure the job succeeded.
            # A user program should not access SkyPilot runtime env python by default.
            f'sky exec {name} \'which python | grep {constants.SKY_REMOTE_PYTHON_ENV_NAME} && exit 1 || true\'',
            f'sky logs {name} 4 --status',  # Ensure the job succeeded.
        ],
        f'sky down -y {name}',
    )
    smoke_tests_utils.run_one_test(test)


# ---------- Test zone ----------
@pytest.mark.aws
def test_aws_zone():
    name = smoke_tests_utils.get_cluster_name()
    test = smoke_tests_utils.Test(
        'aws_zone',
        [
            f'sky launch -y -c {name} examples/minimal.yaml {smoke_tests_utils.LOW_RESOURCE_ARG} --infra */*/us-east-2b',
            f'sky exec {name} examples/minimal.yaml --infra */*/us-east-2b',
            f'sky logs {name} 1 --status',  # Ensure the job succeeded.
            f'sky status -v | grep {name} | grep us-east-2b',  # Ensure the zone is correct.
        ],
        f'sky down -y {name}',
    )
    smoke_tests_utils.run_one_test(test)


@pytest.mark.ibm
def test_ibm_zone():
    name = smoke_tests_utils.get_cluster_name()
    zone = 'eu-de-2'
    test = smoke_tests_utils.Test(
        'zone',
        [
            f'sky launch -y -c {name} --infra ibm/*/{zone} examples/minimal.yaml {smoke_tests_utils.LOW_RESOURCE_ARG}',
            f'sky exec {name} --infra ibm/*/{zone} examples/minimal.yaml',
            f'sky logs {name} 1 --status',  # Ensure the job succeeded.
            f'sky status -v | grep {name} | grep {zone}',  # Ensure the zone is correct.
        ],
        f'sky down -y {name} {name}-2 {name}-3',
    )
    smoke_tests_utils.run_one_test(test)


@pytest.mark.gcp
def test_gcp_zone():
    name = smoke_tests_utils.get_cluster_name()
    test = smoke_tests_utils.Test(
        'gcp_zone',
        [
            f'sky launch -y -c {name} --infra gcp/*/us-central1-a {smoke_tests_utils.LOW_RESOURCE_ARG} tests/test_yamls/minimal.yaml',
            f'sky exec {name} --infra gcp/*/us-central1-a tests/test_yamls/minimal.yaml',
            f'sky logs {name} 1 --status',  # Ensure the job succeeded.
            f'sky status -v | grep {name} | grep us-central1-a',  # Ensure the zone is correct.
        ],
        f'sky down -y {name}',
    )
    smoke_tests_utils.run_one_test(test)


# TODO (SKY-1119): These tests may fail as it can require access cloud
# credentials for getting azure storage commands, even though the API server
# is running remotely. We should fix this.
@pytest.mark.no_vast  # Requires AWS
@pytest.mark.no_hyperbolic  # Requires AWS
<<<<<<< HEAD
@pytest.mark.no_shadeform  # Requires AWS
=======
@pytest.mark.no_seeweb  # Seeweb does not support storage mounting yet.
>>>>>>> d9f7c5b0
@pytest.mark.parametrize(
    'image_id',
    [
        'docker:nvidia/cuda:11.8.0-devel-ubuntu18.04',
        'docker:ubuntu:18.04',
        # Test image with python 3.11 installed by default.
        'docker:continuumio/miniconda3:24.1.2-0',
        # Test python>=3.12 where SkyPilot should automatically create a separate
        # conda env for runtime with python 3.10.
        'docker:continuumio/miniconda3:latest',
    ])
def test_docker_storage_mounts(generic_cloud: str, image_id: str):
    # Tests bucket mounting on docker container
    name = smoke_tests_utils.get_cluster_name()
    timestamp = str(time.time()).replace('.', '')
    storage_name = f'sky-test-{timestamp}'
    template_str = pathlib.Path(
        'tests/test_yamls/test_storage_mounting.yaml.j2').read_text()
    template = jinja2.Template(template_str)
    # ubuntu 18.04 does not support fuse3, and blobfuse2 depends on fuse3.
    azure_mount_unsupported_ubuntu_version = '18.04'
    # Commands to verify bucket upload. We need to check all three
    # storage types because the optimizer may pick any of them.
    s3_command = f'aws s3 ls {storage_name}/hello.txt'
    gsutil_command = (
        f'{{ {smoke_tests_utils.ACTIVATE_SERVICE_ACCOUNT_AND_GSUTIL} '
        f'ls gs://{storage_name}/hello.txt; }}')
    azure_blob_command = test_mount_and_storage.TestStorageWithCredentials.cli_ls_cmd(
        storage_lib.StoreType.AZURE, storage_name, suffix='hello.txt')
    # TODO(zpoint): this is a temporary fix. We should make it more robust.
    # If azure is used, the azure blob storage checking assumes the bucket is
    # created in the centralus region when getting the storage account. We
    # should set the cluster to be launched in the same region.
    region_str = f'/centralus' if generic_cloud == 'azure' else ''
    if smoke_tests_utils.is_non_docker_remote_api_server():
        enabled_cloud_storages = smoke_tests_utils.get_enabled_cloud_storages()
        include_s3_mount = clouds.cloud_in_iterable(clouds.AWS(),
                                                    enabled_cloud_storages)
        include_gcs_mount = clouds.cloud_in_iterable(clouds.GCP(),
                                                     enabled_cloud_storages)
        include_azure_mount = clouds.cloud_in_iterable(clouds.Azure(),
                                                       enabled_cloud_storages)
        content = template.render(storage_name=storage_name,
                                  include_s3_mount=include_s3_mount,
                                  include_gcs_mount=include_gcs_mount,
                                  include_azure_mount=include_azure_mount)
    elif azure_mount_unsupported_ubuntu_version in image_id:
        # The store for mount_private_mount is not specified in the template.
        # If we're running on Azure, the private mount will be created on
        # azure blob. Also, if we're running on Kubernetes, the private mount
        # might be created on azure blob to avoid the issue of the fuse adapter
        # not being able to access the mount point. That will not be supported on
        # the ubuntu 18.04 image and thus fail. For other clouds, the private mount
        # on other storage types (GCS/S3) should succeed.
        include_private_mount = False if (
            generic_cloud == 'azure' or generic_cloud == 'kubernetes') else True
        content = template.render(storage_name=storage_name,
                                  include_azure_mount=False,
                                  include_private_mount=include_private_mount)
    else:
        content = template.render(storage_name=storage_name,)
    cloud_dependencies_setup_cmd = ' && '.join(
        controller_utils._get_cloud_dependencies_installation_commands(
            controller_utils.Controllers.JOBS_CONTROLLER))
    quoted_check = shlex.quote(
        f'{constants.ACTIVATE_SKY_REMOTE_PYTHON_ENV} && '
        f'{cloud_dependencies_setup_cmd}; {s3_command} || {gsutil_command} || '
        f'{azure_blob_command}')
    with tempfile.NamedTemporaryFile(suffix='.yaml', mode='w') as f:
        f.write(content)
        f.flush()
        file_path = f.name
        test_commands = [
            *smoke_tests_utils.STORAGE_SETUP_COMMANDS,
            f'sky launch -y -c {name} --infra {generic_cloud}{region_str} {smoke_tests_utils.LOW_RESOURCE_ARG} --image-id {image_id} {file_path}',
            f'sky logs {name} 1 --status',  # Ensure job succeeded.
            # Check AWS, GCP, or Azure storage mount.
            f'sky exec {name} {quoted_check}',
            f'sky logs {name} 2 --status',  # Ensure the bucket check succeeded.
        ]
        test = smoke_tests_utils.Test(
            'docker_storage_mounts',
            test_commands,
            f'sky down -y {name}; sky storage delete -y {storage_name}',
            timeout=20 * 60,  # 20 mins
        )
        smoke_tests_utils.run_one_test(test)<|MERGE_RESOLUTION|>--- conflicted
+++ resolved
@@ -240,11 +240,8 @@
 # is running remotely. We should fix this.
 @pytest.mark.no_vast  # Requires AWS
 @pytest.mark.no_hyperbolic  # Requires AWS
-<<<<<<< HEAD
 @pytest.mark.no_shadeform  # Requires AWS
-=======
 @pytest.mark.no_seeweb  # Seeweb does not support storage mounting yet.
->>>>>>> d9f7c5b0
 @pytest.mark.parametrize(
     'image_id',
     [
