# Smoke tests for SkyPilot for mounting storage
# Default options are set in pyproject.toml
# Example usage:
# Run all tests except for AWS and Lambda Cloud
# > pytest tests/smoke_tests/test_mount_and_storage.py
#
# Terminate failed clusters after test finishes
# > pytest tests/smoke_tests/test_mount_and_storage.py --terminate-on-failure
#
# Re-run last failed tests
# > pytest --lf
#
# Run one of the smoke tests
# > pytest tests/smoke_tests/test_mount_and_storage.py::test_file_mounts
#
# Only run test for AWS + generic tests
# > pytest tests/smoke_tests/test_mount_and_storage.py --aws
#
# Change cloud for generic tests to aws
# > pytest tests/smoke_tests/test_mount_and_storage.py --generic-cloud aws

import json
import os
import pathlib
import shlex
import shutil
import subprocess
import tempfile
import time
from typing import Dict, Optional, TextIO
import urllib.parse
import uuid

import jinja2
import pytest
from smoke_tests import smoke_tests_utils

import sky
from sky import clouds
from sky import global_user_state
from sky import skypilot_config
from sky.adaptors import azure
from sky.adaptors import cloudflare
from sky.adaptors import ibm
from sky.adaptors import nebius
from sky.data import data_utils
from sky.data import storage as storage_lib
from sky.skylet import constants
from sky.utils import controller_utils


# ---------- file_mounts ----------
@pytest.mark.no_vast  # VAST does not support num_nodes > 1 yet
@pytest.mark.no_shadeform  # Shadeform does not support num_nodes > 1 yet
@pytest.mark.no_scp  # SCP does not support num_nodes > 1 yet. Run test_scp_file_mounts instead.
@pytest.mark.no_hyperbolic  # Hyperbolic does not support num_nodes > 1 and storage mounting yet.
@pytest.mark.no_seeweb  # Seeweb does not support num_nodes > 1 yet and storage mounting yet.
def test_file_mounts(generic_cloud: str):
    name = smoke_tests_utils.get_cluster_name()
    extra_flags = ''
    if generic_cloud in 'kubernetes':
        # Kubernetes does not support multi-node
        # NOTE: S3 mounting now works on all architectures including ARM64
        #  (uses rclone fallback for ARM64, goofys for x86_64).
        extra_flags = '--num-nodes 1'
    test_commands = [
        *smoke_tests_utils.STORAGE_SETUP_COMMANDS,
        f'sky launch -y -c {name} --infra {generic_cloud} {smoke_tests_utils.LOW_RESOURCE_ARG} {extra_flags} examples/using_file_mounts.yaml',
        f'sky logs {name} 1 --status',  # Ensure the job succeeded.
    ]
    test = smoke_tests_utils.Test(
        'using_file_mounts',
        test_commands,
        f'sky down -y {name}',
        smoke_tests_utils.get_timeout(generic_cloud, 20 * 60),  # 20 mins
    )
    smoke_tests_utils.run_one_test(test)


@pytest.mark.scp
def test_scp_file_mounts():
    name = smoke_tests_utils.get_cluster_name()
    test_commands = [
        *smoke_tests_utils.STORAGE_SETUP_COMMANDS,
        f'sky launch -y -c {name} {smoke_tests_utils.SCP_TYPE} --num-nodes 1 examples/using_file_mounts.yaml',
        f'sky logs {name} 1 --status',  # Ensure the job succeeded.
    ]
    test = smoke_tests_utils.Test(
        'SCP_using_file_mounts',
        test_commands,
        f'sky down -y {name}',
        timeout=20 * 60,  # 20 mins
    )
    smoke_tests_utils.run_one_test(test)


@pytest.mark.oci  # For OCI object storage mounts and file mounts.
def test_oci_mounts():
    name = smoke_tests_utils.get_cluster_name()
    test_commands = [
        *smoke_tests_utils.STORAGE_SETUP_COMMANDS,
        f'sky launch -y -c {name} --infra oci --num-nodes 2 examples/oci/oci-mounts.yaml',
        f'sky logs {name} 1 --status',  # Ensure the job succeeded.
    ]
    test = smoke_tests_utils.Test(
        'oci_mounts',
        test_commands,
        f'sky down -y {name}',
        timeout=20 * 60,  # 20 mins
    )
    smoke_tests_utils.run_one_test(test)


@pytest.mark.no_vast  # Requires GCP
@pytest.mark.no_fluidstack  # Requires GCP to be enabled
@pytest.mark.no_hyperbolic  # Requires GCP to be enabled
@pytest.mark.no_shadeform  # Requires GCP to be enabled
@pytest.mark.no_seeweb  # Requires GCP to be enabled
def test_using_file_mounts_with_env_vars(generic_cloud: str):
    if smoke_tests_utils.is_remote_server_test():
        enabled_cloud_storages = smoke_tests_utils.get_enabled_cloud_storages()
        if not clouds.cloud_in_iterable(clouds.GCP(), enabled_cloud_storages):
            pytest.skip('Skipping test because GCS is not enabled')

    name = smoke_tests_utils.get_cluster_name()
    storage_name = TestStorageWithCredentials.generate_bucket_name()
    test_commands = [
        *smoke_tests_utils.STORAGE_SETUP_COMMANDS,
        (f'sky launch -y -c {name} {smoke_tests_utils.LOW_RESOURCE_ARG} --infra {generic_cloud} '
         'examples/using_file_mounts_with_env_vars.yaml '
         f'--env MY_BUCKET={storage_name} '
         f'--secret SECRETE_BUCKET_NAME={storage_name}'),
        f'sky logs {name} 1 --status',  # Ensure the job succeeded.
        # Override with --env:
        (f'sky launch -y -c {name}-2 {smoke_tests_utils.LOW_RESOURCE_ARG} --infra {generic_cloud} '
         'examples/using_file_mounts_with_env_vars.yaml '
         f'--env MY_BUCKET={storage_name} '
         '--env MY_LOCAL_PATH=tmpfile '
         f'--secret SECRETE_BUCKET_NAME={storage_name}'),
        f'sky logs {name}-2 1 --status',  # Ensure the job succeeded.
    ]
    test = smoke_tests_utils.Test(
        'using_file_mounts_with_env_vars',
        test_commands,
        (f'sky down -y {name} {name}-2',
         f'sky storage delete -y {storage_name} {storage_name}-2'),
        timeout=20 * 60,  # 20 mins
    )
    smoke_tests_utils.run_one_test(test)


# ---------- storage ----------
def _storage_mounts_commands_generator(f: TextIO, cluster_name: str,
                                       storage_name: str,
                                       empty_storage_name: str,
                                       ls_hello_command: str, cloud: str,
                                       only_mount: bool,
                                       include_mount_cached: bool):
    assert cloud in ['aws', 'gcp', 'azure', 'kubernetes']
    template_str = pathlib.Path(
        'tests/test_yamls/test_storage_mounting.yaml.j2').read_text()
    template = jinja2.Template(template_str)

    # Set mount flags based on cloud provider
    include_s3_mount = cloud in ['aws', 'kubernetes']
    include_gcs_mount = cloud in ['gcp', 'kubernetes']
    include_azure_mount = cloud == 'azure'

    if cloud == 'kubernetes':
        enabled_cloud_storages = smoke_tests_utils.get_enabled_cloud_storages()
        if not clouds.cloud_in_iterable(clouds.AWS(), enabled_cloud_storages):
            include_s3_mount = False
        if not clouds.cloud_in_iterable(clouds.GCP(), enabled_cloud_storages):
            include_gcs_mount = False

    content = template.render(
        storage_name=storage_name,
        empty_storage_name=empty_storage_name,
        cloud=cloud,
        only_mount=only_mount,
        include_s3_mount=include_s3_mount,
        include_gcs_mount=include_gcs_mount,
        include_azure_mount=include_azure_mount,
        include_mount_cached=include_mount_cached,
    )
    f.write(content)
    f.flush()
    file_path = f.name

    test_commands = [
        smoke_tests_utils.launch_cluster_for_cloud_cmd(cloud, cluster_name),
        *smoke_tests_utils.STORAGE_SETUP_COMMANDS,
        f'sky launch -y -c {cluster_name} --infra {cloud} {smoke_tests_utils.LOW_RESOURCE_ARG} {file_path}',
        f'sky logs {cluster_name} 1 --status',  # Ensure job succeeded.
        smoke_tests_utils.run_cloud_cmd_on_cluster(cluster_name,
                                                   cmd=ls_hello_command),
        f'sky stop -y {cluster_name}',
        f'sky start -y {cluster_name}',
        # Check if hello.txt from mounting bucket exists after restart in
        # the mounted directory
        f'sky exec {cluster_name} -- "set -ex; ls /mount_private_mount/hello.txt"',
    ]
    if include_mount_cached and cloud != 'kubernetes':
        if cloud == 'aws':
            rclone_stores = data_utils.Rclone.RcloneStores.S3
        elif cloud == 'gcp':
            rclone_stores = data_utils.Rclone.RcloneStores.GCS
        elif cloud == 'azure':
            rclone_stores = data_utils.Rclone.RcloneStores.AZURE
        else:
            raise ValueError(f'Invalid cloud provider: {cloud}')
        rclone_profile_name = rclone_stores.get_profile_name(storage_name)
        test_commands.append(
            f'sky exec {cluster_name} -- "set -ex; '
            f'rclone ls {rclone_profile_name}:{storage_name}/hello.txt;"')
    clean_command = (
        f'sky down -y {cluster_name} && '
        f'{smoke_tests_utils.down_cluster_for_cloud_cmd(cluster_name)} && '
        f'sky storage delete -y {storage_name} {empty_storage_name}')
    return test_commands, clean_command


def _storage_mount_cached_test_command_generator(f1: TextIO, f2: TextIO,
                                                 cluster_name: str,
                                                 storage_name: str, cloud: str):
    assert cloud in ['aws', 'gcp', 'azure', 'kubernetes']
    template_str = pathlib.Path(
        'tests/test_yamls/test_storage_mount_cached.yaml.j2').read_text()
    template = jinja2.Template(template_str)

    write_content = template.render(
        storage_name=storage_name,
        write_files=True,
        check_files=False,
    )
    check_content = template.render(
        storage_name=storage_name,
        write_files=False,
        check_files=True,
    )
    f1.write(write_content)
    f2.write(check_content)
    f1.flush()
    f2.flush()
    write_file_path = f1.name
    check_file_path = f2.name

    test_commands = [
        smoke_tests_utils.launch_cluster_for_cloud_cmd(cloud, cluster_name),
        *smoke_tests_utils.STORAGE_SETUP_COMMANDS,
        f'sky launch -y -c {cluster_name} --infra {cloud} {smoke_tests_utils.LOW_RESOURCE_ARG} {write_file_path}',
        f'sky logs {cluster_name} 1 --status',  # Ensure job succeeded.
        f'sky down -y {cluster_name}',
        f'sky launch -y -c {cluster_name} --infra {cloud} {smoke_tests_utils.LOW_RESOURCE_ARG} {check_file_path}',
        f'sky logs {cluster_name} 1 --status',  # Ensure job succeeded.
    ]
    clean_command = (
        f'sky down -y {cluster_name} && '
        f'{smoke_tests_utils.down_cluster_for_cloud_cmd(cluster_name)} && '
        f'sky storage delete -y {storage_name}')
    return test_commands, clean_command


@pytest.mark.aws
def test_aws_storage_mounts_arm64():
    """Test S3 storage mounting on ARM64 architecture using rclone."""
    name = smoke_tests_utils.get_cluster_name()
    cloud = 'aws'
    storage_name = f'sky-test-arm64-{int(time.time())}'
    empty_storage_name = f'sky-test-arm64-empty-{int(time.time())}'
    ls_hello_command = f'aws s3 ls {storage_name}/hello.txt'

    with tempfile.NamedTemporaryFile(suffix='.yaml', mode='w') as f:
        # Reuse the existing storage mounts command generator
        test_commands, clean_command = _storage_mounts_commands_generator(
            f, name, storage_name, empty_storage_name, ls_hello_command, cloud,
            False, False)

        # Modify the sky launch command to force ARM64 instance
        for i, cmd in enumerate(test_commands):
            if cmd.startswith('sky launch') and '--infra aws' in cmd:
                # Insert ARM64 instance type before the YAML file path
                test_commands[i] = cmd.replace(
                    'sky launch', 'sky launch --instance-type m6g.large'
                ).replace(
                    '--infra aws',
                    # Use ARM64 AMI to make sure the launch succeeds.
                    # The image ID is retrieved with:
                    # aws ec2 describe-images --owners amazon --filters "Name=name,Values=Deep Learning ARM64 Base OSS*Ubuntu 22.04*" --region $REGION --query "Images | sort_by(@, &CreationDate) | [-1].{Name:Name,ImageId:ImageId}" --output text | cat
                    '--infra aws/us-west-2 --image-id ami-03ac43540bf1c63c0')
                break

        # Add ARM64-specific verification
        test_commands.append(
            f'sky exec {name} -- "echo \\"ARM64 architecture: $(uname -m)\\" && cat /mount_private_mount/hello.txt"'
        )

        test = smoke_tests_utils.Test(
            'aws_storage_mounts_arm64',
            test_commands,
            clean_command,
            timeout=20 * 60,  # 20 mins
        )
        smoke_tests_utils.run_one_test(test)


@pytest.mark.aws
def test_aws_storage_mounts_with_stop():
    name = smoke_tests_utils.get_cluster_name()
    cloud = 'aws'
    storage_name = f'sky-test-{int(time.time())}'
    empty_storage_name = f'sky-test-empty-{int(time.time())}'
    ls_hello_command = f'aws s3 ls {storage_name}/hello.txt'
    with tempfile.NamedTemporaryFile(suffix='.yaml', mode='w') as f:
        test_commands, clean_command = _storage_mounts_commands_generator(
            f, name, storage_name, empty_storage_name, ls_hello_command, cloud,
            False, True)
        test = smoke_tests_utils.Test(
            'aws_storage_mounts',
            test_commands,
            clean_command,
            timeout=20 * 60,  # 20 mins
        )
        smoke_tests_utils.run_one_test(test)


@pytest.mark.aws
def test_aws_storage_mounts_with_stop_only_mount():
    name = smoke_tests_utils.get_cluster_name()
    cloud = 'aws'
    storage_name = f'sky-test-{int(time.time())}'
    empty_storage_name = f'sky-test-empty-{int(time.time())}'
    ls_hello_command = f'aws s3 ls {storage_name}/hello.txt'
    with tempfile.NamedTemporaryFile(suffix='.yaml', mode='w') as f:
        test_commands, clean_command = _storage_mounts_commands_generator(
            f, name, storage_name, empty_storage_name, ls_hello_command, cloud,
            True, False)
        test = smoke_tests_utils.Test(
            'aws_storage_mounts_only_mount',
            test_commands,
            clean_command,
            timeout=20 * 60,  # 20 mins
        )
        smoke_tests_utils.run_one_test(test)


@pytest.mark.gcp
def test_gcp_storage_mounts_with_stop():
    name = smoke_tests_utils.get_cluster_name()
    cloud = 'gcp'
    storage_name = f'sky-test-{int(time.time())}'
    empty_storage_name = f'sky-test-empty-{int(time.time())}'
    ls_hello_command = f'{smoke_tests_utils.ACTIVATE_SERVICE_ACCOUNT_AND_GSUTIL} ls gs://{storage_name}/hello.txt'
    with tempfile.NamedTemporaryFile(suffix='.yaml', mode='w') as f:
        test_commands, clean_command = _storage_mounts_commands_generator(
            f, name, storage_name, empty_storage_name, ls_hello_command, cloud,
            False, True)
        test = smoke_tests_utils.Test(
            'gcp_storage_mounts',
            test_commands,
            clean_command,
            timeout=20 * 60,  # 20 mins
        )
        smoke_tests_utils.run_one_test(test)


@pytest.mark.azure
def test_azure_storage_mounts_with_stop():
    name = smoke_tests_utils.get_cluster_name()
    cloud = 'azure'
    storage_name = f'sky-test-{int(time.time())}'
    empty_storage_name = f'sky-test-empty-{int(time.time())}'
    storage_account_name = TestStorageWithCredentials.get_az_storage_account_name(
    )
    storage_account_key = data_utils.get_az_storage_account_key(
        storage_account_name)
    # if the file does not exist, az storage blob list returns '[]'
    ls_hello_command = (f'output=$(az storage blob list -c {storage_name} '
                        f'--account-name {storage_account_name} '
                        f'--account-key {storage_account_key} '
                        f'--prefix hello.txt) '
                        f'[ "$output" = "[]" ] && exit 1 || exit 0')
    with tempfile.NamedTemporaryFile(suffix='.yaml', mode='w') as f:
        test_commands, clean_command = _storage_mounts_commands_generator(
            f, name, storage_name, empty_storage_name, ls_hello_command, cloud,
            False, True)
        test = smoke_tests_utils.Test(
            'azure_storage_mounts',
            test_commands,
            clean_command,
            timeout=20 * 60,  # 20 mins
        )
        smoke_tests_utils.run_one_test(test)


@pytest.mark.kubernetes
@pytest.mark.no_dependency  # Storage tests required full dependency installed
@pytest.mark.parametrize(
    'storage_name_prefix',
    [
        'sky-test',
        # split the alphabet into 2 parts
        # to avoid the storage name being too long.
        '0-a-b-c-d-e-f-g-h-i-j-k-l-m',
        '0-n-o-p-q-r-s-t-u-v-w-x-y-z',
    ])
def test_kubernetes_storage_mounts(storage_name_prefix: str):
    # Tests bucket mounting on k8s, assuming S3 is configured.
    # S3 mounting now works on all architectures including ARM64
    # (uses rclone fallback for ARM64, goofys for x86_64).
    name = smoke_tests_utils.get_cluster_name()
    storage_name = f'{storage_name_prefix}-{int(time.time())}'
    empty_storage_name = f'{storage_name_prefix}-empty-{int(time.time())}'

    s3_ls_cmd = TestStorageWithCredentials.cli_ls_cmd(storage_lib.StoreType.S3,
                                                      storage_name, 'hello.txt')
    gcs_ls_cmd = TestStorageWithCredentials.cli_ls_cmd(
        storage_lib.StoreType.GCS, storage_name, 'hello.txt')
    azure_ls_cmd = TestStorageWithCredentials.cli_ls_cmd(
        storage_lib.StoreType.AZURE, storage_name, 'hello.txt')
    nebius_ls_cmd = TestStorageWithCredentials.cli_ls_cmd(
        storage_lib.StoreType.NEBIUS, storage_name, 'hello.txt')

    # For Azure, we need to check if the output is empty list, as it returns []
    # instead of a non-zero exit code when the file doesn't exist
    azure_check_cmd = (f'output=$({azure_ls_cmd}); '
                       f'exit_code=$?; '
                       f'[ "$output" != "[]" ] && '
                       f'[ $exit_code -eq 0 ]')

    ls_hello_command = (f'{s3_ls_cmd} || {{ '
                        f'{gcs_ls_cmd}; }} || {{ '
                        f'{azure_check_cmd}; }} || {{ '
                        f'{nebius_ls_cmd}; }}')
    cloud_cmd_cluster_setup_cmd_list = controller_utils._get_cloud_dependencies_installation_commands(
        controller_utils.Controllers.JOBS_CONTROLLER)
    cloud_cmd_cluster_setup_cmd = ' && '.join(cloud_cmd_cluster_setup_cmd_list)
    ls_hello_command = f'{cloud_cmd_cluster_setup_cmd} && {ls_hello_command}'
    with tempfile.NamedTemporaryFile(suffix='.yaml', mode='w') as f:
        test_commands, clean_command = _storage_mounts_commands_generator(
            f, name, storage_name, empty_storage_name, ls_hello_command,
            'kubernetes', False, False)
        test = smoke_tests_utils.Test(
            'kubernetes_storage_mounts',
            test_commands,
            clean_command,
            timeout=20 * 60,  # 20 mins
        )
        smoke_tests_utils.run_one_test(test)


@pytest.mark.kubernetes
def test_kubernetes_storage_mounts_cached():
    name = smoke_tests_utils.get_cluster_name()
    cloud = 'kubernetes'
    storage_name = f'sky-test-{int(time.time())}'
    with tempfile.NamedTemporaryFile(suffix='.yaml', mode='w') as f1:
        with tempfile.NamedTemporaryFile(suffix='.yaml', mode='w') as f2:
            test_commands, clean_command = _storage_mount_cached_test_command_generator(
                f1, f2, name, storage_name, cloud)
            test = smoke_tests_utils.Test(
                'kubernetes_storage_mount_cached',
                test_commands,
                clean_command,
                timeout=20 * 60,  # 20 mins
            )
            smoke_tests_utils.run_one_test(test)


@pytest.mark.kubernetes
def test_kubernetes_context_switch():
    name = smoke_tests_utils.get_cluster_name()
    new_context = f'sky-test-context-{int(time.time())}'
    new_namespace = f'sky-test-namespace-{int(time.time())}'

    if smoke_tests_utils.is_non_docker_remote_api_server():
        pytest.skip('Skipping test because the Kubernetes configs and '
                    'credentials are located on the remote API server '
                    'and not the machine where the test is running')

    test_commands = [
        # Launch a cluster and run a simple task
        f'sky launch -y -c {name} --infra kubernetes "echo Hello from original context"',
        f'sky logs {name} 1 --status',  # Ensure job succeeded

        # Get current context details and save to a file for later use in cleanup
        'CURRENT_CONTEXT=$(kubectl config current-context); '
        'echo "$CURRENT_CONTEXT" > /tmp/sky_test_current_context; '
        'CURRENT_CLUSTER=$(kubectl config view -o jsonpath="{.contexts[?(@.name==\\"$CURRENT_CONTEXT\\")].context.cluster}"); '
        'CURRENT_USER=$(kubectl config view -o jsonpath="{.contexts[?(@.name==\\"$CURRENT_CONTEXT\\")].context.user}"); '

        # Create a new context with a different name and namespace
        f'kubectl config set-context {new_context} --cluster="$CURRENT_CLUSTER" --user="$CURRENT_USER" --namespace={new_namespace}',

        # Create the new namespace if it doesn't exist
        f'kubectl create namespace {new_namespace} --dry-run=client -o yaml | kubectl apply -f -',

        # Set the new context as active
        f'kubectl config use-context {new_context}',

        # Verify the new context is active
        f'[ "$(kubectl config current-context)" = "{new_context}" ] || exit 1',

        # Try to run sky exec on the original cluster (should still work)
        f'sky exec {name} "echo Success: sky exec works after context switch"',

        # Test sky queue
        f'sky queue {name}',

        # Test SSH access
        f'ssh {name} whoami',
    ]

    cleanup_commands = (
        f'kubectl delete namespace {new_namespace}; '
        f'kubectl config delete-context {new_context}; '
        'kubectl config use-context $(cat /tmp/sky_test_current_context); '
        'rm /tmp/sky_test_current_context; '
        f'sky down -y {name}')

    test = smoke_tests_utils.Test(
        'kubernetes_context_switch',
        test_commands,
        cleanup_commands,
        timeout=20 * 60,  # 20 mins
    )
    smoke_tests_utils.run_one_test(test)


@pytest.mark.cloudflare
def test_cloudflare_storage_mounts(generic_cloud: str):
    name = smoke_tests_utils.get_cluster_name()
    storage_name = f'sky-test-{int(time.time())}'
    template_str = pathlib.Path(
        'tests/test_yamls/test_r2_storage_mounting.yaml').read_text()
    template = jinja2.Template(template_str)
    content = template.render(storage_name=storage_name)
    endpoint_url = cloudflare.create_endpoint()
    with tempfile.NamedTemporaryFile(suffix='.yaml', mode='w') as f:
        f.write(content)
        f.flush()
        file_path = f.name
        test_commands = [
            *smoke_tests_utils.STORAGE_SETUP_COMMANDS,
            f'sky launch -y -c {name} --infra {generic_cloud} {file_path}',
            f'sky logs {name} 1 --status',  # Ensure job succeeded.
            f'AWS_SHARED_CREDENTIALS_FILE={cloudflare.R2_CREDENTIALS_PATH} aws s3 ls s3://{storage_name}/hello.txt --endpoint {endpoint_url} --profile=r2'
        ]

        test = smoke_tests_utils.Test(
            'cloudflare_storage_mounts',
            test_commands,
            f'sky down -y {name}; sky storage delete -y {storage_name}',
            timeout=20 * 60,  # 20 mins
        )
        smoke_tests_utils.run_one_test(test)


@pytest.mark.nebius
def test_nebius_storage_mounts(generic_cloud: str):
    name = smoke_tests_utils.get_cluster_name()
    storage_name = f'sky-test-{int(time.time())}'
    template_str = pathlib.Path(
        'tests/test_yamls/test_nebius_storage_mounting.yaml').read_text()
    template = jinja2.Template(template_str)
    content = template.render(storage_name=storage_name)
    with tempfile.NamedTemporaryFile(suffix='.yaml', mode='w') as f:
        f.write(content)
        f.flush()
        file_path = f.name
        test_commands = [
            *smoke_tests_utils.STORAGE_SETUP_COMMANDS,
            f'sky launch -y -c {name} --infra {generic_cloud} {file_path}',
            f'sky logs {name} 1 --status',  # Ensure job succeeded.
            f'aws s3 ls s3://{storage_name}/hello.txt --profile={nebius.NEBIUS_PROFILE_NAME}'
        ]

        test = smoke_tests_utils.Test(
            'nebius_storage_mounts',
            test_commands,
            f'sky down -y {name}; sky storage delete -y {storage_name}',
            timeout=20 * 60,  # 20 mins
        )
        smoke_tests_utils.run_one_test(test)


@pytest.mark.ibm
def test_ibm_storage_mounts():
    name = smoke_tests_utils.get_cluster_name()
    storage_name = f'sky-test-{int(time.time())}'
    rclone_profile_name = data_utils.Rclone.RcloneStores.IBM.get_profile_name(
        storage_name)
    template_str = pathlib.Path(
        'tests/test_yamls/test_ibm_cos_storage_mounting.yaml').read_text()
    template = jinja2.Template(template_str)
    content = template.render(storage_name=storage_name)
    with tempfile.NamedTemporaryFile(suffix='.yaml', mode='w') as f:
        f.write(content)
        f.flush()
        file_path = f.name
        test_commands = [
            *smoke_tests_utils.STORAGE_SETUP_COMMANDS,
            f'sky launch -y -c {name} --infra ibm {file_path}',
            f'sky logs {name} 1 --status',  # Ensure job succeeded.
            f'rclone ls {rclone_profile_name}:{storage_name}/hello.txt',
        ]
        test = smoke_tests_utils.Test(
            'ibm_storage_mounts',
            test_commands,
            f'sky down -y {name}; sky storage delete -y {storage_name}',
            timeout=20 * 60,  # 20 mins
        )
        smoke_tests_utils.run_one_test(test)


@pytest.mark.no_vast  # VAST does not support multi-cloud features
@pytest.mark.no_shadeform  # Shadeform does not support multi-cloud features
@pytest.mark.no_fluidstack  # FluidStack doesn't have stable package installation
@pytest.mark.no_hyperbolic  # Hyperbolic does not support multi-cloud features
@pytest.mark.no_seeweb  # Seeweb does not support multi-cloud features
@pytest.mark.parametrize('ignore_file',
                         [constants.SKY_IGNORE_FILE, constants.GIT_IGNORE_FILE])
def test_ignore_exclusions(generic_cloud: str, ignore_file: str):
    """Tests that .skyignore patterns correctly exclude files when using sky launch and sky jobs launch.

    Creates a temporary directory with various files and folders, adds a .skyignore file
    that excludes specific files and folders, then verifies the exclusions work properly
    when using sky launch and sky jobs launch commands.
    """
    ignore_type = ignore_file.lstrip('.').replace('ignore', '')
    name = smoke_tests_utils.get_cluster_name()
    name = f'{name}-{ignore_type}'
    jobs_name = f'{name}-job'

    # Path to the YAML file that defines the task
    yaml_path = 'tests/test_yamls/test_skyignore.yaml'

    # Prepare a temporary directory with test files and .skyignore or .gitignore
    with tempfile.TemporaryDirectory() as temp_dir:
        # Create directory structure
        dirs = [
            'keep_dir', 'exclude_dir', 'nested/keep_subdir',
            'nested/exclude_subdir'
        ]
        files = [
            'script.py',  # Keep (not relevant as we don't use it)
            'exclude.py',  # Exclude
            'data.txt',  # Keep
            'temp.log',  # Exclude
            'keep_dir/keep.txt',  # Keep
            'exclude_dir/notes.md',  # Directory excluded
            'nested/keep_subdir/test.py',  # Keep
            'nested/exclude_subdir/test.sh',  # Directory excluded
        ]

        # Create directories
        for dir_name in dirs:
            os.makedirs(os.path.join(temp_dir, dir_name), exist_ok=True)

        # Create files
        for file_path in files:
            full_path = os.path.join(temp_dir, file_path)
            with open(full_path, 'w', encoding='utf-8') as f:
                f.write(f'Content for {file_path}')

        # Create .skyignore file
        ignore_content = """
# Exclude specific files
exclude.py
*.log

# Exclude directories
/exclude_dir
/nested/exclude_subdir
"""
        with open(os.path.join(temp_dir, ignore_file), 'w',
                  encoding='utf-8') as f:
            f.write(ignore_content)
        if ignore_file == constants.GIT_IGNORE_FILE:
            # Initialize git repository to make sure gitignore is used
            subprocess.run(['git', 'init'], cwd=temp_dir, check=True)

        # Run test commands
        test_commands = [
            # Test with sky launch
            f'sky launch -y -c {name} --infra {generic_cloud} {smoke_tests_utils.LOW_RESOURCE_ARG} --workdir {temp_dir} {yaml_path}',
            f'sky logs {name} 1 --status',  # Ensure the job succeeded

            # Test with sky jobs launch
            f'sky jobs launch -y -n {jobs_name} --infra {generic_cloud} --workdir {temp_dir} {yaml_path}',
            smoke_tests_utils.
            get_cmd_wait_until_managed_job_status_contains_matching_job_name(
                job_name=f'{jobs_name}',
                job_status=[sky.ManagedJobStatus.SUCCEEDED],
                timeout=60),
        ]

        teardown_commands = [
            f'sky down -y {name}', f'sky jobs cancel -y {jobs_name}'
        ]

        test = smoke_tests_utils.Test(
            'skyignore_exclusion_test',
            test_commands,
            teardown_commands,
            smoke_tests_utils.get_timeout(generic_cloud, 15 * 60),  # 15 mins
            env=smoke_tests_utils.LOW_CONTROLLER_RESOURCE_ENV,
        )
        smoke_tests_utils.run_one_test(test)


@pytest.mark.local
class TestStorageWithCredentials:
    """Storage tests which require credentials and network connection"""

    AWS_INVALID_NAMES = [
        'ab',  # less than 3 characters
        'abcdefghijklmnopqrstuvwxyzabcdefghijklmnopqrstuvwxyzabcdefghijklmnopqrstuvwxyz1',
        # more than 63 characters
        'Abcdef',  # contains an uppercase letter
        'abc def',  # contains a space
        'abc..def',  # two adjacent periods
        '192.168.5.4',  # formatted as an IP address
        'xn--bucket',  # starts with 'xn--' prefix
        'bucket-s3alias',  # ends with '-s3alias' suffix
        'bucket--ol-s3',  # ends with '--ol-s3' suffix
        '.abc',  # starts with a dot
        'abc.',  # ends with a dot
        '-abc',  # starts with a hyphen
        'abc-',  # ends with a hyphen
    ]

    GCS_INVALID_NAMES = [
        'ab',  # less than 3 characters
        'abcdefghijklmnopqrstuvwxyzabcdefghijklmnopqrstuvwxyzabcdefghijklmnopqrstuvwxyz1',
        # more than 63 characters (without dots)
        'Abcdef',  # contains an uppercase letter
        'abc def',  # contains a space
        'abc..def',  # two adjacent periods
        'abc_.def.ghi.jklmnopqrstuvwxyzabcdefghijklmnopqrstuvwxyzabcdefghijklmnopqrstuvwxyz1'
        # More than 63 characters between dots
        'abc_.def.ghi.jklmnopqrstuvwxyzabcdefghijklmnopqfghijklmnopqrstuvw' * 5,
        # more than 222 characters (with dots)
        '192.168.5.4',  # formatted as an IP address
        'googbucket',  # starts with 'goog' prefix
        'googlebucket',  # contains 'google'
        'g00glebucket',  # variant of 'google'
        'go0glebucket',  # variant of 'google'
        'g0oglebucket',  # variant of 'google'
        '.abc',  # starts with a dot
        'abc.',  # ends with a dot
        '_abc',  # starts with an underscore
        'abc_',  # ends with an underscore
    ]

    AZURE_INVALID_NAMES = [
        'ab',  # less than 3 characters
        # more than 63 characters
        'abcdefghijklmnopqrstuvwxyzabcdefghijklmnopqrstuvwxyzabcdefghijklmnopqrstuvwxyz1',
        'Abcdef',  # contains an uppercase letter
        '.abc',  # starts with a non-letter(dot)
        'a--bc',  # contains consecutive hyphens
    ]

    IBM_INVALID_NAMES = [
        'ab',  # less than 3 characters
        'abcdefghijklmnopqrstuvwxyzabcdefghijklmnopqrstuvwxyzabcdefghijklmnopqrstuvwxyz1',
        # more than 63 characters
        'Abcdef',  # contains an uppercase letter
        'abc def',  # contains a space
        'abc..def',  # two adjacent periods
        '192.168.5.4',  # formatted as an IP address
        'xn--bucket',  # starts with 'xn--' prefix
        '.abc',  # starts with a dot
        'abc.',  # ends with a dot
        '-abc',  # starts with a hyphen
        'abc-',  # ends with a hyphen
        'a.-bc',  # contains the sequence '.-'
        'a-.bc',  # contains the sequence '-.'
        'a&bc'  # contains special characters
        'ab^c'  # contains special characters
    ]
    GITIGNORE_SYNC_TEST_DIR_STRUCTURE = {
        'double_asterisk': {
            'double_asterisk_excluded': None,
            'double_asterisk_excluded_dir': {
                'dir_excluded': None,
            },
        },
        'double_asterisk_parent': {
            'parent': {
                'also_excluded.txt': None,
                'child': {
                    'double_asterisk_parent_child_excluded.txt': None,
                },
                'double_asterisk_parent_excluded.txt': None,
            },
        },
        'excluded.log': None,
        'excluded_dir': {
            'excluded.txt': None,
            'nested_excluded': {
                'excluded': None,
            },
        },
        'exp-1': {
            'be_excluded': None,
        },
        'exp-2': {
            'be_excluded': None,
        },
        'front_slash_excluded': None,
        'included.log': None,
        'included.txt': None,
        'include_dir': {
            'excluded.log': None,
            'included.log': None,
        },
        'nested_double_asterisk': {
            'one': {
                'also_exclude.txt': None,
            },
            'two': {
                'also_exclude.txt': None,
            },
        },
        'nested_wildcard_dir': {
            'monday': {
                'also_exclude.txt': None,
            },
            'tuesday': {
                'also_exclude.txt': None,
            },
        },
        'no_slash_excluded': None,
        'no_slash_tests': {
            'no_slash_excluded': {
                'also_excluded.txt': None,
            },
        },
        'question_mark': {
            'excluded1.txt': None,
            'excluded@.txt': None,
        },
        'square_bracket': {
            'excluded1.txt': None,
        },
        'square_bracket_alpha': {
            'excludedz.txt': None,
        },
        'square_bracket_excla': {
            'excluded2.txt': None,
            'excluded@.txt': None,
        },
        'square_bracket_single': {
            'excluded0.txt': None,
        },
    }

    @staticmethod
    def get_az_storage_account_name(default_region: str = 'centralus'):
        config_storage_account = skypilot_config.get_nested(
            ('azure', 'storage_account'), None)
        if config_storage_account is not None:
            storage_account_name = config_storage_account
        else:
            storage_account_name = (
                storage_lib.AzureBlobStore.get_default_storage_account_name(
                    default_region))
        return storage_account_name

    @staticmethod
    def create_dir_structure(base_path, structure):
        # creates a given file STRUCTURE in BASE_PATH
        for name, substructure in structure.items():
            path = os.path.join(base_path, name)
            if substructure is None:
                # Create a file
                open(path, 'a', encoding='utf-8').close()
            else:
                # Create a subdirectory
                os.mkdir(path)
                TestStorageWithCredentials.create_dir_structure(
                    path, substructure)

    @staticmethod
    def cli_delete_cmd(store_type,
                       bucket_name,
                       storage_account_name: str = None):
        if store_type == storage_lib.StoreType.S3:
            url = f's3://{bucket_name}'
            return f'aws s3 rb {url} --force'
        if store_type == storage_lib.StoreType.GCS:
            url = f'gs://{bucket_name}'
            gsutil_alias, alias_gen = data_utils.get_gsutil_command()
            return f'{alias_gen}; {gsutil_alias} rm -r {url}'
        if store_type == storage_lib.StoreType.AZURE:
            storage_account_name = TestStorageWithCredentials.get_az_storage_account_name(
            )
            storage_account_key = data_utils.get_az_storage_account_key(
                storage_account_name)
            return ('az storage container delete '
                    f'--account-name {storage_account_name} '
                    f'--account-key {storage_account_key} '
                    f'--name {bucket_name}')
        if store_type == storage_lib.StoreType.R2:
            endpoint_url = cloudflare.create_endpoint()
            url = f's3://{bucket_name}'
            return f'AWS_SHARED_CREDENTIALS_FILE={cloudflare.R2_CREDENTIALS_PATH} aws s3 rb {url} --force --endpoint {endpoint_url} --profile=r2'
        if store_type == storage_lib.StoreType.NEBIUS:
            url = f's3://{bucket_name}'
            return f'aws s3 rb {url} --force --profile={nebius.NEBIUS_PROFILE_NAME}'

        if store_type == storage_lib.StoreType.IBM:
            rclone_profile_name = (data_utils.Rclone.RcloneStores.IBM.
                                   get_profile_name(bucket_name))
            return f'rclone purge {rclone_profile_name}:{bucket_name} && rclone config delete {rclone_profile_name}'

    @classmethod
    def list_all_files(cls, store_type: storage_lib.StoreType,
                       bucket_name: str):
        cmd = cls.cli_ls_cmd(store_type, bucket_name, recursive=True)
        if store_type == storage_lib.StoreType.GCS:
            try:
                out = subprocess.check_output(cmd,
                                              shell=True,
                                              stderr=subprocess.PIPE)
                files = [line[5:] for line in out.decode('utf-8').splitlines()]
            except subprocess.CalledProcessError as e:
                error_output = e.stderr.decode('utf-8')
                if "One or more URLs matched no objects" in error_output:
                    files = []
                else:
                    raise
        elif store_type == storage_lib.StoreType.AZURE:
            out = subprocess.check_output(cmd, shell=True)
            try:
                blobs = json.loads(out.decode('utf-8'))
                files = [blob['name'] for blob in blobs]
            except json.JSONDecodeError:
                files = []
        elif store_type == storage_lib.StoreType.IBM:
            # rclone ls format: "   1234 path/to/file"
            out = subprocess.check_output(cmd, shell=True)
            files = []
            for line in out.decode('utf-8').splitlines():
                # Skip empty lines
                if not line.strip():
                    continue
                # Split by whitespace and get the file path (last column)
                parts = line.strip().split(
                    None, 1)  # Split into max 2 parts (size and path)
                if len(parts) == 2:
                    files.append(parts[1])
        else:
            out = subprocess.check_output(cmd, shell=True)
            files = [
                line.split()[-1] for line in out.decode('utf-8').splitlines()
            ]
        return files

    @staticmethod
    def cli_ls_cmd(store_type, bucket_name, suffix='', recursive=False):
        if store_type == storage_lib.StoreType.S3:
            if suffix:
                url = f's3://{bucket_name}/{suffix}'
            else:
                url = f's3://{bucket_name}'
            cmd = f'aws s3 ls {url}'
            if recursive:
                cmd += ' --recursive'
            return cmd
        if store_type == storage_lib.StoreType.GCS:
            if suffix:
                url = f'gs://{bucket_name}/{suffix}'
            else:
                url = f'gs://{bucket_name}'
            if recursive:
                url = f'"{url}/**"'
            return f'{smoke_tests_utils.ACTIVATE_SERVICE_ACCOUNT_AND_GSUTIL} ls {url}'
        if store_type == storage_lib.StoreType.AZURE:
            # azure isrecursive by default
            storage_account_name = TestStorageWithCredentials.get_az_storage_account_name(
            )
            storage_account_key = data_utils.get_az_storage_account_key(
                storage_account_name)
            list_cmd = ('az storage blob list '
                        f'--container-name {bucket_name} '
                        f'--prefix {shlex.quote(suffix)} '
                        f'--account-name {storage_account_name} '
                        f'--account-key {storage_account_key}')
            return list_cmd
        if store_type == storage_lib.StoreType.R2:
            endpoint_url = cloudflare.create_endpoint()
            if suffix:
                url = f's3://{bucket_name}/{suffix}'
            else:
                url = f's3://{bucket_name}'
            recursive_flag = '--recursive' if recursive else ''
            return f'AWS_SHARED_CREDENTIALS_FILE={cloudflare.R2_CREDENTIALS_PATH} aws s3 ls {url} --endpoint {endpoint_url} --profile=r2 {recursive_flag}'
        if store_type == storage_lib.StoreType.NEBIUS:
            if suffix:
                url = f's3://{bucket_name}/{suffix}'
            else:
                url = f's3://{bucket_name}'
            recursive_flag = '--recursive' if recursive else ''
            return f'aws s3 ls {url} --profile={nebius.NEBIUS_PROFILE_NAME} {recursive_flag}'

        if store_type == storage_lib.StoreType.IBM:
            # rclone ls is recursive by default
            bucket_rclone_profile = data_utils.Rclone.generate_rclone_bucket_profile_name(
                bucket_name, data_utils.Rclone.RcloneClouds.IBM)
            return f'rclone ls {bucket_rclone_profile}:{bucket_name}/{suffix}'

    @staticmethod
    def cli_region_cmd(store_type, bucket_name=None, storage_account_name=None):
        if store_type == storage_lib.StoreType.S3:
            assert bucket_name is not None
            return ('aws s3api get-bucket-location '
                    f'--bucket {bucket_name} --output text')
        elif store_type == storage_lib.StoreType.GCS:
            assert bucket_name is not None
            return (
                f'{smoke_tests_utils.ACTIVATE_SERVICE_ACCOUNT_AND_GSUTIL} ls -L -b gs://{bucket_name}/ | '
                'grep "Location constraint" | '
                'awk \'{print tolower($NF)}\'')
        elif store_type == storage_lib.StoreType.AZURE:
            # For Azure Blob Storage, the location of the containers are
            # determined by the location of storage accounts.
            assert storage_account_name is not None
            return (f'az storage account show --name {storage_account_name} '
                    '--query "primaryLocation" --output tsv')
        else:
            raise NotImplementedError(f'Region command not implemented for '
                                      f'{store_type}')

    @staticmethod
    def cli_count_name_in_bucket(store_type,
                                 bucket_name,
                                 file_name,
                                 suffix='',
                                 storage_account_name=None):
        if store_type == storage_lib.StoreType.S3:
            if suffix:
                return f'aws s3api list-objects --bucket "{bucket_name}" --prefix {suffix} --query "length(Contents[?contains(Key,\'{file_name}\')].Key)"'
            else:
                return f'aws s3api list-objects --bucket "{bucket_name}" --query "length(Contents[?contains(Key,\'{file_name}\')].Key)"'
        elif store_type == storage_lib.StoreType.GCS:
            if suffix:
                return f'gsutil ls -r gs://{bucket_name}/{suffix} | grep "{file_name}" | wc -l'
            else:
                return f'gsutil ls -r gs://{bucket_name} | grep "{file_name}" | wc -l'
        elif store_type == storage_lib.StoreType.AZURE:
            if storage_account_name is None:
                storage_account_name = TestStorageWithCredentials.get_az_storage_account_name(
                )
            storage_account_key = data_utils.get_az_storage_account_key(
                storage_account_name)
            return ('az storage blob list '
                    f'--container-name {bucket_name} '
                    f'--prefix {shlex.quote(suffix)} '
                    f'--account-name {storage_account_name} '
                    f'--account-key {storage_account_key} | '
                    f'grep {file_name} | '
                    'wc -l')
        elif store_type == storage_lib.StoreType.R2:
            endpoint_url = cloudflare.create_endpoint()
            if suffix:
                return f'AWS_SHARED_CREDENTIALS_FILE={cloudflare.R2_CREDENTIALS_PATH} aws s3api list-objects --bucket "{bucket_name}" --prefix {suffix} --query "length(Contents[?contains(Key,\'{file_name}\')].Key)" --endpoint {endpoint_url} --profile=r2'
            else:
                return f'AWS_SHARED_CREDENTIALS_FILE={cloudflare.R2_CREDENTIALS_PATH} aws s3api list-objects --bucket "{bucket_name}" --query "length(Contents[?contains(Key,\'{file_name}\')].Key)" --endpoint {endpoint_url} --profile=r2'
        elif store_type == storage_lib.StoreType.NEBIUS:
            if suffix:
                return f'aws s3api list-objects --bucket "{bucket_name}" --prefix {suffix} --query "length(Contents[?contains(Key,\'{file_name}\')].Key)" --profile={nebius.NEBIUS_PROFILE_NAME}'
            else:
                return f'aws s3api list-objects --bucket "{bucket_name}" --query "length(Contents[?contains(Key,\'{file_name}\')].Key)" --profile={nebius.NEBIUS_PROFILE_NAME}'

    @staticmethod
    def cli_count_file_in_bucket(store_type, bucket_name):
        if store_type == storage_lib.StoreType.S3:
            return f'aws s3 ls s3://{bucket_name} --recursive | wc -l'
        elif store_type == storage_lib.StoreType.GCS:
            return f'gsutil ls -r gs://{bucket_name}/** | wc -l'
        elif store_type == storage_lib.StoreType.AZURE:
            storage_account_name = TestStorageWithCredentials.get_az_storage_account_name(
            )
            storage_account_key = data_utils.get_az_storage_account_key(
                storage_account_name)
            return ('az storage blob list '
                    f'--container-name {bucket_name} '
                    f'--account-name {storage_account_name} '
                    f'--account-key {storage_account_key} | '
                    'grep \\"name\\": | '
                    'wc -l')
        elif store_type == storage_lib.StoreType.R2:
            endpoint_url = cloudflare.create_endpoint()
            return f'AWS_SHARED_CREDENTIALS_FILE={cloudflare.R2_CREDENTIALS_PATH} aws s3 ls s3://{bucket_name} --recursive --endpoint {endpoint_url} --profile=r2 | wc -l'
        elif store_type == storage_lib.StoreType.NEBIUS:
            return f'aws s3 ls s3://{bucket_name} --recursive --profile={nebius.NEBIUS_PROFILE_NAME} | wc -l'

    @pytest.fixture
    def tmp_source(self, tmp_path):
        # Creates a temporary directory with a file in it
        tmp_dir = tmp_path / 'tmp-source'
        tmp_dir.mkdir()
        tmp_file = tmp_dir / 'tmp-file'
        tmp_file.write_text('test')
        circle_link = tmp_dir / 'circle-link'
        circle_link.symlink_to(tmp_dir, target_is_directory=True)
        yield str(tmp_dir)

    @pytest.fixture
    def tmp_sub_path(self):
        tmp_dir1 = uuid.uuid4().hex[:8]
        tmp_dir2 = uuid.uuid4().hex[:8]
        yield "/".join([tmp_dir1, tmp_dir2])

    @staticmethod
    def generate_bucket_name():
        # Creates a temporary bucket name
        # time.time() returns varying precision on different systems, so we
        # replace the decimal point and use whatever precision we can get.
        timestamp = str(time.time()).replace('.', '')
        return f'sky-test-{timestamp}'

    @pytest.fixture
    def tmp_bucket_name(self):
        yield self.generate_bucket_name()

    @staticmethod
    def yield_storage_object(
            name: Optional[str] = None,
            source: Optional[storage_lib.Path] = None,
            stores: Optional[Dict[storage_lib.StoreType,
                                  storage_lib.AbstractStore]] = None,
            persistent: Optional[bool] = True,
            mode: storage_lib.StorageMode = storage_lib.StorageMode.MOUNT,
            _bucket_sub_path: Optional[str] = None):
        # Creates a temporary storage object. Stores must be added in the test.
        storage_obj = storage_lib.Storage(name=name,
                                          source=source,
                                          stores=stores,
                                          persistent=persistent,
                                          mode=mode,
                                          _bucket_sub_path=_bucket_sub_path)
        storage_obj.construct()
        try:
            yield storage_obj
        finally:
            handle = global_user_state.get_handle_from_storage_name(
                storage_obj.name)
            if handle:
                # If handle exists, delete manually
                # TODO(romilb): This is potentially risky - if the delete method has
                #   bugs, this can cause resource leaks. Ideally we should manually
                #   eject storage from global_user_state and delete the bucket using
                #   boto3 directly.
                storage_obj.delete()

    @pytest.fixture
    def tmp_scratch_storage_obj(self, tmp_bucket_name):
        # Creates a storage object with no source to create a scratch storage.
        # Stores must be added in the test.
        yield from self.yield_storage_object(name=tmp_bucket_name)

    @pytest.fixture
    def tmp_multiple_scratch_storage_obj(self):
        # Creates a list of 5 storage objects with no source to create
        # multiple scratch storages.
        # Stores for each object in the list must be added in the test.
        storage_mult_obj = []
        for _ in range(5):
            timestamp = str(time.time()).replace('.', '')
            store_obj = storage_lib.Storage(name=f'sky-test-{timestamp}')
            store_obj.construct()
            storage_mult_obj.append(store_obj)
        try:
            yield storage_mult_obj
        finally:
            for storage_obj in storage_mult_obj:
                handle = global_user_state.get_handle_from_storage_name(
                    storage_obj.name)
                if handle:
                    # If handle exists, delete manually
                    # TODO(romilb): This is potentially risky - if the delete method has
                    # bugs, this can cause resource leaks. Ideally we should manually
                    # eject storage from global_user_state and delete the bucket using
                    # boto3 directly.
                    storage_obj.delete()

    @pytest.fixture
    def tmp_multiple_custom_source_storage_obj(self):
        # Creates a list of storage objects with custom source names to
        # create multiple scratch storages.
        # Stores for each object in the list must be added in the test.
        custom_source_names = ['"path With Spaces"', 'path With Spaces']
        storage_mult_obj = []
        temp_dir = tempfile.TemporaryDirectory(suffix='skypilot-test')
        for name in custom_source_names:
            src_path = pathlib.Path(temp_dir.name) / name
            src_path.expanduser().mkdir(exist_ok=True)
            timestamp = str(time.time()).replace('.', '')
            store_obj = storage_lib.Storage(name=f'sky-test-{timestamp}',
                                            source=str(src_path))
            store_obj.construct()
            storage_mult_obj.append(store_obj)
        try:
            yield storage_mult_obj
        finally:
            for storage_obj in storage_mult_obj:
                handle = global_user_state.get_handle_from_storage_name(
                    storage_obj.name)
                if handle:
                    storage_obj.delete()
            temp_dir.cleanup()

    @pytest.fixture
    def tmp_local_storage_obj(self, tmp_bucket_name, tmp_source):
        # Creates a temporary storage object. Stores must be added in the test.
        yield from self.yield_storage_object(name=tmp_bucket_name,
                                             source=tmp_source)

    @pytest.fixture
    def tmp_local_storage_obj_with_sub_path(self, tmp_bucket_name, tmp_source,
                                            tmp_sub_path):
        # Creates a temporary storage object with sub. Stores must be added in the test.
        list_source = [tmp_source, tmp_source + '/tmp-file']
        yield from self.yield_storage_object(name=tmp_bucket_name,
                                             source=list_source,
                                             _bucket_sub_path=tmp_sub_path)

    @pytest.fixture
    def tmp_local_list_storage_obj(self, tmp_bucket_name, tmp_source):
        # Creates a temp storage object which uses a list of paths as source.
        # Stores must be added in the test. After upload, the bucket should
        # have two files - /tmp-file and /tmp-source/tmp-file
        list_source = [tmp_source, tmp_source + '/tmp-file']
        yield from self.yield_storage_object(name=tmp_bucket_name,
                                             source=list_source)

    @pytest.fixture
    def tmp_bulk_del_storage_obj(self, tmp_bucket_name):
        # Creates a temporary storage object for testing bulk deletion.
        # Stores must be added in the test.
        with tempfile.TemporaryDirectory() as tmpdir:
            subprocess.check_output(f'mkdir -p {tmpdir}/folder{{000..255}}',
                                    shell=True)
            subprocess.check_output(f'touch {tmpdir}/test{{000..255}}.txt',
                                    shell=True)
            subprocess.check_output(
                f'touch {tmpdir}/folder{{000..255}}/test.txt', shell=True)
            yield from self.yield_storage_object(name=tmp_bucket_name,
                                                 source=tmpdir)

    @pytest.fixture
    def tmp_copy_mnt_existing_storage_obj(self, tmp_scratch_storage_obj):
        # Creates a copy mount storage which reuses an existing storage object.
        tmp_scratch_storage_obj.add_store(storage_lib.StoreType.S3)
        storage_name = tmp_scratch_storage_obj.name

        # Try to initialize another storage with the storage object created
        # above, but now in COPY mode. This should succeed.
        yield from self.yield_storage_object(name=storage_name,
                                             mode=storage_lib.StorageMode.COPY)

    @pytest.fixture
    def tmp_gitignore_storage_obj(self, tmp_bucket_name, gitignore_structure):
        # Creates a temporary storage object for testing .gitignore filter.
        # GITIGINORE_STRUCTURE is representing a file structure in a dictionary
        # format. Created storage object will contain the file structure along
        # with .gitignore and .git/info/exclude files to test exclude filter.
        # Stores must be added in the test.
        with tempfile.TemporaryDirectory() as tmpdir:
            # Initialize git repository
            subprocess.check_call(['git', 'init'], cwd=tmpdir)

            # Creates file structure to be uploaded in the Storage
            self.create_dir_structure(tmpdir, gitignore_structure)

            # Create .gitignore and list files/dirs to be excluded in it
            skypilot_path = os.path.dirname(os.path.dirname(sky.__file__))
            temp_path = f'{tmpdir}/.gitignore'
            file_path = os.path.join(skypilot_path, 'tests/gitignore_test')
            shutil.copyfile(file_path, temp_path)

            # Create .git/info/exclude and list files/dirs to be excluded in it
            temp_path = f'{tmpdir}/.git/info/'
            temp_exclude_path = os.path.join(temp_path, 'exclude')
            file_path = os.path.join(skypilot_path,
                                     'tests/git_info_exclude_test')
            shutil.copyfile(file_path, temp_exclude_path)

            # Create sky Storage with the files created
            yield from self.yield_storage_object(
                name=tmp_bucket_name,
                source=tmpdir,
                mode=storage_lib.StorageMode.COPY)

    @pytest.fixture
    def tmp_awscli_bucket(self, tmp_bucket_name):
        # Creates a temporary bucket using awscli
        bucket_uri = f's3://{tmp_bucket_name}'
        subprocess.check_call(['aws', 's3', 'mb', bucket_uri])
        yield tmp_bucket_name, bucket_uri
        subprocess.check_call(['aws', 's3', 'rb', bucket_uri, '--force'])

    @pytest.fixture
    def tmp_gsutil_bucket(self, tmp_bucket_name):
        # Creates a temporary bucket using gsutil
        bucket_uri = f'gs://{tmp_bucket_name}'
        subprocess.check_call(['gsutil', 'mb', bucket_uri])
        yield tmp_bucket_name, bucket_uri
        subprocess.check_call(['gsutil', 'rm', '-r', bucket_uri])

    @pytest.fixture
    def tmp_az_bucket(self, tmp_bucket_name):
        # Creates a temporary bucket using gsutil
        storage_account_name = TestStorageWithCredentials.get_az_storage_account_name(
        )
        storage_account_key = data_utils.get_az_storage_account_key(
            storage_account_name)
        bucket_uri = data_utils.AZURE_CONTAINER_URL.format(
            storage_account_name=storage_account_name,
            container_name=tmp_bucket_name)
        subprocess.check_call([
            'az', 'storage', 'container', 'create', '--name',
            f'{tmp_bucket_name}', '--account-name', f'{storage_account_name}',
            '--account-key', f'{storage_account_key}'
        ])
        yield tmp_bucket_name, bucket_uri
        subprocess.check_call([
            'az', 'storage', 'container', 'delete', '--name',
            f'{tmp_bucket_name}', '--account-name', f'{storage_account_name}',
            '--account-key', f'{storage_account_key}'
        ])

    @pytest.fixture
    def tmp_awscli_bucket_r2(self, tmp_bucket_name):
        # Creates a temporary bucket using awscli
        endpoint_url = cloudflare.create_endpoint()
        bucket_uri = f's3://{tmp_bucket_name}'
        subprocess.check_call(
            f'AWS_SHARED_CREDENTIALS_FILE={cloudflare.R2_CREDENTIALS_PATH} aws s3 mb {bucket_uri} --endpoint {endpoint_url} --profile=r2',
            shell=True)
        yield tmp_bucket_name, bucket_uri
        subprocess.check_call(
            f'AWS_SHARED_CREDENTIALS_FILE={cloudflare.R2_CREDENTIALS_PATH} aws s3 rb {bucket_uri} --force --endpoint {endpoint_url} --profile=r2',
            shell=True)

    @pytest.fixture
    def tmp_awscli_bucket_nebius(self, tmp_bucket_name):
        # Creates a temporary bucket using awscli
        bucket_uri = f's3://{tmp_bucket_name}'
        subprocess.check_call(
            f'aws s3 mb {bucket_uri} --profile={nebius.NEBIUS_PROFILE_NAME}',
            shell=True)
        yield tmp_bucket_name, f'nebius://{tmp_bucket_name}'
        subprocess.check_call(
            f'aws s3 rb {bucket_uri} --force --profile={nebius.NEBIUS_PROFILE_NAME}',
            shell=True)

    @pytest.fixture
    def tmp_ibm_cos_bucket(self, tmp_bucket_name):
        # Creates a temporary bucket using IBM COS API
        storage_obj = storage_lib.IBMCosStore(source="", name=tmp_bucket_name)
        yield tmp_bucket_name
        storage_obj.delete()

    @pytest.fixture
    def tmp_public_storage_obj(self, request):
        # Initializes a storage object with a public bucket
        storage_obj = storage_lib.Storage(source=request.param)
        storage_obj.construct()
        yield storage_obj
        # This does not require any deletion logic because it is a public bucket
        # and should not get added to global_user_state.

    @pytest.mark.no_vast  # Requires AWS or S3
    @pytest.mark.no_fluidstack
    @pytest.mark.no_hyperbolic
    @pytest.mark.no_postgres
    @pytest.mark.no_shadeform  # Requires other clouds to be enabled
    @pytest.mark.no_kubernetes
    @pytest.mark.no_seeweb  # Seeweb does not support storage mounting yet.
    @pytest.mark.parametrize('store_type', [
        storage_lib.StoreType.S3, storage_lib.StoreType.GCS,
        pytest.param(storage_lib.StoreType.AZURE, marks=pytest.mark.azure),
        pytest.param(storage_lib.StoreType.IBM, marks=pytest.mark.ibm),
        pytest.param(storage_lib.StoreType.R2, marks=pytest.mark.cloudflare),
        pytest.param(storage_lib.StoreType.NEBIUS, marks=pytest.mark.nebius)
    ])
    def test_new_bucket_creation_and_deletion(self, tmp_local_storage_obj,
                                              store_type):
        # Creates a new bucket with a local source, uploads files to it
        # and deletes it.
        tmp_local_storage_obj.add_store(store_type)

        # Run sky storage ls to check if storage object exists in the output
        out = subprocess.check_output(['sky', 'storage', 'ls'])
        assert tmp_local_storage_obj.name in out.decode('utf-8')

        # Run sky storage delete to delete the storage object
        subprocess.check_output(
            ['sky', 'storage', 'delete', tmp_local_storage_obj.name, '--yes'])

        # Run sky storage ls to check if storage object is deleted
        out = subprocess.check_output(['sky', 'storage', 'ls'])
        assert tmp_local_storage_obj.name not in out.decode('utf-8')

    @pytest.mark.no_vast  # Requires AWS or S3
    @pytest.mark.no_fluidstack
    @pytest.mark.no_hyperbolic
    @pytest.mark.no_shadeform  # Requires AWS or S3
    @pytest.mark.no_seeweb  # Seeweb does not support storage mounting yet.
    @pytest.mark.parametrize('store_type', [
        pytest.param(storage_lib.StoreType.S3, marks=pytest.mark.aws),
        pytest.param(storage_lib.StoreType.GCS, marks=pytest.mark.gcp),
        pytest.param(storage_lib.StoreType.AZURE, marks=pytest.mark.azure),
        pytest.param(storage_lib.StoreType.IBM, marks=pytest.mark.ibm),
        pytest.param(storage_lib.StoreType.R2, marks=pytest.mark.cloudflare),
        pytest.param(storage_lib.StoreType.NEBIUS, marks=pytest.mark.nebius)
    ])
    def test_bucket_sub_path(self, tmp_local_storage_obj_with_sub_path,
                             store_type):
        # Creates a new bucket with a local source, uploads files to it
        # and deletes it.
        region_kwargs = {}
        if store_type == storage_lib.StoreType.AZURE:
            # We have to specify the region for Azure storage, as the default
            # Azure storage account is in centralus region.
            region_kwargs['region'] = 'centralus'

        tmp_local_storage_obj_with_sub_path.add_store(store_type,
                                                      **region_kwargs)

        # Check files under bucket and filter by prefix
        files = self.list_all_files(store_type,
                                    tmp_local_storage_obj_with_sub_path.name)
        assert len(files) > 0
        if store_type == storage_lib.StoreType.GCS:
            assert all([
                file.startswith(
                    tmp_local_storage_obj_with_sub_path.name + '/' +
                    tmp_local_storage_obj_with_sub_path._bucket_sub_path)
                for file in files
            ])
        else:
            assert all([
                file.startswith(
                    tmp_local_storage_obj_with_sub_path._bucket_sub_path)
                for file in files
            ])

        # Check bucket is empty, all files under sub directory should be deleted
        store = tmp_local_storage_obj_with_sub_path.stores[store_type]
        store.is_sky_managed = False
        if store_type == storage_lib.StoreType.AZURE:
            azure.assign_storage_account_iam_role(
                storage_account_name=store.storage_account_name,
                resource_group_name=store.resource_group_name)
        store.delete()
        files = self.list_all_files(store_type,
                                    tmp_local_storage_obj_with_sub_path.name)
        assert len(files) == 0

        # Now, delete the entire bucket
        store.is_sky_managed = True
        tmp_local_storage_obj_with_sub_path.delete()

        # Run sky storage ls to check if storage object is deleted
        out = subprocess.check_output(['sky', 'storage', 'ls'])
        assert tmp_local_storage_obj_with_sub_path.name not in out.decode(
            'utf-8')

    @pytest.mark.no_vast  # Requires AWS or S3
    @pytest.mark.no_fluidstack
    @pytest.mark.no_hyperbolic
    @pytest.mark.no_postgres
    @pytest.mark.no_shadeform  # Requires AWS or S3
    @pytest.mark.no_kubernetes
    @pytest.mark.no_seeweb  # Seeweb does not support storage mounting yet.
    @pytest.mark.xdist_group('multiple_bucket_deletion')
    @pytest.mark.parametrize('store_type', [
        storage_lib.StoreType.S3, storage_lib.StoreType.GCS,
        pytest.param(storage_lib.StoreType.AZURE, marks=pytest.mark.azure),
        pytest.param(storage_lib.StoreType.R2, marks=pytest.mark.cloudflare),
        pytest.param(storage_lib.StoreType.NEBIUS, marks=pytest.mark.nebius),
        pytest.param(storage_lib.StoreType.IBM, marks=pytest.mark.ibm)
    ])
    def test_multiple_buckets_creation_and_deletion(
            self, tmp_multiple_scratch_storage_obj, store_type):
        # Creates multiple new buckets(5 buckets) with a local source
        # and deletes them.
        storage_obj_name = []
        for store_obj in tmp_multiple_scratch_storage_obj:
            store_obj.add_store(store_type)
            storage_obj_name.append(store_obj.name)

        # Run sky storage ls to check if all storage objects exists in the
        # output filtered by store type
        out_all = subprocess.check_output(['sky', 'storage', 'ls'])
        out = [
            item.split()[0]
            for item in out_all.decode('utf-8').splitlines()
            if store_type.value in item
        ]
        assert all([item in out for item in storage_obj_name])

        # Run sky storage delete all to delete all storage objects
        delete_cmd = ['sky', 'storage', 'delete', '--yes']
        delete_cmd += storage_obj_name
        subprocess.check_output(delete_cmd)

        # Run sky storage ls to check if all storage objects filtered by store
        # type are deleted
        out_all = subprocess.check_output(['sky', 'storage', 'ls'])
        out = [
            item.split()[0]
            for item in out_all.decode('utf-8').splitlines()
            if store_type.value in item
        ]
        assert all([item not in out for item in storage_obj_name])

    @pytest.mark.no_vast  # Requires AWS or S3
    @pytest.mark.no_fluidstack
    @pytest.mark.no_hyperbolic
    @pytest.mark.no_postgres
    @pytest.mark.no_shadeform  # Requires AWS or S3
    @pytest.mark.no_kubernetes
    @pytest.mark.no_seeweb  # Seeweb does not support storage mounting yet.
    @pytest.mark.parametrize('store_type', [
        storage_lib.StoreType.S3, storage_lib.StoreType.GCS,
        pytest.param(storage_lib.StoreType.AZURE, marks=pytest.mark.azure),
        pytest.param(storage_lib.StoreType.IBM, marks=pytest.mark.ibm),
        pytest.param(storage_lib.StoreType.R2, marks=pytest.mark.cloudflare),
        pytest.param(storage_lib.StoreType.NEBIUS, marks=pytest.mark.nebius)
    ])
    def test_upload_source_with_spaces(self, store_type,
                                       tmp_multiple_custom_source_storage_obj):
        # Creates two buckets with specified local sources
        # with spaces in the name
        storage_obj_names = []
        for storage_obj in tmp_multiple_custom_source_storage_obj:
            storage_obj.add_store(store_type)
            storage_obj_names.append(storage_obj.name)

        # Run sky storage ls to check if all storage objects exists in the
        # output filtered by store type
        out_all = subprocess.check_output(['sky', 'storage', 'ls'])
        out = [
            item.split()[0]
            for item in out_all.decode('utf-8').splitlines()
            if store_type.value in item
        ]
        assert all([item in out for item in storage_obj_names])

    @pytest.mark.no_vast  # Requires AWS or S3
    @pytest.mark.no_fluidstack
    @pytest.mark.no_hyperbolic
    @pytest.mark.no_postgres
    @pytest.mark.no_shadeform  # Requires AWS or S3
    @pytest.mark.no_kubernetes
    @pytest.mark.no_seeweb  # Seeweb does not support storage mounting yet.
    @pytest.mark.parametrize('store_type', [
        storage_lib.StoreType.S3, storage_lib.StoreType.GCS,
        pytest.param(storage_lib.StoreType.AZURE, marks=pytest.mark.azure),
        pytest.param(storage_lib.StoreType.IBM, marks=pytest.mark.ibm),
        pytest.param(storage_lib.StoreType.R2, marks=pytest.mark.cloudflare),
        pytest.param(storage_lib.StoreType.NEBIUS, marks=pytest.mark.nebius)
    ])
    def test_bucket_external_deletion(self, tmp_scratch_storage_obj,
                                      store_type):
        # Creates a bucket, deletes it externally using cloud cli commands
        # and then tries to delete it using sky storage delete.
        tmp_scratch_storage_obj.add_store(store_type)

        # Run sky storage ls to check if storage object exists in the output
        out = subprocess.check_output(['sky', 'storage', 'ls'])
        assert tmp_scratch_storage_obj.name in out.decode('utf-8')

        # Delete bucket externally
        cmd = self.cli_delete_cmd(store_type, tmp_scratch_storage_obj.name)
        subprocess.check_output(cmd, shell=True)

        # Run sky storage delete to delete the storage object
        out = subprocess.check_output(
            ['sky', 'storage', 'delete', tmp_scratch_storage_obj.name, '--yes'])
        # Make sure bucket was not created during deletion (see issue #1322)
        assert 'created' not in out.decode('utf-8').lower()

        # Run sky storage ls to check if storage object is deleted
        out = subprocess.check_output(['sky', 'storage', 'ls'])
        assert tmp_scratch_storage_obj.name not in out.decode('utf-8')

    @pytest.mark.no_vast  # Requires AWS or S3
    @pytest.mark.no_fluidstack
    @pytest.mark.no_hyperbolic
    @pytest.mark.no_shadeform  # Requires AWS or S3
    @pytest.mark.no_seeweb  # Seeweb does not support storage mounting yet.
    @pytest.mark.no_dependency  # Storage tests required full dependency installed
    @pytest.mark.parametrize('store_type', [
        storage_lib.StoreType.S3, storage_lib.StoreType.GCS,
        pytest.param(storage_lib.StoreType.AZURE, marks=pytest.mark.azure),
        pytest.param(storage_lib.StoreType.IBM, marks=pytest.mark.ibm),
        pytest.param(storage_lib.StoreType.R2, marks=pytest.mark.cloudflare),
        pytest.param(storage_lib.StoreType.NEBIUS, marks=pytest.mark.nebius)
    ])
    def test_bucket_bulk_deletion(self, store_type, tmp_bulk_del_storage_obj):
        # Creates a temp folder with over 256 files and folders, upload
        # files and folders to a new bucket, then delete bucket.
        tmp_bulk_del_storage_obj.add_store(store_type)

        subprocess.check_output([
            'sky', 'storage', 'delete', tmp_bulk_del_storage_obj.name, '--yes'
        ])

        output = subprocess.check_output(['sky', 'storage', 'ls'])
        assert tmp_bulk_del_storage_obj.name not in output.decode('utf-8')

    @pytest.mark.no_vast  # Requires AWS or S3
    @pytest.mark.no_fluidstack
    @pytest.mark.no_hyperbolic
    @pytest.mark.no_shadeform  # Requires AWS or S3
    @pytest.mark.no_seeweb  # Seeweb does not support storage mounting yet.
    @pytest.mark.no_dependency  # Storage tests required full dependency installed
    @pytest.mark.parametrize(
        'tmp_public_storage_obj, store_type',
        [('s3://tcga-2-open', storage_lib.StoreType.S3),
         ('s3://digitalcorpora', storage_lib.StoreType.S3),
         ('gs://gcp-public-data-sentinel-2', storage_lib.StoreType.GCS),
         pytest.param(
             'https://azureopendatastorage.blob.core.windows.net/nyctlc',
             storage_lib.StoreType.AZURE,
             marks=pytest.mark.azure)],
        indirect=['tmp_public_storage_obj'])
    def test_public_bucket(self, tmp_public_storage_obj, store_type):
        # Creates a new bucket with a public source and verifies that it is not
        # added to global_user_state.
        tmp_public_storage_obj.add_store(store_type)

        # Run sky storage ls to check if storage object exists in the output
        out = subprocess.check_output(['sky', 'storage', 'ls'])
        assert tmp_public_storage_obj.name not in out.decode('utf-8')

    @pytest.mark.no_vast  # Requires AWS or S3
    @pytest.mark.no_fluidstack
    @pytest.mark.no_hyperbolic
<<<<<<< HEAD
    @pytest.mark.no_shadeform  # Requires AWS or S3
=======
    @pytest.mark.no_dependency  # Storage tests required full dependency installed
>>>>>>> 02a8e333
    @pytest.mark.parametrize(
        'nonexist_bucket_url',
        [
            's3://{random_name}',
            'gs://{random_name}',
            pytest.param(
                'https://{account_name}.blob.core.windows.net/{random_name}',  # pylint: disable=line-too-long
                marks=pytest.mark.azure),
            pytest.param('cos://us-east/{random_name}', marks=pytest.mark.ibm),
            pytest.param('r2://{random_name}', marks=pytest.mark.cloudflare),
            pytest.param('nebius://{random_name}', marks=pytest.mark.nebius)
        ])
    def test_nonexistent_bucket(self, nonexist_bucket_url):
        # Attempts to create fetch a stroage with a non-existent source.
        # Generate a random bucket name and verify it doesn't exist:
        retry_count = 0
        while True:
            nonexist_bucket_name = str(uuid.uuid4())
            if nonexist_bucket_url.startswith('s3'):
                command = f'aws s3api head-bucket --bucket {nonexist_bucket_name}'
                expected_output = '404'
            elif nonexist_bucket_url.startswith('gs'):
                command = f'gsutil ls {nonexist_bucket_url.format(random_name=nonexist_bucket_name)}'
                expected_output = 'BucketNotFoundException'
            elif nonexist_bucket_url.startswith('https'):
                storage_account_name = TestStorageWithCredentials.get_az_storage_account_name(
                )
                storage_account_key = data_utils.get_az_storage_account_key(
                    storage_account_name)
                command = f'az storage container exists --account-name {storage_account_name} --account-key {storage_account_key} --name {nonexist_bucket_name}'
                expected_output = '"exists": false'
            elif nonexist_bucket_url.startswith('r2'):
                endpoint_url = cloudflare.create_endpoint()
                command = f'AWS_SHARED_CREDENTIALS_FILE={cloudflare.R2_CREDENTIALS_PATH} aws s3api head-bucket --bucket {nonexist_bucket_name} --endpoint {endpoint_url} --profile=r2'
                expected_output = '404'
            elif nonexist_bucket_url.startswith('nebius'):
                command = f'aws s3api head-bucket --bucket {nonexist_bucket_name} --profile={nebius.NEBIUS_PROFILE_NAME}'
                expected_output = '404'
            elif nonexist_bucket_url.startswith('cos'):
                # Using API calls, since using rclone requires a profile's name
                try:
                    expected_output = command = "echo"  # avoid unrelated exception in case of failure.
                    bucket_name = urllib.parse.urlsplit(
                        nonexist_bucket_url.format(
                            random_name=nonexist_bucket_name)).path.strip('/')
                    client = ibm.get_cos_client('us-east')
                    client.head_bucket(Bucket=bucket_name)
                except ibm.ibm_botocore.exceptions.ClientError as e:
                    if e.response['Error']['Code'] == '404':
                        # success
                        return
            else:
                raise ValueError('Unsupported bucket type '
                                 f'{nonexist_bucket_url}')

            # Check if bucket exists using the cli:
            try:
                out = subprocess.check_output(command,
                                              stderr=subprocess.STDOUT,
                                              shell=True)
            except subprocess.CalledProcessError as e:
                out = e.output
            out = out.decode('utf-8')
            if expected_output in out:
                break
            else:
                retry_count += 1
                if retry_count > 3:
                    raise RuntimeError('Unable to find a nonexistent bucket '
                                       'to use. This is higly unlikely - '
                                       'check if the tests are correct.')

        with pytest.raises(sky.exceptions.StorageBucketGetError,
                           match='Attempted to use a non-existent'):
            if nonexist_bucket_url.startswith('https'):
                storage_obj = storage_lib.Storage(
                    source=nonexist_bucket_url.format(
                        account_name=storage_account_name,
                        random_name=nonexist_bucket_name))
            else:
                storage_obj = storage_lib.Storage(
                    source=nonexist_bucket_url.format(
                        random_name=nonexist_bucket_name))
            storage_obj.construct()

    @pytest.mark.no_vast  # Requires AWS or S3
    @pytest.mark.no_fluidstack
    @pytest.mark.no_hyperbolic
    @pytest.mark.no_shadeform  # Requires AWS or S3
    @pytest.mark.no_seeweb  # Seeweb does not support storage mounting yet.
    @pytest.mark.no_dependency  # Storage tests required full dependency installed
    @pytest.mark.parametrize(
        'private_bucket',
        [
            f's3://imagenet',
            f'gs://imagenet',
            pytest.param('https://smoketestprivate.blob.core.windows.net/test',
                         marks=pytest.mark.azure),  # pylint: disable=line-too-long
            pytest.param('cos://us-east/bucket1', marks=pytest.mark.ibm)
        ])
    def test_private_bucket(self, private_bucket):
        # Attempts to access private buckets not belonging to the user.
        # These buckets are known to be private, but may need to be updated if
        # they are removed by their owners.
        store_type = urllib.parse.urlsplit(private_bucket).scheme
        if store_type == 'https' or store_type == 'cos':
            private_bucket_name = urllib.parse.urlsplit(
                private_bucket).path.strip('/')
        else:
            private_bucket_name = urllib.parse.urlsplit(private_bucket).netloc
        with pytest.raises(
                sky.exceptions.StorageBucketGetError,
                match=storage_lib._BUCKET_FAIL_TO_CONNECT_MESSAGE.format(
                    name=private_bucket_name)):
            storage_obj = storage_lib.Storage(source=private_bucket)
            storage_obj.construct()

    @pytest.mark.no_vast  # Requires AWS or S3
    @pytest.mark.no_fluidstack
    @pytest.mark.no_hyperbolic
    @pytest.mark.no_shadeform  # Requires AWS or S3
    @pytest.mark.no_seeweb  # Seeweb does not support storage mounting yet.
    @pytest.mark.no_dependency  # Storage tests required full dependency installed
    @pytest.mark.parametrize('ext_bucket_fixture, store_type',
                             [('tmp_awscli_bucket', storage_lib.StoreType.S3),
                              ('tmp_gsutil_bucket', storage_lib.StoreType.GCS),
                              pytest.param('tmp_az_bucket',
                                           storage_lib.StoreType.AZURE,
                                           marks=pytest.mark.azure),
                              pytest.param('tmp_ibm_cos_bucket',
                                           storage_lib.StoreType.IBM,
                                           marks=pytest.mark.ibm),
                              pytest.param('tmp_awscli_bucket_r2',
                                           storage_lib.StoreType.R2,
                                           marks=pytest.mark.cloudflare),
                              pytest.param('tmp_awscli_bucket_nebius',
                                           storage_lib.StoreType.NEBIUS,
                                           marks=pytest.mark.nebius)])
    def test_upload_to_existing_bucket(self, ext_bucket_fixture, request,
                                       tmp_source, store_type):
        # Tries uploading existing files to newly created bucket (outside of
        # sky) and verifies that files are written.
        bucket_name, _ = request.getfixturevalue(ext_bucket_fixture)
        storage_obj = storage_lib.Storage(name=bucket_name, source=tmp_source)
        storage_obj.construct()
        region_kwargs = {}
        if store_type == storage_lib.StoreType.AZURE:
            # We have to specify the region for Azure storage, as the default
            # Azure storage account is in centralus region.
            region_kwargs['region'] = 'centralus'

        storage_obj.add_store(store_type, **region_kwargs)

        # Check if tmp_source/tmp-file exists in the bucket using aws cli
        out = subprocess.check_output(self.cli_ls_cmd(store_type, bucket_name),
                                      shell=True)
        assert 'tmp-file' in out.decode('utf-8'), \
            'File not found in bucket - output was : {}'.format(out.decode
                                                                ('utf-8'))

        # Check symlinks - symlinks don't get copied by sky storage
        assert (pathlib.Path(tmp_source) / 'circle-link').is_symlink(), (
            'circle-link was not found in the upload source - '
            'are the test fixtures correct?')
        assert 'circle-link' not in out.decode('utf-8'), (
            'Symlink found in bucket - ls output was : {}'.format(
                out.decode('utf-8')))

        # Run sky storage ls to check if storage object exists in the output.
        # It should not exist because the bucket was created externally.
        out = subprocess.check_output(['sky', 'storage', 'ls'])
        assert storage_obj.name not in out.decode('utf-8')

    @pytest.mark.no_vast  # Requires AWS or S3
    @pytest.mark.no_fluidstack
    @pytest.mark.no_hyperbolic
    @pytest.mark.no_shadeform  # Requires AWS or S3
    @pytest.mark.no_postgres
    @pytest.mark.no_kubernetes
    @pytest.mark.no_seeweb  # Seeweb does not support storage mounting yet.
    def test_copy_mount_existing_storage(self,
                                         tmp_copy_mnt_existing_storage_obj):
        # Creates a bucket with no source in MOUNT mode (empty bucket), and
        # then tries to load the same storage in COPY mode.
        tmp_copy_mnt_existing_storage_obj.add_store(storage_lib.StoreType.S3)
        storage_name = tmp_copy_mnt_existing_storage_obj.name

        # Check `sky storage ls` to ensure storage object exists
        out = subprocess.check_output(['sky', 'storage', 'ls']).decode('utf-8')
        assert storage_name in out, f'Storage {storage_name} not found in sky storage ls.'

    @pytest.mark.no_vast  # Requires AWS or S3
    @pytest.mark.no_fluidstack
    @pytest.mark.no_hyperbolic
    @pytest.mark.no_shadeform  # Requires AWS or S3
    @pytest.mark.no_seeweb  # Seeweb does not support storage mounting yet.
    @pytest.mark.no_dependency  # Storage tests required full dependency installed
    @pytest.mark.parametrize('store_type', [
        storage_lib.StoreType.S3, storage_lib.StoreType.GCS,
        pytest.param(storage_lib.StoreType.AZURE, marks=pytest.mark.azure),
        pytest.param(storage_lib.StoreType.IBM, marks=pytest.mark.ibm),
        pytest.param(storage_lib.StoreType.R2, marks=pytest.mark.cloudflare),
        pytest.param(storage_lib.StoreType.NEBIUS, marks=pytest.mark.nebius)
    ])
    def test_list_source(self, tmp_local_list_storage_obj, store_type):
        # Uses a list in the source field to specify a file and a directory to
        # be uploaded to the storage object.
        region_kwargs = {}
        if store_type == storage_lib.StoreType.AZURE:
            # We have to specify the region for Azure storage, as the default
            # Azure storage account is in centralus region.
            region_kwargs['region'] = 'centralus'

        tmp_local_list_storage_obj.add_store(store_type, **region_kwargs)

        # Check if tmp-file exists in the bucket root using cli
        out = subprocess.check_output(self.cli_ls_cmd(
            store_type, tmp_local_list_storage_obj.name),
                                      shell=True)
        assert 'tmp-file' in out.decode('utf-8'), \
            'File not found in bucket - output was : {}'.format(out.decode
                                                                ('utf-8'))

        # Check if tmp-file exists in the bucket/tmp-source using cli
        out = subprocess.check_output(self.cli_ls_cmd(
            store_type, tmp_local_list_storage_obj.name, 'tmp-source/'),
                                      shell=True)
        assert 'tmp-file' in out.decode('utf-8'), \
            'File not found in bucket - output was : {}'.format(out.decode
                                                                ('utf-8'))

    @pytest.mark.no_vast  # Requires AWS or S3
    @pytest.mark.no_fluidstack
    @pytest.mark.no_hyperbolic
    @pytest.mark.no_shadeform  # Requires AWS or S3
    @pytest.mark.no_seeweb  # Seeweb does not support storage mounting yet.
    @pytest.mark.parametrize('invalid_name_list, store_type',
                             [(AWS_INVALID_NAMES, storage_lib.StoreType.S3),
                              (GCS_INVALID_NAMES, storage_lib.StoreType.GCS),
                              pytest.param(AZURE_INVALID_NAMES,
                                           storage_lib.StoreType.AZURE,
                                           marks=pytest.mark.azure),
                              pytest.param(IBM_INVALID_NAMES,
                                           storage_lib.StoreType.IBM,
                                           marks=pytest.mark.ibm),
                              pytest.param(AWS_INVALID_NAMES,
                                           storage_lib.StoreType.R2,
                                           marks=pytest.mark.cloudflare),
                              pytest.param(AWS_INVALID_NAMES,
                                           storage_lib.StoreType.NEBIUS,
                                           marks=pytest.mark.nebius)])
    def test_invalid_names(self, invalid_name_list, store_type):
        # Uses a list in the source field to specify a file and a directory to
        # be uploaded to the storage object.
        for name in invalid_name_list:
            with pytest.raises(sky.exceptions.StorageNameError):
                storage_obj = storage_lib.Storage(name=name)
                storage_obj.construct()
                storage_obj.add_store(store_type)

    @pytest.mark.no_vast  # Requires AWS or S3
    @pytest.mark.no_fluidstack
    @pytest.mark.no_hyperbolic
    @pytest.mark.no_shadeform  # Requires AWS or S3
    @pytest.mark.no_seeweb  # Seeweb does not support storage mounting yet.
    @pytest.mark.no_dependency  # Storage tests required full dependency installed
    @pytest.mark.parametrize(
        'gitignore_structure, store_type',
        [(GITIGNORE_SYNC_TEST_DIR_STRUCTURE, storage_lib.StoreType.S3),
         (GITIGNORE_SYNC_TEST_DIR_STRUCTURE, storage_lib.StoreType.GCS),
         (GITIGNORE_SYNC_TEST_DIR_STRUCTURE, storage_lib.StoreType.AZURE),
         pytest.param(GITIGNORE_SYNC_TEST_DIR_STRUCTURE,
                      storage_lib.StoreType.R2,
                      marks=pytest.mark.cloudflare),
         pytest.param(GITIGNORE_SYNC_TEST_DIR_STRUCTURE,
                      storage_lib.StoreType.NEBIUS,
                      marks=pytest.mark.nebius)])
    def test_excluded_file_cloud_storage_upload_copy(self, gitignore_structure,
                                                     store_type,
                                                     tmp_gitignore_storage_obj):
        # tests if files included in .gitignore and .git/info/exclude are
        # excluded from being transferred to Storage
        region_kwargs = {}
        if store_type == storage_lib.StoreType.AZURE:
            # We have to specify the region for Azure storage, as the default
            # Azure storage account is in centralus region.
            region_kwargs['region'] = 'centralus'

        tmp_gitignore_storage_obj.add_store(store_type, **region_kwargs)
        upload_file_name = 'included'
        # Count the number of files with the given file name
        up_cmd = self.cli_count_name_in_bucket(store_type, \
            tmp_gitignore_storage_obj.name, file_name=upload_file_name)
        git_exclude_cmd = self.cli_count_name_in_bucket(store_type, \
            tmp_gitignore_storage_obj.name, file_name='.git')
        cnt_num_file_cmd = self.cli_count_file_in_bucket(
            store_type, tmp_gitignore_storage_obj.name)
        up_output = subprocess.check_output(up_cmd, shell=True)
        git_exclude_output = subprocess.check_output(git_exclude_cmd,
                                                     shell=True)
        cnt_output = subprocess.check_output(cnt_num_file_cmd, shell=True)

        assert '3' in up_output.decode('utf-8'), \
                'Files to be included are not completely uploaded.'
        # 1 is read as .gitignore is uploaded
        assert '1' in git_exclude_output.decode('utf-8'), \
               '.git directory should not be uploaded.'
        # 4 files include .gitignore, included.log, included.txt, include_dir/included.log
        assert '4' in cnt_output.decode('utf-8'), \
               'Some items listed in .gitignore and .git/info/exclude are not excluded.'

    @pytest.mark.no_vast  # Requires AWS or S3
    @pytest.mark.no_hyperbolic
    @pytest.mark.no_shadeform  # Requires AWS or S3
    @pytest.mark.no_seeweb  # Seeweb does not support storage mounting yet.
    @pytest.mark.no_dependency  # Storage tests required full dependency installed
    @pytest.mark.parametrize('ext_bucket_fixture, store_type',
                             [('tmp_awscli_bucket', storage_lib.StoreType.S3),
                              ('tmp_gsutil_bucket', storage_lib.StoreType.GCS),
                              pytest.param('tmp_awscli_bucket_r2',
                                           storage_lib.StoreType.R2,
                                           marks=pytest.mark.cloudflare),
                              pytest.param('tmp_awscli_bucket_nebius',
                                           storage_lib.StoreType.NEBIUS,
                                           marks=pytest.mark.nebius)])
    def test_externally_created_bucket_mount_without_source(
            self, ext_bucket_fixture, request, store_type):
        # Non-sky managed buckets(buckets created outside of Skypilot CLI)
        # are allowed to be MOUNTed by specifying the URI of the bucket to
        # source field only. When it is attempted by specifying the name of
        # the bucket only, it should error out.
        #
        # TODO(doyoung): Add test for IBM COS. Currently, this is blocked
        # as rclone used to interact with IBM COS does not support feature to
        # create a bucket, and the ibmcloud CLI is not supported in Skypilot.
        # Either of the feature is necessary to simulate an external bucket
        # creation for IBM COS.
        # https://github.com/skypilot-org/skypilot/pull/1966/files#r1253439837

        ext_bucket_name, ext_bucket_uri = request.getfixturevalue(
            ext_bucket_fixture)
        # invalid spec
        with pytest.raises(sky.exceptions.StorageSpecError) as e:
            storage_obj = storage_lib.Storage(
                name=ext_bucket_name, mode=storage_lib.StorageMode.MOUNT)
            storage_obj.construct()
            storage_obj.add_store(store_type)

        assert 'Attempted to mount a non-sky managed bucket' in str(e)

        # valid spec
        storage_obj = storage_lib.Storage(source=ext_bucket_uri,
                                          mode=storage_lib.StorageMode.MOUNT)
        storage_obj.construct()
        handle = global_user_state.get_handle_from_storage_name(
            storage_obj.name)
        if handle:
            storage_obj.delete()

    @pytest.mark.aws
    @pytest.mark.parametrize('region', [
        'ap-northeast-1', 'ap-northeast-2', 'ap-northeast-3', 'ap-south-1',
        'ap-southeast-1', 'ap-southeast-2', 'eu-central-1', 'eu-north-1',
        'eu-west-1', 'eu-west-2', 'eu-west-3', 'sa-east-1', 'us-east-1',
        'us-east-2', 'us-west-1', 'us-west-2'
    ])
    def test_aws_regions(self, tmp_local_storage_obj, region):
        # This tests creation and upload to bucket in all AWS s3 regions
        # To test full functionality, use test_managed_jobs_storage above.
        store_type = storage_lib.StoreType.S3
        tmp_local_storage_obj.add_store(store_type, region=region)
        bucket_name = tmp_local_storage_obj.name

        # Confirm that the bucket was created in the correct region
        region_cmd = self.cli_region_cmd(store_type, bucket_name=bucket_name)
        out = subprocess.check_output(region_cmd, shell=True)
        output = out.decode('utf-8')
        expected_output_region = region
        if region == 'us-east-1':
            expected_output_region = 'None'  # us-east-1 is the default region
        assert expected_output_region in out.decode('utf-8'), (
            f'Bucket was not found in region {region} - '
            f'output of {region_cmd} was: {output}')

        # Check if tmp_source/tmp-file exists in the bucket using cli
        ls_cmd = self.cli_ls_cmd(store_type, bucket_name)
        out = subprocess.check_output(ls_cmd, shell=True)
        output = out.decode('utf-8')
        assert 'tmp-file' in output, (
            f'tmp-file not found in bucket - output of {ls_cmd} was: {output}')

    @pytest.mark.gcp
    @pytest.mark.parametrize('region', [
        'northamerica-northeast1', 'northamerica-northeast2', 'us-central1',
        'us-east1', 'us-east4', 'us-east5', 'us-south1', 'us-west1', 'us-west2',
        'us-west3', 'us-west4', 'southamerica-east1', 'southamerica-west1',
        'europe-central2', 'europe-north1', 'europe-southwest1', 'europe-west1',
        'europe-west2', 'europe-west3', 'europe-west4', 'europe-west6',
        'europe-west8', 'europe-west9', 'europe-west10', 'europe-west12',
        'asia-east1', 'asia-east2', 'asia-northeast1', 'asia-northeast2',
        'asia-northeast3', 'asia-southeast1', 'asia-south1', 'asia-south2',
        'asia-southeast2', 'me-central1', 'me-west1', 'australia-southeast1',
        'australia-southeast2', 'africa-south1'
    ])
    def test_gcs_regions(self, tmp_local_storage_obj, region):
        # This tests creation and upload to bucket in all GCS regions
        # To test full functionality, use test_managed_jobs_storage above.
        store_type = storage_lib.StoreType.GCS
        tmp_local_storage_obj.add_store(store_type, region=region)
        bucket_name = tmp_local_storage_obj.name

        # Confirm that the bucket was created in the correct region
        region_cmd = self.cli_region_cmd(store_type, bucket_name=bucket_name)
        out = subprocess.check_output(region_cmd, shell=True)
        output = out.decode('utf-8')
        assert region in out.decode('utf-8'), (
            f'Bucket was not found in region {region} - '
            f'output of {region_cmd} was: {output}')

        # Check if tmp_source/tmp-file exists in the bucket using cli
        ls_cmd = self.cli_ls_cmd(store_type, bucket_name)
        out = subprocess.check_output(ls_cmd, shell=True)
        output = out.decode('utf-8')
        assert 'tmp-file' in output, (
            f'tmp-file not found in bucket - output of {ls_cmd} was: {output}')<|MERGE_RESOLUTION|>--- conflicted
+++ resolved
@@ -1645,11 +1645,8 @@
     @pytest.mark.no_vast  # Requires AWS or S3
     @pytest.mark.no_fluidstack
     @pytest.mark.no_hyperbolic
-<<<<<<< HEAD
     @pytest.mark.no_shadeform  # Requires AWS or S3
-=======
     @pytest.mark.no_dependency  # Storage tests required full dependency installed
->>>>>>> 02a8e333
     @pytest.mark.parametrize(
         'nonexist_bucket_url',
         [
