--- conflicted
+++ resolved
@@ -1288,11 +1288,8 @@
     @pytest.mark.no_fluidstack
     @pytest.mark.no_hyperbolic
     @pytest.mark.no_postgres
-<<<<<<< HEAD
     @pytest.mark.no_shadeform  # Requires other clouds to be enabled
-=======
     @pytest.mark.no_kubernetes
->>>>>>> 68dfaa51
     @pytest.mark.parametrize('store_type', [
         storage_lib.StoreType.S3, storage_lib.StoreType.GCS,
         pytest.param(storage_lib.StoreType.AZURE, marks=pytest.mark.azure),
@@ -1386,11 +1383,8 @@
     @pytest.mark.no_fluidstack
     @pytest.mark.no_hyperbolic
     @pytest.mark.no_postgres
-<<<<<<< HEAD
     @pytest.mark.no_shadeform  # Requires AWS or S3
-=======
     @pytest.mark.no_kubernetes
->>>>>>> 68dfaa51
     @pytest.mark.xdist_group('multiple_bucket_deletion')
     @pytest.mark.parametrize('store_type', [
         storage_lib.StoreType.S3, storage_lib.StoreType.GCS,
@@ -1437,11 +1431,8 @@
     @pytest.mark.no_fluidstack
     @pytest.mark.no_hyperbolic
     @pytest.mark.no_postgres
-<<<<<<< HEAD
     @pytest.mark.no_shadeform  # Requires AWS or S3
-=======
     @pytest.mark.no_kubernetes
->>>>>>> 68dfaa51
     @pytest.mark.parametrize('store_type', [
         storage_lib.StoreType.S3, storage_lib.StoreType.GCS,
         pytest.param(storage_lib.StoreType.AZURE, marks=pytest.mark.azure),
@@ -1472,11 +1463,8 @@
     @pytest.mark.no_fluidstack
     @pytest.mark.no_hyperbolic
     @pytest.mark.no_postgres
-<<<<<<< HEAD
     @pytest.mark.no_shadeform  # Requires AWS or S3
-=======
     @pytest.mark.no_kubernetes
->>>>>>> 68dfaa51
     @pytest.mark.parametrize('store_type', [
         storage_lib.StoreType.S3, storage_lib.StoreType.GCS,
         pytest.param(storage_lib.StoreType.AZURE, marks=pytest.mark.azure),
