# Smoke tests for SkyPilot for mounting storage
# Default options are set in pyproject.toml
# Example usage:
# Run all tests except for AWS and Lambda Cloud
# > pytest tests/smoke_tests/test_mount_and_storage.py
#
# Terminate failed clusters after test finishes
# > pytest tests/smoke_tests/test_mount_and_storage.py --terminate-on-failure
#
# Re-run last failed tests
# > pytest --lf
#
# Run one of the smoke tests
# > pytest tests/smoke_tests/test_mount_and_storage.py::test_file_mounts
#
# Only run test for AWS + generic tests
# > pytest tests/smoke_tests/test_mount_and_storage.py --aws
#
# Change cloud for generic tests to aws
# > pytest tests/smoke_tests/test_mount_and_storage.py --generic-cloud aws

import json
import os
import pathlib
import shlex
import shutil
import subprocess
import tempfile
import time
from typing import Dict, Optional, TextIO
import urllib.parse
import uuid

import jinja2
import pytest
from smoke_tests import smoke_tests_utils

import sky
from sky import clouds
from sky import global_user_state
from sky import skypilot_config
from sky.adaptors import azure
from sky.adaptors import cloudflare
from sky.adaptors import ibm
from sky.adaptors import nebius
from sky.data import data_utils
from sky.data import storage as storage_lib
from sky.skylet import constants
from sky.utils import controller_utils


# ---------- file_mounts ----------
@pytest.mark.no_vast  # VAST does not support num_nodes > 1 yet
<<<<<<< HEAD
=======
@pytest.mark.no_shadeform  # Shadeform does not support num_nodes > 1 yet
@pytest.mark.no_scp  # SCP does not support num_nodes > 1 yet. Run test_scp_file_mounts instead.
>>>>>>> 0baa445f
@pytest.mark.no_hyperbolic  # Hyperbolic does not support num_nodes > 1 and storage mounting yet.
@pytest.mark.no_seeweb  # Seeweb does not support num_nodes > 1 yet and storage mounting yet.
def test_file_mounts(generic_cloud: str):
    name = smoke_tests_utils.get_cluster_name()
    extra_flags = ''
    if generic_cloud in 'kubernetes':
        # Kubernetes does not support multi-node
        # NOTE: S3 mounting now works on all architectures including ARM64
        #  (uses rclone fallback for ARM64, goofys for x86_64).
        extra_flags = '--num-nodes 1'
    test_commands = [
        *smoke_tests_utils.STORAGE_SETUP_COMMANDS,
        f'sky launch -y -c {name} --infra {generic_cloud} {smoke_tests_utils.LOW_RESOURCE_ARG} {extra_flags} examples/using_file_mounts.yaml',
        f'sky logs {name} 1 --status',  # Ensure the job succeeded.
    ]
    test = smoke_tests_utils.Test(
        'using_file_mounts',
        test_commands,
        f'sky down -y {name}',
        smoke_tests_utils.get_timeout(generic_cloud, 20 * 60),  # 20 mins
    )
    smoke_tests_utils.run_one_test(test)


@pytest.mark.scp
def test_scp_file_mounts():
    name = smoke_tests_utils.get_cluster_name()
    test_commands = [
        *smoke_tests_utils.STORAGE_SETUP_COMMANDS,
        f'sky launch -y -c {name} {smoke_tests_utils.SCP_TYPE} --num-nodes 1 examples/using_file_mounts.yaml',
        f'sky logs {name} 1 --status',  # Ensure the job succeeded.
    ]
    test = smoke_tests_utils.Test(
        'SCP_using_file_mounts',
        test_commands,
        f'sky down -y {name}',
        timeout=20 * 60,  # 20 mins
    )
    smoke_tests_utils.run_one_test(test)


@pytest.mark.oci  # For OCI object storage mounts and file mounts.
def test_oci_mounts():
    name = smoke_tests_utils.get_cluster_name()
    test_commands = [
        *smoke_tests_utils.STORAGE_SETUP_COMMANDS,
        f'sky launch -y -c {name} --infra oci --num-nodes 2 examples/oci/oci-mounts.yaml',
        f'sky logs {name} 1 --status',  # Ensure the job succeeded.
    ]
    test = smoke_tests_utils.Test(
        'oci_mounts',
        test_commands,
        f'sky down -y {name}',
        timeout=20 * 60,  # 20 mins
    )
    smoke_tests_utils.run_one_test(test)


@pytest.mark.no_vast  # Requires GCP
@pytest.mark.no_fluidstack  # Requires GCP to be enabled
@pytest.mark.no_hyperbolic  # Requires GCP to be enabled
@pytest.mark.no_shadeform  # Requires GCP to be enabled
@pytest.mark.no_seeweb  # Requires GCP to be enabled
def test_using_file_mounts_with_env_vars(generic_cloud: str):
    if smoke_tests_utils.is_remote_server_test():
        enabled_cloud_storages = smoke_tests_utils.get_enabled_cloud_storages()
        if not clouds.cloud_in_iterable(clouds.GCP(), enabled_cloud_storages):
            pytest.skip('Skipping test because GCS is not enabled')

    name = smoke_tests_utils.get_cluster_name()
    storage_name = TestStorageWithCredentials.generate_bucket_name()
    test_commands = [
        *smoke_tests_utils.STORAGE_SETUP_COMMANDS,
        (f'sky launch -y -c {name} {smoke_tests_utils.LOW_RESOURCE_ARG} --infra {generic_cloud} '
         'examples/using_file_mounts_with_env_vars.yaml '
         f'--env MY_BUCKET={storage_name} '
         f'--secret SECRETE_BUCKET_NAME={storage_name}'),
        f'sky logs {name} 1 --status',  # Ensure the job succeeded.
        # Override with --env:
        (f'sky launch -y -c {name}-2 {smoke_tests_utils.LOW_RESOURCE_ARG} --infra {generic_cloud} '
         'examples/using_file_mounts_with_env_vars.yaml '
         f'--env MY_BUCKET={storage_name} '
         '--env MY_LOCAL_PATH=tmpfile '
         f'--secret SECRETE_BUCKET_NAME={storage_name}'),
        f'sky logs {name}-2 1 --status',  # Ensure the job succeeded.
    ]
    test = smoke_tests_utils.Test(
        'using_file_mounts_with_env_vars',
        test_commands,
        (f'sky down -y {name} {name}-2',
         f'sky storage delete -y {storage_name} {storage_name}-2'),
        timeout=20 * 60,  # 20 mins
    )
    smoke_tests_utils.run_one_test(test)


# ---------- storage ----------
def _storage_mounts_commands_generator(f: TextIO, cluster_name: str,
                                       storage_name: str,
                                       empty_storage_name: str,
                                       ls_hello_command: str, cloud: str,
                                       only_mount: bool,
                                       include_mount_cached: bool):
    assert cloud in ['aws', 'gcp', 'azure', 'kubernetes']
    template_str = pathlib.Path(
        'tests/test_yamls/test_storage_mounting.yaml.j2').read_text()
    template = jinja2.Template(template_str)

    # Set mount flags based on cloud provider
    include_s3_mount = cloud in ['aws', 'kubernetes']
    include_gcs_mount = cloud in ['gcp', 'kubernetes']
    include_azure_mount = cloud == 'azure'

    if cloud == 'kubernetes':
        enabled_cloud_storages = smoke_tests_utils.get_enabled_cloud_storages()
        if not clouds.cloud_in_iterable(clouds.AWS(), enabled_cloud_storages):
            include_s3_mount = False
        if not clouds.cloud_in_iterable(clouds.GCP(), enabled_cloud_storages):
            include_gcs_mount = False

    content = template.render(
        storage_name=storage_name,
        empty_storage_name=empty_storage_name,
        cloud=cloud,
        only_mount=only_mount,
        include_s3_mount=include_s3_mount,
        include_gcs_mount=include_gcs_mount,
        include_azure_mount=include_azure_mount,
        include_mount_cached=include_mount_cached,
    )
    f.write(content)
    f.flush()
    file_path = f.name

    test_commands = [
        smoke_tests_utils.launch_cluster_for_cloud_cmd(cloud, cluster_name),
        *smoke_tests_utils.STORAGE_SETUP_COMMANDS,
        f'sky launch -y -c {cluster_name} --infra {cloud} {smoke_tests_utils.LOW_RESOURCE_ARG} {file_path}',
        f'sky logs {cluster_name} 1 --status',  # Ensure job succeeded.
        smoke_tests_utils.run_cloud_cmd_on_cluster(cluster_name,
                                                   cmd=ls_hello_command),
        f'sky stop -y {cluster_name}',
        f'sky start -y {cluster_name}',
        # Check if hello.txt from mounting bucket exists after restart in
        # the mounted directory
        f'sky exec {cluster_name} -- "set -ex; ls /mount_private_mount/hello.txt"',
    ]
    if include_mount_cached and cloud != 'kubernetes':
        if cloud == 'aws':
            rclone_stores = data_utils.Rclone.RcloneStores.S3
        elif cloud == 'gcp':
            rclone_stores = data_utils.Rclone.RcloneStores.GCS
        elif cloud == 'azure':
            rclone_stores = data_utils.Rclone.RcloneStores.AZURE
        else:
            raise ValueError(f'Invalid cloud provider: {cloud}')
        rclone_profile_name = rclone_stores.get_profile_name(storage_name)
        test_commands.append(
            f'sky exec {cluster_name} -- "set -ex; '
            f'rclone ls {rclone_profile_name}:{storage_name}/hello.txt;"')
    clean_command = (
        f'sky down -y {cluster_name} && '
        f'{smoke_tests_utils.down_cluster_for_cloud_cmd(cluster_name)} && '
        f'sky storage delete -y {storage_name} {empty_storage_name}')
    return test_commands, clean_command


def _storage_mount_cached_test_command_generator(f1: TextIO, f2: TextIO,
                                                 cluster_name: str,
                                                 storage_name: str, cloud: str):
    assert cloud in ['aws', 'gcp', 'azure', 'kubernetes']
    template_str = pathlib.Path(
        'tests/test_yamls/test_storage_mount_cached.yaml.j2').read_text()
    template = jinja2.Template(template_str)

    write_content = template.render(
        storage_name=storage_name,
        write_files=True,
        check_files=False,
    )
    check_content = template.render(
        storage_name=storage_name,
        write_files=False,
        check_files=True,
    )
    f1.write(write_content)
    f2.write(check_content)
    f1.flush()
    f2.flush()
    write_file_path = f1.name
    check_file_path = f2.name

    test_commands = [
        smoke_tests_utils.launch_cluster_for_cloud_cmd(cloud, cluster_name),
        *smoke_tests_utils.STORAGE_SETUP_COMMANDS,
        f'sky launch -y -c {cluster_name} --infra {cloud} {smoke_tests_utils.LOW_RESOURCE_ARG} {write_file_path}',
        f'sky logs {cluster_name} 1 --status',  # Ensure job succeeded.
        f'sky down -y {cluster_name}',
        f'sky launch -y -c {cluster_name} --infra {cloud} {smoke_tests_utils.LOW_RESOURCE_ARG} {check_file_path}',
        f'sky logs {cluster_name} 1 --status',  # Ensure job succeeded.
    ]
    clean_command = (
        f'sky down -y {cluster_name} && '
        f'{smoke_tests_utils.down_cluster_for_cloud_cmd(cluster_name)} && '
        f'sky storage delete -y {storage_name}')
    return test_commands, clean_command


@pytest.mark.aws
def test_aws_storage_mounts_arm64():
    """Test S3 storage mounting on ARM64 architecture using rclone."""
    name = smoke_tests_utils.get_cluster_name()
    cloud = 'aws'
    storage_name = f'sky-test-arm64-{int(time.time())}'
    empty_storage_name = f'sky-test-arm64-empty-{int(time.time())}'
    ls_hello_command = f'aws s3 ls {storage_name}/hello.txt'

    with tempfile.NamedTemporaryFile(suffix='.yaml', mode='w') as f:
        # Reuse the existing storage mounts command generator
        test_commands, clean_command = _storage_mounts_commands_generator(
            f, name, storage_name, empty_storage_name, ls_hello_command, cloud,
            False, False)

        # Modify the sky launch command to force ARM64 instance
        for i, cmd in enumerate(test_commands):
            if cmd.startswith('sky launch') and '--infra aws' in cmd:
                # Insert ARM64 instance type before the YAML file path
                test_commands[i] = cmd.replace(
                    'sky launch', 'sky launch --instance-type m6g.large'
                ).replace(
                    '--infra aws',
                    # Use ARM64 AMI to make sure the launch succeeds.
                    # The image ID is retrieved with:
                    # aws ec2 describe-images --owners amazon --filters "Name=name,Values=Deep Learning ARM64 Base OSS*Ubuntu 22.04*" --region $REGION --query "Images | sort_by(@, &CreationDate) | [-1].{Name:Name,ImageId:ImageId}" --output text | cat
                    '--infra aws/us-west-2 --image-id ami-03ac43540bf1c63c0')
                break

        # Add ARM64-specific verification
        test_commands.append(
            f'sky exec {name} -- "echo \\"ARM64 architecture: $(uname -m)\\" && cat /mount_private_mount/hello.txt"'
        )

        test = smoke_tests_utils.Test(
            'aws_storage_mounts_arm64',
            test_commands,
            clean_command,
            timeout=20 * 60,  # 20 mins
        )
        smoke_tests_utils.run_one_test(test)


@pytest.mark.aws
def test_aws_storage_mounts_with_stop():
    name = smoke_tests_utils.get_cluster_name()
    cloud = 'aws'
    storage_name = f'sky-test-{int(time.time())}'
    empty_storage_name = f'sky-test-empty-{int(time.time())}'
    ls_hello_command = f'aws s3 ls {storage_name}/hello.txt'
    with tempfile.NamedTemporaryFile(suffix='.yaml', mode='w') as f:
        test_commands, clean_command = _storage_mounts_commands_generator(
            f, name, storage_name, empty_storage_name, ls_hello_command, cloud,
            False, True)
        test = smoke_tests_utils.Test(
            'aws_storage_mounts',
            test_commands,
            clean_command,
            timeout=20 * 60,  # 20 mins
        )
        smoke_tests_utils.run_one_test(test)


@pytest.mark.aws
def test_aws_storage_mounts_with_stop_only_mount():
    name = smoke_tests_utils.get_cluster_name()
    cloud = 'aws'
    storage_name = f'sky-test-{int(time.time())}'
    empty_storage_name = f'sky-test-empty-{int(time.time())}'
    ls_hello_command = f'aws s3 ls {storage_name}/hello.txt'
    with tempfile.NamedTemporaryFile(suffix='.yaml', mode='w') as f:
        test_commands, clean_command = _storage_mounts_commands_generator(
            f, name, storage_name, empty_storage_name, ls_hello_command, cloud,
            True, False)
        test = smoke_tests_utils.Test(
            'aws_storage_mounts_only_mount',
            test_commands,
            clean_command,
            timeout=20 * 60,  # 20 mins
        )
        smoke_tests_utils.run_one_test(test)


@pytest.mark.gcp
def test_gcp_storage_mounts_with_stop():
    name = smoke_tests_utils.get_cluster_name()
    cloud = 'gcp'
    storage_name = f'sky-test-{int(time.time())}'
    empty_storage_name = f'sky-test-empty-{int(time.time())}'
    ls_hello_command = f'{smoke_tests_utils.ACTIVATE_SERVICE_ACCOUNT_AND_GSUTIL} ls gs://{storage_name}/hello.txt'
    with tempfile.NamedTemporaryFile(suffix='.yaml', mode='w') as f:
        test_commands, clean_command = _storage_mounts_commands_generator(
            f, name, storage_name, empty_storage_name, ls_hello_command, cloud,
            False, True)
        test = smoke_tests_utils.Test(
            'gcp_storage_mounts',
            test_commands,
            clean_command,
            timeout=20 * 60,  # 20 mins
        )
        smoke_tests_utils.run_one_test(test)


@pytest.mark.azure
def test_azure_storage_mounts_with_stop():
    name = smoke_tests_utils.get_cluster_name()
    cloud = 'azure'
    storage_name = f'sky-test-{int(time.time())}'
    empty_storage_name = f'sky-test-empty-{int(time.time())}'
    storage_account_name = TestStorageWithCredentials.get_az_storage_account_name(
    )
    storage_account_key = data_utils.get_az_storage_account_key(
        storage_account_name)
    # if the file does not exist, az storage blob list returns '[]'
    ls_hello_command = (f'output=$(az storage blob list -c {storage_name} '
                        f'--account-name {storage_account_name} '
                        f'--account-key {storage_account_key} '
                        f'--prefix hello.txt) '
                        f'[ "$output" = "[]" ] && exit 1 || exit 0')
    with tempfile.NamedTemporaryFile(suffix='.yaml', mode='w') as f:
        test_commands, clean_command = _storage_mounts_commands_generator(
            f, name, storage_name, empty_storage_name, ls_hello_command, cloud,
            False, True)
        test = smoke_tests_utils.Test(
            'azure_storage_mounts',
            test_commands,
            clean_command,
            timeout=20 * 60,  # 20 mins
        )
        smoke_tests_utils.run_one_test(test)


@pytest.mark.kubernetes
@pytest.mark.no_dependency  # Storage tests required full dependency installed
@pytest.mark.parametrize(
    'storage_name_prefix',
    [
        'sky-test',
        # split the alphabet into 2 parts
        # to avoid the storage name being too long.
        '0-a-b-c-d-e-f-g-h-i-j-k-l-m',
        '0-n-o-p-q-r-s-t-u-v-w-x-y-z',
    ])
def test_kubernetes_storage_mounts(storage_name_prefix: str):
    # Tests bucket mounting on k8s, assuming S3 is configured.
    # S3 mounting now works on all architectures including ARM64
    # (uses rclone fallback for ARM64, goofys for x86_64).
    name = smoke_tests_utils.get_cluster_name()
    storage_name = f'{storage_name_prefix}-{int(time.time())}'
    empty_storage_name = f'{storage_name_prefix}-empty-{int(time.time())}'

    s3_ls_cmd = TestStorageWithCredentials.cli_ls_cmd(storage_lib.StoreType.S3,
                                                      storage_name, 'hello.txt')
    gcs_ls_cmd = TestStorageWithCredentials.cli_ls_cmd(
        storage_lib.StoreType.GCS, storage_name, 'hello.txt')
    azure_ls_cmd = TestStorageWithCredentials.cli_ls_cmd(
        storage_lib.StoreType.AZURE, storage_name, 'hello.txt')
    nebius_ls_cmd = TestStorageWithCredentials.cli_ls_cmd(
        storage_lib.StoreType.NEBIUS, storage_name, 'hello.txt')

    # For Azure, we need to check if the output is empty list, as it returns []
    # instead of a non-zero exit code when the file doesn't exist
    azure_check_cmd = (f'output=$({azure_ls_cmd}); '
                       f'exit_code=$?; '
                       f'[ "$output" != "[]" ] && '
                       f'[ $exit_code -eq 0 ]')

    ls_hello_command = (f'{s3_ls_cmd} || {{ '
                        f'{gcs_ls_cmd}; }} || {{ '
                        f'{azure_check_cmd}; }} || {{ '
                        f'{nebius_ls_cmd}; }}')
    cloud_cmd_cluster_setup_cmd_list = controller_utils._get_cloud_dependencies_installation_commands(
        controller_utils.Controllers.JOBS_CONTROLLER)
    cloud_cmd_cluster_setup_cmd = ' && '.join(cloud_cmd_cluster_setup_cmd_list)
    ls_hello_command = f'{cloud_cmd_cluster_setup_cmd} && {ls_hello_command}'
    with tempfile.NamedTemporaryFile(suffix='.yaml', mode='w') as f:
        test_commands, clean_command = _storage_mounts_commands_generator(
            f, name, storage_name, empty_storage_name, ls_hello_command,
            'kubernetes', False, False)
        test = smoke_tests_utils.Test(
            'kubernetes_storage_mounts',
            test_commands,
            clean_command,
            timeout=20 * 60,  # 20 mins
        )
        smoke_tests_utils.run_one_test(test)


@pytest.mark.kubernetes
def test_kubernetes_storage_mounts_cached():
    name = smoke_tests_utils.get_cluster_name()
    cloud = 'kubernetes'
    storage_name = f'sky-test-{int(time.time())}'
    with tempfile.NamedTemporaryFile(suffix='.yaml', mode='w') as f1:
        with tempfile.NamedTemporaryFile(suffix='.yaml', mode='w') as f2:
            test_commands, clean_command = _storage_mount_cached_test_command_generator(
                f1, f2, name, storage_name, cloud)
            test = smoke_tests_utils.Test(
                'kubernetes_storage_mount_cached',
                test_commands,
                clean_command,
                timeout=20 * 60,  # 20 mins
            )
            smoke_tests_utils.run_one_test(test)


@pytest.mark.kubernetes
def test_kubernetes_context_switch():
    name = smoke_tests_utils.get_cluster_name()
    new_context = f'sky-test-context-{int(time.time())}'
    new_namespace = f'sky-test-namespace-{int(time.time())}'

    if smoke_tests_utils.is_non_docker_remote_api_server():
        pytest.skip('Skipping test because the Kubernetes configs and '
                    'credentials are located on the remote API server '
                    'and not the machine where the test is running')

    test_commands = [
        # Launch a cluster and run a simple task
        f'sky launch -y -c {name} --infra kubernetes "echo Hello from original context"',
        f'sky logs {name} 1 --status',  # Ensure job succeeded

        # Get current context details and save to a file for later use in cleanup
        'CURRENT_CONTEXT=$(kubectl config current-context); '
        'echo "$CURRENT_CONTEXT" > /tmp/sky_test_current_context; '
        'CURRENT_CLUSTER=$(kubectl config view -o jsonpath="{.contexts[?(@.name==\\"$CURRENT_CONTEXT\\")].context.cluster}"); '
        'CURRENT_USER=$(kubectl config view -o jsonpath="{.contexts[?(@.name==\\"$CURRENT_CONTEXT\\")].context.user}"); '

        # Create a new context with a different name and namespace
        f'kubectl config set-context {new_context} --cluster="$CURRENT_CLUSTER" --user="$CURRENT_USER" --namespace={new_namespace}',

        # Create the new namespace if it doesn't exist
        f'kubectl create namespace {new_namespace} --dry-run=client -o yaml | kubectl apply -f -',

        # Set the new context as active
        f'kubectl config use-context {new_context}',

        # Verify the new context is active
        f'[ "$(kubectl config current-context)" = "{new_context}" ] || exit 1',

        # Try to run sky exec on the original cluster (should still work)
        f'sky exec {name} "echo Success: sky exec works after context switch"',

        # Test sky queue
        f'sky queue {name}',

        # Test SSH access
        f'ssh {name} whoami',
    ]

    cleanup_commands = (
        f'kubectl delete namespace {new_namespace}; '
        f'kubectl config delete-context {new_context}; '
        'kubectl config use-context $(cat /tmp/sky_test_current_context); '
        'rm /tmp/sky_test_current_context; '
        f'sky down -y {name}')

    test = smoke_tests_utils.Test(
        'kubernetes_context_switch',
        test_commands,
        cleanup_commands,
        timeout=20 * 60,  # 20 mins
    )
    smoke_tests_utils.run_one_test(test)


@pytest.mark.cloudflare
def test_cloudflare_storage_mounts(generic_cloud: str):
    name = smoke_tests_utils.get_cluster_name()
    storage_name = f'sky-test-{int(time.time())}'
    template_str = pathlib.Path(
        'tests/test_yamls/test_r2_storage_mounting.yaml').read_text()
    template = jinja2.Template(template_str)
    content = template.render(storage_name=storage_name)
    endpoint_url = cloudflare.create_endpoint()
    with tempfile.NamedTemporaryFile(suffix='.yaml', mode='w') as f:
        f.write(content)
        f.flush()
        file_path = f.name
        test_commands = [
            *smoke_tests_utils.STORAGE_SETUP_COMMANDS,
            f'sky launch -y -c {name} --infra {generic_cloud} {file_path}',
            f'sky logs {name} 1 --status',  # Ensure job succeeded.
            f'AWS_SHARED_CREDENTIALS_FILE={cloudflare.R2_CREDENTIALS_PATH} aws s3 ls s3://{storage_name}/hello.txt --endpoint {endpoint_url} --profile=r2'
        ]

        test = smoke_tests_utils.Test(
            'cloudflare_storage_mounts',
            test_commands,
            f'sky down -y {name}; sky storage delete -y {storage_name}',
            timeout=20 * 60,  # 20 mins
        )
        smoke_tests_utils.run_one_test(test)


@pytest.mark.nebius
def test_nebius_storage_mounts(generic_cloud: str):
    name = smoke_tests_utils.get_cluster_name()
    storage_name = f'sky-test-{int(time.time())}'
    template_str = pathlib.Path(
        'tests/test_yamls/test_nebius_storage_mounting.yaml').read_text()
    template = jinja2.Template(template_str)
    content = template.render(storage_name=storage_name)
    with tempfile.NamedTemporaryFile(suffix='.yaml', mode='w') as f:
        f.write(content)
        f.flush()
        file_path = f.name
        test_commands = [
            *smoke_tests_utils.STORAGE_SETUP_COMMANDS,
            f'sky launch -y -c {name} --infra {generic_cloud} {file_path}',
            f'sky logs {name} 1 --status',  # Ensure job succeeded.
            f'aws s3 ls s3://{storage_name}/hello.txt --profile={nebius.NEBIUS_PROFILE_NAME}'
        ]

        test = smoke_tests_utils.Test(
            'nebius_storage_mounts',
            test_commands,
            f'sky down -y {name}; sky storage delete -y {storage_name}',
            timeout=20 * 60,  # 20 mins
        )
        smoke_tests_utils.run_one_test(test)


@pytest.mark.ibm
def test_ibm_storage_mounts():
    name = smoke_tests_utils.get_cluster_name()
    storage_name = f'sky-test-{int(time.time())}'
    rclone_profile_name = data_utils.Rclone.RcloneStores.IBM.get_profile_name(
        storage_name)
    template_str = pathlib.Path(
        'tests/test_yamls/test_ibm_cos_storage_mounting.yaml').read_text()
    template = jinja2.Template(template_str)
    content = template.render(storage_name=storage_name)
    with tempfile.NamedTemporaryFile(suffix='.yaml', mode='w') as f:
        f.write(content)
        f.flush()
        file_path = f.name
        test_commands = [
            *smoke_tests_utils.STORAGE_SETUP_COMMANDS,
            f'sky launch -y -c {name} --infra ibm {file_path}',
            f'sky logs {name} 1 --status',  # Ensure job succeeded.
            f'rclone ls {rclone_profile_name}:{storage_name}/hello.txt',
        ]
        test = smoke_tests_utils.Test(
            'ibm_storage_mounts',
            test_commands,
            f'sky down -y {name}; sky storage delete -y {storage_name}',
            timeout=20 * 60,  # 20 mins
        )
        smoke_tests_utils.run_one_test(test)


@pytest.mark.no_vast  # VAST does not support multi-cloud features
@pytest.mark.no_shadeform  # Shadeform does not support multi-cloud features
@pytest.mark.no_fluidstack  # FluidStack doesn't have stable package installation
@pytest.mark.no_hyperbolic  # Hyperbolic does not support multi-cloud features
@pytest.mark.no_seeweb  # Seeweb does not support multi-cloud features
@pytest.mark.parametrize('ignore_file',
                         [constants.SKY_IGNORE_FILE, constants.GIT_IGNORE_FILE])
def test_ignore_exclusions(generic_cloud: str, ignore_file: str):
    """Tests that .skyignore patterns correctly exclude files when using sky launch and sky jobs launch.

    Creates a temporary directory with various files and folders, adds a .skyignore file
    that excludes specific files and folders, then verifies the exclusions work properly
    when using sky launch and sky jobs launch commands.
    """
    ignore_type = ignore_file.lstrip('.').replace('ignore', '')
    name = smoke_tests_utils.get_cluster_name()
    name = f'{name}-{ignore_type}'
    jobs_name = f'{name}-job'

    # Path to the YAML file that defines the task
    yaml_path = 'tests/test_yamls/test_skyignore.yaml'

    # Prepare a temporary directory with test files and .skyignore or .gitignore
    with tempfile.TemporaryDirectory() as temp_dir:
        # Create directory structure
        dirs = [
            'keep_dir', 'exclude_dir', 'nested/keep_subdir',
            'nested/exclude_subdir'
        ]
        files = [
            'script.py',  # Keep (not relevant as we don't use it)
            'exclude.py',  # Exclude
            'data.txt',  # Keep
            'temp.log',  # Exclude
            'keep_dir/keep.txt',  # Keep
            'exclude_dir/notes.md',  # Directory excluded
            'nested/keep_subdir/test.py',  # Keep
            'nested/exclude_subdir/test.sh',  # Directory excluded
        ]

        # Create directories
        for dir_name in dirs:
            os.makedirs(os.path.join(temp_dir, dir_name), exist_ok=True)

        # Create files
        for file_path in files:
            full_path = os.path.join(temp_dir, file_path)
            with open(full_path, 'w', encoding='utf-8') as f:
                f.write(f'Content for {file_path}')

        # Create .skyignore file
        ignore_content = """
# Exclude specific files
exclude.py
*.log

# Exclude directories
/exclude_dir
/nested/exclude_subdir
"""
        with open(os.path.join(temp_dir, ignore_file), 'w',
                  encoding='utf-8') as f:
            f.write(ignore_content)
        if ignore_file == constants.GIT_IGNORE_FILE:
            # Initialize git repository to make sure gitignore is used
            subprocess.run(['git', 'init'], cwd=temp_dir, check=True)

        # Run test commands
        test_commands = [
            # Test with sky launch
            f'sky launch -y -c {name} --infra {generic_cloud} {smoke_tests_utils.LOW_RESOURCE_ARG} --workdir {temp_dir} {yaml_path}',
            f'sky logs {name} 1 --status',  # Ensure the job succeeded

            # Test with sky jobs launch
            f'sky jobs launch -y -n {jobs_name} --infra {generic_cloud} --workdir {temp_dir} {yaml_path}',
            smoke_tests_utils.
            get_cmd_wait_until_managed_job_status_contains_matching_job_name(
                job_name=f'{jobs_name}',
                job_status=[sky.ManagedJobStatus.SUCCEEDED],
                timeout=60),
        ]

        teardown_commands = [
            f'sky down -y {name}', f'sky jobs cancel -y {jobs_name}'
        ]

        test = smoke_tests_utils.Test(
            'skyignore_exclusion_test',
            test_commands,
            teardown_commands,
            smoke_tests_utils.get_timeout(generic_cloud, 15 * 60),  # 15 mins
            env=smoke_tests_utils.LOW_CONTROLLER_RESOURCE_ENV,
        )
        smoke_tests_utils.run_one_test(test)


@pytest.mark.local
class TestStorageWithCredentials:
    """Storage tests which require credentials and network connection"""

    AWS_INVALID_NAMES = [
        'ab',  # less than 3 characters
        'abcdefghijklmnopqrstuvwxyzabcdefghijklmnopqrstuvwxyzabcdefghijklmnopqrstuvwxyz1',
        # more than 63 characters
        'Abcdef',  # contains an uppercase letter
        'abc def',  # contains a space
        'abc..def',  # two adjacent periods
        '192.168.5.4',  # formatted as an IP address
        'xn--bucket',  # starts with 'xn--' prefix
        'bucket-s3alias',  # ends with '-s3alias' suffix
        'bucket--ol-s3',  # ends with '--ol-s3' suffix
        '.abc',  # starts with a dot
        'abc.',  # ends with a dot
        '-abc',  # starts with a hyphen
        'abc-',  # ends with a hyphen
    ]

    GCS_INVALID_NAMES = [
        'ab',  # less than 3 characters
        'abcdefghijklmnopqrstuvwxyzabcdefghijklmnopqrstuvwxyzabcdefghijklmnopqrstuvwxyz1',
        # more than 63 characters (without dots)
        'Abcdef',  # contains an uppercase letter
        'abc def',  # contains a space
        'abc..def',  # two adjacent periods
        'abc_.def.ghi.jklmnopqrstuvwxyzabcdefghijklmnopqrstuvwxyzabcdefghijklmnopqrstuvwxyz1'
        # More than 63 characters between dots
        'abc_.def.ghi.jklmnopqrstuvwxyzabcdefghijklmnopqfghijklmnopqrstuvw' * 5,
        # more than 222 characters (with dots)
        '192.168.5.4',  # formatted as an IP address
        'googbucket',  # starts with 'goog' prefix
        'googlebucket',  # contains 'google'
        'g00glebucket',  # variant of 'google'
        'go0glebucket',  # variant of 'google'
        'g0oglebucket',  # variant of 'google'
        '.abc',  # starts with a dot
        'abc.',  # ends with a dot
        '_abc',  # starts with an underscore
        'abc_',  # ends with an underscore
    ]

    AZURE_INVALID_NAMES = [
        'ab',  # less than 3 characters
        # more than 63 characters
        'abcdefghijklmnopqrstuvwxyzabcdefghijklmnopqrstuvwxyzabcdefghijklmnopqrstuvwxyz1',
        'Abcdef',  # contains an uppercase letter
        '.abc',  # starts with a non-letter(dot)
        'a--bc',  # contains consecutive hyphens
    ]

    IBM_INVALID_NAMES = [
        'ab',  # less than 3 characters
        'abcdefghijklmnopqrstuvwxyzabcdefghijklmnopqrstuvwxyzabcdefghijklmnopqrstuvwxyz1',
        # more than 63 characters
        'Abcdef',  # contains an uppercase letter
        'abc def',  # contains a space
        'abc..def',  # two adjacent periods
        '192.168.5.4',  # formatted as an IP address
        'xn--bucket',  # starts with 'xn--' prefix
        '.abc',  # starts with a dot
        'abc.',  # ends with a dot
        '-abc',  # starts with a hyphen
        'abc-',  # ends with a hyphen
        'a.-bc',  # contains the sequence '.-'
        'a-.bc',  # contains the sequence '-.'
        'a&bc'  # contains special characters
        'ab^c'  # contains special characters
    ]
    GITIGNORE_SYNC_TEST_DIR_STRUCTURE = {
        'double_asterisk': {
            'double_asterisk_excluded': None,
            'double_asterisk_excluded_dir': {
                'dir_excluded': None,
            },
        },
        'double_asterisk_parent': {
            'parent': {
                'also_excluded.txt': None,
                'child': {
                    'double_asterisk_parent_child_excluded.txt': None,
                },
                'double_asterisk_parent_excluded.txt': None,
            },
        },
        'excluded.log': None,
        'excluded_dir': {
            'excluded.txt': None,
            'nested_excluded': {
                'excluded': None,
            },
        },
        'exp-1': {
            'be_excluded': None,
        },
        'exp-2': {
            'be_excluded': None,
        },
        'front_slash_excluded': None,
        'included.log': None,
        'included.txt': None,
        'include_dir': {
            'excluded.log': None,
            'included.log': None,
        },
        'nested_double_asterisk': {
            'one': {
                'also_exclude.txt': None,
            },
            'two': {
                'also_exclude.txt': None,
            },
        },
        'nested_wildcard_dir': {
            'monday': {
                'also_exclude.txt': None,
            },
            'tuesday': {
                'also_exclude.txt': None,
            },
        },
        'no_slash_excluded': None,
        'no_slash_tests': {
            'no_slash_excluded': {
                'also_excluded.txt': None,
            },
        },
        'question_mark': {
            'excluded1.txt': None,
            'excluded@.txt': None,
        },
        'square_bracket': {
            'excluded1.txt': None,
        },
        'square_bracket_alpha': {
            'excludedz.txt': None,
        },
        'square_bracket_excla': {
            'excluded2.txt': None,
            'excluded@.txt': None,
        },
        'square_bracket_single': {
            'excluded0.txt': None,
        },
    }

    @staticmethod
    def get_az_storage_account_name(default_region: str = 'centralus'):
        config_storage_account = skypilot_config.get_nested(
            ('azure', 'storage_account'), None)
        if config_storage_account is not None:
            storage_account_name = config_storage_account
        else:
            storage_account_name = (
                storage_lib.AzureBlobStore.get_default_storage_account_name(
                    default_region))
        return storage_account_name

    @staticmethod
    def create_dir_structure(base_path, structure):
        # creates a given file STRUCTURE in BASE_PATH
        for name, substructure in structure.items():
            path = os.path.join(base_path, name)
            if substructure is None:
                # Create a file
                open(path, 'a', encoding='utf-8').close()
            else:
                # Create a subdirectory
                os.mkdir(path)
                TestStorageWithCredentials.create_dir_structure(
                    path, substructure)

    @staticmethod
    def cli_delete_cmd(store_type,
                       bucket_name,
                       storage_account_name: str = None):
        if store_type == storage_lib.StoreType.S3:
            url = f's3://{bucket_name}'
            return f'aws s3 rb {url} --force'
        if store_type == storage_lib.StoreType.GCS:
            url = f'gs://{bucket_name}'
            gsutil_alias, alias_gen = data_utils.get_gsutil_command()
            return f'{alias_gen}; {gsutil_alias} rm -r {url}'
        if store_type == storage_lib.StoreType.AZURE:
            storage_account_name = TestStorageWithCredentials.get_az_storage_account_name(
            )
            storage_account_key = data_utils.get_az_storage_account_key(
                storage_account_name)
            return ('az storage container delete '
                    f'--account-name {storage_account_name} '
                    f'--account-key {storage_account_key} '
                    f'--name {bucket_name}')
        if store_type == storage_lib.StoreType.R2:
            endpoint_url = cloudflare.create_endpoint()
            url = f's3://{bucket_name}'
            return f'AWS_SHARED_CREDENTIALS_FILE={cloudflare.R2_CREDENTIALS_PATH} aws s3 rb {url} --force --endpoint {endpoint_url} --profile=r2'
        if store_type == storage_lib.StoreType.NEBIUS:
            url = f's3://{bucket_name}'
            return f'aws s3 rb {url} --force --profile={nebius.NEBIUS_PROFILE_NAME}'

        if store_type == storage_lib.StoreType.IBM:
            rclone_profile_name = (data_utils.Rclone.RcloneStores.IBM.
                                   get_profile_name(bucket_name))
            return f'rclone purge {rclone_profile_name}:{bucket_name} && rclone config delete {rclone_profile_name}'

    @classmethod
    def list_all_files(cls, store_type: storage_lib.StoreType,
                       bucket_name: str):
        cmd = cls.cli_ls_cmd(store_type, bucket_name, recursive=True)
        if store_type == storage_lib.StoreType.GCS:
            try:
                out = subprocess.check_output(cmd,
                                              shell=True,
                                              stderr=subprocess.PIPE)
                files = [line[5:] for line in out.decode('utf-8').splitlines()]
            except subprocess.CalledProcessError as e:
                error_output = e.stderr.decode('utf-8')
                if "One or more URLs matched no objects" in error_output:
                    files = []
                else:
                    raise
        elif store_type == storage_lib.StoreType.AZURE:
            out = subprocess.check_output(cmd, shell=True)
            try:
                blobs = json.loads(out.decode('utf-8'))
                files = [blob['name'] for blob in blobs]
            except json.JSONDecodeError:
                files = []
        elif store_type == storage_lib.StoreType.IBM:
            # rclone ls format: "   1234 path/to/file"
            out = subprocess.check_output(cmd, shell=True)
            files = []
            for line in out.decode('utf-8').splitlines():
                # Skip empty lines
                if not line.strip():
                    continue
                # Split by whitespace and get the file path (last column)
                parts = line.strip().split(
                    None, 1)  # Split into max 2 parts (size and path)
                if len(parts) == 2:
                    files.append(parts[1])
        else:
            out = subprocess.check_output(cmd, shell=True)
            files = [
                line.split()[-1] for line in out.decode('utf-8').splitlines()
            ]
        return files

    @staticmethod
    def cli_ls_cmd(store_type, bucket_name, suffix='', recursive=False):
        if store_type == storage_lib.StoreType.S3:
            if suffix:
                url = f's3://{bucket_name}/{suffix}'
            else:
                url = f's3://{bucket_name}'
            cmd = f'aws s3 ls {url}'
            if recursive:
                cmd += ' --recursive'
            return cmd
        if store_type == storage_lib.StoreType.GCS:
            if suffix:
                url = f'gs://{bucket_name}/{suffix}'
            else:
                url = f'gs://{bucket_name}'
            if recursive:
                url = f'"{url}/**"'
            return f'{smoke_tests_utils.ACTIVATE_SERVICE_ACCOUNT_AND_GSUTIL} ls {url}'
        if store_type == storage_lib.StoreType.AZURE:
            # azure isrecursive by default
            storage_account_name = TestStorageWithCredentials.get_az_storage_account_name(
            )
            storage_account_key = data_utils.get_az_storage_account_key(
                storage_account_name)
            list_cmd = ('az storage blob list '
                        f'--container-name {bucket_name} '
                        f'--prefix {shlex.quote(suffix)} '
                        f'--account-name {storage_account_name} '
                        f'--account-key {storage_account_key}')
            return list_cmd
        if store_type == storage_lib.StoreType.R2:
            endpoint_url = cloudflare.create_endpoint()
            if suffix:
                url = f's3://{bucket_name}/{suffix}'
            else:
                url = f's3://{bucket_name}'
            recursive_flag = '--recursive' if recursive else ''
            return f'AWS_SHARED_CREDENTIALS_FILE={cloudflare.R2_CREDENTIALS_PATH} aws s3 ls {url} --endpoint {endpoint_url} --profile=r2 {recursive_flag}'
        if store_type == storage_lib.StoreType.NEBIUS:
            if suffix:
                url = f's3://{bucket_name}/{suffix}'
            else:
                url = f's3://{bucket_name}'
            recursive_flag = '--recursive' if recursive else ''
            return f'aws s3 ls {url} --profile={nebius.NEBIUS_PROFILE_NAME} {recursive_flag}'

        if store_type == storage_lib.StoreType.IBM:
            # rclone ls is recursive by default
            bucket_rclone_profile = data_utils.Rclone.generate_rclone_bucket_profile_name(
                bucket_name, data_utils.Rclone.RcloneClouds.IBM)
            return f'rclone ls {bucket_rclone_profile}:{bucket_name}/{suffix}'

    @staticmethod
    def cli_region_cmd(store_type, bucket_name=None, storage_account_name=None):
        if store_type == storage_lib.StoreType.S3:
            assert bucket_name is not None
            return ('aws s3api get-bucket-location '
                    f'--bucket {bucket_name} --output text')
        elif store_type == storage_lib.StoreType.GCS:
            assert bucket_name is not None
            return (
                f'{smoke_tests_utils.ACTIVATE_SERVICE_ACCOUNT_AND_GSUTIL} ls -L -b gs://{bucket_name}/ | '
                'grep "Location constraint" | '
                'awk \'{print tolower($NF)}\'')
        elif store_type == storage_lib.StoreType.AZURE:
            # For Azure Blob Storage, the location of the containers are
            # determined by the location of storage accounts.
            assert storage_account_name is not None
            return (f'az storage account show --name {storage_account_name} '
                    '--query "primaryLocation" --output tsv')
        else:
            raise NotImplementedError(f'Region command not implemented for '
                                      f'{store_type}')

    @staticmethod
    def cli_count_name_in_bucket(store_type,
                                 bucket_name,
                                 file_name,
                                 suffix='',
                                 storage_account_name=None):
        if store_type == storage_lib.StoreType.S3:
            if suffix:
                return f'aws s3api list-objects --bucket "{bucket_name}" --prefix {suffix} --query "length(Contents[?contains(Key,\'{file_name}\')].Key)"'
            else:
                return f'aws s3api list-objects --bucket "{bucket_name}" --query "length(Contents[?contains(Key,\'{file_name}\')].Key)"'
        elif store_type == storage_lib.StoreType.GCS:
            if suffix:
                return f'gsutil ls -r gs://{bucket_name}/{suffix} | grep "{file_name}" | wc -l'
            else:
                return f'gsutil ls -r gs://{bucket_name} | grep "{file_name}" | wc -l'
        elif store_type == storage_lib.StoreType.AZURE:
            if storage_account_name is None:
                storage_account_name = TestStorageWithCredentials.get_az_storage_account_name(
                )
            storage_account_key = data_utils.get_az_storage_account_key(
                storage_account_name)
            return ('az storage blob list '
                    f'--container-name {bucket_name} '
                    f'--prefix {shlex.quote(suffix)} '
                    f'--account-name {storage_account_name} '
                    f'--account-key {storage_account_key} | '
                    f'grep {file_name} | '
                    'wc -l')
        elif store_type == storage_lib.StoreType.R2:
            endpoint_url = cloudflare.create_endpoint()
            if suffix:
                return f'AWS_SHARED_CREDENTIALS_FILE={cloudflare.R2_CREDENTIALS_PATH} aws s3api list-objects --bucket "{bucket_name}" --prefix {suffix} --query "length(Contents[?contains(Key,\'{file_name}\')].Key)" --endpoint {endpoint_url} --profile=r2'
            else:
                return f'AWS_SHARED_CREDENTIALS_FILE={cloudflare.R2_CREDENTIALS_PATH} aws s3api list-objects --bucket "{bucket_name}" --query "length(Contents[?contains(Key,\'{file_name}\')].Key)" --endpoint {endpoint_url} --profile=r2'
        elif store_type == storage_lib.StoreType.NEBIUS:
            if suffix:
                return f'aws s3api list-objects --bucket "{bucket_name}" --prefix {suffix} --query "length(Contents[?contains(Key,\'{file_name}\')].Key)" --profile={nebius.NEBIUS_PROFILE_NAME}'
            else:
                return f'aws s3api list-objects --bucket "{bucket_name}" --query "length(Contents[?contains(Key,\'{file_name}\')].Key)" --profile={nebius.NEBIUS_PROFILE_NAME}'

    @staticmethod
    def cli_count_file_in_bucket(store_type, bucket_name):
        if store_type == storage_lib.StoreType.S3:
            return f'aws s3 ls s3://{bucket_name} --recursive | wc -l'
        elif store_type == storage_lib.StoreType.GCS:
            return f'gsutil ls -r gs://{bucket_name}/** | wc -l'
        elif store_type == storage_lib.StoreType.AZURE:
            storage_account_name = TestStorageWithCredentials.get_az_storage_account_name(
            )
            storage_account_key = data_utils.get_az_storage_account_key(
                storage_account_name)
            return ('az storage blob list '
                    f'--container-name {bucket_name} '
                    f'--account-name {storage_account_name} '
                    f'--account-key {storage_account_key} | '
                    'grep \\"name\\": | '
                    'wc -l')
        elif store_type == storage_lib.StoreType.R2:
            endpoint_url = cloudflare.create_endpoint()
            return f'AWS_SHARED_CREDENTIALS_FILE={cloudflare.R2_CREDENTIALS_PATH} aws s3 ls s3://{bucket_name} --recursive --endpoint {endpoint_url} --profile=r2 | wc -l'
        elif store_type == storage_lib.StoreType.NEBIUS:
            return f'aws s3 ls s3://{bucket_name} --recursive --profile={nebius.NEBIUS_PROFILE_NAME} | wc -l'

    @pytest.fixture
    def tmp_source(self, tmp_path):
        # Creates a temporary directory with a file in it
        tmp_dir = tmp_path / 'tmp-source'
        tmp_dir.mkdir()
        tmp_file = tmp_dir / 'tmp-file'
        tmp_file.write_text('test')
        circle_link = tmp_dir / 'circle-link'
        circle_link.symlink_to(tmp_dir, target_is_directory=True)
        yield str(tmp_dir)

    @pytest.fixture
    def tmp_sub_path(self):
        tmp_dir1 = uuid.uuid4().hex[:8]
        tmp_dir2 = uuid.uuid4().hex[:8]
        yield "/".join([tmp_dir1, tmp_dir2])

    @staticmethod
    def generate_bucket_name():
        # Creates a temporary bucket name
        # time.time() returns varying precision on different systems, so we
        # replace the decimal point and use whatever precision we can get.
        timestamp = str(time.time()).replace('.', '')
        return f'sky-test-{timestamp}'

    @pytest.fixture
    def tmp_bucket_name(self):
        yield self.generate_bucket_name()

    @staticmethod
    def yield_storage_object(
            name: Optional[str] = None,
            source: Optional[storage_lib.Path] = None,
            stores: Optional[Dict[storage_lib.StoreType,
                                  storage_lib.AbstractStore]] = None,
            persistent: Optional[bool] = True,
            mode: storage_lib.StorageMode = storage_lib.StorageMode.MOUNT,
            _bucket_sub_path: Optional[str] = None):
        # Creates a temporary storage object. Stores must be added in the test.
        storage_obj = storage_lib.Storage(name=name,
                                          source=source,
                                          stores=stores,
                                          persistent=persistent,
                                          mode=mode,
                                          _bucket_sub_path=_bucket_sub_path)
        storage_obj.construct()
        try:
            yield storage_obj
        finally:
            handle = global_user_state.get_handle_from_storage_name(
                storage_obj.name)
            if handle:
                # If handle exists, delete manually
                # TODO(romilb): This is potentially risky - if the delete method has
                #   bugs, this can cause resource leaks. Ideally we should manually
                #   eject storage from global_user_state and delete the bucket using
                #   boto3 directly.
                storage_obj.delete()

    @pytest.fixture
    def tmp_scratch_storage_obj(self, tmp_bucket_name):
        # Creates a storage object with no source to create a scratch storage.
        # Stores must be added in the test.
        yield from self.yield_storage_object(name=tmp_bucket_name)

    @pytest.fixture
    def tmp_multiple_scratch_storage_obj(self):
        # Creates a list of 5 storage objects with no source to create
        # multiple scratch storages.
        # Stores for each object in the list must be added in the test.
        storage_mult_obj = []
        for _ in range(5):
            timestamp = str(time.time()).replace('.', '')
            store_obj = storage_lib.Storage(name=f'sky-test-{timestamp}')
            store_obj.construct()
            storage_mult_obj.append(store_obj)
        try:
            yield storage_mult_obj
        finally:
            for storage_obj in storage_mult_obj:
                handle = global_user_state.get_handle_from_storage_name(
                    storage_obj.name)
                if handle:
                    # If handle exists, delete manually
                    # TODO(romilb): This is potentially risky - if the delete method has
                    # bugs, this can cause resource leaks. Ideally we should manually
                    # eject storage from global_user_state and delete the bucket using
                    # boto3 directly.
                    storage_obj.delete()

    @pytest.fixture
    def tmp_multiple_custom_source_storage_obj(self):
        # Creates a list of storage objects with custom source names to
        # create multiple scratch storages.
        # Stores for each object in the list must be added in the test.
        custom_source_names = ['"path With Spaces"', 'path With Spaces']
        storage_mult_obj = []
        temp_dir = tempfile.TemporaryDirectory(suffix='skypilot-test')
        for name in custom_source_names:
            src_path = pathlib.Path(temp_dir.name) / name
            src_path.expanduser().mkdir(exist_ok=True)
            timestamp = str(time.time()).replace('.', '')
            store_obj = storage_lib.Storage(name=f'sky-test-{timestamp}',
                                            source=str(src_path))
            store_obj.construct()
            storage_mult_obj.append(store_obj)
        try:
            yield storage_mult_obj
        finally:
            for storage_obj in storage_mult_obj:
                handle = global_user_state.get_handle_from_storage_name(
                    storage_obj.name)
                if handle:
                    storage_obj.delete()
            temp_dir.cleanup()

    @pytest.fixture
    def tmp_local_storage_obj(self, tmp_bucket_name, tmp_source):
        # Creates a temporary storage object. Stores must be added in the test.
        yield from self.yield_storage_object(name=tmp_bucket_name,
                                             source=tmp_source)

    @pytest.fixture
    def tmp_local_storage_obj_with_sub_path(self, tmp_bucket_name, tmp_source,
                                            tmp_sub_path):
        # Creates a temporary storage object with sub. Stores must be added in the test.
        list_source = [tmp_source, tmp_source + '/tmp-file']
        yield from self.yield_storage_object(name=tmp_bucket_name,
                                             source=list_source,
                                             _bucket_sub_path=tmp_sub_path)

    @pytest.fixture
    def tmp_local_list_storage_obj(self, tmp_bucket_name, tmp_source):
        # Creates a temp storage object which uses a list of paths as source.
        # Stores must be added in the test. After upload, the bucket should
        # have two files - /tmp-file and /tmp-source/tmp-file
        list_source = [tmp_source, tmp_source + '/tmp-file']
        yield from self.yield_storage_object(name=tmp_bucket_name,
                                             source=list_source)

    @pytest.fixture
    def tmp_bulk_del_storage_obj(self, tmp_bucket_name):
        # Creates a temporary storage object for testing bulk deletion.
        # Stores must be added in the test.
        with tempfile.TemporaryDirectory() as tmpdir:
            subprocess.check_output(f'mkdir -p {tmpdir}/folder{{000..255}}',
                                    shell=True)
            subprocess.check_output(f'touch {tmpdir}/test{{000..255}}.txt',
                                    shell=True)
            subprocess.check_output(
                f'touch {tmpdir}/folder{{000..255}}/test.txt', shell=True)
            yield from self.yield_storage_object(name=tmp_bucket_name,
                                                 source=tmpdir)

    @pytest.fixture
    def tmp_copy_mnt_existing_storage_obj(self, tmp_scratch_storage_obj):
        # Creates a copy mount storage which reuses an existing storage object.
        tmp_scratch_storage_obj.add_store(storage_lib.StoreType.S3)
        storage_name = tmp_scratch_storage_obj.name

        # Try to initialize another storage with the storage object created
        # above, but now in COPY mode. This should succeed.
        yield from self.yield_storage_object(name=storage_name,
                                             mode=storage_lib.StorageMode.COPY)

    @pytest.fixture
    def tmp_gitignore_storage_obj(self, tmp_bucket_name, gitignore_structure):
        # Creates a temporary storage object for testing .gitignore filter.
        # GITIGINORE_STRUCTURE is representing a file structure in a dictionary
        # format. Created storage object will contain the file structure along
        # with .gitignore and .git/info/exclude files to test exclude filter.
        # Stores must be added in the test.
        with tempfile.TemporaryDirectory() as tmpdir:
            # Initialize git repository
            subprocess.check_call(['git', 'init'], cwd=tmpdir)

            # Creates file structure to be uploaded in the Storage
            self.create_dir_structure(tmpdir, gitignore_structure)

            # Create .gitignore and list files/dirs to be excluded in it
            skypilot_path = os.path.dirname(os.path.dirname(sky.__file__))
            temp_path = f'{tmpdir}/.gitignore'
            file_path = os.path.join(skypilot_path, 'tests/gitignore_test')
            shutil.copyfile(file_path, temp_path)

            # Create .git/info/exclude and list files/dirs to be excluded in it
            temp_path = f'{tmpdir}/.git/info/'
            temp_exclude_path = os.path.join(temp_path, 'exclude')
            file_path = os.path.join(skypilot_path,
                                     'tests/git_info_exclude_test')
            shutil.copyfile(file_path, temp_exclude_path)

            # Create sky Storage with the files created
            yield from self.yield_storage_object(
                name=tmp_bucket_name,
                source=tmpdir,
                mode=storage_lib.StorageMode.COPY)

    @pytest.fixture
    def tmp_awscli_bucket(self, tmp_bucket_name):
        # Creates a temporary bucket using awscli
        bucket_uri = f's3://{tmp_bucket_name}'
        subprocess.check_call(['aws', 's3', 'mb', bucket_uri])
        yield tmp_bucket_name, bucket_uri
        subprocess.check_call(['aws', 's3', 'rb', bucket_uri, '--force'])

    @pytest.fixture
    def tmp_gsutil_bucket(self, tmp_bucket_name):
        # Creates a temporary bucket using gsutil
        bucket_uri = f'gs://{tmp_bucket_name}'
        subprocess.check_call(['gsutil', 'mb', bucket_uri])
        yield tmp_bucket_name, bucket_uri
        subprocess.check_call(['gsutil', 'rm', '-r', bucket_uri])

    @pytest.fixture
    def tmp_az_bucket(self, tmp_bucket_name):
        # Creates a temporary bucket using gsutil
        storage_account_name = TestStorageWithCredentials.get_az_storage_account_name(
        )
        storage_account_key = data_utils.get_az_storage_account_key(
            storage_account_name)
        bucket_uri = data_utils.AZURE_CONTAINER_URL.format(
            storage_account_name=storage_account_name,
            container_name=tmp_bucket_name)
        subprocess.check_call([
            'az', 'storage', 'container', 'create', '--name',
            f'{tmp_bucket_name}', '--account-name', f'{storage_account_name}',
            '--account-key', f'{storage_account_key}'
        ])
        yield tmp_bucket_name, bucket_uri
        subprocess.check_call([
            'az', 'storage', 'container', 'delete', '--name',
            f'{tmp_bucket_name}', '--account-name', f'{storage_account_name}',
            '--account-key', f'{storage_account_key}'
        ])

    @pytest.fixture
    def tmp_awscli_bucket_r2(self, tmp_bucket_name):
        # Creates a temporary bucket using awscli
        endpoint_url = cloudflare.create_endpoint()
        bucket_uri = f's3://{tmp_bucket_name}'
        subprocess.check_call(
            f'AWS_SHARED_CREDENTIALS_FILE={cloudflare.R2_CREDENTIALS_PATH} aws s3 mb {bucket_uri} --endpoint {endpoint_url} --profile=r2',
            shell=True)
        yield tmp_bucket_name, bucket_uri
        subprocess.check_call(
            f'AWS_SHARED_CREDENTIALS_FILE={cloudflare.R2_CREDENTIALS_PATH} aws s3 rb {bucket_uri} --force --endpoint {endpoint_url} --profile=r2',
            shell=True)

    @pytest.fixture
    def tmp_awscli_bucket_nebius(self, tmp_bucket_name):
        # Creates a temporary bucket using awscli
        bucket_uri = f's3://{tmp_bucket_name}'
        subprocess.check_call(
            f'aws s3 mb {bucket_uri} --profile={nebius.NEBIUS_PROFILE_NAME}',
            shell=True)
        yield tmp_bucket_name, f'nebius://{tmp_bucket_name}'
        subprocess.check_call(
            f'aws s3 rb {bucket_uri} --force --profile={nebius.NEBIUS_PROFILE_NAME}',
            shell=True)

    @pytest.fixture
    def tmp_ibm_cos_bucket(self, tmp_bucket_name):
        # Creates a temporary bucket using IBM COS API
        storage_obj = storage_lib.IBMCosStore(source="", name=tmp_bucket_name)
        yield tmp_bucket_name
        storage_obj.delete()

    @pytest.fixture
    def tmp_public_storage_obj(self, request):
        # Initializes a storage object with a public bucket
        storage_obj = storage_lib.Storage(source=request.param)
        storage_obj.construct()
        yield storage_obj
        # This does not require any deletion logic because it is a public bucket
        # and should not get added to global_user_state.

    @pytest.mark.no_vast  # Requires AWS or S3
    @pytest.mark.no_fluidstack
    @pytest.mark.no_hyperbolic
    @pytest.mark.no_postgres
    @pytest.mark.no_shadeform  # Requires other clouds to be enabled
    @pytest.mark.no_kubernetes
    @pytest.mark.no_seeweb  # Seeweb does not support storage mounting yet.
    @pytest.mark.parametrize('store_type', [
        storage_lib.StoreType.S3, storage_lib.StoreType.GCS,
        pytest.param(storage_lib.StoreType.AZURE, marks=pytest.mark.azure),
        pytest.param(storage_lib.StoreType.IBM, marks=pytest.mark.ibm),
        pytest.param(storage_lib.StoreType.R2, marks=pytest.mark.cloudflare),
        pytest.param(storage_lib.StoreType.NEBIUS, marks=pytest.mark.nebius)
    ])
    def test_new_bucket_creation_and_deletion(self, tmp_local_storage_obj,
                                              store_type):
        # Creates a new bucket with a local source, uploads files to it
        # and deletes it.
        tmp_local_storage_obj.add_store(store_type)

        # Run sky storage ls to check if storage object exists in the output
        out = subprocess.check_output(['sky', 'storage', 'ls'])
        assert tmp_local_storage_obj.name in out.decode('utf-8')

        # Run sky storage delete to delete the storage object
        subprocess.check_output(
            ['sky', 'storage', 'delete', tmp_local_storage_obj.name, '--yes'])

        # Run sky storage ls to check if storage object is deleted
        out = subprocess.check_output(['sky', 'storage', 'ls'])
        assert tmp_local_storage_obj.name not in out.decode('utf-8')

    @pytest.mark.no_vast  # Requires AWS or S3
    @pytest.mark.no_fluidstack
    @pytest.mark.no_hyperbolic
    @pytest.mark.no_shadeform  # Requires AWS or S3
    @pytest.mark.no_seeweb  # Seeweb does not support storage mounting yet.
    @pytest.mark.parametrize('store_type', [
        pytest.param(storage_lib.StoreType.S3, marks=pytest.mark.aws),
        pytest.param(storage_lib.StoreType.GCS, marks=pytest.mark.gcp),
        pytest.param(storage_lib.StoreType.AZURE, marks=pytest.mark.azure),
        pytest.param(storage_lib.StoreType.IBM, marks=pytest.mark.ibm),
        pytest.param(storage_lib.StoreType.R2, marks=pytest.mark.cloudflare),
        pytest.param(storage_lib.StoreType.NEBIUS, marks=pytest.mark.nebius)
    ])
    def test_bucket_sub_path(self, tmp_local_storage_obj_with_sub_path,
                             store_type):
        # Creates a new bucket with a local source, uploads files to it
        # and deletes it.
        region_kwargs = {}
        if store_type == storage_lib.StoreType.AZURE:
            # We have to specify the region for Azure storage, as the default
            # Azure storage account is in centralus region.
            region_kwargs['region'] = 'centralus'

        tmp_local_storage_obj_with_sub_path.add_store(store_type,
                                                      **region_kwargs)

        # Check files under bucket and filter by prefix
        files = self.list_all_files(store_type,
                                    tmp_local_storage_obj_with_sub_path.name)
        assert len(files) > 0
        if store_type == storage_lib.StoreType.GCS:
            assert all([
                file.startswith(
                    tmp_local_storage_obj_with_sub_path.name + '/' +
                    tmp_local_storage_obj_with_sub_path._bucket_sub_path)
                for file in files
            ])
        else:
            assert all([
                file.startswith(
                    tmp_local_storage_obj_with_sub_path._bucket_sub_path)
                for file in files
            ])

        # Check bucket is empty, all files under sub directory should be deleted
        store = tmp_local_storage_obj_with_sub_path.stores[store_type]
        store.is_sky_managed = False
        if store_type == storage_lib.StoreType.AZURE:
            azure.assign_storage_account_iam_role(
                storage_account_name=store.storage_account_name,
                resource_group_name=store.resource_group_name)
        store.delete()
        files = self.list_all_files(store_type,
                                    tmp_local_storage_obj_with_sub_path.name)
        assert len(files) == 0

        # Now, delete the entire bucket
        store.is_sky_managed = True
        tmp_local_storage_obj_with_sub_path.delete()

        # Run sky storage ls to check if storage object is deleted
        out = subprocess.check_output(['sky', 'storage', 'ls'])
        assert tmp_local_storage_obj_with_sub_path.name not in out.decode(
            'utf-8')

    @pytest.mark.no_vast  # Requires AWS or S3
    @pytest.mark.no_fluidstack
    @pytest.mark.no_hyperbolic
    @pytest.mark.no_postgres
    @pytest.mark.no_shadeform  # Requires AWS or S3
    @pytest.mark.no_kubernetes
    @pytest.mark.no_seeweb  # Seeweb does not support storage mounting yet.
    @pytest.mark.xdist_group('multiple_bucket_deletion')
    @pytest.mark.parametrize('store_type', [
        storage_lib.StoreType.S3, storage_lib.StoreType.GCS,
        pytest.param(storage_lib.StoreType.AZURE, marks=pytest.mark.azure),
        pytest.param(storage_lib.StoreType.R2, marks=pytest.mark.cloudflare),
        pytest.param(storage_lib.StoreType.NEBIUS, marks=pytest.mark.nebius),
        pytest.param(storage_lib.StoreType.IBM, marks=pytest.mark.ibm)
    ])
    def test_multiple_buckets_creation_and_deletion(
            self, tmp_multiple_scratch_storage_obj, store_type):
        # Creates multiple new buckets(5 buckets) with a local source
        # and deletes them.
        storage_obj_name = []
        for store_obj in tmp_multiple_scratch_storage_obj:
            store_obj.add_store(store_type)
            storage_obj_name.append(store_obj.name)

        # Run sky storage ls to check if all storage objects exists in the
        # output filtered by store type
        out_all = subprocess.check_output(['sky', 'storage', 'ls'])
        out = [
            item.split()[0]
            for item in out_all.decode('utf-8').splitlines()
            if store_type.value in item
        ]
        assert all([item in out for item in storage_obj_name])

        # Run sky storage delete all to delete all storage objects
        delete_cmd = ['sky', 'storage', 'delete', '--yes']
        delete_cmd += storage_obj_name
        subprocess.check_output(delete_cmd)

        # Run sky storage ls to check if all storage objects filtered by store
        # type are deleted
        out_all = subprocess.check_output(['sky', 'storage', 'ls'])
        out = [
            item.split()[0]
            for item in out_all.decode('utf-8').splitlines()
            if store_type.value in item
        ]
        assert all([item not in out for item in storage_obj_name])

    @pytest.mark.no_vast  # Requires AWS or S3
    @pytest.mark.no_fluidstack
    @pytest.mark.no_hyperbolic
    @pytest.mark.no_postgres
    @pytest.mark.no_shadeform  # Requires AWS or S3
    @pytest.mark.no_kubernetes
    @pytest.mark.no_seeweb  # Seeweb does not support storage mounting yet.
    @pytest.mark.parametrize('store_type', [
        storage_lib.StoreType.S3, storage_lib.StoreType.GCS,
        pytest.param(storage_lib.StoreType.AZURE, marks=pytest.mark.azure),
        pytest.param(storage_lib.StoreType.IBM, marks=pytest.mark.ibm),
        pytest.param(storage_lib.StoreType.R2, marks=pytest.mark.cloudflare),
        pytest.param(storage_lib.StoreType.NEBIUS, marks=pytest.mark.nebius)
    ])
    def test_upload_source_with_spaces(self, store_type,
                                       tmp_multiple_custom_source_storage_obj):
        # Creates two buckets with specified local sources
        # with spaces in the name
        storage_obj_names = []
        for storage_obj in tmp_multiple_custom_source_storage_obj:
            storage_obj.add_store(store_type)
            storage_obj_names.append(storage_obj.name)

        # Run sky storage ls to check if all storage objects exists in the
        # output filtered by store type
        out_all = subprocess.check_output(['sky', 'storage', 'ls'])
        out = [
            item.split()[0]
            for item in out_all.decode('utf-8').splitlines()
            if store_type.value in item
        ]
        assert all([item in out for item in storage_obj_names])

    @pytest.mark.no_vast  # Requires AWS or S3
    @pytest.mark.no_fluidstack
    @pytest.mark.no_hyperbolic
    @pytest.mark.no_postgres
    @pytest.mark.no_shadeform  # Requires AWS or S3
    @pytest.mark.no_kubernetes
    @pytest.mark.no_seeweb  # Seeweb does not support storage mounting yet.
    @pytest.mark.parametrize('store_type', [
        storage_lib.StoreType.S3, storage_lib.StoreType.GCS,
        pytest.param(storage_lib.StoreType.AZURE, marks=pytest.mark.azure),
        pytest.param(storage_lib.StoreType.IBM, marks=pytest.mark.ibm),
        pytest.param(storage_lib.StoreType.R2, marks=pytest.mark.cloudflare),
        pytest.param(storage_lib.StoreType.NEBIUS, marks=pytest.mark.nebius)
    ])
    def test_bucket_external_deletion(self, tmp_scratch_storage_obj,
                                      store_type):
        # Creates a bucket, deletes it externally using cloud cli commands
        # and then tries to delete it using sky storage delete.
        tmp_scratch_storage_obj.add_store(store_type)

        # Run sky storage ls to check if storage object exists in the output
        out = subprocess.check_output(['sky', 'storage', 'ls'])
        assert tmp_scratch_storage_obj.name in out.decode('utf-8')

        # Delete bucket externally
        cmd = self.cli_delete_cmd(store_type, tmp_scratch_storage_obj.name)
        subprocess.check_output(cmd, shell=True)

        # Run sky storage delete to delete the storage object
        out = subprocess.check_output(
            ['sky', 'storage', 'delete', tmp_scratch_storage_obj.name, '--yes'])
        # Make sure bucket was not created during deletion (see issue #1322)
        assert 'created' not in out.decode('utf-8').lower()

        # Run sky storage ls to check if storage object is deleted
        out = subprocess.check_output(['sky', 'storage', 'ls'])
        assert tmp_scratch_storage_obj.name not in out.decode('utf-8')

    @pytest.mark.no_vast  # Requires AWS or S3
    @pytest.mark.no_fluidstack
    @pytest.mark.no_hyperbolic
    @pytest.mark.no_shadeform  # Requires AWS or S3
    @pytest.mark.no_seeweb  # Seeweb does not support storage mounting yet.
    @pytest.mark.no_dependency  # Storage tests required full dependency installed
    @pytest.mark.parametrize('store_type', [
        storage_lib.StoreType.S3, storage_lib.StoreType.GCS,
        pytest.param(storage_lib.StoreType.AZURE, marks=pytest.mark.azure),
        pytest.param(storage_lib.StoreType.IBM, marks=pytest.mark.ibm),
        pytest.param(storage_lib.StoreType.R2, marks=pytest.mark.cloudflare),
        pytest.param(storage_lib.StoreType.NEBIUS, marks=pytest.mark.nebius)
    ])
    def test_bucket_bulk_deletion(self, store_type, tmp_bulk_del_storage_obj):
        # Creates a temp folder with over 256 files and folders, upload
        # files and folders to a new bucket, then delete bucket.
        tmp_bulk_del_storage_obj.add_store(store_type)

        subprocess.check_output([
            'sky', 'storage', 'delete', tmp_bulk_del_storage_obj.name, '--yes'
        ])

        output = subprocess.check_output(['sky', 'storage', 'ls'])
        assert tmp_bulk_del_storage_obj.name not in output.decode('utf-8')

    @pytest.mark.no_vast  # Requires AWS or S3
    @pytest.mark.no_fluidstack
    @pytest.mark.no_hyperbolic
    @pytest.mark.no_shadeform  # Requires AWS or S3
    @pytest.mark.no_seeweb  # Seeweb does not support storage mounting yet.
    @pytest.mark.no_dependency  # Storage tests required full dependency installed
    @pytest.mark.parametrize(
        'tmp_public_storage_obj, store_type',
        [('s3://tcga-2-open', storage_lib.StoreType.S3),
         ('s3://digitalcorpora', storage_lib.StoreType.S3),
         ('gs://gcp-public-data-sentinel-2', storage_lib.StoreType.GCS),
         pytest.param(
             'https://azureopendatastorage.blob.core.windows.net/nyctlc',
             storage_lib.StoreType.AZURE,
             marks=pytest.mark.azure)],
        indirect=['tmp_public_storage_obj'])
    def test_public_bucket(self, tmp_public_storage_obj, store_type):
        # Creates a new bucket with a public source and verifies that it is not
        # added to global_user_state.
        tmp_public_storage_obj.add_store(store_type)

        # Run sky storage ls to check if storage object exists in the output
        out = subprocess.check_output(['sky', 'storage', 'ls'])
        assert tmp_public_storage_obj.name not in out.decode('utf-8')

    @pytest.mark.no_vast  # Requires AWS or S3
    @pytest.mark.no_fluidstack
    @pytest.mark.no_hyperbolic
    @pytest.mark.no_shadeform  # Requires AWS or S3
    @pytest.mark.no_dependency  # Storage tests required full dependency installed
    @pytest.mark.parametrize(
        'nonexist_bucket_url',
        [
            's3://{random_name}',
            'gs://{random_name}',
            pytest.param(
                'https://{account_name}.blob.core.windows.net/{random_name}',  # pylint: disable=line-too-long
                marks=pytest.mark.azure),
            pytest.param('cos://us-east/{random_name}', marks=pytest.mark.ibm),
            pytest.param('r2://{random_name}', marks=pytest.mark.cloudflare),
            pytest.param('nebius://{random_name}', marks=pytest.mark.nebius)
        ])
    def test_nonexistent_bucket(self, nonexist_bucket_url):
        # Attempts to create fetch a stroage with a non-existent source.
        # Generate a random bucket name and verify it doesn't exist:
        retry_count = 0
        while True:
            nonexist_bucket_name = str(uuid.uuid4())
            if nonexist_bucket_url.startswith('s3'):
                command = f'aws s3api head-bucket --bucket {nonexist_bucket_name}'
                expected_output = '404'
            elif nonexist_bucket_url.startswith('gs'):
                command = f'gsutil ls {nonexist_bucket_url.format(random_name=nonexist_bucket_name)}'
                expected_output = 'BucketNotFoundException'
            elif nonexist_bucket_url.startswith('https'):
                storage_account_name = TestStorageWithCredentials.get_az_storage_account_name(
                )
                storage_account_key = data_utils.get_az_storage_account_key(
                    storage_account_name)
                command = f'az storage container exists --account-name {storage_account_name} --account-key {storage_account_key} --name {nonexist_bucket_name}'
                expected_output = '"exists": false'
            elif nonexist_bucket_url.startswith('r2'):
                endpoint_url = cloudflare.create_endpoint()
                command = f'AWS_SHARED_CREDENTIALS_FILE={cloudflare.R2_CREDENTIALS_PATH} aws s3api head-bucket --bucket {nonexist_bucket_name} --endpoint {endpoint_url} --profile=r2'
                expected_output = '404'
            elif nonexist_bucket_url.startswith('nebius'):
                command = f'aws s3api head-bucket --bucket {nonexist_bucket_name} --profile={nebius.NEBIUS_PROFILE_NAME}'
                expected_output = '404'
            elif nonexist_bucket_url.startswith('cos'):
                # Using API calls, since using rclone requires a profile's name
                try:
                    expected_output = command = "echo"  # avoid unrelated exception in case of failure.
                    bucket_name = urllib.parse.urlsplit(
                        nonexist_bucket_url.format(
                            random_name=nonexist_bucket_name)).path.strip('/')
                    client = ibm.get_cos_client('us-east')
                    client.head_bucket(Bucket=bucket_name)
                except ibm.ibm_botocore.exceptions.ClientError as e:
                    if e.response['Error']['Code'] == '404':
                        # success
                        return
            else:
                raise ValueError('Unsupported bucket type '
                                 f'{nonexist_bucket_url}')

            # Check if bucket exists using the cli:
            try:
                out = subprocess.check_output(command,
                                              stderr=subprocess.STDOUT,
                                              shell=True)
            except subprocess.CalledProcessError as e:
                out = e.output
            out = out.decode('utf-8')
            if expected_output in out:
                break
            else:
                retry_count += 1
                if retry_count > 3:
                    raise RuntimeError('Unable to find a nonexistent bucket '
                                       'to use. This is higly unlikely - '
                                       'check if the tests are correct.')

        with pytest.raises(sky.exceptions.StorageBucketGetError,
                           match='Attempted to use a non-existent'):
            if nonexist_bucket_url.startswith('https'):
                storage_obj = storage_lib.Storage(
                    source=nonexist_bucket_url.format(
                        account_name=storage_account_name,
                        random_name=nonexist_bucket_name))
            else:
                storage_obj = storage_lib.Storage(
                    source=nonexist_bucket_url.format(
                        random_name=nonexist_bucket_name))
            storage_obj.construct()

    @pytest.mark.no_vast  # Requires AWS or S3
    @pytest.mark.no_fluidstack
    @pytest.mark.no_hyperbolic
    @pytest.mark.no_shadeform  # Requires AWS or S3
    @pytest.mark.no_seeweb  # Seeweb does not support storage mounting yet.
    @pytest.mark.no_dependency  # Storage tests required full dependency installed
    @pytest.mark.parametrize(
        'private_bucket',
        [
            f's3://imagenet',
            f'gs://imagenet',
            pytest.param('https://smoketestprivate.blob.core.windows.net/test',
                         marks=pytest.mark.azure),  # pylint: disable=line-too-long
            pytest.param('cos://us-east/bucket1', marks=pytest.mark.ibm)
        ])
    def test_private_bucket(self, private_bucket):
        # Attempts to access private buckets not belonging to the user.
        # These buckets are known to be private, but may need to be updated if
        # they are removed by their owners.
        store_type = urllib.parse.urlsplit(private_bucket).scheme
        if store_type == 'https' or store_type == 'cos':
            private_bucket_name = urllib.parse.urlsplit(
                private_bucket).path.strip('/')
        else:
            private_bucket_name = urllib.parse.urlsplit(private_bucket).netloc
        with pytest.raises(
                sky.exceptions.StorageBucketGetError,
                match=storage_lib._BUCKET_FAIL_TO_CONNECT_MESSAGE.format(
                    name=private_bucket_name)):
            storage_obj = storage_lib.Storage(source=private_bucket)
            storage_obj.construct()

    @pytest.mark.no_vast  # Requires AWS or S3
    @pytest.mark.no_fluidstack
    @pytest.mark.no_hyperbolic
    @pytest.mark.no_shadeform  # Requires AWS or S3
    @pytest.mark.no_seeweb  # Seeweb does not support storage mounting yet.
    @pytest.mark.no_dependency  # Storage tests required full dependency installed
    @pytest.mark.parametrize('ext_bucket_fixture, store_type',
                             [('tmp_awscli_bucket', storage_lib.StoreType.S3),
                              ('tmp_gsutil_bucket', storage_lib.StoreType.GCS),
                              pytest.param('tmp_az_bucket',
                                           storage_lib.StoreType.AZURE,
                                           marks=pytest.mark.azure),
                              pytest.param('tmp_ibm_cos_bucket',
                                           storage_lib.StoreType.IBM,
                                           marks=pytest.mark.ibm),
                              pytest.param('tmp_awscli_bucket_r2',
                                           storage_lib.StoreType.R2,
                                           marks=pytest.mark.cloudflare),
                              pytest.param('tmp_awscli_bucket_nebius',
                                           storage_lib.StoreType.NEBIUS,
                                           marks=pytest.mark.nebius)])
    def test_upload_to_existing_bucket(self, ext_bucket_fixture, request,
                                       tmp_source, store_type):
        # Tries uploading existing files to newly created bucket (outside of
        # sky) and verifies that files are written.
        bucket_name, _ = request.getfixturevalue(ext_bucket_fixture)
        storage_obj = storage_lib.Storage(name=bucket_name, source=tmp_source)
        storage_obj.construct()
        region_kwargs = {}
        if store_type == storage_lib.StoreType.AZURE:
            # We have to specify the region for Azure storage, as the default
            # Azure storage account is in centralus region.
            region_kwargs['region'] = 'centralus'

        storage_obj.add_store(store_type, **region_kwargs)

        # Check if tmp_source/tmp-file exists in the bucket using aws cli
        out = subprocess.check_output(self.cli_ls_cmd(store_type, bucket_name),
                                      shell=True)
        assert 'tmp-file' in out.decode('utf-8'), \
            'File not found in bucket - output was : {}'.format(out.decode
                                                                ('utf-8'))

        # Check symlinks - symlinks don't get copied by sky storage
        assert (pathlib.Path(tmp_source) / 'circle-link').is_symlink(), (
            'circle-link was not found in the upload source - '
            'are the test fixtures correct?')
        assert 'circle-link' not in out.decode('utf-8'), (
            'Symlink found in bucket - ls output was : {}'.format(
                out.decode('utf-8')))

        # Run sky storage ls to check if storage object exists in the output.
        # It should not exist because the bucket was created externally.
        out = subprocess.check_output(['sky', 'storage', 'ls'])
        assert storage_obj.name not in out.decode('utf-8')

    @pytest.mark.no_vast  # Requires AWS or S3
    @pytest.mark.no_fluidstack
    @pytest.mark.no_hyperbolic
    @pytest.mark.no_shadeform  # Requires AWS or S3
    @pytest.mark.no_postgres
    @pytest.mark.no_kubernetes
    @pytest.mark.no_seeweb  # Seeweb does not support storage mounting yet.
    def test_copy_mount_existing_storage(self,
                                         tmp_copy_mnt_existing_storage_obj):
        # Creates a bucket with no source in MOUNT mode (empty bucket), and
        # then tries to load the same storage in COPY mode.
        tmp_copy_mnt_existing_storage_obj.add_store(storage_lib.StoreType.S3)
        storage_name = tmp_copy_mnt_existing_storage_obj.name

        # Check `sky storage ls` to ensure storage object exists
        out = subprocess.check_output(['sky', 'storage', 'ls']).decode('utf-8')
        assert storage_name in out, f'Storage {storage_name} not found in sky storage ls.'

    @pytest.mark.no_vast  # Requires AWS or S3
    @pytest.mark.no_fluidstack
    @pytest.mark.no_hyperbolic
    @pytest.mark.no_shadeform  # Requires AWS or S3
    @pytest.mark.no_seeweb  # Seeweb does not support storage mounting yet.
    @pytest.mark.no_dependency  # Storage tests required full dependency installed
    @pytest.mark.parametrize('store_type', [
        storage_lib.StoreType.S3, storage_lib.StoreType.GCS,
        pytest.param(storage_lib.StoreType.AZURE, marks=pytest.mark.azure),
        pytest.param(storage_lib.StoreType.IBM, marks=pytest.mark.ibm),
        pytest.param(storage_lib.StoreType.R2, marks=pytest.mark.cloudflare),
        pytest.param(storage_lib.StoreType.NEBIUS, marks=pytest.mark.nebius)
    ])
    def test_list_source(self, tmp_local_list_storage_obj, store_type):
        # Uses a list in the source field to specify a file and a directory to
        # be uploaded to the storage object.
        region_kwargs = {}
        if store_type == storage_lib.StoreType.AZURE:
            # We have to specify the region for Azure storage, as the default
            # Azure storage account is in centralus region.
            region_kwargs['region'] = 'centralus'

        tmp_local_list_storage_obj.add_store(store_type, **region_kwargs)

        # Check if tmp-file exists in the bucket root using cli
        out = subprocess.check_output(self.cli_ls_cmd(
            store_type, tmp_local_list_storage_obj.name),
                                      shell=True)
        assert 'tmp-file' in out.decode('utf-8'), \
            'File not found in bucket - output was : {}'.format(out.decode
                                                                ('utf-8'))

        # Check if tmp-file exists in the bucket/tmp-source using cli
        out = subprocess.check_output(self.cli_ls_cmd(
            store_type, tmp_local_list_storage_obj.name, 'tmp-source/'),
                                      shell=True)
        assert 'tmp-file' in out.decode('utf-8'), \
            'File not found in bucket - output was : {}'.format(out.decode
                                                                ('utf-8'))

    @pytest.mark.no_vast  # Requires AWS or S3
    @pytest.mark.no_fluidstack
    @pytest.mark.no_hyperbolic
    @pytest.mark.no_shadeform  # Requires AWS or S3
    @pytest.mark.no_seeweb  # Seeweb does not support storage mounting yet.
    @pytest.mark.parametrize('invalid_name_list, store_type',
                             [(AWS_INVALID_NAMES, storage_lib.StoreType.S3),
                              (GCS_INVALID_NAMES, storage_lib.StoreType.GCS),
                              pytest.param(AZURE_INVALID_NAMES,
                                           storage_lib.StoreType.AZURE,
                                           marks=pytest.mark.azure),
                              pytest.param(IBM_INVALID_NAMES,
                                           storage_lib.StoreType.IBM,
                                           marks=pytest.mark.ibm),
                              pytest.param(AWS_INVALID_NAMES,
                                           storage_lib.StoreType.R2,
                                           marks=pytest.mark.cloudflare),
                              pytest.param(AWS_INVALID_NAMES,
                                           storage_lib.StoreType.NEBIUS,
                                           marks=pytest.mark.nebius)])
    def test_invalid_names(self, invalid_name_list, store_type):
        # Uses a list in the source field to specify a file and a directory to
        # be uploaded to the storage object.
        for name in invalid_name_list:
            with pytest.raises(sky.exceptions.StorageNameError):
                storage_obj = storage_lib.Storage(name=name)
                storage_obj.construct()
                storage_obj.add_store(store_type)

    @pytest.mark.no_vast  # Requires AWS or S3
    @pytest.mark.no_fluidstack
    @pytest.mark.no_hyperbolic
    @pytest.mark.no_shadeform  # Requires AWS or S3
    @pytest.mark.no_seeweb  # Seeweb does not support storage mounting yet.
    @pytest.mark.no_dependency  # Storage tests required full dependency installed
    @pytest.mark.parametrize(
        'gitignore_structure, store_type',
        [(GITIGNORE_SYNC_TEST_DIR_STRUCTURE, storage_lib.StoreType.S3),
         (GITIGNORE_SYNC_TEST_DIR_STRUCTURE, storage_lib.StoreType.GCS),
         (GITIGNORE_SYNC_TEST_DIR_STRUCTURE, storage_lib.StoreType.AZURE),
         pytest.param(GITIGNORE_SYNC_TEST_DIR_STRUCTURE,
                      storage_lib.StoreType.R2,
                      marks=pytest.mark.cloudflare),
         pytest.param(GITIGNORE_SYNC_TEST_DIR_STRUCTURE,
                      storage_lib.StoreType.NEBIUS,
                      marks=pytest.mark.nebius)])
    def test_excluded_file_cloud_storage_upload_copy(self, gitignore_structure,
                                                     store_type,
                                                     tmp_gitignore_storage_obj):
        # tests if files included in .gitignore and .git/info/exclude are
        # excluded from being transferred to Storage
        region_kwargs = {}
        if store_type == storage_lib.StoreType.AZURE:
            # We have to specify the region for Azure storage, as the default
            # Azure storage account is in centralus region.
            region_kwargs['region'] = 'centralus'

        tmp_gitignore_storage_obj.add_store(store_type, **region_kwargs)
        upload_file_name = 'included'
        # Count the number of files with the given file name
        up_cmd = self.cli_count_name_in_bucket(store_type, \
            tmp_gitignore_storage_obj.name, file_name=upload_file_name)
        git_exclude_cmd = self.cli_count_name_in_bucket(store_type, \
            tmp_gitignore_storage_obj.name, file_name='.git')
        cnt_num_file_cmd = self.cli_count_file_in_bucket(
            store_type, tmp_gitignore_storage_obj.name)
        up_output = subprocess.check_output(up_cmd, shell=True)
        git_exclude_output = subprocess.check_output(git_exclude_cmd,
                                                     shell=True)
        cnt_output = subprocess.check_output(cnt_num_file_cmd, shell=True)

        assert '3' in up_output.decode('utf-8'), \
                'Files to be included are not completely uploaded.'
        # 1 is read as .gitignore is uploaded
        assert '1' in git_exclude_output.decode('utf-8'), \
               '.git directory should not be uploaded.'
        # 4 files include .gitignore, included.log, included.txt, include_dir/included.log
        assert '4' in cnt_output.decode('utf-8'), \
               'Some items listed in .gitignore and .git/info/exclude are not excluded.'

    @pytest.mark.no_vast  # Requires AWS or S3
    @pytest.mark.no_hyperbolic
    @pytest.mark.no_shadeform  # Requires AWS or S3
    @pytest.mark.no_seeweb  # Seeweb does not support storage mounting yet.
    @pytest.mark.no_dependency  # Storage tests required full dependency installed
    @pytest.mark.parametrize('ext_bucket_fixture, store_type',
                             [('tmp_awscli_bucket', storage_lib.StoreType.S3),
                              ('tmp_gsutil_bucket', storage_lib.StoreType.GCS),
                              pytest.param('tmp_awscli_bucket_r2',
                                           storage_lib.StoreType.R2,
                                           marks=pytest.mark.cloudflare),
                              pytest.param('tmp_awscli_bucket_nebius',
                                           storage_lib.StoreType.NEBIUS,
                                           marks=pytest.mark.nebius)])
    def test_externally_created_bucket_mount_without_source(
            self, ext_bucket_fixture, request, store_type):
        # Non-sky managed buckets(buckets created outside of Skypilot CLI)
        # are allowed to be MOUNTed by specifying the URI of the bucket to
        # source field only. When it is attempted by specifying the name of
        # the bucket only, it should error out.
        #
        # TODO(doyoung): Add test for IBM COS. Currently, this is blocked
        # as rclone used to interact with IBM COS does not support feature to
        # create a bucket, and the ibmcloud CLI is not supported in Skypilot.
        # Either of the feature is necessary to simulate an external bucket
        # creation for IBM COS.
        # https://github.com/skypilot-org/skypilot/pull/1966/files#r1253439837

        ext_bucket_name, ext_bucket_uri = request.getfixturevalue(
            ext_bucket_fixture)
        # invalid spec
        with pytest.raises(sky.exceptions.StorageSpecError) as e:
            storage_obj = storage_lib.Storage(
                name=ext_bucket_name, mode=storage_lib.StorageMode.MOUNT)
            storage_obj.construct()
            storage_obj.add_store(store_type)

        assert 'Attempted to mount a non-sky managed bucket' in str(e)

        # valid spec
        storage_obj = storage_lib.Storage(source=ext_bucket_uri,
                                          mode=storage_lib.StorageMode.MOUNT)
        storage_obj.construct()
        handle = global_user_state.get_handle_from_storage_name(
            storage_obj.name)
        if handle:
            storage_obj.delete()

    @pytest.mark.aws
    @pytest.mark.parametrize('region', [
        'ap-northeast-1', 'ap-northeast-2', 'ap-northeast-3', 'ap-south-1',
        'ap-southeast-1', 'ap-southeast-2', 'eu-central-1', 'eu-north-1',
        'eu-west-1', 'eu-west-2', 'eu-west-3', 'sa-east-1', 'us-east-1',
        'us-east-2', 'us-west-1', 'us-west-2'
    ])
    def test_aws_regions(self, tmp_local_storage_obj, region):
        # This tests creation and upload to bucket in all AWS s3 regions
        # To test full functionality, use test_managed_jobs_storage above.
        store_type = storage_lib.StoreType.S3
        tmp_local_storage_obj.add_store(store_type, region=region)
        bucket_name = tmp_local_storage_obj.name

        # Confirm that the bucket was created in the correct region
        region_cmd = self.cli_region_cmd(store_type, bucket_name=bucket_name)
        out = subprocess.check_output(region_cmd, shell=True)
        output = out.decode('utf-8')
        expected_output_region = region
        if region == 'us-east-1':
            expected_output_region = 'None'  # us-east-1 is the default region
        assert expected_output_region in out.decode('utf-8'), (
            f'Bucket was not found in region {region} - '
            f'output of {region_cmd} was: {output}')

        # Check if tmp_source/tmp-file exists in the bucket using cli
        ls_cmd = self.cli_ls_cmd(store_type, bucket_name)
        out = subprocess.check_output(ls_cmd, shell=True)
        output = out.decode('utf-8')
        assert 'tmp-file' in output, (
            f'tmp-file not found in bucket - output of {ls_cmd} was: {output}')

    @pytest.mark.gcp
    @pytest.mark.parametrize('region', [
        'northamerica-northeast1', 'northamerica-northeast2', 'us-central1',
        'us-east1', 'us-east4', 'us-east5', 'us-south1', 'us-west1', 'us-west2',
        'us-west3', 'us-west4', 'southamerica-east1', 'southamerica-west1',
        'europe-central2', 'europe-north1', 'europe-southwest1', 'europe-west1',
        'europe-west2', 'europe-west3', 'europe-west4', 'europe-west6',
        'europe-west8', 'europe-west9', 'europe-west10', 'europe-west12',
        'asia-east1', 'asia-east2', 'asia-northeast1', 'asia-northeast2',
        'asia-northeast3', 'asia-southeast1', 'asia-south1', 'asia-south2',
        'asia-southeast2', 'me-central1', 'me-west1', 'australia-southeast1',
        'australia-southeast2', 'africa-south1'
    ])
    def test_gcs_regions(self, tmp_local_storage_obj, region):
        # This tests creation and upload to bucket in all GCS regions
        # To test full functionality, use test_managed_jobs_storage above.
        store_type = storage_lib.StoreType.GCS
        tmp_local_storage_obj.add_store(store_type, region=region)
        bucket_name = tmp_local_storage_obj.name

        # Confirm that the bucket was created in the correct region
        region_cmd = self.cli_region_cmd(store_type, bucket_name=bucket_name)
        out = subprocess.check_output(region_cmd, shell=True)
        output = out.decode('utf-8')
        assert region in out.decode('utf-8'), (
            f'Bucket was not found in region {region} - '
            f'output of {region_cmd} was: {output}')

        # Check if tmp_source/tmp-file exists in the bucket using cli
        ls_cmd = self.cli_ls_cmd(store_type, bucket_name)
        out = subprocess.check_output(ls_cmd, shell=True)
        output = out.decode('utf-8')
        assert 'tmp-file' in output, (
            f'tmp-file not found in bucket - output of {ls_cmd} was: {output}')<|MERGE_RESOLUTION|>--- conflicted
+++ resolved
@@ -51,11 +51,7 @@
 
 # ---------- file_mounts ----------
 @pytest.mark.no_vast  # VAST does not support num_nodes > 1 yet
-<<<<<<< HEAD
-=======
 @pytest.mark.no_shadeform  # Shadeform does not support num_nodes > 1 yet
-@pytest.mark.no_scp  # SCP does not support num_nodes > 1 yet. Run test_scp_file_mounts instead.
->>>>>>> 0baa445f
 @pytest.mark.no_hyperbolic  # Hyperbolic does not support num_nodes > 1 and storage mounting yet.
 @pytest.mark.no_seeweb  # Seeweb does not support num_nodes > 1 yet and storage mounting yet.
 def test_file_mounts(generic_cloud: str):
