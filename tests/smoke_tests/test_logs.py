"""Smoke tests for SkyPilot centralized log collection."""

from datetime import datetime
from datetime import timedelta
from datetime import timezone
import tempfile
import textwrap

import pytest
from smoke_tests import smoke_tests_utils


<<<<<<< HEAD
@pytest.mark.gcp
def test_log_collection_to_gcp():
=======

@pytest.mark.no_vast  # Requires GCP
@pytest.mark.no_fluidstack  # Requires GCP to be enabled
@pytest.mark.no_nebius  # Requires GCP to be enabled
def test_log_collection_to_gcp(generic_cloud: str):
>>>>>>> ff932144
    name = smoke_tests_utils.get_cluster_name()
    # Calculate timestamp 1 hour ago in ISO format
    one_hour_ago = (datetime.now(timezone.utc) -
                    timedelta(hours=1)).strftime('%Y-%m-%dT%H:%M:%SZ')
    with tempfile.NamedTemporaryFile(mode='w') as base, \
        tempfile.NamedTemporaryFile(mode='w') as additional_labels:
        base.write(
            textwrap.dedent(f"""\
                logs:
                  store: gcp
                """))
        base.flush()
        additional_labels.write(
            textwrap.dedent(f"""\
                logs:
                  store: gcp
                  gcp:
                    additional_labels:
                      skypilot_smoke_test_case: {name}-case
                """))
        additional_labels.flush()
        logs_cmd = 'for i in {1..10}; do echo $i; done'
        validate_logs_cmd = (
            'echo $output && echo "===Validate logs from GCP Cloud Logging===" && '
            'for i in {1..10}; do echo $output | grep -q $i; done')
        test = smoke_tests_utils.Test(
            'log_collection_to_gcp',
            [
                smoke_tests_utils.with_config(
                    f'sky launch -y -c {name} --infra {generic_cloud} {smoke_tests_utils.LOW_RESOURCE_ARG} \'{logs_cmd}\'',
                    base.name),
                f'sky logs {name} 1',
                # Wait for the logs to be available in the GCP Cloud Logging.
                'sleep 10',
                # Use grep instead of jq to avoid the dependency on jq.
                (f'output=$(gcloud logging read \'labels.skypilot_cluster_name={name} AND timestamp>="{one_hour_ago}"\' --order=asc --format=json | grep \'"log":\') && '
                 f'{validate_logs_cmd}'),
                smoke_tests_utils.with_config(
                    f'sky jobs launch -y -n {name}-job --infra {generic_cloud} {smoke_tests_utils.LOW_RESOURCE_ARG} \'{logs_cmd}\'',
                    base.name),
                'sleep 10',
                (f'output=$(gcloud logging read \'jsonPayload.log_path:{name}-job AND timestamp>="{one_hour_ago}"\' --order=asc --format=json | grep \'"log":\') && '
                 f'{validate_logs_cmd}'),
                f'sky down -y {name}',
                smoke_tests_utils.with_config(
                    f'sky launch -y -c {name} --infra {generic_cloud} {smoke_tests_utils.LOW_RESOURCE_ARG} \'{logs_cmd}\'',
                    additional_labels.name),
                'sleep 10',
                (f'output=$(gcloud logging read \'labels.skypilot_smoke_test_case={name}-case AND timestamp>="{one_hour_ago}"\' --order=asc --format=json | grep \'"log":\') && '
                 f'{validate_logs_cmd}'),
            ],
            f'sky down -y {name}',
            timeout=20 * 60,
        )
        smoke_tests_utils.run_one_test(test)<|MERGE_RESOLUTION|>--- conflicted
+++ resolved
@@ -10,16 +10,11 @@
 from smoke_tests import smoke_tests_utils
 
 
-<<<<<<< HEAD
-@pytest.mark.gcp
-def test_log_collection_to_gcp():
-=======
-
 @pytest.mark.no_vast  # Requires GCP
 @pytest.mark.no_fluidstack  # Requires GCP to be enabled
 @pytest.mark.no_nebius  # Requires GCP to be enabled
+@pytest.mark.no_kubernetes  # Requires GCP to be enabled
 def test_log_collection_to_gcp(generic_cloud: str):
->>>>>>> ff932144
     name = smoke_tests_utils.get_cluster_name()
     # Calculate timestamp 1 hour ago in ISO format
     one_hour_ago = (datetime.now(timezone.utc) -
