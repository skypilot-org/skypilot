name: pipeline

---
name: a

num_nodes: 2

resources:
  cpus: 2
  any_of:
    - cloud: aws
    - cloud: gcp
<<<<<<< HEAD
   
=======
    
>>>>>>> 2ff95bb4

setup: |
  echo setup for train

run: |
  echo train starts
  echo train ends

---
name: b

resources:
  cpus: 2
  any_of:
    - cloud: aws
    - cloud: gcp
<<<<<<< HEAD
  
=======
    
>>>>>>> 2ff95bb4

setup: |
  exit 1

run: |
  echo train starts
  sleep 20
  echo train ends

---

name: eval1

setup: |
  echo setup for eval
  sleep 20

run: |
  echo eval starts
  sleep 20
  echo eval ends

---

name: eval2

setup: |
  echo setup for eval
  sleep 20

run: |
  echo eval starts
  sleep 20
  echo eval ends<|MERGE_RESOLUTION|>--- conflicted
+++ resolved
@@ -10,11 +10,7 @@
   any_of:
     - cloud: aws
     - cloud: gcp
-<<<<<<< HEAD
-   
-=======
     
->>>>>>> 2ff95bb4
 
 setup: |
   echo setup for train
@@ -31,11 +27,7 @@
   any_of:
     - cloud: aws
     - cloud: gcp
-<<<<<<< HEAD
-  
-=======
     
->>>>>>> 2ff95bb4
 
 setup: |
   exit 1
