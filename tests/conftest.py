--- conflicted
+++ resolved
@@ -22,11 +22,7 @@
 # --managed-spot.
 all_clouds_in_smoke_tests = [
     'aws', 'gcp', 'azure', 'lambda', 'cloudflare', 'ibm', 'scp', 'oci',
-<<<<<<< HEAD
-    'kubernetes', 'cudo'
-=======
-    'kubernetes', 'vsphere'
->>>>>>> 3e6e21e1
+    'kubernetes', 'vsphere', 'cudo'
 ]
 default_clouds_to_run = ['gcp', 'azure']
 
@@ -43,11 +39,8 @@
     'scp': 'scp',
     'oci': 'oci',
     'kubernetes': 'kubernetes',
-<<<<<<< HEAD
+    'vsphere': 'vsphere',
     'cudo': 'cudo'
-=======
-    'vsphere': 'vsphere'
->>>>>>> 3e6e21e1
 }
 
 
@@ -80,8 +73,8 @@
         default='gcp',
         choices=all_clouds_in_smoke_tests,
         help='Cloud to use for generic tests. If the generic cloud is '
-             'not within the clouds to be run, it will be reset to the first '
-             'cloud in the list of the clouds to be run.')
+        'not within the clouds to be run, it will be reset to the first '
+        'cloud in the list of the clouds to be run.')
 
     parser.addoption('--terminate-on-failure',
                      dest='terminate_on_failure',
