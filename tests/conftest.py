import fcntl
import os
import pathlib
import shutil
import signal
import socket
import subprocess
import sys
import tempfile
import time
from typing import List, Optional, Tuple

import filelock
import pytest
import requests
from smoke_tests import smoke_tests_utils
from smoke_tests.docker import docker_utils

from sky import cloud_stores
from sky import sky_logging
from sky.utils import annotations
from sky.utils import common_utils
from sky.utils import context_utils

# Initialize logger at the top level
logger = sky_logging.init_logger(__name__)

# We need to import all the mock functions here, so that the smoke
# tests can access them.
from common_test_fixtures import aws_config_region
from common_test_fixtures import enable_all_clouds
from common_test_fixtures import mock_aws_backend
from common_test_fixtures import mock_client_requests
from common_test_fixtures import mock_controller_accessible
from common_test_fixtures import mock_execute_in_coroutine
from common_test_fixtures import mock_job_table_no_job
from common_test_fixtures import mock_job_table_one_job
from common_test_fixtures import mock_queue
from common_test_fixtures import mock_redirect_log_file
from common_test_fixtures import mock_services_no_service
from common_test_fixtures import mock_services_no_service_grpc
from common_test_fixtures import mock_services_one_service
from common_test_fixtures import mock_services_one_service_grpc
from common_test_fixtures import mock_stream_utils
from common_test_fixtures import reset_global_state
from common_test_fixtures import skyignore_dir

from sky.server import common as server_common


@pytest.fixture(autouse=True)
def _clear_request_level_cache():
    """Keep request-scoped caches from leaking between tests."""
    annotations.clear_request_level_cache()
    yield
    annotations.clear_request_level_cache()


# Usage: use
#   @pytest.mark.slow
# to mark a test as slow and to skip by default.
# https://docs.pytest.org/en/latest/example/simple.html#control-skipping-of-tests-according-to-command-line-option

# By default, only run generic tests and cloud-specific tests for AWS and Azure,
# due to the cloud credit limit for the development account.
#
# A "generic test" tests a generic functionality (e.g., autostop) that
# should work on any cloud we support. The cloud used for such a test
# is controlled by `--generic-cloud` (typically you do not need to set it).
#
# To only run tests for a specific cloud (as well as generic tests), use
# --aws, --gcp, --azure, or --lambda.
#
# To only run tests for managed jobs (without generic tests), use
# --managed-jobs.
all_clouds_in_smoke_tests = [
<<<<<<< HEAD
    'aws', 'azure', 'cloudflare', 'coreweave', 'cudo', 'do', 'fluidstack', 
    'gcp', 'hyperbolic', 'ibm', 'kubernetes', 'lambda', 'nebius', 'novita', 
    'oci', 'paperspace','primeintellect', 'runpod', 'scp', 'seeweb',
    'shadeform', 'vast', 'vsphere'
=======
    'aws', 'gcp', 'azure', 'lambda', 'cloudflare', 'ibm', 'scp', 'oci', 'do',
    'kubernetes', 'vsphere', 'cudo', 'fluidstack', 'paperspace',
    'primeintellect', 'runpod', 'vast', 'nebius', 'hyperbolic', 'seeweb',
    'shadeform', 'coreweave', 'slurm'
>>>>>>> dd218240
]
default_clouds_to_run = ['aws', 'azure']

# Translate cloud name to pytest keyword. We need this because
# @pytest.mark.lambda is not allowed, so we use @pytest.mark.lambda_cloud
# instead.
cloud_to_pytest_keyword = {
    'aws': 'aws',
    'gcp': 'gcp',
    'azure': 'azure',
    'lambda': 'lambda_cloud',
    'cloudflare': 'cloudflare',
    'ibm': 'ibm',
    'scp': 'scp',
    'oci': 'oci',
    'kubernetes': 'kubernetes',
    'vsphere': 'vsphere',
    'runpod': 'runpod',
    'fluidstack': 'fluidstack',
    'cudo': 'cudo',
    'paperspace': 'paperspace',
    'primeintellect': 'primeintellect',
    'do': 'do',
    'vast': 'vast',
    'runpod': 'runpod',
    'nebius': 'nebius',
    'hyperbolic': 'hyperbolic',
    'novita': 'novita',
    'seeweb': 'seeweb',
    'shadeform': 'shadeform',
    'coreweave': 'coreweave',
    'slurm': 'slurm',
}


def pytest_addoption(parser):
    # tests marked as `slow` will be skipped by default, use --runslow to run
    parser.addoption('--runslow',
                     action='store_true',
                     default=False,
                     help='run slow tests.')
    for cloud in all_clouds_in_smoke_tests:
        parser.addoption(f'--{cloud}',
                         action='store_true',
                         default=False,
                         help=f'Only run {cloud.upper()} tests.')
    parser.addoption('--managed-jobs',
                     action='store_true',
                     default=False,
                     help='Only run tests for managed jobs.')
    parser.addoption('--serve',
                     action='store_true',
                     default=False,
                     help='Only run tests for sky serve.')
    parser.addoption('--tpu',
                     action='store_true',
                     default=False,
                     help='Only run tests for TPU.')
    parser.addoption(
        '--generic-cloud',
        type=str,
        choices=all_clouds_in_smoke_tests,
        help='Cloud to use for generic tests. If the generic cloud is '
        'not within the clouds to be run, it will be reset to the first '
        'cloud in the list of the clouds to be run.')

    parser.addoption('--terminate-on-failure',
                     dest='terminate_on_failure',
                     action='store_true',
                     default=True,
                     help='Terminate test VMs on failure.')
    parser.addoption('--no-terminate-on-failure',
                     dest='terminate_on_failure',
                     action='store_false',
                     help='Do not terminate test VMs on failure.')
    parser.addoption(
        '--remote-server',
        action='store_true',
        default=False,
        help='Run tests against a remote server in Docker container.')
    # Custom options for backward compatibility tests
    parser.addoption(
        '--need-launch',
        action='store_true',
        default=False,
        help='Whether to launch clusters in tests',
    )
    parser.addoption(
        '--base-branch',
        type=str,
        default=None,
        help='Base branch to test backward compatibility against',
    )
    parser.addoption(
        '--controller-cloud',
        type=str,
        default=None,
        help='Controller cloud to use for tests',
    )
    parser.addoption(
        '--postgres',
        action='store_true',
        default=False,
        help='Run tests for Postgres Backend',
    )
    parser.addoption(
        '--no-resource-heavy',
        action='store_true',
        default=False,
        help='Skip tests marked as resource_heavy',
    )
    parser.addoption(
        '--resource-heavy',
        action='store_true',
        default=False,
        help='Only run tests marked as resource_heavy',
    )
    parser.addoption(
        '--helm-version',
        type=str,
        default='',
        help='Version of Helm to use for tests',
    )
    parser.addoption(
        '--helm-package',
        type=str,
        default='',
        help='Package name to use for Helm tests',
    )
    parser.addoption(
        '--jobs-consolidation',
        action='store_true',
        default=False,
        help=('If set, the tests will be run in jobs consolidation mode '
              '(The config change is made in buildkite so this is a flag to '
              'ensure the tests will not be skipped but no actual effect)'),
    )
    parser.addoption(
        '--grpc',
        action='store_true',
        default=False,
        help='Run tests with GRPC enabled',
    )
    parser.addoption(
        '--env-file',
        type=str,
        default=None,
        help='Path to the env file to override the default env file',
    )
    parser.addoption(
        '--backend-test-cluster',
        type=str,
        default=None,
        help=
        'Use existing cluster for backend integration tests instead of creating a new one',
    )
    parser.addoption(
        '--dependency',
        type=str,
        nargs='?',
        const='',
        default='all',
        help=
        ('Dependency for client-side package install. '
         'E.g., --dependency=aws runs pip install "skypilot[aws]" on client. '
         '--dependency=aws,azure runs pip install "skypilot[aws,azure]" on client. '
         '--dependency (no value) installs base package only (no extras) on client. '
         'This only affects client side; server side always installs all dependencies. '
         'Only works in Buildkite CI; ignored if run locally.'),
    )


def pytest_configure(config):
    config.addinivalue_line('markers', 'slow: mark test as slow to run')
    config.addinivalue_line('markers',
                            'local: mark test to run only on local API server')
    for cloud in all_clouds_in_smoke_tests:
        cloud_keyword = cloud_to_pytest_keyword[cloud]
        config.addinivalue_line(
            'markers', f'{cloud_keyword}: mark test as {cloud} specific')

    # Validate incompatible option combinations
    if config.getoption('--remote-server'):
        if config.getoption('--jobs-consolidation'):
            raise ValueError(
                '--remote-server and --jobs-consolidation are not compatible. '
                'Jobs consolidation mode is not supported with remote server testing.'
            )
        if config.getoption('--postgres'):
            raise ValueError(
                '--remote-server and --postgres are not compatible. '
                'Postgres backend is not supported with remote server testing.')

    pytest.terminate_on_failure = config.getoption('--terminate-on-failure')

    # Disable parallelism for smoke tests only to save memory in Buildkite.
    # Check if any of the test paths are under smoke_tests/
    if hasattr(config, 'args') and config.args:
        is_smoke_test = any('smoke_tests' in str(arg) for arg in config.args)
        if is_smoke_test and smoke_tests_utils.is_in_buildkite_env():
            # Override xdist settings to disable parallelism
            config.option.numprocesses = 0
            config.option.dist = 'no'


def _get_cloud_to_run(config) -> List[str]:
    cloud_to_run = []

    for cloud in all_clouds_in_smoke_tests:
        if config.getoption(f'--{cloud}'):
            if cloud in ['cloudflare', 'coreweave']:
                cloud_to_run.append(default_clouds_to_run[0])
            else:
                cloud_to_run.append(cloud)

    generic_cloud_option = config.getoption('--generic-cloud')
    if generic_cloud_option is not None and generic_cloud_option not in cloud_to_run:
        cloud_to_run.append(generic_cloud_option)

    if len(cloud_to_run) == 0:
        cloud_to_run = default_clouds_to_run

    return cloud_to_run


def pytest_collection_modifyitems(config, items):
    skip_marks = {}
    skip_marks['slow'] = pytest.mark.skip(reason='need --runslow option to run')
    skip_marks['managed_jobs'] = pytest.mark.skip(
        reason='skipped, because --managed-jobs option is set')
    skip_marks['serve'] = pytest.mark.skip(
        reason='skipped, because --serve option is set')
    skip_marks['tpu'] = pytest.mark.skip(
        reason='skipped, because --tpu option is set')
    skip_marks['local'] = pytest.mark.skip(
        reason='test requires local API server')
    skip_marks['no_remote_server'] = pytest.mark.skip(
        reason='skip tests marked as no_remote_server if --remote-server is set'
    )
    skip_marks['no_resource_heavy'] = pytest.mark.skip(
        reason=
        'skip tests marked as resource_heavy if --no-resource-heavy is set')
    skip_marks['resource_heavy'] = pytest.mark.skip(
        reason=
        'skip tests not marked as resource_heavy if --resource-heavy is set')
    skip_marks['no_dependency'] = pytest.mark.skip(
        reason='skip tests marked as no_dependency if --dependency is set')
    for cloud in all_clouds_in_smoke_tests:
        skip_marks[cloud] = pytest.mark.skip(
            reason=f'tests for {cloud} is skipped, try setting --{cloud}')
    skip_marks['postgres'] = pytest.mark.skip(
        reason='skipped, because --postgres option is set')

    cloud_to_run = _get_cloud_to_run(config)
    generic_cloud = _generic_cloud(config)
    generic_cloud_keyword = cloud_to_pytest_keyword[generic_cloud]

    for item in items:
        if 'smoke_tests' not in item.location[0]:
            # Only mark smoke test cases
            continue
        if 'slow' in item.keywords and not config.getoption('--runslow'):
            item.add_marker(skip_marks['slow'])
        if 'local' in item.keywords and not server_common.is_api_server_local():
            item.add_marker(skip_marks['local'])
        if _is_generic_test(
                item) and f'no_{generic_cloud_keyword}' in item.keywords:
            item.add_marker(skip_marks[generic_cloud])
        for cloud in all_clouds_in_smoke_tests:
            cloud_keyword = cloud_to_pytest_keyword[cloud]
            if (cloud_keyword in item.keywords and cloud not in cloud_to_run):
                # Need to check both conditions as the first default cloud is
                # added to cloud_to_run when tested for cloudflare
                if config.getoption('--cloudflare') and cloud == 'cloudflare':
                    continue
                if config.getoption('--coreweave') and cloud == 'coreweave':
                    continue
                item.add_marker(skip_marks[cloud])

        if (not 'managed_jobs'
                in item.keywords) and config.getoption('--managed-jobs'):
            item.add_marker(skip_marks['managed_jobs'])
        if (not 'tpu' in item.keywords) and config.getoption('--tpu'):
            item.add_marker(skip_marks['tpu'])
        if (not 'serve' in item.keywords) and config.getoption('--serve'):
            item.add_marker(skip_marks['serve'])
        if ('no_postgres' in item.keywords) and config.getoption('--postgres'):
            item.add_marker(skip_marks['postgres'])

        # Skip tests marked as resource_heavy if --no-resource-heavy is set
        marks = [mark.name for mark in item.iter_markers()]
        if 'resource_heavy' in marks and config.getoption(
                '--no-resource-heavy'):
            item.add_marker(skip_marks['no_resource_heavy'])
        # Skip tests not marked as resource_heavy if --resource-heavy is set
        if 'resource_heavy' not in marks and config.getoption(
                '--resource-heavy'):
            item.add_marker(skip_marks['resource_heavy'])
        # Skip tests marked as no_remote_server if --remote-server is set
        if 'no_remote_server' in marks and config.getoption('--remote-server'):
            item.add_marker(skip_marks['no_remote_server'])
        # Skip tests marked as no_remote_server if --env-file is set and the env file contains
        # api_server configuration. (max line length 80)
        env_file = config.getoption('--env-file')
        if env_file:
            has_api_server, _ = _get_and_check_env_file(env_file)
            if has_api_server and 'no_remote_server' in marks:
                item.add_marker(skip_marks['no_remote_server'])
        # Skip tests marked as no_dependency if --dependency is set
        if 'no_dependency' in marks and config.getoption(
                '--dependency') != 'all':
            item.add_marker(skip_marks['no_dependency'])

    # Check if tests need to be run serially for Kubernetes and Lambda Cloud
    # We run Lambda Cloud tests serially because Lambda Cloud rate limits its
    # launch API to one launch every 10 seconds.
    # We run Kubernetes tests serially because the Kubernetes cluster may have
    # limited resources (e.g., just 8 cpus).
    serial_mark = pytest.mark.xdist_group(
        name=f'serial_{generic_cloud_keyword}')
    # Handle generic tests
    if generic_cloud in ['lambda']:
        for item in items:
            if (_is_generic_test(item) and
                    f'no_{generic_cloud_keyword}' not in item.keywords):
                item.add_marker(serial_mark)
                # Adding the serial mark does not update the item.nodeid,
                # but item.nodeid is important for pytest.xdist_group, e.g.
                #   https://github.com/pytest-dev/pytest-xdist/blob/master/src/xdist/scheduler/loadgroup.py
                # This is a hack to update item.nodeid
                item._nodeid = f'{item.nodeid}@serial_{generic_cloud_keyword}'
    # Handle generic cloud specific tests
    for item in items:
        if generic_cloud in ['lambda', 'kubernetes']:
            if generic_cloud_keyword in item.keywords:
                item.add_marker(serial_mark)
                item._nodeid = f'{item.nodeid}@serial_{generic_cloud_keyword}'  # See comment on item.nodeid above

    if config.option.collectonly:
        for item in items:
            full_name = item.nodeid
            marks = [mark.name for mark in item.iter_markers()]
            print(f"Collected {full_name} with marks: {marks}")


def _is_generic_test(item) -> bool:
    for cloud in all_clouds_in_smoke_tests:
        if cloud_to_pytest_keyword[cloud] in item.keywords:
            return False
    return True


def _generic_cloud(config) -> str:
    generic_cloud_option = config.getoption('--generic-cloud')
    if generic_cloud_option is not None:
        return generic_cloud_option
    return _get_cloud_to_run(config)[0]


@annotations.lru_cache(scope='session')
def _get_and_check_env_file(env_file_path: str) -> Tuple[bool, Optional[str]]:
    """Download/get env file and check if it contains api_server configuration.

    Returns:
        tuple: (has_api_server_config, local_file_path)
    """
    assert isinstance(
        env_file_path,
        str), f'env_file_path must be a string, got {type(env_file_path)}'

    # Check if it's a local file or directory (same logic as prepare_env_file)
    expanded_path = os.path.expanduser(env_file_path)
    if os.path.exists(expanded_path):
        # It's a local file
        local_file_path = expanded_path
    else:
        # It's a cloud storage URL - download it (same logic as prepare_env_file)
        logger.info(
            f'Downloading env file from cloud storage for collection: {env_file_path}'
        )

        # Create temporary directory for downloaded files
        temp_dir = tempfile.mkdtemp(prefix='skypilot_env_collection_')

        # Get the appropriate CloudStorage handler for the URL
        cloud_storage = cloud_stores.get_storage_from_path(env_file_path)

        # Generate the download command - assert it's a file
        assert not cloud_storage.is_directory(env_file_path), (
            f'Expected file but got directory: {env_file_path}')
        download_cmd = cloud_storage.make_sync_file_command(
            env_file_path, temp_dir)

        # Execute the download command
        subprocess.run(download_cmd, shell=True, check=True)

        # Get the filename from the original URL
        file_name = os.path.basename(env_file_path)
        local_file_path = os.path.join(temp_dir, file_name)

    # Check if the file contains api_server configuration
    with open(local_file_path, 'r') as f:
        content = f.read()
        has_api_server = 'endpoint' in content and ('api_server' in content)

    return has_api_server, local_file_path


@pytest.fixture
def generic_cloud(request) -> str:
    return _generic_cloud(request.config)


@pytest.fixture
def hijack_sys_attrs(request):
    # Make skypilot context work in smoke test client side.
    context_utils.hijack_sys_attrs()
    yield


@pytest.fixture(scope='session', autouse=True)
def setup_policy_server(request, tmp_path_factory):
    """Setup policy server for restful policy testing."""
    # TODO(aylei): this is a common pattern to launch global instance before
    # test suite and cleanup after the suite, abstract this out if needed.
    if request.config.getoption('--remote-server'):
        # For remote server, the policy server should be accessible from the
        # remote server host. Left as future work.
        # TODO(aylei): support remote server with restful policy.
        yield
        return

    has_smoke_tests = False
    has_backward_compat_test = False
    if hasattr(request.session, 'items'):
        has_smoke_tests = any(
            'smoke_tests' in item.location[0] for item in request.session.items)
        has_backward_compat_test = any('backward_compat' in item.location[0]
                                       for item in request.session.items)

    # Only run the policy server for smoke tests and skip backward compatibility tests.
    if not has_smoke_tests or has_backward_compat_test:
        yield
        return

    # get the temp directory shared by all workers
    root_tmp_dir = tmp_path_factory.getbasetemp().parent / 'policy_server'

    pathlib.Path(root_tmp_dir).mkdir(parents=True, exist_ok=True)
    fn = root_tmp_dir / 'policy_server.txt'
    policy_server_url = ''
    # Reference count and pid for cleanup
    counter_file = root_tmp_dir / 'policy_server_counter.txt'
    pid_file = root_tmp_dir / 'policy_server_pid.txt'

    def ref_count(delta: int) -> int:
        try:
            with open(counter_file, 'r', encoding='utf-8') as f:
                count = int(f.read().strip())
        except (FileNotFoundError, ValueError):
            count = 0
        count += delta
        with open(counter_file, 'w', encoding='utf-8') as f:
            f.write(str(count))
        return count

    def wait_server(port: int, timeout: int = 60):
        start_time = time.time()
        success_count = 0
        while time.time() - start_time < timeout:
            try:
                socket.create_connection(('127.0.0.1', port), timeout=1).close()
                success_count += 1
                if success_count > 5:
                    return True
            except (socket.error, OSError):
                pass
            time.sleep(0.5)
        raise RuntimeError(f"Policy server not available after {timeout}s")

    try:
        policy_server_url: Optional[str] = None
        with filelock.FileLock(str(fn) + ".lock"):
            launch_server = True
            if fn.is_file():
                ref_count(1)
                policy_server_url = fn.read_text().strip()
                print(
                    f'Using existing policy server {policy_server_url}, file: {fn}',
                    file=sys.stderr,
                    flush=True)
                port = int(policy_server_url.split(':')[2])
                # Healthz check the running server
                try:
                    wait_server(port)
                    # The server is running, reuse it
                    launch_server = False
                except RuntimeError:
                    # There is a broken state from previous crashed test, recover it
                    print(
                        f'Policy server {policy_server_url} is not running, launching new server',
                        file=sys.stderr,
                        flush=True)
                    pathlib.Path(counter_file).unlink(missing_ok=True)
                    launch_server = True

            if launch_server:
                # Launch the policy server
                port = common_utils.find_free_port(start_port=10000)
                policy_server_url = f'http://127.0.0.1:{port}'
                print(
                    f'Launching policy server {policy_server_url}, file: {fn}',
                    file=sys.stderr,
                    flush=True)
                server_process = subprocess.Popen([
                    'python', 'tests/admin_policy/no_op_server.py', '--host',
                    '0.0.0.0', '--port',
                    str(port)
                ])
                wait_server(port)
                pid_file.write_text(str(server_process.pid))
                fn.write_text(policy_server_url)
                ref_count(1)
        if policy_server_url is not None:
            with smoke_tests_utils.override_sky_config(
                    config_dict={'admin_policy': policy_server_url}):
                yield
        else:
            yield
    finally:
        with filelock.FileLock(str(fn) + ".lock"):
            count = ref_count(-1)
            if count <= 0:
                # All workers are done, run post cleanup.
                pid = pid_file.read_text().strip()
                if pid:
                    os.kill(int(pid), signal.SIGKILL)
                pathlib.Path(fn).unlink(missing_ok=True)


@pytest.fixture(scope='session', autouse=True)
def setup_docker_container(request):
    """Setup Docker container for remote server testing if --remote-server is specified."""
    if not request.config.getoption('--remote-server'):
        yield
        return

    # Set environment variable to indicate we're using remote server
    os.environ['PYTEST_SKYPILOT_REMOTE_SERVER_TEST'] = '1'

    # Docker image and container names
    dockerfile_path = 'tests/smoke_tests/docker/Dockerfile_test'
    default_user = os.environ.get('USER', 'buildkite')

    # Create a lockfile and counter file in a temporary directory that all processes can access
    lock_file = os.path.join(tempfile.gettempdir(), 'sky_docker_setup.lock')
    counter_file = os.path.join(tempfile.gettempdir(), 'sky_docker_workers.txt')

    lock_fd = open(lock_file, 'w')
    fcntl.flock(lock_fd, fcntl.LOCK_EX)

    try:
        try:
            with open(counter_file, 'r') as f:
                worker_count = int(f.read().strip())
        except (FileNotFoundError, ValueError):
            worker_count = 0

        worker_count += 1
        with open(counter_file, 'w') as f:
            f.write(str(worker_count))

        # Check if container is already running (another worker might have started it)
        try:
            # Use docker ps with filter to check for running container
            result = subprocess.run([
                'docker', 'ps', '--filter',
                f'name={docker_utils.get_container_name()}', '--format',
                '{{.Names}}'
            ],
                                    check=True,
                                    capture_output=True,
                                    text=True)
            if docker_utils.get_container_name() in result.stdout:
                fcntl.flock(lock_fd, fcntl.LOCK_UN)
                yield docker_utils.get_container_name()
                return
        except subprocess.CalledProcessError:
            pass

        # Use docker images with filter to check for existing image
        result = subprocess.run([
            'docker', 'images', '--filter',
            f'reference={docker_utils.IMAGE_NAME}', '--format',
            '{{.Repository}}'
        ],
                                check=True,
                                capture_output=True,
                                text=True)
        if docker_utils.IMAGE_NAME in result.stdout:
            logger.info(
                f'Docker image {docker_utils.IMAGE_NAME} already exists')
        else:
            in_container = docker_utils.is_inside_docker()

            if in_container:
                # We're inside a container, so we can't build the Docker image
                raise Exception(
                    f"Docker image {docker_utils.IMAGE_NAME} must be built on "
                    f"the host first when running inside a container. Please "
                    f"run 'docker build -t {docker_utils.IMAGE_NAME} "
                    f"--build-arg USERNAME={default_user} -f "
                    f"tests/smoke_tests/docker/Dockerfile_test .' on the host "
                    f"machine.")
            else:
                logger.info(
                    f'Docker image {docker_utils.IMAGE_NAME} not found, building...'
                )
                subprocess.run([
                    'docker', 'build', '-t', docker_utils.IMAGE_NAME,
                    '--build-arg', f'USERNAME={default_user}', '-f',
                    dockerfile_path, '.'
                ],
                               check=True)
                logger.info(
                    f'Successfully built Docker image {docker_utils.IMAGE_NAME}'
                )

        # Start new container
        logger.info(
            f'Starting Docker container {docker_utils.get_container_name()}...')

        # Use create_and_setup_new_container to create and start the container
        docker_utils.create_and_setup_new_container(
            target_container_name=docker_utils.get_container_name(),
            api_server_host_port=docker_utils.get_api_server_host_port(),
            api_server_container_port=46580,
            metrics_host_port=docker_utils.get_metrics_host_port(),
            metrics_container_port=9090,
            username=default_user)

        logger.info(f'Container {docker_utils.get_container_name()} started')

        # Wait for container to be ready
        logger.info('Waiting for container to be ready...')
        url = docker_utils.get_api_server_endpoint_inside_docker()
        health_endpoint = f'{url}/api/health'
        max_retries = 40
        retry_count = 0

        while retry_count < max_retries:
            try:
                response = requests.get(health_endpoint)
                response.raise_for_status()

                # Parse JSON response
                if response.json().get('status') == 'healthy':
                    logger.info('Container is ready!')
                    break

                retry_count += 1
                time.sleep(1)
            except Exception as e:
                logger.error(f'Error connecting to container: {e}, retrying...')
                retry_count += 1
                time.sleep(10)
        else:
            raise Exception(
                'Container failed to start properly - health check did not pass'
            )

        # Release the lock before yielding
        fcntl.flock(lock_fd, fcntl.LOCK_UN)
        yield docker_utils.get_container_name()

    except Exception as e:
        logger.exception(f'Error in Docker setup: {e}')
        raise
    finally:
        # Reacquire lock for file operations
        fcntl.flock(lock_fd, fcntl.LOCK_EX)

        # Decrement worker counter and cleanup if this is the last worker
        with open(counter_file, 'r') as f:
            worker_count = int(f.read().strip())
        worker_count -= 1
        with open(counter_file, 'w') as f:
            f.write(str(worker_count))

        if worker_count == 0:
            logger.info('Last worker finished, cleaning up container...')
            subprocess.run([
                'docker', 'stop', '-t', '600',
                docker_utils.get_container_name()
            ],
                           check=False)
            subprocess.run(['docker', 'rm',
                            docker_utils.get_container_name()],
                           check=False)
            try:
                os.remove(counter_file)
            except OSError:
                pass

        # Release the lock and close the file
        fcntl.flock(lock_fd, fcntl.LOCK_UN)
        lock_fd.close()


@pytest.fixture(scope='session', autouse=True)
def setup_controller_cloud_env(request):
    """Setup controller cloud environment variable if --controller-cloud is
    specified."""
    if not request.config.getoption('--controller-cloud'):
        yield
        return

    # Set environment variable to indicate we're using remote server
    controller_cloud = request.config.getoption('--controller-cloud')
    os.environ['PYTEST_SKYPILOT_CONTROLLER_CLOUD'] = controller_cloud
    yield controller_cloud


@pytest.fixture(scope='session', autouse=True)
def setup_postgres_backend_env(request):
    """Setup Postgres Backend environment variable if --postgres is specified.
    """
    if not request.config.getoption('--postgres'):
        yield
        return
    os.environ['PYTEST_SKYPILOT_POSTGRES_BACKEND'] = '1'
    yield


@pytest.fixture(scope='session', autouse=True)
def setup_grpc_backend_env(request):
    """Setup gRPC enabled environment variable if --grpc is specified.
    """
    if not request.config.getoption('--grpc'):
        yield
        return
    os.environ['PYTEST_SKYPILOT_GRPC_ENABLED'] = '1'
    yield


@pytest.fixture(scope='session', autouse=True)
def prepare_env_file(request):
    """Prepare environment file for tests.

    If the env-file option is a local directory or file, use it directly.
    Otherwise, treat it as a cloud storage URL (e.g., s3://bucket/path) and
    download from storage.
    """
    env_file_path = request.config.getoption('--env-file')
    if env_file_path is None:
        yield
        return

    # Use the cached function to get/download the env file
    # This avoids duplicate downloads if collection phase already downloaded it
    has_api_server, local_file_path = _get_and_check_env_file(env_file_path)

    logger.info(f'Using env file: {local_file_path}')
    os.environ['PYTEST_SKYPILOT_CONFIG_FILE_OVERRIDE'] = local_file_path
    if has_api_server:
        os.environ['PYTEST_SKYPILOT_REMOTE_SERVER_TEST'] = '1'
    yield local_file_path<|MERGE_RESOLUTION|>--- conflicted
+++ resolved
@@ -74,17 +74,10 @@
 # To only run tests for managed jobs (without generic tests), use
 # --managed-jobs.
 all_clouds_in_smoke_tests = [
-<<<<<<< HEAD
     'aws', 'azure', 'cloudflare', 'coreweave', 'cudo', 'do', 'fluidstack', 
     'gcp', 'hyperbolic', 'ibm', 'kubernetes', 'lambda', 'nebius', 'novita', 
     'oci', 'paperspace','primeintellect', 'runpod', 'scp', 'seeweb',
-    'shadeform', 'vast', 'vsphere'
-=======
-    'aws', 'gcp', 'azure', 'lambda', 'cloudflare', 'ibm', 'scp', 'oci', 'do',
-    'kubernetes', 'vsphere', 'cudo', 'fluidstack', 'paperspace',
-    'primeintellect', 'runpod', 'vast', 'nebius', 'hyperbolic', 'seeweb',
-    'shadeform', 'coreweave', 'slurm'
->>>>>>> dd218240
+    'shadeform', 'slurm', 'vast', 'vsphere'
 ]
 default_clouds_to_run = ['aws', 'azure']
 
