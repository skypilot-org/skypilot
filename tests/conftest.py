import fcntl
import os
import shutil
import signal
import socket
import subprocess
import tempfile
import time
from typing import List, Optional, Tuple

import filelock
import pytest
import requests
from smoke_tests import smoke_tests_utils
from smoke_tests.docker import docker_utils

from sky import cloud_stores
from sky import sky_logging
from sky.utils import annotations
from sky.utils import common_utils

# Initialize logger at the top level
logger = sky_logging.init_logger(__name__)

# We need to import all the mock functions here, so that the smoke
# tests can access them.
from common_test_fixtures import aws_config_region
from common_test_fixtures import enable_all_clouds
from common_test_fixtures import mock_aws_backend
from common_test_fixtures import mock_client_requests
from common_test_fixtures import mock_controller_accessible
from common_test_fixtures import mock_job_table_no_job
from common_test_fixtures import mock_job_table_one_job
from common_test_fixtures import mock_queue
from common_test_fixtures import mock_redirect_log_file
from common_test_fixtures import mock_services_no_service
from common_test_fixtures import mock_services_no_service_grpc
from common_test_fixtures import mock_services_one_service
from common_test_fixtures import mock_services_one_service_grpc
from common_test_fixtures import mock_stream_utils
from common_test_fixtures import reset_global_state
from common_test_fixtures import skyignore_dir

from sky.server import common as server_common

# Usage: use
#   @pytest.mark.slow
# to mark a test as slow and to skip by default.
# https://docs.pytest.org/en/latest/example/simple.html#control-skipping-of-tests-according-to-command-line-option

# By default, only run generic tests and cloud-specific tests for AWS and Azure,
# due to the cloud credit limit for the development account.
#
# A "generic test" tests a generic functionality (e.g., autostop) that
# should work on any cloud we support. The cloud used for such a test
# is controlled by `--generic-cloud` (typically you do not need to set it).
#
# To only run tests for a specific cloud (as well as generic tests), use
# --aws, --gcp, --azure, or --lambda.
#
# To only run tests for managed jobs (without generic tests), use
# --managed-jobs.
all_clouds_in_smoke_tests = [
    'aws', 'gcp', 'azure', 'lambda', 'cloudflare', 'ibm', 'scp', 'oci', 'do',
<<<<<<< HEAD
    'kubernetes', 'vsphere', 'cudo', 'fluidstack', 'paperspace', 'runpod',
    'vast', 'nebius', 'hyperbolic', 'seeweb', 'shadeform'
=======
    'kubernetes', 'vsphere', 'cudo', 'fluidstack', 'paperspace',
    'primeintellect', 'runpod', 'vast', 'nebius', 'hyperbolic', 'seeweb'
>>>>>>> d56bac26
]
default_clouds_to_run = ['aws', 'azure']

# Translate cloud name to pytest keyword. We need this because
# @pytest.mark.lambda is not allowed, so we use @pytest.mark.lambda_cloud
# instead.
cloud_to_pytest_keyword = {
    'aws': 'aws',
    'gcp': 'gcp',
    'azure': 'azure',
    'lambda': 'lambda_cloud',
    'cloudflare': 'cloudflare',
    'ibm': 'ibm',
    'scp': 'scp',
    'oci': 'oci',
    'kubernetes': 'kubernetes',
    'vsphere': 'vsphere',
    'runpod': 'runpod',
    'fluidstack': 'fluidstack',
    'cudo': 'cudo',
    'paperspace': 'paperspace',
    'primeintellect': 'primeintellect',
    'do': 'do',
    'vast': 'vast',
    'runpod': 'runpod',
    'nebius': 'nebius',
    'hyperbolic': 'hyperbolic',
    'shadeform': 'shadeform',
    'seeweb': 'seeweb'
}


def pytest_addoption(parser):
    # tests marked as `slow` will be skipped by default, use --runslow to run
    parser.addoption('--runslow',
                     action='store_true',
                     default=False,
                     help='run slow tests.')
    for cloud in all_clouds_in_smoke_tests:
        parser.addoption(f'--{cloud}',
                         action='store_true',
                         default=False,
                         help=f'Only run {cloud.upper()} tests.')
    parser.addoption('--managed-jobs',
                     action='store_true',
                     default=False,
                     help='Only run tests for managed jobs.')
    parser.addoption('--serve',
                     action='store_true',
                     default=False,
                     help='Only run tests for sky serve.')
    parser.addoption('--tpu',
                     action='store_true',
                     default=False,
                     help='Only run tests for TPU.')
    parser.addoption(
        '--generic-cloud',
        type=str,
        choices=all_clouds_in_smoke_tests,
        help='Cloud to use for generic tests. If the generic cloud is '
        'not within the clouds to be run, it will be reset to the first '
        'cloud in the list of the clouds to be run.')

    parser.addoption('--terminate-on-failure',
                     dest='terminate_on_failure',
                     action='store_true',
                     default=True,
                     help='Terminate test VMs on failure.')
    parser.addoption('--no-terminate-on-failure',
                     dest='terminate_on_failure',
                     action='store_false',
                     help='Do not terminate test VMs on failure.')
    parser.addoption(
        '--remote-server',
        action='store_true',
        default=False,
        help='Run tests against a remote server in Docker container.')
    # Custom options for backward compatibility tests
    parser.addoption(
        '--need-launch',
        action='store_true',
        default=False,
        help='Whether to launch clusters in tests',
    )
    parser.addoption(
        '--base-branch',
        type=str,
        default=None,
        help='Base branch to test backward compatibility against',
    )
    parser.addoption(
        '--controller-cloud',
        type=str,
        default=None,
        help='Controller cloud to use for tests',
    )
    parser.addoption(
        '--postgres',
        action='store_true',
        default=False,
        help='Run tests for Postgres Backend',
    )
    parser.addoption(
        '--no-resource-heavy',
        action='store_true',
        default=False,
        help='Skip tests marked as resource_heavy',
    )
    parser.addoption(
        '--resource-heavy',
        action='store_true',
        default=False,
        help='Only run tests marked as resource_heavy',
    )
    parser.addoption(
        '--helm-version',
        type=str,
        default='',
        help='Version of Helm to use for tests',
    )
    parser.addoption(
        '--helm-package',
        type=str,
        default='',
        help='Package name to use for Helm tests',
    )
    parser.addoption(
        '--jobs-consolidation',
        action='store_true',
        default=False,
        help=('If set, the tests will be run in jobs consolidation mode '
              '(The config change is made in buildkite so this is a flag to '
              'ensure the tests will not be skipped but no actual effect)'),
    )
    parser.addoption(
        '--grpc',
        action='store_true',
        default=False,
        help='Run tests with GRPC enabled',
    )
    parser.addoption(
        '--env-file',
        type=str,
        default=None,
        help='Path to the env file to override the default env file',
    )
    parser.addoption(
        '--backend-test-cluster',
        type=str,
        default=None,
        help=
        'Use existing cluster for backend integration tests instead of creating a new one',
    )


def pytest_configure(config):
    config.addinivalue_line('markers', 'slow: mark test as slow to run')
    config.addinivalue_line('markers',
                            'local: mark test to run only on local API server')
    for cloud in all_clouds_in_smoke_tests:
        cloud_keyword = cloud_to_pytest_keyword[cloud]
        config.addinivalue_line(
            'markers', f'{cloud_keyword}: mark test as {cloud} specific')

    # Validate incompatible option combinations
    if config.getoption('--remote-server'):
        if config.getoption('--jobs-consolidation'):
            raise ValueError(
                '--remote-server and --jobs-consolidation are not compatible. '
                'Jobs consolidation mode is not supported with remote server testing.'
            )
        if config.getoption('--postgres'):
            raise ValueError(
                '--remote-server and --postgres are not compatible. '
                'Postgres backend is not supported with remote server testing.')

    pytest.terminate_on_failure = config.getoption('--terminate-on-failure')


def _get_cloud_to_run(config) -> List[str]:
    cloud_to_run = []

    for cloud in all_clouds_in_smoke_tests:
        if config.getoption(f'--{cloud}'):
            if cloud == 'cloudflare':
                cloud_to_run.append(default_clouds_to_run[0])
            else:
                cloud_to_run.append(cloud)

    generic_cloud_option = config.getoption('--generic-cloud')
    if generic_cloud_option is not None and generic_cloud_option not in cloud_to_run:
        cloud_to_run.append(generic_cloud_option)

    if len(cloud_to_run) == 0:
        cloud_to_run = default_clouds_to_run

    return cloud_to_run


def pytest_collection_modifyitems(config, items):
    skip_marks = {}
    skip_marks['slow'] = pytest.mark.skip(reason='need --runslow option to run')
    skip_marks['managed_jobs'] = pytest.mark.skip(
        reason='skipped, because --managed-jobs option is set')
    skip_marks['serve'] = pytest.mark.skip(
        reason='skipped, because --serve option is set')
    skip_marks['tpu'] = pytest.mark.skip(
        reason='skipped, because --tpu option is set')
    skip_marks['local'] = pytest.mark.skip(
        reason='test requires local API server')
    skip_marks['no_remote_server'] = pytest.mark.skip(
        reason='skip tests marked as no_remote_server if --remote-server is set'
    )
    skip_marks['no_resource_heavy'] = pytest.mark.skip(
        reason=
        'skip tests marked as resource_heavy if --no-resource-heavy is set')
    skip_marks['resource_heavy'] = pytest.mark.skip(
        reason=
        'skip tests not marked as resource_heavy if --resource-heavy is set')
    for cloud in all_clouds_in_smoke_tests:
        skip_marks[cloud] = pytest.mark.skip(
            reason=f'tests for {cloud} is skipped, try setting --{cloud}')
    skip_marks['postgres'] = pytest.mark.skip(
        reason='skipped, because --postgres option is set')

    cloud_to_run = _get_cloud_to_run(config)
    generic_cloud = _generic_cloud(config)
    generic_cloud_keyword = cloud_to_pytest_keyword[generic_cloud]

    for item in items:
        if 'smoke_tests' not in item.location[0]:
            # Only mark smoke test cases
            continue
        if 'slow' in item.keywords and not config.getoption('--runslow'):
            item.add_marker(skip_marks['slow'])
        if 'local' in item.keywords and not server_common.is_api_server_local():
            item.add_marker(skip_marks['local'])
        if _is_generic_test(
                item) and f'no_{generic_cloud_keyword}' in item.keywords:
            item.add_marker(skip_marks[generic_cloud])
        for cloud in all_clouds_in_smoke_tests:
            cloud_keyword = cloud_to_pytest_keyword[cloud]
            if (cloud_keyword in item.keywords and cloud not in cloud_to_run):
                # Need to check both conditions as the first default cloud is
                # added to cloud_to_run when tested for cloudflare
                if config.getoption('--cloudflare') and cloud == 'cloudflare':
                    continue
                item.add_marker(skip_marks[cloud])

        if (not 'managed_jobs'
                in item.keywords) and config.getoption('--managed-jobs'):
            item.add_marker(skip_marks['managed_jobs'])
        if (not 'tpu' in item.keywords) and config.getoption('--tpu'):
            item.add_marker(skip_marks['tpu'])
        if (not 'serve' in item.keywords) and config.getoption('--serve'):
            item.add_marker(skip_marks['serve'])
        if ('no_postgres' in item.keywords) and config.getoption('--postgres'):
            item.add_marker(skip_marks['postgres'])

        # Skip tests marked as resource_heavy if --no-resource-heavy is set
        marks = [mark.name for mark in item.iter_markers()]
        if 'resource_heavy' in marks and config.getoption(
                '--no-resource-heavy'):
            item.add_marker(skip_marks['no_resource_heavy'])
        # Skip tests not marked as resource_heavy if --resource-heavy is set
        if 'resource_heavy' not in marks and config.getoption(
                '--resource-heavy'):
            item.add_marker(skip_marks['resource_heavy'])
        # Skip tests marked as no_remote_server if --remote-server is set
        if 'no_remote_server' in marks and config.getoption('--remote-server'):
            item.add_marker(skip_marks['no_remote_server'])
        # Skip tests marked as no_remote_server if --env-file is set and the env file contains
        # api_server configuration. (max line length 80)
        env_file = config.getoption('--env-file')
        if env_file:
            has_api_server, _ = _get_and_check_env_file(env_file)
            if has_api_server and 'no_remote_server' in marks:
                item.add_marker(skip_marks['no_remote_server'])

    # Check if tests need to be run serially for Kubernetes and Lambda Cloud
    # We run Lambda Cloud tests serially because Lambda Cloud rate limits its
    # launch API to one launch every 10 seconds.
    # We run Kubernetes tests serially because the Kubernetes cluster may have
    # limited resources (e.g., just 8 cpus).
    serial_mark = pytest.mark.xdist_group(
        name=f'serial_{generic_cloud_keyword}')
    # Handle generic tests
    if generic_cloud in ['lambda']:
        for item in items:
            if (_is_generic_test(item) and
                    f'no_{generic_cloud_keyword}' not in item.keywords):
                item.add_marker(serial_mark)
                # Adding the serial mark does not update the item.nodeid,
                # but item.nodeid is important for pytest.xdist_group, e.g.
                #   https://github.com/pytest-dev/pytest-xdist/blob/master/src/xdist/scheduler/loadgroup.py
                # This is a hack to update item.nodeid
                item._nodeid = f'{item.nodeid}@serial_{generic_cloud_keyword}'
    # Handle generic cloud specific tests
    for item in items:
        if generic_cloud in ['lambda', 'kubernetes']:
            if generic_cloud_keyword in item.keywords:
                item.add_marker(serial_mark)
                item._nodeid = f'{item.nodeid}@serial_{generic_cloud_keyword}'  # See comment on item.nodeid above

    if config.option.collectonly:
        for item in items:
            full_name = item.nodeid
            marks = [mark.name for mark in item.iter_markers()]
            print(f"Collected {full_name} with marks: {marks}")


def _is_generic_test(item) -> bool:
    for cloud in all_clouds_in_smoke_tests:
        if cloud_to_pytest_keyword[cloud] in item.keywords:
            return False
    return True


def _generic_cloud(config) -> str:
    generic_cloud_option = config.getoption('--generic-cloud')
    if generic_cloud_option is not None:
        return generic_cloud_option
    return _get_cloud_to_run(config)[0]


@annotations.lru_cache(scope='session')
def _get_and_check_env_file(env_file_path: str) -> Tuple[bool, Optional[str]]:
    """Download/get env file and check if it contains api_server configuration.

    Returns:
        tuple: (has_api_server_config, local_file_path)
    """
    assert isinstance(
        env_file_path,
        str), f'env_file_path must be a string, got {type(env_file_path)}'

    # Check if it's a local file or directory (same logic as prepare_env_file)
    expanded_path = os.path.expanduser(env_file_path)
    if os.path.exists(expanded_path):
        # It's a local file
        local_file_path = expanded_path
    else:
        # It's a cloud storage URL - download it (same logic as prepare_env_file)
        logger.info(
            f'Downloading env file from cloud storage for collection: {env_file_path}'
        )

        # Create temporary directory for downloaded files
        temp_dir = tempfile.mkdtemp(prefix='skypilot_env_collection_')

        # Get the appropriate CloudStorage handler for the URL
        cloud_storage = cloud_stores.get_storage_from_path(env_file_path)

        # Generate the download command - assert it's a file
        assert not cloud_storage.is_directory(env_file_path), (
            f'Expected file but got directory: {env_file_path}')
        download_cmd = cloud_storage.make_sync_file_command(
            env_file_path, temp_dir)

        # Execute the download command
        subprocess.run(download_cmd, shell=True, check=True)

        # Get the filename from the original URL
        file_name = os.path.basename(env_file_path)
        local_file_path = os.path.join(temp_dir, file_name)

    # Check if the file contains api_server configuration
    with open(local_file_path, 'r') as f:
        content = f.read()
        has_api_server = 'endpoint' in content and ('api_server' in content)

    return has_api_server, local_file_path


@pytest.fixture
def generic_cloud(request) -> str:
    return _generic_cloud(request.config)


@pytest.fixture(scope='session', autouse=True)
def setup_policy_server(request, tmp_path_factory):
    """Setup policy server for restful policy testing."""
    # TODO(aylei): this is a common pattern to launch global instance before
    # test suite and cleanup after the suite, abstract this out if needed.
    if request.config.getoption('--remote-server'):
        # For remote server, the policy server should be accessible from the
        # remote server host. Left as future work.
        # TODO(aylei): support remote server with restful policy.
        yield
        return

    has_smoke_tests = False
    has_backward_compat_test = False
    if hasattr(request.session, 'items'):
        has_smoke_tests = any(
            'smoke_tests' in item.location[0] for item in request.session.items)
        has_backward_compat_test = any('backward_compat' in item.location[0]
                                       for item in request.session.items)

    # Only run the policy server for smoke tests and skip backward compatibility tests.
    if not has_smoke_tests or has_backward_compat_test:
        yield
        return

    # get the temp directory shared by all workers
    root_tmp_dir = tmp_path_factory.getbasetemp().parent

    fn = root_tmp_dir / 'policy_server.txt'
    policy_server_url = ''
    # Reference count and pid for cleanup
    counter_file = root_tmp_dir / 'policy_server_counter.txt'
    pid_file = root_tmp_dir / 'policy_server_pid.txt'

    def ref_count(delta: int) -> int:
        try:
            with open(counter_file, 'r', encoding='utf-8') as f:
                count = int(f.read().strip())
        except (FileNotFoundError, ValueError):
            count = 0
        count += delta
        with open(counter_file, 'w', encoding='utf-8') as f:
            f.write(str(count))
        return count

    def wait_server(port: int, timeout: int = 60):
        start_time = time.time()
        while time.time() - start_time < timeout:
            try:
                socket.create_connection(('127.0.0.1', port), timeout=1).close()
                return True
            except (socket.error, OSError):
                time.sleep(0.5)
        raise RuntimeError(f"Policy server not available after {timeout}s")

    try:
        policy_server_url: Optional[str] = None
        with filelock.FileLock(str(fn) + ".lock"):
            if fn.is_file():
                ref_count(1)
                policy_server_url = fn.read_text().strip()
            else:
                # Launch the policy server
                port = common_utils.find_free_port(start_port=10000)
                policy_server_url = f'http://127.0.0.1:{port}'
                server_process = subprocess.Popen([
                    'python', 'tests/admin_policy/no_op_server.py', '--host',
                    '0.0.0.0', '--port',
                    str(port)
                ])
                wait_server(port)
                pid_file.write_text(str(server_process.pid))
                fn.write_text(policy_server_url)
                ref_count(1)
        if policy_server_url is not None:
            with smoke_tests_utils.override_sky_config(
                    config_dict={'admin_policy': policy_server_url}):
                yield
        else:
            yield
    finally:
        with filelock.FileLock(str(fn) + ".lock"):
            count = ref_count(-1)
            if count == 0:
                # All workers are done, run post cleanup.
                pid = pid_file.read_text().strip()
                if pid:
                    os.kill(int(pid), signal.SIGKILL)


@pytest.fixture(scope='session', autouse=True)
def setup_docker_container(request):
    """Setup Docker container for remote server testing if --remote-server is specified."""
    if not request.config.getoption('--remote-server'):
        yield
        return

    # Set environment variable to indicate we're using remote server
    os.environ['PYTEST_SKYPILOT_REMOTE_SERVER_TEST'] = '1'

    # Docker image and container names
    dockerfile_path = 'tests/smoke_tests/docker/Dockerfile_test'
    default_user = os.environ.get('USER', 'buildkite')

    # Create a lockfile and counter file in a temporary directory that all processes can access
    lock_file = os.path.join(tempfile.gettempdir(), 'sky_docker_setup.lock')
    counter_file = os.path.join(tempfile.gettempdir(), 'sky_docker_workers.txt')

    lock_fd = open(lock_file, 'w')
    fcntl.flock(lock_fd, fcntl.LOCK_EX)

    try:
        try:
            with open(counter_file, 'r') as f:
                worker_count = int(f.read().strip())
        except (FileNotFoundError, ValueError):
            worker_count = 0

        worker_count += 1
        with open(counter_file, 'w') as f:
            f.write(str(worker_count))

        # Check if container is already running (another worker might have started it)
        try:
            # Use docker ps with filter to check for running container
            result = subprocess.run([
                'docker', 'ps', '--filter',
                f'name={docker_utils.get_container_name()}', '--format',
                '{{.Names}}'
            ],
                                    check=True,
                                    capture_output=True,
                                    text=True)
            if docker_utils.get_container_name() in result.stdout:
                fcntl.flock(lock_fd, fcntl.LOCK_UN)
                yield docker_utils.get_container_name()
                return
        except subprocess.CalledProcessError:
            pass

        # Use docker images with filter to check for existing image
        result = subprocess.run([
            'docker', 'images', '--filter',
            f'reference={docker_utils.IMAGE_NAME}', '--format',
            '{{.Repository}}'
        ],
                                check=True,
                                capture_output=True,
                                text=True)
        if docker_utils.IMAGE_NAME in result.stdout:
            logger.info(
                f'Docker image {docker_utils.IMAGE_NAME} already exists')
        else:
            in_container = docker_utils.is_inside_docker()

            if in_container:
                # We're inside a container, so we can't build the Docker image
                raise Exception(
                    f"Docker image {docker_utils.IMAGE_NAME} must be built on "
                    f"the host first when running inside a container. Please "
                    f"run 'docker build -t {docker_utils.IMAGE_NAME} "
                    f"--build-arg USERNAME={default_user} -f "
                    f"tests/smoke_tests/docker/Dockerfile_test .' on the host "
                    f"machine.")
            else:
                logger.info(
                    f'Docker image {docker_utils.IMAGE_NAME} not found, building...'
                )
                subprocess.run([
                    'docker', 'build', '-t', docker_utils.IMAGE_NAME,
                    '--build-arg', f'USERNAME={default_user}', '-f',
                    dockerfile_path, '.'
                ],
                               check=True)
                logger.info(
                    f'Successfully built Docker image {docker_utils.IMAGE_NAME}'
                )

        # Start new container
        logger.info(
            f'Starting Docker container {docker_utils.get_container_name()}...')

        # Use create_and_setup_new_container to create and start the container
        docker_utils.create_and_setup_new_container(
            target_container_name=docker_utils.get_container_name(),
            host_port=docker_utils.get_host_port(),
            container_port=46580,
            username=default_user)

        logger.info(f'Container {docker_utils.get_container_name()} started')

        # Wait for container to be ready
        logger.info('Waiting for container to be ready...')
        url = docker_utils.get_api_server_endpoint_inside_docker()
        health_endpoint = f'{url}/api/health'
        max_retries = 40
        retry_count = 0

        while retry_count < max_retries:
            try:
                response = requests.get(health_endpoint)
                response.raise_for_status()

                # Parse JSON response
                if response.json().get('status') == 'healthy':
                    logger.info('Container is ready!')
                    break

                retry_count += 1
                time.sleep(1)
            except Exception as e:
                logger.error(f'Error connecting to container: {e}, retrying...')
                retry_count += 1
                time.sleep(10)
        else:
            raise Exception(
                'Container failed to start properly - health check did not pass'
            )

        # Release the lock before yielding
        fcntl.flock(lock_fd, fcntl.LOCK_UN)
        yield docker_utils.get_container_name()

    except Exception as e:
        logger.exception(f'Error in Docker setup: {e}')
        raise
    finally:
        # Reacquire lock for file operations
        fcntl.flock(lock_fd, fcntl.LOCK_EX)

        # Decrement worker counter and cleanup if this is the last worker
        with open(counter_file, 'r') as f:
            worker_count = int(f.read().strip())
        worker_count -= 1
        with open(counter_file, 'w') as f:
            f.write(str(worker_count))

        if worker_count == 0:
            logger.info('Last worker finished, cleaning up container...')
            subprocess.run([
                'docker', 'stop', '-t', '600',
                docker_utils.get_container_name()
            ],
                           check=False)
            subprocess.run(['docker', 'rm',
                            docker_utils.get_container_name()],
                           check=False)
            try:
                os.remove(counter_file)
            except OSError:
                pass

        # Release the lock and close the file
        fcntl.flock(lock_fd, fcntl.LOCK_UN)
        lock_fd.close()


@pytest.fixture(scope='session', autouse=True)
def setup_controller_cloud_env(request):
    """Setup controller cloud environment variable if --controller-cloud is
    specified."""
    if not request.config.getoption('--controller-cloud'):
        yield
        return

    # Set environment variable to indicate we're using remote server
    controller_cloud = request.config.getoption('--controller-cloud')
    os.environ['PYTEST_SKYPILOT_CONTROLLER_CLOUD'] = controller_cloud
    yield controller_cloud


@pytest.fixture(scope='session', autouse=True)
def setup_postgres_backend_env(request):
    """Setup Postgres Backend environment variable if --postgres is specified.
    """
    if not request.config.getoption('--postgres'):
        yield
        return
    os.environ['PYTEST_SKYPILOT_POSTGRES_BACKEND'] = '1'
    yield


@pytest.fixture(scope='session', autouse=True)
def setup_grpc_backend_env(request):
    """Setup gRPC enabled environment variable if --grpc is specified.
    """
    if not request.config.getoption('--grpc'):
        yield
        return
    os.environ['PYTEST_SKYPILOT_GRPC_ENABLED'] = '1'
    yield


@pytest.fixture(scope='session', autouse=True)
def prepare_env_file(request):
    """Prepare environment file for tests.

    If the env-file option is a local directory or file, use it directly.
    Otherwise, treat it as a cloud storage URL (e.g., s3://bucket/path) and
    download from storage.
    """
    env_file_path = request.config.getoption('--env-file')
    if env_file_path is None:
        yield
        return

    # Use the cached function to get/download the env file
    # This avoids duplicate downloads if collection phase already downloaded it
    has_api_server, local_file_path = _get_and_check_env_file(env_file_path)

    logger.info(f'Using env file: {local_file_path}')
    os.environ['PYTEST_SKYPILOT_CONFIG_FILE_OVERRIDE'] = local_file_path
    if has_api_server:
        os.environ['PYTEST_SKYPILOT_REMOTE_SERVER_TEST'] = '1'
    yield local_file_path<|MERGE_RESOLUTION|>--- conflicted
+++ resolved
@@ -62,13 +62,9 @@
 # --managed-jobs.
 all_clouds_in_smoke_tests = [
     'aws', 'gcp', 'azure', 'lambda', 'cloudflare', 'ibm', 'scp', 'oci', 'do',
-<<<<<<< HEAD
-    'kubernetes', 'vsphere', 'cudo', 'fluidstack', 'paperspace', 'runpod',
-    'vast', 'nebius', 'hyperbolic', 'seeweb', 'shadeform'
-=======
     'kubernetes', 'vsphere', 'cudo', 'fluidstack', 'paperspace',
-    'primeintellect', 'runpod', 'vast', 'nebius', 'hyperbolic', 'seeweb'
->>>>>>> d56bac26
+    'primeintellect', 'runpod', 'vast', 'nebius', 'hyperbolic', 'seeweb',
+    'shadeform'
 ]
 default_clouds_to_run = ['aws', 'azure']
 
