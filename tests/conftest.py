--- conflicted
+++ resolved
@@ -21,12 +21,8 @@
 # To only run tests for managed jobs (without generic tests), use
 # --managed-jobs.
 all_clouds_in_smoke_tests = [
-    'aws', 'gcp', 'azure', 'lambda', 'cloudflare', 'ibm', 'scp', 'oci',
-<<<<<<< HEAD
-    'kubernetes', 'vsphere', 'cudo', 'fluidstack', 'paperspace', 'do'
-=======
+    'aws', 'gcp', 'azure', 'lambda', 'cloudflare', 'ibm', 'scp', 'oci', 'do',
     'kubernetes', 'vsphere', 'cudo', 'fluidstack', 'paperspace', 'runpod'
->>>>>>> ce1cb837
 ]
 default_clouds_to_run = ['aws', 'azure']
 
@@ -47,11 +43,8 @@
     'fluidstack': 'fluidstack',
     'cudo': 'cudo',
     'paperspace': 'paperspace',
-<<<<<<< HEAD
     'do': 'do',
-=======
     'runpod': 'runpod'
->>>>>>> ce1cb837
 }
 
 
