import fcntl
import json
import os
import subprocess
import tempfile
import time
from typing import List

import pytest
import requests
from smoke_tests.docker import docker_utils
from sqlalchemy import exc as sqlalchemy_exc
from sqlalchemy import orm
from sqlalchemy import text as sqlalchemy_text
import sqlalchemy_adapter

from sky import global_user_state
from sky import sky_logging

# Initialize logger at the top level
logger = sky_logging.init_logger(__name__)

# We need to import all the mock functions here, so that the smoke
# tests can access them.
from common_test_fixtures import aws_config_region
from common_test_fixtures import enable_all_clouds
from common_test_fixtures import mock_aws_backend
from common_test_fixtures import mock_client_requests
from common_test_fixtures import mock_controller_accessible
from common_test_fixtures import mock_job_table_no_job
from common_test_fixtures import mock_job_table_one_job
from common_test_fixtures import mock_queue
from common_test_fixtures import mock_redirect_log_file
from common_test_fixtures import mock_services_no_service
from common_test_fixtures import mock_services_one_service
from common_test_fixtures import mock_stream_utils
from common_test_fixtures import reset_global_state
from common_test_fixtures import skyignore_dir

from sky.server import common as server_common

# Usage: use
#   @pytest.mark.slow
# to mark a test as slow and to skip by default.
# https://docs.pytest.org/en/latest/example/simple.html#control-skipping-of-tests-according-to-command-line-option

# By default, only run generic tests and cloud-specific tests for AWS and Azure,
# due to the cloud credit limit for the development account.
#
# A "generic test" tests a generic functionality (e.g., autostop) that
# should work on any cloud we support. The cloud used for such a test
# is controlled by `--generic-cloud` (typically you do not need to set it).
#
# To only run tests for a specific cloud (as well as generic tests), use
# --aws, --gcp, --azure, or --lambda.
#
# To only run tests for managed jobs (without generic tests), use
# --managed-jobs.
all_clouds_in_smoke_tests = [
    'aws', 'gcp', 'azure', 'lambda', 'cloudflare', 'ibm', 'scp', 'oci', 'do',
    'kubernetes', 'vsphere', 'cudo', 'fluidstack', 'paperspace', 'runpod',
    'vast', 'nebius', 'hyperbolic'
]
default_clouds_to_run = ['aws', 'azure']

# Translate cloud name to pytest keyword. We need this because
# @pytest.mark.lambda is not allowed, so we use @pytest.mark.lambda_cloud
# instead.
cloud_to_pytest_keyword = {
    'aws': 'aws',
    'gcp': 'gcp',
    'azure': 'azure',
    'lambda': 'lambda_cloud',
    'cloudflare': 'cloudflare',
    'ibm': 'ibm',
    'scp': 'scp',
    'oci': 'oci',
    'kubernetes': 'kubernetes',
    'vsphere': 'vsphere',
    'runpod': 'runpod',
    'fluidstack': 'fluidstack',
    'cudo': 'cudo',
    'paperspace': 'paperspace',
    'do': 'do',
    'vast': 'vast',
    'runpod': 'runpod',
    'nebius': 'nebius',
    'hyperbolic': 'hyperbolic'
}


def pytest_addoption(parser):
    # tests marked as `slow` will be skipped by default, use --runslow to run
    parser.addoption('--runslow',
                     action='store_true',
                     default=False,
                     help='run slow tests.')
    for cloud in all_clouds_in_smoke_tests:
        parser.addoption(f'--{cloud}',
                         action='store_true',
                         default=False,
                         help=f'Only run {cloud.upper()} tests.')
    parser.addoption('--managed-jobs',
                     action='store_true',
                     default=False,
                     help='Only run tests for managed jobs.')
    parser.addoption('--serve',
                     action='store_true',
                     default=False,
                     help='Only run tests for sky serve.')
    parser.addoption('--tpu',
                     action='store_true',
                     default=False,
                     help='Only run tests for TPU.')
    parser.addoption(
        '--generic-cloud',
        type=str,
        choices=all_clouds_in_smoke_tests,
        help='Cloud to use for generic tests. If the generic cloud is '
        'not within the clouds to be run, it will be reset to the first '
        'cloud in the list of the clouds to be run.')

    parser.addoption('--terminate-on-failure',
                     dest='terminate_on_failure',
                     action='store_true',
                     default=True,
                     help='Terminate test VMs on failure.')
    parser.addoption('--no-terminate-on-failure',
                     dest='terminate_on_failure',
                     action='store_false',
                     help='Do not terminate test VMs on failure.')
    parser.addoption(
        '--remote-server',
        action='store_true',
        default=False,
        help='Run tests against a remote server in Docker container.')
    # Custom options for backward compatibility tests
    parser.addoption(
        '--need-launch',
        action='store_true',
        default=False,
        help='Whether to launch clusters in tests',
    )
    parser.addoption(
        '--base-branch',
        type=str,
        default='master',
        help='Base branch to test backward compatibility against',
    )
    parser.addoption(
        '--controller-cloud',
        type=str,
        default=None,
        help='Controller cloud to use for tests',
    )
    parser.addoption(
        '--postgres',
        action='store_true',
        default=False,
        help='Run tests for Postgres Backend',
    )
    parser.addoption(
        '--no-resource-heavy',
        action='store_true',
        default=False,
        help='Skip tests marked as resource_heavy',
    )
    parser.addoption(
        '--helm-version',
        type=str,
        default='',
        help='Version of Helm to use for tests',
    )
    parser.addoption(
        '--helm-package',
        type=str,
        default='',
        help='Package name to use for Helm tests',
    )
    parser.addoption('--jobs-consolidation',
                     action='store_true',
                     default=False,
                     help='Enable consolidation mode in tests by overriding '
                     'sky.jobs.utils.is_consolidation_mode to always return '
                     'True.')


def pytest_configure(config):
    config.addinivalue_line('markers', 'slow: mark test as slow to run')
    config.addinivalue_line('markers',
                            'local: mark test to run only on local API server')
    for cloud in all_clouds_in_smoke_tests:
        cloud_keyword = cloud_to_pytest_keyword[cloud]
        config.addinivalue_line(
            'markers', f'{cloud_keyword}: mark test as {cloud} specific')

    pytest.terminate_on_failure = config.getoption('--terminate-on-failure')


def _get_cloud_to_run(config) -> List[str]:
    cloud_to_run = []

    for cloud in all_clouds_in_smoke_tests:
        if config.getoption(f'--{cloud}'):
            if cloud == 'cloudflare':
                cloud_to_run.append(default_clouds_to_run[0])
            else:
                cloud_to_run.append(cloud)

    generic_cloud_option = config.getoption('--generic-cloud')
    if generic_cloud_option is not None and generic_cloud_option not in cloud_to_run:
        cloud_to_run.append(generic_cloud_option)

    if len(cloud_to_run) == 0:
        cloud_to_run = default_clouds_to_run

    return cloud_to_run


def pytest_collection_modifyitems(config, items):
    skip_marks = {}
    skip_marks['slow'] = pytest.mark.skip(reason='need --runslow option to run')
    skip_marks['managed_jobs'] = pytest.mark.skip(
        reason='skipped, because --managed-jobs option is set')
    skip_marks['serve'] = pytest.mark.skip(
        reason='skipped, because --serve option is set')
    skip_marks['tpu'] = pytest.mark.skip(
        reason='skipped, because --tpu option is set')
    skip_marks['local'] = pytest.mark.skip(
        reason='test requires local API server')
    skip_marks['no_resource_heavy'] = pytest.mark.skip(
        reason='skipped, because --no-resource-heavy option is set')
    for cloud in all_clouds_in_smoke_tests:
        skip_marks[cloud] = pytest.mark.skip(
            reason=f'tests for {cloud} is skipped, try setting --{cloud}')
    skip_marks['postgres'] = pytest.mark.skip(
        reason='skipped, because --postgres option is set')

    cloud_to_run = _get_cloud_to_run(config)
    generic_cloud = _generic_cloud(config)
    generic_cloud_keyword = cloud_to_pytest_keyword[generic_cloud]

    for item in items:
        if 'smoke_tests' not in item.location[0]:
            # Only mark smoke test cases
            continue
        if 'slow' in item.keywords and not config.getoption('--runslow'):
            item.add_marker(skip_marks['slow'])
        if 'local' in item.keywords and not server_common.is_api_server_local():
            item.add_marker(skip_marks['local'])
        if _is_generic_test(
                item) and f'no_{generic_cloud_keyword}' in item.keywords:
            item.add_marker(skip_marks[generic_cloud])
        for cloud in all_clouds_in_smoke_tests:
            cloud_keyword = cloud_to_pytest_keyword[cloud]
            if (cloud_keyword in item.keywords and cloud not in cloud_to_run):
                # Need to check both conditions as the first default cloud is
                # added to cloud_to_run when tested for cloudflare
                if config.getoption('--cloudflare') and cloud == 'cloudflare':
                    continue
                item.add_marker(skip_marks[cloud])

        if (not 'managed_jobs'
                in item.keywords) and config.getoption('--managed-jobs'):
            item.add_marker(skip_marks['managed_jobs'])
        if (not 'tpu' in item.keywords) and config.getoption('--tpu'):
            item.add_marker(skip_marks['tpu'])
        if (not 'serve' in item.keywords) and config.getoption('--serve'):
            item.add_marker(skip_marks['serve'])
        if ('no_postgres' in item.keywords) and config.getoption('--postgres'):
            item.add_marker(skip_marks['postgres'])

        # Skip tests marked as resource_heavy if --no-resource-heavy is set
        marks = [mark.name for mark in item.iter_markers()]
        if 'resource_heavy' in marks and config.getoption(
                '--no-resource-heavy'):
            item.add_marker(skip_marks['no_resource_heavy'])

    # Check if tests need to be run serially for Kubernetes and Lambda Cloud
    # We run Lambda Cloud tests serially because Lambda Cloud rate limits its
    # launch API to one launch every 10 seconds.
    # We run Kubernetes tests serially because the Kubernetes cluster may have
    # limited resources (e.g., just 8 cpus).
    serial_mark = pytest.mark.xdist_group(
        name=f'serial_{generic_cloud_keyword}')
    # Handle generic tests
    if generic_cloud in ['lambda']:
        for item in items:
            if (_is_generic_test(item) and
                    f'no_{generic_cloud_keyword}' not in item.keywords):
                item.add_marker(serial_mark)
                # Adding the serial mark does not update the item.nodeid,
                # but item.nodeid is important for pytest.xdist_group, e.g.
                #   https://github.com/pytest-dev/pytest-xdist/blob/master/src/xdist/scheduler/loadgroup.py
                # This is a hack to update item.nodeid
                item._nodeid = f'{item.nodeid}@serial_{generic_cloud_keyword}'
    # Handle generic cloud specific tests
    for item in items:
        if generic_cloud in ['lambda', 'kubernetes']:
            if generic_cloud_keyword in item.keywords:
                item.add_marker(serial_mark)
                item._nodeid = f'{item.nodeid}@serial_{generic_cloud_keyword}'  # See comment on item.nodeid above

    if config.option.collectonly:
        for item in items:
            full_name = item.nodeid
            marks = [mark.name for mark in item.iter_markers()]
            print(f"Collected {full_name} with marks: {marks}")


def _is_generic_test(item) -> bool:
    for cloud in all_clouds_in_smoke_tests:
        if cloud_to_pytest_keyword[cloud] in item.keywords:
            return False
    return True


def _generic_cloud(config) -> str:
    generic_cloud_option = config.getoption('--generic-cloud')
    if generic_cloud_option is not None:
        return generic_cloud_option
    return _get_cloud_to_run(config)[0]


@pytest.fixture
def generic_cloud(request) -> str:
    return _generic_cloud(request.config)


@pytest.fixture(scope='session', autouse=True)
def setup_docker_container(request):
    """Setup Docker container for remote server testing if --remote-server is specified."""
    if not request.config.getoption('--remote-server'):
        yield
        return

    # Set environment variable to indicate we're using remote server
    os.environ['PYTEST_SKYPILOT_REMOTE_SERVER_TEST'] = '1'

    # Docker image and container names
    dockerfile_path = 'tests/smoke_tests/docker/Dockerfile_test'
    default_user = os.environ.get('USER', 'buildkite')

    # Create a lockfile and counter file in a temporary directory that all processes can access
    lock_file = os.path.join(tempfile.gettempdir(), 'sky_docker_setup.lock')
    counter_file = os.path.join(tempfile.gettempdir(), 'sky_docker_workers.txt')

    lock_fd = open(lock_file, 'w')
    fcntl.flock(lock_fd, fcntl.LOCK_EX)

    try:
        try:
            with open(counter_file, 'r') as f:
                worker_count = int(f.read().strip())
        except (FileNotFoundError, ValueError):
            worker_count = 0

        worker_count += 1
        with open(counter_file, 'w') as f:
            f.write(str(worker_count))

        # Check if container is already running (another worker might have started it)
        try:
            # Use docker ps with filter to check for running container
            result = subprocess.run([
                'docker', 'ps', '--filter',
                f'name={docker_utils.get_container_name()}', '--format',
                '{{.Names}}'
            ],
                                    check=True,
                                    capture_output=True,
                                    text=True)
            if docker_utils.get_container_name() in result.stdout:
                fcntl.flock(lock_fd, fcntl.LOCK_UN)
                yield docker_utils.get_container_name()
                return
        except subprocess.CalledProcessError:
            pass

        # Use docker images with filter to check for existing image
        result = subprocess.run([
            'docker', 'images', '--filter',
            f'reference={docker_utils.IMAGE_NAME}', '--format',
            '{{.Repository}}'
        ],
                                check=True,
                                capture_output=True,
                                text=True)
        if docker_utils.IMAGE_NAME in result.stdout:
            logger.info(
                f'Docker image {docker_utils.IMAGE_NAME} already exists')
        else:
            in_container = docker_utils.is_inside_docker()

            if in_container:
                # We're inside a container, so we can't build the Docker image
                raise Exception(
                    f"Docker image {docker_utils.IMAGE_NAME} must be built on "
                    f"the host first when running inside a container. Please "
                    f"run 'docker build -t {docker_utils.IMAGE_NAME} "
                    f"--build-arg USERNAME={default_user} -f "
                    f"tests/smoke_tests/docker/Dockerfile_test .' on the host "
                    f"machine.")
            else:
                logger.info(
                    f'Docker image {docker_utils.IMAGE_NAME} not found, building...'
                )
                subprocess.run([
                    'docker', 'build', '-t', docker_utils.IMAGE_NAME,
                    '--build-arg', f'USERNAME={default_user}', '-f',
                    dockerfile_path, '.'
                ],
                               check=True)
                logger.info(
                    f'Successfully built Docker image {docker_utils.IMAGE_NAME}'
                )

        # Start new container
        logger.info(
            f'Starting Docker container {docker_utils.get_container_name()}...')

        # Use create_and_setup_new_container to create and start the container
        docker_utils.create_and_setup_new_container(
            target_container_name=docker_utils.get_container_name(),
            host_port=docker_utils.get_host_port(),
            container_port=46580,
            username=default_user)

        logger.info(f'Container {docker_utils.get_container_name()} started')

        # Wait for container to be ready
        logger.info('Waiting for container to be ready...')
        url = docker_utils.get_api_server_endpoint_inside_docker()
        health_endpoint = f'{url}/api/health'
        max_retries = 40
        retry_count = 0

        while retry_count < max_retries:
            try:
                response = requests.get(health_endpoint)
                response.raise_for_status()

                # Parse JSON response
                if response.json().get('status') == 'healthy':
                    logger.info('Container is ready!')
                    break

                retry_count += 1
                time.sleep(1)
            except Exception as e:
                logger.error(f'Error connecting to container: {e}, retrying...')
                retry_count += 1
                time.sleep(10)
        else:
            raise Exception(
                'Container failed to start properly - health check did not pass'
            )

        # Release the lock before yielding
        fcntl.flock(lock_fd, fcntl.LOCK_UN)
        yield docker_utils.get_container_name()

    except Exception as e:
        logger.exception(f'Error in Docker setup: {e}')
        raise
    finally:
        # Reacquire lock for file operations
        fcntl.flock(lock_fd, fcntl.LOCK_EX)

        # Decrement worker counter and cleanup if this is the last worker
        with open(counter_file, 'r') as f:
            worker_count = int(f.read().strip())
        worker_count -= 1
        with open(counter_file, 'w') as f:
            f.write(str(worker_count))

        if worker_count == 0:
            logger.info('Last worker finished, cleaning up container...')
            subprocess.run([
                'docker', 'stop', '-t', '600',
                docker_utils.get_container_name()
            ],
                           check=False)
            subprocess.run(['docker', 'rm',
                            docker_utils.get_container_name()],
                           check=False)
            try:
                os.remove(counter_file)
            except OSError:
                pass

        # Release the lock and close the file
        fcntl.flock(lock_fd, fcntl.LOCK_UN)
        lock_fd.close()


@pytest.fixture(scope='session', autouse=True)
def setup_controller_cloud_env(request):
    """Setup controller cloud environment variable if --controller-cloud is specified."""
    if not request.config.getoption('--controller-cloud'):
        yield
        return

    # Set environment variable to indicate we're using remote server
    controller_cloud = request.config.getoption('--controller-cloud')
    os.environ['PYTEST_SKYPILOT_CONTROLLER_CLOUD'] = controller_cloud
    yield controller_cloud


@pytest.fixture(scope='session', autouse=True)
def setup_postgres_backend_env(request):
    """Setup Postgres Backend environment variable if --postgres is specified."""
    if not request.config.getoption('--postgres'):
        yield
        return
    os.environ['PYTEST_SKYPILOT_POSTGRES_BACKEND'] = '1'
    yield


<<<<<<< HEAD
@pytest.fixture(scope='session', autouse=True)
def override_consolidation_mode(request):
    """Override sky.jobs.utils.is_consolidation_mode to always return True.

    This is activated when tests are run with the --jobs-consolidation flag.
    It forces consolidation mode regardless of the user configuration so that
    smoke tests that rely on this behavior can be executed easily.
    """
    if not request.config.getoption('--jobs-consolidation'):
        yield
        return

    import sky.jobs.utils as job_utils
    job_utils.is_consolidation_mode = lambda: True
=======
@pytest.fixture(autouse=True)
def patch_db_create_for_parallel_tests(monkeypatch):
    """Mock Base.metadata.create_all with file lock to prevent race conditions in parallel execution."""

    # Store the original create_all method
    original_create_all = global_user_state.Base.metadata.create_all

    def create_all_with_lock(bind=None, **kwargs):
        """Wrapper for Base.metadata.create_all with file lock to prevent race conditions."""
        # Use file lock to ensure only one process creates tables at a time
        # Use a constant path in ~/.sky so all test processes can see the same lock file
        lock_file_path = os.path.expanduser('~/.sky/test_db_create_all.lock')

        with open(lock_file_path, 'w') as lock_file:
            try:
                # Acquire exclusive lock - blocks other processes until we're done
                fcntl.flock(lock_file.fileno(), fcntl.LOCK_EX)

                # Create all tables - the lock prevents race conditions during table creation
                # SQLAlchemy's create_all() handles existing tables gracefully with checkfirst=True
                original_create_all(bind=bind, **kwargs)

            finally:
                # Lock is automatically released when file is closed
                pass

    # Patch the method
    monkeypatch.setattr(global_user_state.Base.metadata, 'create_all',
                        create_all_with_lock)

    yield


@pytest.fixture(autouse=True)
def patch_casbin_adapter_for_parallel_tests(monkeypatch):
    """Mock Casbin SQLAlchemy Adapter initialization with file lock to prevent race conditions in parallel execution."""

    # Store the original Adapter class
    original_adapter_init = sqlalchemy_adapter.Adapter.__init__

    def adapter_init_with_lock(self, engine, *args, **kwargs):
        """Wrapper for sqlalchemy_adapter.Adapter.__init__ with file lock to prevent race conditions."""
        # Use file lock to ensure only one process creates casbin tables at a time
        # Use a constant path in ~/.sky so all test processes can see the same lock file
        lock_file_path = os.path.expanduser('~/.sky/test_casbin_adapter.lock')

        with open(lock_file_path, 'w') as lock_file:
            try:
                # Acquire exclusive lock - blocks other processes until we're done
                fcntl.flock(lock_file.fileno(), fcntl.LOCK_EX)

                # Initialize the adapter - the lock prevents race conditions during table creation
                original_adapter_init(self, engine, *args, **kwargs)

            finally:
                # Lock is automatically released when file is closed
                pass

    # Patch the method
    monkeypatch.setattr(sqlalchemy_adapter.Adapter, '__init__',
                        adapter_init_with_lock)

>>>>>>> 903f8a7f
    yield<|MERGE_RESOLUTION|>--- conflicted
+++ resolved
@@ -517,7 +517,6 @@
     yield
 
 
-<<<<<<< HEAD
 @pytest.fixture(scope='session', autouse=True)
 def override_consolidation_mode(request):
     """Override sky.jobs.utils.is_consolidation_mode to always return True.
@@ -532,7 +531,9 @@
 
     import sky.jobs.utils as job_utils
     job_utils.is_consolidation_mode = lambda: True
-=======
+    yield
+
+
 @pytest.fixture(autouse=True)
 def patch_db_create_for_parallel_tests(monkeypatch):
     """Mock Base.metadata.create_all with file lock to prevent race conditions in parallel execution."""
@@ -595,5 +596,4 @@
     monkeypatch.setattr(sqlalchemy_adapter.Adapter, '__init__',
                         adapter_init_with_lock)
 
->>>>>>> 903f8a7f
     yield