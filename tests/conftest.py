--- conflicted
+++ resolved
@@ -60,13 +60,8 @@
 # --managed-jobs.
 all_clouds_in_smoke_tests = [
     'aws', 'gcp', 'azure', 'lambda', 'cloudflare', 'ibm', 'scp', 'oci', 'do',
-<<<<<<< HEAD
     'kubernetes', 'vsphere', 'cudo', 'fluidstack', 'paperspace',
-    'primeintellect', 'runpod', 'vast', 'nebius', 'hyperbolic'
-=======
-    'kubernetes', 'vsphere', 'cudo', 'fluidstack', 'paperspace', 'runpod',
-    'vast', 'nebius', 'hyperbolic', 'seeweb'
->>>>>>> 227db634
+    'primeintellect', 'runpod', 'vast', 'nebius', 'hyperbolic', 'seeweb'
 ]
 default_clouds_to_run = ['aws', 'azure']
 
