import fcntl
import os
import subprocess
import tempfile
import time
from typing import List

import docker
import pytest

import sky
from sky import sky_logging

# Initialize logger at the top level
logger = sky_logging.init_logger(__name__)

# We need to import all the mock functions here, so that the smoke
# tests can access them.
from common_test_fixtures import aws_config_region
from common_test_fixtures import enable_all_clouds
from common_test_fixtures import mock_client_requests
from common_test_fixtures import mock_controller_accessible
from common_test_fixtures import mock_job_table_no_job
from common_test_fixtures import mock_job_table_one_job
from common_test_fixtures import mock_queue
from common_test_fixtures import mock_redirect_log_file
from common_test_fixtures import mock_services_no_service
from common_test_fixtures import mock_services_one_service
from common_test_fixtures import mock_stream_utils
from common_test_fixtures import skyignore_dir

from sky.server import common as server_common

# Usage: use
#   @pytest.mark.slow
# to mark a test as slow and to skip by default.
# https://docs.pytest.org/en/latest/example/simple.html#control-skipping-of-tests-according-to-command-line-option

# By default, only run generic tests and cloud-specific tests for AWS and Azure,
# due to the cloud credit limit for the development account.
#
# A "generic test" tests a generic functionality (e.g., autostop) that
# should work on any cloud we support. The cloud used for such a test
# is controlled by `--generic-cloud` (typically you do not need to set it).
#
# To only run tests for a specific cloud (as well as generic tests), use
# --aws, --gcp, --azure, or --lambda.
#
# To only run tests for managed jobs (without generic tests), use
# --managed-jobs.
all_clouds_in_smoke_tests = [
    'aws', 'gcp', 'azure', 'lambda', 'cloudflare', 'ibm', 'scp', 'oci', 'do',
    'kubernetes', 'vsphere', 'cudo', 'fluidstack', 'paperspace', 'runpod',
    'vast', 'nebius'
]
default_clouds_to_run = ['aws', 'azure']

# Translate cloud name to pytest keyword. We need this because
# @pytest.mark.lambda is not allowed, so we use @pytest.mark.lambda_cloud
# instead.
cloud_to_pytest_keyword = {
    'aws': 'aws',
    'gcp': 'gcp',
    'azure': 'azure',
    'lambda': 'lambda_cloud',
    'cloudflare': 'cloudflare',
    'ibm': 'ibm',
    'scp': 'scp',
    'oci': 'oci',
    'kubernetes': 'kubernetes',
    'vsphere': 'vsphere',
    'runpod': 'runpod',
    'fluidstack': 'fluidstack',
    'cudo': 'cudo',
    'paperspace': 'paperspace',
    'do': 'do',
    'vast': 'vast',
    'runpod': 'runpod',
    'nebius': 'nebius'
}


def pytest_addoption(parser):
    # tests marked as `slow` will be skipped by default, use --runslow to run
    parser.addoption('--runslow',
                     action='store_true',
                     default=False,
                     help='run slow tests.')
    for cloud in all_clouds_in_smoke_tests:
        parser.addoption(f'--{cloud}',
                         action='store_true',
                         default=False,
                         help=f'Only run {cloud.upper()} tests.')
    parser.addoption('--managed-jobs',
                     action='store_true',
                     default=False,
                     help='Only run tests for managed jobs.')
    parser.addoption('--serve',
                     action='store_true',
                     default=False,
                     help='Only run tests for sky serve.')
    parser.addoption('--tpu',
                     action='store_true',
                     default=False,
                     help='Only run tests for TPU.')
    parser.addoption(
        '--generic-cloud',
        type=str,
        choices=all_clouds_in_smoke_tests,
        help='Cloud to use for generic tests. If the generic cloud is '
        'not within the clouds to be run, it will be reset to the first '
        'cloud in the list of the clouds to be run.')

    parser.addoption('--terminate-on-failure',
                     dest='terminate_on_failure',
                     action='store_true',
                     default=True,
                     help='Terminate test VMs on failure.')
    parser.addoption('--no-terminate-on-failure',
                     dest='terminate_on_failure',
                     action='store_false',
                     help='Do not terminate test VMs on failure.')
<<<<<<< HEAD
    parser.addoption(
        '--remote-server',
        action='store_true',
        default=False,
        help='Run tests against a remote server in Docker container.')
=======
    # Custom options for backward compatibility tests
    parser.addoption(
        '--need-launch',
        action='store_true',
        default=False,
        help='Whether to launch clusters in tests',
    )
    parser.addoption(
        '--base-branch',
        type=str,
        default='master',
        help='Base branch to test backward compatibility against',
    )
>>>>>>> 246e69ba


def pytest_configure(config):
    config.addinivalue_line('markers', 'slow: mark test as slow to run')
    config.addinivalue_line('markers',
                            'local: mark test to run only on local API server')
    for cloud in all_clouds_in_smoke_tests:
        cloud_keyword = cloud_to_pytest_keyword[cloud]
        config.addinivalue_line(
            'markers', f'{cloud_keyword}: mark test as {cloud} specific')

    pytest.terminate_on_failure = config.getoption('--terminate-on-failure')

    if config.getoption('--remote-server'):
        # Set xdist to use only 1 worker when remote-server is enabled
        config.option.numprocesses = 1


def _get_cloud_to_run(config) -> List[str]:
    cloud_to_run = []

    for cloud in all_clouds_in_smoke_tests:
        if config.getoption(f'--{cloud}'):
            if cloud == 'cloudflare':
                cloud_to_run.append(default_clouds_to_run[0])
            else:
                cloud_to_run.append(cloud)

    generic_cloud_option = config.getoption('--generic-cloud')
    if generic_cloud_option is not None and generic_cloud_option not in cloud_to_run:
        cloud_to_run.append(generic_cloud_option)

    if len(cloud_to_run) == 0:
        cloud_to_run = default_clouds_to_run

    return cloud_to_run


def pytest_collection_modifyitems(config, items):
    skip_marks = {}
    skip_marks['slow'] = pytest.mark.skip(reason='need --runslow option to run')
    skip_marks['managed_jobs'] = pytest.mark.skip(
        reason='skipped, because --managed-jobs option is set')
    skip_marks['serve'] = pytest.mark.skip(
        reason='skipped, because --serve option is set')
    skip_marks['tpu'] = pytest.mark.skip(
        reason='skipped, because --tpu option is set')
    skip_marks['local'] = pytest.mark.skip(
        reason='test requires local API server')
    for cloud in all_clouds_in_smoke_tests:
        skip_marks[cloud] = pytest.mark.skip(
            reason=f'tests for {cloud} is skipped, try setting --{cloud}')

    cloud_to_run = _get_cloud_to_run(config)
    generic_cloud = _generic_cloud(config)
    generic_cloud_keyword = cloud_to_pytest_keyword[generic_cloud]

    for item in items:
        if 'slow' in item.keywords and not config.getoption('--runslow'):
            item.add_marker(skip_marks['slow'])
        if 'local' in item.keywords and not server_common.is_api_server_local():
            item.add_marker(skip_marks['local'])
        if _is_generic_test(
                item) and f'no_{generic_cloud_keyword}' in item.keywords:
            item.add_marker(skip_marks[generic_cloud])
        for cloud in all_clouds_in_smoke_tests:
            cloud_keyword = cloud_to_pytest_keyword[cloud]
            if (cloud_keyword in item.keywords and cloud not in cloud_to_run):
                # Need to check both conditions as the first default cloud is
                # added to cloud_to_run when tested for cloudflare
                if config.getoption('--cloudflare') and cloud == 'cloudflare':
                    continue
                item.add_marker(skip_marks[cloud])

        if (not 'managed_jobs'
                in item.keywords) and config.getoption('--managed-jobs'):
            item.add_marker(skip_marks['managed_jobs'])
        if (not 'tpu' in item.keywords) and config.getoption('--tpu'):
            item.add_marker(skip_marks['tpu'])
        if (not 'serve' in item.keywords) and config.getoption('--serve'):
            item.add_marker(skip_marks['serve'])

    # Check if tests need to be run serially for Kubernetes and Lambda Cloud
    # We run Lambda Cloud tests serially because Lambda Cloud rate limits its
    # launch API to one launch every 10 seconds.
    # We run Kubernetes tests serially because the Kubernetes cluster may have
    # limited resources (e.g., just 8 cpus).
    serial_mark = pytest.mark.xdist_group(
        name=f'serial_{generic_cloud_keyword}')
    # Handle generic tests
    if generic_cloud in ['lambda']:
        for item in items:
            if (_is_generic_test(item) and
                    f'no_{generic_cloud_keyword}' not in item.keywords):
                item.add_marker(serial_mark)
                # Adding the serial mark does not update the item.nodeid,
                # but item.nodeid is important for pytest.xdist_group, e.g.
                #   https://github.com/pytest-dev/pytest-xdist/blob/master/src/xdist/scheduler/loadgroup.py
                # This is a hack to update item.nodeid
                item._nodeid = f'{item.nodeid}@serial_{generic_cloud_keyword}'
    # Handle generic cloud specific tests
    for item in items:
        if generic_cloud in ['lambda', 'kubernetes']:
            if generic_cloud_keyword in item.keywords:
                item.add_marker(serial_mark)
                item._nodeid = f'{item.nodeid}@serial_{generic_cloud_keyword}'  # See comment on item.nodeid above

    if config.option.collectonly:
        for item in items:
            full_name = item.nodeid
            marks = [mark.name for mark in item.iter_markers()]
            logger.info(f"Collected {full_name} with marks: {marks}")


def _is_generic_test(item) -> bool:
    for cloud in all_clouds_in_smoke_tests:
        if cloud_to_pytest_keyword[cloud] in item.keywords:
            return False
    return True


def _generic_cloud(config) -> str:
    generic_cloud_option = config.getoption('--generic-cloud')
    if generic_cloud_option is not None:
        return generic_cloud_option
    return _get_cloud_to_run(config)[0]


@pytest.fixture
def generic_cloud(request) -> str:
    return _generic_cloud(request.config)


@pytest.fixture(scope='session', autouse=True)
def setup_docker_container(request):
    """Setup Docker container for remote server testing if --remote-server is specified."""
    if not request.config.getoption('--remote-server'):
        yield
        return

    # Docker image and container names
    image_name = 'sky-server-image'
    container_name = 'sky-server-test'
    dockerfile_path = 'tests/Dockerfile_test'
    default_user = os.environ.get('USER', 'buildkite')

    # Create a lockfile in a temporary directory that all processes can access
    lock_file = os.path.join(tempfile.gettempdir(), 'sky_docker_setup.lock')

    # Flag to track if this worker created the container
    container_created_by_this_worker = False
    client = None

    with open(lock_file, 'w') as f:
        try:
            # Try to acquire an exclusive lock
            fcntl.flock(f, fcntl.LOCK_EX)

            # Initialize Docker client
            client = docker.from_env()

            # Check if container is already running (another worker might have started it)
            try:
                container = client.containers.get(container_name)
                logger.info(f'Container {container_name} is already running')
                fcntl.flock(f, fcntl.LOCK_UN)
                yield container
                return
            except docker.errors.NotFound:
                pass

            # Check if image exists, build if not
            image_exists = False
            try:
                client.images.get(image_name)
                image_exists = True
                logger.info(f'Docker image {image_name} already exists')
            except docker.errors.ImageNotFound:
                logger.info(f'Docker image {image_name} not found, building...')
                try:
                    # Create a temporary directory for Docker config to bypass credential stores
                    temp_docker_config = os.path.join(tempfile.gettempdir(),
                                                      'temp_docker_config')
                    os.makedirs(temp_docker_config, exist_ok=True)

                    # Save original Docker config
                    original_docker_config = os.environ.get('DOCKER_CONFIG')

                    # Set temporary Docker config
                    os.environ['DOCKER_CONFIG'] = temp_docker_config

                    # Create a minimal config.json without credential stores
                    config_json = os.path.join(temp_docker_config,
                                               'config.json')
                    with open(config_json, 'w') as f:
                        f.write('{"credsStore": ""}')

                    try:
                        client.images.build(
                            path='.',
                            dockerfile=dockerfile_path,
                            tag=image_name,
                            buildargs={'USERNAME': default_user})
                        image_exists = True
                        logger.info(
                            f'Successfully built Docker image {image_name}')
                    finally:
                        # Restore original Docker config
                        if original_docker_config:
                            os.environ['DOCKER_CONFIG'] = original_docker_config
                        else:
                            os.environ.pop('DOCKER_CONFIG', None)

                except Exception as e:
                    logger.error(f'Failed to build Docker image: {e}')
                    raise

            if not image_exists:
                raise Exception(
                    f'Failed to ensure Docker image {image_name} exists')

            # Remove existing container if it exists
            try:
                container = client.containers.get(container_name)
                container.remove(force=True)
            except docker.errors.NotFound:
                pass

            # Start new container
            logger.info(f'Starting Docker container {container_name}...')
            workspace_path = os.path.abspath(
                os.path.dirname(os.path.dirname(__file__)))
            container = client.containers.run(
                image_name,
                name=container_name,
                detach=True,
                volumes={
                    workspace_path: '/skypilot',
                    os.path.expanduser('~/.sky'): f'/home/{os.environ.get("USER", default_user)}/.sky',
                    os.path.expanduser('~/.aws'): f'/home/{os.environ.get("USER", default_user)}/.aws',
                    os.path.expanduser('~/.azure'): f'/home/{os.environ.get("USER", default_user)}/.azure',
                    os.path.expanduser('~/.config/gcloud'): f'/home/{os.environ.get("USER", default_user)}/.config/gcloud',
                },
                environment={
                    'USERNAME': os.environ.get('USER', default_user),
                    'SKYPILOT_DISABLE_USAGE_COLLECTION': '1'
                },
                platform='linux/amd64')

            # Mark that this worker created the container
            container_created_by_this_worker = True

            # Wait for container to be ready
            logger.info('Waiting for container to be ready...')
            max_retries = 30
            retry_count = 0
            while retry_count < max_retries:
                try:
                    exit_code = container.exec_run(
                        'pgrep -f "sky api"').exit_code
                    if exit_code == 0:
                        logger.info('Container is ready!')
                        break
                    retry_count += 1
                    time.sleep(1)
                except:
                    retry_count += 1
                    time.sleep(1)
            else:
                raise Exception('Container failed to start properly')

            # Release the lock after setup is complete
            fcntl.flock(f, fcntl.LOCK_UN)
            yield container

        except Exception as e:
            logger.error(f'Error in Docker setup: {e}')
            # Make sure to release the lock even if an error occurs
            fcntl.flock(f, fcntl.LOCK_UN)
            raise
        finally:
            # Cleanup after tests - this will run only for the process that created the container
            if container_created_by_this_worker and client is not None:
                logger.info(f'Cleaning up Docker container {container_name}...')
                try:
                    container = client.containers.get(container_name)
                    container.remove(force=True)
                except Exception as e:
                    logger.error(f'Error removing container: {e}')<|MERGE_RESOLUTION|>--- conflicted
+++ resolved
@@ -120,13 +120,11 @@
                      dest='terminate_on_failure',
                      action='store_false',
                      help='Do not terminate test VMs on failure.')
-<<<<<<< HEAD
     parser.addoption(
         '--remote-server',
         action='store_true',
         default=False,
         help='Run tests against a remote server in Docker container.')
-=======
     # Custom options for backward compatibility tests
     parser.addoption(
         '--need-launch',
@@ -140,7 +138,6 @@
         default='master',
         help='Base branch to test backward compatibility against',
     )
->>>>>>> 246e69ba
 
 
 def pytest_configure(config):
