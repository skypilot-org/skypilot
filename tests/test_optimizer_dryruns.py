import tempfile
import textwrap
import time
from typing import Callable, List, Optional

import pytest

import sky
from sky import clouds
from sky import exceptions
from sky.utils import kubernetes_utils


def _test_parse_task_yaml(spec: str, test_fn: Optional[Callable] = None):
    """Tests parsing a task from a YAML spec and running a test_fn."""
    with tempfile.NamedTemporaryFile('w') as f:
        f.write(spec)
        f.flush()
        with sky.Dag():
            task = sky.Task.from_yaml(f.name)
            if test_fn is not None:
                test_fn(task)


def _test_parse_cpus(spec, expected_cpus):

    def test_fn(task):
        assert list(task.resources)[0].cpus == expected_cpus

    _test_parse_task_yaml(spec, test_fn)


def _test_parse_memory(spec, expected_memory):

    def test_fn(task):
        assert list(task.resources)[0].memory == expected_memory

    _test_parse_task_yaml(spec, test_fn)


def _test_parse_accelerators(spec, expected_accelerators):

    def test_fn(task):
        assert list(task.resources)[0].accelerators == expected_accelerators

    _test_parse_task_yaml(spec, test_fn)


# Monkey-patching is required because in the test environment, no cloud is
# enabled. The optimizer checks the environment to find enabled clouds, and
# only generates plans within these clouds. The tests assume that all three
# clouds are enabled, so we monkeypatch the `sky.global_user_state` module
# to return all three clouds. We also monkeypatch `sky.check.check` so that
# when the optimizer tries calling it to update enabled_clouds, it does not
# TODO: Keep the cloud enabling in sync with the fixture enable_all_clouds
# in tests/conftest.py
# raise exceptions.
def _make_resources(
    monkeypatch,
    *resources_args,
    enabled_clouds: List[str] = None,
    **resources_kwargs,
):
    if enabled_clouds is None:
        enabled_clouds = list(clouds.CLOUD_REGISTRY.values())
    monkeypatch.setattr(
        'sky.global_user_state.get_enabled_clouds',
        lambda: enabled_clouds,
    )
    monkeypatch.setattr('sky.check.check', lambda *_args, **_kwargs: None)

    config_file_backup = tempfile.NamedTemporaryFile(
        prefix='tmp_backup_config_default', delete=False)
    monkeypatch.setattr('sky.clouds.gcp.GCP_CONFIG_SKY_BACKUP_PATH',
                        config_file_backup.name)
    monkeypatch.setattr(
        'sky.clouds.gcp.DEFAULT_GCP_APPLICATION_CREDENTIAL_PATH',
        config_file_backup.name)
    monkeypatch.setenv('OCI_CONFIG', config_file_backup.name)

    monkeypatch.setattr(
        'sky.clouds.gcp.GCP._list_reservations_for_instance_type',
        lambda *_args, **_kwargs: [])

<<<<<<< HEAD
=======
    # Monkey patch detect_gpu_label_formatter for k8s since it queries
    # the cluster to detect available GPU labels.
    monkeypatch.setattr(
        'sky.utils.kubernetes_utils.detect_gpu_label_formatter',
        lambda *_args, **_kwargs: [kubernetes_utils.SkyPilotLabelFormatter, []])

>>>>>>> f21b50a6
    # Should create Resources here, since it uses the enabled clouds.
    return sky.Resources(*resources_args, **resources_kwargs)


def _test_resources(monkeypatch,
                    *resources_args,
                    enabled_clouds: List[str] = None,
                    expected_cloud: clouds.Cloud = None,
                    **resources_kwargs):
    resources = _make_resources(monkeypatch,
                                *resources_args,
                                **resources_kwargs,
                                enabled_clouds=enabled_clouds)
    if expected_cloud is not None:
        assert expected_cloud.is_same_cloud(resources.cloud)


def _test_resources_launch(monkeypatch,
                           *resources_args,
                           enabled_clouds: List[str] = None,
                           cluster_name: str = None,
                           **resources_kwargs):
    resources = _make_resources(monkeypatch,
                                *resources_args,
                                **resources_kwargs,
                                enabled_clouds=enabled_clouds)

    with sky.Dag() as dag:
        task = sky.Task('test_task')
        task.set_resources({resources})
    sky.launch(dag, dryrun=True, cluster_name=cluster_name)
    assert True


def test_resources_aws(monkeypatch):
    _test_resources_launch(monkeypatch, sky.AWS(), 'p3.2xlarge')


def test_resources_azure(monkeypatch):
    _test_resources_launch(monkeypatch, sky.Azure(), 'Standard_NC24s_v3')


def test_resources_gcp(monkeypatch):
    _test_resources_launch(monkeypatch, sky.GCP(), 'n1-standard-16')


def test_partial_cpus(monkeypatch):
    _test_resources_launch(monkeypatch, cpus=4)
    _test_resources_launch(monkeypatch, cpus='4')
    _test_resources_launch(monkeypatch, cpus='7+')


def test_partial_memory(monkeypatch):
    _test_resources_launch(monkeypatch, memory=32)
    _test_resources_launch(monkeypatch, memory='32')
    _test_resources_launch(monkeypatch, memory='32+')


def test_partial_k80(monkeypatch):
    _test_resources_launch(monkeypatch, accelerators='K80')


def test_partial_m60(monkeypatch):
    _test_resources_launch(monkeypatch, accelerators='M60')


def test_partial_p100(monkeypatch):
    _test_resources_launch(monkeypatch, accelerators='P100')


def test_partial_t4(monkeypatch):
    _test_resources_launch(monkeypatch, accelerators='T4')
    _test_resources_launch(monkeypatch, accelerators={'T4': 8}, use_spot=True)


def test_partial_tpu(monkeypatch):
    _test_resources_launch(monkeypatch, accelerators='tpu-v3-8')


def test_partial_v100(monkeypatch):
    _test_resources_launch(monkeypatch, sky.AWS(), accelerators='V100')
    _test_resources_launch(monkeypatch,
                           sky.AWS(),
                           accelerators='V100',
                           use_spot=True)
    _test_resources_launch(monkeypatch, sky.AWS(), accelerators={'V100': 8})


def test_invalid_cloud_tpu(monkeypatch):
    with pytest.raises(AssertionError) as e:
        _test_resources_launch(monkeypatch,
                               cloud=sky.AWS(),
                               accelerators='tpu-v3-8')
    assert 'Cloud must be GCP' in str(e.value)


def test_clouds_not_enabled(monkeypatch):
    with pytest.raises(exceptions.ResourcesUnavailableError):
        _test_resources_launch(monkeypatch,
                               sky.AWS(),
                               enabled_clouds=[
                                   sky.Azure(),
                                   sky.GCP(),
                               ])

    with pytest.raises(exceptions.ResourcesUnavailableError):
        _test_resources_launch(monkeypatch,
                               sky.Azure(),
                               enabled_clouds=[sky.AWS()])

    with pytest.raises(exceptions.ResourcesUnavailableError):
        _test_resources_launch(monkeypatch,
                               sky.GCP(),
                               enabled_clouds=[sky.AWS()])


def test_instance_type_mismatches_cpus(monkeypatch):
    bad_instance_and_cpus = [
        # Actual: 8
        ('m6i.2xlarge', 4),
        # Actual: 2
        ('c6i.large', 4),
    ]
    for instance, cpus in bad_instance_and_cpus:
        with pytest.raises(ValueError) as e:
            _test_resources_launch(monkeypatch,
                                   sky.AWS(),
                                   instance_type=instance,
                                   cpus=cpus)
        assert 'does not have the requested number of vCPUs' in str(e.value)


def test_instance_type_mismatches_memory(monkeypatch):
    bad_instance_and_memory = [
        # Actual: 32
        ('m6i.2xlarge', 4),
        # Actual: 4
        ('c6i.large', 2),
    ]
    for instance, memory in bad_instance_and_memory:
        with pytest.raises(ValueError) as e:
            _test_resources_launch(monkeypatch,
                                   sky.AWS(),
                                   instance_type=instance,
                                   memory=memory)
        assert 'does not have the requested memory' in str(e.value)


def test_instance_type_matches_cpus(monkeypatch):
    _test_resources_launch(monkeypatch,
                           sky.AWS(),
                           instance_type='c6i.8xlarge',
                           cpus=32)
    _test_resources_launch(monkeypatch,
                           sky.Azure(),
                           instance_type='Standard_E8s_v5',
                           cpus='8')
    _test_resources_launch(monkeypatch,
                           sky.GCP(),
                           instance_type='n1-standard-8',
                           cpus='7+')
    _test_resources_launch(monkeypatch,
                           sky.AWS(),
                           instance_type='g4dn.2xlarge',
                           cpus=8.0)


def test_instance_type_matches_memory(monkeypatch):
    _test_resources_launch(monkeypatch,
                           sky.AWS(),
                           instance_type='c6i.8xlarge',
                           memory=64)
    _test_resources_launch(monkeypatch,
                           sky.Azure(),
                           instance_type='Standard_E8s_v5',
                           memory='64')
    _test_resources_launch(monkeypatch,
                           sky.GCP(),
                           instance_type='n1-standard-8',
                           memory='30+')
    _test_resources_launch(monkeypatch,
                           sky.AWS(),
                           instance_type='g4dn.2xlarge',
                           memory=32)


def test_instance_type_from_cpu_memory(monkeypatch, capfd):
    _test_resources_launch(monkeypatch, cpus=8)
    stdout, _ = capfd.readouterr()
    # Choose General Purpose instance types
    assert 'm6i.2xlarge' in stdout  # AWS, 8 vCPUs, 32 GB memory
    assert 'Standard_D8s_v5' in stdout  # Azure, 8 vCPUs, 32 GB memory
    assert 'n2-standard-8' in stdout  # GCP, 8 vCPUs, 32 GB memory

    _test_resources_launch(monkeypatch, memory=32)
    stdout, _ = capfd.readouterr()
    # Choose memory-optimized instance types, when the memory
    # is specified
    assert 'r6i.xlarge' in stdout  # AWS, 4 vCPUs, 32 GB memory
    assert 'Standard_E4s_v5' in stdout  # Azure, 4 vCPUs, 32 GB memory
    assert 'n2-highmem-4' in stdout  # GCP, 4 vCPUs, 32 GB memory

    _test_resources_launch(monkeypatch, memory='64+')
    stdout, _ = capfd.readouterr()
    # Choose memory-optimized instance types
    assert 'r6i.2xlarge' in stdout  # AWS, 8 vCPUs, 64 GB memory
    assert 'Standard_E8s_v5' in stdout  # Azure, 8 vCPUs, 64 GB memory
    assert 'n2-highmem-8' in stdout  # GCP, 8 vCPUs, 64 GB memory
    assert 'gpu_1x_a10' in stdout  # Lambda, 30 vCPUs, 200 GB memory

    _test_resources_launch(monkeypatch, cpus='4+', memory='4+')
    stdout, _ = capfd.readouterr()
    # Choose compute-optimized instance types, when the memory
    # requirement is less than the memory of General Purpose
    # instance types.
    assert 'n2-highcpu-4' in stdout  # GCP, 4 vCPUs, 4 GB memory
    assert 'c6i.xlarge' in stdout  # AWS, 4 vCPUs, 8 GB memory
    assert 'Standard_F4s_v2' in stdout  # Azure, 4 vCPUs, 8 GB memory
    assert 'gpu_1x_rtx6000' in stdout  # Lambda, 14 vCPUs, 46 GB memory

    _test_resources_launch(monkeypatch, accelerators='T4')
    stdout, _ = capfd.readouterr()
    # Choose cheapest T4 instance type
    assert 'g4dn.xlarge' in stdout  # AWS, 4 vCPUs, 16 GB memory, 1 T4 GPU
    assert 'Standard_NC4as_T4_v3' in stdout  # Azure, 4 vCPUs, 28 GB memory, 1 T4 GPU
    assert 'n1-highmem-4' in stdout  # GCP, 4 vCPUs, 26 GB memory, 1 T4 GPU

    _test_resources_launch(monkeypatch,
                           cpus='16+',
                           memory='32+',
                           accelerators='T4')
    stdout, _ = capfd.readouterr()
    # Choose cheapest T4 instance type that satisfies the requirement
    assert 'n1-standard-16' in stdout  # GCP, 16 vCPUs, 60 GB memory, 1 T4 GPU
    assert 'g4dn.4xlarge' in stdout  # AWS, 16 vCPUs, 64 GB memory, 1 T4 GPU
    assert 'Standard_NC16as_T4_v3' in stdout  # Azure, 16 vCPUs, 110 GB memory, 1 T4 GPU

    _test_resources_launch(monkeypatch, memory='200+', accelerators='T4')
    stdout, _ = capfd.readouterr()
    # Choose cheapest T4 instance type that satisfies the requirement
    assert 'n1-highmem-32' in stdout  # GCP, 32 vCPUs, 208 GB memory, 1 T4 GPU
    assert 'g4dn.16xlarge' in stdout  # AWS, 64 vCPUs, 256 GB memory, 1 T4 GPU
    assert 'Azure' not in stdout  # Azure does not have a 1 T4 GPU instance type with 200+ GB memory


def test_instance_type_mistmatches_accelerators(monkeypatch):
    bad_instance_and_accs = [
        # Actual: V100
        ('p3.2xlarge', 'K80'),
        # Actual: None
        ('m4.2xlarge', 'V100'),
    ]
    for instance, acc in bad_instance_and_accs:
        with pytest.raises(exceptions.ResourcesMismatchError) as e:
            _test_resources_launch(monkeypatch,
                                   sky.AWS(),
                                   instance_type=instance,
                                   accelerators=acc)
        assert 'Infeasible resource demands found' in str(e.value)

    with pytest.raises(exceptions.ResourcesMismatchError) as e:
        _test_resources_launch(monkeypatch,
                               sky.GCP(),
                               instance_type='n2-standard-8',
                               accelerators={'V100': 1})
        assert 'can only be attached to N1 VMs,' in str(e.value), str(e.value)

    with pytest.raises(exceptions.ResourcesMismatchError) as e:
        _test_resources_launch(monkeypatch,
                               sky.GCP(),
                               instance_type='a2-highgpu-1g',
                               accelerators={'A100': 2})
        assert 'cannot be attached to' in str(e.value), str(e.value)

    with pytest.raises(exceptions.ResourcesMismatchError) as e:
        _test_resources_launch(monkeypatch,
                               sky.AWS(),
                               instance_type='p3.16xlarge',
                               accelerators={'V100': 1})
        assert 'Infeasible resource demands found' in str(e.value)


def test_instance_type_matches_accelerators(monkeypatch):
    _test_resources_launch(monkeypatch,
                           sky.AWS(),
                           instance_type='p3.2xlarge',
                           accelerators='V100')
    _test_resources_launch(monkeypatch,
                           sky.GCP(),
                           instance_type='n1-standard-2',
                           accelerators='V100')

    _test_resources_launch(monkeypatch,
                           sky.GCP(),
                           instance_type='n1-standard-8',
                           accelerators='tpu-v3-8')
    _test_resources_launch(monkeypatch,
                           sky.GCP(),
                           instance_type='a2-highgpu-1g',
                           accelerators='a100')

    _test_resources_launch(monkeypatch,
                           sky.AWS(),
                           instance_type='p3.16xlarge',
                           accelerators={'V100': 8})


def test_invalid_instance_type(monkeypatch):
    for cloud in [sky.AWS(), sky.Azure(), sky.GCP(), None]:
        with pytest.raises(ValueError) as e:
            _test_resources(monkeypatch, cloud, instance_type='invalid')
        assert 'Invalid instance type' in str(e.value)


def test_infer_cloud_from_instance_type(monkeypatch):
    # AWS instances
    _test_resources(monkeypatch,
                    cloud=sky.AWS(),
                    instance_type='m5.12xlarge',
                    expected_cloud=sky.AWS())
    _test_resources(monkeypatch,
                    instance_type='p3.8xlarge',
                    expected_cloud=sky.AWS())
    _test_resources(monkeypatch,
                    instance_type='g4dn.2xlarge',
                    expected_cloud=sky.AWS())
    # GCP instances
    _test_resources(monkeypatch,
                    instance_type='n1-standard-96',
                    expected_cloud=sky.GCP())
    #Azure instances
    _test_resources(monkeypatch,
                    instance_type='Standard_NC12s_v3',
                    expected_cloud=sky.Azure())


def test_invalid_cpus(monkeypatch):
    for cloud in [sky.AWS(), sky.Azure(), sky.GCP(), None]:
        with pytest.raises(ValueError) as e:
            _test_resources(monkeypatch, cloud, cpus='invalid')
        assert '"cpus" field should be' in str(e.value)


def test_invalid_memory(monkeypatch):
    for cloud in [sky.AWS(), sky.Azure(), sky.GCP(), None]:
        with pytest.raises(ValueError) as e:
            _test_resources(monkeypatch, cloud, memory='invalid')
        assert '"memory" field should be' in str(e.value)


def test_invalid_region(monkeypatch):
    for cloud in [sky.AWS(), sky.Azure(), sky.GCP()]:
        with pytest.raises(ValueError) as e:
            _test_resources(monkeypatch, cloud, region='invalid')
        assert 'Invalid region' in str(e.value)

    with pytest.raises(exceptions.ResourcesUnavailableError) as e:
        _test_resources_launch(monkeypatch,
                               sky.GCP(),
                               region='us-west1',
                               accelerators='tpu-v3-8')
        assert 'No launchable resource found' in str(e.value)


def test_invalid_zone(monkeypatch):
    for cloud in [sky.AWS(), sky.GCP()]:
        with pytest.raises(ValueError) as e:
            _test_resources(monkeypatch, cloud, zone='invalid')
        assert 'Invalid zone' in str(e.value)

    with pytest.raises(ValueError) as e:
        _test_resources(monkeypatch, sky.Azure(), zone='invalid')
    assert 'Azure does not support zones.' in str(e.value)

    with pytest.raises(ValueError) as e:
        _test_resources(monkeypatch,
                        sky.AWS(),
                        region='us-east-1',
                        zone='us-east-2a')
    assert 'Invalid zone' in str(e.value)

    with pytest.raises(ValueError) as e:
        _test_resources(monkeypatch,
                        sky.GCP(),
                        region='us-west2',
                        zone='us-west1-a')
    assert 'Invalid zone' in str(e.value)

    input_zone = 'us-central1'
    expected_candidates = [
        'us-central1-a', 'us-central1-b', 'us-central1-c', 'us-central1-f'
    ]
    with pytest.raises(ValueError) as e:
        _test_resources(monkeypatch, sky.GCP(), zone=input_zone)
    assert 'Invalid zone' in str(e.value)
    for cand in expected_candidates:
        assert cand in str(e.value)


def test_invalid_image(monkeypatch):
    with pytest.raises(ValueError) as e:
        _test_resources(monkeypatch,
                        cloud=sky.AWS(),
                        image_id='ami-0868a20f5a3bf9702')
    assert 'in a specific region' in str(e.value)

    with pytest.raises(ValueError) as e:
        _test_resources(monkeypatch, image_id='ami-0868a20f5a3bf9702')
    assert 'Cloud must be specified' in str(e.value)

    with pytest.raises(ValueError) as e:
        _test_resources(monkeypatch, cloud=sky.Azure(), image_id='some-image')
    assert 'only supported for AWS/GCP/IBM/OCI' in str(e.value)


def test_valid_image(monkeypatch):
    _test_resources(monkeypatch,
                    cloud=sky.AWS(),
                    region='us-east-1',
                    image_id='ami-0868a20f5a3bf9702')
    _test_resources(
        monkeypatch,
        cloud=sky.GCP(),
        region='us-central1',
        image_id=
        'projects/deeplearning-platform-release/global/images/family/common-cpu-v20230126'
    )
    _test_resources(
        monkeypatch,
        cloud=sky.GCP(),
        image_id=
        'projects/deeplearning-platform-release/global/images/family/common-cpu-v20230126'
    )


def test_parse_cpus_from_yaml():
    spec = textwrap.dedent("""\
        resources:
            cpus: 1""")
    _test_parse_cpus(spec, '1')

    spec = textwrap.dedent("""\
        resources:
            cpus: 1.5""")
    _test_parse_cpus(spec, '1.5')

    spec = textwrap.dedent("""\
        resources:
            cpus: '3+' """)
    _test_parse_cpus(spec, '3+')

    spec = textwrap.dedent("""\
        resources:
            cpus: 3+ """)
    _test_parse_cpus(spec, '3+')


def test_parse_memory_from_yaml():
    spec = textwrap.dedent("""\
        resources:
            memory: 32""")
    _test_parse_memory(spec, '32')

    spec = textwrap.dedent("""\
        resources:
            memory: 1.5""")
    _test_parse_memory(spec, '1.5')

    spec = textwrap.dedent("""\
        resources:
            memory: '3+' """)
    _test_parse_memory(spec, '3+')

    spec = textwrap.dedent("""\
        resources:
            memory: 3+ """)
    _test_parse_memory(spec, '3+')


def test_parse_accelerators_from_yaml():
    spec = textwrap.dedent("""\
      resources:
        accelerators: V100""")
    _test_parse_accelerators(spec, {'V100': 1})

    spec = textwrap.dedent("""\
      resources:
        accelerators: V100:4""")
    _test_parse_accelerators(spec, {'V100': 4})

    spec = textwrap.dedent("""\
      resources:
        accelerators: V100:0.5""")
    _test_parse_accelerators(spec, {'V100': 0.5})

    spec = textwrap.dedent("""\
      resources:
        accelerators: \"V100: 0.5\"""")
    _test_parse_accelerators(spec, {'V100': 0.5})

    # Invalid.
    spec = textwrap.dedent("""\
      resources:
        accelerators: \"V100: expected_a_float_here\"""")
    with pytest.raises(ValueError) as e:
        _test_parse_accelerators(spec, None)
        assert 'The "accelerators" field as a str ' in str(e.value)


def test_invalid_num_nodes():
    for invalid_value in (-1, 2.2, 1.0):
        with pytest.raises(ValueError) as e:
            with sky.Dag():
                task = sky.Task()
                task.num_nodes = invalid_value
            assert 'num_nodes should be a positive int' in str(e.value)


def test_parse_empty_yaml():
    spec = textwrap.dedent("""\
        """)

    def test_fn(task):
        assert task.num_nodes == 1

    _test_parse_task_yaml(spec, test_fn)


def test_parse_name_only_yaml():
    spec = textwrap.dedent("""\
        name: test_task
        """)

    def test_fn(task):
        assert task.name == 'test_task'

    _test_parse_task_yaml(spec, test_fn)


def test_parse_invalid_envs_yaml(monkeypatch):
    spec = textwrap.dedent("""\
        envs:
          hello world: 1  # invalid key
          123: val  # invalid key
          good_key: val
        """)
    with pytest.raises(ValueError) as e:
        _test_parse_task_yaml(spec)
    assert '\'123\', \'hello world\' do not match any of the regexes' in str(
        e.value)


def test_parse_valid_envs_yaml(monkeypatch):
    spec = textwrap.dedent("""\
        envs:
          hello_world: 1
          HELLO: val
          GOOD123: 123
        """)
    _test_parse_task_yaml(spec)


def test_invalid_accelerators_regions(enable_all_clouds, monkeypatch):
    task = sky.Task(run='echo hi')
    task.set_resources(
        sky.Resources(
            sky.AWS(),
            accelerators='A100:8',
            region='us-west-1',
        ))
    with pytest.raises(exceptions.ResourcesUnavailableError) as e:
        sky.launch(task, cluster_name='should-fail', dryrun=True)
        assert 'No launchable resource found for' in str(e.value), str(e.value)


def _test_optimize_speed(resources: sky.Resources):
    with sky.Dag() as dag:
        task = sky.Task(run='echo hi')
        task.set_resources(resources)
    start = time.time()
    sky.optimize(dag)
    end = time.time()
    assert end - start < 5.0, (f'optimize took too long for {resources}, '
                               f'{end - start} seconds')


def test_optimize_speed(enable_all_clouds, monkeypatch):
    _test_optimize_speed(sky.Resources(cpus=4))
    for cloud in clouds.CLOUD_REGISTRY.values():
        if cloud.is_same_cloud(sky.Local()):
            continue
        _test_optimize_speed(sky.Resources(cloud, cpus='4+'))
    _test_optimize_speed(sky.Resources(cpus='4+', memory='4+'))
    _test_optimize_speed(
        sky.Resources(cpus='4+', memory='4+', accelerators='V100:1'))
    _test_optimize_speed(
        sky.Resources(cpus='4+', memory='4+', accelerators='A100-80GB:8'))
    _test_optimize_speed(
        sky.Resources(cpus='4+', memory='4+', accelerators='tpu-v3-32'))<|MERGE_RESOLUTION|>--- conflicted
+++ resolved
@@ -82,15 +82,12 @@
         'sky.clouds.gcp.GCP._list_reservations_for_instance_type',
         lambda *_args, **_kwargs: [])
 
-<<<<<<< HEAD
-=======
     # Monkey patch detect_gpu_label_formatter for k8s since it queries
     # the cluster to detect available GPU labels.
     monkeypatch.setattr(
         'sky.utils.kubernetes_utils.detect_gpu_label_formatter',
         lambda *_args, **_kwargs: [kubernetes_utils.SkyPilotLabelFormatter, []])
 
->>>>>>> f21b50a6
     # Should create Resources here, since it uses the enabled clouds.
     return sky.Resources(*resources_args, **resources_kwargs)
 
