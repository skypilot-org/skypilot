import io
import sys
import tempfile
import textwrap
import time
from typing import Callable, Optional, Set

from click import testing as cli_testing
import pytest

import sky
from sky import cli
from sky import clouds
from sky import exceptions
from sky import optimizer
from sky.utils import registry
from sky.utils import resources_utils


def _test_parse_task_yaml(spec: str, test_fn: Optional[Callable] = None):
    """Tests parsing a task from a YAML spec and running a test_fn."""
    with tempfile.NamedTemporaryFile('w') as f:
        f.write(spec)
        f.flush()
        with sky.Dag():
            task = sky.Task.from_yaml(f.name)
            if test_fn is not None:
                test_fn(task)


def _test_parse_cpus(spec, expected_cpus):

    def test_fn(task):
        assert list(task.resources)[0].cpus == expected_cpus

    _test_parse_task_yaml(spec, test_fn)


def _test_parse_memory(spec, expected_memory):

    def test_fn(task):
        assert list(task.resources)[0].memory == expected_memory

    _test_parse_task_yaml(spec, test_fn)


def _test_parse_accelerators(spec, expected_accelerators):

    def test_fn(task):
        assert list(task.resources)[0].accelerators == expected_accelerators

    _test_parse_task_yaml(spec, test_fn)


def _make_resources(
    *resources_args,
    **resources_kwargs,
):
    # Should create Resources here, since it uses the enabled clouds.
    return sky.Resources(*resources_args, **resources_kwargs)


def _test_resources(
    *resources_args,
    expected_cloud: clouds.Cloud = None,
    **resources_kwargs,
):
    """This function is testing for the core functions on server side."""
    resources = _make_resources(*resources_args, **resources_kwargs)
    resources.validate()
    if expected_cloud is not None:
        assert expected_cloud.is_same_cloud(resources.cloud)


def _test_resources_launch(*resources_args,
                           cluster_name: str = None,
                           **resources_kwargs):
    """This function is testing for the core functions on client side."""
    resources = _make_resources(*resources_args, **resources_kwargs)
    resources.validate()
    with sky.Dag() as dag:
        task = sky.Task('test_task')
        task.set_resources({resources})
    sky.stream_and_get(sky.launch(dag, dryrun=True, cluster_name=cluster_name))
    assert True


def test_resources_aws(enable_all_clouds):
    _test_resources_launch(sky.AWS(), 'p3.2xlarge')


def test_resources_azure(enable_all_clouds):
    _test_resources_launch(sky.Azure(), 'Standard_NC24s_v3')


def test_resources_gcp(enable_all_clouds):
    _test_resources_launch(sky.GCP(), 'n1-standard-16')


def test_partial_cpus(enable_all_clouds):
    _test_resources_launch(cpus=4)
    _test_resources_launch(cpus='4')
    _test_resources_launch(cpus='7+')


def test_partial_memory(enable_all_clouds):
    _test_resources_launch(memory=32)
    _test_resources_launch(memory='32')
    _test_resources_launch(memory='32+')


def test_partial_k80(enable_all_clouds):
    _test_resources_launch(accelerators='K80')


def test_partial_m60(enable_all_clouds):
    _test_resources_launch(accelerators='M60')


def test_partial_p100(enable_all_clouds):
    _test_resources_launch(accelerators='P100')


def test_partial_t4(enable_all_clouds):
    _test_resources_launch(accelerators='T4')
    _test_resources_launch(accelerators={'T4': 8}, use_spot=True)


def test_partial_tpu(enable_all_clouds):
    _test_resources_launch(accelerators='tpu-v3-8')


def test_partial_v100(enable_all_clouds):
    _test_resources_launch(sky.AWS(), accelerators='V100')
    _test_resources_launch(sky.AWS(), accelerators='V100', use_spot=True)
    _test_resources_launch(sky.AWS(), accelerators={'V100': 8})


def test_invalid_cloud_tpu(enable_all_clouds):
    with pytest.raises(AssertionError) as e:
        _test_resources_launch(cloud=sky.AWS(), accelerators='tpu-v3-8')
    assert 'Cloud must be GCP' in str(e.value)


@pytest.mark.parametrize('enable_all_clouds',
                         [[sky.Azure(), sky.GCP()]],
                         indirect=True)
def test_clouds_not_enabled_aws(enable_all_clouds):
    with pytest.raises(exceptions.ResourcesUnavailableError):
        _test_resources_launch(sky.AWS())


@pytest.mark.parametrize('enable_all_clouds', [[sky.AWS()]], indirect=True)
def test_clouds_not_enabled_azure(enable_all_clouds):
    with pytest.raises(exceptions.ResourcesUnavailableError):
        _test_resources_launch(sky.Azure())


@pytest.mark.parametrize('enable_all_clouds', [[sky.AWS()]], indirect=True)
def test_clouds_not_enabled_gcp(enable_all_clouds):
    with pytest.raises(exceptions.ResourcesUnavailableError):
        _test_resources_launch(sky.GCP())


def test_instance_type_mismatches_cpus(enable_all_clouds):
    bad_instance_and_cpus = [
        # Actual: 8
        ('m6i.2xlarge', 4),
        # Actual: 2
        ('c6i.large', 4),
    ]
    for instance, cpus in bad_instance_and_cpus:
        with pytest.raises(ValueError) as e:
            _test_resources_launch(sky.AWS(), instance_type=instance, cpus=cpus)
        assert 'does not have the requested number of vCPUs' in str(e.value)


def test_instance_type_mismatches_memory(enable_all_clouds):
    bad_instance_and_memory = [
        # Actual: 32
        ('m6i.2xlarge', 4),
        # Actual: 4
        ('c6i.large', 2),
    ]
    for instance, memory in bad_instance_and_memory:
        with pytest.raises(ValueError) as e:
            _test_resources_launch(sky.AWS(),
                                   instance_type=instance,
                                   memory=memory)
        assert 'does not have the requested memory' in str(e.value)


def test_instance_type_matches_cpus(enable_all_clouds):
    _test_resources_launch(sky.AWS(), instance_type='c6i.8xlarge', cpus=32)
    _test_resources_launch(sky.Azure(),
                           instance_type='Standard_E8s_v5',
                           cpus='8')
    _test_resources_launch(sky.GCP(), instance_type='n1-standard-8', cpus='7+')
    _test_resources_launch(sky.AWS(), instance_type='g4dn.2xlarge', cpus=8.0)


def test_instance_type_matches_memory(enable_all_clouds):
    _test_resources_launch(sky.AWS(), instance_type='c6i.8xlarge', memory=64)
    _test_resources_launch(sky.Azure(),
                           instance_type='Standard_E8s_v5',
                           memory='64')
    _test_resources_launch(sky.GCP(),
                           instance_type='n1-standard-8',
                           memory='30+')
    _test_resources_launch(sky.AWS(), instance_type='g4dn.2xlarge', memory=32)


def test_instance_type_from_cpu_memory(enable_all_clouds, capfd):
    _test_resources_launch(cpus=8)
    stdout, _ = capfd.readouterr()
    # Choose General Purpose instance types
    assert 'm6i.2xlarge' in stdout  # AWS, 8 vCPUs, 32 GB memory
    assert 'Standard_D8s_v5' in stdout  # Azure, 8 vCPUs, 32 GB memory
    assert 'n2-standard-8' in stdout  # GCP, 8 vCPUs, 32 GB memory

    _test_resources_launch(memory=32)
    stdout, _ = capfd.readouterr()
    # Choose memory-optimized instance types, when the memory
    # is specified
    assert 'r6i.xlarge' in stdout  # AWS, 4 vCPUs, 32 GB memory
    assert 'Standard_E4s_v5' in stdout  # Azure, 4 vCPUs, 32 GB memory
    assert 'n2-highmem-4' in stdout  # GCP, 4 vCPUs, 32 GB memory

    _test_resources_launch(memory='64+')
    stdout, _ = capfd.readouterr()
    # Choose memory-optimized instance types
    assert 'r6i.2xlarge' in stdout  # AWS, 8 vCPUs, 64 GB memory
    assert 'Standard_E8s_v5' in stdout  # Azure, 8 vCPUs, 64 GB memory
    assert 'n2-highmem-8' in stdout  # GCP, 8 vCPUs, 64 GB memory
    assert 'gpu_1x_a10' in stdout  # Lambda, 30 vCPUs, 200 GB memory

    _test_resources_launch(cpus='4+', memory='4+')
    stdout, _ = capfd.readouterr()
    # Choose compute-optimized instance types, when the memory
    # requirement is less than the memory of General Purpose
    # instance types.
    assert 'n2-highcpu-4' in stdout  # GCP, 4 vCPUs, 4 GB memory
    assert 'c6i.xlarge' in stdout  # AWS, 4 vCPUs, 8 GB memory
    assert 'Standard_F4s_v2' in stdout  # Azure, 4 vCPUs, 8 GB memory
    assert 'cpu_4x_general' in stdout  # Lambda, 4 vCPUs, 16 GB memory

    _test_resources_launch(accelerators='T4')
    stdout, _ = capfd.readouterr()
    # Choose cheapest T4 instance type
    assert 'g4dn.xlarge' in stdout  # AWS, 4 vCPUs, 16 GB memory, 1 T4 GPU
    assert 'Standard_NC4as_T4_v3' in stdout  # Azure, 4 vCPUs, 28 GB memory, 1 T4 GPU
    assert 'n1-highmem-4' in stdout  # GCP, 4 vCPUs, 26 GB memory, 1 T4 GPU

    _test_resources_launch(cpus='16+', memory='32+', accelerators='T4')
    stdout, _ = capfd.readouterr()
    # Choose cheapest T4 instance type that satisfies the requirement
    assert 'n1-standard-16' in stdout  # GCP, 16 vCPUs, 60 GB memory, 1 T4 GPU
    assert 'g4dn.4xlarge' in stdout  # AWS, 16 vCPUs, 64 GB memory, 1 T4 GPU
    assert 'Standard_NC16as_T4_v3' in stdout  # Azure, 16 vCPUs, 110 GB memory, 1 T4 GPU

    _test_resources_launch(memory='200+', accelerators='T4')
    stdout, _ = capfd.readouterr()
    # Choose cheapest T4 instance type that satisfies the requirement
    assert 'n1-highmem-32' in stdout  # GCP, 32 vCPUs, 208 GB memory, 1 T4 GPU
    assert 'g4dn.16xlarge' in stdout  # AWS, 64 vCPUs, 256 GB memory, 1 T4 GPU
    assert 'Azure' not in stdout  # Azure does not have a 1 T4 GPU instance type with 200+ GB memory


def test_instance_type_mistmatches_accelerators(enable_all_clouds):
    bad_instance_and_accs = [
        # Actual: V100
        ('p3.2xlarge', 'K80'),
        # Actual: None
        ('m4.2xlarge', 'V100'),
    ]
    for instance, acc in bad_instance_and_accs:
        with pytest.raises(exceptions.ResourcesMismatchError) as e:
            _test_resources_launch(sky.AWS(),
                                   instance_type=instance,
                                   accelerators=acc)
        assert 'Infeasible resource demands found' in str(e.value)

    with pytest.raises(exceptions.ResourcesMismatchError) as e:
        _test_resources_launch(sky.GCP(),
                               instance_type='n2-standard-8',
                               accelerators={'V100': 1})
        assert 'can only be attached to N1 VMs,' in str(e.value), str(e.value)

    with pytest.raises(exceptions.ResourcesMismatchError) as e:
        _test_resources_launch(sky.GCP(),
                               instance_type='a2-highgpu-1g',
                               accelerators={'A100': 2})
        assert 'cannot be attached to' in str(e.value), str(e.value)

    with pytest.raises(exceptions.ResourcesMismatchError) as e:
        _test_resources_launch(sky.AWS(),
                               instance_type='p3.16xlarge',
                               accelerators={'V100': 1})
        assert 'Infeasible resource demands found' in str(e.value)


def test_instance_type_matches_accelerators(enable_all_clouds):
    _test_resources_launch(sky.AWS(),
                           instance_type='p3.2xlarge',
                           accelerators='V100')
    _test_resources_launch(sky.GCP(),
                           instance_type='n1-standard-2',
                           accelerators='V100')

    _test_resources_launch(sky.GCP(),
                           instance_type='n1-standard-8',
                           accelerators='tpu-v3-8',
                           accelerator_args={'tpu_vm': False})
    _test_resources_launch(sky.GCP(),
                           instance_type='a2-highgpu-1g',
                           accelerators='a100')

    _test_resources_launch(sky.AWS(),
                           instance_type='p3.16xlarge',
                           accelerators={'V100': 8})


def test_invalid_instance_type(enable_all_clouds):
    for cloud in [sky.AWS(), sky.Azure(), sky.GCP(), None]:
        with pytest.raises(ValueError) as e:
            _test_resources(cloud, instance_type='invalid')
        assert 'Invalid instance type' in str(e.value)


def test_infer_cloud_from_instance_type(enable_all_clouds):
    # AWS instances
    _test_resources(cloud=sky.AWS(),
                    instance_type='m5.12xlarge',
                    expected_cloud=sky.AWS())
    _test_resources(instance_type='p3.8xlarge', expected_cloud=sky.AWS())
    _test_resources(instance_type='g4dn.2xlarge', expected_cloud=sky.AWS())
    # GCP instances
    _test_resources(instance_type='n1-standard-96', expected_cloud=sky.GCP())
    #Azure instances
    _test_resources(instance_type='Standard_NC12s_v3',
                    expected_cloud=sky.Azure())


def test_invalid_cpus(enable_all_clouds):
    for cloud in [sky.AWS(), sky.Azure(), sky.GCP(), None]:
        with pytest.raises(ValueError) as e:
            _test_resources(cloud, cpus='invalid')
        assert '"cpus" field should be' in str(e.value)


def test_invalid_memory(enable_all_clouds):
    for cloud in [sky.AWS(), sky.Azure(), sky.GCP(), None]:
        with pytest.raises(ValueError) as e:
            _test_resources(cloud, memory='invalid')
        assert '"memory" field should be' in str(e.value)


def test_invalid_region(enable_all_clouds):
    for cloud in [sky.AWS(), sky.Azure(), sky.GCP()]:
        with pytest.raises(ValueError) as e:
            _test_resources(cloud, region='invalid')
        assert 'Invalid region' in str(e.value)

    with pytest.raises(exceptions.ResourcesUnavailableError) as e:
        _test_resources_launch(sky.GCP(),
                               region='us-west1',
                               accelerators='tpu-v3-8')
        assert 'No launchable resource found' in str(e.value)


def test_invalid_zone(enable_all_clouds):
    for cloud in [sky.AWS(), sky.GCP()]:
        with pytest.raises(ValueError) as e:
            _test_resources(cloud, zone='invalid')
        assert 'Invalid zone' in str(e.value)

    with pytest.raises(ValueError) as e:
        _test_resources(sky.Azure(), zone='invalid')
    assert 'Azure does not support zones.' in str(e.value)

    with pytest.raises(ValueError) as e:
        _test_resources(sky.AWS(), region='us-east-1', zone='us-east-2a')
    assert 'Invalid zone' in str(e.value)

    with pytest.raises(ValueError) as e:
        _test_resources(sky.GCP(), region='us-west2', zone='us-west1-a')
    assert 'Invalid zone' in str(e.value)

    input_zone = 'us-central1'
    expected_candidates = [
        'us-central1-a', 'us-central1-b', 'us-central1-c', 'us-central1-f'
    ]
    with pytest.raises(ValueError) as e:
        _test_resources(sky.GCP(), zone=input_zone)
    assert 'Invalid zone' in str(e.value)
    for cand in expected_candidates:
        assert cand in str(e.value)


def test_invalid_image(enable_all_clouds):
    with pytest.raises(ValueError) as e:
        _test_resources(cloud=sky.AWS(), image_id='ami-0868a20f5a3bf9702')
    assert 'in a specific region' in str(e.value)

    with pytest.raises(ValueError) as e:
        _test_resources(image_id='ami-0868a20f5a3bf9702')
    assert 'Cloud must be specified' in str(e.value)

    with pytest.raises(ValueError) as e:
        _test_resources(cloud=sky.Lambda(), image_id='some-image')
    assert 'only supported for AWS/GCP/Azure/IBM/OCI/Kubernetes' in str(e.value)


def test_valid_image(enable_all_clouds):
    _test_resources(cloud=sky.AWS(),
                    region='us-east-1',
                    image_id='ami-0868a20f5a3bf9702')
    _test_resources(
        cloud=sky.GCP(),
        region='us-central1',
        image_id=
        'projects/deeplearning-platform-release/global/images/family/common-cpu-v20230126'
    )
    _test_resources(
        cloud=sky.GCP(),
        image_id=
        'projects/deeplearning-platform-release/global/images/family/common-cpu-v20230126'
    )


def test_parse_cpus_from_yaml():
    spec = textwrap.dedent("""\
        resources:
            cpus: 1""")
    _test_parse_cpus(spec, '1')

    spec = textwrap.dedent("""\
        resources:
            cpus: 1.5""")
    _test_parse_cpus(spec, '1.5')

    spec = textwrap.dedent("""\
        resources:
            cpus: '3+' """)
    _test_parse_cpus(spec, '3+')

    spec = textwrap.dedent("""\
        resources:
            cpus: 3+ """)
    _test_parse_cpus(spec, '3+')


def test_parse_memory_from_yaml():
    spec = textwrap.dedent("""\
        resources:
            memory: 32""")
    _test_parse_memory(spec, '32')

    spec = textwrap.dedent("""\
        resources:
            memory: 1.5""")
    _test_parse_memory(spec, '1.5')

    spec = textwrap.dedent("""\
        resources:
            memory: '3+' """)
    _test_parse_memory(spec, '3+')

    spec = textwrap.dedent("""\
        resources:
            memory: 3+ """)
    _test_parse_memory(spec, '3+')


def test_parse_accelerators_from_yaml():
    spec = textwrap.dedent("""\
      resources:
        accelerators: V100""")
    _test_parse_accelerators(spec, {'V100': 1})

    spec = textwrap.dedent("""\
      resources:
        accelerators: V100:4""")
    _test_parse_accelerators(spec, {'V100': 4})

    spec = textwrap.dedent("""\
      resources:
        accelerators: V100:0.5""")
    _test_parse_accelerators(spec, {'V100': 0.5})

    spec = textwrap.dedent("""\
      resources:
        accelerators: \"V100: 0.5\"""")
    _test_parse_accelerators(spec, {'V100': 0.5})

    # Invalid.
    spec = textwrap.dedent("""\
      resources:
        accelerators: \"V100: expected_a_float_here\"""")
    with pytest.raises(ValueError) as e:
        _test_parse_accelerators(spec, None)
        assert 'The "accelerators" field as a str ' in str(e.value)


def test_invalid_num_nodes():
    for invalid_value in (-1, 2.2, 1.0):
        with pytest.raises(ValueError) as e:
            with sky.Dag():
                task = sky.Task()
                task.num_nodes = invalid_value
            assert 'num_nodes should be a positive int' in str(e.value)


def test_parse_empty_yaml():
    spec = textwrap.dedent("""\
        """)

    def test_fn(task):
        assert task.num_nodes == 1

    _test_parse_task_yaml(spec, test_fn)


def test_parse_name_only_yaml():
    spec = textwrap.dedent("""\
        name: test_task
        """)

    def test_fn(task):
        assert task.name == 'test_task'

    _test_parse_task_yaml(spec, test_fn)


def test_parse_invalid_envs_yaml():
    spec = textwrap.dedent("""\
        envs:
          hello world: 1  # invalid key
          123: val  # invalid key
          good_key: val
        """)
    with pytest.raises(ValueError) as e:
        _test_parse_task_yaml(spec)
    assert '\'123\', \'hello world\' do not match any of the regexes' in str(
        e.value)


def test_parse_valid_envs_yaml():
    spec = textwrap.dedent("""\
        envs:
          hello_world: 1
          HELLO: val
          GOOD123: 123
        """)
    _test_parse_task_yaml(spec)


def test_invalid_accelerators_regions(enable_all_clouds):
    task = sky.Task(run='echo hi')
    task.set_resources(
        sky.Resources(
            sky.AWS(),
            accelerators='A100:8',
            region='us-west-1',
        ))
    with pytest.raises(exceptions.ResourcesUnavailableError) as e:
        sky.stream_and_get(
            sky.launch(task, cluster_name='should-fail', dryrun=True))
        assert 'No launchable resource found for' in str(e.value), str(e.value)


def _test_optimize_speed(resources: sky.Resources):
    with sky.Dag() as dag:
        task = sky.Task(run='echo hi')
        task.set_resources(resources)
    start = time.time()
    sky.optimize(dag)
    end = time.time()
    # 5.0 seconds = somewhat flaky.
    assert end - start < 6.0, (f'optimize took too long for {resources}, '
                               f'{end - start} seconds')


def test_optimize_speed(enable_all_clouds):
    _test_optimize_speed(sky.Resources(cpus=4))
    for cloud in registry.CLOUD_REGISTRY.values():
        _test_optimize_speed(sky.Resources(cloud, cpus='4+'))
    _test_optimize_speed(sky.Resources(cpus='4+', memory='4+'))
    _test_optimize_speed(
        sky.Resources(cpus='4+', memory='4+', accelerators='V100:1'))
    _test_optimize_speed(
        sky.Resources(cpus='4+', memory='4+', accelerators='A100-80GB:8'))
    _test_optimize_speed(
        sky.Resources(cpus='4+', memory='4+', accelerators='tpu-v3-32'))


def test_infer_cloud_from_region_or_zone(enable_all_clouds):
    # Maps to GCP.
    _test_resources_launch(region='us-east1')
    _test_resources_launch(zone='us-west2-a')

    # Maps to AWS.
    # Not use us-east-2 or us-west-1 as it is also supported by Lambda.
    _test_resources_launch(region='eu-south-1')
    _test_resources_launch(zone='us-west-2a')

    # `sky launch`
    _test_resources_launch()

    # Same-named regions need `cloud`.
    _test_resources_launch(region='us-east-1', cloud=sky.AWS())
    _test_resources_launch(region='us-east-1', cloud=sky.Lambda())

    # Cases below: cannot infer cloud.

    # Same-named region: AWS and Lambda.
    with pytest.raises(ValueError) as e:
        _test_resources_launch(region='us-east-1')
    assert ('Multiple enabled clouds have region/zone of the same names'
            in str(e))

    # Typo, fuzzy hint.
    with pytest.raises(ValueError) as e:
        _test_resources_launch(zone='us-west-2-a', cloud=sky.AWS())
    assert ('Did you mean one of these: \'us-west-2a\'?' in str(e))

    # Detailed hints.
    # ValueError: Invalid (region None, zone 'us-west-2-a') for any cloud among
    # [AWS, Azure, GCP, IBM, Lambda, OCI, SCP]. Details:
    # Cloud   Hint
    # -----   ----
    # AWS     Invalid zone 'us-west-2-a' Did you mean one of these: 'us-west-2a'?
    # Azure   Azure does not support zones.
    # GCP     Invalid zone 'us-west-2-a' Did you mean one of these: 'us-west2-a'?
    # IBM     Invalid zone 'us-west-2-a'
    # Lambda  Lambda Cloud does not support zones.
    # OCI     Invalid zone 'us-west-2-a'
    # SCP     SCP Cloud does not support zones.
    with pytest.raises(ValueError) as e:
        _test_resources_launch(zone='us-west-2-a')
    assert ('Invalid (region None, zone \'us-west-2-a\') for any cloud among'
            in str(e))

    with pytest.raises(ValueError) as e:
        _test_resources_launch(zone='us-west-2z')
    assert ('Invalid (region None, zone \'us-west-2z\') for any cloud among'
            in str(e))

    with pytest.raises(ValueError) as e:
        _test_resources_launch(region='us-east1', zone='us-west2-a')
    assert (
        'Invalid (region \'us-east1\', zone \'us-west2-a\') for any cloud among'
        in str(e))


def test_ordered_resources(enable_all_clouds):
    captured_output = io.StringIO()
    sys.stdout = captured_output  # Redirect stdout to the StringIO object

    with sky.Dag() as dag:
        task = sky.Task('test_task')
        task.set_resources([
            sky.Resources(accelerators={'V100': 1}),
            sky.Resources(accelerators={'T4': 1}),
            sky.Resources(accelerators={'K80': 1}),
            sky.Resources(accelerators={'T4': 4}),
        ])
    dag = sky.optimize(dag)
    cli_runner = cli_testing.CliRunner()
    request_id = sky.launch(task, dryrun=True)
    result = cli_runner.invoke(cli.api_logs, [request_id])
    assert not result.exit_code

    # Access the captured output
    output = captured_output.getvalue()
    assert any('V100' in line and '✔' in line for line in output.splitlines()), \
        'Expected to find a line with V100 and ✔ indicating V100 was chosen'


def test_disk_tier_mismatch(enable_all_clouds):
    for cloud in registry.CLOUD_REGISTRY.values():
        for tier in cloud._SUPPORTED_DISK_TIERS:
            sky.Resources(cloud=cloud, disk_tier=tier)
        for unsupported_tier in (set(resources_utils.DiskTier) -
                                 cloud._SUPPORTED_DISK_TIERS):
            with pytest.raises(ValueError) as e:
                resource = sky.Resources(cloud=cloud,
                                         disk_tier=unsupported_tier)
                resource.validate()
            assert f'is not supported' in str(e.value), str(e.value)


def test_optimize_disk_tier(enable_all_clouds):

    def _get_all_candidate_cloud(r: sky.Resources) -> Set[clouds.Cloud]:
        task = sky.Task()
        task.set_resources(r)
        _, per_cloud_candidates, _ = optimizer._fill_in_launchable_resources(
            task, blocked_resources=None)
        return set(per_cloud_candidates.keys())

    # All cloud supports BEST disk tier.
    best_tier_resources = sky.Resources(disk_tier=resources_utils.DiskTier.BEST)
    best_tier_candidates = _get_all_candidate_cloud(best_tier_resources)
    assert best_tier_candidates == set(
        registry.CLOUD_REGISTRY.values()), best_tier_candidates

    # Only AWS, GCP, Azure, OCI supports LOW disk tier.
    low_tier_resources = sky.Resources(disk_tier=resources_utils.DiskTier.LOW)
    low_tier_candidates = _get_all_candidate_cloud(low_tier_resources)
    assert low_tier_candidates == set(
        map(registry.CLOUD_REGISTRY.get,
            ['aws', 'gcp', 'azure', 'oci'])), low_tier_candidates

    # Only AWS, GCP, Azure, OCI supports HIGH disk tier.
    high_tier_resources = sky.Resources(disk_tier=resources_utils.DiskTier.HIGH)
    high_tier_candidates = _get_all_candidate_cloud(high_tier_resources)
    assert high_tier_candidates == set(
        map(registry.CLOUD_REGISTRY.get,
            ['aws', 'gcp', 'azure', 'oci'])), high_tier_candidates

    # Only AWS, GCP supports ULTRA disk tier.
    ultra_tier_resources = sky.Resources(
        disk_tier=resources_utils.DiskTier.ULTRA)
    ultra_tier_candidates = _get_all_candidate_cloud(ultra_tier_resources)
    assert ultra_tier_candidates == set(
<<<<<<< HEAD
        map(clouds.CLOUD_REGISTRY.get, ['aws', 'gcp'])), ultra_tier_candidates


def test_resource_hints_for_invalid_resources(monkeypatch, capfd):
    """Tests that helpful hints are shown when no matching resources are found."""
    # Test when there are no fuzzy candidates
    with pytest.raises(exceptions.ResourcesUnavailableError):
        _test_resources_launch(
            monkeypatch,
            enabled_clouds=[sky.Azure(), sky.GCP(),
                            sky.AWS()],
            cpus=111,
            memory=999)
    stdout, _ = capfd.readouterr()
    assert 'Try specifying a different CPU count' in stdout
    assert 'add "+" to the end of the CPU count' in stdout
    assert 'Try specifying a different memory size' in stdout
    assert 'add "+" to the end of the memory size' in stdout
    assert 'Did you mean:' not in stdout  # No fuzzy candidates
=======
        map(registry.CLOUD_REGISTRY.get, ['aws', 'gcp'])), ultra_tier_candidates
>>>>>>> 0c74bbea
<|MERGE_RESOLUTION|>--- conflicted
+++ resolved
@@ -724,8 +724,7 @@
         disk_tier=resources_utils.DiskTier.ULTRA)
     ultra_tier_candidates = _get_all_candidate_cloud(ultra_tier_resources)
     assert ultra_tier_candidates == set(
-<<<<<<< HEAD
-        map(clouds.CLOUD_REGISTRY.get, ['aws', 'gcp'])), ultra_tier_candidates
+        map(registry.CLOUD_REGISTRY.get, ['aws', 'gcp'])), ultra_tier_candidates
 
 
 def test_resource_hints_for_invalid_resources(monkeypatch, capfd):
@@ -743,7 +742,4 @@
     assert 'add "+" to the end of the CPU count' in stdout
     assert 'Try specifying a different memory size' in stdout
     assert 'add "+" to the end of the memory size' in stdout
-    assert 'Did you mean:' not in stdout  # No fuzzy candidates
-=======
-        map(registry.CLOUD_REGISTRY.get, ['aws', 'gcp'])), ultra_tier_candidates
->>>>>>> 0c74bbea
+    assert 'Did you mean:' not in stdout  # No fuzzy candidates