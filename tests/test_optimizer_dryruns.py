--- conflicted
+++ resolved
@@ -82,13 +82,6 @@
         'sky.clouds.gcp.GCP._list_reservations_for_instance_type',
         lambda *_args, **_kwargs: [])
 
-<<<<<<< HEAD
-    # Monkey patch detect_gpu_label_formatter for k8s since it queries
-    # the cluster to detect available GPU labels.
-    monkeypatch.setattr(
-        'sky.utils.kubernetes_utils.detect_gpu_label_formatter',
-        lambda *_args, **_kwargs: [kubernetes_utils.SkyPilotLabelFormatter, []])
-=======
     # Monkey patch Kubernetes resource detection since it queries
     # the cluster to detect available cluster resources.
     monkeypatch.setattr(
@@ -98,7 +91,6 @@
                         lambda *_args, **_kwargs: [True, []])
     monkeypatch.setattr('sky.utils.kubernetes_utils.check_instance_fits',
                         lambda *_args, **_kwargs: [True, ''])
->>>>>>> 469a62d9
 
     # Should create Resources here, since it uses the enabled clouds.
     return sky.Resources(*resources_args, **resources_kwargs)
