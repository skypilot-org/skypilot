import copy
import random

import numpy as np
import pandas as pd

import sky
from sky import clouds
from sky.clouds import service_catalog

ALL_INSTANCE_TYPE_INFOS = sum(
    sky.list_accelerators(gpus_only=True).values(), [])

DUMMY_NODES = [
    sky.optimizer._DUMMY_SOURCE_NAME,
    sky.optimizer._DUMMY_SINK_NAME,
]


def generate_random_dag(
    num_tasks: int,
    seed: int = 0,
    max_num_nodes: int = 10,
    max_num_parents: int = 5,
    max_num_candidate_resources: int = 5,
    max_task_runtime: int = 3600,
    max_data_size: int = 1000,
) -> sky.Dag:
    """Generates a random Sky DAG to test Sky optimizer."""
    random.seed(seed)
    with sky.Dag() as dag:
        for i in range(num_tasks):
            op = sky.Task(name=f'task{i}')
            task_runtime = random.random() * max_task_runtime
            op.set_time_estimator(lambda _: task_runtime)
            op.num_nodes = random.randint(1, max_num_nodes)

            if i == 0:
                num_parents = 0
            else:
                num_parents = random.randint(0, min(i, max_num_parents))

            if num_parents == 0:
                src_cloud = random.choice(['s3:', 'gs:', None])
                src_volume = random.randint(0, max_data_size)
            else:
                parents = random.choices(dag.tasks[:-1], k=num_parents)
                for parent in parents:
                    parent >> op
                # NOTE: Sky only takes single input data source
                src_cloud = parents[0]
                # Sky uses the parent's output data size
                src_volume = None

            if src_cloud is not None:
                op.set_inputs(src_cloud, src_volume)
            op.set_outputs('CLOUD', random.randint(0, max_data_size))

            num_candidates = random.randint(1, max_num_candidate_resources)
            candidate_instance_types = random.choices(ALL_INSTANCE_TYPE_INFOS,
                                                      k=num_candidates)

            candidate_resources = set()
            for candidate in candidate_instance_types:
                instance_type = candidate.instance_type
                if pd.isna(instance_type):
                    assert candidate.cloud == 'GCP', candidate
                    (instance_list,
                     _) = service_catalog.get_instance_type_for_accelerator(
                         candidate.accelerator_name,
                         candidate.accelerator_count,
                         clouds='gcp')
                    assert instance_list, (candidate, instance_list)
                    instance_type = random.choice(instance_list)
                resources = sky.Resources(
                    cloud=clouds.CLOUD_REGISTRY.from_str(candidate.cloud),
                    instance_type=instance_type,
                    accelerators={
                        candidate.accelerator_name: candidate.accelerator_count
                    })
                candidate_resources.add(resources)
            op.set_resources(candidate_resources)
    return dag


def find_min_objective(dag: sky.Dag, minimize_cost: bool) -> float:
    """Manually finds the minimum objective value."""
    graph = dag.get_graph()
    topo_order = dag.tasks

    final_plan = {}
    min_objective = np.inf
    resources_stack = []

    def _optimize_by_brute_force(tasks, plan):
        """Optimizes a Sky DAG in a brute-force manner."""
        # NOTE: Here we assume that the Sky DAG is topologically sorted.
        nonlocal final_plan, min_objective
        task = tasks[0]
        for resources in task.get_resources():
            assert task.name in DUMMY_NODES or resources.is_launchable()
            plan[task] = resources
            resources_stack.append(resources)
            if len(tasks) == 1:
                if minimize_cost:
                    objective = sky.Optimizer._compute_total_cost(
                        graph, topo_order, plan)
                else:
                    objective = sky.Optimizer._compute_total_time(
                        graph, topo_order, plan)
                if objective < min_objective:
                    final_plan = {
                        topo_order[i]: resources_stack[i]
                        for i in range(len(topo_order))
                    }
                    min_objective = objective
            else:
                _optimize_by_brute_force(tasks[1:], plan)
            resources_stack.pop()

    _optimize_by_brute_force(topo_order, {})
    print(final_plan)
    return min_objective


def compare_optimization_results(dag: sky.Dag, minimize_cost: bool):
    copy_dag = copy.deepcopy(dag)

    optimizer_plan = sky.Optimizer._optimize_objective(dag, minimize_cost)
    if minimize_cost:
        objective = sky.Optimizer._compute_total_cost(dag.get_graph(),
                                                      dag.tasks, optimizer_plan)
    else:
        objective = sky.Optimizer._compute_total_time(dag.get_graph(),
                                                      dag.tasks, optimizer_plan)

    min_objective = find_min_objective(copy_dag, minimize_cost)
    assert abs(objective - min_objective) < 5e-2


<<<<<<< HEAD
def test_optimizer(enable_all_clouds, patch_gcloud_list_reservations):
=======
def test_optimizer(enable_all_clouds):
    for seed in range(3):
        dag = generate_random_dag(num_tasks=5, seed=seed)
        sky.Optimizer._add_dummy_source_sink_nodes(dag)
>>>>>>> a7150022

        # TODO(tian): Add test for minimize_cost=False. We need a time estimator
        # that dependent on the resources, rather than returns a constant.
        compare_optimization_results(dag, minimize_cost=True)<|MERGE_RESOLUTION|>--- conflicted
+++ resolved
@@ -138,14 +138,10 @@
     assert abs(objective - min_objective) < 5e-2
 
 
-<<<<<<< HEAD
 def test_optimizer(enable_all_clouds, patch_gcloud_list_reservations):
-=======
-def test_optimizer(enable_all_clouds):
     for seed in range(3):
         dag = generate_random_dag(num_tasks=5, seed=seed)
         sky.Optimizer._add_dummy_source_sink_nodes(dag)
->>>>>>> a7150022
 
         # TODO(tian): Add test for minimize_cost=False. We need a time estimator
         # that dependent on the resources, rather than returns a constant.
