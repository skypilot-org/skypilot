import copy
import random

import numpy as np
import pandas as pd

import sky
from sky import clouds
from sky.clouds import service_catalog

ALL_INSTANCE_TYPE_INFOS = sum(
    sky.list_accelerators(gpus_only=True).values(), [])

DUMMY_NODES = [
    sky.optimizer._DUMMY_SOURCE_NAME,
    sky.optimizer._DUMMY_SINK_NAME,
]


def generate_random_dag(
    num_tasks: int,
    seed: int = 0,
    max_num_nodes: int = 10,
    max_num_parents: int = 5,
    max_num_candidate_resources: int = 5,
    max_task_runtime: int = 3600,
    max_data_size: int = 1000,
) -> sky.Dag:
    """Generates a random Sky DAG to test Sky optimizer."""
    random.seed(seed)
    with sky.Dag() as dag:
        for i in range(num_tasks):
            op = sky.Task(name=f'task{i}')
            task_runtime = random.random() * max_task_runtime
            op.set_time_estimator(lambda _: task_runtime)
            op.num_nodes = random.randint(1, max_num_nodes)

            if i == 0:
                num_parents = 0
            else:
                num_parents = random.randint(0, min(i, max_num_parents))

            if num_parents == 0:
                src_cloud = random.choice(['s3:', 'gs:', None])
                src_volume = random.randint(0, max_data_size)
            else:
                parents = random.choices(dag.tasks[:-1], k=num_parents)
                for parent in parents:
                    parent >> op
                # NOTE: Sky only takes single input data source
                src_cloud = parents[0]
                # Sky uses the parent's output data size
                src_volume = None

            if src_cloud is not None:
                op.set_inputs(src_cloud, src_volume)
            op.set_outputs('CLOUD', random.randint(0, max_data_size))

            num_candidates = random.randint(1, max_num_candidate_resources)
            candidate_instance_types = random.choices(ALL_INSTANCE_TYPE_INFOS,
                                                      k=num_candidates)

            candidate_resources = set()
            for candidate in candidate_instance_types:
                instance_type = candidate.instance_type
                if pd.isna(instance_type):
<<<<<<< HEAD
                    instance_type = GCP_HOST_VM
                if 'tpu' in candidate.accelerator_name:
                    instance_type = 'TPU-VM'
=======
                    assert candidate.cloud == 'GCP', candidate
                    (instance_list,
                     _) = service_catalog.get_instance_type_for_accelerator(
                         candidate.accelerator_name,
                         candidate.accelerator_count,
                         clouds='gcp')
                    assert instance_list, (candidate, instance_list)
                    instance_type = random.choice(instance_list)
>>>>>>> 7c514baa
                resources = sky.Resources(
                    cloud=clouds.CLOUD_REGISTRY.from_str(candidate.cloud),
                    instance_type=instance_type,
                    accelerators={
                        candidate.accelerator_name: candidate.accelerator_count
                    })
                candidate_resources.add(resources)
            op.set_resources(candidate_resources)
    return dag


def find_min_objective(dag: sky.Dag, minimize_cost: bool) -> float:
    """Manually finds the minimum objective value."""
    graph = dag.get_graph()
    topo_order = dag.tasks

    final_plan = {}
    min_objective = np.inf
    resources_stack = []

    def _optimize_by_brute_force(tasks, plan):
        """Optimizes a Sky DAG in a brute-force manner."""
        # NOTE: Here we assume that the Sky DAG is topologically sorted.
        nonlocal final_plan, min_objective
        task = tasks[0]
        for resources in task.resources:
            assert task.name in DUMMY_NODES or resources.is_launchable()
            plan[task] = resources
            resources_stack.append(resources)
            if len(tasks) == 1:
                if minimize_cost:
                    objective = sky.Optimizer._compute_total_cost(
                        graph, topo_order, plan)
                else:
                    objective = sky.Optimizer._compute_total_time(
                        graph, topo_order, plan)
                if objective < min_objective:
                    final_plan = {
                        topo_order[i]: resources_stack[i]
                        for i in range(len(topo_order))
                    }
                    min_objective = objective
            else:
                _optimize_by_brute_force(tasks[1:], plan)
            resources_stack.pop()

    _optimize_by_brute_force(topo_order, {})
    print(final_plan)
    return min_objective


def compare_optimization_results(dag: sky.Dag, minimize_cost: bool):
    copy_dag = copy.deepcopy(dag)
    if minimize_cost:
        optimizer_plan = sky.Optimizer._optimize_dag(dag,
                                                     sky.OptimizeTarget.COST)
    else:
        optimizer_plan = sky.Optimizer._optimize_dag(dag,
                                                     sky.OptimizeTarget.TIME)
    if minimize_cost:
        objective = sky.Optimizer._compute_total_cost(dag.get_graph(),
                                                      dag.tasks, optimizer_plan)
    else:
        objective = sky.Optimizer._compute_total_time(dag.get_graph(),
                                                      dag.tasks, optimizer_plan)

    min_objective = find_min_objective(copy_dag, minimize_cost)
    assert abs(objective - min_objective) < 5e-2


def test_optimizer(enable_all_clouds):
    for seed in range(3):
        dag = generate_random_dag(num_tasks=5, seed=seed)
        sky.Optimizer._add_dummy_source_sink_nodes(dag)

        # TODO(tian): Add test for minimize_cost=False. We need a time estimator
        # that dependent on the resources, rather than returns a constant.
        compare_optimization_results(dag, minimize_cost=True)<|MERGE_RESOLUTION|>--- conflicted
+++ resolved
@@ -64,11 +64,6 @@
             for candidate in candidate_instance_types:
                 instance_type = candidate.instance_type
                 if pd.isna(instance_type):
-<<<<<<< HEAD
-                    instance_type = GCP_HOST_VM
-                if 'tpu' in candidate.accelerator_name:
-                    instance_type = 'TPU-VM'
-=======
                     assert candidate.cloud == 'GCP', candidate
                     (instance_list,
                      _) = service_catalog.get_instance_type_for_accelerator(
@@ -77,7 +72,6 @@
                          clouds='gcp')
                     assert instance_list, (candidate, instance_list)
                     instance_type = random.choice(instance_list)
->>>>>>> 7c514baa
                 resources = sky.Resources(
                     cloud=clouds.CLOUD_REGISTRY.from_str(candidate.cloud),
                     instance_type=instance_type,
