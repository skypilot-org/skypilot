--- conflicted
+++ resolved
@@ -65,11 +65,7 @@
                 if pd.isna(instance_type):
                     instance_type = GCP_HOST_VM
                 resources = sky.Resources(
-<<<<<<< HEAD
-                    cloud=sky.clouds.CLOUD_REGISTRY[candidate.cloud.lower()],
-=======
                     cloud=clouds.CLOUD_REGISTRY.from_str(candidate.cloud),
->>>>>>> 4e7d7172
                     instance_type=instance_type,
                     accelerators={
                         candidate.accelerator_name: candidate.accelerator_count
