import copy
import random
import sys
from typing import Dict, Tuple

import numpy as np
import pandas as pd

import sky
from sky import clouds
from sky import exceptions
from sky.clouds import service_catalog

ALL_INSTANCE_TYPE_INFOS = sum(sky.list_accelerators(gpus_only=True).values(), [])

DUMMY_NODES = [
    sky.optimizer._DUMMY_SOURCE_NAME,
    sky.optimizer._DUMMY_SINK_NAME,
]


def generate_random_dag(
    num_tasks: int,
    seed: int = 0,
    max_num_nodes: int = 10,
    max_num_parents: int = 5,
    max_num_candidate_resources: int = 5,
    max_task_runtime: int = 3600,
    max_data_size: int = 1000,
) -> sky.Dag:
    """Generates a random Sky DAG to test Sky optimizer."""
    random.seed(seed)
    single_node_task_ids = random.choices(list(range(num_tasks)),
                                          k=num_tasks // 2)
    with sky.Dag() as dag:
        for i in range(num_tasks):
            op = sky.Task(name=f'task{i}')
            task_runtime = random.random() * max_task_runtime
            op.set_time_estimator(lambda _: task_runtime)
            op.num_nodes = random.randint(2, max_num_nodes)
            if i in single_node_task_ids:
                op.num_nodes = 1

            if i == 0:
                num_parents = 0
            else:
                num_parents = random.randint(0, min(i, max_num_parents))

            if num_parents == 0:
                src_cloud = random.choice(['s3:', 'gs:', None])
                src_volume = random.randint(0, max_data_size)
            else:
                parents = random.choices(dag.tasks[:-1], k=num_parents)
                for parent in parents:
                    parent >> op
                # NOTE: Sky only takes single input data source
                src_cloud = parents[0]
                # Sky uses the parent's output data size
                src_volume = None

            if src_cloud is not None:
                op.set_inputs(src_cloud, src_volume)
            op.set_outputs('CLOUD', random.randint(0, max_data_size))

            num_candidates = random.randint(1, max_num_candidate_resources)
            candidate_instance_types = random.choices(
<<<<<<< HEAD
                ALL_INSTANCE_TYPE_INFOS, k=num_candidates
            )
=======
                ALL_INSTANCE_TYPE_INFOS, k=len(ALL_INSTANCE_TYPE_INFOS))
>>>>>>> 401f2729

            candidate_resources = set()
            for candidate in candidate_instance_types:
                instance_type = candidate.instance_type
                if pd.isna(instance_type):
                    assert candidate.cloud == 'GCP', candidate
                    (
                        instance_list,
                        _,
                    ) = service_catalog.get_instance_type_for_accelerator(
                        candidate.accelerator_name,
                        candidate.accelerator_count,
                        clouds='gcp',
                    )
                    assert instance_list, (candidate, instance_list)
                    instance_type = random.choice(instance_list)
                    if 'tpu' in candidate.accelerator_name:
                        instance_type = 'TPU-VM'
                resources = sky.Resources(
                    cloud=clouds.CLOUD_REGISTRY.from_str(candidate.cloud),
                    instance_type=instance_type,
                    accelerators={
                        candidate.accelerator_name: candidate.accelerator_count
<<<<<<< HEAD
                    },
                )
=======
                    })
                requested_features = set()
                if op.num_nodes > 1:
                    requested_features.add(
                        clouds.CloudImplementationFeatures.MULTI_NODE)
                try:
                    resources.cloud.check_features_are_supported(
                        resources, requested_features)
                except exceptions.NotSupportedError:
                    continue
>>>>>>> 401f2729
                candidate_resources.add(resources)
                if len(candidate_resources) >= num_candidates:
                    break
            op.set_resources(candidate_resources)
    return dag


def find_min_objective(
        dag: sky.Dag,
        minimize_cost: bool) -> Tuple[float, Dict[sky.Task, sky.Resources]]:
    """Manually finds the minimum objective value."""
    graph = dag.get_graph()
    topo_order = dag.tasks

    final_plan = {}
    min_objective = np.inf
    resources_stack = []

    def _optimize_by_brute_force(tasks, plan):
        """Optimizes a Sky DAG in a brute-force manner."""
        # NOTE: Here we assume that the Sky DAG is topologically sorted.
        nonlocal final_plan, min_objective
        task = tasks[0]
        for resources in task.resources:
            assert task.name in DUMMY_NODES or resources.is_launchable()
            plan[task] = resources
            resources_stack.append(resources)
            if len(tasks) == 1:
                if minimize_cost:
                    objective = sky.Optimizer._compute_total_cost(
                        graph, topo_order, plan
                    )
                else:
                    objective = sky.Optimizer._compute_total_time(
                        graph, topo_order, plan
                    )
                if objective < min_objective:
                    final_plan = {
                        topo_order[i]: resources_stack[i]
                        for i in range(len(topo_order))
                    }
                    min_objective = objective
            else:
                _optimize_by_brute_force(tasks[1:], plan)
            resources_stack.pop()

    _optimize_by_brute_force(topo_order, {})
    return min_objective, final_plan


def compare_optimization_results(dag: sky.Dag, minimize_cost: bool):
    copy_dag = copy.deepcopy(dag)
    if minimize_cost:
        optimizer_plan = sky.Optimizer._optimize_dag(dag, sky.OptimizeTarget.COST)
    else:
        optimizer_plan = sky.Optimizer._optimize_dag(dag, sky.OptimizeTarget.TIME)
    if minimize_cost:
        objective = sky.Optimizer._compute_total_cost(
            dag.get_graph(), dag.tasks, optimizer_plan
        )
    else:
        objective = sky.Optimizer._compute_total_time(
            dag.get_graph(), dag.tasks, optimizer_plan
        )

    min_objective, bf_plan = find_min_objective(copy_dag, minimize_cost)
    print('=== optimizer plan ===', file=sys.stderr)
    print(optimizer_plan, file=sys.stderr)
    print('=== brute force ===', file=sys.stderr)
    print(bf_plan, file=sys.stderr)
    assert abs(objective - min_objective) < 5e-2


def test_optimizer(enable_all_clouds):
    for seed in range(3):
        dag = generate_random_dag(num_tasks=5, seed=seed)
        sky.Optimizer._add_dummy_source_sink_nodes(dag)

        # TODO(tian): Add test for minimize_cost=False. We need a time estimator
        # that dependent on the resources, rather than returns a constant.
        compare_optimization_results(dag, minimize_cost=True)<|MERGE_RESOLUTION|>--- conflicted
+++ resolved
@@ -64,12 +64,7 @@
 
             num_candidates = random.randint(1, max_num_candidate_resources)
             candidate_instance_types = random.choices(
-<<<<<<< HEAD
-                ALL_INSTANCE_TYPE_INFOS, k=num_candidates
-            )
-=======
                 ALL_INSTANCE_TYPE_INFOS, k=len(ALL_INSTANCE_TYPE_INFOS))
->>>>>>> 401f2729
 
             candidate_resources = set()
             for candidate in candidate_instance_types:
@@ -93,10 +88,6 @@
                     instance_type=instance_type,
                     accelerators={
                         candidate.accelerator_name: candidate.accelerator_count
-<<<<<<< HEAD
-                    },
-                )
-=======
                     })
                 requested_features = set()
                 if op.num_nodes > 1:
@@ -107,7 +98,6 @@
                         resources, requested_features)
                 except exceptions.NotSupportedError:
                     continue
->>>>>>> 401f2729
                 candidate_resources.add(resources)
                 if len(candidate_resources) >= num_candidates:
                     break
