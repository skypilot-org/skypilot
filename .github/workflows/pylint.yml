name: Pylint

on:
  # Trigger the workflow on push or pull request,
  # but only for the main branch
  push:
    branches:
      - master
      - 'releases/**'
  pull_request:
    branches:
      - master
      - 'releases/**'
  merge_group:

jobs:
  pylint:
    runs-on: ubuntu-latest
    strategy:
      matrix:
        python-version: ["3.8"]
    steps:
    - uses: actions/checkout@v3
    - name: Install the latest version of uv
      uses: astral-sh/setup-uv@v4
      with:
        version: "latest"
        python-version: ${{ matrix.python-version }}
    - name: Install dependencies
      run: |
<<<<<<< HEAD
        python -m pip install --upgrade pip
        pip install ".[all]"
        pip install pylint==$(grep 'pylint==' requirements-dev.txt | cut -d'=' -f3)
=======
        uv venv --seed ~/test-env
        source ~/test-env/bin/activate
        uv pip install --prerelease=allow "azure-cli>=2.65.0"
        uv pip install ".[all]"
        uv pip install pylint==2.14.5
        uv pip install pylint-quotes==0.2.3
>>>>>>> db832e82
    - name: Analysing the code with pylint
      run: |
        source ~/test-env/bin/activate
        pylint --load-plugins pylint_quotes sky<|MERGE_RESOLUTION|>--- conflicted
+++ resolved
@@ -28,18 +28,12 @@
         python-version: ${{ matrix.python-version }}
     - name: Install dependencies
       run: |
-<<<<<<< HEAD
-        python -m pip install --upgrade pip
-        pip install ".[all]"
-        pip install pylint==$(grep 'pylint==' requirements-dev.txt | cut -d'=' -f3)
-=======
         uv venv --seed ~/test-env
         source ~/test-env/bin/activate
         uv pip install --prerelease=allow "azure-cli>=2.65.0"
         uv pip install ".[all]"
-        uv pip install pylint==2.14.5
-        uv pip install pylint-quotes==0.2.3
->>>>>>> db832e82
+        uv pip install pylint==3.2.7
+        uv pip install git+https://github.com/marekhanus/pylint-quotes.git@0.3.0a2
     - name: Analysing the code with pylint
       run: |
         source ~/test-env/bin/activate
