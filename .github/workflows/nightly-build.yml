name: nightly-build
on:
  schedule:
    - cron: '35 8 * * *' # 08:35 UTC (01:35 PST / 04:35 EST) — original nightly
    - cron: '0 0 * * *'  # 00:00 UTC (~5:00 PM PT during DST) — tests-only preflight
  workflow_dispatch:
    inputs:
      skip_buildkite:
        description: 'Skip Buildkite tests (smoke, backward-compat, etc.)'
        required: false
        default: false
        type: boolean
      skip_test_pypi:
        description: 'Skip publishing to Test PyPI'
        required: false
        default: false
        type: boolean

jobs:
  check-date:
    runs-on: ubuntu-latest
    outputs:
      should_run: ${{ steps.compute_should_run.outputs.should_run }}
    steps:
      - uses: actions/checkout@v3
      - name: print latest_commit
        run: echo ${{ github.sha }}
      - id: compute_should_run
        name: determine whether nightly should run
        shell: bash
        run: |
          if [[ "${{ github.event_name }}" == "schedule" ]]; then
            if git rev-list --after="24 hours" ${{ github.sha }} | grep -q .; then
              echo "should_run=true" >> "$GITHUB_OUTPUT"
            else
              echo "should_run=false" >> "$GITHUB_OUTPUT"
            fi
          else
            # For manual dispatches, always run
            echo "should_run=true" >> "$GITHUB_OUTPUT"
          fi

  gate-tests:
    runs-on: ubuntu-latest
    needs: [check-date]
    outputs:
      run_tests: ${{ steps.compute_gate.outputs.run_tests }}
      publish_without_tests: ${{ steps.compute_gate.outputs.publish_without_tests }}
    steps:
      - id: compute_gate
        name: compute run_tests gate for smoke tests
        shell: bash
        env:
          EVENT: ${{ github.event_name }}
          SKIP_BUILDKITE: ${{ inputs.skip_buildkite }}
          SHOULD_RUN: ${{ needs.check-date.outputs.should_run }}
        run: |
          if [[ "$EVENT" == "workflow_dispatch" ]]; then
            if [[ "$SKIP_BUILDKITE" == "true" ]]; then
              echo "run_tests=false" >> "$GITHUB_OUTPUT"
              echo "publish_without_tests=true" >> "$GITHUB_OUTPUT"
            else
              echo "run_tests=true" >> "$GITHUB_OUTPUT"
              echo "publish_without_tests=false" >> "$GITHUB_OUTPUT"
            fi
          else
            # For scheduled runs, rely on check-date
            if [[ "$SHOULD_RUN" == "true" ]]; then
              echo "run_tests=true" >> "$GITHUB_OUTPUT"
              echo "publish_without_tests=false" >> "$GITHUB_OUTPUT"
            else
              echo "run_tests=false" >> "$GITHUB_OUTPUT"
              echo "publish_without_tests=false" >> "$GITHUB_OUTPUT"
            fi
          fi

  nightly-build-pypi:
    runs-on: ubuntu-latest
    needs: check-date
    if: ${{ needs.check-date.outputs.should_run != 'false' }}
    outputs:
      version: ${{ steps.set-release-version.outputs.version }}
    steps:
      - name: Clone repository
        uses: actions/checkout@v3
      - name: Set up Node.js
        uses: actions/setup-node@v4
        with:
          node-version: '23'
          cache: 'npm'
          cache-dependency-path: 'sky/dashboard/package-lock.json'
      - name: Install dashboard dependencies
        run: |
          cd sky/dashboard
          npm ci
      - name: Build dashboard
        run: |
          cd sky/dashboard
          npm run build
      - name: Set up Python 3.10
        uses: actions/setup-python@v4
        with:
          python-version: '3.10'
          cache: 'pip' # caching pip dependencies
      - name: Install pypa/build
        run: >-
          python -m
          pip install
          build
          --user
      - name: Set release version
        id: set-release-version
        run: |
          RELEASE_VERSION=$(date +%Y%m%d)
          sed -i "s/{{SKYPILOT_COMMIT_SHA}}/${{ github.sha }}/g" sky/__init__.py
          sed -i "s/__version__ = '.*'/__version__ = '1.0.0.dev${RELEASE_VERSION}'/g" sky/__init__.py
          sed -i "s/name='skypilot',/name='skypilot-nightly',/g" sky/setup_files/setup.py
          echo "version=1.0.0.dev${RELEASE_VERSION}" >> $GITHUB_OUTPUT
          echo "Version: 1.0.0.dev${RELEASE_VERSION}"
      - name: Build a binary wheel and a source tarball
        run: >-
          python -m
          build
          --sdist
          --wheel
          --outdir dist/
          .
      - name: Upload distribution artifacts
        uses: actions/upload-artifact@v4
        with:
          name: skypilot-artifacts-skypilot-nightly
          path: dist/

  smoke-tests-aws:
    needs: [gate-tests, nightly-build-pypi]
    if: ${{ needs.gate-tests.outputs.run_tests == 'true' }}
    uses: ./.github/workflows/buildkite-trigger-wait.yml
    with:
      commit: ${{ github.sha }}
      branch: ${{ github.ref_name }}
      message: "nightly-build-pypi --aws"
      pipeline: "smoke-tests"
      build_env_vars: '{"ARGS": "--aws"}'
      timeout_minutes: 60
    secrets:
      BUILDKITE_TOKEN: ${{ secrets.BUILDKITE_TOKEN }}

  backward-compat-test-nightly:
    needs: [gate-tests, nightly-build-pypi]
    if: ${{ needs.gate-tests.outputs.run_tests == 'true' }}
    uses: ./.github/workflows/buildkite-trigger-wait.yml
    with:
      commit: ${{ github.sha }}
      branch: ${{ github.ref_name }}
      message: "nightly-build-pypi backward compatibility test --base-branch pypi/skypilot-nightly"
      pipeline: "quicktest-core"
      build_env_vars: '{"ARGS": "--base-branch pypi/skypilot-nightly"}'
      timeout_minutes: 60
    secrets:
      BUILDKITE_TOKEN: ${{ secrets.BUILDKITE_TOKEN }}

  backward-compat-test-stable:
    needs: [gate-tests, nightly-build-pypi]
    if: ${{ needs.gate-tests.outputs.run_tests == 'true' }}
    uses: ./.github/workflows/buildkite-trigger-wait.yml
    with:
      commit: ${{ github.sha }}
      branch: ${{ github.ref_name }}
      message: "nightly-build-pypi backward compatibility test --base-branch pypi/skypilot"
      pipeline: "quicktest-core"
      build_env_vars: '{"ARGS": "--base-branch pypi/skypilot"}'
      timeout_minutes: 60
    secrets:
      BUILDKITE_TOKEN: ${{ secrets.BUILDKITE_TOKEN }}

  smoke-tests-kubernetes-resource-heavy:
    needs: [gate-tests, nightly-build-pypi]
    if: ${{ needs.gate-tests.outputs.run_tests == 'true' }}
    uses: ./.github/workflows/buildkite-trigger-wait.yml
    with:
      commit: ${{ github.sha }}
      branch: ${{ github.ref_name }}
      message: "nightly-build-pypi --kubernetes --resource-heavy"
      pipeline: "smoke-tests"
      build_env_vars: '{"ARGS": "--kubernetes --resource-heavy"}'
      timeout_minutes: 100
    secrets:
      BUILDKITE_TOKEN: ${{ secrets.BUILDKITE_TOKEN }}

  smoke-tests-kubernetes-no-resource-heavy:
    needs: [gate-tests, nightly-build-pypi]
    if: ${{ needs.gate-tests.outputs.run_tests == 'true' }}
    uses: ./.github/workflows/buildkite-trigger-wait.yml
    with:
      commit: ${{ github.sha }}
      branch: ${{ github.ref_name }}
      message: "nightly-build-pypi --kubernetes --no-resource-heavy"
      pipeline: "smoke-tests"
      build_env_vars: '{"ARGS": "--kubernetes --no-resource-heavy"}'
      timeout_minutes: 60
      sleep_seconds: 1200  # 20-minute delay to reduce buildkite resource usage
    secrets:
      BUILDKITE_TOKEN: ${{ secrets.BUILDKITE_TOKEN }}

  smoke-tests-kubernetes-no-resource-heavy-limit-deps:
    needs: [gate-tests, nightly-build-pypi]
    if: ${{ needs.gate-tests.outputs.run_tests == 'true' }}
    uses: ./.github/workflows/buildkite-trigger-wait.yml
    with:
      commit: ${{ github.sha }}
      branch: ${{ github.ref_name }}
      message: "nightly-build-pypi --kubernetes --no-resource-heavy --dependency kubernetes"
      pipeline: "smoke-tests"
      build_env_vars: '{"ARGS": "--kubernetes --no-resource-heavy --dependency kubernetes"}'
      timeout_minutes: 60
      sleep_seconds: 1800  # 30-minute delay to reduce buildkite resource usage
    secrets:
      BUILDKITE_TOKEN: ${{ secrets.BUILDKITE_TOKEN }}

  smoke-tests-remote-server-kubernetes:
    needs: [gate-tests, nightly-build-pypi]
    if: ${{ needs.gate-tests.outputs.run_tests == 'true' }}
    uses: ./.github/workflows/buildkite-trigger-wait.yml
    with:
      commit: ${{ github.sha }}
      branch: ${{ github.ref_name }}
      message: "nightly-build-pypi --remote-server --kubernetes"
      pipeline: "smoke-tests"
      build_env_vars: '{"ARGS": "--remote-server --kubernetes"}'
      timeout_minutes: 60
      sleep_seconds: 1500  # 25-minute delay to reduce buildkite resource usage
    secrets:
      BUILDKITE_TOKEN: ${{ secrets.BUILDKITE_TOKEN }}

  publish-and-validate-both:
<<<<<<< HEAD
    needs: [gate-tests, nightly-build-pypi, smoke-tests-aws, smoke-tests-kubernetes-resource-heavy, smoke-tests-kubernetes-no-resource-heavy, smoke-tests-kubernetes-no-resource-heavy-limit-deps, smoke-tests-remote-server-kubernetes, backward-compat-test-nightly, backward-compat-test-stable]
    if: >
      ${{
        always() &&
        needs.nightly-build-pypi.result == 'success' &&
        (
          needs.gate-tests.outputs.publish_without_tests == 'true' ||
          (
            needs.gate-tests.outputs.run_tests == 'true' &&
            needs.smoke-tests-aws.result == 'success' &&
            needs.smoke-tests-kubernetes-resource-heavy.result == 'success' &&
            needs.smoke-tests-kubernetes-no-resource-heavy.result == 'success' &&
            needs.smoke-tests-kubernetes-no-resource-heavy-limit-deps.result == 'success' &&
            needs.smoke-tests-remote-server-kubernetes.result == 'success' &&
            needs.backward-compat-test-nightly.result == 'success' &&
            needs.backward-compat-test-stable.result == 'success'
          )
        )
      }}
=======
    needs: [gate-tests, nightly-build-pypi, smoke-tests-aws, smoke-tests-kubernetes-resource-heavy, smoke-tests-kubernetes-no-resource-heavy, smoke-tests-remote-server-kubernetes, backward-compat-test-nightly, backward-compat-test-stable]
    # Allow publish/validate for manual dispatch or the original nightly cron; skip for the 5PM PT preflight
    # Use always() so this job evaluates even if some test jobs were skipped when skip_buildkite is selected
    if: ${{ always() && (github.event_name == 'workflow_dispatch' || (github.event_name == 'schedule' && github.event.schedule == '35 8 * * *')) && needs.nightly-build-pypi.result == 'success' && (needs.gate-tests.outputs.publish_without_tests == 'true' || (needs.gate-tests.outputs.run_tests == 'true' && needs.smoke-tests-aws.result == 'success' && needs.smoke-tests-kubernetes-resource-heavy.result == 'success' && needs.smoke-tests-kubernetes-no-resource-heavy.result == 'success' && needs.smoke-tests-remote-server-kubernetes.result == 'success' && needs.backward-compat-test-nightly.result == 'success' && needs.backward-compat-test-stable.result == 'success')) }}
>>>>>>> d1c61b3f
    uses: ./.github/workflows/publish-and-validate-both.yml
    with:
      package_name: skypilot-nightly
      expected_version: ${{ needs.nightly-build-pypi.outputs.version }}
      skip_test_pypi: ${{ github.event_name == 'workflow_dispatch' && inputs.skip_test_pypi || false }}
    secrets: inherit

  trigger-helm-release:
    needs: [publish-and-validate-both]
    # Allow helm release for manual dispatch or the original nightly cron; skip for the 5PM PT preflight
    if: ${{ always() && (github.event_name == 'workflow_dispatch' || (github.event_name == 'schedule' && github.event.schedule == '35 8 * * *')) && needs.publish-and-validate-both.result == 'success' }}
    uses: ./.github/workflows/helm-docker-release.yaml
    with:
      package_name: skypilot-nightly
    secrets: inherit

  notify-slack-failure:
    runs-on: ubuntu-latest
    needs: [check-date, nightly-build-pypi, smoke-tests-aws, smoke-tests-kubernetes-resource-heavy, smoke-tests-kubernetes-no-resource-heavy, smoke-tests-kubernetes-no-resource-heavy-limit-deps, smoke-tests-remote-server-kubernetes, backward-compat-test-nightly, backward-compat-test-stable, publish-and-validate-both, trigger-helm-release]
    # Only run this job if any of the previous jobs failed
    if: failure()
    steps:
      - name: Prepare failure message
        id: message_content
        run: |
          TITLE_TEXT="Workflow ${{ github.workflow }} failed."
          COMMIT_SHA="${{ github.sha }}"
          COMMIT_URL="${{ github.server_url }}/${{ github.repository }}/commit/${COMMIT_SHA}"
          SHORT_SHA=$(echo "$COMMIT_SHA" | cut -c1-7)
          BUILDKITE_MSG=""
          if [[ "${{ needs.smoke-tests-aws.result }}" == "failure" || "${{ needs.smoke-tests-kubernetes-resource-heavy.result }}" == "failure" || "${{ needs.smoke-tests-kubernetes-no-resource-heavy.result }}" == "failure" || "${{ needs.smoke-tests-kubernetes-no-resource-heavy-limit-deps.result }}" == "failure" || "${{ needs.smoke-tests-remote-server-kubernetes.result }}" == "failure" || "${{ needs.backward-compat-test-nightly.result }}" == "failure" || "${{ needs.backward-compat-test-stable.result }}" == "failure" ]]; then
            if [[ "${{ needs.smoke-tests-aws.result }}" == "failure" ]]; then
              BUILDKITE_MSG="<https://buildkite.com/skypilot-1/smoke-tests/builds/${{ needs.smoke-tests-aws.outputs.build_number }}|Buildkite Log(--aws)>"
            fi
            if [[ "${{ needs.smoke-tests-kubernetes-resource-heavy.result }}" == "failure" ]]; then
              if [[ ! -z "$BUILDKITE_MSG" ]]; then
                BUILDKITE_MSG="${BUILDKITE_MSG} and"
              fi
              BUILDKITE_MSG="${BUILDKITE_MSG} <https://buildkite.com/skypilot-1/smoke-tests/builds/${{ needs.smoke-tests-kubernetes-resource-heavy.outputs.build_number }}|Buildkite Log(--kubernetes --resource-heavy)>"
            fi
            if [[ "${{ needs.smoke-tests-kubernetes-no-resource-heavy.result }}" == "failure" ]]; then
              if [[ ! -z "$BUILDKITE_MSG" ]]; then
                BUILDKITE_MSG="${BUILDKITE_MSG} and"
              fi
              BUILDKITE_MSG="${BUILDKITE_MSG} <https://buildkite.com/skypilot-1/smoke-tests/builds/${{ needs.smoke-tests-kubernetes-no-resource-heavy.outputs.build_number }}|Buildkite Log(--kubernetes --no-resource-heavy)>"
            fi
            if [[ "${{ needs.smoke-tests-kubernetes-no-resource-heavy-limit-deps.result }}" == "failure" ]]; then
              if [[ ! -z "$BUILDKITE_MSG" ]]; then
                BUILDKITE_MSG="${BUILDKITE_MSG} and"
              fi
              BUILDKITE_MSG="${BUILDKITE_MSG} <https://buildkite.com/skypilot-1/smoke-tests/builds/${{ needs.smoke-tests-kubernetes-no-resource-heavy-limit-deps.outputs.build_number }}|Buildkite Log(--kubernetes --no-resource-heavy --dependency kubernetes)>"
            fi
            if [[ "${{ needs.smoke-tests-remote-server-kubernetes.result }}" == "failure" ]]; then
              if [[ ! -z "$BUILDKITE_MSG" ]]; then
                BUILDKITE_MSG="${BUILDKITE_MSG} and"
              fi
              BUILDKITE_MSG="${BUILDKITE_MSG} <https://buildkite.com/skypilot-1/smoke-tests/builds/${{ needs.smoke-tests-remote-server-kubernetes.outputs.build_number }}|Buildkite Log(--remote-server --kubernetes)>"
            fi
            if [[ "${{ needs.backward-compat-test-nightly.result }}" == "failure" ]]; then
              if [[ ! -z "$BUILDKITE_MSG" ]]; then
                BUILDKITE_MSG="${BUILDKITE_MSG} and"
              fi
              BUILDKITE_MSG="${BUILDKITE_MSG} <https://buildkite.com/skypilot-1/quicktest-core/builds/${{ needs.backward-compat-test-nightly.outputs.build_number }}|Buildkite Log(backward-compat-nightly)>"
            fi
            if [[ "${{ needs.backward-compat-test-stable.result }}" == "failure" ]]; then
              if [[ ! -z "$BUILDKITE_MSG" ]]; then
                BUILDKITE_MSG="${BUILDKITE_MSG} and"
              fi
              BUILDKITE_MSG="${BUILDKITE_MSG} <https://buildkite.com/skypilot-1/quicktest-core/builds/${{ needs.backward-compat-test-stable.outputs.build_number }}|Buildkite Log(backward-compat-stable)>"
            fi
            MARKDOWN_TEXT="🚨 Workflow <${{ github.server_url }}/${{ github.repository }}/actions/runs/${{ github.run_id }}|*${{ github.workflow }}*> failed at Buildkite step for commit <${COMMIT_URL}|${SHORT_SHA}>. ${BUILDKITE_MSG}"
          else
            MARKDOWN_TEXT="🚨 Workflow <${{ github.server_url }}/${{ github.repository }}/actions/runs/${{ github.run_id }}|*${{ github.workflow }}*> failed for commit <${COMMIT_URL}|${SHORT_SHA}>."
          fi
          echo "message_text=${TITLE_TEXT}" >> $GITHUB_OUTPUT
          echo "message_block=${MARKDOWN_TEXT}" >> $GITHUB_OUTPUT

      - name: Notify Slack channel on failure
        uses: slackapi/slack-github-action@v2.0.0
        with:
          method: chat.postMessage
          token: ${{ secrets.SLACK_BOT_TOKEN }}
          payload: |
            {
              "channel": "${{ secrets.SLACK_CHANNEL_ID }}",
              "text": "${{ steps.message_content.outputs.message_text }}",
              "blocks": [
                {
                  "type": "section",
                  "text": {
                    "type": "mrkdwn",
                    "text": "${{ steps.message_content.outputs.message_block }}"
                  }
                }
              ]
            }<|MERGE_RESOLUTION|>--- conflicted
+++ resolved
@@ -233,32 +233,10 @@
       BUILDKITE_TOKEN: ${{ secrets.BUILDKITE_TOKEN }}
 
   publish-and-validate-both:
-<<<<<<< HEAD
     needs: [gate-tests, nightly-build-pypi, smoke-tests-aws, smoke-tests-kubernetes-resource-heavy, smoke-tests-kubernetes-no-resource-heavy, smoke-tests-kubernetes-no-resource-heavy-limit-deps, smoke-tests-remote-server-kubernetes, backward-compat-test-nightly, backward-compat-test-stable]
-    if: >
-      ${{
-        always() &&
-        needs.nightly-build-pypi.result == 'success' &&
-        (
-          needs.gate-tests.outputs.publish_without_tests == 'true' ||
-          (
-            needs.gate-tests.outputs.run_tests == 'true' &&
-            needs.smoke-tests-aws.result == 'success' &&
-            needs.smoke-tests-kubernetes-resource-heavy.result == 'success' &&
-            needs.smoke-tests-kubernetes-no-resource-heavy.result == 'success' &&
-            needs.smoke-tests-kubernetes-no-resource-heavy-limit-deps.result == 'success' &&
-            needs.smoke-tests-remote-server-kubernetes.result == 'success' &&
-            needs.backward-compat-test-nightly.result == 'success' &&
-            needs.backward-compat-test-stable.result == 'success'
-          )
-        )
-      }}
-=======
-    needs: [gate-tests, nightly-build-pypi, smoke-tests-aws, smoke-tests-kubernetes-resource-heavy, smoke-tests-kubernetes-no-resource-heavy, smoke-tests-remote-server-kubernetes, backward-compat-test-nightly, backward-compat-test-stable]
     # Allow publish/validate for manual dispatch or the original nightly cron; skip for the 5PM PT preflight
     # Use always() so this job evaluates even if some test jobs were skipped when skip_buildkite is selected
-    if: ${{ always() && (github.event_name == 'workflow_dispatch' || (github.event_name == 'schedule' && github.event.schedule == '35 8 * * *')) && needs.nightly-build-pypi.result == 'success' && (needs.gate-tests.outputs.publish_without_tests == 'true' || (needs.gate-tests.outputs.run_tests == 'true' && needs.smoke-tests-aws.result == 'success' && needs.smoke-tests-kubernetes-resource-heavy.result == 'success' && needs.smoke-tests-kubernetes-no-resource-heavy.result == 'success' && needs.smoke-tests-remote-server-kubernetes.result == 'success' && needs.backward-compat-test-nightly.result == 'success' && needs.backward-compat-test-stable.result == 'success')) }}
->>>>>>> d1c61b3f
+    if: ${{ always() && (github.event_name == 'workflow_dispatch' || (github.event_name == 'schedule' && github.event.schedule == '35 8 * * *')) && needs.nightly-build-pypi.result == 'success' && (needs.gate-tests.outputs.publish_without_tests == 'true' || (needs.gate-tests.outputs.run_tests == 'true' && needs.smoke-tests-aws.result == 'success' && needs.smoke-tests-kubernetes-resource-heavy.result == 'success' && needs.smoke-tests-kubernetes-no-resource-heavy.result == 'success' && needs.smoke-tests-kubernetes-no-resource-heavy-limit-deps.result == 'success' && needs.smoke-tests-remote-server-kubernetes.result == 'success' && needs.backward-compat-test-nightly.result == 'success' && needs.backward-compat-test-stable.result == 'success')) }}
     uses: ./.github/workflows/publish-and-validate-both.yml
     with:
       package_name: skypilot-nightly
