#!/bin/bash

<<<<<<< HEAD
# Add command line argument parsing
AUTO_BUILD=false
while [[ "$#" -gt 0 ]]; do
    case $1 in
        --watch|-w) AUTO_BUILD=true ;;
        --port|-p) PORT=$2; shift ;;
        *) echo "Unknown parameter: $1"; exit 1 ;;
    esac
    shift
done
=======
# Function to check if file exists and is less than 24 hours old
check_file_age() {
    if [ -f "$1" ] && [ $(( $(date +%s) - $(stat -f %m "$1" 2>/dev/null || stat -c %Y "$1" 2>/dev/null) )) -lt 86400 ]; then
        return 0  # File exists and is recent
    fi
    return 1  # File doesn't exist or is old
}

# Only run sky show-gpus commands if output files don't exist or are old
if ! check_file_age "source/compute/show-gpus-all.txt"; then
    sky show-gpus -a > source/compute/show-gpus-all.txt
    sed -i '' '/^tpu-v2-128/,$d' source/compute/show-gpus-all.txt && echo "... [omitted long outputs] ..." >> source/compute/show-gpus-all.txt
fi

if ! check_file_age "source/compute/show-gpus-h100-8.txt"; then
    sky show-gpus H100:8 > source/compute/show-gpus-h100-8.txt
fi

rm -rf build docs
>>>>>>> a1619c9d

if [ "$AUTO_BUILD" = true ]; then
    # Use sphinx-autobuild for automatic rebuilding
    # Ignore gallery directory to prevent unnecessary rebuilds
    sphinx-autobuild source build/html \
        --ignore "*.md" \
        --port $PORT
else
    rm -rf build docs

    # MacOS and GNU `script` have different usages
    if [ "$(uname -s)" = "Linux" ]; then
        script -q /tmp/build_docs.txt -c "make html"
    else
        # Assume MacOS (uname -s = Darwin)
        script -q /tmp/build_docs.txt bash -c "make html"
    fi

    # Check if the output contains "ERROR:" or "WARNING:"
    if grep -q -E "ERROR:|WARNING:" /tmp/build_docs.txt; then
        echo "Errors or warnings detected, exiting..."
        exit 1
    fi
fi<|MERGE_RESOLUTION|>--- conflicted
+++ resolved
@@ -1,17 +1,5 @@
 #!/bin/bash
 
-<<<<<<< HEAD
-# Add command line argument parsing
-AUTO_BUILD=false
-while [[ "$#" -gt 0 ]]; do
-    case $1 in
-        --watch|-w) AUTO_BUILD=true ;;
-        --port|-p) PORT=$2; shift ;;
-        *) echo "Unknown parameter: $1"; exit 1 ;;
-    esac
-    shift
-done
-=======
 # Function to check if file exists and is less than 24 hours old
 check_file_age() {
     if [ -f "$1" ] && [ $(( $(date +%s) - $(stat -f %m "$1" 2>/dev/null || stat -c %Y "$1" 2>/dev/null) )) -lt 86400 ]; then
@@ -31,7 +19,17 @@
 fi
 
 rm -rf build docs
->>>>>>> a1619c9d
+
+# Add command line argument parsing
+AUTO_BUILD=false
+while [[ "$#" -gt 0 ]]; do
+    case $1 in
+        --watch|-w) AUTO_BUILD=true ;;
+        --port|-p) PORT=$2; shift ;;
+        *) echo "Unknown parameter: $1"; exit 1 ;;
+    esac
+    shift
+done
 
 if [ "$AUTO_BUILD" = true ]; then
     # Use sphinx-autobuild for automatic rebuilding
