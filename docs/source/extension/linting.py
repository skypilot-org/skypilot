import re

from sphinx.application import Sphinx
from sphinx.util.logging import getLogger

# Add allowed technical terms and proper nouns here
ALLOWED_TERMS = {
    # Technical terms
    'Kubernetes',
    'SkyPilot',
    'SkyServe',
    'Gemma',
    'DeepSeek-R1',
    'Gradio',
    'OpenAI',
    'API',
    'GPU',
    'VM',
    'GUI',
    'AWS',
    'GCP',
    'Azure',
    'HF_TOKEN',
    'Ingress',
    'Helm',
    'Docker',
    'VSCode',
    'CLI',
    'SDK',
    'TPU',
    'Ray',
    'LoadBalancer',
    'Nginx',
    'Kubernetes',
    'Kubectl',
    'Kueue',
    'Sky',
    'Llama',
    'Llama2',
    'Pods',
    'Samsung',
    'Google',
    'Amazon',
    'Okta',
    # Framework names
    'vLLM',
    'TGI',
    'RKE2',
    'DWS',
    'FAIR',
    'Qwen',
    # Area
    'Europe',
    # SSH Node Pools components
    'SSH',
    'Node',
    'Pools',
    'Dashboard',
}

# Add multi-word terms that should be treated as a single entity
MULTI_WORD_TERMS = {
<<<<<<< HEAD
    'Lambda Cloud',
    'Weights & Biases',
    'Rancher Kubernetes Engine',
    'Google Cloud',
    'LoadBalancer Service',
    'Dynamic Workload Scheduler',
    'Sky Computing',
    'VS Code',
    'Cudo Compute',
    'Samsung Cloud Platform',
    'Node Pool',
    'Node Pools',
=======
    'Lambda Cloud', 'Weights & Biases', 'Rancher Kubernetes Engine',
    'Google Cloud', 'LoadBalancer Service', 'Dynamic Workload Scheduler',
    'Sky Computing', 'VS Code', 'Cudo Compute', 'Samsung Cloud Platform',
    'OAuth2 Proxy'
>>>>>>> 946f6d20
}


def check_sentence_case(app: Sphinx, docname: str, source: list):
    """Check heading style across Markdown and reST"""
    content = source[0]

    # Remove Markdown code blocks to avoid false positives
    content = re.sub(r'```.*?```', '', content, flags=re.DOTALL)

    headings = []

    # Markdown ATX headings pattern explanation:
    # ^            - Start of line
    # #{2,}        - 2+ '#' characters (heading level, excluding top level)
    # \s+          - 1+ whitespace after #
    # (.+?)        - Non-greedy capture of heading text (group 1)
    # \s*          - Optional whitespace after heading text
    # #*           - Optional closing #s (some markdown flavors allow this)
    # $            - End of line
    md_pattern = re.compile(r'^#{2,}\s+(.+?)\s*#*$', re.MULTILINE)
    headings += md_pattern.findall(content)

    # reST underlined headings pattern explanation:
    # We need to identify the document structure to exclude top-level headings
    # This simplified approach looks for specific underline characters
    # typically used for section levels below the top level
    #
    # ^            - Start of line
    # ([^\n]+)     - Capture heading text (group 1) - any chars except newline
    # \n           - Newline after heading text
    # ([-`:"'~+^_#*]) - Capture underline character (group 2) from valid set
    # \2+          - 1+ repeats of same underline character
    # \s*$         - Optional trailing whitespace
    #
    # Note: Now includes '-' but excludes '=' (which is reserved for top-level)
    rst_pattern = re.compile(
        r'^([^\n]+)\n'  # Heading text
        r'([-`:"\'~+^_#*])'  # First underline char (now includes - but excludes =)
        r'\2+\s*$',  # Repeat same char + whitespace
        re.MULTILINE)
    headings += [m[0] for m in rst_pattern.findall(content)]

    for heading in headings:
        violations = []
        # Split on whitespace, preserving punctuation with words
        words = re.findall(r'\S+', heading)

        i = 0
        while i < len(words):
            # Check for multi-word terms
            matched_phrase = False
            for phrase in MULTI_WORD_TERMS:
                phrase_words = phrase.split()
                if i + len(phrase_words) <= len(words):
                    # Join words first, then strip punctuation at the end for comparison
                    joined_words = ' '.join(words[i:i + len(phrase_words)])
                    # Strip punctuation at both the beginning and end, preserving middle punctuation
                    stripped_joined = re.sub(r'^\W+|\W+$', '', joined_words)
                    if stripped_joined == phrase:
                        # Skip all words in the matched phrase
                        i += len(phrase_words)
                        matched_phrase = True
                        break

            if matched_phrase:
                continue

            original_word = words[i]
            # Remove ALL leading/trailing non-alphanumeric characters
            stripped_word = re.sub(r'^\W+|\W+$', '', original_word)

            # Skip allowed terms and acronyms (check stripped version)
            if stripped_word in ALLOWED_TERMS or stripped_word.isupper():
                i += 1
                continue

            # Skip if previous word ends with punctuation (like "Step 1:", "1.", "Part:")
            if i >= 1 and re.search(r'[:.)\]-]$', words[i - 1]):
                i += 1
                continue

            # Allow version numbers and hyphens
            if re.search(r'([.-]\d|\d[.-])', original_word):
                i += 1
                continue

            # Check unexpected title case (skip if previous word ends with : or ) or ])
            if (i != 0 and original_word.istitle() and
                    not words[i - 1].endswith((':', ')', ']'))):
                violations.append(original_word)

            i += 1

        if violations:
            logger = getLogger(__name__)
            logger.warning(
                f"Heading case issue: '{heading}' - "
                f"Unexpected capitals: {', '.join(violations)}",
                location=docname,
                type='linting',
                subtype='heading-style')


def setup(app: Sphinx):
    """Extension setup"""
    app.connect('source-read', check_sentence_case)
    return {'version': '0.1'}<|MERGE_RESOLUTION|>--- conflicted
+++ resolved
@@ -60,7 +60,6 @@
 
 # Add multi-word terms that should be treated as a single entity
 MULTI_WORD_TERMS = {
-<<<<<<< HEAD
     'Lambda Cloud',
     'Weights & Biases',
     'Rancher Kubernetes Engine',
@@ -73,12 +72,7 @@
     'Samsung Cloud Platform',
     'Node Pool',
     'Node Pools',
-=======
-    'Lambda Cloud', 'Weights & Biases', 'Rancher Kubernetes Engine',
-    'Google Cloud', 'LoadBalancer Service', 'Dynamic Workload Scheduler',
-    'Sky Computing', 'VS Code', 'Cudo Compute', 'Samsung Cloud Platform',
     'OAuth2 Proxy'
->>>>>>> 946f6d20
 }
 
 
