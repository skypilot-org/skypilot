// As of 2025-01-01, Kapa seems to be having issues loading on some ISPs, including comcast. Uncomment once resolved.
// document.addEventListener('DOMContentLoaded', function () {
//        var script = document.createElement('script');
//        script.src = 'https://widget.kapa.ai/kapa-widget.bundle.js';
//        script.setAttribute('data-website-id', '4223d017-a3d2-4b92-b191-ea4d425a23c3');
//        script.setAttribute('data-project-name', 'SkyPilot');
//        script.setAttribute('data-project-color', '#4C4C4D');
//        script.setAttribute('data-project-logo', 'https://avatars.githubusercontent.com/u/109387420?s=100&v=4');
//        script.setAttribute('data-modal-disclaimer', 'Results are automatically generated and may be inaccurate or contain inappropriate information. Do not include any sensitive information in your query.\n**To get further assistance, you can chat directly with the development team** by joining the [SkyPilot Slack](https://slack.skypilot.co/).');
//        script.setAttribute('data-modal-title', 'SkyPilot Docs AI - Ask a Question.');
//        script.setAttribute('data-button-position-bottom', '100px');
//        script.async = true;
//        document.head.appendChild(script);
// });

(function(h,o,t,j,a,r){
       h.hj=h.hj||function(){(h.hj.q=h.hj.q||[]).push(arguments)};
       h._hjSettings={hjid:3768396,hjsv:6};
       a=o.getElementsByTagName('head')[0];
       r=o.createElement('script');r.async=1;
       r.src=t+h._hjSettings.hjid+j+h._hjSettings.hjsv;
       a.appendChild(r);
})(window,document,'https://static.hotjar.com/c/hotjar-','.js?sv=');

// New items: add 'new-item' class for for new items.
document.addEventListener('DOMContentLoaded', () => {
    // New items:
    const newItems = [
<<<<<<< HEAD
        { selector: '.caption-text', text: 'SkyServe: Model Serving' },
        { selector: '.toctree-l1 > a', text: 'Managed Jobs' },
        { selector: '.toctree-l1 > a', text: 'HTTPS Encryption' },
        { selector: '.toctree-l1 > a', text: 'Pixtral (Mistral AI)' },
=======
>>>>>>> d9bb51a6
        { selector: '.toctree-l1 > a', text: 'Many Parallel Jobs' },
        { selector: '.toctree-l1 > a', text: 'Admin Policy Enforcement' },
        { selector: '.toctree-l1 > a', text: 'Using Existing Machines' },
    ];
    newItems.forEach(({ selector, text }) => {
        document.querySelectorAll(selector).forEach((el) => {
            if (el.textContent.includes(text)) {
                el.classList.add('new-item');
            }
        });
    });
});

// Remove Previous button from every first page of each tab.
document.addEventListener("DOMContentLoaded", function () {
    if (window.location.pathname.endsWith('/') || window.location.pathname.endsWith('index.html')) {
        var style = document.createElement('style');
        style.innerHTML = '.prev-next-area a.left-prev { display: none; }';
        document.head.appendChild(style);
    }
});<|MERGE_RESOLUTION|>--- conflicted
+++ resolved
@@ -26,16 +26,10 @@
 document.addEventListener('DOMContentLoaded', () => {
     // New items:
     const newItems = [
-<<<<<<< HEAD
-        { selector: '.caption-text', text: 'SkyServe: Model Serving' },
-        { selector: '.toctree-l1 > a', text: 'Managed Jobs' },
-        { selector: '.toctree-l1 > a', text: 'HTTPS Encryption' },
-        { selector: '.toctree-l1 > a', text: 'Pixtral (Mistral AI)' },
-=======
->>>>>>> d9bb51a6
         { selector: '.toctree-l1 > a', text: 'Many Parallel Jobs' },
         { selector: '.toctree-l1 > a', text: 'Admin Policy Enforcement' },
         { selector: '.toctree-l1 > a', text: 'Using Existing Machines' },
+        { selector: '.toctree-l1 > a', text: 'HTTPS Encryption' },
     ];
     newItems.forEach(({ selector, text }) => {
         document.querySelectorAll(selector).forEach((el) => {
