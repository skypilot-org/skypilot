document.addEventListener('DOMContentLoaded', function () {
       var script = document.createElement('script');
       script.src = 'https://widget.kapa.ai/kapa-widget.bundle.js';
       script.setAttribute('data-website-id', '4223d017-a3d2-4b92-b191-ea4d425a23c3');
       script.setAttribute('data-project-name', 'SkyPilot');
       script.setAttribute('data-project-color', '#4C4C4D');
       script.setAttribute('data-project-logo', 'https://avatars.githubusercontent.com/u/109387420?s=100&v=4');
       script.setAttribute('data-modal-disclaimer', 'Results are automatically generated and may be inaccurate or contain inappropriate information. Do not include any sensitive information in your query.\n**To get further assistance, you can chat directly with the development team** by joining the [SkyPilot Slack](https://slack.skypilot.co/).');
       script.setAttribute('data-modal-title', 'SkyPilot Docs AI - Ask a Question.');
       script.setAttribute('data-button-position-bottom', '100px');
       script.setAttribute('data-user-analytics-fingerprint-enabled', 'true');
       script.async = true;
       document.head.appendChild(script);
});

(function(h,o,t,j,a,r){
       h.hj=h.hj||function(){(h.hj.q=h.hj.q||[]).push(arguments)};
       h._hjSettings={hjid:3768396,hjsv:6};
       a=o.getElementsByTagName('head')[0];
       r=o.createElement('script');r.async=1;
       r.src=t+h._hjSettings.hjid+j+h._hjSettings.hjsv;
       a.appendChild(r);
})(window,document,'https://static.hotjar.com/c/hotjar-','.js?sv=');

// New items: add 'new-item' class for for new items.
document.addEventListener('DOMContentLoaded', () => {
    // New items:
    const newItems = [
<<<<<<< HEAD
        { selector: '.toctree-l1 > a', text: 'SkyPilot API Server' },
        { selector: '.toctree-l1 > a', text: 'Admin Policies' },
        { selector: '.toctree-l1 > a', text: 'Examples' },
=======
        { selector: '.toctree-l1 > a', text: 'Many Parallel Jobs' },
>>>>>>> 107180a5
        { selector: '.toctree-l2 > a', text: 'Multiple Kubernetes Clusters' },
        { selector: '.toctree-l2 > a', text: 'HTTPS Encryption' },
        { selector: '.toctree-l1 > a', text: 'Asynchronous Execution' },
        { selector: '.toctree-l1 > a', text: 'Team Deployment' },
    ];
    newItems.forEach(({ selector, text }) => {
        document.querySelectorAll(selector).forEach((el) => {
            if (el.textContent.includes(text)) {
                el.classList.add('new-item');
            }
        });
    });
});

// Remove Previous button from every first page of each tab.
document.addEventListener("DOMContentLoaded", function () {
    if (window.location.pathname.endsWith('/') || window.location.pathname.endsWith('index.html')) {
        var style = document.createElement('style');
        style.innerHTML = '.prev-next-area a.left-prev { display: none; }';
        document.head.appendChild(style);
    }
});<|MERGE_RESOLUTION|>--- conflicted
+++ resolved
@@ -26,13 +26,8 @@
 document.addEventListener('DOMContentLoaded', () => {
     // New items:
     const newItems = [
-<<<<<<< HEAD
-        { selector: '.toctree-l1 > a', text: 'SkyPilot API Server' },
-        { selector: '.toctree-l1 > a', text: 'Admin Policies' },
         { selector: '.toctree-l1 > a', text: 'Examples' },
-=======
         { selector: '.toctree-l1 > a', text: 'Many Parallel Jobs' },
->>>>>>> 107180a5
         { selector: '.toctree-l2 > a', text: 'Multiple Kubernetes Clusters' },
         { selector: '.toctree-l2 > a', text: 'HTTPS Encryption' },
         { selector: '.toctree-l1 > a', text: 'Asynchronous Execution' },
