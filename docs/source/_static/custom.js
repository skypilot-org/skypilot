document.addEventListener('DOMContentLoaded', function () {
       var script = document.createElement('script');
       script.src = 'https://widget.kapa.ai/kapa-widget.bundle.js';
       script.setAttribute('data-website-id', '4223d017-a3d2-4b92-b191-ea4d425a23c3');
       script.setAttribute('data-project-name', 'SkyPilot');
       script.setAttribute('data-project-color', '#4C4C4D');
       script.setAttribute('data-project-logo', 'https://avatars.githubusercontent.com/u/109387420?s=100&v=4');
       script.setAttribute('data-modal-disclaimer', 'Results are automatically generated and may be inaccurate or contain inappropriate information. Do not include any sensitive information in your query.\n**To get further assistance, you can chat directly with the development team** by joining the [SkyPilot Slack](https://slack.skypilot.co/).');
       script.setAttribute('data-modal-title', 'SkyPilot Docs AI - Ask a Question.');
       script.setAttribute('data-button-position-bottom', '100px');
       script.setAttribute('data-user-analytics-fingerprint-enabled', 'true');
       script.async = true;
       document.head.appendChild(script);
});

(function(h,o,t,j,a,r){
       h.hj=h.hj||function(){(h.hj.q=h.hj.q||[]).push(arguments)};
       h._hjSettings={hjid:3768396,hjsv:6};
       a=o.getElementsByTagName('head')[0];
       r=o.createElement('script');r.async=1;
       r.src=t+h._hjSettings.hjid+j+h._hjSettings.hjsv;
       a.appendChild(r);
})(window,document,'https://static.hotjar.com/c/hotjar-','.js?sv=');

// New items: add 'new-item' class for for new items.
document.addEventListener('DOMContentLoaded', () => {
    // New items:
    const newItems = [
        { selector: '.toctree-l1 > a', text: 'Many Parallel Jobs' },
<<<<<<< HEAD
        { selector: '.toctree-l1 > a', text: 'Admin Policy Enforcement' },
        { selector: '.toctree-l1 > a', text: 'Using Existing Machines' },
        { selector: '.toctree-l1 > a', text: 'SkyPilot API Server' },
=======
        { selector: '.toctree-l1 > a', text: 'Admin Policies' },
>>>>>>> a1619c9d
        { selector: '.toctree-l2 > a', text: 'Multiple Kubernetes Clusters' },
        { selector: '.toctree-l2 > a', text: 'HTTPS Encryption' },
    ];
    newItems.forEach(({ selector, text }) => {
        document.querySelectorAll(selector).forEach((el) => {
            if (el.textContent.includes(text)) {
                el.classList.add('new-item');
            }
        });
    });
});

// Remove Previous button from every first page of each tab.
document.addEventListener("DOMContentLoaded", function () {
    if (window.location.pathname.endsWith('/') || window.location.pathname.endsWith('index.html')) {
        var style = document.createElement('style');
        style.innerHTML = '.prev-next-area a.left-prev { display: none; }';
        document.head.appendChild(style);
    }
});<|MERGE_RESOLUTION|>--- conflicted
+++ resolved
@@ -27,13 +27,8 @@
     // New items:
     const newItems = [
         { selector: '.toctree-l1 > a', text: 'Many Parallel Jobs' },
-<<<<<<< HEAD
-        { selector: '.toctree-l1 > a', text: 'Admin Policy Enforcement' },
-        { selector: '.toctree-l1 > a', text: 'Using Existing Machines' },
         { selector: '.toctree-l1 > a', text: 'SkyPilot API Server' },
-=======
         { selector: '.toctree-l1 > a', text: 'Admin Policies' },
->>>>>>> a1619c9d
         { selector: '.toctree-l2 > a', text: 'Multiple Kubernetes Clusters' },
         { selector: '.toctree-l2 > a', text: 'HTTPS Encryption' },
     ];
