document.addEventListener('DOMContentLoaded', function () {
       var script = document.createElement('script');
       script.src = 'https://widget.kapa.ai/kapa-widget.bundle.js';
       script.setAttribute('data-website-id', '4223d017-a3d2-4b92-b191-ea4d425a23c3');
       script.setAttribute('data-project-name', 'SkyPilot');
       script.setAttribute('data-project-color', '#4C4C4D');
       script.setAttribute('data-project-logo', 'https://avatars.githubusercontent.com/u/109387420?s=100&v=4');
       script.setAttribute('data-modal-disclaimer', 'Results are automatically generated and may be inaccurate or contain inappropriate information. Do not include any sensitive information in your query.\n**To get further assistance, you can chat directly with the development team** by joining the [SkyPilot Slack](https://slack.skypilot.co/).');
       script.setAttribute('data-modal-title', 'SkyPilot Docs AI - Ask a Question.');
       script.setAttribute('data-button-position-bottom', '100px');
       script.setAttribute('data-user-analytics-fingerprint-enabled', 'true');
       script.async = true;
       document.head.appendChild(script);
});

(function(h,o,t,j,a,r){
       h.hj=h.hj||function(){(h.hj.q=h.hj.q||[]).push(arguments)};
       h._hjSettings={hjid:3768396,hjsv:6};
       a=o.getElementsByTagName('head')[0];
       r=o.createElement('script');r.async=1;
       r.src=t+h._hjSettings.hjid+j+h._hjSettings.hjsv;
       a.appendChild(r);
})(window,document,'https://static.hotjar.com/c/hotjar-','.js?sv=');

// New items: add 'new-item' class for for new items.
document.addEventListener('DOMContentLoaded', () => {
    // New items:
    const newItems = [
        { selector: '.toctree-l1 > a', text: 'Many Parallel Jobs' },
<<<<<<< HEAD
        { selector: '.toctree-l1 > a', text: 'Admin Policies' },
=======
        { selector: '.toctree-l2 > a', text: 'Multiple Kubernetes Clusters' },
>>>>>>> 88618c53
        { selector: '.toctree-l2 > a', text: 'HTTPS Encryption' },
        { selector: '.toctree-l1 > a', text: 'Asynchronous Execution' },
        { selector: '.toctree-l1 > a', text: 'Team Deployment' },
        { selector: '.toctree-l1 > a', text: 'Examples' },
        { selector: '.toctree-l3 > a', text: 'DeepSeek-R1 for RAG' },
    ];
    newItems.forEach(({ selector, text }) => {
        document.querySelectorAll(selector).forEach((el) => {
            if (el.textContent.includes(text)) {
                el.classList.add('new-item');
            }
        });
    });
});

// Remove Previous button from every first page of each tab.
document.addEventListener("DOMContentLoaded", function () {
    if (window.location.pathname.endsWith('/') || window.location.pathname.endsWith('index.html')) {
        var style = document.createElement('style');
        style.innerHTML = '.prev-next-area a.left-prev { display: none; }';
        document.head.appendChild(style);
    }
});<|MERGE_RESOLUTION|>--- conflicted
+++ resolved
@@ -27,11 +27,6 @@
     // New items:
     const newItems = [
         { selector: '.toctree-l1 > a', text: 'Many Parallel Jobs' },
-<<<<<<< HEAD
-        { selector: '.toctree-l1 > a', text: 'Admin Policies' },
-=======
-        { selector: '.toctree-l2 > a', text: 'Multiple Kubernetes Clusters' },
->>>>>>> 88618c53
         { selector: '.toctree-l2 > a', text: 'HTTPS Encryption' },
         { selector: '.toctree-l1 > a', text: 'Asynchronous Execution' },
         { selector: '.toctree-l1 > a', text: 'Team Deployment' },
