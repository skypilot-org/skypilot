--- conflicted
+++ resolved
@@ -29,11 +29,8 @@
         { selector: '.toctree-l1 > a', text: 'Many Parallel Jobs' },
         { selector: '.toctree-l1 > a', text: 'Admin Policy Enforcement' },
         { selector: '.toctree-l1 > a', text: 'Using Existing Machines' },
-<<<<<<< HEAD
         { selector: '.toctree-l1 > a', text: 'HTTPS Encryption' },
-=======
         { selector: '.toctree-l2 > a', text: 'Multiple Kubernetes Clusters' },
->>>>>>> 0b107210
     ];
     newItems.forEach(({ selector, text }) => {
         document.querySelectorAll(selector).forEach((el) => {
