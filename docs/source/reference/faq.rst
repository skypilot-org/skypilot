.. _sky-faq:

Frequently Asked Questions
------------------------------------------------


.. contents::
    :local:
    :depth: 1


Can I clone private GitHub repositories in a task's ``setup`` commands?
~~~~~~~~~~~~~~~~~~~~~~~~~~~~~~~~~~~~~~~~~~~~~~~~~~~~~~~~~~~~~~~~~~~~~~~~~~~~

Yes, provided you have `set up SSH agent forwarding <https://docs.github.com/en/developers/overview/using-ssh-agent-forwarding>`_.
For example, run the following on your laptop:

.. code-block:: bash

   eval $(ssh-agent -s)
   ssh-add ~/.ssh/id_rsa

Then, any SkyPilot clusters launched from this machine would be able to clone private GitHub repositories. For example:

.. code-block:: yaml

    # your_task.yaml
    setup: |
      git clone git@github.com:your-proj/your-repo.git

Note: currently, cloning private repositories in the ``run`` commands is not supported yet.

How to mount additional files into a cloned repository?
~~~~~~~~~~~~~~~~~~~~~~~~~~~~~~~~~~~~~~~~~~~~~~~~~~~~~~~~~~~~~~~~~~~~

If you want to mount additional files into a path that will be ``git clone``-ed (either in ``setup`` or ``run``), cloning will fail and complain that the target path is not empty:

.. code-block:: yaml

  file_mounts:
    ~/code-repo/tmp.txt: ~/tmp.txt
  setup: |
    # Fail! Git will complain the target dir is not empty:
    #    fatal: destination path 'code-repo' already exists and is not an empty directory.
    # This is because file_mounts are processed before `setup`.
    git clone git@github.com:your-id/your-repo.git ~/code-repo/

To get around this, mount the files to a different path, then symlink to them.  For example:

.. code-block:: yaml

  file_mounts:
    /tmp/tmp.txt: ~/tmp.txt
  setup: |
    git clone git@github.com:your-id/your-repo.git ~/code-repo/
    ln -s /tmp/tmp.txt ~/code-repo/


<<<<<<< HEAD
How to edit or update the pricing information used by SkyPilot? (Advanced Use Case)
~~~~~~~~~~~~~~~~~~~~~~~~~~~~~~~~~~~~~~~~~~~~~~~~~~~~~~~~~~~~~~~~~~~~~~~~~~~~~~~~~~~
=======
(Advanced) How to edit or update the regions or pricing information used by SkyPilot?
~~~~~~~~~~~~~~~~~~~~~~~~~~~~~~~~~~~~~~~~~~~~~~~~~~~~~~~~~~~~~~~~~~~~~~~~~~~~~~~~~~~~~~~
>>>>>>> 8df4a8bc

SkyPilot stores regions and pricing information for different cloud resource types in CSV files known as "service catalogs".
These catalogs are cached in the ``~/.sky/catalogs/<schema-version>/`` directory.
Check out your schema version by running the following command:

.. code-block:: bash

  python -c "from sky.clouds import service_catalog; print(service_catalog.CATALOG_SCHEMA_VERSION)"

You can customize the catalog files to your needs.
For example, if you have access to special regions of GCP, add the data to ``~/.sky/catalogs/<schema-version>/gcp.csv``.
Also, you can update the catalog for a specific cloud by deleting the CSV file (e.g., ``rm ~/.sky/catalogs/<schema-version>/gcp.csv``).
SkyPilot will automatically download the latest catalog in the next run.


How to make SkyPilot clusters use my Weights & Biases credentials?
~~~~~~~~~~~~~~~~~~~~~~~~~~~~~~~~~~~~~~~~~~~~~~~~~~~~~~~~~~~~~~~~~~

Install the wandb library on your laptop and login to your account via ``wandb login``.
Then, add the following lines in your task yaml file:

.. code-block:: yaml

  file_mounts:
    ~/.netrc: ~/.netrc<|MERGE_RESOLUTION|>--- conflicted
+++ resolved
@@ -56,13 +56,8 @@
     ln -s /tmp/tmp.txt ~/code-repo/
 
 
-<<<<<<< HEAD
-How to edit or update the pricing information used by SkyPilot? (Advanced Use Case)
-~~~~~~~~~~~~~~~~~~~~~~~~~~~~~~~~~~~~~~~~~~~~~~~~~~~~~~~~~~~~~~~~~~~~~~~~~~~~~~~~~~~
-=======
 (Advanced) How to edit or update the regions or pricing information used by SkyPilot?
 ~~~~~~~~~~~~~~~~~~~~~~~~~~~~~~~~~~~~~~~~~~~~~~~~~~~~~~~~~~~~~~~~~~~~~~~~~~~~~~~~~~~~~~~
->>>>>>> 8df4a8bc
 
 SkyPilot stores regions and pricing information for different cloud resource types in CSV files known as "service catalogs".
 These catalogs are cached in the ``~/.sky/catalogs/<schema-version>/`` directory.
