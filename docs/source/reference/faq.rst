.. _sky-faq:

Frequently Asked Questions
------------------------------------------------


.. contents::
    :local:
    :depth: 1


Can I clone private GitHub repositories in a task's ``setup`` commands?
~~~~~~~~~~~~~~~~~~~~~~~~~~~~~~~~~~~~~~~~~~~~~~~~~~~~~~~~~~~~~~~~~~~~~~~~~~~~

Yes, provided you have `set up SSH agent forwarding <https://docs.github.com/en/developers/overview/using-ssh-agent-forwarding>`_.
For example, run the following on your laptop:

.. code-block:: bash

   eval $(ssh-agent -s)
   ssh-add ~/.ssh/id_rsa

Then, any SkyPilot clusters launched from this machine would be able to clone private GitHub repositories. For example:

.. code-block:: yaml

    # your_task.yaml
    setup: |
      git clone git@github.com:your-proj/your-repo.git

Note: currently, cloning private repositories in the ``run`` commands is not supported yet.

How to mount additional files into a cloned repository?
~~~~~~~~~~~~~~~~~~~~~~~~~~~~~~~~~~~~~~~~~~~~~~~~~~~~~~~~~~~~~~~~~~~~

If you want to mount additional files into a path that will be ``git clone``-ed (either in ``setup`` or ``run``), cloning will fail and complain that the target path is not empty:

.. code-block:: yaml

  file_mounts:
    ~/code-repo/tmp.txt: ~/tmp.txt
  setup: |
    # Fail! Git will complain the target dir is not empty:
    #    fatal: destination path 'code-repo' already exists and is not an empty directory.
    # This is because file_mounts are processed before `setup`.
    git clone git@github.com:your-id/your-repo.git ~/code-repo/

To get around this, mount the files to a different path, then symlink to them.  For example:

.. code-block:: yaml

  file_mounts:
    /tmp/tmp.txt: ~/tmp.txt
  setup: |
    git clone git@github.com:your-id/your-repo.git ~/code-repo/
    ln -s /tmp/tmp.txt ~/code-repo/


<<<<<<< HEAD
How to edit or update the pricing information used by Sky? (Advanced Use Case)
~~~~~~~~~~~~~~~~~~~~~~~~~~~~~~~~~~~~~~~~~~~~~~~~~~~~~~~~~~~~~~~~~~~~

Sky stores pricing information for different cloud resource types in CSV files known as service catalogs.
These catalogs are cached in the ``~/.sky/catalogs/<schema-version>/`` directory.
Check out your schema version by running the following command:

.. code-block:: bash

  python -c "from sky.clouds import service_catalog; print(service_catalog.CATALOG_SCHEMA_VERSION)"

You can customize the catalog files to your needs.
For example, if you have access to special regions of GCP, add the data to ``~/.sky/catalogs/<schema-version>/gcp.csv``.
Also, you can update the catalog for a specific cloud by deleting the CSV file (e.g., ``rm ~/.sky/catalogs/<schema-version>/gcp.csv``).
Sky will automatically download the latest catalog in the next run.


How to make Sky clusters use my Weights & Biases credentials?
=======
How to make SkyPilot clusters use my Weights & Biases credentials?
>>>>>>> bbbeb12a
~~~~~~~~~~~~~~~~~~~~~~~~~~~~~~~~~~~~~~~~~~~~~~~~~~~~~~~~~~~~~~~~~~~~

Install the wandb library on your laptop and login to your account via ``wandb login``.
Then, add the following lines in your task yaml file:

.. code-block:: yaml

  file_mounts:
    ~/.netrc: ~/.netrc<|MERGE_RESOLUTION|>--- conflicted
+++ resolved
@@ -56,11 +56,10 @@
     ln -s /tmp/tmp.txt ~/code-repo/
 
 
-<<<<<<< HEAD
-How to edit or update the pricing information used by Sky? (Advanced Use Case)
+How to edit or update the pricing information used by SkyPilot? (Advanced Use Case)
 ~~~~~~~~~~~~~~~~~~~~~~~~~~~~~~~~~~~~~~~~~~~~~~~~~~~~~~~~~~~~~~~~~~~~
 
-Sky stores pricing information for different cloud resource types in CSV files known as service catalogs.
+SkyPilot stores pricing information for different cloud resource types in CSV files known as service catalogs.
 These catalogs are cached in the ``~/.sky/catalogs/<schema-version>/`` directory.
 Check out your schema version by running the following command:
 
@@ -71,13 +70,10 @@
 You can customize the catalog files to your needs.
 For example, if you have access to special regions of GCP, add the data to ``~/.sky/catalogs/<schema-version>/gcp.csv``.
 Also, you can update the catalog for a specific cloud by deleting the CSV file (e.g., ``rm ~/.sky/catalogs/<schema-version>/gcp.csv``).
-Sky will automatically download the latest catalog in the next run.
+SkyPilot will automatically download the latest catalog in the next run.
 
 
-How to make Sky clusters use my Weights & Biases credentials?
-=======
 How to make SkyPilot clusters use my Weights & Biases credentials?
->>>>>>> bbbeb12a
 ~~~~~~~~~~~~~~~~~~~~~~~~~~~~~~~~~~~~~~~~~~~~~~~~~~~~~~~~~~~~~~~~~~~~
 
 Install the wandb library on your laptop and login to your account via ``wandb login``.
