<p align="center">
  <picture>
    <source media="(prefers-color-scheme: dark)" srcset="https://raw.githubusercontent.com/skypilot-org/skypilot/master/docs/source/images/skypilot-wide-dark-1k.png">
    <img alt="SkyPilot" src="https://raw.githubusercontent.com/skypilot-org/skypilot/master/docs/source/images/skypilot-wide-light-1k.png" width=55%>
  </picture>
</p>

<p align="center">
  <a href="https://skypilot.readthedocs.io/en/latest/"> 
    <img alt="Documentation" src="https://readthedocs.org/projects/skypilot/badge/?version=latest">
  </a>
  
  <a href="https://github.com/skypilot-org/skypilot/releases"> 
    <img alt="GitHub Release" src="https://img.shields.io/github/release/skypilot-org/skypilot.svg">
  </a>
  
  <a href="http://slack.skypilot.co"> 
    <img alt="Join Slack" src="https://img.shields.io/badge/SkyPilot-Join%20Slack-blue?logo=slack">
  </a>
  
</p>


<h3 align="center">
    Run jobs on any cloud, easily and cost effectively
</h3>

----
:fire: :dromedary_camel: *News* :dromedary_camel: :fire: 
<<<<<<< HEAD
- [April, 2023] **You can now finetune and serve the Vicuna model with a single** [**SkyPilot command**](./llm/vicuna/)!
- [March, 2023] **[Vicuna LLM chatbot](https://vicuna.lmsys.org/) trained** [**using SkyPilot**](./llm/vicuna/) **for $300 on spot instances!** 
- [March, 2023] *Serve* your own LLaMA LLM chatbot (not finetuned) on any cloud: [**example**](./llm/llama-chatbots/), [**repo**](https://github.com/skypilot-org/sky-llama)
=======
- [April, 2023] **[**SkyPilot YAMLs released**](./examples/llm/vicuna/) for finetuning and serving the Vicuna model with a single command** !
- [March, 2023] **[Vicuna LLM chatbot](https://vicuna.lmsys.org/) trained** [**using SkyPilot**](./examples/llm/vicuna/) **for $300 on spot instances!** 
- [March, 2023] *Serve* your own LLaMA LLM chatbot (not finetuned) on any cloud: [**example**](./examples/llama-llm-chatbots/), [**repo**](https://github.com/skypilot-org/sky-llama)
>>>>>>> 9d7cb39d
----

SkyPilot is a framework for easily and cost effectively running ML workloads[^1] on any cloud. 

SkyPilot abstracts away the cloud infra burden:
- Launch jobs & clusters on any cloud (AWS, Azure, GCP, Lambda Cloud)
- Find scarce resources across zones/regions/clouds
- Queue jobs & use cloud object stores

SkyPilot cuts your cloud costs:
* [Managed Spot](https://skypilot.readthedocs.io/en/latest/examples/spot-jobs.html): **3x cost savings** using spot VMs, with auto-recovery from preemptions
* [Autostop](https://skypilot.readthedocs.io/en/latest/reference/auto-stop.html): hands-free cleanup of idle clusters 
* [Benchmark](https://skypilot.readthedocs.io/en/latest/reference/benchmark/index.html): find best VM types for your jobs
* Optimizer: **2x cost savings** by auto-picking best prices across zones/regions/clouds

SkyPilot supports your existing GPU, TPU, and CPU workloads, with no code changes. 

Install with pip (choose your clouds) or [from source](https://skypilot.readthedocs.io/en/latest/getting-started/installation.html):
```
pip install "skypilot[aws,gcp,azure,lambda]"
```

## Getting Started
You can find our documentation [here](https://skypilot.readthedocs.io/en/latest/).
- [Installation](https://skypilot.readthedocs.io/en/latest/getting-started/installation.html)
- [Quickstart](https://skypilot.readthedocs.io/en/latest/getting-started/quickstart.html)
- [CLI reference](https://skypilot.readthedocs.io/en/latest/reference/cli.html)

## SkyPilot in 1 minute

A SkyPilot task specifies: resource requirements, data to be synced, setup commands, and the task commands. 

Once written in this [**unified interface**](https://skypilot.readthedocs.io/en/latest/reference/yaml-spec.html) (YAML or Python API), the task can be launched on any available cloud.  This avoids vendor lock-in, and allows easily moving jobs to a different provider.

Paste the following into a file `my_task.yaml`:

```yaml
resources:
  accelerators: V100:1  # 1x NVIDIA V100 GPU

num_nodes: 1  # Number of VMs to launch

# Working directory (optional) containing the project codebase.
# Its contents are synced to ~/sky_workdir/ on the cluster.
workdir: ~/torch_examples

# Commands to be run before executing the job.
# Typical use: pip install -r requirements.txt, git clone, etc.
setup: |
  pip install torch torchvision

# Commands to run as a job.
# Typical use: launch the main program.
run: |
  cd mnist
  python main.py --epochs 1
```

Prepare the workdir by cloning:
```bash
git clone https://github.com/pytorch/examples.git ~/torch_examples
```

Launch with `sky launch` (note: [access to GPU instances](https://skypilot.readthedocs.io/en/latest/reference/quota.html) is needed for this example):
```bash
sky launch my_task.yaml
```

SkyPilot then performs the heavy-lifting for you, including:
1. Find the lowest priced VM instance type across different clouds
2. Provision the VM, with auto-failover if the cloud returned capacity errors
3. Sync the local `workdir` to the VM
4. Run the task's `setup` commands to prepare the VM for running the task 
5. Run the task's `run` commands

<p align="center">
  <img src="https://i.imgur.com/TgamzZ2.gif" alt="SkyPilot Demo"/>
</p>


Refer to [Quickstart](https://skypilot.readthedocs.io/en/latest/getting-started/quickstart.html) to get started with SkyPilot.

## Learn more

- [Documentation](https://skypilot.readthedocs.io/en/latest/)
- [Example: HuggingFace](https://skypilot.readthedocs.io/en/latest/getting-started/tutorial.html) 
- [Tutorials](https://github.com/skypilot-org/skypilot-tutorial) 
- [YAML reference](https://skypilot.readthedocs.io/en/latest/reference/yaml-spec.html)
- Framework examples: [PyTorch DDP](https://github.com/skypilot-org/skypilot/blob/master/examples/resnet_distributed_torch.yaml),  [Distributed](https://github.com/skypilot-org/skypilot/blob/master/examples/resnet_distributed_tf_app.py) [TensorFlow](https://github.com/skypilot-org/skypilot/blob/master/examples/resnet_app_storage.yaml), [JAX/Flax on TPU](https://github.com/skypilot-org/skypilot/blob/master/examples/tpu/tpuvm_mnist.yaml), [Stable Diffusion](https://github.com/skypilot-org/skypilot/tree/master/examples/stable_diffusion), [Detectron2](https://github.com/skypilot-org/skypilot/blob/master/examples/detectron2_docker.yaml), [programmatic grid search](https://github.com/skypilot-org/skypilot/blob/master/examples/huggingface_glue_imdb_grid_search_app.py), [Docker](https://github.com/skypilot-org/skypilot/blob/master/examples/docker/echo_app.yaml), and [many more](./examples).

More information:
- [Project blog](https://blog.skypilot.co/)
- [Introductory blog post](https://blog.skypilot.co/introducing-skypilot/)

## Issues, feature requests, and questions
We are excited to hear your feedback! 
* For issues and feature requests, please [open a GitHub issue](https://github.com/skypilot-org/skypilot/issues/new).
* For questions, please use [GitHub Discussions](https://github.com/skypilot-org/skypilot/discussions).

For general discussions, join us on the [SkyPilot Slack](http://slack.skypilot.co).

## Contributing
We welcome and value all contributions to the project! Please refer to [CONTRIBUTING](CONTRIBUTING.md) for how to get involved.

<!-- Footnote -->
[^1]: While SkyPilot is currently targeted at machine learning workloads, it supports and has been used for other general batch workloads. We're excited to hear about your use case and how we can better support your requirements; please join us in [this discussion](https://github.com/skypilot-org/skypilot/discussions/1016)!<|MERGE_RESOLUTION|>--- conflicted
+++ resolved
@@ -27,15 +27,9 @@
 
 ----
 :fire: :dromedary_camel: *News* :dromedary_camel: :fire: 
-<<<<<<< HEAD
-- [April, 2023] **You can now finetune and serve the Vicuna model with a single** [**SkyPilot command**](./llm/vicuna/)!
-- [March, 2023] **[Vicuna LLM chatbot](https://vicuna.lmsys.org/) trained** [**using SkyPilot**](./llm/vicuna/) **for $300 on spot instances!** 
-- [March, 2023] *Serve* your own LLaMA LLM chatbot (not finetuned) on any cloud: [**example**](./llm/llama-chatbots/), [**repo**](https://github.com/skypilot-org/sky-llama)
-=======
 - [April, 2023] **[**SkyPilot YAMLs released**](./examples/llm/vicuna/) for finetuning and serving the Vicuna model with a single command** !
 - [March, 2023] **[Vicuna LLM chatbot](https://vicuna.lmsys.org/) trained** [**using SkyPilot**](./examples/llm/vicuna/) **for $300 on spot instances!** 
 - [March, 2023] *Serve* your own LLaMA LLM chatbot (not finetuned) on any cloud: [**example**](./examples/llama-llm-chatbots/), [**repo**](https://github.com/skypilot-org/sky-llama)
->>>>>>> 9d7cb39d
 ----
 
 SkyPilot is a framework for easily and cost effectively running ML workloads[^1] on any cloud. 
