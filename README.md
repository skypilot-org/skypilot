<p align="center">
  <picture>
    <source media="(prefers-color-scheme: dark)" srcset="https://raw.githubusercontent.com/skypilot-org/skypilot/master/docs/source/images/skypilot-wide-dark-1k.png">
    <img alt="SkyPilot" src="https://raw.githubusercontent.com/skypilot-org/skypilot/master/docs/source/images/skypilot-wide-light-1k.png" width=55%>
  </picture>
</p>

<p align="center">
  <a href="https://skypilot.readthedocs.io/en/latest/">
    <img alt="Documentation" src="https://readthedocs.org/projects/skypilot/badge/?version=latest">
  </a>

  <a href="https://github.com/skypilot-org/skypilot/releases">
    <img alt="GitHub Release" src="https://img.shields.io/github/release/skypilot-org/skypilot.svg">
  </a>

  <a href="http://slack.skypilot.co">
    <img alt="Join Slack" src="https://img.shields.io/badge/SkyPilot-Join%20Slack-blue?logo=slack">
  </a>

</p>


<h3 align="center">
    Run LLMs and AI on Any Cloud
</h3>

----
:fire: *News* :fire:
<<<<<<< HEAD
- [Apr, 2024] Serve [**Qwen-110B**](https://qwenlm.github.io/blog/qwen1.5-110b/) on your infra: [**example**](./llm/qwen/)
- [Apr, 2024] Serve [**Llama 3**](https://llama.meta.com/llama3/) on your cloud or Kubernetes: [**example**](./llm/llama-3/)
=======
- [Apr, 2024] Serve and finetune [**Llama 3**](https://skypilot.readthedocs.io/en/latest/gallery/llms/llama-3.html) on any cloud or Kubernetes: [**example**](./llm/llama-3/)
>>>>>>> 889adce6
- [Apr, 2024] Using [**Ollama**](https://github.com/ollama/ollama) to deploy quantized LLMs on CPUs and GPUs: [**example**](./llm/ollama/)
- [Mar, 2024] Serve and deploy [**Databricks DBRX**](https://www.databricks.com/blog/introducing-dbrx-new-state-art-open-llm) on your infra: [**example**](./llm/dbrx/)
- [Feb, 2024] Deploying and scaling [**Gemma**](https://blog.google/technology/developers/gemma-open-models/) with SkyServe: [**example**](./llm/gemma/)
- [Feb, 2024] Speed up your LLM deployments with [**SGLang**](https://github.com/sgl-project/sglang) for 5x throughput on SkyServe: [**example**](./llm/sglang/)
- [Feb, 2024] Serving [**Code Llama 70B**](https://ai.meta.com/blog/code-llama-large-language-model-coding/) with vLLM and SkyServe: [**example**](./llm/codellama/)
- [Dec, 2023] [**Mixtral 8x7B**](https://mistral.ai/news/mixtral-of-experts/), a high quality sparse mixture-of-experts model, was released by Mistral AI! Deploy via SkyPilot on any cloud: [**example**](./llm/mixtral/)
- [Nov, 2023] Using [**Axolotl**](https://github.com/OpenAccess-AI-Collective/axolotl) to finetune Mistral 7B on the cloud (on-demand and spot): [**example**](./llm/axolotl/)
- [Sep, 2023] Case study: [**Covariant**](https://covariant.ai/) transformed AI development on the cloud using SkyPilot, delivering models 4x faster cost-effectively: [**read the case study**](https://blog.skypilot.co/covariant/)
- [Aug, 2023] **Finetuning Cookbook**: Finetuning Llama 2 in your own cloud environment, privately: [**example**](./llm/vicuna-llama-2/), [**blog post**](https://blog.skypilot.co/finetuning-llama2-operational-guide/)
- [June, 2023] Serving LLM 24x Faster On the Cloud [**with vLLM**](https://vllm.ai/) and SkyPilot: [**example**](./llm/vllm/), [**blog post**](https://blog.skypilot.co/serving-llm-24x-faster-on-the-cloud-with-vllm-and-skypilot/)

<details>
  <summary>Archived</summary>

- [Dec, 2023] Using [**LoRAX**](https://github.com/predibase/lorax) to serve 1000s of finetuned LLMs on a single instance in the cloud: [**example**](./llm/lorax/)
- [Sep, 2023] [**Mistral 7B**](https://mistral.ai/news/announcing-mistral-7b/), a high-quality open LLM, was released! Deploy via SkyPilot on any cloud: [**Mistral docs**](https://docs.mistral.ai/self-deployment/skypilot)
- [July, 2023] Self-Hosted **Llama-2 Chatbot** on Any Cloud: [**example**](./llm/llama-2/)
- [April, 2023] [SkyPilot YAMLs](./llm/vicuna/) for finetuning & serving the [Vicuna LLM](https://lmsys.org/blog/2023-03-30-vicuna/) with a single command!

</details>

----

SkyPilot is a framework for running LLMs, AI, and batch jobs on any cloud, offering maximum cost savings, highest GPU availability, and managed execution.

SkyPilot **abstracts away cloud infra burdens**:
- Launch jobs & clusters on any cloud
- Easy scale-out: queue and run many jobs, automatically managed
- Easy access to object stores (S3, GCS, R2)

SkyPilot **maximizes GPU availability for your jobs**:
* Provision in all zones/regions/clouds you have access to ([the _Sky_](https://arxiv.org/abs/2205.07147)), with automatic failover

SkyPilot **cuts your cloud costs**:
* [Managed Spot](https://skypilot.readthedocs.io/en/latest/examples/spot-jobs.html): 3-6x cost savings using spot VMs, with auto-recovery from preemptions
* [Optimizer](https://skypilot.readthedocs.io/en/latest/examples/auto-failover.html): 2x cost savings by auto-picking the cheapest VM/zone/region/cloud
* [Autostop](https://skypilot.readthedocs.io/en/latest/reference/auto-stop.html): hands-free cleanup of idle clusters

SkyPilot supports your existing GPU, TPU, and CPU workloads, with no code changes.

Install with pip (we recommend the nightly build for the latest features or [from source](https://skypilot.readthedocs.io/en/latest/getting-started/installation.html)):
```bash
pip install "skypilot-nightly[aws,gcp,azure,oci,lambda,runpod,fluidstack,paperspace,cudo,ibm,scp,kubernetes]"  # choose your clouds
```
To get the last release, use:
```bash
pip install -U "skypilot[aws,gcp,azure,oci,lambda,runpod,fluidstack,paperspace,cudo,ibm,scp,kubernetes]"  # choose your clouds
```

Current supported providers (AWS, Azure, GCP, OCI, Lambda Cloud, RunPod, Fluidstack, Paperspace, Cudo, IBM, Samsung, Cloudflare, any Kubernetes cluster):
<p align="center">
  <picture>
    <source media="(prefers-color-scheme: dark)" srcset="https://raw.githubusercontent.com/skypilot-org/skypilot/master/docs/source/images/cloud-logos-dark.png">
    <img alt="SkyPilot" src="https://raw.githubusercontent.com/skypilot-org/skypilot/master/docs/source/images/cloud-logos-light.png" width=85%>
  </picture>
</p>


## Getting Started
You can find our documentation [here](https://skypilot.readthedocs.io/en/latest/).
- [Installation](https://skypilot.readthedocs.io/en/latest/getting-started/installation.html)
- [Quickstart](https://skypilot.readthedocs.io/en/latest/getting-started/quickstart.html)
- [CLI reference](https://skypilot.readthedocs.io/en/latest/reference/cli.html)

## SkyPilot in 1 Minute

A SkyPilot task specifies: resource requirements, data to be synced, setup commands, and the task commands.

Once written in this [**unified interface**](https://skypilot.readthedocs.io/en/latest/reference/yaml-spec.html) (YAML or Python API), the task can be launched on any available cloud.  This avoids vendor lock-in, and allows easily moving jobs to a different provider.

Paste the following into a file `my_task.yaml`:

```yaml
resources:
  accelerators: V100:1  # 1x NVIDIA V100 GPU

num_nodes: 1  # Number of VMs to launch

# Working directory (optional) containing the project codebase.
# Its contents are synced to ~/sky_workdir/ on the cluster.
workdir: ~/torch_examples

# Commands to be run before executing the job.
# Typical use: pip install -r requirements.txt, git clone, etc.
setup: |
  pip install "torch<2.2" torchvision --index-url https://download.pytorch.org/whl/cu121

# Commands to run as a job.
# Typical use: launch the main program.
run: |
  cd mnist
  python main.py --epochs 1
```

Prepare the workdir by cloning:
```bash
git clone https://github.com/pytorch/examples.git ~/torch_examples
```

Launch with `sky launch` (note: [access to GPU instances](https://skypilot.readthedocs.io/en/latest/cloud-setup/quota.html) is needed for this example):
```bash
sky launch my_task.yaml
```

SkyPilot then performs the heavy-lifting for you, including:
1. Find the lowest priced VM instance type across different clouds
2. Provision the VM, with auto-failover if the cloud returned capacity errors
3. Sync the local `workdir` to the VM
4. Run the task's `setup` commands to prepare the VM for running the task
5. Run the task's `run` commands

<p align="center">
  <img src="https://i.imgur.com/TgamzZ2.gif" alt="SkyPilot Demo"/>
</p>


Refer to [Quickstart](https://skypilot.readthedocs.io/en/latest/getting-started/quickstart.html) to get started with SkyPilot.

## More Information
To learn more, see our [Documentation](https://skypilot.readthedocs.io/en/latest/) and [Tutorials](https://github.com/skypilot-org/skypilot-tutorial).

<!-- Keep this section in sync with index.rst in SkyPilot Docs -->
Runnable examples:
<<<<<<< HEAD
- LLMs on SkyPilot'
  - [Llama 3](./llm/llama-3/)
  - [Qwen](./llm/qwen/) 
=======
- LLMs on SkyPilot
  - [Llama 3](./llm/llama-3/)
>>>>>>> 889adce6
  - [Databricks DBRX](./llm/dbrx/)
  - [Gemma](./llm/gemma/)
  - [Mixtral 8x7B](./llm/mixtral/); [Mistral 7B](https://docs.mistral.ai/self-deployment/skypilot/) (from official Mistral team)
  - [Code Llama](./llm/codellama/)
  - [vLLM: Serving LLM 24x Faster On the Cloud](./llm/vllm/) (from official vLLM team)
  - [SGLang: Fast and Expressive LLM Serving On the Cloud](./llm/sglang/) (from official SGLang team)
  - [Vicuna chatbots: Training & Serving](./llm/vicuna/) (from official Vicuna team)
  - [Train your own Vicuna on Llama-2](./llm/vicuna-llama-2/)
  - [Self-Hosted Llama-2 Chatbot](./llm/llama-2/)
  - [Ollama: Quantized LLMs on CPUs](./llm/ollama/)
  - [LoRAX](./llm/lorax/)
  - [QLoRA](https://github.com/artidoro/qlora/pull/132)
  - [LLaMA-LoRA-Tuner](https://github.com/zetavg/LLaMA-LoRA-Tuner#run-on-a-cloud-service-via-skypilot)
  - [Tabby: Self-hosted AI coding assistant](https://github.com/TabbyML/tabby/blob/bed723fcedb44a6b867ce22a7b1f03d2f3531c1e/experimental/eval/skypilot.yaml)
  - [LocalGPT](./llm/localgpt)
  - [Falcon](./llm/falcon)
  - Add yours here & see more in [`llm/`](./llm)!
- Framework examples: [PyTorch DDP](https://github.com/skypilot-org/skypilot/blob/master/examples/resnet_distributed_torch.yaml), [DeepSpeed](./examples/deepspeed-multinode/sky.yaml), [JAX/Flax on TPU](https://github.com/skypilot-org/skypilot/blob/master/examples/tpu/tpuvm_mnist.yaml), [Stable Diffusion](https://github.com/skypilot-org/skypilot/tree/master/examples/stable_diffusion), [Detectron2](https://github.com/skypilot-org/skypilot/blob/master/examples/detectron2_docker.yaml), [Distributed](https://github.com/skypilot-org/skypilot/blob/master/examples/resnet_distributed_tf_app.py) [TensorFlow](https://github.com/skypilot-org/skypilot/blob/master/examples/resnet_app_storage.yaml), [Ray Train](examples/distributed_ray_train/ray_train.yaml), [NeMo](https://github.com/skypilot-org/skypilot/blob/master/examples/nemo/nemo.yaml), [programmatic grid search](https://github.com/skypilot-org/skypilot/blob/master/examples/huggingface_glue_imdb_grid_search_app.py), [Docker](https://github.com/skypilot-org/skypilot/blob/master/examples/docker/echo_app.yaml), [Cog](https://github.com/skypilot-org/skypilot/blob/master/examples/cog/), [Unsloth](https://github.com/skypilot-org/skypilot/blob/master/examples/unsloth/unsloth.yaml), [Ollama](https://github.com/skypilot-org/skypilot/blob/master/llm/ollama) and [many more (`examples/`)](./examples).

Follow updates:
- [Twitter](https://twitter.com/skypilot_org)
- [Slack](http://slack.skypilot.co)
- [SkyPilot Blog](https://blog.skypilot.co/) ([Introductory blog post](https://blog.skypilot.co/introducing-skypilot/))

Read the research:
- [SkyPilot paper](https://www.usenix.org/system/files/nsdi23-yang-zongheng.pdf) and [talk](https://www.usenix.org/conference/nsdi23/presentation/yang-zongheng) (NSDI 2023)
- [Sky Computing whitepaper](https://arxiv.org/abs/2205.07147)
- [Sky Computing vision paper](https://sigops.org/s/conferences/hotos/2021/papers/hotos21-s02-stoica.pdf) (HotOS 2021)

## Support and Questions
We are excited to hear your feedback!
* For issues and feature requests, please [open a GitHub issue](https://github.com/skypilot-org/skypilot/issues/new).
* For questions, please use [GitHub Discussions](https://github.com/skypilot-org/skypilot/discussions).

For general discussions, join us on the [SkyPilot Slack](http://slack.skypilot.co).

## Contributing
We welcome and value all contributions to the project! Please refer to [CONTRIBUTING](CONTRIBUTING.md) for how to get involved.<|MERGE_RESOLUTION|>--- conflicted
+++ resolved
@@ -27,12 +27,8 @@
 
 ----
 :fire: *News* :fire:
-<<<<<<< HEAD
+- [Apr, 2024] Serve and finetune [**Llama 3**](https://skypilot.readthedocs.io/en/latest/gallery/llms/llama-3.html) on any cloud or Kubernetes: [**example**](./llm/llama-3/)
 - [Apr, 2024] Serve [**Qwen-110B**](https://qwenlm.github.io/blog/qwen1.5-110b/) on your infra: [**example**](./llm/qwen/)
-- [Apr, 2024] Serve [**Llama 3**](https://llama.meta.com/llama3/) on your cloud or Kubernetes: [**example**](./llm/llama-3/)
-=======
-- [Apr, 2024] Serve and finetune [**Llama 3**](https://skypilot.readthedocs.io/en/latest/gallery/llms/llama-3.html) on any cloud or Kubernetes: [**example**](./llm/llama-3/)
->>>>>>> 889adce6
 - [Apr, 2024] Using [**Ollama**](https://github.com/ollama/ollama) to deploy quantized LLMs on CPUs and GPUs: [**example**](./llm/ollama/)
 - [Mar, 2024] Serve and deploy [**Databricks DBRX**](https://www.databricks.com/blog/introducing-dbrx-new-state-art-open-llm) on your infra: [**example**](./llm/dbrx/)
 - [Feb, 2024] Deploying and scaling [**Gemma**](https://blog.google/technology/developers/gemma-open-models/) with SkyServe: [**example**](./llm/gemma/)
@@ -156,14 +152,9 @@
 
 <!-- Keep this section in sync with index.rst in SkyPilot Docs -->
 Runnable examples:
-<<<<<<< HEAD
-- LLMs on SkyPilot'
+- LLMs on SkyPilot
   - [Llama 3](./llm/llama-3/)
   - [Qwen](./llm/qwen/) 
-=======
-- LLMs on SkyPilot
-  - [Llama 3](./llm/llama-3/)
->>>>>>> 889adce6
   - [Databricks DBRX](./llm/dbrx/)
   - [Gemma](./llm/gemma/)
   - [Mixtral 8x7B](./llm/mixtral/); [Mistral 7B](https://docs.mistral.ai/self-deployment/skypilot/) (from official Mistral team)
