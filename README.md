# Sky

![pytest](https://github.com/sky-proj/sky/actions/workflows/pytest.yml/badge.svg)

Sky is a framework to run any workload seamlessly across different cloud providers through a unified interface. No knowledge of cloud offerings is required or expected – you simply define the workload and its resource requirements, and Sky will automatically execute it on AWS, Google Cloud Platform or Microsoft Azure.

<!-- TODO: We need a logo here -->
## Getting Started
Please refer to our [documentation](https://sky-proj-sky.readthedocs-hosted.com/en/latest/).
- [Installation](https://sky-proj-sky.readthedocs-hosted.com/en/latest/getting-started/installation.html)
- [Quickstart](https://sky-proj-sky.readthedocs-hosted.com/en/latest/getting-started/quickstart.html)
- [Sky CLI](https://sky-proj-sky.readthedocs-hosted.com/en/latest/reference/cli.html)

## Developer Guide
### Setup
Use editable mode (`-e`) when installing:
```bash
# Sky requires python >= 3.6 and < 3.10.
# You can just install the dependencies for
# certain clouds, e.g., ".[aws,azure,gcp]"
pip install -e ".[all]"
```

### Submitting pull requests
- After you commit, format your code with [`format.sh`](./format.sh).
- In the PR description, write a `Tested:` section to describe relevant tests performed.
- For changes that touch the core system, run the [smoke tests](./examples/run_smoke_tests.sh) and ensure they pass.
- Follow the [Google style guide](https://google.github.io/styleguide/pyguide.html).

### Some general engineering practice suggestions

These are suggestions, not strict rules to follow. When in doubt, follow the [style guide](https://google.github.io/styleguide/pyguide.html).

* Use `TODO(author_name)`/`FIXME(author_name)` instead of blank `TODO/FIXME`. This is critical for tracking down issues. You can write TODOs with your name and assign it to others (on github) if it is someone else's issue.
* Delete your branch after merging it. This keeps the repo clean and faster to sync.
* Use an exception if this is an error. Only use `assert` for debugging or proof-checking purpose. This is because exception messages usually contain more information.
* Use modern python features and styles that increases code quality.
  * Use f-string instead of `.format()` for short expressions to increase readability.
  * Use `class MyClass:` instead of `class MyClass(object):`. The later one was a workaround for python2.x.
  * Use `abc` module for abstract classes to ensure all abstract methods are implemented.
  * Use python typing. But you should not import external objects just for typing. Instead, import typing-only external objects under `if typing.TYPE_CHECKING:`.

<<<<<<< HEAD
### Testing
To run smoke test in parallel: `pytest -n <n_jobs> -q --tb=short --disable-warnings tests/test_smoke.py`
=======
For profiling code, use:
```
pip install tuna # Tuna for viz
python3 -m cProfile -o sky.prof -m sky.cli status # Or some other command
tuna sky.prof
```
>>>>>>> b0438c4c
<|MERGE_RESOLUTION|>--- conflicted
+++ resolved
@@ -40,14 +40,12 @@
   * Use `abc` module for abstract classes to ensure all abstract methods are implemented.
   * Use python typing. But you should not import external objects just for typing. Instead, import typing-only external objects under `if typing.TYPE_CHECKING:`.
 
-<<<<<<< HEAD
 ### Testing
 To run smoke test in parallel: `pytest -n <n_jobs> -q --tb=short --disable-warnings tests/test_smoke.py`
-=======
+
 For profiling code, use:
 ```
 pip install tuna # Tuna for viz
 python3 -m cProfile -o sky.prof -m sky.cli status # Or some other command
 tuna sky.prof
-```
->>>>>>> b0438c4c
+```