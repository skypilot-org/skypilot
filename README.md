<p align="center">
  <img src="docs/source/images/SkyPilot-logo-wide.png" alt="SkyPilot" width=55%/>
</p>

![pytest](https://github.com/skypilot-org/skypilot/actions/workflows/pytest.yml/badge.svg)
[![Documentation Status](https://readthedocs.org/projects/skypilot/badge/?version=latest)](https://skypilot.readthedocs.io/en/latest/?badge=latest)

<<<<<<< HEAD
SkyPilot is a framework to run any workload seamlessly across different cloud providers through a unified interface. No knowledge of cloud offerings is required or expected – you simply define the workload and its resource requirements, and SkyPilot will automatically execute it on AWS, Google Cloud Platform or Microsoft Azure.

<!-- TODO: We need a logo here -->
## Getting Started
Please refer to our [documentation](https://sky-proj-sky.readthedocs-hosted.com/en/latest/).
- [Installation](https://sky-proj-sky.readthedocs-hosted.com/en/latest/getting-started/installation.html)
- [Quickstart](https://sky-proj-sky.readthedocs-hosted.com/en/latest/getting-started/quickstart.html)
- [CLI](https://sky-proj-sky.readthedocs-hosted.com/en/latest/reference/cli.html)

## Developer Guide
### Setup
Use editable mode (`-e`) when installing:
```bash
# SkyPilot requires python >= 3.6.
# You can just install the dependencies for
# certain clouds, e.g., ".[aws,azure,gcp]"
pip install -e ".[all]"
pip install -r requirements-dev.txt
```
IMPORTANT: Please `export SKYPILOT_DEV=1` before running the CLI commands in the terminal, so that developers' usage logs do not pollute the actual user logs.


### Submitting pull requests
- After you commit, format your code with [`format.sh`](./format.sh).
- In the PR description, write a `Tested:` section to describe relevant tests performed.
- For changes that touch the core system, run the [smoke tests](#testing) and ensure they pass.
- Follow the [Google style guide](https://google.github.io/styleguide/pyguide.html).


### Environment variables for developers
- `export SKYPILOT_DEV=1` to send usage logs to dev space.
- `export SKYPILOT_DISABLE_USAGE_COLLECTION=1` to disable usage logging.
- `export SKYPILOT_DEBUG=1` to show debugging logs (use logging.DEBUG level).
- `export SKYPILOT_MINIMIZE_LOGGING=1` to minimize the logging for demo purpose.

### Dump timeline

Timeline is useful for performance analysis and debugging in SkyPilot.

Here are the APIs:

```python

from utils import timeline


# record a function in the timeline with the function path name
@timeline.event
def f(): ...
=======
SkyPilot is a framework for easily running machine learning[^1] workloads on any cloud through a unified interface. No knowledge of cloud offerings is required or expected – you simply define the workload and its resource requirements, and SkyPilot will automatically execute it on AWS, Google Cloud Platform or Microsoft Azure.
>>>>>>> 70021d4d

[^1]: SkyPilot is primarily targeted at machine learning workloads, but it can also support many general workloads. We're excited to hear about your use case and would love to hear more about how we can better support your requirements - please join us in [this discussion](https://github.com/skypilot-org/skypilot/discussions/1016)!

### Key features
* **Run existing projects on the cloud** with zero code changes
* **No cloud lock-in** – seamlessly run your code across different cloud providers (AWS, Azure or GCP)
* **Minimize costs** by leveraging spot instances and automatically stopping idle clusters
* **Automatic recovery from spot instance failures**
* **Automatic fail-over** to find resources across regions and clouds
* **Store datasets on the cloud** and access them like you would on a local file system 
* **Easily manage job queues** across multiple clusters


## Getting Started
You can find our documentation [here](https://skypilot.readthedocs.io/en/latest/).
- [Installation](https://skypilot.readthedocs.io/en/latest/getting-started/installation.html)
- [Quickstart](https://skypilot.readthedocs.io/en/latest/getting-started/quickstart.html)
- [CLI reference](https://skypilot.readthedocs.io/en/latest/reference/cli.html)

## Example SkyPilot Task

Tasks in SkyPilot are specified as a YAML file containing the resource requirements, data to be synced, setup commands and the task commands. Here is an example.

```yaml
# my-task.yaml
resources:
  # 1x NVIDIA V100 GPU
  accelerators: V100:1

# Number of VMs to launch in the cluster
num_nodes: 1

# Working directory (optional) containing the project codebase.
# Its contents are synced to ~/sky_workdir/ on the cluster.
workdir: .

# Commands to be run before executing the job
# Typical use: pip install -r requirements.txt, git clone, etc.
setup: |
  echo "Running setup."

# Commands to run as a job
# Typical use: make use of resources, such as running training.
run: |
  echo "Hello, SkyPilot!"
  conda env list
```

This task can be launched on the cloud with the `sky launch` command.
```bash
$ sky launch my-task.yaml
```
SkyPilot will perform multiple functions for you:
1. Find the lowest priced VM instance type across different clouds
2. Provision the VM
3. Copy the local contents of `workdir` to the VM
4. Run the task's `setup` commands to prepare the VM for running the task 
5. Run the task's `run` commands

<!---- TODO(romilb): Example GIF goes here ---->
Please refer to [Quickstart](https://skypilot.readthedocs.io/en/latest/getting-started/quickstart.html) for more on how to use SkyPilot.

## Issues, feature requests and questions
We are excited to hear your feedback! SkyPilot has two channels for engaging with the community - [GitHub Issues](https://github.com/skypilot-org/skypilot/issues) and [GitHub Discussions](https://github.com/skypilot-org/skypilot/discussions).
* For bug reports and issues, please [open an issue](https://github.com/skypilot-org/skypilot/issues/new).
* For feature requests or general questions, please join us on [GitHub Discussions](https://github.com/skypilot-org/skypilot/discussions).

## Contributing
We welcome and value all contributions to the project! Please refer to the [contribution guide](CONTRIBUTING.md) for more on how to get involved.<|MERGE_RESOLUTION|>--- conflicted
+++ resolved
@@ -5,59 +5,7 @@
 ![pytest](https://github.com/skypilot-org/skypilot/actions/workflows/pytest.yml/badge.svg)
 [![Documentation Status](https://readthedocs.org/projects/skypilot/badge/?version=latest)](https://skypilot.readthedocs.io/en/latest/?badge=latest)
 
-<<<<<<< HEAD
-SkyPilot is a framework to run any workload seamlessly across different cloud providers through a unified interface. No knowledge of cloud offerings is required or expected – you simply define the workload and its resource requirements, and SkyPilot will automatically execute it on AWS, Google Cloud Platform or Microsoft Azure.
-
-<!-- TODO: We need a logo here -->
-## Getting Started
-Please refer to our [documentation](https://sky-proj-sky.readthedocs-hosted.com/en/latest/).
-- [Installation](https://sky-proj-sky.readthedocs-hosted.com/en/latest/getting-started/installation.html)
-- [Quickstart](https://sky-proj-sky.readthedocs-hosted.com/en/latest/getting-started/quickstart.html)
-- [CLI](https://sky-proj-sky.readthedocs-hosted.com/en/latest/reference/cli.html)
-
-## Developer Guide
-### Setup
-Use editable mode (`-e`) when installing:
-```bash
-# SkyPilot requires python >= 3.6.
-# You can just install the dependencies for
-# certain clouds, e.g., ".[aws,azure,gcp]"
-pip install -e ".[all]"
-pip install -r requirements-dev.txt
-```
-IMPORTANT: Please `export SKYPILOT_DEV=1` before running the CLI commands in the terminal, so that developers' usage logs do not pollute the actual user logs.
-
-
-### Submitting pull requests
-- After you commit, format your code with [`format.sh`](./format.sh).
-- In the PR description, write a `Tested:` section to describe relevant tests performed.
-- For changes that touch the core system, run the [smoke tests](#testing) and ensure they pass.
-- Follow the [Google style guide](https://google.github.io/styleguide/pyguide.html).
-
-
-### Environment variables for developers
-- `export SKYPILOT_DEV=1` to send usage logs to dev space.
-- `export SKYPILOT_DISABLE_USAGE_COLLECTION=1` to disable usage logging.
-- `export SKYPILOT_DEBUG=1` to show debugging logs (use logging.DEBUG level).
-- `export SKYPILOT_MINIMIZE_LOGGING=1` to minimize the logging for demo purpose.
-
-### Dump timeline
-
-Timeline is useful for performance analysis and debugging in SkyPilot.
-
-Here are the APIs:
-
-```python
-
-from utils import timeline
-
-
-# record a function in the timeline with the function path name
-@timeline.event
-def f(): ...
-=======
 SkyPilot is a framework for easily running machine learning[^1] workloads on any cloud through a unified interface. No knowledge of cloud offerings is required or expected – you simply define the workload and its resource requirements, and SkyPilot will automatically execute it on AWS, Google Cloud Platform or Microsoft Azure.
->>>>>>> 70021d4d
 
 [^1]: SkyPilot is primarily targeted at machine learning workloads, but it can also support many general workloads. We're excited to hear about your use case and would love to hear more about how we can better support your requirements - please join us in [this discussion](https://github.com/skypilot-org/skypilot/discussions/1016)!
 
