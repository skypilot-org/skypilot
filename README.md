<p align="center">
  <picture>
    <source media="(prefers-color-scheme: dark)" srcset="https://raw.githubusercontent.com/skypilot-org/skypilot/master/docs/source/images/skypilot-wide-dark-1k.png">
    <img alt="SkyPilot" src="https://raw.githubusercontent.com/skypilot-org/skypilot/master/docs/source/images/skypilot-wide-light-1k.png" width=55%>
  </picture>
</p>

<p align="center">
  <a href="https://docs.skypilot.co/">
    <img alt="Documentation" src="https://img.shields.io/badge/docs-gray?logo=readthedocs&logoColor=f5f5f5">
  </a>

  <a href="https://github.com/skypilot-org/skypilot/releases">
    <img alt="GitHub Release" src="https://img.shields.io/github/release/skypilot-org/skypilot.svg">
  </a>

  <a href="http://slack.skypilot.co">
    <img alt="Join Slack" src="https://img.shields.io/badge/SkyPilot-Join%20Slack-blue?logo=slack">
  </a>

  <a href="https://github.com/skypilot-org/skypilot/releases">
    <img alt="Downloads" src="https://img.shields.io/pypi/dm/skypilot">
  </a>

</p>

<h3 align="center">
    Simplify & scale any AI infrastructure
</h3>

<div align="center">

#### [🌟 **SkyPilot Demo** 🌟: Click to see a 1-minute tour](https://demo.skypilot.co/dashboard/)

</div>



----

:fire: *News* :fire:
<<<<<<< HEAD

- [Oct 2025] Serve models with **Nvidia Dynamo** for high-performance multi-node inference: [**example**](./examples/serve/nvidia-dynamo/)
=======
- [Oct 2025] Run **RL training for LLMs** with SkyRL on your Kubernetes or clouds: [**example**](./llm/skyrl/)
>>>>>>> b62a5d5d
- [Oct 2025] Train and serve [Andrej Karpathy's](https://x.com/karpathy/status/1977755427569111362) **nanochat** - the best ChatGPT that $100 can buy: [**example**](./llm/nanochat)
- [Oct 2025] Run large-scale **LLM training with TorchTitan** on any AI infra: [**example**](./examples/training/torchtitan)
- [Sep 2025] Scaling AI infrastructure at Abridge - **10x faster development** with SkyPilot: [**blog**](https://blog.skypilot.co/abridge/)
- [Sep 2025] Network and Storage Benchmarks for LLM training on the cloud: [**blog**](https://maknee.github.io/blog/2025/Network-And-Storage-Training-Skypilot/)
- [Aug 2025] Serve and finetune **OpenAI GPT-OSS models** (gpt-oss-120b, gpt-oss-20b) with one command on any infra: [**serve**](./llm/gpt-oss/) + [**LoRA and full finetuning**](./llm/gpt-oss-finetuning/)
- [Jul 2025] Run distributed **RL training for LLMs** with Verl (PPO, GRPO) on any cloud: [**example**](./llm/verl/)
- [Jul 2025] Finetune **Llama4** on any distributed cluster/cloud: [**example**](./llm/llama-4-finetuning/)
- [Jul 2025] Two-part blog series, `The Evolution of AI Job Orchestration`: (1) [Running AI jobs on GPU Neoclouds](https://blog.skypilot.co/ai-job-orchestration-pt1-gpu-neoclouds/), (2) [The AI-Native Control Plane & Orchestration that Finally Works for ML](https://blog.skypilot.co/ai-job-orchestration-pt2-ai-control-plane/)
- [Apr 2025] Spin up **Qwen3** on your cluster/cloud: [**example**](./llm/qwen/)
- [Feb 2025] Prepare and serve **Retrieval Augmented Generation (RAG) with DeepSeek-R1**: [**blog post**](https://blog.skypilot.co/deepseek-rag), [**example**](./llm/rag/)


**LLM Finetuning Cookbooks**: Finetuning Llama 2 / Llama 3.1 in your own cloud environment, privately: Llama 2 [**example**](./llm/vicuna-llama-2/) and [**blog**](https://blog.skypilot.co/finetuning-llama2-operational-guide/); Llama 3.1 [**example**](./llm/llama-3_1-finetuning/) and [**blog**](https://blog.skypilot.co/finetune-llama-3_1-on-your-infra/)

----

SkyPilot is a system to run, manage, and scale AI workloads on any AI infrastructure.

SkyPilot gives **AI teams** a simple interface to run jobs on any infra.
**Infra teams** get a unified control plane to manage any AI compute — with advanced scheduling, scaling, and orchestration.

<picture>
  <source media="(prefers-color-scheme: dark)" srcset="./docs/source/images/skypilot-abstractions-long-2-dark.png">
  <img src="./docs/source/images/skypilot-abstractions-long-2.png" alt="SkyPilot Abstractions">
</picture>

## Overview

SkyPilot **is easy to use for AI teams**:
- Quickly spin up compute on your own infra
- Environment and job as code — simple and portable
- Easy job management: queue, run, and auto-recover many jobs

SkyPilot **makes Kubernetes easy for AI & Infra teams**:

- Slurm-like ease of use, cloud-native robustness
- Local dev experience on K8s: SSH into pods, sync code, or connect IDE
- Turbocharge your clusters: gang scheduling, multi-cluster, and scaling

SkyPilot **unifies multiple clusters, clouds, and hardware**:
- One interface to use reserved GPUs, Kubernetes clusters, or 16+ clouds
- [Flexible provisioning](https://docs.skypilot.co/en/latest/examples/auto-failover.html) of GPUs, TPUs, CPUs, with auto-retry
- [Team deployment](https://docs.skypilot.co/en/latest/reference/api-server/api-server.html) and resource sharing

SkyPilot **cuts your cloud costs & maximizes GPU availability**:
* Autostop: automatic cleanup of idle resources
* [Spot instance support](https://docs.skypilot.co/en/latest/examples/managed-jobs.html#running-on-spot-instances): 3-6x cost savings, with preemption auto-recovery
* Intelligent scheduling: automatically run on the cheapest & most available infra

SkyPilot supports your existing GPU, TPU, and CPU workloads, with no code changes.

Install with pip:
```bash
# Choose your clouds:
pip install -U "skypilot[kubernetes,aws,gcp,azure,oci,nebius,lambda,runpod,fluidstack,paperspace,cudo,ibm,scp,seeweb]"
```
To get the latest features and fixes, use the nightly build or [install from source](https://docs.skypilot.co/en/latest/getting-started/installation.html):
```bash
# Choose your clouds:
pip install "skypilot-nightly[kubernetes,aws,gcp,azure,oci,nebius,lambda,runpod,fluidstack,paperspace,cudo,ibm,scp,seeweb]"
```

<p align="center">
  <img src="docs/source/_static/intro.gif" alt="SkyPilot">
</p>

Current supported infra: Kubernetes, AWS, GCP, Azure, OCI, Nebius, Lambda Cloud, RunPod, Fluidstack,
Cudo, Digital Ocean, Paperspace, Cloudflare, Samsung, IBM, Vast.ai, VMware vSphere, Seeweb, Prime Intellect.
<p align="center">
  <picture>
    <source media="(prefers-color-scheme: dark)" srcset="https://raw.githubusercontent.com/skypilot-org/skypilot/master/docs/source/images/cloud-logos-dark.png">
    <img alt="SkyPilot" src="https://raw.githubusercontent.com/skypilot-org/skypilot/master/docs/source/images/cloud-logos-light.png" width=85%>
  </picture>
</p>
<!-- source xcf file: https://drive.google.com/drive/folders/1S_acjRsAD3T14qMeEnf6FFrIwHu_Gs_f?usp=drive_link -->


## Getting started
You can find our documentation [here](https://docs.skypilot.co/).
- [Installation](https://docs.skypilot.co/en/latest/getting-started/installation.html)
- [Quickstart](https://docs.skypilot.co/en/latest/getting-started/quickstart.html)
- [CLI reference](https://docs.skypilot.co/en/latest/reference/cli.html)

## SkyPilot in 1 minute

A SkyPilot task specifies: resource requirements, data to be synced, setup commands, and the task commands.

Once written in this [**unified interface**](https://docs.skypilot.co/en/latest/reference/yaml-spec.html) (YAML or Python API), the task can be launched on any available infra (Kubernetes, cloud, etc.).  This avoids vendor lock-in, and allows easily moving jobs to a different provider.

Paste the following into a file `my_task.yaml`:

```yaml
resources:
  accelerators: A100:8  # 8x NVIDIA A100 GPU

num_nodes: 1  # Number of VMs to launch

# Working directory (optional) containing the project codebase.
# Its contents are synced to ~/sky_workdir/ on the cluster.
workdir: ~/torch_examples

# Commands to be run before executing the job.
# Typical use: pip install -r requirements.txt, git clone, etc.
setup: |
  cd mnist
  pip install -r requirements.txt

# Commands to run as a job.
# Typical use: launch the main program.
run: |
  cd mnist
  python main.py --epochs 1
```

Prepare the workdir by cloning:
```bash
git clone https://github.com/pytorch/examples.git ~/torch_examples
```

Launch with `sky launch` (note: [access to GPU instances](https://docs.skypilot.co/en/latest/cloud-setup/quota.html) is needed for this example):
```bash
sky launch my_task.yaml
```

SkyPilot then performs the heavy-lifting for you, including:
1. Find the cheapest & available infra across your clusters or clouds
2. Provision the GPUs (pods or VMs), with auto-failover if the infra returned capacity errors
3. Sync your local `workdir` to the provisioned cluster
4. Auto-install dependencies by running the task's `setup` commands
5. Run the task's `run` commands, and stream logs

See [Quickstart](https://docs.skypilot.co/en/latest/getting-started/quickstart.html) to get started with SkyPilot.

## Runnable examples

See [**SkyPilot examples**](https://docs.skypilot.co/en/docs-examples/examples/index.html) that cover: development, training, serving, LLM models, AI apps, and common frameworks.

Latest featured examples:

| Task | Examples |
|----------|----------|
| Training | [Verl](https://docs.skypilot.co/en/latest/examples/training/verl.html), [Finetune Llama 4](https://docs.skypilot.co/en/latest/examples/training/llama-4-finetuning.html), [TorchTitan](https://docs.skypilot.co/en/latest/examples/training/torchtitan.html), [PyTorch](https://docs.skypilot.co/en/latest/getting-started/tutorial.html), [DeepSpeed](https://docs.skypilot.co/en/latest/examples/training/deepspeed.html), [NeMo](https://docs.skypilot.co/en/latest/examples/training/nemo.html), [Ray](https://docs.skypilot.co/en/latest/examples/training/ray.html), [Unsloth](https://docs.skypilot.co/en/latest/examples/training/unsloth.html), [Jax/TPU](https://docs.skypilot.co/en/latest/examples/training/tpu.html) |
| Serving | [vLLM](https://docs.skypilot.co/en/latest/examples/serving/vllm.html), [SGLang](https://docs.skypilot.co/en/latest/examples/serving/sglang.html), [Ollama](https://docs.skypilot.co/en/latest/examples/serving/ollama.html) |
| Models | [DeepSeek-R1](https://docs.skypilot.co/en/latest/examples/models/deepseek-r1.html), [Llama 4](https://docs.skypilot.co/en/latest/examples/models/llama-4.html), [Llama 3](https://docs.skypilot.co/en/latest/examples/models/llama-3.html), [CodeLlama](https://docs.skypilot.co/en/latest/examples/models/codellama.html), [Qwen](https://docs.skypilot.co/en/latest/examples/models/qwen.html), [Kimi-K2](https://docs.skypilot.co/en/latest/examples/models/kimi-k2.html), [Mixtral](https://docs.skypilot.co/en/latest/examples/models/mixtral.html) |
| AI apps | [RAG](https://docs.skypilot.co/en/latest/examples/applications/rag.html), [vector databases](https://docs.skypilot.co/en/latest/examples/applications/vector_database.html) (ChromaDB, CLIP) |
| Common frameworks | [Airflow](https://docs.skypilot.co/en/latest/examples/frameworks/airflow.html), [Jupyter](https://docs.skypilot.co/en/latest/examples/frameworks/jupyter.html) |

Source files can be found in [`llm/`](https://github.com/skypilot-org/skypilot/tree/master/llm) and [`examples/`](https://github.com/skypilot-org/skypilot/tree/master/examples).

## More information
To learn more, see [SkyPilot Overview](https://docs.skypilot.co/en/latest/overview.html), [SkyPilot docs](https://docs.skypilot.co/en/latest/), and [SkyPilot blog](https://blog.skypilot.co/).

SkyPilot adopters: [Testimonials and Case Studies](https://blog.skypilot.co/case-studies/)

Partners and integrations: [Community Spotlights](https://blog.skypilot.co/community/)

Follow updates:
- [Slack](http://slack.skypilot.co)
- [X / Twitter](https://twitter.com/skypilot_org)
- [LinkedIn](https://www.linkedin.com/company/skypilot-oss/)
- [SkyPilot Blog](https://blog.skypilot.co/) ([Introductory blog post](https://blog.skypilot.co/introducing-skypilot/))

Read the research:
- [SkyPilot paper](https://www.usenix.org/system/files/nsdi23-yang-zongheng.pdf) and [talk](https://www.usenix.org/conference/nsdi23/presentation/yang-zongheng) (NSDI 2023)
- [Sky Computing whitepaper](https://arxiv.org/abs/2205.07147)
- [Sky Computing vision paper](https://sigops.org/s/conferences/hotos/2021/papers/hotos21-s02-stoica.pdf) (HotOS 2021)
- [SkyServe: AI serving across regions and clouds](https://arxiv.org/pdf/2411.01438) (EuroSys 2025)
- [Managed jobs spot instance policy](https://www.usenix.org/conference/nsdi24/presentation/wu-zhanghao)  (NSDI 2024)

SkyPilot was initially started at the [Sky Computing Lab](https://sky.cs.berkeley.edu) at UC Berkeley and has since gained many industry contributors. To read about the project's origin and vision, see [Concept: Sky Computing](https://docs.skypilot.co/en/latest/sky-computing.html).

## Questions and feedback
We are excited to hear your feedback:
* For issues and feature requests, please [open a GitHub issue](https://github.com/skypilot-org/skypilot/issues/new).
* For questions, please use [GitHub Discussions](https://github.com/skypilot-org/skypilot/discussions).

For general discussions, join us on the [SkyPilot Slack](http://slack.skypilot.co).

## Contributing
We welcome all contributions to the project! See [CONTRIBUTING](CONTRIBUTING.md) for how to get involved.<|MERGE_RESOLUTION|>--- conflicted
+++ resolved
@@ -39,12 +39,9 @@
 ----
 
 :fire: *News* :fire:
-<<<<<<< HEAD
 
 - [Oct 2025] Serve models with **Nvidia Dynamo** for high-performance multi-node inference: [**example**](./examples/serve/nvidia-dynamo/)
-=======
 - [Oct 2025] Run **RL training for LLMs** with SkyRL on your Kubernetes or clouds: [**example**](./llm/skyrl/)
->>>>>>> b62a5d5d
 - [Oct 2025] Train and serve [Andrej Karpathy's](https://x.com/karpathy/status/1977755427569111362) **nanochat** - the best ChatGPT that $100 can buy: [**example**](./llm/nanochat)
 - [Oct 2025] Run large-scale **LLM training with TorchTitan** on any AI infra: [**example**](./examples/training/torchtitan)
 - [Sep 2025] Scaling AI infrastructure at Abridge - **10x faster development** with SkyPilot: [**blog**](https://blog.skypilot.co/abridge/)
