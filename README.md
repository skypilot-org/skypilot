# SkyPilot

![pytest](https://github.com/sky-proj/sky/actions/workflows/pytest.yml/badge.svg)

SkyPilot is a framework to run any workload seamlessly across different cloud providers through a unified interface. No knowledge of cloud offerings is required or expected – you simply define the workload and its resource requirements, and SkyPilot will automatically execute it on AWS, Google Cloud Platform or Microsoft Azure.

<!-- TODO: We need a logo here -->
## Getting Started
Please refer to our [documentation](https://sky-proj-sky.readthedocs-hosted.com/en/latest/).
- [Installation](https://sky-proj-sky.readthedocs-hosted.com/en/latest/getting-started/installation.html)
- [Quickstart](https://sky-proj-sky.readthedocs-hosted.com/en/latest/getting-started/quickstart.html)
- [CLI](https://sky-proj-sky.readthedocs-hosted.com/en/latest/reference/cli.html)

## Developer Guide
### Setup
Use editable mode (`-e`) when installing:
```bash
# SkyPilot requires python >= 3.6 and < 3.10.
# You can just install the dependencies for
# certain clouds, e.g., ".[aws,azure,gcp]"
pip install -e ".[all]"
pip install -r requirements-dev.txt
```
IMPORTANT: Please `export SKYPILOT_DEV=1` before running the sky commands in the terminal, so that the developing log will not pollute the actual user logs.


### Submitting pull requests
- After you commit, format your code with [`format.sh`](./format.sh).
- In the PR description, write a `Tested:` section to describe relevant tests performed.
- For changes that touch the core system, run the [smoke tests](#testing) and ensure they pass.
- Follow the [Google style guide](https://google.github.io/styleguide/pyguide.html).


### Environment Variable Options
<<<<<<< HEAD
- `export SKYPILOT_DEV=1` to show debugging logs (logging.DEBUG) and send the logs to dev space.
- `export SKYPILOT_DISABLE_USAGE_COLLECTION=1` to disable usage logging.
=======
- `export SKY_DEV=1` to send the logs to dev space.
- `export SKY_DEBUG=1` to show debugging logs (logging.DEBUG).
- `export SKY_DISABLE_USAGE_COLLECTION=1` to disable usage logging.
>>>>>>> 4240be74
- `export SKY_MINIMIZE_LOGGING=1` to minimize the sky outputs for demo purpose.

### Dump timeline

Timeline is useful for performance analysis and debugging in SkyPilot.

Here are the APIs:

```python

from utils import timeline


# record a function in the timeline with the function path name
@timeline.event
def f(): ...


# record a function in the timeline using name='my_name'
@timeline.event(name='event_name')
def f(): ...


# record an event over a code block in the timeline:
with timeline.Event(name='event_name'):
  ...

# use a file lock with event:
with timeline.FileLockEvent(lockpath):
  pass
```

To dump the timeline, set environment variable `SKYPILOT_TIMELINE_FILE_PATH` to a file path.

View the dumped timeline file using `Chrome` (chrome://tracing) or [Perfetto](https://ui.perfetto.dev/).

### Updating the SkyPilot docker image
1. Authenticate with SkyPilot ECR repository. Contact romil.bhardwaj@berkeley.edu for access:
   ```
   aws ecr-public get-login-password --region us-east-1 | docker login --username AWS --password-stdin public.ecr.aws/a9w6z7w5
   ```

2. Build and tag the docker image:
   ```
   docker build -t public.ecr.aws/a9w6z7w5/sky:latest .
   ```

3. Push the image to ECR:
   ```
   docker push public.ecr.aws/a9w6z7w5/sky:latest
   ```

### Some general engineering practice suggestions

These are suggestions, not strict rules to follow. When in doubt, follow the [style guide](https://google.github.io/styleguide/pyguide.html).

* Use `TODO(author_name)`/`FIXME(author_name)` instead of blank `TODO/FIXME`. This is critical for tracking down issues. You can write TODOs with your name and assign it to others (on github) if it is someone else's issue.
* Delete your branch after merging it. This keeps the repo clean and faster to sync.
* Use an exception if this is an error. Only use `assert` for debugging or proof-checking purpose. This is because exception messages usually contain more information.
* Use modern python features and styles that increases code quality.
  * Use f-string instead of `.format()` for short expressions to increase readability.
  * Use `class MyClass:` instead of `class MyClass(object):`. The later one was a workaround for python2.x.
  * Use `abc` module for abstract classes to ensure all abstract methods are implemented.
  * Use python typing. But you should not import external objects just for typing. Instead, import typing-only external objects under `if typing.TYPE_CHECKING:`.

### Testing
To run smoke tests:
```
bash tests/run_smoke_tests.sh

# Run one of the smoke tests
bash tests/run_smoke_tests.sh test_minimal
```

For profiling code, use:
```
pip install tuna # Tuna for viz
python3 -m cProfile -o sky.prof -m sky.cli status # Or some other command
tuna sky.prof
```<|MERGE_RESOLUTION|>--- conflicted
+++ resolved
@@ -32,15 +32,10 @@
 
 
 ### Environment Variable Options
-<<<<<<< HEAD
-- `export SKYPILOT_DEV=1` to show debugging logs (logging.DEBUG) and send the logs to dev space.
+- `export SKYPILOT_DEV=1` to send the logs to dev space.
+- `export SKYPILOT_DEBUG=1` to show debugging logs (logging.DEBUG).
 - `export SKYPILOT_DISABLE_USAGE_COLLECTION=1` to disable usage logging.
-=======
-- `export SKY_DEV=1` to send the logs to dev space.
-- `export SKY_DEBUG=1` to show debugging logs (logging.DEBUG).
-- `export SKY_DISABLE_USAGE_COLLECTION=1` to disable usage logging.
->>>>>>> 4240be74
-- `export SKY_MINIMIZE_LOGGING=1` to minimize the sky outputs for demo purpose.
+- `export SKYPILOT_MINIMIZE_LOGGING=1` to minimize the sky outputs for demo purpose.
 
 ### Dump timeline
 
