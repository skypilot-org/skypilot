<p align="center">
  <img src="docs/source/images/SkyPilot-logo-wide.png" alt="SkyPilot" width=55%/>
</p>

![pytest](https://github.com/skypilot-org/skypilot/actions/workflows/pytest.yml/badge.svg)
[![Documentation Status](https://readthedocs.org/projects/skypilot/badge/?version=latest)](https://skypilot.readthedocs.io/en/latest/?badge=latest)

SkyPilot is a framework for easily running machine learning[^1] workloads on any cloud through a unified interface. No knowledge of cloud offerings is required or expected – you simply define the workload and its resource requirements, and SkyPilot will automatically execute it on AWS, Google Cloud Platform or Microsoft Azure.

[^1]: SkyPilot is primarily targeted at machine learning workloads, but it can also support many general workloads. We're excited to hear about your use case and would love to hear more about how we can better support your requirements - please join us in [this discussion](https://github.com/skypilot-org/skypilot/discussions/1016)!

### Key features
* **Run existing projects on the cloud** with zero code changes
* **No cloud lock-in** – seamlessly run your code across different cloud providers (AWS, Azure or GCP)
* **Minimize costs** by leveraging spot instances and automatically stopping idle clusters
* **Automatic recovery from spot instance failures**
* **Automatic fail-over** to find resources across regions and clouds
* **Store datasets on the cloud** and access them like you would on a local file system 
* **Easily manage job queues** across multiple clusters


## Getting Started
You can find our documentation [here](https://skypilot.readthedocs.io/en/latest/).
- [Installation](https://skypilot.readthedocs.io/en/latest/getting-started/installation.html)
- [Quickstart](https://skypilot.readthedocs.io/en/latest/getting-started/quickstart.html)
- [CLI reference](https://skypilot.readthedocs.io/en/latest/reference/cli.html)

## Example SkyPilot Task

Tasks in SkyPilot are specified as a YAML file containing the resource requirements, data to be synced, setup commands and the task commands. Here is an example.

```yaml
# my-task.yaml
resources:
  # 1x NVIDIA V100 GPU
  accelerators: V100:1

# Number of VMs to launch in the cluster
num_nodes: 1

# Working directory (optional) containing the project codebase.
# Its contents are synced to ~/sky_workdir/ on the cluster.
workdir: .

# Commands to be run before executing the job
# Typical use: pip install -r requirements.txt, git clone, etc.
setup: |
  echo "Running setup."

# Commands to run as a job
# Typical use: make use of resources, such as running training.
run: |
  echo "Hello, SkyPilot!"
  conda env list
```

This task can be launched on the cloud with the `sky launch` command.
```bash
$ sky launch my-task.yaml
```
<<<<<<< HEAD
pip install tuna # Tuna for viz
python3 -m cProfile -o sky.prof -m sky.cli status # Or some other command
tuna sky.prof
```
=======
SkyPilot will perform multiple functions for you:
1. Find the lowest priced VM instance type across different clouds
2. Provision the VM
3. Copy the local contents of `workdir` to the VM
4. Run the task's `setup` commands to prepare the VM for running the task 
5. Run the task's `run` commands

<!---- TODO(romilb): Example GIF goes here ---->
Please refer to [Quickstart](https://skypilot.readthedocs.io/en/latest/getting-started/quickstart.html) for more on how to use SkyPilot.

## Issues, feature requests and questions
We are excited to hear your feedback! SkyPilot has two channels for engaging with the community - [GitHub Issues](https://github.com/skypilot-org/skypilot/issues) and [GitHub Discussions](https://github.com/skypilot-org/skypilot/discussions).
* For bug reports and issues, please [open an issue](https://github.com/skypilot-org/skypilot/issues/new).
* For feature requests or general questions, please join us on [GitHub Discussions](https://github.com/skypilot-org/skypilot/discussions).

## Contributing
We welcome and value all contributions to the project! Please refer to the [contribution guide](CONTRIBUTING.md) for more on how to get involved.
>>>>>>> 70021d4d
<|MERGE_RESOLUTION|>--- conflicted
+++ resolved
@@ -58,12 +58,6 @@
 ```bash
 $ sky launch my-task.yaml
 ```
-<<<<<<< HEAD
-pip install tuna # Tuna for viz
-python3 -m cProfile -o sky.prof -m sky.cli status # Or some other command
-tuna sky.prof
-```
-=======
 SkyPilot will perform multiple functions for you:
 1. Find the lowest priced VM instance type across different clouds
 2. Provision the VM
@@ -80,5 +74,4 @@
 * For feature requests or general questions, please join us on [GitHub Discussions](https://github.com/skypilot-org/skypilot/discussions).
 
 ## Contributing
-We welcome and value all contributions to the project! Please refer to the [contribution guide](CONTRIBUTING.md) for more on how to get involved.
->>>>>>> 70021d4d
+We welcome and value all contributions to the project! Please refer to the [contribution guide](CONTRIBUTING.md) for more on how to get involved.