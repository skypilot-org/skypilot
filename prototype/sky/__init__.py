--- conflicted
+++ resolved
@@ -8,12 +8,7 @@
 from sky.dag import Dag, DagContext
 from sky.execution import run, exec  # pylint: disable=redefined-builtin
 from sky.resources import Resources
-<<<<<<< HEAD
-from sky.task import ParTask, Task
-=======
 from sky.task import Task
-from sky.registry import fill_in_launchable_resources
->>>>>>> 78876ad9
 from sky.optimizer import Optimizer, OptimizeTarget
 from sky.data import Storage, StorageType
 
@@ -36,13 +31,8 @@
     'Resources',
     'Task',
     'backends',
-<<<<<<< HEAD
-    'execute',
-=======
     'run',
     'exec',
-    'fill_in_launchable_resources',
->>>>>>> 78876ad9
     'list_accelerators',
     '__root_dir__',
     'Storage',
