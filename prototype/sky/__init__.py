--- conflicted
+++ resolved
@@ -1,8 +1,5 @@
 from sky import backends
-<<<<<<< HEAD
 from sky.clouds.service_catalog import list_accelerators
-=======
->>>>>>> cd68a22a
 from sky.dag import Dag, DagContext
 from sky.execution import execute
 from sky.resources import Resources
@@ -24,9 +21,6 @@
     'backends',
     'execute',
     'fill_in_launchable_resources',
-<<<<<<< HEAD
     'list_accelerators',
-=======
     '__root_dir__',
->>>>>>> cd68a22a
 ]