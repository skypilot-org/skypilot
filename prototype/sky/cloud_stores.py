--- conflicted
+++ resolved
@@ -55,7 +55,7 @@
                                                                     destination)
         download_via_gsutil = (
             f'/tmp/gsutil/gsutil -m rsync -r {source[:-1]} {destination[:-1]}')
-        all_commands = self._GET_GSUTIL
+        all_commands = list(self._GET_GSUTIL)
         all_commands.append(download_via_gsutil)
         return ' && '.join(all_commands)
 
@@ -65,29 +65,11 @@
         Limitation: no authentication support; 'source' is assumed to in a
         publicly accessible bucket.
         """
-<<<<<<< HEAD
         assert not source.endswith('/') and not destination.endswith('/'), (
             source, destination)
         download_via_gsutil = (
             f'/tmp/gsutil/gsutil -m cp {source} {destination}')
-        all_commands = self._GET_GSUTIL
-=======
-        # We use gsutil as a basic implementation.  One pro is that its -m
-        # multi-threaded download is nice, which frees us from implementing
-        # parellel workers on our end.
-        get_gsutil = [
-            'pushd /tmp &>/dev/null',
-            # Skip if /tmp/gsutil already exists.
-            'ls gsutil &>/dev/null || (wget --quiet '
-            'https://storage.googleapis.com/pub/gsutil.tar.gz && '
-            'tar xzf gsutil.tar.gz)',
-            'popd &>/dev/null',
-        ]
-        download_via_gsutil = (
-            f'mkdir -p {destination} && '
-            f'/tmp/gsutil/gsutil -m rsync -r {source} {destination}')
-        all_commands = get_gsutil
->>>>>>> 02fd6606
+        all_commands = list(self._GET_GSUTIL)
         all_commands.append(download_via_gsutil)
         return ' && '.join(all_commands)
 
