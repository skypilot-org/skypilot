import copy
import json
from typing import Dict, Optional

from sky import clouds
from sky.clouds.service_catalog import aws_catalog


class AWS(clouds.Cloud):
    _REPR = 'AWS'

<<<<<<< HEAD
    # In general, query this from the cloud.
    # https://instances.vantage.sh/
    _ON_DEMAND_PRICES = {
        # m3.
        'm3.medium': 0.067,
        'm3.large': 0.133,
        'm3.xlarge': 0.266,
        'm3.2xlarge': 0.532,

        # p3.
        'p3.2xlarge': 3.06,
        'p3.8xlarge': 12.24,
        'p3.16xlarge': 24.48,

        # inf1.
        'inf1.xlarge': 0.228,
        'inf1.2xlarge': 0.362,
        'inf1.6xlarge': 1.18,
        'inf1.24xlarge': 4.721,
    }

    # TODO: add other GPUs c.f. https://aws.amazon.com/ec2/instance-types/
    # e.g., g4 instances with T4 GPUs
    _ACCELERATORS_DIRECTORY = {
        ('V100', 1): 'p3.2xlarge',
        ('V100', 4): 'p3.8xlarge',
        ('V100', 8): 'p3.16xlarge',
    }

=======
>>>>>>> e83ec896
    def instance_type_to_hourly_cost(self, instance_type):
        return aws_catalog.get_hourly_cost(instance_type)

    def get_egress_cost(self, num_gigabytes):
        # In general, query this from the cloud:
        #   https://aws.amazon.com/s3/pricing/
        # NOTE: egress from US East (Ohio).
        # NOTE: Not accurate as the pricing tier is based on cumulative monthly usage.
        if num_gigabytes > 150 * 1024:
            return 0.05 * num_gigabytes
        cost = 0.0
        if num_gigabytes >= 50 * 1024:
            cost += (num_gigabytes - 50 * 1024) * 0.07
            num_gigabytes -= 50 * 1024

        if num_gigabytes >= 10 * 1024:
            cost += (num_gigabytes - 10 * 1024) * 0.085
            num_gigabytes -= 10 * 1024

        if num_gigabytes > 1:
            cost += (num_gigabytes - 1) * 0.09

        cost += 0.0
        return cost

    def __repr__(self):
        return AWS._REPR

    def is_same_cloud(self, other):
        return isinstance(other, AWS)

    @classmethod
    def get_default_instance_type(cls):
        return 'm4.2xlarge'

    # TODO: factor the following three methods, as they are the same logic
    # between Azure and AWS.

    def get_accelerators_from_instance_type(
            self,
            instance_type: str,
    ) -> Optional[Dict[str, int]]:
        """Returns {acc: acc_count} held by 'instance_type', if any."""
        inverse = {v: k for k, v in AWS._ACCELERATORS_DIRECTORY.items()}
        res = inverse.get(instance_type)
        if res is None:
            return res
        return {res[0]: res[1]}

    def make_deploy_resources_variables(self, task):
        r = task.best_resources
        # r.accelerators is cleared but .instance_type encodes the info.
        acc_dict = self.get_accelerators_from_instance_type(r.instance_type)
        if acc_dict is not None:
            custom_resources = json.dumps(acc_dict, separators=(',', ':'))
        else:
            custom_resources = None
        return {
            'instance_type': r.instance_type,
            'custom_resources': custom_resources,
            'num_nodes': task.num_nodes,
        }

    def get_feasible_launchable_resources(self, resources):
        if resources.instance_type is not None:
            assert resources.is_launchable(), resources
            # Treat Resources(AWS, p3.2x, V100) as Resources(AWS, p3.2x).
            resources.accelerators = None
            return [resources]

        def _make(instance_type):
            r = copy.deepcopy(resources)
            r.cloud = AWS()
            r.instance_type = instance_type
            # Setting this to None as AWS doesn't separately bill / attach the
            # accelerators.  Billed as part of the VM type.
            r.accelerators = None
            return [r]

        # Currently, handle a filter on accelerators only.
        accelerators = resources.get_accelerators()
        if accelerators is None:
            # No requirements to filter, so just return a default VM type.
            return _make(AWS.get_default_instance_type())

        assert len(accelerators) == 1, resources
        acc, acc_count = list(accelerators.items())[0]
<<<<<<< HEAD
        instance_type = AWS._ACCELERATORS_DIRECTORY.get((acc, acc_count))
=======
        # TODO: support bin-packing; if requesting 2 V100s, should allow 2x
        # p3.2xlarge rather than not returning anything.
        instance_type = aws_catalog.get_instance_type_for_gpu(acc, acc_count)
>>>>>>> e83ec896
        if instance_type is None:
            return []
        return _make(instance_type)<|MERGE_RESOLUTION|>--- conflicted
+++ resolved
@@ -9,38 +9,6 @@
 class AWS(clouds.Cloud):
     _REPR = 'AWS'
 
-<<<<<<< HEAD
-    # In general, query this from the cloud.
-    # https://instances.vantage.sh/
-    _ON_DEMAND_PRICES = {
-        # m3.
-        'm3.medium': 0.067,
-        'm3.large': 0.133,
-        'm3.xlarge': 0.266,
-        'm3.2xlarge': 0.532,
-
-        # p3.
-        'p3.2xlarge': 3.06,
-        'p3.8xlarge': 12.24,
-        'p3.16xlarge': 24.48,
-
-        # inf1.
-        'inf1.xlarge': 0.228,
-        'inf1.2xlarge': 0.362,
-        'inf1.6xlarge': 1.18,
-        'inf1.24xlarge': 4.721,
-    }
-
-    # TODO: add other GPUs c.f. https://aws.amazon.com/ec2/instance-types/
-    # e.g., g4 instances with T4 GPUs
-    _ACCELERATORS_DIRECTORY = {
-        ('V100', 1): 'p3.2xlarge',
-        ('V100', 4): 'p3.8xlarge',
-        ('V100', 8): 'p3.16xlarge',
-    }
-
-=======
->>>>>>> e83ec896
     def instance_type_to_hourly_cost(self, instance_type):
         return aws_catalog.get_hourly_cost(instance_type)
 
@@ -128,13 +96,7 @@
 
         assert len(accelerators) == 1, resources
         acc, acc_count = list(accelerators.items())[0]
-<<<<<<< HEAD
-        instance_type = AWS._ACCELERATORS_DIRECTORY.get((acc, acc_count))
-=======
-        # TODO: support bin-packing; if requesting 2 V100s, should allow 2x
-        # p3.2xlarge rather than not returning anything.
         instance_type = aws_catalog.get_instance_type_for_gpu(acc, acc_count)
->>>>>>> e83ec896
         if instance_type is None:
             return []
         return _make(instance_type)