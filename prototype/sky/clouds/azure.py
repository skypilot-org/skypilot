--- conflicted
+++ resolved
@@ -1,12 +1,8 @@
 """Azure."""
 import copy
 import json
-<<<<<<< HEAD
 import subprocess
-from typing import Dict, Optional, Tuple
-=======
 from typing import Dict, Iterator, List, Optional, Tuple
->>>>>>> 353431e5
 
 from sky import clouds
 from sky.clouds.service_catalog import azure_catalog
