--- conflicted
+++ resolved
@@ -34,23 +34,13 @@
         _df, acc_name, acc_count)
 
 
-<<<<<<< HEAD
-def list_accelerators(gpus_only: bool, name_filter: Optional[str]
-                     ) -> Dict[str, List[common.InstanceTypeInfo]]:
-    """Returns all instance types in Azure offering GPUs."""
-    return common.list_accelerators_impl('Azure', _df, gpus_only, name_filter)
-=======
 def get_region_zones_for_instance_type(instance_type: str,
                                        use_spot: bool) -> List[cloud.Region]:
     return common.get_region_zones_for_instance_type(_df, instance_type,
                                                      use_spot)
 
 
-def list_accelerators(gpus_only: bool) -> Dict[str, List[int]]:
-    """Returns a mapping from the canonical names of accelerators to a list of
-    counts, each representing an instance type offered by this cloud.
-    """
-    # Azure only has GPU offerings, so ignore `gpus_only`.
-    del gpus_only
-    return common.list_accelerators_impl(_df, False)
->>>>>>> c9cb1b38
+def list_accelerators(gpus_only: bool, name_filter: Optional[str]
+                     ) -> Dict[str, List[common.InstanceTypeInfo]]:
+    """Returns all instance types in Azure offering GPUs."""
+    return common.list_accelerators_impl('Azure', _df, gpus_only, name_filter)