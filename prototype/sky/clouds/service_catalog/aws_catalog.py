"""AWS Offerings Catalog.

This module loads the service catalog file and can be used to query
instance types and pricing information for AWS.
"""
from typing import Dict, List, Optional

from sky.clouds import cloud
from sky.clouds.service_catalog import common

_df = common.read_catalog('aws.csv')

_DEFAULT_REGION = 'us-west-2'


def get_hourly_cost(instance_type: str,
                    region: str = _DEFAULT_REGION,
                    use_spot: bool = False) -> float:
    """Returns the cost, or the cheapest cost among all zones for spot."""
    return common.get_hourly_cost_impl(_df, instance_type, region, use_spot)


def get_accelerators_from_instance_type(instance_type: str
                                       ) -> Optional[Dict[str, int]]:
    return common.get_accelerators_from_instance_type_impl(_df, instance_type)


def get_instance_type_for_accelerator(
        acc_name: str,
        acc_count: int,
) -> Optional[str]:
    """Returns the instance type with the required count of accelerators."""
    return common.get_instance_type_for_accelerator_impl(
        _df, acc_name, acc_count)


<<<<<<< HEAD
def list_accelerators(gpus_only: bool, name_filter: Optional[str]
                     ) -> Dict[str, List[common.InstanceTypeInfo]]:
    """Returns all instance types in AWS offering accelerators."""
    return common.list_accelerators_impl('AWS', _df, gpus_only, name_filter)
=======
def get_region_zones_for_instance_type(instance_type: str,
                                       use_spot: bool) -> List[cloud.Region]:
    return common.get_region_zones_for_instance_type(_df, instance_type,
                                                     use_spot)


def list_accelerators(gpus_only: bool) -> Dict[str, List[int]]:
    """Returns a mapping from the canonical names of accelerators to a list of
    counts, each representing an instance type offered by this cloud.
    """
    return common.list_accelerators_impl(_df, gpus_only)
>>>>>>> c9cb1b38
<|MERGE_RESOLUTION|>--- conflicted
+++ resolved
@@ -34,21 +34,13 @@
         _df, acc_name, acc_count)
 
 
-<<<<<<< HEAD
-def list_accelerators(gpus_only: bool, name_filter: Optional[str]
-                     ) -> Dict[str, List[common.InstanceTypeInfo]]:
-    """Returns all instance types in AWS offering accelerators."""
-    return common.list_accelerators_impl('AWS', _df, gpus_only, name_filter)
-=======
 def get_region_zones_for_instance_type(instance_type: str,
                                        use_spot: bool) -> List[cloud.Region]:
     return common.get_region_zones_for_instance_type(_df, instance_type,
                                                      use_spot)
 
 
-def list_accelerators(gpus_only: bool) -> Dict[str, List[int]]:
-    """Returns a mapping from the canonical names of accelerators to a list of
-    counts, each representing an instance type offered by this cloud.
-    """
-    return common.list_accelerators_impl(_df, gpus_only)
->>>>>>> c9cb1b38
+def list_accelerators(gpus_only: bool, name_filter: Optional[str]
+                     ) -> Dict[str, List[common.InstanceTypeInfo]]:
+    """Returns all instance types in AWS offering accelerators."""
+    return common.list_accelerators_impl('AWS', _df, gpus_only, name_filter)