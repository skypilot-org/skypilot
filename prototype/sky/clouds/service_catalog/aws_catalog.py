"""AWS Offerings Catalog.

This module loads the service catalog file and can be used to query
instance types and pricing information for AWS.
"""
from typing import Optional

<<<<<<< HEAD
from numpy import isnan

import sky.clouds.service_catalog.common as common

InstanceType = str
Region = str
=======
from sky.clouds.service_catalog import common
>>>>>>> 6dda87d4

_df = common.read_catalog('aws.csv')


<<<<<<< HEAD
def get_hourly_cost(instance_type: InstanceType,
                    region: Optional[Region] = 'us-west-2',
                    spot: bool = False) -> float:
=======
def get_hourly_cost(instance_type: str, region: str = 'us-west-2') -> float:
>>>>>>> 6dda87d4
    mask = _df['InstanceType'] == instance_type
    if region is not None:
        mask &= _df['Region'] == region

    result = _df[mask]
    assert len(set(result['PricePerHour'])) == 1, (result, instance_type,
                                                   region)
    if not spot:
        return result['PricePerHour'].iloc[0]

    cheapest_idx = result['SpotPricePerHour'].idxmin()
    assert not isnan(cheapest_idx), (result, instance_type, region)
    cheapest = result.iloc[cheapest_idx]
    return cheapest['SpotPricePerHour'], cheapest['AvailabilityZone']


def get_instance_type_for_gpu(gpu_name: str, count: int) -> Optional[str]:
    """Returns the cheapest instance type that offers the required count of GPUs.
    """
    # TODO: Reorganize _df to support any accelerator (Inferentia, etc.)
    result = _df[(_df['GpuName'] == gpu_name) & (_df['GpuCount'] == count)]
    if len(result) == 0:
        return None
    assert len(result) == 1, (result, gpu_name, count)
    return result.iloc[0]['InstanceType']<|MERGE_RESOLUTION|>--- conflicted
+++ resolved
@@ -4,28 +4,14 @@
 instance types and pricing information for AWS.
 """
 from typing import Optional
-
-<<<<<<< HEAD
 from numpy import isnan
 
-import sky.clouds.service_catalog.common as common
-
-InstanceType = str
-Region = str
-=======
 from sky.clouds.service_catalog import common
->>>>>>> 6dda87d4
 
 _df = common.read_catalog('aws.csv')
 
 
-<<<<<<< HEAD
-def get_hourly_cost(instance_type: InstanceType,
-                    region: Optional[Region] = 'us-west-2',
-                    spot: bool = False) -> float:
-=======
-def get_hourly_cost(instance_type: str, region: str = 'us-west-2') -> float:
->>>>>>> 6dda87d4
+def get_hourly_cost(instance_type: str, region: str = 'us-west-2',spot: bool = False) -> float:
     mask = _df['InstanceType'] == instance_type
     if region is not None:
         mask &= _df['Region'] == region
