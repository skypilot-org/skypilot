--- conflicted
+++ resolved
@@ -70,11 +70,6 @@
     _ON_DEMAND_PRICES.update(_ON_DEMAND_PRICES_GPUS)
     _ON_DEMAND_PRICES.update(_ON_DEMAND_PRICES_TPUS)
 
-<<<<<<< HEAD
-    def instance_type_to_hourly_cost(self, instance_type, use_spot):
-        # TODO: use_spot support
-        assert not use_spot
-=======
     #### Regions/Zones ####
 
     @classmethod
@@ -127,8 +122,9 @@
 
     #### Normal methods ####
 
-    def instance_type_to_hourly_cost(self, instance_type):
->>>>>>> e781c403
+    def instance_type_to_hourly_cost(self, instance_type, use_spot):
+        # TODO: use_spot support
+        assert not use_spot
         return GCP._ON_DEMAND_PRICES[instance_type]
 
     def accelerators_to_hourly_cost(self, accelerators):
