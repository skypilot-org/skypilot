"""Google Cloud Platform."""
import copy
import json
import os
from typing import Dict, Iterator, List, Optional, Tuple

from google import auth

from sky import clouds
from sky.clouds.service_catalog import gcp_catalog


class GCP(clouds.Cloud):
    """Google Cloud Platform."""

    _REPR = 'GCP'
    _regions: List[clouds.Region] = []

    # Pricing.  All info assumes us-central1.
    # In general, query pricing from the cloud.
    _ON_DEMAND_PRICES = {
        # VMs: https://cloud.google.com/compute/all-pricing.
        # N1 standard
        'n1-standard-1': 0.04749975,
        'n1-standard-2': 0.0949995,
        'n1-standard-4': 0.189999,
        'n1-standard-8': 0.379998,
        'n1-standard-16': 0.759996,
        'n1-standard-32': 1.519992,
        'n1-standard-64': 3.039984,
        'n1-standard-96': 4.559976,
        # N1 highmem
        'n1-highmem-2': 0.118303,
        'n1-highmem-4': 0.236606,
        'n1-highmem-8': 0.473212,
        'n1-highmem-16': 0.946424,
        'n1-highmem-32': 1.892848,
        'n1-highmem-64': 3.785696,
        'n1-highmem-96': 5.678544,
    }

    _SPOT_PRICES = {
        # VMs: https://cloud.google.com/compute/all-pricing.
        # N1 standard
        'n1-standard-1': 0.01,
        'n1-standard-2': 0.02,
        'n1-standard-4': 0.04,
        'n1-standard-8': 0.08,
        'n1-standard-16': 0.16,
        'n1-standard-32': 0.32,
        'n1-standard-64': 0.64,
        'n1-standard-96': 0.96,
        # N1 highmem
        'n1-highmem-2': 0.024906,
        'n1-highmem-4': 0.049812,
        'n1-highmem-8': 0.099624,
        'n1-highmem-16': 0.199248,
        'n1-highmem-32': 0.398496,
        'n1-highmem-64': 0.796992,
        'n1-highmem-96': 1.195488,
    }

    #### Regions/Zones ####

    @classmethod
    def regions(cls) -> List[clouds.Region]:
        if not cls._regions:
            # https://cloud.google.com/compute/docs/regions-zones
            cls._regions = [
                clouds.Region('us-west1').set_zones([
                    clouds.Zone('us-west1-a'),
                    clouds.Zone('us-west1-b'),
                    # clouds.Zone('us-west1-c'),  # No GPUs.
                ]),
                clouds.Region('us-central1').set_zones([
                    clouds.Zone('us-central1-a'),
                    clouds.Zone('us-central1-b'),
                    clouds.Zone('us-central1-c'),
                    clouds.Zone('us-central1-f'),
                ]),
                clouds.Region('us-east1').set_zones([
                    clouds.Zone('us-east1-b'),
                    clouds.Zone('us-east1-c'),
                    clouds.Zone('us-east1-d'),
                ]),
                clouds.Region('us-east4').set_zones([
                    clouds.Zone('us-east4-a'),
                    clouds.Zone('us-east4-b'),
                    clouds.Zone('us-east4-c'),
                ]),
                clouds.Region('us-west2').set_zones([
                    # clouds.Zone('us-west2-a'),  # No GPUs.
                    clouds.Zone('us-west2-b'),
                    clouds.Zone('us-west2-c'),
                ]),
                # Ignoring us-west3 as it doesn't have GPUs.
                clouds.Region('us-west4').set_zones([
                    clouds.Zone('us-west4-a'),
                    clouds.Zone('us-west4-b'),
                    # clouds.Zone('us-west4-c'),  # No GPUs.
                ]),
            ]
        return cls._regions

    @classmethod
    def region_zones_provision_loop(
            cls,
            *,
            instance_type: Optional[str] = None,
            accelerators: Optional[Dict[str, int]] = None,
            use_spot: Optional[bool] = False,
    ) -> Iterator[Tuple[clouds.Region, List[clouds.Zone]]]:
        # GCP provisioner currently takes 1 zone per request.
        # TODO: enable this after GCP catalog completes.
        # regions = gcp_catalog.get_region_zones_for_accelerators(accelerators)
        del instance_type, accelerators, use_spot  # unused

        for region in cls.regions():
            for zone in region.zones:
                yield (region, [zone])

    #### Normal methods ####

    def instance_type_to_hourly_cost(self, instance_type, use_spot):
        if use_spot:
            return GCP._SPOT_PRICES[instance_type]
        return GCP._ON_DEMAND_PRICES[instance_type]

    def accelerators_to_hourly_cost(self, accelerators):
        assert len(accelerators) == 1, accelerators
        acc, acc_count = list(accelerators.items())[0]
        return gcp_catalog.get_accelerator_hourly_cost(acc, acc_count)

    def get_egress_cost(self, num_gigabytes):
        # In general, query this from the cloud:
        #   https://cloud.google.com/storage/pricing#network-pricing
        # NOTE: egress to worldwide (excl. China, Australia).
        if num_gigabytes <= 1024:
            return 0.12 * num_gigabytes
        elif num_gigabytes <= 1024 * 10:
            return 0.11 * num_gigabytes
        else:
            return 0.08 * num_gigabytes

    def __repr__(self):
        return GCP._REPR

    def is_same_cloud(self, other):
        return isinstance(other, GCP)

    @classmethod
    def get_default_instance_type(cls):
        # 8 vCpus, 52 GB RAM.  First-gen general purpose.
        return 'n1-highmem-8'

    @classmethod
    def get_default_region(cls) -> clouds.Region:
        return cls.regions()[-1]

    def make_deploy_resources_variables(self, task):
        r = task.best_resources
        # Find GPU spec, if any.
        resources_vars = {
            'instance_type': r.instance_type,
            'gpu': None,
            'gpu_count': None,
            'tpu': None,
            'custom_resources': None,
            'use_spot': r.use_spot,
        }
        accelerators = r.get_accelerators()
        if accelerators is not None:
            assert len(accelerators) == 1, r
            acc, acc_count = list(accelerators.items())[0]
            resources_vars['custom_resources'] = json.dumps(accelerators,
                                                            separators=(',',
                                                                        ':'))
            if 'tpu' in acc:
                resources_vars['tpu_type'] = acc.replace('tpu-', '')
                assert r.accelerator_args is not None, r
                resources_vars['tf_version'] = r.accelerator_args['tf_version']
                resources_vars['tpu_name'] = r.accelerator_args['tpu_name']
            else:
                # Convert to GCP names:
                # https://cloud.google.com/compute/docs/gpus
                resources_vars['gpu'] = 'nvidia-tesla-{}'.format(acc.lower())
                resources_vars['gpu_count'] = acc_count

        return resources_vars

    def get_feasible_launchable_resources(self, resources):
        if resources.instance_type is not None:
            assert resources.is_launchable(), resources
            return [resources]
        if resources.accelerators is not None:
            available_accelerators = gcp_catalog.list_accelerators()
            for acc, acc_count in resources.accelerators.items():
                if acc not in available_accelerators or not any(
                        acc_count == info.accelerator_count
                        for info in available_accelerators[acc]):
                    return []
        # No other resources (cpu/mem) to filter for now, so just return a
        # default VM type.
        r = copy.deepcopy(resources)
        r.cloud = GCP()
        r.instance_type = GCP.get_default_instance_type()
        return [r]

    def get_accelerators_from_instance_type(
            self,
            instance_type: str,
    ) -> Optional[Dict[str, int]]:
<<<<<<< HEAD
        return None

    def check_credentials(self) -> Tuple[bool, Optional[str]]:
        """Checks if the user has access credentials to this cloud."""
        try:
            # These files are required because they will be synced to remote
            # VMs for `gsutil` to access private storage buckets.
            # `auth.default()` does not guarantee these files exist.
            for file in [
                    '~/.config/gcloud/access_tokens.db',
                    '~/.config/gcloud/credentials.db'
            ]:
                assert os.path.isfile(os.path.expanduser(file))
            # Calling `auth.default()` ensures the GCP client library works,
            # which is used by Ray Autoscaler to launch VMs.
            auth.default()
        except (AssertionError, auth.exceptions.DefaultCredentialsError):
            return False, (
                'GCP credentials not set. Run the following commands:\n    '
                # This authenticates the CLI to make `gsutil` work:
                '$ gcloud auth login\n    '
                '$ gcloud config set project <proj>\n    '
                # These two commands setup the client library to make
                # Ray Autoscaler work:
                '$ gcloud auth application-default login\n    '
                '$ gcloud auth application-default set-quota-project <proj>')
        return True, None

    def get_credential_file_mounts(self) -> Dict[str, str]:
        return {'~/.config/gcloud': '~/.config/gcloud'}
=======
        # GCP handles accelerators separately from regular instance types,
        # hence return none here.
        return None
>>>>>>> e26a0992
<|MERGE_RESOLUTION|>--- conflicted
+++ resolved
@@ -210,7 +210,8 @@
             self,
             instance_type: str,
     ) -> Optional[Dict[str, int]]:
-<<<<<<< HEAD
+        # GCP handles accelerators separately from regular instance types,
+        # hence return none here.
         return None
 
     def check_credentials(self) -> Tuple[bool, Optional[str]]:
@@ -240,9 +241,4 @@
         return True, None
 
     def get_credential_file_mounts(self) -> Dict[str, str]:
-        return {'~/.config/gcloud': '~/.config/gcloud'}
-=======
-        # GCP handles accelerators separately from regular instance types,
-        # hence return none here.
-        return None
->>>>>>> e26a0992
+        return {'~/.config/gcloud': '~/.config/gcloud'}