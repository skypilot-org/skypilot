"""Sky logging utils.

This is a remote utility module that provides logging functionality.
"""
import io
import os
import selectors
import subprocess
import sys
import textwrap
import time
import tempfile
from typing import Iterator, List, Optional, Tuple, Union

from sky.skylet import job_lib

SKY_REMOTE_WORKDIR = '~/sky_workdir'


def redirect_process_output(proc,
                            log_path: str,
                            stream_logs: bool,
                            start_streaming_at: str = '',
                            skip_lines: Optional[List[str]] = None,
                            replace_crlf: bool = False) -> Tuple[str, str]:
    """Redirect the process's filtered stdout/stderr to both stream and file"""
    log_path = os.path.expanduser(log_path)
    dirname = os.path.dirname(log_path)
    os.makedirs(dirname, exist_ok=True)

    sel = selectors.DefaultSelector()
    out_io = io.TextIOWrapper(proc.stdout,
                              encoding='utf-8',
                              newline='',
                              errors='replace')
    sel.register(out_io, selectors.EVENT_READ)
    if proc.stderr is not None:
        err_io = io.TextIOWrapper(proc.stderr,
                                  encoding='utf-8',
                                  newline='',
                                  errors='replace')
        sel.register(err_io, selectors.EVENT_READ)

    stdout = ''
    stderr = ''

    start_streaming_flag = False
    with open(log_path, 'a') as fout:
        while len(sel.get_map()) > 0:
            events = sel.select()
            for key, _ in events:
                line = key.fileobj.readline()
                if not line:
                    # Unregister the io when EOF reached
                    sel.unregister(key.fileobj)
                    continue
                # Remove special characters to avoid cursor hidding
                line = line.replace('\x1b[?25l', '')
                if replace_crlf and line.endswith('\r\n'):
                    # Replace CRLF with LF to avoid ray logging to the same line
                    # due to separating lines with '\n'.
                    line = line[:-2] + '\n'
                if (skip_lines is not None and
                        any(skip in line for skip in skip_lines)):
                    continue
                if start_streaming_at in line:
                    start_streaming_flag = True
                if key.fileobj is out_io:
                    stdout += line
                    out_stream = sys.stdout
                else:
                    stderr += line
                    out_stream = sys.stderr
                if stream_logs and start_streaming_flag:
                    out_stream.write(line)
                    out_stream.flush()
                if log_path != '/dev/null':
                    fout.write(line)
                    fout.flush()
    return stdout, stderr


def run_with_log(
    cmd: List[str],
    log_path: str,
    stream_logs: bool = False,
    start_streaming_at: str = '',
    return_none: bool = False,
    check: bool = False,
    with_ray: bool = False,
    **kwargs,
) -> Union[None, Tuple[subprocess.Popen, str, str]]:
    """Runs a command and logs its output to a file.

    Retruns the process, stdout and stderr of the command.
      Note that the stdout and stderr is already decoded.
    """
    # Redirect stderr to stdout when using ray, to preserve the order of
    # stdout and stderr.
    stderr = subprocess.PIPE if not with_ray else subprocess.STDOUT
    with subprocess.Popen(cmd,
                          stdout=subprocess.PIPE,
                          stderr=stderr,
                          start_new_session=True,
                          **kwargs) as proc:
        # The proc can be defunct if the python program is killed. Here we
        # open a new subprocess to gracefully kill the proc, SIGTERM
        # and then SIGKILL the process group.
        # Adapted from ray/dashboard/modules/job/job_manager.py#L154
        parent_pid = os.getpid()
        daemon_script = os.path.join(
            os.path.dirname(os.path.abspath(job_lib.__file__)),
            'subprocess_daemon.sh')
        daemon_cmd = [
            '/bin/bash', daemon_script,
            str(parent_pid),
            str(proc.pid)
        ]
        subprocess.Popen(
            daemon_cmd,
            start_new_session=True,
            # Suppress output
            stdout=subprocess.DEVNULL,
            stderr=subprocess.DEVNULL,
        )
        # We need this even if the log_path is '/dev/null' to ensure the
        # progress bar is shown.
        stdout, stderr = redirect_process_output(
            proc,
            log_path,
            stream_logs,
            start_streaming_at=start_streaming_at,
            # Skip these lines caused by `-i` option of bash. Failed to find
            # other way to turn off these two warning.
            # https://stackoverflow.com/questions/13300764/how-to-tell-bash-not-to-issue-warnings-cannot-set-terminal-process-group-and # pylint: disable=line-too-long
            skip_lines=[
                'bash: cannot set terminal process group',
                'bash: no job control in this shell',
            ],
            # Replace CRLF when the output is logged to driver by ray.
            replace_crlf=with_ray,
        )
        proc.wait()
        if proc.returncode and check:
            if stderr:
                print(stderr, file=sys.stderr)
            raise subprocess.CalledProcessError(proc.returncode, cmd)
        if return_none:
            return None
        return proc, stdout, stderr


def make_task_bash_script(codegen: str) -> str:
    script = [
        textwrap.dedent(f"""\
                #!/bin/bash
                source ~/.bashrc
                . $(conda info --base)/etc/profile.d/conda.sh 2> /dev/null || true
                cd {SKY_REMOTE_WORKDIR}"""),
        codegen,
    ]
    script = '\n'.join(script)
    return script


def run_bash_command_with_log(bash_command: str,
                              log_path: str,
<<<<<<< HEAD
                              setup_command: Optional[str] = None,
                              stream_logs: bool = False):
=======
                              stream_logs: bool = False,
                              with_ray: bool = False):
>>>>>>> a31d0f85
    with tempfile.NamedTemporaryFile('w', prefix='sky_app_') as fp:
        if setup_command is not None:
            bash_command = setup_command + '\n' + bash_command
        bash_command = make_task_bash_script(bash_command)
        fp.write(bash_command)
        fp.flush()
        script_path = fp.name
        run_with_log(
            # Need this `-i` option to make sure `source ~/.bashrc` work.
            # Do not use shell=True because it will cause the environment
            # set in this task visible to other tasks. shell=False requires
            # the cmd to be a list.
            ['/bin/bash', '-i', script_path],
            log_path,
            stream_logs=stream_logs,
            return_none=True,
            check=True,
            with_ray=with_ray,
        )


def _follow_job_logs(file,
                     job_id: int,
                     sleep_sec: float = 0.5,
                     start_streaming_at: str = '') -> Iterator[str]:
    """Yield each line from a file as they are written.

    `sleep_sec` is the time to sleep after empty reads. """
    line = ''
    status = job_lib.query_job_status([job_id])[0]
    start_streaming = False
    while True:
        tmp = file.readline()
        if tmp is not None and tmp != '':
            line += tmp
            if '\n' in line or '\r' in line:
                if start_streaming_at in line:
                    start_streaming = True
                if start_streaming:
                    yield line
                line = ''
        else:
            # Reach the end of the file, check the status or sleep and
            # retry.

            # Auto-exit the log tailing, if the job has finished. Check
            # the job status before query again to avoid unfinished logs.
            if status not in [
                    job_lib.JobStatus.RUNNING, job_lib.JobStatus.PENDING
            ]:
                return

            if sleep_sec:
                time.sleep(sleep_sec)
            status = job_lib.query_job_status([job_id])[0]


def tail_logs(job_id: int, log_dir: Optional[str],
              status: Optional[job_lib.JobStatus]):
    if log_dir is None:
        print(f'Job {job_id} not found (see `sky queue`).', file=sys.stderr)
        return

    log_path = os.path.join(job_lib.SKY_REMOTE_LOGS_ROOT, log_dir, 'run.log')
    log_path = os.path.expanduser(log_path)
    if status in [job_lib.JobStatus.RUNNING, job_lib.JobStatus.PENDING]:
        try:
            with open(log_path, 'r', newline='') as log_file:
                # Using `_follow` instead of `tail -f` to streaming the whole
                # log and creating a new process for tail.
                for line in _follow_job_logs(
                        log_file,
                        job_id=job_id,
                        start_streaming_at='SKY INFO: Reserving task slots on'):
                    print(line, end='', flush=True)
        except KeyboardInterrupt:
            return
    else:
        with open(log_path, 'r') as f:
            print(f.read())<|MERGE_RESOLUTION|>--- conflicted
+++ resolved
@@ -165,13 +165,9 @@
 
 def run_bash_command_with_log(bash_command: str,
                               log_path: str,
-<<<<<<< HEAD
                               setup_command: Optional[str] = None,
-                              stream_logs: bool = False):
-=======
                               stream_logs: bool = False,
                               with_ray: bool = False):
->>>>>>> a31d0f85
     with tempfile.NamedTemporaryFile('w', prefix='sky_app_') as fp:
         if setup_command is not None:
             bash_command = setup_command + '\n' + bash_command
