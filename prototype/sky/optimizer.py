"""The Sky optimizer: assigns best resources to user tasks."""
import collections
import copy
import enum
import pprint
from typing import List, Optional

import networkx as nx
import numpy as np
import tabulate

import sky
from sky import clouds
from sky import dag as dag_lib
from sky import exceptions
from sky import logging
from sky import resources as resources_lib
from sky import task

logger = logging.init_logger(__name__)

Dag = dag_lib.Dag
Resources = resources_lib.Resources


# Constants: minimize what target?
class OptimizeTarget(enum.Enum):
    COST = 0
    TIME = 1


class Optimizer(object):
    """The Sky optimizer: assigns best resources to user tasks."""

    @staticmethod
    def _egress_cost(src_cloud, dst_cloud, gigabytes):
        if isinstance(src_cloud, DummyCloud) or isinstance(
                dst_cloud, DummyCloud):
            return 0.0

        if not src_cloud.is_same_cloud(dst_cloud):
            egress_cost = src_cloud.get_egress_cost(num_gigabytes=gigabytes)
        else:
            egress_cost = 0.0
        if egress_cost > 0:
            logger.info('  {} -> {} egress cost: ${} for {:.1f} GB'.format(
                src_cloud, dst_cloud, egress_cost, gigabytes))
        return egress_cost

    @staticmethod
    def _egress_time(src_cloud, dst_cloud, gigabytes):
        """Returns estimated egress time in seconds."""
        # FIXME: estimate bandwidth between each cloud-region pair.
        if isinstance(src_cloud, DummyCloud) or isinstance(
                dst_cloud, DummyCloud):
            return 0.0
        if not src_cloud.is_same_cloud(dst_cloud):
            # 10Gbps is close to the average of observed b/w from S3
            # (us-west,east-2) to GCS us-central1, assuming highly sharded files
            # (~128MB per file).
            bandwidth_gbps = 10
            egress_time = gigabytes * 8 / bandwidth_gbps
            logger.info('  {} -> {} egress time: {} s for {:.1f} GB'.format(
                src_cloud, dst_cloud, egress_time, gigabytes))
        else:
            egress_time = 0.0
        return egress_time

    @staticmethod
    def optimize(
            dag: Dag,
            minimize=OptimizeTarget.COST,
            blocked_launchable_resources: Optional[List[Resources]] = None):
        dag = copy.deepcopy(dag)
        # Optimization.
        dag = Optimizer._add_dummy_source_sink_nodes(dag)
        optimized_dag, unused_best_plan = Optimizer._optimize_cost(
            dag,
            minimize_cost=minimize == OptimizeTarget.COST,
            blocked_launchable_resources=blocked_launchable_resources)
        optimized_dag = Optimizer._remove_dummy_source_sink_nodes(optimized_dag)
        return optimized_dag

    @staticmethod
    def _add_dummy_source_sink_nodes(dag: Dag):
        """Adds special Source and Sink nodes.

        The two special nodes are for conveniently handling cases such as

          { A, B } --> C (multiple sources)

        or

          A --> { B, C } (multiple sinks)

        Adds new edges:
            Source --> for all node with in degree 0
            For all node with out degree 0 --> Sink
        """
        graph = dag.get_graph()
        zero_indegree_nodes = []
        zero_outdegree_nodes = []
        for node, in_degree in graph.in_degree():
            if in_degree == 0:
                zero_indegree_nodes.append(node)
        for node, out_degree in graph.out_degree():
            if out_degree == 0:
                zero_outdegree_nodes.append(node)

        def make_dummy(name):
            dummy = task.Task(name)
            dummy.set_resources({DummyResources(DummyCloud(), None)})
            dummy.set_time_estimator(lambda _: 0)
            return dummy

        with dag:
            source = make_dummy('__source__')
            for real_source_node in zero_indegree_nodes:
                source >> real_source_node  # pylint: disable=pointless-statement
            sink = make_dummy('__sink__')
            for real_sink_node in zero_outdegree_nodes:
                real_sink_node >> sink  # pylint: disable=pointless-statement
        return dag

    @staticmethod
    def _remove_dummy_source_sink_nodes(dag: Dag):
        """Removes special Source and Sink nodes."""
        source = [t for t in dag.tasks if t.name == '__source__']
        sink = [t for t in dag.tasks if t.name == '__sink__']
        assert len(source) == len(sink) == 1, dag.tasks
        dag.remove(source[0])
        dag.remove(sink[0])
        return dag

    @staticmethod
    def _egress_cost_or_time(minimize_cost: bool, parent: task.Task,
                             parent_resources: Resources, node: task.Task,
                             resources: Resources):
        """Computes the egress cost or time depending on 'minimize_cost'."""
        if isinstance(parent_resources.cloud, DummyCloud):
            # Special case.  The current 'node' is a real
            # source node, and its input may be on a different
            # cloud from 'resources'.
            if node.get_inputs() is None:
                # A Task may have no inputs specified.
                return 0
            src_cloud = node.get_inputs_cloud()
            nbytes = node.get_estimated_inputs_size_gigabytes()
        else:
            src_cloud = parent_resources.cloud
            nbytes = parent.get_estimated_outputs_size_gigabytes()
        dst_cloud = resources.cloud
        if minimize_cost:
            fn = Optimizer._egress_cost
        else:
            fn = Optimizer._egress_time
        return fn(src_cloud, dst_cloud, nbytes)

    @staticmethod
    def _optimize_cost(
            dag: Dag,
            minimize_cost: bool = True,
            blocked_launchable_resources: Optional[List[Resources]] = None,
    ):
        # TODO: The output of this function is useful. Should generate a
        # text plan and print to both console and a log file.
        graph = dag.get_graph()
        topo_order = list(nx.topological_sort(graph))

        # FIXME: write to (node, cloud) as egress cost depends only on clouds.
        # node -> {resources -> best estimated cost}
        dp_best_cost = collections.defaultdict(dict)
        # d[node][resources][parent] = (best parent resources, best parent cost)
        dp_point_backs = collections.defaultdict(lambda: collections.
                                                 defaultdict(dict))

        for node_i, node in enumerate(topo_order):
            # Base case: a special source node.
            if node_i == 0:
                dp_best_cost[node][list(node.get_resources())[0]] = 0
                continue
            # Don't print for the last node, Sink.
            do_print = node_i != len(topo_order) - 1
            if do_print:
                logger.info('#### {} ####'.format(node))
            if node_i < len(topo_order) - 1:
                # Convert partial resource labels to launchable resources.
                launchable_resources = \
                    sky.registry.fill_in_launchable_resources(
                        node,
                        blocked_launchable_resources
                    )
            else:
                # Dummy sink node.
                launchable_resources = node.get_resources()
                launchable_resources = {
                    list(node.get_resources())[0]: launchable_resources
                }
            num_resources = len(node.get_resources())
            parents = list(graph.predecessors(node))
            for orig_resources, launchable_list in launchable_resources.items():
                if not launchable_list:
                    raise exceptions.ResourcesUnavailableError(
<<<<<<< HEAD
                        f'No launchable resource found for task `{node}`. '
                        'To fix: relax its Resources() requirements, '
                        'and run `sky init` to check your access to clouds.')
=======
                        f'No launchable resource found for task\n{node}; '
                        f'To fix: relax its Resources() requirements.')
>>>>>>> 3b5aae93
                if num_resources == 1 and node.time_estimator_func is None:
                    logger.warning(
                        'Time estimator not set and only one possible '
                        'resource choice; defaulting estimated time to 1 hr.')
                    estimated_runtime = 1 * 3600
                else:
                    # We assume the time estimator takes in a partial resource
                    #    Resources('V100')
                    # and treats their launchable versions
                    #    Resources(AWS, 'p3.2xlarge'),
                    #    Resources(GCP, '...', 'V100'),
                    #    ...
                    # as having the same run time.
                    estimated_runtime = node.estimate_runtime(orig_resources)
                for resources in launchable_list:
                    # Computes dp_best_cost[node][resources]
                    # = my estimated cost +
                    #      sum_p min_phw { dp_best_cost(p, phw) +
                    #                      egress_cost(p, phw, hw) }
                    # where p in Parents(node).
                    assert resources not in dp_best_cost[node]
                    if do_print:
                        logger.info(f'resources: {resources}')

                    if minimize_cost:
                        estimated_cost = resources.get_cost(estimated_runtime)
                    else:
                        # Minimize run time; overload the term 'cost'.
                        estimated_cost = estimated_runtime
                    if do_print:
                        logger.info(
                            '  estimated_runtime: {:.0f} s ({:.1f} hr)'.format(
                                estimated_runtime, estimated_runtime / 3600))
                        if minimize_cost:
                            logger.info(
                                '  estimated_cost (not incl. egress): ${:.1f}'.
                                format(estimated_cost))

                    sum_parent_cost_and_egress = 0
                    for parent in parents:
                        min_pred_cost_plus_egress = np.inf
                        for parent_resources, parent_cost in dp_best_cost[
                                parent].items():
                            egress_cost = Optimizer._egress_cost_or_time(
                                minimize_cost, parent, parent_resources, node,
                                resources)
                            if parent_cost + egress_cost < \
                               min_pred_cost_plus_egress:
                                min_pred_cost_plus_egress = \
                                    parent_cost + egress_cost
                                best_parent_hardware = parent_resources
                        sum_parent_cost_and_egress += min_pred_cost_plus_egress
                        dp_point_backs[node][resources][parent] = (
                            best_parent_hardware, min_pred_cost_plus_egress)
                    dp_best_cost[node][
                        resources] = estimated_cost + sum_parent_cost_and_egress

        logger.info('\nOptimizer - dp_best_cost:')
        logger.info(pprint.pformat(dict(dp_best_cost)))

        # Dict: node -> (resources, cost).
        best_plan = Optimizer.read_optimized_plan(dp_best_cost, topo_order,
                                                  dp_point_backs, minimize_cost)
        return dag, best_plan

    @staticmethod
    def read_optimized_plan(dp_best_cost, topo_order, dp_point_backs,
                            minimize_cost):
        message_data = []
        overall_best = None
        best_plan = {}

        def _walk(node, best_hardware, best_cost):
            if node.best_resources is None:
                # Record the best decision for 'node'.
                message_data.append((node, best_hardware))
                best_plan[node] = (best_hardware, best_cost)
                node.best_resources = best_hardware
            # Recurse back to parent(s).
            for tup in dp_point_backs[node][best_hardware].items():
                parent, (parent_best_hardware, parent_best_cost) = tup
                _walk(parent, parent_best_hardware, parent_best_cost)

        # Start at Sink, the last node in the topo order.
        node = topo_order[-1]
        # Find the best (hardware, cost) for node.
        best_costs = dp_best_cost[node]
        assert len(best_costs) == 1, f'Should be DummyCloud: {best_costs}'
        h, overall_best = list(best_costs.items())[0]
        _walk(node, h, overall_best)

        if minimize_cost:
            logger.info('\nOptimizer - plan minimizing cost (~${:.1f}):'.format(
                overall_best))
        else:
            logger.info(
                '\nOptimizer - plan minimizing run time (~{:.1f} hr):'.format(
                    overall_best / 3600))
        # Do not print Source or Sink.
        message_data = [
            t for t in message_data
            if t[0].name not in ('__source__', '__sink__')
        ]
        message = tabulate.tabulate(reversed(message_data),
                                    headers=['TASK', 'BEST_RESOURCE'],
                                    tablefmt='plain')
        logger.info(f'\n{message}\n')
        return best_plan


class DummyResources(Resources):
    """A dummy Resources that has zero egress cost from/to."""

    _REPR = 'DummyCloud'

    def __repr__(self) -> str:
        return DummyResources._REPR

    def get_cost(self, seconds):
        return 0


class DummyCloud(clouds.Cloud):
    """A dummy Cloud that has zero egress cost from/to."""
    pass<|MERGE_RESOLUTION|>--- conflicted
+++ resolved
@@ -158,9 +158,9 @@
 
     @staticmethod
     def _optimize_cost(
-            dag: Dag,
-            minimize_cost: bool = True,
-            blocked_launchable_resources: Optional[List[Resources]] = None,
+        dag: Dag,
+        minimize_cost: bool = True,
+        blocked_launchable_resources: Optional[List[Resources]] = None,
     ):
         # TODO: The output of this function is useful. Should generate a
         # text plan and print to both console and a log file.
@@ -171,8 +171,8 @@
         # node -> {resources -> best estimated cost}
         dp_best_cost = collections.defaultdict(dict)
         # d[node][resources][parent] = (best parent resources, best parent cost)
-        dp_point_backs = collections.defaultdict(lambda: collections.
-                                                 defaultdict(dict))
+        dp_point_backs = collections.defaultdict(
+            lambda: collections.defaultdict(dict))
 
         for node_i, node in enumerate(topo_order):
             # Base case: a special source node.
@@ -201,14 +201,9 @@
             for orig_resources, launchable_list in launchable_resources.items():
                 if not launchable_list:
                     raise exceptions.ResourcesUnavailableError(
-<<<<<<< HEAD
-                        f'No launchable resource found for task `{node}`. '
-                        'To fix: relax its Resources() requirements, '
+                        f'No launchable resource found for task\n{node}. '
+                        'To fix: relax its Resources() requirements,'
                         'and run `sky init` to check your access to clouds.')
-=======
-                        f'No launchable resource found for task\n{node}; '
-                        f'To fix: relax its Resources() requirements.')
->>>>>>> 3b5aae93
                 if num_resources == 1 and node.time_estimator_func is None:
                     logger.warning(
                         'Time estimator not set and only one possible '
