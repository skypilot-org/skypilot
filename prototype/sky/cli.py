--- conflicted
+++ resolved
@@ -294,42 +294,22 @@
               default=False,
               is_flag=True,
               help='If True, do not actually run the job.')
-<<<<<<< HEAD
-def run(entrypoint: Union[Path, str], cluster: str, dryrun: bool):
+@click.option('--detach_run',
+              '-d',
+              default=False,
+              is_flag=True,
+              help='If True, run setup first (blocking), '
+              'then detach from the job\'s execution.')
+def run(entrypoint: Union[Path, str], cluster: str, dryrun: bool,
+        detach_run: bool):
     """Launch a task from a YAML spec (rerun setup if a cluster exists)."""
-
-    # FIXME: --cluster flag semantics has the following bug.  'sky run -c name
-    # x.yml' requiring GCP.  Then change x.yml to requiring AWS.  'sky run -c
-    # name x.yml' again.  The GCP cluster is not down'd but should be.  The
-    # root cause is due to 'ray up' not dealing with this cross-cloud case (but
-    # does correctly deal with in-cloud config changes).
-    #
-    # This bug also means that the old GCP cluster with the same name is
-    # orphaned.  `sky down` would not have an entry pointing to that handle, so
-    # would only down the NEW cluster.
-    #
-    # To fix all of the above, fix/circumvent the bug that 'ray up' not downing
-    # old cloud's cluster with the same name.
     with sky.Dag() as dag:
         if _check_yaml(entrypoint):
             # Treat entrypoint as a yaml.
             sky.Task.from_yaml(entrypoint)
         else:
             # Treat entrypoint as a bash command.
-            sky.Task(cluster, run=entrypoint, workdir=os.getcwd())
-
-    sky.execute(dag, dryrun=dryrun, stream_logs=True, cluster_name=cluster)
-=======
-@click.option('--detach_run',
-              '-d',
-              default=False,
-              is_flag=True,
-              help='If True, run setup first (blocking), '
-              'then detach from the job\'s execution.')
-def run(yaml_path: Path, cluster: str, dryrun: bool, detach_run: bool):
-    """Launch task from a YAML spec (re-setup if a cluster exists)."""
-    with sky.Dag() as dag:
-        sky.Task.from_yaml(yaml_path)
+            sky.Task(name='<cmd>', run=entrypoint)
 
     click.secho(f'Running task on cluster {cluster} ...', fg='yellow')
     sky.run(dag,
@@ -337,7 +317,6 @@
             stream_logs=True,
             cluster_name=cluster,
             detach_run=detach_run)
->>>>>>> ad68608a
 
 
 @cli.command()
@@ -347,10 +326,6 @@
               required=True,
               type=str,
               help='Name of the existing cluster to execute a task on.')
-<<<<<<< HEAD
-def exec(entrypoint: Union[Path, str], cluster: str):  # pylint: disable=redefined-builtin
-    """Execute a task from a YAML spec on a cluster (skip setup).
-=======
 @click.option('--detach_run',
               '-d',
               default=False,
@@ -358,36 +333,50 @@
               help='If True, run setup first (blocking), '
               'then detach from the job\'s execution.')
 # pylint: disable=redefined-builtin
-def exec(yaml_path: Path, cluster: str, detach_run: bool):
-    """Execute task from a YAML spec on a cluster (skip setup).
-
->>>>>>> ad68608a
+def exec(entrypoint: Union[Path, str], cluster: str, detach_run: bool):
+    """Execute a task or a command on a cluster (skip setup).
+
+    If entrypoint points to a valid YAML file, it is read in as the task
+    specification. Otherwise, it is interpreted as a bash command to be
+    executed on the head node of the cluster.
+
     \b
     Actions performed by this command only include:
       - workdir syncing
-      - executing the task's run command (from yaml or bash command)
-        on all cluster nodes
+      - executing the task's run command (if entrypoint is a yaml; if specified,
+      executed on all nodes) or a bash command (only on the cluster's head node)
     `sky exec` is thus typically faster than `sky run`, provided a cluster
     already exists.
+
     All setup steps (provisioning, setup commands, file mounts syncing) are
     skipped.  If any of those specifications changed, this command will not
     reflect those changes.  To ensure a cluster's setup is up to date, use `sky
     run` instead.
+
     Typical workflow:
+
       # First command: set up the cluster once.
+
       >> sky run -c name app.yaml
+
     \b
       # Starting iterative development...
       # For example, modify local workdir code.
       # Future commands: simply execute the task on the launched cluster.
+
       >> sky exec -c name app.yaml
+
       # Simply do "sky run" again if anything other than Task.run is modified:
+
       >> sky run -c name app.yaml
+
     Advanced use cases:
+
       #  Pass in commands for execution
+
       >> sky exec -c name 'echo Hello World'
+
     """
-<<<<<<< HEAD
     handle = global_user_state.get_handle_from_cluster_name(cluster)
     if handle is None:
         raise click.BadParameter(f'Cluster \'{cluster}\' not found.  '
@@ -399,17 +388,7 @@
             sky.Task.from_yaml(entrypoint)
         else:
             # Treat entrypoint as a bash command.
-            sky.Task(cluster, run=entrypoint)
-
-    sky.execute(dag,
-                handle=handle,
-                stages=[
-                    sky.execution.Stage.SYNC_WORKDIR,
-                    sky.execution.Stage.EXEC,
-                ])
-=======
-    with sky.Dag() as dag:
-        sky.Task.from_yaml(yaml_path)
+            sky.Task(name='<cmd>', run=entrypoint)
 
     click.secho(f'Executing task on cluster {cluster} ...', fg='yellow')
     sky.exec(dag, cluster_name=cluster, detach_run=detach_run)
@@ -422,7 +401,6 @@
     diff = diff.replace('minute', 'min')
     diff = diff.replace('hour', 'hr')
     return diff
->>>>>>> ad68608a
 
 
 @cli.command()
