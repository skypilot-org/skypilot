--- conflicted
+++ resolved
@@ -26,12 +26,7 @@
             docker_image=None,
             container_name=None,
             num_nodes=1,
-<<<<<<< HEAD
-            max_nodes=1,
             private_key='~/.ssh/sky-key',
-=======
-            private_key="~/.ssh/sky-key",
->>>>>>> 0f26cc20
             run=None,
     ):
         self.name = name
