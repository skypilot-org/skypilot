"""Task: a coarse-grained stage in an application."""
import os
from typing import Callable, Dict, List, Optional, Set, Union
from urllib import parse
import yaml

import sky
from sky import clouds
from sky import resources as resources_lib
from sky.data import storage as storage_lib

Resources = resources_lib.Resources
# A lambda generating commands (node addrs -> {addr: cmd_i}).
CommandGen = Callable[[List[str]], Dict[str, str]]
CommandOrCommandGen = Union[str, CommandGen]

CLOUD_REGISTRY = {
    'aws': clouds.AWS(),
    'gcp': clouds.GCP(),
    'azure': clouds.Azure(),
}


def _is_cloud_store_url(url):
    result = parse.urlsplit(url)
    # '' means non-cloud URLs.
    return result.netloc


class Task(object):
    """Task: a coarse-grained stage in an application."""

    def __init__(
            self,
            name: Optional[str] = None,
            *,
            setup: Optional[str] = None,
            run: CommandOrCommandGen = None,
            workdir: Optional[str] = None,
            num_nodes: Optional[int] = None,
            # Advanced:
            post_setup_fn: Optional[CommandGen] = None,
            docker_image: Optional[str] = None,
            container_name: Optional[str] = None,
            private_key: Optional[str] = '~/.ssh/sky-key',
    ):
        """Initializes a Task.

        All fields are optional except 'run': either a shell command to run
        (str) or a command generator for different nodes (lambda; see below).

        Before executing a Task, it is required to call Task.set_resources() to
        assign resource requirements to this task.

        Args:
          name: A string name for the Task.
          setup: A setup command, run under 'workdir' and before actually
            executing the run command, 'run'.
          run: Either a shell command (str) or a command generator (callable).
            If latter, it must take a list of node addresses as input and
            return a dictionary {addr: command for addr} (valid to exclude some
            nodes, in which case no commands are run on them).  Commands will
            be run under 'workdir'.
          workdir: The local working directory.  This directory and its files
            will be synced to a location on the remote VM(s), and 'setup' and
            'run' commands will be run under that location (thus, they can rely
            on relative paths when invoking binaries).
          num_nodes: The number of nodes to provision for this Task.  If None,
            treated as 1 node.  If > 1, each node will execute its own
            setup/run command; 'run' can either be a str, meaning all nodes get
            the same command, or a lambda, as documented above.
          post_setup_fn: If specified, this generates commands to be run on all
            node(s), which are run after resource provisioning and 'setup' but
            before 'run'.  A typical use case is to set environment variables
            on each node based on all node IPs.
          docker_image: The base docker image that this Task will be built on.
            In effect when LocalDockerBackend is used.  Defaults to
            'gpuci/miniconda-cuda:11.4-runtime-ubuntu18.04'.
          container_name: Unused?
          private_key: Unused?
        """
        self.name = name
        self.best_resources = None
        self.run = run
        self.storage_mounts = {}
        self.storage_plans = {}
        self.setup = setup
        self.post_setup_fn = post_setup_fn
        self.workdir = workdir
        self.docker_image = docker_image if docker_image \
            else 'gpuci/miniconda-cuda:11.4-runtime-ubuntu18.04'
        self.container_name = container_name
        self._explicit_num_nodes = num_nodes  # Used as a scheduling constraint.
        self.num_nodes = 1 if num_nodes is None else num_nodes
        self.private_key = private_key
        self.inputs = None
        self.outputs = None
        self.estimated_inputs_size_gigabytes = None
        self.estimated_outputs_size_gigabytes = None
        self.resources = None
        self.time_estimator_func = None
        self.file_mounts = None
        # Filled in by the optimizer.  If None, this Task is not planned.
        self.best_resources = None

        # Task will only run on a cloud listed here.
        self.enabled_clouds = []

        # Semantics.
        if num_nodes is not None and num_nodes > 1 and isinstance(
                self.run, str):
            # The same command str for all nodes.
            self.run = lambda ips: {ip: run for ip in ips}

        dag = sky.DagContext.get_current_dag()
        dag.add(self)

    @staticmethod
    def from_yaml(yaml_path):
        with open(os.path.expanduser(yaml_path), 'r') as f:
            config = yaml.safe_load(f)
        # TODO: perform more checks on yaml and raise meaningful errors.
        if 'run' not in config:
            raise ValueError('The YAML spec should include a \'run\' field.')

        task = Task(
            config.get('name'),
            run=config['run'],  # Required field.
            workdir=config.get('workdir'),
            setup=config.get('setup'),
            num_nodes=config.get('num_nodes'),
        )

        file_mounts = config.get('file_mounts')
        if file_mounts is not None:
            task.set_file_mounts(file_mounts)

        if config.get('inputs') is not None:
            inputs_dict = config['inputs']
            inputs = list(inputs_dict.keys())[0]
            estimated_size_gigabytes = list(inputs_dict.values())[0]
            # TODO: allow option to say (or detect) no download/egress cost.
            task.set_inputs(inputs=inputs,
                            estimated_size_gigabytes=estimated_size_gigabytes)

        if config.get('outputs') is not None:
            outputs_dict = config['outputs']
            outputs = list(outputs_dict.keys())[0]
            estimated_size_gigabytes = list(outputs_dict.values())[0]
            task.set_outputs(outputs=outputs,
                             estimated_size_gigabytes=estimated_size_gigabytes)

        resources = config.get('resources')
        if resources.get('cloud') is not None:
            resources['cloud'] = CLOUD_REGISTRY[resources['cloud']]
        if resources.get('accelerators') is not None:
            resources['accelerators'] = resources['accelerators']
        if resources.get('accelerator_args') is not None:
            resources['accelerator_args'] = dict(resources['accelerator_args'])
        if resources.get('use_spot') is not None:
            resources['use_spot'] = resources['use_spot']
        resources = sky.Resources(**resources)
        task.set_resources({resources})
        return task

    def validate_config(self):
        if bool(self.docker_image) != bool(self.container_name):
            raise ValueError('Either docker_image and container_name are both'
                             ' None or valid strings.')
        if self.num_nodes <= 0:
            raise ValueError('Must set Task.num_nodes to >0.')

    # E.g., 's3://bucket', 'gs://bucket', or None.
    def set_inputs(self, inputs, estimated_size_gigabytes):
        self.inputs = inputs
        self.estimated_inputs_size_gigabytes = estimated_size_gigabytes
        return self

    def get_inputs(self):
        return self.inputs

    def get_estimated_inputs_size_gigabytes(self):
        return self.estimated_inputs_size_gigabytes

    def get_inputs_cloud(self):
        """Returns the cloud my inputs live in."""
        assert isinstance(self.inputs, str), self.inputs
        if self.inputs.startswith('s3:'):
            return clouds.AWS()
        elif self.inputs.startswith('gs:'):
            return clouds.GCP()
        else:
            assert False, 'cloud path not supported: {}'.format(self.inputs)

    def set_outputs(self, outputs, estimated_size_gigabytes):
        self.outputs = outputs
        self.estimated_outputs_size_gigabytes = estimated_size_gigabytes
        return self

    def get_outputs(self):
        return self.outputs

    def get_estimated_outputs_size_gigabytes(self):
        return self.estimated_outputs_size_gigabytes

    def set_resources(self, resources: Union[Resources, Set[Resources]]):
        """Sets the required resources to execute this task.

        Args:
          resources: either a sky.Resources, or a set of them.  The latter case
            indicates the user intent "pick any one of these resources" to run
            a task.
        """
        if isinstance(resources, Resources):
            resources = {resources}
        self.resources = resources
        return self

    def get_resources(self):
        return self.resources

    def set_time_estimator(self, func):
        """Sets a func mapping resources to estimated time (secs)."""
        self.time_estimator_func = func
        return self

    def estimate_runtime(self, resources):
        """Returns a func mapping resources to estimated time (secs)."""
        if self.time_estimator_func is None:
            raise NotImplementedError(
                'Node [{}] does not have a cost model set; '
                'call set_time_estimator() first'.format(self))
        return self.time_estimator_func(resources)

    def set_storage_mounts(self,
                           storage_mounts: Dict[storage_lib.Storage, str]):
        """Sets the storage mounts for this Task

        Advanced method for users. Storage mounts map a Storage object
        (see sky/data/storage.py) to a mount path on the Cloud VM.
        The storage object can be from a local folder or from an existing
        cloud bucket.

        Example:
            task.set_storage_mounts({
                Storage(name='imagenet', source='s3://imagenet-bucket'): \
                '/tmp/imagenet/',
            })

        Args:
            storage_mounts: a dict of {Storage : mount_path}, where mount_path
            is the path on the Cloud VM where the Storage object will be
            mounted on
        """
        self.storage_mounts = storage_mounts
        return self

    def add_storage_mounts(self) -> None:
        """Adds storage mounts to the Storage object
        """
        # Hack: Hardcode storage_plans to AWS for optimal plan
        # Optimizer is supposed to choose storage plan but we
        # move this here temporarily
        for store in self.storage_mounts.keys():
            if len(store.stores) == 0:
                self.storage_plans[store] = storage_lib.StorageType.S3
                store.get_or_copy_to_s3()
            else:
                assert storage_lib.StorageType.S3 in store.stores

        storage_mounts = self.storage_mounts
        storage_plans = self.storage_plans
        for store, mnt_path in storage_mounts.items():
            storage_type = storage_plans[store]
            if storage_type is storage_lib.StorageType.S3:
                # TODO: allow for Storage mounting of different clouds
                self.update_file_mounts({'~/.aws': '~/.aws'})
                self.update_file_mounts({
                    mnt_path: 's3://' + store.name + '/',
                })
            elif storage_type is storage_lib.StorageType.GCS:
                self.update_file_mounts({
                    mnt_path: 'gs://' + store.name + '/',
                })
                assert False, 'TODO: GCS Authentication not done'
            elif storage_type is storage_lib.StorageType.AZURE:
                assert False, 'TODO: Azure Blob not mountable yet'
            else:
                raise ValueError(f'Storage Type {storage_type} \
                    does not exist!')

    def set_file_mounts(self, file_mounts: Dict[str, str]):
        """Sets the file mounts for this Task.

        File mounts are local files/dirs to be synced to specific paths on the
        remote VM(s) where this Task will run.  Can be used for syncing
        datasets, dotfiles, etc.

        Example:

            task.set_file_mounts({
                '~/.dotfile': '/local/.dotfile',
                '/remote/dir': '/local/dir',
            })

        Args:
          file_mounts: a dict of { remote_path: local_path }, where remote is
            the VM on which this Task will eventually run on, and local is the
            node from which the task is launched.
        """
        self.file_mounts = file_mounts
        for remote, unused_source in file_mounts.items():
            if not os.path.isabs(remote):
                raise ValueError('File mounts: remote paths should be absolute,'
                                 f' not relative or "~/...".  Found: {remote}')
        return self

<<<<<<< HEAD
    def set_enabled_clouds(self, enabled_clouds: List[clouds.Cloud]):
        """Sets the clouds where this task can run."""
        self.enabled_clouds = enabled_clouds
=======
    def update_file_mounts(self, file_mounts: Dict[str, str]):
        """Updates the file mount for this Task

        This should be run before provisioning.

        Example:

            task.update_file_mounts({
                '~/.config': '~/Documents/config',
                '/tmp/workdir': '/local/workdir/cnn-cifar10',
            })

        Args:
          file_mounts: a dict of { remote_path: local_path }, where remote is
            the VM on which this Task will eventually run on, and local is the
            node from which the task is launched.
        """
        if self.file_mounts is None:
            self.file_mounts = {}
        self.file_mounts.update(file_mounts)

    def set_blocked_clouds(self, blocked_clouds: Set[clouds.Cloud]):
        """Sets the clouds that this task should not run on."""
        self.blocked_clouds = blocked_clouds
>>>>>>> 9da780fc
        return self

    def get_local_to_remote_file_mounts(self) -> Optional[Dict[str, str]]:
        """Returns file mounts of the form (dst=VM path, src=local path).

        Any cloud object store URLs (gs://, s3://, etc.), either as source or
        destination, are not included.
        """
        if self.file_mounts is None:
            return None
        d = {}
        for k, v in self.file_mounts.items():
            if not _is_cloud_store_url(k) and not _is_cloud_store_url(v):
                d[k] = v
        return d

    def get_cloud_to_remote_file_mounts(self) -> Optional[Dict[str, str]]:
        """Returns file mounts of the form (dst=VM path, src=cloud URL).

        Local-to-remote file mounts are excluded (handled by
        get_local_to_remote_file_mounts()).
        """
        if self.file_mounts is None:
            return None
        d = {}
        for k, v in self.file_mounts.items():
            if not _is_cloud_store_url(k) and _is_cloud_store_url(v):
                d[k] = v
        return d

    def __rshift__(self, b):
        sky.DagContext.get_current_dag().add_edge(self, b)

    def __repr__(self):
        if self.name:
            return self.name
        if len(self.run) > 20:
            s = 'Task(run=\'{}...\')'.format(self.run[:20])
        else:
            s = 'Task(run=\'{}\')'.format(self.run)
        if self.inputs is not None:
            s += '\n  inputs: {}'.format(self.inputs)
        if self.outputs is not None:
            s += '\n  outputs: {}'.format(self.outputs)
        s += '\n  resources: {}'.format(self.resources)
        return s


class ParTask(Task):
    """ParTask: a wrapper of independent Tasks to be run in parallel.

    ParTask enables multiple Tasks to be run in paralel, while sharing the same
    total resources (VMs).

    Typical usage: use a ParTask to wrap hyperparameter tuning trials.

        per_trial_resources = ...
        total_resources = ...

        par_task = sky.ParTask([
            sky.Task(
                run=f'python app.py -s={i}').set_resources(per_trial_resources)
            for i in range(10)
        ])

        # Provision and share a total of this many resources.  Inner Tasks will
        # be bin-packed and scheduled according to their demands.
        par_task.set_resources(total_resources)

    Semantics:

    (1) A ParTask inherits the following fields from its inner Tasks:

        setup
        workdir
        num_nodes == 1

    Thus, all inner Tasks are required to have identical values for these
    fields.  This will be checked when constructing the ParTask().

    These fields can be distinct across the inner Tasks:

        resources (e.g., some Tasks requiring more than others)

    TODO: what about
      convenience func:
        set_file_mounts()     (in principle we can try to merge)
      used by optimizer:
        set_time_estimator()  (in principle we can try to merge)
        set_inputs()
        set_outputs()

    (2) ParTask.set_resources(...) must be called, providing the total
    resources to share among all tasks.

    TODO: allow an option to make this optional, which should have the
    semantics "use as many resources as required".
    """

    def __init__(self, tasks: List[Task]):
        super().__init__()
        # Validation.
        assert all(isinstance(task, Task) and
                   not isinstance(task, ParTask) for task in tasks), \
                   'ParTask can only wrap base Tasks.'
        assert all(task.num_nodes == 1 for task in tasks), \
            'ParTask currently only wraps Tasks with num_nodes == 1.'

        setup = set(task.setup for task in tasks)
        assert len(setup) == 1, 'Inner Tasks must have the same \'setup\'.'
        self.setup = list(setup)[0]

        workdir = set(task.workdir for task in tasks)
        assert len(workdir) == 1, 'Inner Tasks must have the same \'workdir\'.'
        self.workdir = list(workdir)[0]

        # TODO: No support for these yet.
        assert all(task.file_mounts is None for task in tasks)
        assert all(task.inputs is None for task in tasks)
        assert all(task.outputs is None for task in tasks)
        assert all(task.time_estimator_func is None for task in tasks)

        dag = sky.DagContext.get_current_dag()
        for task in tasks:
            dag.remove(task)
        self.tasks = tasks

    def get_task_resource_demands(self,
                                  task_i: int) -> Optional[Dict[str, int]]:
        """Gets inner Task i's resource demands, useful for scheduling."""
        task = self.tasks[task_i]
        r = task.resources
        if r is None:
            return None
        assert len(r) == 1, \
            'Inner Tasks must not have multiple Resources choices.'
        r = list(r)[0]
        # For now we only count accelerators as resource demands.
        demands = r.get_accelerators()
        return demands

    def __repr__(self):
        if self.name:
            return self.name
        s = 'ParTask({} tasks)'.format(len(self.tasks))
        s += '\n  resources: {}'.format(self.resources)
        return s<|MERGE_RESOLUTION|>--- conflicted
+++ resolved
@@ -315,11 +315,11 @@
                                  f' not relative or "~/...".  Found: {remote}')
         return self
 
-<<<<<<< HEAD
     def set_enabled_clouds(self, enabled_clouds: List[clouds.Cloud]):
         """Sets the clouds where this task can run."""
         self.enabled_clouds = enabled_clouds
-=======
+        return self
+
     def update_file_mounts(self, file_mounts: Dict[str, str]):
         """Updates the file mount for this Task
 
@@ -340,12 +340,6 @@
         if self.file_mounts is None:
             self.file_mounts = {}
         self.file_mounts.update(file_mounts)
-
-    def set_blocked_clouds(self, blocked_clouds: Set[clouds.Cloud]):
-        """Sets the clouds that this task should not run on."""
-        self.blocked_clouds = blocked_clouds
->>>>>>> 9da780fc
-        return self
 
     def get_local_to_remote_file_mounts(self) -> Optional[Dict[str, str]]:
         """Returns file mounts of the form (dst=VM path, src=local path).
