--- conflicted
+++ resolved
@@ -79,11 +79,15 @@
 
     config_dict['ray'] = _fill_template(
         cluster_config_template,
-<<<<<<< HEAD
         dict(resources_vars, **{
             'run_id': run_id,
             'setup_command': task.setup,
             'workdir': task.workdir,
+            'docker_image': task.docker_image,
+            'container_name': task.container_name,
+            'num_nodes': task.num_nodes,
+            'file_mounts': task.get_local_to_remote_file_mounts() or {},
+            'max_nodes': task.max_nodes,
         })
     )
     if resources_vars['tpu_type'] is not None:
@@ -98,18 +102,6 @@
             dict(resources_vars)
         )
     return config_dict
-=======
-        dict(
-            resources_vars, **{
-                'run_id': run_id,
-                'setup_command': task.setup,
-                'workdir': task.workdir,
-                'docker_image': task.docker_image,
-                'container_name': task.container_name,
-                'num_nodes': task.num_nodes,
-                'file_mounts': task.get_local_to_remote_file_mounts() or {},
-                'max_nodes': task.max_nodes,
-            }))
 
 
 def _execute_single_node_command(ip, command, private_key, container_name):
@@ -129,7 +121,6 @@
         "ubuntu@{}".format(ip), final_command
     ])
 
->>>>>>> 154549c0
 
 def _get_run_id() -> RunId:
     return 'sky-' + datetime.datetime.now().strftime('%Y-%m-%d-%H-%M-%S-%f')
@@ -346,11 +337,7 @@
     run_id = _get_run_id()
     config_dict = _write_cluster_config(
         run_id, task, _get_cluster_config_template(task))
-<<<<<<< HEAD
     cluster_config_file = config_dict['ray']
-=======
-
->>>>>>> 154549c0
     if dryrun:
         print('Dry run finished.')
         return
@@ -365,24 +352,14 @@
     runner = Runner(run_id)
     runner.add_step('provision', 'Provision resources',
                     f'ray up -y {cluster_config_file} --no-config-cache')
-<<<<<<< HEAD
     if 'gcloud' in config_dict:
         runner.add_step('provision', 'Provision resources with gcloud',
                         f'bash {config_dict["gcloud"]}')
-    runner.add_step(
-        'sync', 'Sync files',
-        f'ray rsync_up {cluster_config_file} {task.workdir} {SKY_REMOTE_WORKDIR}'
-    )
     if task.best_resources.tpu_name is not None:
         runner.add_step(
             'setup', 'TPU setup',
             f"ray exec {cluster_config_file} \'echo \"export TPU_NAME={task.best_resources.tpu_name}\" >> ~/.bashrc\'"
         )
-    runner.add_step(
-        'exec', 'Execute task',
-        f'ray exec {cluster_config_file} \'cd {SKY_REMOTE_WORKDIR} && {task.run}\''
-    )
-=======
 
     if task.workdir is not None:
         runner.add_step(
@@ -413,10 +390,11 @@
     runner.add_step('get_worker_ips', 'Get Worker IP',
                     f'ray get-worker-ips {cluster_config_file}')
 
-    runner.add_step(
-        'post_setup',
-        'Additional Setup after Base Setup (includes custom setup on individual node)',
-        task.post_setup_fn)
+    if task.post_setup_fn is not None:
+        runner.add_step(
+            'post_setup',
+            'Additional Setup after Base Setup (includes custom setup on individual node)',
+            task.post_setup_fn)
 
     if isinstance(task.run, str):
         runner.add_step(
@@ -426,7 +404,6 @@
     else:
         runner.add_step('exec', 'Execute task', task.run)
 
->>>>>>> 154549c0
     if teardown:
         runner.add_step('teardown', 'Tear down resources',
                         f'ray down -y {cluster_config_file}')
