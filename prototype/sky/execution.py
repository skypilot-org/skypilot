"""Execution layer: resource provisioner + task launcher.

Usage:

   >> sky.execute(planned_dag)

Current resource privisioners:

  - Ray autoscaler

Current task launcher:

  - ray exec + each task's commands
"""
import enum
from typing import Any, List, Optional

import sky
from sky import backends
from sky import logging
from sky import optimizer

logger = logging.init_logger(__name__)

OptimizeTarget = optimizer.OptimizeTarget


class Stage(enum.Enum):
    """Stages for a run of a sky.Task."""
    # TODO: rename actual methods to be consistent.
    OPTIMIZE = 0
    PROVISION = 1
    SYNC_WORKDIR = 2
    SYNC_FILE_MOUNTS = 3
    PRE_EXEC = 4
    EXEC = 5
    TEARDOWN = 6


def execute(dag: sky.Dag,
            dryrun: bool = False,
            teardown: bool = False,
            stream_logs: bool = True,
            handle: Any = None,
            backend: Optional[backends.Backend] = None,
            optimize_target: OptimizeTarget = OptimizeTarget.COST,
            stages: Optional[List[Stage]] = None,
            cluster_name: Optional[str] = None) -> None:
    """Runs a DAG.

    If the DAG has not been optimized yet, this will call sky.optimize() for
    the caller.

    Args:
      dag: sky.Dag.
      dryrun: bool; if True, only print the provision info (e.g., cluster
        yaml).
      teardown: bool; whether to teardown the launched resources after
        execution.
      stream_logs: bool; whether to stream all tasks' outputs to the client.
        Hint: for a ParTask, set this to False to avoid a lot of log outputs;
        each task's output can be redirected to their own files.
      handle: Any; if provided, execution will use an existing backend cluster
        handle instead of provisioning a new one.
      backend: Backend; backend to use for executing the tasks. Defaults to
        CloudVmRayBackend()
      optimize_target: OptimizeTarget; the dag optimization metric, e.g.
        OptimizeTarget.COST.
      stages: List of stages to run.  If None, run the whole life cycle of
        execution; otherwise, just the specified stages.  Used for skipping
        setup.
      cluster_name: Name of the cluster to create/reuse.  If None,
        auto-generate a name.
    """
    # TODO: Azure.
    assert len(dag) == 1, 'Sky assumes 1 task for now.'
    task = dag.tasks[0]

<<<<<<< HEAD
    best_resources = task.best_resources
=======
    if stages is None or Stage.OPTIMIZE in stages:
        if task.best_resources is None:
            logger.info(f'Optimizer target is set to {optimize_target.name}.')
            dag = sky.optimize(dag, minimize=optimize_target)
            task = dag.tasks[0]  # Keep: dag may have been deep-copied.
>>>>>>> edea25a6

    backend = backend if backend is not None else backends.CloudVmRayBackend()
    backend.register_info(dag=dag, optimize_target=optimize_target)

<<<<<<< HEAD
    if task.storage is not None:
        # Optimizer should eventually choose where to store bucket
        # Hardcoded right now, @zongheng Ideas on how to approach this?
        optimizer_storage_backend = 'AWS'
        backend.add_storage_backend(task, optimizer_storage_backend)

    if handle is None:
        handle = backend.provision(task,
                                   best_resources,
                                   dryrun=dryrun,
                                   stream_logs=stream_logs)
=======
    if stages is None or Stage.PROVISION in stages:
        if handle is None:
            # **Dangerous**.  If passing a handle, changes to (1) setup commands
            # (2) file_mounts list/content (3) other state about the cluster are
            # IGNORED.  Careful.
            #
            # Mitigations: introduce backend.run_setup_commands() as a
            # standalone stage; fix CloudVmRayBackend.sync_file_mounts() to
            # sync all files.  They are mitigations because if one manually
            # changes the cluster AND passing in a handle, the cluster still
            # would not be updated correctly.
            handle = backend.provision(task,
                                       task.best_resources,
                                       dryrun=dryrun,
                                       stream_logs=stream_logs,
                                       cluster_name=cluster_name)
>>>>>>> edea25a6

    if dryrun:
        logger.info('Dry run finished.')
        return

    if stages is None or Stage.SYNC_WORKDIR in stages:
        if task.workdir is not None:
            backend.sync_workdir(handle, task.workdir)

    if stages is None or Stage.SYNC_FILE_MOUNTS in stages:
        backend.sync_file_mounts(handle, task.file_mounts,
                                 task.get_cloud_to_remote_file_mounts())

    if stages is None or Stage.PRE_EXEC in stages:
        if task.post_setup_fn is not None:
            backend.run_post_setup(handle, task.post_setup_fn, task)

    if stages is None or Stage.EXEC in stages:
        try:
            backend.execute(handle, task, stream_logs)
        finally:
            # Enables post_execute() to be run after KeyboardInterrupt.
            backend.post_execute(handle, teardown)

    if stages is None or Stage.TEARDOWN in stages:
        if teardown:
            backend.teardown(handle)<|MERGE_RESOLUTION|>--- conflicted
+++ resolved
@@ -76,32 +76,21 @@
     assert len(dag) == 1, 'Sky assumes 1 task for now.'
     task = dag.tasks[0]
 
-<<<<<<< HEAD
-    best_resources = task.best_resources
-=======
     if stages is None or Stage.OPTIMIZE in stages:
         if task.best_resources is None:
             logger.info(f'Optimizer target is set to {optimize_target.name}.')
             dag = sky.optimize(dag, minimize=optimize_target)
             task = dag.tasks[0]  # Keep: dag may have been deep-copied.
->>>>>>> edea25a6
 
     backend = backend if backend is not None else backends.CloudVmRayBackend()
     backend.register_info(dag=dag, optimize_target=optimize_target)
 
-<<<<<<< HEAD
     if task.storage is not None:
         # Optimizer should eventually choose where to store bucket
         # Hardcoded right now, @zongheng Ideas on how to approach this?
         optimizer_storage_backend = 'AWS'
         backend.add_storage_backend(task, optimizer_storage_backend)
 
-    if handle is None:
-        handle = backend.provision(task,
-                                   best_resources,
-                                   dryrun=dryrun,
-                                   stream_logs=stream_logs)
-=======
     if stages is None or Stage.PROVISION in stages:
         if handle is None:
             # **Dangerous**.  If passing a handle, changes to (1) setup commands
@@ -118,7 +107,6 @@
                                        dryrun=dryrun,
                                        stream_logs=stream_logs,
                                        cluster_name=cluster_name)
->>>>>>> edea25a6
 
     if dryrun:
         logger.info('Dry run finished.')
