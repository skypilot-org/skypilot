--- conflicted
+++ resolved
@@ -323,13 +323,9 @@
                dryrun: bool = False,
                teardown: bool = False,
                stream_logs: bool = True,
-<<<<<<< HEAD
+               handle: Any = None,
                backend: Optional[backends.Backend] = None,
                optimize_target: OptimizeTarget = OptimizeTarget.COST) -> None:
-=======
-               handle: Any = None,
-               backend: Optional[backends.Backend] = None) -> None:
->>>>>>> e0d15fa7
     """Executes a planned DAG.
 
     Args:
