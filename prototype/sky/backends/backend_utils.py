"""Util constants/functions for the backends."""
import datetime
import io
import os
import pathlib
import selectors
import subprocess
import sys
import tempfile
import textwrap
import time
<<<<<<< HEAD
from typing import Dict, List, Optional, Union
=======
from typing import Dict, List, Optional, Union, Set
>>>>>>> 1d21ae71
import yaml
import zlib

import jinja2

import sky
from sky import authentication as auth
from sky import clouds
from sky import logging
from sky import resources
from sky import task as task_lib

logger = logging.init_logger(__name__)

# An application.  These are the task types to support.
App = Union[task_lib.Task, task_lib.ParTask]
RunId = str
Resources = resources.Resources

# NOTE: keep in sync with the cluster template 'file_mounts'.
SKY_REMOTE_WORKDIR = '/tmp/workdir'
IP_ADDR_REGEX = r'\d{1,3}\.\d{1,3}\.\d{1,3}\.\d{1,3}'
SKY_LOGS_DIRECTORY = './sky_logs'

# Do not use /tmp because it gets cleared on VM restart.
_SKY_REMOTE_FILE_MOUNTS_DIR = '~/.sky/file_mounts/'


def get_rel_path(path: str) -> str:
    cwd = os.getcwd()
    common = os.path.commonpath([path, cwd])
    return os.path.relpath(path, common)


def _fill_template(template_path: str,
                   variables: Dict,
                   output_path: Optional[str] = None) -> str:
    """Create a file from a Jinja template and return the filename."""
    assert template_path.endswith('.j2'), template_path
    with open(template_path) as fin:
        template = fin.read()
    template = jinja2.Template(template)
    content = template.render(**variables)
    if output_path is None:
        assert 'cluster_name' in variables, 'cluster_name is required.'
        cluster_name = variables['cluster_name']
        output_path = pathlib.Path(
            template_path).parents[0] / 'user' / f'{cluster_name}.yml'
        os.makedirs(output_path.parents[0], exist_ok=True)
        output_path = str(output_path)
    with open(output_path, 'w') as fout:
        fout.write(content)
    if not os.path.isabs(output_path):
        # Need abs path here, otherwise get_rel_path() below fails.
        output_path = os.path.join(os.path.dirname(sky.__root_dir__),
                                   output_path)
    logger.info(f'Created or updated file {get_rel_path(output_path)}')
    return output_path


def wrap_file_mount(path: str) -> str:
    """Prepends ~/<opaque dir>/ to a path to work around permission issues.

    Examples:
      /root/hello.txt -> ~/<opaque dir>/root/hello.txt
      local.txt -> ~/<opaque dir>/local.txt

    After the path is synced, we can later create a symlink to this wrapped
    path from the original path, e.g., in the initialization_commands of the
    ray autoscaler YAML.
    """
    return os.path.join(_SKY_REMOTE_FILE_MOUNTS_DIR, path.lstrip('/'))


# TODO: too many things happening here - leaky abstraction. Refactor.
def write_cluster_config(run_id: RunId,
                         task: task_lib.Task,
                         cluster_config_template: str,
                         cluster_name: str,
                         region: Optional[clouds.Region] = None,
                         zones: Optional[List[clouds.Zone]] = None,
                         dryrun: bool = False):
    """Fills in cluster configuration templates and writes them out.

    Returns: {provisioner: path to yaml, the provisioning spec}.
      'provisioner' can be
        - 'ray'
        - 'tpu-create-script' (if TPU is requested)
        - 'tpu-delete-script' (if TPU is requested)
    """
    cloud = task.best_resources.cloud
    resources_vars = cloud.make_deploy_resources_variables(task)
    config_dict = {}

    if region is None:
        assert zones is None, 'Set either both or neither for: region, zones.'
        region = cloud.get_default_region()
        zones = region.zones
    else:
        assert zones is not None, \
            'Set either both or neither for: region, zones.'
    region = region.name
    if isinstance(cloud, clouds.AWS):
        # Only AWS supports multiple zones in the 'availability_zone' field.
        zones = [zone.name for zone in zones]
    else:
        zones = [zones[0].name]

    aws_default_ami = None
    if isinstance(cloud, clouds.AWS):
        aws_default_ami = cloud.get_default_ami(region)

<<<<<<< HEAD
=======
    assert cluster_name is not None

>>>>>>> 1d21ae71
    setup_sh_path = None
    if task.setup is not None:
        codegen = textwrap.dedent(f"""#!/bin/bash
            . $(conda info --base)/etc/profile.d/conda.sh
            {task.setup}
        """)
        # Use a stable path, /<tempdir>/sky_setup_<checksum>.sh, because
        # rerunning the same task without any changes to the content of the
        # setup command should skip the setup step.  Using NamedTemporaryFile()
        # would generate a random path every time, hence re-triggering setup.
        checksum = zlib.crc32(codegen.encode())
        tempdir = tempfile.gettempdir()
        # TODO: file lock on this path, in case tasks have the same setup cmd.
        with open(os.path.join(tempdir, f'sky_setup_{checksum}.sh'), 'w') as f:
            f.write(codegen)
        setup_sh_path = f.name

    # File mounts handling:
    #  (1) in 'file_mounts' sections, add <prefix> to all target paths.
    #  (2) then, create symlinks from '/.../file' to '<prefix>/.../file'.
    # We need to do these since as of Ray 1.8, this is not supported natively
    # (Docker works though, of course):
    #  https://github.com/ray-project/ray/pull/9332
    #  https://github.com/ray-project/ray/issues/9326
    mounts = task.get_local_to_remote_file_mounts()
    wrapped_file_mounts = {}
    initialization_commands = []
    if mounts is not None:
        for remote, local in mounts.items():
            wrapped_remote = wrap_file_mount(remote)
            wrapped_file_mounts[wrapped_remote] = local
            # Point 'remote' (may or may not exist) to 'wrapped_remote'
            # (guaranteed to exist by ray autoscaler's use of rsync).
            #
            # 'remote' can have multiple levels:
            #   - relative paths, a/b/c
            #   - absolute paths, /a/b/c
            symlink_to_make = remote.rstrip('/')
            dir_of_symlink = os.path.dirname(remote)
            # Below, use sudo in case the symlink needs sudo access to create.
            command = ' && '.join([
                # Prepare to create the symlink:
                #  1. make sure its dir exists.
                f'sudo mkdir -p {dir_of_symlink}',
                #  2. remove any existing symlink (ln -f may throw 'cannot
                #     overwrite directory', if the link exists and points to a
                #     directory).
                f'(sudo rm {symlink_to_make} &>/dev/null || true)',
                # Link.
                f'sudo ln -s {wrapped_remote} {symlink_to_make}',
                # chown.
                f'sudo chown $USER {symlink_to_make}',
            ])
            initialization_commands.append(command)

    yaml_path = _fill_template(
        cluster_config_template,
        dict(
            resources_vars,
            **{
                'cluster_name': cluster_name,
                'run_id': run_id,
                'setup_sh_path': setup_sh_path,
                'workdir': task.workdir,
                'docker_image': task.docker_image,
                'container_name': task.container_name,
                'num_nodes': task.num_nodes,
                # File mounts handling.
                'file_mounts': wrapped_file_mounts,
                'initialization_commands': initialization_commands or None,
                # Region/zones.
                'region': region,
                'zones': ','.join(zones),
                # AWS only.
                'aws_default_ami': aws_default_ami,
            }))
    config_dict['cluster_name'] = cluster_name
    config_dict['ray'] = yaml_path
    if dryrun:
        return config_dict
    _add_ssh_to_cluster_config(cloud, yaml_path)
    if resources_vars.get('tpu_type') is not None:
        scripts = tuple(
            _fill_template(
                path,
                dict(resources_vars, **{
                    'zones': ','.join(zones),
                }),
                # Use new names for TPU scripts so that different runs can use
                # different TPUs.  Put in config/user/ to be consistent with
                # cluster yamls.
                output_path=path.replace('.sh.j2', f'.{cluster_name}.sh').
                replace('config/', 'config/user/'),
            ) for path in
            ['config/gcp-tpu-create.sh.j2', 'config/gcp-tpu-delete.sh.j2'])
        config_dict['tpu-create-script'] = scripts[0]
        config_dict['tpu-delete-script'] = scripts[1]
    return config_dict


def _add_ssh_to_cluster_config(cloud_type, cluster_config_file):
    """Adds SSH key info to the cluster config.

    This function's output removes comments included in the jinja2 template.
    """
    with open(cluster_config_file, 'r') as f:
        config = yaml.safe_load(f)
    cloud_type = str(cloud_type)
    if cloud_type == 'AWS':
        config = auth.setup_aws_authentication(config)
    elif cloud_type == 'GCP':
        config = auth.setup_gcp_authentication(config)
    elif cloud_type == 'Azure':
        config = auth.setup_azure_authentication(config)
    else:
        raise ValueError('Cloud type not supported, must be [AWS, GCP, Azure]')
    yaml_dump(cluster_config_file, config)


def yaml_dump(path, config):
    # https://github.com/yaml/pyyaml/issues/127
    class LineBreakDumper(yaml.SafeDumper):

        def write_line_break(self, data=None):
            super().write_line_break(data)
            if len(self.indents) == 1:
                super().write_line_break()

    with open(path, 'w') as f:
        yaml.dump(config,
                  f,
                  Dumper=LineBreakDumper,
                  sort_keys=False,
                  default_flow_style=False)


def get_run_id() -> RunId:
    return 'sky-' + datetime.datetime.now().strftime('%Y-%m-%d-%H-%M-%S-%f')


def wait_until_ray_cluster_ready(cloud: clouds.Cloud, cluster_config_file: str,
                                 num_nodes: int):
    if num_nodes <= 1:
        return
    expected_worker_count = num_nodes - 1
    if isinstance(cloud, clouds.AWS):
        worker_str = 'ray.worker.default'
    elif isinstance(cloud, clouds.GCP):
        worker_str = 'ray_worker_default'
    else:
        assert False, f'No support for distributed clusters for {cloud}.'
    while True:
        proc = subprocess.run(f'ray exec {cluster_config_file} "ray status"',
                              shell=True,
                              check=True,
                              stdout=subprocess.PIPE,
                              stderr=subprocess.PIPE)
        output = proc.stdout.decode('ascii')
        logger.info(output)
        if f'{expected_worker_count} {worker_str}' in output:
            break
        time.sleep(10)


def run_command_on_ip_via_ssh(ip: str,
                              command: str,
                              private_key: str,
                              container_name: Optional[str],
                              user: str = 'ubuntu') -> None:
    if container_name is not None:
        command = command.replace('\\', '\\\\').replace('"', '\\"')
        command = f'docker exec {container_name} /bin/bash -c "{command}"'
    cmd = [
        'ssh',
        '-i',
        private_key,
        '-o',
        'StrictHostKeyChecking=no',
        '{}@{}'.format(user, ip),
        command  # TODO: shlex.quote() doesn't work.  Is it needed in a list?
    ]
    with subprocess.Popen(cmd,
                          stdout=subprocess.PIPE,
                          stderr=subprocess.PIPE,
                          universal_newlines=True) as proc:
        outs, errs = proc.communicate()
        if outs:
            logger.info(outs)
        if proc.returncode:
            if errs:
                logger.error(errs)
            raise subprocess.CalledProcessError(proc.returncode, cmd)


def redirect_process_output(proc, log_path, stream_logs, start_streaming_at=''):
    """Redirect the process's filtered stdout/stderr to both stream and file"""
    dirname = os.path.dirname(log_path)
    os.makedirs(dirname, exist_ok=True)

    out_io = io.TextIOWrapper(proc.stdout,
                              encoding='utf-8',
                              newline='',
                              errors='replace')
    err_io = io.TextIOWrapper(proc.stderr,
                              encoding='utf-8',
                              newline='',
                              errors='replace')
    sel = selectors.DefaultSelector()
    sel.register(out_io, selectors.EVENT_READ)
    sel.register(err_io, selectors.EVENT_READ)

    stdout = ''
    stderr = ''

    start_streaming_flag = False
    with open(log_path, 'a') as fout:
        while len(sel.get_map()) > 0:
            events = sel.select()
            for key, _ in events:
                line = key.fileobj.readline()
                if not line:
                    # Unregister the io when EOF reached
                    sel.unregister(key.fileobj)
                    continue
                # Remove special characters to avoid cursor hidding
                line = line.replace('\x1b[?25l', '')
                if start_streaming_at in line:
                    start_streaming_flag = True
                if key.fileobj is out_io:
                    stdout += line
                    out_stream = sys.stdout
                else:
                    stderr += line
                    out_stream = sys.stderr
                if stream_logs and start_streaming_flag:
                    out_stream.write(line)
                    out_stream.flush()
                fout.write(line)
    return stdout, stderr


def run(cmd, **kwargs):
    shell = kwargs.pop('shell', True)
    check = kwargs.pop('check', True)
    executable = kwargs.pop('executable', '/bin/bash')
    if not shell:
        executable = None
    return subprocess.run(cmd,
                          shell=shell,
                          check=check,
                          executable=executable,
                          **kwargs)


def run_no_outputs(cmd, **kwargs):
    return run(cmd,
               stdout=subprocess.DEVNULL,
               stderr=subprocess.DEVNULL,
               **kwargs)


def run_with_log(cmd: List[str],
                 log_path: str,
                 stream_logs: bool = False,
                 start_streaming_at: str = '',
                 return_none: bool = False,
                 **kwargs):
    """Runs a command and logs its output to a file.

    Retruns the process, stdout and stderr of the command.
      Note that the stdout and stderr is already decoded.
    """
    with subprocess.Popen(cmd,
                          stdout=subprocess.PIPE,
                          stderr=subprocess.PIPE,
                          **kwargs) as proc:
        stdout, stderr = redirect_process_output(
            proc, log_path, stream_logs, start_streaming_at=start_streaming_at)
        proc.wait()
        if return_none:
            return None
        return proc, stdout, stderr


def check_local_gpus() -> bool:
    """Returns whether GPUs are available on the local machine by checking
    if nvidia-smi is installed.

    Returns True if nvidia-smi is installed, false if not.
    """
    p = subprocess.run(['which', 'nvidia-smi'],
                       capture_output=True,
                       check=False)
    return p.returncode == 0


def is_same_requested_resources(r1: Set[Resources], r2: Set[Resources]):
    """Returns whether the requested resources are the same.

    Args:
        r1: Set of Resources requested previously.
        r2: Set of Resources newly requested.

    Returns:
        True if the resources are the same, false otherwise.
    """
    assert len(r1) == 1 and len(r2) == 1
    r1 = list(r1)[0]
    r2 = list(r2)[0]
    return r1.is_same_resources(r2)<|MERGE_RESOLUTION|>--- conflicted
+++ resolved
@@ -9,11 +9,7 @@
 import tempfile
 import textwrap
 import time
-<<<<<<< HEAD
-from typing import Dict, List, Optional, Union
-=======
 from typing import Dict, List, Optional, Union, Set
->>>>>>> 1d21ae71
 import yaml
 import zlib
 
@@ -126,11 +122,8 @@
     if isinstance(cloud, clouds.AWS):
         aws_default_ami = cloud.get_default_ami(region)
 
-<<<<<<< HEAD
-=======
     assert cluster_name is not None
 
->>>>>>> 1d21ae71
     setup_sh_path = None
     if task.setup is not None:
         codegen = textwrap.dedent(f"""#!/bin/bash
