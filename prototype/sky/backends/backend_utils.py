--- conflicted
+++ resolved
@@ -370,13 +370,6 @@
 
 
 def run(cmd, **kwargs):
-<<<<<<< HEAD
-    check = kwargs.pop('check', True)
-    return subprocess.run(cmd,
-                          shell=True,
-                          check=check,
-                          executable='/bin/bash',
-=======
     shell = kwargs.pop('shell', True)
     check = kwargs.pop('check', True)
     executable = kwargs.pop('executable', '/bin/bash')
@@ -386,7 +379,6 @@
                           shell=shell,
                           check=check,
                           executable=executable,
->>>>>>> 1d21ae71
                           **kwargs)
 
 
