--- conflicted
+++ resolved
@@ -335,11 +335,8 @@
 def wait_until_ray_cluster_ready(cloud: clouds.Cloud, cluster_config_file: str,
                                  num_nodes: int) -> bool:
     """Returns whether the entire ray cluster is ready."""
-<<<<<<< HEAD
-=======
     # FIXME: It may takes a while for the cluster to be available for ray,
     # especially for Azure, causing `ray exec` to fail.
->>>>>>> 6352fcc5
     if num_nodes <= 1:
         return
     expected_worker_count = num_nodes - 1
