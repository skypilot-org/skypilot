--- conflicted
+++ resolved
@@ -18,12 +18,9 @@
 from sky import backends
 from sky import clouds
 from sky import cloud_stores
-<<<<<<< HEAD
 from sky import dag
 from sky import exceptions
-=======
 from sky import global_user_state
->>>>>>> e0d15fa7
 from sky import logging
 from sky import optimizer
 from sky import resources
@@ -289,14 +286,8 @@
         for region, zones in cloud.region_zones_provision_loop():
             yield (region, zones)
 
-<<<<<<< HEAD
     def _retry_region_zones(self, task: App, to_provision: Resources,
-                            dryrun: bool, stream_logs: bool):
-=======
-    def provision_with_retries(self, task: App, to_provision: Resources,
-                               dryrun: bool, stream_logs: bool,
-                               cluster_name: str):
->>>>>>> e0d15fa7
+                            dryrun: bool, stream_logs: bool, cluster_name: str):
         """The provision retry loop."""
         Style = colorama.Style
 
@@ -383,7 +374,8 @@
         raise exceptions.ResourcesUnavailableError()
 
     def provision_with_retries(self, task: App, to_provision: Resources,
-                               dryrun: bool, stream_logs: bool):
+                               dryrun: bool, stream_logs: bool,
+                               cluster_name: str):
         """Provision with retries for all launchable resources."""
         assert self.dag is not None, 'Must register dag first.'
         assert self.optimize_target is not None, 'Must register optimizer_target first.'
@@ -399,7 +391,8 @@
                 handle = self._retry_region_zones(task,
                                                   to_provision,
                                                   dryrun=dryrun,
-                                                  stream_logs=stream_logs)
+                                                  stream_logs=stream_logs,
+                                                  cluster_name=cluster_name)
             except exceptions.ResourcesUnavailableError:
                 provision_failed = True
                 logger.warning(
@@ -436,7 +429,6 @@
         self.log_dir = os.path.join(SKY_LOGS_DIRECTORY, run_id)
         os.makedirs(self.log_dir, exist_ok=True)
 
-<<<<<<< HEAD
         self.dag = None
         self.optimize_target = None
 
@@ -444,16 +436,12 @@
         self.dag = kwargs['dag']
         self.optimize_target = kwargs['optimize_target']
 
-    def provision(self, task: App, to_provision: Resources, dryrun: bool,
-                  stream_logs: bool) -> ResourceHandle:
-=======
     def provision(self,
                   task: App,
                   to_provision: Resources,
                   dryrun: bool,
                   stream_logs: bool,
                   cluster_name: Optional[str] = None) -> ResourceHandle:
->>>>>>> e0d15fa7
         """Provisions using 'ray up'."""
         # ray up: the VMs.
         provisioner = RetryingVmProvisioner(self.log_dir, self.dag,
