"""Backend: runs on cloud virtual machines, managed by Ray."""
import ast
import getpass
import hashlib
import inspect
import json
import os
import pathlib
import re
import shlex
import subprocess
import tempfile
import textwrap
from typing import Any, Callable, Dict, List, Optional, Tuple
import uuid
import yaml

import colorama
import sshconf
from ray.autoscaler import sdk

import sky
from sky import backends
from sky import clouds
from sky import cloud_stores
from sky import dag as dag_lib
from sky import exceptions
from sky import global_user_state
from sky import logging
from sky import optimizer
from sky import resources as resources_lib
from sky import task as task_mod
from sky.backends import backend_utils

App = backend_utils.App

Resources = resources_lib.Resources
Dag = dag_lib.Dag
OptimizeTarget = optimizer.OptimizeTarget

Path = str
PostSetupFn = Callable[[str], Any]
SKY_REMOTE_WORKDIR = backend_utils.SKY_REMOTE_WORKDIR
SKY_REMOTE_APP_DIR = backend_utils.SKY_REMOTE_APP_DIR
SKY_LOGS_DIRECTORY = backend_utils.SKY_LOGS_DIRECTORY

logger = logging.init_logger(__name__)


def _get_cluster_config_template(cloud):
    cloud_to_template = {
        clouds.AWS: 'config/aws-ray.yml.j2',
        clouds.Azure: 'config/azure-ray.yml.j2',
        clouds.GCP: 'config/gcp-ray.yml.j2',
    }
    path = cloud_to_template[type(cloud)]
    return os.path.join(os.path.dirname(sky.__root_dir__), path)


def _get_task_demands_dict(task: App) -> Optional[Tuple[Optional[str], int]]:
    """Returns the accelerator dict of the task"""
    # TODO: CPU and other memory resources are not supported yet.
    accelerator_dict = None
    resources = task.best_resources
    if resources is not None:
        accelerator_dict = resources.get_accelerators()
    return accelerator_dict


def _log_hint_for_redirected_outputs(log_dir: str, cluster_yaml: str) -> None:
    colorama.init()
    fore = colorama.Fore
    style = colorama.Style
    logger.info(f'{fore.CYAN}Logs will not be streamed (stream_logs=False).'
                f'{style.RESET_ALL} Hint: task outputs are redirected to '
                f'{style.BRIGHT}{log_dir}{style.RESET_ALL} on the cluster. '
                f'To monitor: ray exec {cluster_yaml} '
                f'"tail -f {log_dir}/*.log"\n'
                f'(To view the task names: ray exec {cluster_yaml} '
                f'"ls {log_dir}/")')


def _ssh_options_list(ssh_private_key: Optional[str],
                      ssh_control_path: str,
                      *,
                      timeout=30) -> List[str]:
    """Returns a list of sane options for 'ssh'."""
    # Forked from Ray SSHOptions:
    # https://github.com/ray-project/ray/blob/master/python/ray/autoscaler/_private/command_runner.py
    arg_dict = {
        # Supresses initial fingerprint verification.
        'StrictHostKeyChecking': 'no',
        # SSH IP and fingerprint pairs no longer added to known_hosts.
        # This is to remove a 'REMOTE HOST IDENTIFICATION HAS CHANGED'
        # warning if a new node has the same IP as a previously
        # deleted node, because the fingerprints will not match in
        # that case.
        'UserKnownHostsFile': os.devnull,
        # Try fewer extraneous key pairs.
        'IdentitiesOnly': 'yes',
        # Abort if port forwarding fails (instead of just printing to
        # stderr).
        'ExitOnForwardFailure': 'yes',
        # Quickly kill the connection if network connection breaks (as
        # opposed to hanging/blocking).
        'ServerAliveInterval': 5,
        'ServerAliveCountMax': 3,
        # Control path: important optimization as we do multiple ssh in one
        # sky.execute().
        'ControlMaster': 'auto',
        'ControlPath': '{}/%C'.format(ssh_control_path),
        'ControlPersist': '30s',
        # ConnectTimeout.
        'ConnectTimeout': '{}s'.format(timeout),
    }
    ssh_key_option = [
        '-i',
        ssh_private_key,
    ] if ssh_private_key is not None else []
    return ssh_key_option + [
        x for y in (['-o', '{}={}'.format(k, v)]
                    for k, v in arg_dict.items()
                    if v is not None) for x in y
    ]


<<<<<<< HEAD
def _add_cluster_to_ssh_config(handle):
    with open(handle.cluster_yaml, 'r') as f:
        config = yaml.safe_load(f)
    username = config['auth']['ssh_user']
    ip = handle.head_ip
    key_path = os.path.expanduser(config['auth']['ssh_private_key'])
    cluster_name = pathlib.Path(handle.cluster_yaml).stem

    config_path = os.path.expanduser('~/.ssh/config')
    config = sshconf.empty_ssh_config_file()
    if not os.path.exists(config_path):
        config.write(config_path)  # create empty ssh config file
    config = sshconf.read_ssh_config(config_path)
    config.add(cluster_name,
               Hostname=ip,
               User=username,
               IdentityFile=key_path,
               IdentitiesOnly='yes',
               ForwardAgent='yes',
               Port=22)
    config.save()


def _remove_cluster_from_ssh_config(handle):
    cluster_name = pathlib.Path(handle.cluster_yaml).stem
    config_path = os.path.expanduser('~/.ssh/config')
    config = sshconf.read_ssh_config(config_path)
    config.remove(cluster_name)
    config.save()
=======
class RayCodeGen(object):
    """Code generator of a Ray program that executes a sky.Task.

    Usage:

      >> codegen = RayCodegen()
      >> codegen.add_prologue()

      >> codegen.add_ray_task(...)
      >> codegen.add_ray_task(...)

      >> codegen.add_epilogue()
      >> code = codegen.build()
    """

    def __init__(self):
        # Code generated so far, to be joined via '\n'.
        self._code = []
        # Guard method calling order.
        self._has_prologue = False
        self._has_epilogue = False

        # For n nodes gang scheduling.
        self._ip_to_bundle_index = None

    def add_prologue(self, stream_logs: bool) -> None:
        assert not self._has_prologue, 'add_prologue() called twice?'
        self._has_prologue = True
        self._code = [
            textwrap.dedent(f"""\
            import io
            import os
            import sys
            import selectors
            import subprocess
            import tempfile
            from typing import Dict, List, Optional, Union

            import ray
            import ray.util as ray_util

            ray.init('auto', namespace='__sky__', log_to_driver={stream_logs})
            
            print('cluster_resources:', ray.cluster_resources())
            print('available_resources:', ray.available_resources())
            print('live nodes:', ray.state.node_ids())

            futures = []"""),
            inspect.getsource(backend_utils.redirect_process_output),
            inspect.getsource(backend_utils.run_with_log),
            inspect.getsource(backend_utils.run_bash_command_with_log),
            'run_bash_command_with_log = ray.remote(run_bash_command_with_log)',
        ]

    def add_gang_scheduling_placement_group(
            self,
            ip_list: List[str],
            accelerator_dict: Dict[str, int],
    ) -> List[Dict[str, int]]:
        """Create the resource_handle for gang scheduling for n_tasks."""
        assert self._has_prologue, 'Call add_prologue() before add_ray_task().'
        bundles = [
            {
                # Set CPU to avoid ray hanging the resources allocation
                # for remote functions, since the task will request 1 CPU
                # by default.
                'CPU': 1,
                f'node:{ip}': 0.01
            } for ip in ip_list
        ]
        if accelerator_dict is not None:
            gpu_dict = {'GPU': list(accelerator_dict.values())[0]}
            for bundle in bundles:
                bundle.update({
                    **accelerator_dict,
                    # Set the GPU to avoid ray hanging the resources allocation
                    **gpu_dict,
                })
        self._ip_to_bundle_index = {ip: i for i, ip in enumerate(ip_list)}

        self._code += [
            textwrap.dedent(f"""\
                pg = ray_util.placement_group({json.dumps(bundles)}, \'STRICT_SPREAD\')
                print(\'Reserving task slots on {len(bundles)} nodes.\', flush=True)
                # FIXME: This will print the error message from autoscaler if
                # it is waiting for other task to finish. We should hide the
                # error message.
                ray.get(pg.ready())
                print(\'All task slots reserved.\')
                """),
        ]

    def add_ray_task(
            self,
            bash_script: str,
            task_name: Optional[str],
            ray_resources_dict: Optional[Dict[str, float]],
            log_path: str,
            stream_logs: bool,
            gang_scheduling_ip: str = None,
    ) -> None:
        """Generates code for a ray remote task that runs a bash command."""
        assert self._has_prologue, 'Call add_prologue() before add_ray_task().'
        assert gang_scheduling_ip is None or \
            self._ip_to_bundle_index is not None, \
            'Call add_gang_scheduling_placement_group() before add_ray_task().'

        # Build remote_task.options(...)
        #   name=...
        #   resources=...
        #   num_gpus=...
        name_str = f'name=\'{task_name}\''
        if task_name is None:
            name_str = 'name=None'

        if ray_resources_dict is None:
            resources_str = ''
            num_gpus_str = ''
        else:
            assert len(ray_resources_dict) == 1, \
                ('There can only be one type of accelerator per instance.'
                 f' Found: {ray_resources_dict}.')
            resources_str = f', resources={json.dumps(ray_resources_dict)}'

            # Passing this ensures that the Ray remote task gets
            # CUDA_VISIBLE_DEVICES set correctly.  If not passed, that flag
            # would be force-set to empty by Ray.
            num_gpus_str = f', num_gpus={list(ray_resources_dict.values())[0]}'
            # `num_gpus` should be empty when the accelerator is not GPU.
            # FIXME: use a set of GPU types.
            resources_key = list(ray_resources_dict.keys())[0]
            if 'tpu' in resources_key.lower():
                num_gpus_str = ''

        if gang_scheduling_ip is not None:
            bundle_index = self._ip_to_bundle_index[gang_scheduling_ip]
            resources_str = ', placement_group=pg'
            resources_str += f', placement_group_bundle_index={bundle_index}'
        logger.debug(
            f'Added Task with options: {name_str}{resources_str}{num_gpus_str}')
        self._code += [
            textwrap.dedent(f"""\
        futures.append(run_bash_command_with_log \\
                .options({name_str}{resources_str}{num_gpus_str}) \\
                .remote(
                    {repr(bash_script)},
                    '{log_path}',
                    stream_logs={stream_logs},
                ))""")
        ]

    def add_epilogue(self) -> None:
        """Generates code that waits for all tasks, then exits."""
        assert self._has_prologue, 'Call add_prologue() before add_epilogue().'
        assert not self._has_epilogue, 'add_epilogue() called twice?'
        self._has_epilogue = True

        self._code.append('ray.get(futures)')

    def build(self) -> str:
        """Returns the entire generated program."""
        assert self._has_epilogue, 'Call add_epilogue() before build().'
        return '\n'.join(self._code)
>>>>>>> 55777651


class RetryingVmProvisioner(object):
    """A provisioner that retries different cloud/regions/zones."""

    def __init__(self, log_dir: str, dag: Dag, optimize_target: OptimizeTarget):
        self._blocked_regions = set()
        self._blocked_zones = set()
        self._blocked_launchable_resources = set()

        self.log_dir = log_dir
        self._dag = dag
        self._optimize_target = optimize_target

        colorama.init()

    def _in_blocklist(self, cloud, region, zones):
        if region.name in self._blocked_regions:
            return True
        # We do not keep track of zones in Azure.
        if isinstance(cloud, clouds.Azure):
            return False
        assert zones, (cloud, region, zones)
        for zone in zones:
            if zone.name not in self._blocked_zones:
                return False
        return True

    def _clear_blocklist(self):
        self._blocked_regions.clear()
        self._blocked_zones.clear()

    def _update_blocklist_on_gcp_error(self, region, zones, stdout, stderr):
        style = colorama.Style
        assert len(zones) == 1, zones
        zone = zones[0]
        splits = stderr.split('\n')
        exception_str = [s for s in splits if s.startswith('Exception: ')]
        if len(exception_str) == 1:
            # Parse structured response {'errors': [...]}.
            exception_str = exception_str[0][len('Exception: '):]
            exception_dict = ast.literal_eval(exception_str)
            for error in exception_dict['errors']:
                code = error['code']
                message = error['message']
                logger.warning(f'Got {code} in {zone.name} '
                               f'{style.DIM}(message: {message})'
                               f'{style.RESET_ALL}')
                if code == 'QUOTA_EXCEEDED':
                    if '\'GPUS_ALL_REGIONS\' exceeded' in message:
                        # Global quota.  All regions in GCP will fail.  Ex:
                        # Quota 'GPUS_ALL_REGIONS' exceeded.  Limit: 1.0
                        # globally.
                        # This skip is only correct if we implement "first
                        # retry the region/zone of an existing cluster with the
                        # same name" correctly.
                        for r, _ in clouds.GCP.region_zones_provision_loop():
                            self._blocked_regions.add(r.name)
                    else:
                        # Per region.  Ex: Quota 'CPUS' exceeded.  Limit: 24.0
                        # in region us-west1.
                        self._blocked_regions.add(region.name)
                elif code == 'ZONE_RESOURCE_POOL_EXHAUSTED':  # Per zone.
                    self._blocked_zones.add(zone.name)
                else:
                    assert False, error
        else:
            # No such structured error response found.
            assert not exception_str, stderr
            if 'was not found' in stderr:
                # Example: The resource
                # 'projects/<id>/zones/zone/acceleratorTypes/nvidia-tesla-v100'
                # was not found.
                logger.warning(f'Got \'resource not found\' in {zone.name}.')
                self._blocked_zones.add(zone.name)
            else:
                logger.info('====== stdout ======')
                for s in stdout.split('\n'):
                    print(s)
                logger.info('====== stderr ======')
                for s in splits:
                    print(s)
                raise ValueError(
                    'Errors occurred during file_mounts/setup command; '
                    'check logs above.')

    def _update_blocklist_on_aws_error(self, region, zones, stdout, stderr):
        del zones  # Unused.
        style = colorama.Style
        stdout_splits = stdout.split('\n')
        stderr_splits = stderr.split('\n')
        errors = [
            s.strip()
            for s in stdout_splits + stderr_splits
            if 'An error occurred' in s.strip()
        ]
        # Need to handle boto3 printing error but its retry succeeded:
        #   error occurred (Unsupported) .. not supported in your requested
        #   Availability Zone (us-west-2d)...retrying
        #   --> it automatically succeeded in another zone
        #   --> failed in [4/7] Running initialization commands due to user cmd
        # In this case, we should error out.
        head_node_up = any(
            line.startswith('<1/1> Setting up head node')
            for line in stdout_splits + stderr_splits)
        if not errors or head_node_up:
            # TODO: Got transient 'Failed to create security group' that goes
            # away after a few minutes.  Should we auto retry other regions, or
            # let the user retry.
            logger.info('====== stdout ======')
            for s in stdout_splits:
                print(s)
            logger.info('====== stderr ======')
            for s in stderr_splits:
                print(s)
            raise ValueError(
                'Errors occurred during file_mounts/setup command; '
                'check logs above.')
        # The underlying ray autoscaler / boto3 will try all zones of a region
        # at once.
        logger.warning(f'Got error(s) in all zones of {region.name}:')
        messages = '\n\t'.join(errors)
        logger.warning(f'{style.DIM}\t{messages}{style.RESET_ALL}')
        self._blocked_regions.add(region.name)

    def _update_blocklist_on_azure_error(self, region, zones, stdout, stderr):
        del zones  # Unused.
        # The underlying ray autoscaler will try all zones of a region at once.
        style = colorama.Style
        stdout_splits = stdout.split('\n')
        stderr_splits = stderr.split('\n')
        errors = [
            s.strip()
            for s in stdout_splits + stderr_splits
            if ('Exception Details:' in s.strip() or
                'InvalidTemplateDeployment' in s.strip())
        ]
        if not errors:
            logger.info('====== stdout ======')
            for s in stdout_splits:
                print(s)
            logger.info('====== stderr ======')
            for s in stderr_splits:
                print(s)
            assert False, \
                'Errors occurred during setup command; check logs above.'

        logger.warning(f'Got error(s) in {region.name}:')
        messages = '\n\t'.join(errors)
        logger.warning(f'{style.DIM}\t{messages}{style.RESET_ALL}')
        self._blocked_regions.add(region.name)

    def _update_blocklist_on_error(self, cloud, region, zones, stdout,
                                   stderr) -> None:
        """Handles cloud-specific errors and updates the block list.

        This parses textual stdout/stderr because we don't directly use the
        underlying clouds' SDKs.  If we did that, we could catch proper
        exceptions instead.
        """
        if stdout is None:
            # Gang scheduling failure.  Simply block the region.
            assert stderr is None, stderr
            self._blocked_regions.add(region.name)
            return

        if isinstance(cloud, clouds.GCP):
            return self._update_blocklist_on_gcp_error(region, zones, stdout,
                                                       stderr)

        if isinstance(cloud, clouds.AWS):
            return self._update_blocklist_on_aws_error(region, zones, stdout,
                                                       stderr)

        if isinstance(cloud, clouds.Azure):
            return self._update_blocklist_on_azure_error(
                region, zones, stdout, stderr)
        assert False, f'Unknown cloud: {cloud}.'

    def _yield_region_zones(self, cloud: clouds.Cloud, cluster_name: str):
        region = None
        zones = None
        # Try loading previously launched region/zones and try them first,
        # because we may have an existing cluster there.
        handle = global_user_state.get_handle_from_cluster_name(cluster_name)
        if handle is not None:
            try:
                config = backend_utils.read_yaml(handle.cluster_yaml)
                prev_resources = handle.launched_resources
                if prev_resources is not None and cloud.is_same_cloud(
                        prev_resources.cloud):
                    if type(cloud) in (clouds.AWS, clouds.GCP):
                        region = config['provider']['region']
                        zones = config['provider']['availability_zone']
                    elif isinstance(cloud, clouds.Azure):
                        region = config['provider']['location']
                        zones = None
                    else:
                        assert False, cloud
            except FileNotFoundError:
                # Happens if no previous cluster.yaml exists.
                pass
        if region is not None:
            region = clouds.Region(name=region)
            if zones is not None:
                zones = [clouds.Zone(name=zone) for zone in zones.split(',')]
                region.set_zones(zones)
            yield (region, zones)  # Ok to yield again in the next loop.
        for region, zones in cloud.region_zones_provision_loop():
            yield (region, zones)

    def _retry_region_zones(self, task: App, to_provision: Resources,
                            dryrun: bool, stream_logs: bool, cluster_name: str,
                            prev_cluster_config: Optional[Dict[str, Any]]):
        """The provision retry loop."""
        style = colorama.Style
        # Get log_path name
        log_path = os.path.join(self.log_dir, 'provision.log')
        log_abs_path = os.path.abspath(log_path)
        tail_cmd = f'tail -n100 -f {log_path}'
        logger.info('To view detailed progress: '
                    f'{style.BRIGHT}{tail_cmd}{style.RESET_ALL}')

        self._clear_blocklist()
        for region, zones in self._yield_region_zones(to_provision.cloud,
                                                      cluster_name):
            if self._in_blocklist(to_provision.cloud, region, zones):
                continue
            zone_str = ','.join(
                z.name for z in zones) if zones is not None else 'all zones'
            logger.info(f'\n{style.BRIGHT}Launching on {to_provision.cloud} '
                        f'{region.name} ({zone_str}){style.RESET_ALL}')
            config_dict = backend_utils.write_cluster_config(
                None,
                task,
                _get_cluster_config_template(to_provision.cloud),
                region=region,
                zones=zones,
                dryrun=dryrun,
                cluster_name=cluster_name)
            if dryrun:
                return
            acc_args = to_provision.accelerator_args
            tpu_name = None
            if acc_args is not None and acc_args.get('tpu_name') is not None:
                tpu_name = acc_args['tpu_name']
                assert 'tpu-create-script' in config_dict, \
                    'Expect TPU provisioning with gcloud.'
                try:
                    backend_utils.run(
                        f'bash {config_dict["tpu-create-script"]}',
                        stdout=subprocess.PIPE,
                        stderr=subprocess.PIPE)
                except subprocess.CalledProcessError as e:
                    stderr = e.stderr.decode('ascii')
                    if 'ALREADY_EXISTS' in stderr:
                        # FIXME: should use 'start' on stopped TPUs, replacing
                        # 'create'.
                        logger.info(
                            f'TPU {tpu_name} already exists; skipped creation.')
                    elif 'PERMISSION_DENIED' in stderr:
                        logger.info(
                            'TPU resource is not available in this zone.')
                        continue
                    else:
                        logger.error(stderr)
                        raise e
            cluster_config_file = config_dict['ray']

            # Record early, so if anything goes wrong, 'sky status' will show
            # the cluster name and users can appropriately 'sky down'.  It also
            # means a second 'sky run -c <name>' will attempt to reuse.
            handle = CloudVmRayBackend.ResourceHandle(
                cluster_yaml=cluster_config_file,
                requested_resources=task.resources,
                requested_nodes=task.num_nodes,
                # OK for this to be shown in CLI as status == INIT.
                launched_resources=to_provision,
                tpu_delete_script=config_dict.get('tpu-delete-script'))
            global_user_state.add_or_update_cluster(cluster_name,
                                                    cluster_handle=handle,
                                                    ready=False)

            gang_failed, proc, stdout, stderr = self._gang_schedule_ray_up(
                task, to_provision.cloud, cluster_config_file, log_abs_path,
                stream_logs, prev_cluster_config)

            if gang_failed or proc.returncode != 0:
                if gang_failed:
                    # There exist partial nodes (e.g., head node) so we must
                    # down before moving on to other regions.
                    # TODO: this signals refactoring opportunities?
                    CloudVmRayBackend().teardown(handle, terminate=True)
                    self._update_blocklist_on_error(
                        to_provision.cloud,
                        region,
                        # Ignored and block region:
                        zones=None,
                        stdout=None,
                        stderr=None)
                else:
                    self._update_blocklist_on_error(to_provision.cloud, region,
                                                    zones, stdout, stderr)
            else:
                # Success.
                if tpu_name is not None:
                    # TODO: refactor to a cleaner design, so that tpu code and
                    # ray up logic are not mixed up.
                    backend_utils.run(f'ray exec {cluster_config_file} '
                                      f'\'echo "export TPU_NAME={tpu_name}" > '
                                      f'{SKY_REMOTE_APP_DIR}/sky_env_var.sh\'')
                cluster_name = config_dict['cluster_name']
                plural = '' if task.num_nodes == 1 else 's'
                logger.info(
                    f'{style.BRIGHT}Successfully provisioned or found'
                    f' existing VM{plural}. Setup completed.{style.RESET_ALL}')
                logger.info(f'\nTo log into the head VM:\t{style.BRIGHT}sky ssh'
                            f' {cluster_name}{style.RESET_ALL}\n')
                return config_dict
        message = ('Failed to acquire resources in all regions/zones'
                   f' (requested {to_provision}).'
                   ' Try changing resource requirements or use another cloud.')
        logger.error(message)
        raise exceptions.ResourcesUnavailableError()

    def _gang_schedule_ray_up(self, task: App, to_provision_cloud: clouds.Cloud,
                              cluster_config_file: str, log_abs_path: str,
                              stream_logs: bool,
                              prev_cluster_config: Optional[Dict[str, Any]]):
        """Provisions a cluster via 'ray up' with gang scheduling.

        Steps for provisioning > 1 node:
          1) ray up an empty config (no filemounts, no setup commands)
          2) ray up a full config (with filemounts and setup commands)

        For provisioning 1 node, only step 2 is run.

        Benefits:
          - Ensures all nodes are allocated first before potentially expensive
            file_mounts/setup.  (If not all nodes aren't allocated, step 1
            would fail.)

        Returns:
          (did gang scheduling failed; proc; stdout; stderr).
        """
        style = colorama.Style

        def ray_up(start_streaming_at):
            # Redirect stdout/err to the file and streaming (if stream_logs).
            proc, stdout, stderr = backend_utils.run_with_log(
                # NOTE: --no-restart solves the following bug.  Without it, if
                # 'ray up' (sky run) twice on a cluster with >1 node, the
                # worker node gets disconnected/killed by ray autoscaler; the
                # whole task will just freeze.  (Doesn't affect 1-node
                # clusters.)  With this flag, ray processes no longer restart
                # and this bug doesn't show.  Downside is existing tasks on the
                # cluster will keep running (which may be ok with the semantics
                # of 'sky run' twice).
                # Tracked in https://github.com/ray-project/ray/issues/20402.
                ['ray', 'up', '-y', '--no-restart', cluster_config_file],
                log_abs_path,
                stream_logs,
                start_streaming_at=start_streaming_at)
            return proc, stdout, stderr

        def is_cluster_yaml_identical():
            if prev_cluster_config is None:
                return False
            curr_config = backend_utils.read_yaml(cluster_config_file)
            curr = json.dumps(curr_config, sort_keys=True)
            prev = json.dumps(prev_cluster_config, sort_keys=True)
            return curr == prev

        ray_up_on_full_confg_only = False
        # Fast paths for "no need to gang schedule":
        #  (1) task.num_nodes == 1, no need to pre-provision.
        #  (2) otherwise, if cluster configs have not changed, no need either.
        #    TODO: can relax further: if (num_nodes x requested_resources) now
        #    == existing, then skip Step 1.  Requested resources =
        #    cloud(instance_type, acc, acc_args).  If requested clouds are
        #    different, we still need to gang schedule on the new cloud.
        if task.num_nodes == 1:
            # ray up the full yaml.
            proc, stdout, stderr = ray_up(
                start_streaming_at='Shared connection to')
            return False, proc, stdout, stderr
        elif is_cluster_yaml_identical():
            ray_up_on_full_confg_only = True
            # NOTE: consider the exceptional case where cluster yamls are
            # identical, but existing cluster has a few nodes killed (e.g.,
            # spot).  For that case, we ray up once on the full config, instead
            # of doing gang schedule first.  This seems an ok tradeoff because
            # (1) checking how many nodes remain maybe slow, a price the common
            # cases should not pay; (2) setup on the (presumably live) head
            # node is likely no-op.  We can revisit.

        # Step 1: ray up the emptied config.
        if not ray_up_on_full_confg_only:
            config = backend_utils.read_yaml(cluster_config_file)
            pinned_ray_install = 'pip3 install -U ray==1.7.0'

            file_mounts = {}
            if 'ssh_public_key' in config['auth']:
                # For Azure, we need to add ssh public key to VM by filemounts.
                public_key_path = config['auth']['ssh_public_key']
                file_mounts[public_key_path] = public_key_path

            fields_to_empty = {
                'file_mounts': file_mounts,
                # Need ray for 'ray status' in wait_until_ray_cluster_ready().
                'setup_commands': [config['setup_commands'][0]],
            }
            existing_fields = {k: config[k] for k in fields_to_empty}
            # Keep both in sync.
            assert pinned_ray_install in existing_fields['setup_commands'][
                0], existing_fields['setup_commands']
            config.update(fields_to_empty)
            backend_utils.dump_yaml(cluster_config_file, config)

        proc, stdout, stderr = ray_up(start_streaming_at='Shared connection to')
        if proc.returncode != 0:
            # Head node provisioning failure.
            return False, proc, stdout, stderr

        logger.info(f'{style.BRIGHT}Successfully provisioned or found'
                    f' existing head VM. Waiting for workers.{style.RESET_ALL}')

        # TODO: if requesting a large amount (say 32) of expensive VMs, this
        # may loop for a long time.  Use timeouts and treat as gang_failed.
        cluster_ready = backend_utils.wait_until_ray_cluster_ready(
            to_provision_cloud, cluster_config_file, task.num_nodes)
        gang_failed = not cluster_ready
        if gang_failed or ray_up_on_full_confg_only:
            # Head OK; gang scheduling failure.
            return gang_failed, proc, stdout, stderr

        # Step 2: ray up the full config (file mounts, setup).
        config.update(existing_fields)
        backend_utils.dump_yaml(cluster_config_file, config)
        logger.info('Starting to set up the cluster.')
        proc, stdout, stderr = ray_up(
            # FIXME: Not ideal. The setup log (pip install) will be streamed
            # first, before the ray autoscaler's step-by-step output (<1/1>
            # Setting up head node). Probably some buffering or
            # stdout-vs-stderr bug?  We want the latter to show first, not
            # printed in t he end.
            start_streaming_at='Shared connection to')

        return False, proc, stdout, stderr

    def provision_with_retries(self, task: App, to_provision: Resources,
                               dryrun: bool, stream_logs: bool,
                               cluster_name: str):
        """Provision with retries for all launchable resources."""
        assert cluster_name is not None, 'cluster_name must be specified.'
        launchable_retries_disabled = (self._dag is None or
                                       self._optimize_target is None)
        prev_handle = global_user_state.get_handle_from_cluster_name(
            cluster_name)
        if prev_handle is None:
            prev_cluster_config = None
        else:
            try:
                prev_cluster_config = backend_utils.read_yaml(
                    prev_handle.cluster_yaml)
            except FileNotFoundError:
                prev_cluster_config = None
        style = colorama.Style
        # Retrying launchable resources.
        provision_failed = True
        while provision_failed:
            provision_failed = False
            try:
                config_dict = self._retry_region_zones(
                    task,
                    to_provision,
                    dryrun=dryrun,
                    stream_logs=stream_logs,
                    cluster_name=cluster_name,
                    prev_cluster_config=prev_cluster_config)
                if dryrun:
                    return
                config_dict['launched_resources'] = to_provision
            except exceptions.ResourcesUnavailableError as e:
                if launchable_retries_disabled:
                    logger.warning(
                        'DAG and optimize_target needs to be registered first '
                        'to enable cross-cloud retry. '
                        'To fix, call backend.register_info(dag=dag, '
                        'optimize_target=sky.OptimizeTarget.COST)')
                    raise e
                provision_failed = True
                logger.warning(
                    f'\n{style.BRIGHT}Provision failed for {to_provision}. '
                    f'Retrying other launchable resources...{style.RESET_ALL}')
                # Add failed resources to the blocklist.
                self._blocked_launchable_resources.add(to_provision)
                # TODO: set all remaining tasks' best_resources to None.
                task_index = self._dag.tasks.index(task)
                task.best_resources = None
                self._dag = sky.optimize(self._dag,
                                         minimize=self._optimize_target,
                                         blocked_launchable_resources=self.
                                         _blocked_launchable_resources)
                # Update task itself, instead of create a new one, so that the
                # caller can get the updated task.
                task.__dict__.update(self._dag.tasks[task_index].__dict__)
                to_provision = task.best_resources
                assert to_provision is not None, task
        return config_dict


class CloudVmRayBackend(backends.Backend):
    """Backend: runs on cloud virtual machines, managed by Ray.

    Changing this class may also require updates to:
      * Cloud providers' templates under config/
      * Cloud providers' implementations under clouds/
    """

    class ResourceHandle(object):
        """A pickle-able tuple of:

        - (required) Path to a cluster.yaml file.
        - (optional) A cached head node public IP.  Filled in after a
            successful provision().
        - (optional) Requested resources
        - (optional) Requested num nodes
        - (optional) Launched resources
        - (optional) If TPU(s) are managed, a path to a deletion script.
        """

        def __init__(self,
                     *,
                     cluster_yaml: str,
                     head_ip: Optional[str] = None,
                     requested_resources: Optional[Resources] = None,
                     requested_nodes: Optional[int] = None,
                     launched_resources: Optional[Resources] = None,
                     tpu_delete_script: Optional[str] = None) -> None:
            self.cluster_yaml = cluster_yaml
            self.head_ip = head_ip
            self.requested_resources = requested_resources
            self.requested_nodes = requested_nodes
            self.launched_resources = launched_resources
            self.tpu_delete_script = tpu_delete_script

        def __repr__(self):
            return (f'ResourceHandle(\n\thead_ip={self.head_ip},'
                    '\n\tcluster_yaml='
                    f'{backend_utils.get_rel_path(self.cluster_yaml)}, '
                    f'\n\trequested_resources={self.requested_nodes}x '
                    f'{self.requested_resources}, '
                    f'\n\tlaunched_resources={self.launched_resources}'
                    f'\n\ttpu_delete_script={self.tpu_delete_script})')

    def __init__(self):
        run_id = backend_utils.get_run_id()
        self.log_dir = os.path.join(SKY_LOGS_DIRECTORY, run_id)
        os.makedirs(self.log_dir, exist_ok=True)

        self._dag = None
        self._optimize_target = None

    def register_info(self, **kwargs) -> None:
        self._dag = kwargs['dag']
        self._optimize_target = kwargs.pop('optimize_target',
                                           OptimizeTarget.COST)

    def _check_existing_cluster(self, task: App, to_provision: Resources,
                                cluster_name: str) -> Tuple[str, Resources]:
        handle = global_user_state.get_handle_from_cluster_name(cluster_name)
        if handle is not None:
            # Cluster already exists. Check if the  resources are equal
            # for the previous and current request. Only reuse the cluster
            # when the requested resources are the same.
            if task.num_nodes == handle.requested_nodes and \
                backend_utils.is_same_requested_resources(
                    handle.requested_resources, task.resources):

                # Use the existing cluster.
                assert handle.launched_resources is not None, (cluster_name,
                                                               handle)
                # FIXME: I'm not sure this is correct. Is this used somewhere?
                # Suppose this is from a 'sky exec -n cluster app.yaml' where
                # users have updated this task's resource requirements to
                # 2GPUs.
                task.best_resources = handle.launched_resources
                return cluster_name, handle.launched_resources
            logger.warning(f'Reusing existing cluster {cluster_name} with '
                           'different requested resources.\n'
                           f'Existing requested resources: '
                           f'\t{handle.requested_resources}\n'
                           f'Newly requested resources: \t{task.resources}\n')
        logger.info(
            f'{colorama.Fore.CYAN}Creating a new cluster: "{cluster_name}" '
            f'[{task.num_nodes}x {to_provision}].{colorama.Style.RESET_ALL}\n'
            'Tip: to reuse an existing cluster, '
            'specify --cluster-name (-c) in the CLI or use '
            'sky.execute(.., cluster_name=..) in the Python API. '
            'Run `sky status` to see existing clusters.')
        return cluster_name, to_provision

    def provision(self,
                  task: App,
                  to_provision: Resources,
                  dryrun: bool,
                  stream_logs: bool,
                  cluster_name: Optional[str] = None):
        """Provisions using 'ray up'."""
        # Try to launch the exiting cluster first
        if cluster_name is None:
            # TODO: change this ID formatting to something more pleasant.
            # User name is helpful in non-isolated accounts, e.g., GCP, Azure.
            cluster_name = f'sky-{uuid.uuid4().hex[:4]}-{getpass.getuser()}'
        # ray up: the VMs.
        # FIXME: ray up for Azure with different cluster_names will overwrite
        # each other.
        provisioner = RetryingVmProvisioner(self.log_dir, self._dag,
                                            self._optimize_target)

        if not dryrun:  # dry run doesn't need to check existing cluster.
            cluster_name, to_provision = self._check_existing_cluster(
                task, to_provision, cluster_name)
        requested_resources = task.resources
        try:
            config_dict = provisioner.provision_with_retries(
                task, to_provision, dryrun, stream_logs, cluster_name)
        except exceptions.ResourcesUnavailableError as e:
            raise exceptions.ResourcesUnavailableError(
                'Failed to provision all possible launchable resources. '
                f'Relax the task\'s resource requirements:\n{task}') from e
        if dryrun:
            return
        cluster_config_file = config_dict['ray']
        provisioned_resources = config_dict['launched_resources']

        handle = self.ResourceHandle(
            cluster_yaml=cluster_config_file,
            # Cache head ip in the handle to speed up ssh operations.
            head_ip=self._get_node_ips(cluster_config_file, task.num_nodes)[0],
            requested_resources=requested_resources,
            requested_nodes=task.num_nodes,
            launched_resources=provisioned_resources,
            # TPU.
            tpu_delete_script=config_dict.get('tpu-delete-script'))
        _add_cluster_to_ssh_config(handle)
        global_user_state.add_or_update_cluster(cluster_name,
                                                handle,
                                                ready=True)
        return handle

    def sync_workdir(self, handle: ResourceHandle, workdir: Path) -> None:
        # Even though provision() takes care of it, there may be cases where
        # this function is called in isolation, without calling provision(),
        # e.g., in CLI.  So we should rerun rsync_up.
        # TODO: this only syncs to head.
        self._run_rsync(handle,
                        source=f'{workdir}/',
                        target=SKY_REMOTE_WORKDIR,
                        with_outputs=True)

    def sync_file_mounts(
            self,
            handle: ResourceHandle,
            all_file_mounts: Dict[Path, Path],
            cloud_to_remote_file_mounts: Optional[Dict[Path, Path]],
    ) -> None:
        # TODO: this function currently only syncs to head.
        # 'all_file_mounts' should already have been handled in provision()
        # using the yaml file.  Here we handle cloud -> remote file transfers.
        # FIXME: if called out-of-band without provision() first, we actually
        # need to handle all_file_mounts again.
        mounts = cloud_to_remote_file_mounts
        if mounts is None or not mounts:
            return
        fore = colorama.Fore
        style = colorama.Style
        logger.info(
            f'{fore.CYAN}Processing cloud to VM file mounts.{style.RESET_ALL}')
        for dst, src in mounts.items():
            # TODO: room for improvement.  Here there are many moving parts
            # (download gsutil on remote, run gsutil on remote).  Consider
            # alternatives (smart_open, each provider's own sdk), a
            # data-transfer container etc.
            if not os.path.isabs(dst) and not dst.startswith('~/'):
                dst = f'~/{dst}'
            use_symlink_trick = True
            # Sync 'src' to 'wrapped_dst', a safe-to-write "wrapped" path.
            if dst.startswith('~/') or dst.startswith('/tmp/'):
                # Skip as these should be writable locations.
                wrapped_dst = dst
                use_symlink_trick = False
            else:
                wrapped_dst = backend_utils.FileMountHelper.wrap_file_mount(dst)
            storage = cloud_stores.get_storage_from_path(src)
            if storage.is_directory(src):
                sync = storage.make_sync_dir_command(source=src,
                                                     destination=wrapped_dst)
                # It is a directory so make sure it exists.
                mkdir_for_wrapped_dst = f'mkdir -p {wrapped_dst}'
            else:
                sync = storage.make_sync_file_command(source=src,
                                                      destination=wrapped_dst)
                # It is a file so make sure *its parent dir* exists.
                mkdir_for_wrapped_dst = \
                    f'mkdir -p {os.path.dirname(wrapped_dst)}'
            download_target_commands = [
                # Ensure sync can write to wrapped_dst (e.g., '/data/').
                mkdir_for_wrapped_dst,
                # Both the wrapped and the symlink dir exist; sync.
                sync,
            ]
            if not use_symlink_trick:
                command = ' && '.join(download_target_commands)
            else:
                # Goal: point dst --> wrapped_dst.
                command = (
                    backend_utils.FileMountHelper.make_safe_symlink_command(
                        source=dst,
                        target=wrapped_dst,
                        download_target_commands=download_target_commands))
            log_path = os.path.join(self.log_dir,
                                    'file_mounts_cloud_to_remote.log')
            logger.info(
                f'{style.BRIGHT} Syncing: {src} -> {dst}{style.RESET_ALL}')
            # TODO: filter out ray boilerplate: Setting `max_workers` for node
            # type ... try re-running the command with --no-config-cache.
            proc, unused_stdout, unused_stderr = backend_utils.run_with_log(
                f'ray exec {handle.cluster_yaml} \'{command}\'',
                os.path.abspath(log_path),
                stream_logs=True,
                shell=True)
            if proc.returncode:
                raise ValueError(
                    f'File mounts\n\t{src} -> {dst}\nfailed to sync. '
                    f'See errors above and log: {log_path}')

    def run_post_setup(self, handle: ResourceHandle, post_setup_fn: PostSetupFn,
                       task: App) -> None:
        ip_list = self._get_node_ips(handle.cluster_yaml, task.num_nodes)
        config = backend_utils.read_yaml(handle.cluster_yaml)
        ssh_user = config['auth']['ssh_user'].strip()
        ip_to_command = post_setup_fn(ip_list)
        for ip, cmd in ip_to_command.items():
            if cmd is not None:
                cmd = (f'mkdir -p {SKY_REMOTE_WORKDIR} && '
                       f'cd {SKY_REMOTE_WORKDIR} && {cmd}')
                backend_utils.run_command_on_ip_via_ssh(ip,
                                                        cmd,
                                                        task.private_key,
                                                        task.container_name,
                                                        ssh_user=ssh_user)

    def _execute_par_task(self,
                          handle: ResourceHandle,
                          par_task: task_mod.ParTask,
                          stream_logs: bool,
                          download_logs: bool = True) -> None:
        # Case: ParTask(tasks), t.num_nodes == 1 for t in tasks
        for task in par_task.tasks:
            assert task.num_nodes == 1, \
                ('ParTask does not support inner Tasks with '
                f'num_nodes > 1: {task}')
        # Strategy:
        #  ray.init(..., log_to_driver=False); otherwise too many logs.
        #  for task:
        #    submit _run_cmd(cmds[i]) with resource {task i's resource}
        # Concrete impl. of the above: codegen a script that contains all the
        # tasks, rsync the script to head, and run that script on head.

        # We cannot connect from this local node to the remote Ray cluster
        # using a Ray client, because the default port 10001 may not be open to
        # this local node.
        #
        # One downside(?) of client mode is to dictate local machine having the
        # same python & ray versions as the cluster.  We can plumb through the
        # yamls to take care of it.  The upsides are many-fold (e.g., directly
        # manipulating the futures).
        #
        # TODO: possible to open the port in the yaml?  Run Ray inside docker?
        log_dir = os.path.join(f'{SKY_REMOTE_WORKDIR}', f'{self.log_dir}',
                               'tasks')
        codegen = RayCodeGen()
        codegen.add_prologue(stream_logs=stream_logs)
        for i, task_i in enumerate(par_task.tasks):
            # '. $(conda info --base)/etc/profile.d/conda.sh || true' is used
            # to initialize conda, so that 'conda activate ...' works.
            task_i_script = backend_utils.make_task_bash_script(task_i.run)
            task_i_name = f'task-{i}' if task_i.name is None else task_i.name
            codegen.add_ray_task(
                bash_script=task_i_script,
                task_name=task_i_name,
                # We can't access t.best_resources because the inner task
                # doesn't undergo optimization.  Example value: {"V100": 1}.
                ray_resources_dict=par_task.get_task_resource_demands(i),
                log_path=os.path.join(log_dir, f'{task_i_name}.log'),
                stream_logs=stream_logs)
        codegen.add_epilogue()
        code = codegen.build()

        # Logger.
        colorama.init()
        fore = colorama.Fore
        style = colorama.Style
        logger.info(f'{fore.CYAN}Starting ParTask execution.{style.RESET_ALL}')
        if not stream_logs:
            _log_hint_for_redirected_outputs(log_dir, handle.cluster_yaml)

        self._exec_code_on_head(handle, code, executable='python3')

        if download_logs:
            self._rsync_down_logs(handle, log_dir, [handle.head_ip])

    def _rsync_down_logs(self,
                         handle: ResourceHandle,
                         log_dir: str,
                         ips: List[str] = None):
        local_log_dir = os.path.join(f'{self.log_dir}', 'tasks')
        style = colorama.Style
        logger.info('Syncing down logs to '
                    f'{style.BRIGHT}{local_log_dir}{style.RESET_ALL}')
        os.makedirs(local_log_dir, exist_ok=True)
        # Call the ray sdk to rsync the logs back to local.
        for ip in ips:
            sdk.rsync(
                handle.cluster_yaml,
                source=f'{log_dir}/*',
                target=f'{local_log_dir}',
                down=True,
                ip_address=ip,
                use_internal_ip=False,
                should_bootstrap=False,
            )

    def _exec_code_on_head(
            self,
            handle: ResourceHandle,
            codegen: str,
            executable: str,
            stream_logs: bool = True,
    ) -> None:
        """Executes generated code on the head node."""
        with tempfile.NamedTemporaryFile('w', prefix='sky_app_') as fp:
            fp.write(codegen)
            fp.flush()
            basename = os.path.basename(fp.name)
            script_path = os.path.join(SKY_REMOTE_APP_DIR, basename)
            # We choose to sync code + exec, because the alternative of 'ray
            # submit' may not work as it may use system python (python2) to
            # execute the script.  Happens for AWS.
            self._run_rsync(handle,
                            source=fp.name,
                            target=script_path,
                            with_outputs=False)

        log_path = os.path.join(self.log_dir, 'run.log')
        if not stream_logs:
            colorama.init()
            style = colorama.Style
            logger.info(f'Redirecting stdout/stderr, to monitor: '
                        f'{style.BRIGHT}tail -f {log_path}{style.RESET_ALL}')

        assert executable is not None, executable
        cd = f'cd {SKY_REMOTE_WORKDIR}'
        self._run_command_on_head_via_ssh(
            handle, f'{cd} && {executable} {script_path}', log_path,
            stream_logs)

    def execute(self, handle: ResourceHandle, task: App,
                stream_logs: bool) -> None:
        # Execution logic differs for three types of tasks.
        # Case: ParTask(tasks), t.num_nodes == 1 for t in tasks
        if isinstance(task, task_mod.ParTask):
            return self._execute_par_task(handle,
                                          task,
                                          stream_logs,
                                          download_logs=True)

        # Otherwise, handle a basic Task.
        if task.run is None:
            logger.info(f'Nothing to run; run command not specified:\n{task}')
            return

        # Case: Task(run, num_nodes=1)
        if task.num_nodes == 1:
            return self._execute_task_one_node(handle, task, stream_logs)

        # Case: Task(run, num_nodes=N)
        assert task.num_nodes > 1, task.num_nodes
        return self._execute_task_n_nodes(handle,
                                          task,
                                          stream_logs,
                                          download_logs=True)

    def _execute_task_one_node(self, handle: ResourceHandle, task: App,
                               stream_logs: bool) -> None:
        # Launch the command as a Ray task.
        assert isinstance(task.run, str), \
            f'Task(run=...) should be a string (found {type(task.run)}).'
        script = backend_utils.make_task_bash_script(task.run)

        log_path = os.path.join(self.log_dir, 'run.log')

        codegen = RayCodeGen()
        codegen.add_prologue(stream_logs=stream_logs)

        codegen.add_ray_task(
            bash_script=script,
            task_name=task.name,
            ray_resources_dict=_get_task_demands_dict(task),
            log_path=log_path,
            stream_logs=stream_logs,
        )

        codegen.add_epilogue()

        self._exec_code_on_head(handle, codegen.build(), executable='python3')
        if not stream_logs:
            self._rsync_down_logs(handle, self.log_dir, [handle.head_ip])

    def _execute_task_n_nodes(self,
                              handle: ResourceHandle,
                              task: App,
                              stream_logs: bool,
                              download_logs: bool = True) -> None:
        # Strategy:
        #   ray.init(..., log_to_driver=False); otherwise too many logs.
        #   for node:
        #     submit _run_cmd(cmd) with resource {node_i: 1}
        log_dir = os.path.join(f'{SKY_REMOTE_WORKDIR}', f'{self.log_dir}',
                               'tasks')
        # Get private ips here as Ray internally uses 'node:private_ip' as
        # per-node custom resources.
        ips = self._get_node_ips(handle.cluster_yaml,
                                 task.num_nodes,
                                 return_private_ips=True)
        accelerator_dict = _get_task_demands_dict(task)

        codegen = RayCodeGen()
        codegen.add_prologue(stream_logs=stream_logs)
        codegen.add_gang_scheduling_placement_group(ips, accelerator_dict)

        ips_dict = task.run(ips)
        for ip in ips_dict:
            command_for_ip = ips_dict[ip]
            script = backend_utils.make_task_bash_script(command_for_ip)

            # Ray's per-node resources, to constrain scheduling each command to
            # the corresponding node, represented by private IPs.
            name = f'{ip}'
            log_path = os.path.join(f'{log_dir}', f'{name}.log')

            codegen.add_ray_task(
                bash_script=script,
                task_name=name,
                ray_resources_dict=accelerator_dict,
                log_path=log_path,
                stream_logs=stream_logs,
                gang_scheduling_ip=ip,
            )

        codegen.add_epilogue()

        # Logger.
        colorama.init()
        fore = colorama.Fore
        style = colorama.Style
        logger.info(f'\n{fore.CYAN}Starting Task execution.{style.RESET_ALL}')
        if not stream_logs:
            _log_hint_for_redirected_outputs(log_dir, handle.cluster_yaml)

        self._exec_code_on_head(handle, codegen.build(), executable='python3')

        # Get external IPs for the nodes
        external_ips = self._get_node_ips(handle.cluster_yaml,
                                          task.num_nodes,
                                          return_private_ips=False)
        if download_logs:
            self._rsync_down_logs(handle, log_dir, external_ips)

    def post_execute(self, handle: ResourceHandle, teardown: bool) -> None:
        colorama.init()
        style = colorama.Style
        if not teardown:
            name = global_user_state.get_cluster_name_from_handle(handle)
            logger.info('\nTo log into the head VM:\t'
                        f'{style.BRIGHT}sky ssh {name} {style.RESET_ALL}\n'
                        '\nTo teardown the cluster:'
                        f'\t{style.BRIGHT}sky down {name}{style.RESET_ALL}\n'
                        '\nTo stop the cluster:'
                        f'\t{style.BRIGHT}sky stop {name}{style.RESET_ALL}\n')
            if handle.tpu_delete_script is not None:
                logger.info('Tip: `sky down` will delete launched TPU(s) too.')

    def teardown_ephemeral_storage(self, task: App) -> None:
        storage_mounts = task.storage_mounts
        if storage_mounts is not None:
            for storage, _ in storage_mounts.items():
                if not storage.persistent:
                    storage.delete()

    def teardown(self, handle: ResourceHandle, terminate: bool) -> None:
        cloud = handle.launched_resources.cloud
        config = backend_utils.read_yaml(handle.cluster_yaml)
        if not terminate and not isinstance(cloud, clouds.AWS):
            # FIXME: no mentions of cache_stopped_nodes in
            # https://github.com/ray-project/ray/blob/master/python/ray/autoscaler/_private/_azure/node_provider.py
            # https://github.com/ray-project/ray/blob/master/python/ray/autoscaler/_private/gcp/node_provider.py
            raise ValueError(
                'Node stopping requested but is not supported on non-AWS '
                'clusters yet. Try manually stopping or `sky down`. '
                f'Found: {handle.launched_resources}')
        if isinstance(cloud, clouds.Azure):
            # Special handling because `ray down` is buggy with Azure.
            cluster_name = config['cluster_name']
            # Set check=False to not error out on not found VMs.
            backend_utils.run(
                'az vm delete --yes --ids $(az vm list --query '
                f'"[? contains(name, \'{cluster_name}\')].id" -o tsv)',
                check=False)
        else:
            config['provider']['cache_stopped_nodes'] = not terminate
            with tempfile.NamedTemporaryFile('w',
                                             prefix='sky_',
                                             delete=False,
                                             suffix='.yml') as f:
                backend_utils.dump_yaml(f.name, config)
                f.flush()
                backend_utils.run(f'ray down -y {f.name}')
            if handle.tpu_delete_script is not None:
                backend_utils.run(f'bash {handle.tpu_delete_script}')
        name = global_user_state.get_cluster_name_from_handle(handle)
        _remove_cluster_from_ssh_config(handle)
        global_user_state.remove_cluster(name, terminate=terminate)

    def _get_node_ips(self,
                      cluster_yaml: str,
                      expected_num_nodes: int,
                      return_private_ips: bool = False) -> List[str]:
        """Returns the IPs of all nodes in the cluster."""
        yaml_handle = cluster_yaml
        if return_private_ips:
            config = backend_utils.read_yaml(yaml_handle)
            # Add this field to a temp file to get private ips.
            config['provider']['use_internal_ips'] = True
            yaml_handle = cluster_yaml + '.tmp'
            backend_utils.dump_yaml(yaml_handle, config)

        out = backend_utils.run(f'ray get-head-ip {yaml_handle}',
                                stdout=subprocess.PIPE).stdout.decode().strip()
        head_ip = re.findall(backend_utils.IP_ADDR_REGEX, out)
        assert 1 == len(head_ip), out

        out = backend_utils.run(f'ray get-worker-ips {yaml_handle}',
                                stdout=subprocess.PIPE).stdout.decode()
        worker_ips = re.findall(backend_utils.IP_ADDR_REGEX, out)
        assert expected_num_nodes - 1 == len(worker_ips), (expected_num_nodes -
                                                           1, out)
        if return_private_ips:
            os.remove(yaml_handle)
        return head_ip + worker_ips

    def _ssh_control_path(self, handle: ResourceHandle) -> str:
        """Returns a temporary path to be used as the ssh control path."""
        path = '/tmp/sky_ssh/{}'.format(
            hashlib.md5(handle.cluster_yaml.encode()).hexdigest()[:10])
        os.makedirs(path, exist_ok=True)
        return path

    def _run_rsync(self,
                   handle: ResourceHandle,
                   source: str,
                   target: str,
                   with_outputs: bool = True) -> None:
        """Runs rsync from 'source' to the cluster head node's 'target'."""
        # Attempt to use 'rsync user@ip' directly, which is much faster than
        # going through ray (either 'ray rsync_*' or sdk.rsync()).
        config = backend_utils.read_yaml(handle.cluster_yaml)
        if handle.head_ip is None:
            raise ValueError(
                f'The cluster "{config["cluster_name"]}" appears to be down. '
                'Run a re-provisioning command again (e.g., sky run) and retry.'
            )
        auth = config['auth']
        ssh_user = auth['ssh_user']
        ssh_private_key = auth.get('ssh_private_key')
        # Build command.
        rsync_command = ['rsync', '-a']
        ssh_options = ' '.join(
            _ssh_options_list(ssh_private_key, self._ssh_control_path(handle)))
        rsync_command.append(f'-e "ssh {ssh_options}"')
        rsync_command.extend([
            source,
            f'{ssh_user}@{handle.head_ip}:{target}',
        ])
        command = ' '.join(rsync_command)
        if with_outputs:
            backend_utils.run(command)
        else:
            backend_utils.run_no_outputs(command)

    def ssh_head_command(self,
                         handle: ResourceHandle,
                         port_forward: Optional[List[int]] = None) -> List[str]:
        """Returns a 'ssh' command that logs into a cluster's head node."""
        assert handle.head_ip is not None, \
            f'provision() should have cached head ip: {handle}'
        config = backend_utils.read_yaml(handle.cluster_yaml)
        auth = config['auth']
        ssh_user = auth['ssh_user']
        ssh_private_key = auth.get('ssh_private_key')
        # Build command.  Imitating ray here.
        ssh = ['ssh', '-tt']
        if port_forward is not None:
            for port in port_forward:
                local = remote = port
                logger.debug(
                    f'Forwarding port {local} to port {remote} on localhost.')
                ssh += ['-L', '{}:localhost:{}'.format(remote, local)]
        return ssh + _ssh_options_list(
            ssh_private_key,
            self._ssh_control_path(handle)) + [f'{ssh_user}@{handle.head_ip}']

    def _run_command_on_head_via_ssh(self, handle, cmd, log_path, stream_logs):
        """Uses 'ssh' to run 'cmd' on a cluster's head node."""
        base_ssh_command = self.ssh_head_command(handle)
        command = base_ssh_command + [
            'bash',
            '--login',
            '-c',
            '-i',
            shlex.quote(f'true && source ~/.bashrc && export OMP_NUM_THREADS=1 '
                        f'PYTHONWARNINGS=ignore && ({cmd})'),
        ]
        backend_utils.run_with_log(command, log_path, stream_logs)<|MERGE_RESOLUTION|>--- conflicted
+++ resolved
@@ -124,7 +124,6 @@
     ]
 
 
-<<<<<<< HEAD
 def _add_cluster_to_ssh_config(handle):
     with open(handle.cluster_yaml, 'r') as f:
         config = yaml.safe_load(f)
@@ -154,7 +153,8 @@
     config = sshconf.read_ssh_config(config_path)
     config.remove(cluster_name)
     config.save()
-=======
+
+    
 class RayCodeGen(object):
     """Code generator of a Ray program that executes a sky.Task.
 
@@ -318,7 +318,6 @@
         """Returns the entire generated program."""
         assert self._has_epilogue, 'Call add_epilogue() before build().'
         return '\n'.join(self._code)
->>>>>>> 55777651
 
 
 class RetryingVmProvisioner(object):
