"""Backend: runs on cloud virtual machines, managed by Ray."""
import ast
import getpass
import hashlib
import inspect
import json
import os
import re
import shlex
import subprocess
import tempfile
import textwrap
from typing import Any, Callable, Dict, List, Optional, Tuple
import uuid
import yaml

import colorama
from ray.autoscaler import sdk

import sky
from sky import backends
from sky import clouds
from sky import cloud_stores
from sky import dag as dag_lib
from sky import exceptions
from sky import global_user_state
from sky import logging
from sky import optimizer
from sky import resources as resources_lib
from sky import task as task_mod
from sky.backends import backend_utils

App = backend_utils.App

Resources = resources_lib.Resources
Dag = dag_lib.Dag
OptimizeTarget = optimizer.OptimizeTarget

Path = str
PostSetupFn = Callable[[str], Any]
SKY_REMOTE_WORKDIR = backend_utils.SKY_REMOTE_WORKDIR
SKY_LOGS_DIRECTORY = backend_utils.SKY_LOGS_DIRECTORY

logger = logging.init_logger(__name__)

_TASK_LAUNCH_CODE_GENERATOR = textwrap.dedent("""\
        import io
        import os
        import ray
        import sys
        import selectors
        import subprocess
        from typing import Dict, List, Optional, Union
        
        ray.init('auto', namespace='__sky__', log_to_driver={stream_logs})
        print('cluster_resources:', ray.cluster_resources())
        print('available_resources:', ray.available_resources())
        print('live nodes:', ray.state.node_ids())
        
        futures = []
""")

_TASK_LAUNCH_CODE_GENERATOR += inspect.getsource(
    backend_utils.redirect_process_output)
_TASK_LAUNCH_CODE_GENERATOR += inspect.getsource(backend_utils.run_with_log)
_TASK_LAUNCH_CODE_GENERATOR += 'run_with_log = ray.remote(run_with_log)'


def _get_cluster_config_template(cloud):
    cloud_to_template = {
        clouds.AWS: 'config/aws-ray.yml.j2',
        # clouds.Azure: 'config/azure-ray.yml.j2',
        clouds.GCP: 'config/gcp-ray.yml.j2',
    }
    path = cloud_to_template[type(cloud)]
    return os.path.join(os.path.dirname(sky.__root_dir__), path)


def _to_accelerator_and_count(resources: Optional[Resources]
                             ) -> Tuple[Optional[str], int]:
    acc = None
    acc_count = 0
    if resources is not None:
        d = resources.get_accelerators()
        if d is not None:
            assert len(d) == 1, d
            acc, acc_count = list(d.items())[0]
    return acc, acc_count


def _log_hint_for_redirected_outputs(log_dir: str, cluster_yaml: str) -> None:
    colorama.init()
    fore = colorama.Fore
    style = colorama.Style
    logger.info(f'{fore.CYAN}Logs will not be streamed (stream_logs=False).'
                f'{style.RESET_ALL} Hint: task outputs are redirected to '
                f'{style.BRIGHT}{log_dir}{style.RESET_ALL} on the cluster. '
                f'To monitor: ray exec {cluster_yaml} '
                f'"tail -f {log_dir}/*.log"\n'
                f'(To view the task names: ray exec {cluster_yaml} '
                f'"ls {log_dir}/")')


def _ssh_options_list(ssh_private_key: Optional[str],
                      ssh_control_path: str,
                      *,
                      timeout=30) -> List[str]:
    """Returns a list of sane options for 'ssh'."""
    # Forked from Ray SSHOptions:
    # https://github.com/ray-project/ray/blob/master/python/ray/autoscaler/_private/command_runner.py
    arg_dict = {
        # Supresses initial fingerprint verification.
        'StrictHostKeyChecking': 'no',
        # SSH IP and fingerprint pairs no longer added to known_hosts.
        # This is to remove a 'REMOTE HOST IDENTIFICATION HAS CHANGED'
        # warning if a new node has the same IP as a previously
        # deleted node, because the fingerprints will not match in
        # that case.
        'UserKnownHostsFile': os.devnull,
        # Try fewer extraneous key pairs.
        'IdentitiesOnly': 'yes',
        # Abort if port forwarding fails (instead of just printing to
        # stderr).
        'ExitOnForwardFailure': 'yes',
        # Quickly kill the connection if network connection breaks (as
        # opposed to hanging/blocking).
        'ServerAliveInterval': 5,
        'ServerAliveCountMax': 3,
        # Control path: important optimization as we do multiple ssh in one
        # sky.execute().
        'ControlMaster': 'auto',
        'ControlPath': '{}/%C'.format(ssh_control_path),
        'ControlPersist': '30s',
        # ConnectTimeout.
        'ConnectTimeout': '{}s'.format(timeout),
    }
    ssh_key_option = [
        '-i',
        ssh_private_key,
    ] if ssh_private_key is not None else []
    return ssh_key_option + [
        x for y in (['-o', '{}={}'.format(k, v)]
                    for k, v in arg_dict.items()
                    if v is not None) for x in y
    ]


class RetryingVmProvisioner(object):
    """A provisioner that retries different cloud/regions/zones."""

    def __init__(self, log_dir: str, dag: Dag, optimize_target: OptimizeTarget):
        self._blocked_regions = set()
        self._blocked_zones = set()
        self._blocked_launchable_resources = set()

        self.log_dir = log_dir
        self._dag = dag
        self._optimize_target = optimize_target

        colorama.init()

    def _in_blocklist(self, cloud, region, zones):
        if region.name in self._blocked_regions:
            return True
        assert zones, (cloud, region, zones)
        for zone in zones:
            if zone.name not in self._blocked_zones:
                return False
        return True

    def _clear_blocklist(self):
        self._blocked_regions.clear()
        self._blocked_zones.clear()

    def _update_blocklist_on_gcp_error(self, region, zones, stdout, stderr):
        style = colorama.Style
        assert len(zones) == 1, zones
        zone = zones[0]
        splits = stderr.split('\n')
        exception_str = [s for s in splits if s.startswith('Exception: ')]
        if len(exception_str) == 1:
            # Parse structured response {'errors': [...]}.
            exception_str = exception_str[0][len('Exception: '):]
            exception_dict = ast.literal_eval(exception_str)
            for error in exception_dict['errors']:
                code = error['code']
                message = error['message']
                logger.warning(f'Got {code} in {zone.name} '
                               f'{style.DIM}(message: {message})'
                               f'{style.RESET_ALL}')
                if code == 'QUOTA_EXCEEDED':
                    if '\'GPUS_ALL_REGIONS\' exceeded' in message:
                        # Global quota.  All regions in GCP will fail.  Ex:
                        # Quota 'GPUS_ALL_REGIONS' exceeded.  Limit: 1.0
                        # globally.
                        # This skip is only correct if we implement "first
                        # retry the region/zone of an existing cluster with the
                        # same name" correctly.
                        for r, _ in clouds.GCP.region_zones_provision_loop():
                            self._blocked_regions.add(r.name)
                    else:
                        # Per region.  Ex: Quota 'CPUS' exceeded.  Limit: 24.0
                        # in region us-west1.
                        self._blocked_regions.add(region.name)
                elif code == 'ZONE_RESOURCE_POOL_EXHAUSTED':  # Per zone.
                    self._blocked_zones.add(zone.name)
                else:
                    assert False, error
        else:
            # No such structured error response found.
            assert not exception_str, stderr
            if 'was not found' in stderr:
                # Example: The resource
                # 'projects/<id>/zones/zone/acceleratorTypes/nvidia-tesla-v100'
                # was not found.
                logger.warning(f'Got \'resource not found\' in {zone.name}.')
                self._blocked_zones.add(zone.name)
            else:
                logger.info('====== stdout ======')
                for s in stdout.split('\n'):
                    print(s)
                logger.info('====== stderr ======')
                for s in splits:
                    print(s)
                assert False, \
                    'Errors occurred during setup command; check logs above.'

    def _update_blocklist_on_aws_error(self, region, zones, stdout, stderr):
        del zones  # Unused.
        style = colorama.Style
        stdout_splits = stdout.split('\n')
        stderr_splits = stderr.split('\n')
        errors = [
            s.strip()
            for s in stdout_splits + stderr_splits
            if 'An error occurred' in s.strip()
        ]
        if not errors:
            # TODO: Got transient 'Failed to create security group' that goes
            # away after a few minutes.  Should we auto retry other regions, or
            # let the user retry.
            logger.info('====== stdout ======')
            for s in stdout_splits:
                print(s)
            logger.info('====== stderr ======')
            for s in stderr_splits:
                print(s)
            assert False, (
                'Errors occurred during setup command; check logs above.')
        # The underlying ray autoscaler / boto3 will try all zones of a region
        # at once.
        logger.warning(f'Got error(s) in all zones of {region.name}:')
        messages = '\n\t'.join(errors)
        logger.warning(f'{style.DIM}\t{messages}{style.RESET_ALL}')
        self._blocked_regions.add(region.name)

    def _update_blocklist_on_error(self, cloud, region, zones, stdout,
                                   stderr) -> None:
        """Handles cloud-specific errors and updates the block list.

        This parses textual stdout/stderr because we don't directly use the
        underlying clouds' SDKs.  If we did that, we could catch proper
        exceptions instead.
        """
        if isinstance(cloud, clouds.GCP):
            return self._update_blocklist_on_gcp_error(region, zones, stdout,
                                                       stderr)

        if isinstance(cloud, clouds.AWS):
            return self._update_blocklist_on_aws_error(region, zones, stdout,
                                                       stderr)

        if isinstance(cloud, clouds.Azure):
            assert False, (stdout, stderr)  # TODO
        else:
            assert False, f'Unknown cloud: {cloud}.'

    def _yield_region_zones(self, cloud: clouds.Cloud, cluster_name: str):
        region = None
        zones = None
        # Try loading previously launched region/zones and try them first,
        # because we may have an existing cluster there.
        handle = global_user_state.get_handle_from_cluster_name(cluster_name)
        if handle is not None:
            try:
                path = handle.cluster_yaml
                with open(path, 'r') as f:
                    config = yaml.safe_load(f)

                prev_resources = handle.launched_resources
                if cloud.is_same_cloud(prev_resources.cloud):
                    if type(cloud) in (clouds.AWS, clouds.GCP):
                        region = config['provider']['region']
                        zones = config['provider']['availability_zone']
                    elif isinstance(cloud, clouds.Azure):
                        region = config['provider']['location']
                        zones = None
                    else:
                        assert False, cloud
            except FileNotFoundError:
                # Happens if no previous cluster.yaml exists.
                pass
        if region is not None:
            region = clouds.Region(name=region)
            if zones is not None:
                zones = [clouds.Zone(name=zone) for zone in zones.split(',')]
                region.set_zones(zones)
            yield (region, zones)  # Ok to yield again in the next loop.
        for region, zones in cloud.region_zones_provision_loop():
            yield (region, zones)

    def _retry_region_zones(self, task: App, to_provision: Resources,
                            dryrun: bool, stream_logs: bool, cluster_name: str):
        """The provision retry loop."""
        style = colorama.Style

        # Get log_path name
        log_path = os.path.join(self.log_dir, 'provision.log')
        log_abs_path = os.path.abspath(log_path)
        tail_cmd = f'tail -n100 -f {log_path}'
        logger.info('To view detailed progress: '
                    f'{style.BRIGHT}{tail_cmd}{style.RESET_ALL}')

        self._clear_blocklist()
        for region, zones in self._yield_region_zones(to_provision.cloud,
                                                      cluster_name):
            if self._in_blocklist(to_provision.cloud, region, zones):
                continue
            logger.info(
                f'\n{style.BRIGHT}Launching on {to_provision.cloud} '
                f'{region.name} '
                f'({",".join(z.name for z in zones)}).{style.RESET_ALL}')
            config_dict = backend_utils.write_cluster_config(
                None,
                task,
                _get_cluster_config_template(to_provision.cloud),
                region=region,
                zones=zones,
                dryrun=dryrun,
                cluster_name=cluster_name)
            if dryrun:
                return
            acc_args = to_provision.accelerator_args
            tpu_name = None
            if acc_args is not None and acc_args.get('tpu_name') is not None:
                tpu_name = acc_args['tpu_name']
                assert 'tpu-create-script' in config_dict, \
                    'Expect TPU provisioning with gcloud.'
                try:
                    backend_utils.run(
                        f'bash {config_dict["tpu-create-script"]}',
                        stdout=subprocess.PIPE,
                        stderr=subprocess.PIPE)
                except subprocess.CalledProcessError as e:
                    stderr = e.stderr.decode('ascii')
                    if 'ALREADY_EXISTS' in stderr:
                        logger.info(
                            f'TPU {tpu_name} already exists; skipped creation.')
                    elif 'PERMISSION_DENIED' in stderr:
                        logger.info(
                            'TPU resource is not available in this zone.')
                        continue
                    else:
                        logger.error(stderr)
                        raise e
            cluster_config_file = config_dict['ray']

            # Record early, so if anything goes wrong, 'sky status' will show
            # the cluster name and users can appropriately 'sky down'.  It also
            # means a second 'sky run -c <name>' will attempt to reuse.
            global_user_state.add_or_update_cluster(
                cluster_name,
                cluster_handle=CloudVmRayBackend.ResourceHandle(
                    cluster_yaml=cluster_config_file,
                    tpu_delete_script=config_dict.get('tpu-delete-script')),
                ready=False)

            # Redirect stdout/err to the file and streaming (if stream_logs).
            proc, stdout, stderr = backend_utils.run_with_log(
                # NOTE: --no-restart solves the following bug.  Without it, if
                # 'ray up' (sky run) twice on a cluster with >1 node, the
                # worker node gets disconnected/killed by ray autoscaler; the
                # whole task will just freeze.  (Doesn't affect 1-node
                # clusters.)  With this flag, ray processes no longer restart
                # and this bug doesn't show.  Downside is existing tasks on the
                # cluster will keep running (which may be ok with the semantics
                # of 'sky run' twice).
                # Tracked in https://github.com/ray-project/ray/issues/20402.
                ['ray', 'up', '-y', '--no-restart', cluster_config_file],
                log_abs_path,
                stream_logs,
                start_streaming_at='Shared connection to')

            if proc.returncode != 0:
                self._update_blocklist_on_error(to_provision.cloud, region,
                                                zones, stdout, stderr)
                if tpu_name is not None:
                    logger.info(
                        'Failed to provision VM. Tearing down TPU resource...')
                    backend_utils.run(
                        f'bash {config_dict["tpu-delete-script"]}',
                        stdout=subprocess.PIPE,
                        stderr=subprocess.PIPE)
            else:
                if tpu_name is not None:
                    backend_utils.run(
                        f'ray exec {cluster_config_file} '
                        f'\'echo "export TPU_NAME={tpu_name}" >> ~/.bashrc\'')
                cluster_name = config_dict['cluster_name']
                if task.num_nodes == 1:
                    logger.info(
                        f'{style.BRIGHT}Successfully provisioned or found'
                        f' existing VM. Setup completed.{style.RESET_ALL}')
                else:
                    logger.info(
                        f'{style.BRIGHT}Successfully provisioned or found'
                        ' existing head VM. Waiting for workers...'
                        f'{style.RESET_ALL}')
                logger.info(f'\nTo log into the head VM:\t{style.BRIGHT}sky ssh'
                            f' {cluster_name}{style.RESET_ALL}\n')
                return config_dict
        message = ('Failed to acquire resources in all regions/zones'
                   f' (requested {to_provision}).'
                   ' Try changing resource requirements or use another cloud.')
        logger.error(message)
        raise exceptions.ResourcesUnavailableError()

    def provision_with_retries(self, task: App, to_provision: Resources,
                               dryrun: bool, stream_logs: bool,
                               cluster_name: str):
        """Provision with retries for all launchable resources."""
<<<<<<< HEAD
        launchable_retries_disabled = (self._dag is None or
                                       self._optimize_target is None)
=======
        assert cluster_name is not None, 'cluster_name must be specified.'
        launchable_retries_disabled = self._dag is None or \
                                    self._optimize_target is None

>>>>>>> 1d21ae71
        style = colorama.Style
        # Retrying launchable resources.
        provision_failed = True
        while provision_failed:
            provision_failed = False
            try:
                config_dict = self._retry_region_zones(
                    task,
                    to_provision,
                    dryrun=dryrun,
                    stream_logs=stream_logs,
                    cluster_name=cluster_name)
<<<<<<< HEAD
                if dryrun:
                    return
=======
                if config_dict is not None:
                    config_dict['launched_resources'] = to_provision
>>>>>>> 1d21ae71
            except exceptions.ResourcesUnavailableError as e:
                if launchable_retries_disabled:
                    logger.warning(
                        'DAG and optimize_target needs to be registered first '
                        'to enable cross-cloud retry. '
                        'To fix, call backend.register_info(dag=dag, '
                        'optimize_target=sky.OptimizeTarget.COST)')
                    raise e
                provision_failed = True
                logger.warning(
                    f'\n{style.BRIGHT}Provision failed for {to_provision}. '
                    f'Retrying other launchable resources...{style.RESET_ALL}')
                # Add failed resources to the blocklist.
                self._blocked_launchable_resources.add(to_provision)
                # TODO: set all remaining tasks' best_resources to None.
                task_index = self._dag.tasks.index(task)
                task.best_resources = None
                self._dag = sky.optimize(self._dag,
                                         minimize=self._optimize_target,
                                         blocked_launchable_resources=self.
                                         _blocked_launchable_resources)
                task = self._dag.tasks[task_index]
                to_provision = task.best_resources
                assert to_provision is not None, task
<<<<<<< HEAD
        backend_utils.wait_until_ray_cluster_ready(to_provision.cloud,
                                                   config_dict['ray'],
                                                   task.num_nodes)
=======
>>>>>>> 1d21ae71
        return config_dict


class CloudVmRayBackend(backends.Backend):
    """Backend: runs on cloud virtual machines, managed by Ray.

    Changing this class may also require updates to:
      * Cloud providers' templates under config/
      * Cloud providers' implementations under clouds/
    """

    class ResourceHandle(object):
        """A pickle-able tuple of:

        - (required) Path to a cluster.yaml file.
<<<<<<< HEAD
        - (optional) A cached head node public IP.  Filled in after a
            successful provision().
        - (optional) If TPU(s) are managed, a path to a deletion script.
        """

        def __init__(self,
                     *,
                     cluster_yaml: str,
                     head_ip: Optional[str] = None,
                     tpu_delete_script: Optional[str] = None) -> None:
=======
        - (required) Requested resources
        - (required) Requested nodes
        - (required) Launched resources
        - (optional) If TPU(s) are managed, a path to a deletion script.
        """

        def __init__(
                self,
                head_ip: str,
                cluster_yaml: str,
                requested_resources: Resources,
                requested_nodes: int,
                launched_resources: Resources,
                tpu_delete_script: Optional[str],
        ) -> None:
>>>>>>> 1d21ae71
            self.cluster_yaml = cluster_yaml
            self.head_ip = head_ip
            self.requested_resources = requested_resources
            self.requested_nodes = requested_nodes
            self.launched_resources = launched_resources
            self.tpu_delete_script = tpu_delete_script

        def __repr__(self):
            return (f'ResourceHandle(\n\thead_ip={self.head_ip},'
                    '\n\tcluster_yaml='
                    f'{backend_utils.get_rel_path(self.cluster_yaml)}, '
                    f'\n\trequested_resources={self.requested_nodes}x '
                    f'{self.requested_resources}, '
                    f'\n\tlaunched_resources={self.launched_resources}'
                    f'\n\ttpu_delete_script={self.tpu_delete_script})')

    def __init__(self):
        run_id = backend_utils.get_run_id()
        self.log_dir = os.path.join(SKY_LOGS_DIRECTORY, run_id)
        os.makedirs(self.log_dir, exist_ok=True)

        self._dag = None
        self._optimize_target = None

    def register_info(self, **kwargs) -> None:
        self._dag = kwargs['dag']
        self._optimize_target = kwargs.pop('optimize_target',
                                           OptimizeTarget.COST)

    def _check_existing_cluster(
            self,
            task: App,
            to_provision: Resources,
            cluster_name: str,
    ):

        handle = global_user_state.get_handle_from_cluster_name(cluster_name)

        if handle is not None:
            # Cluster already exists. Check if the  resources are equal
            # for the previous and current request. Only reuse the cluster
            # when the requested resources are the same.
            if task.num_nodes == handle.requested_nodes and \
                backend_utils.is_same_requested_resources(
                    handle.requested_resources, task.resources):

                # Use the existing cluster.
                task.best_resources = handle.launched_resources
                return cluster_name, handle.launched_resources
            logger.warning(f'Reusing existing cluster {cluster_name} with '
                           'different requested resources.\n'
                           f'Existing requested resources: '
                           f'\t{handle.requested_resources}\n'
                           f'Newly requested resources: \t{task.resources}\n')
            logger.info(
                f'Creating new cluster {cluster_name}: {to_provision} ...\n')
        logger.info(f'Creating new cluster {cluster_name}: {to_provision} ...\n'
                    'Hint: if you want to reuse an existing cluster, '
                    'you can use the --cluster-name flag or '
                    'specify sky.execute(dag, cluster_name=cluster_name). '
                    '(use `sky status` to see the cluster names)')
        return cluster_name, to_provision

    def provision(self,
                  task: App,
                  to_provision: Resources,
                  dryrun: bool,
                  stream_logs: bool,
                  cluster_name: Optional[str] = None):
        """Provisions using 'ray up'."""
<<<<<<< HEAD
=======
        # Try to launch the exiting cluster first
>>>>>>> 1d21ae71
        if cluster_name is None:
            # TODO: change this ID formatting to something more pleasant.
            # User name is helpful in non-isolated accounts, e.g., GCP, Azure.
            cluster_name = f'sky-{uuid.uuid4().hex[:4]}-{getpass.getuser()}'
<<<<<<< HEAD

=======
>>>>>>> 1d21ae71
        # ray up: the VMs.
        provisioner = RetryingVmProvisioner(self.log_dir, self._dag,
                                            self._optimize_target)

        if not dryrun:  # dry run doesn't need to check existing cluster.
            cluster_name, to_provision = self._check_existing_cluster(
                task, to_provision, cluster_name)
        requested_resources = task.resources
        try:
            config_dict = provisioner.provision_with_retries(
                task, to_provision, dryrun, stream_logs, cluster_name)
        except exceptions.ResourcesUnavailableError as e:
<<<<<<< HEAD
            # TODO: mention what the "requested resources" are.
            raise exceptions.ResourcesUnavailableError(
                'Failed to provision all possible launchable resources.') from e
        if dryrun:
            return
        cluster_config_file = config_dict['ray']
=======
            logger.error(
                'Failed to provision all possible launchable resources.')
            raise e
        if dryrun:
            return
        cluster_config_file = config_dict['ray']
        provisioned_resources = config_dict['launched_resources']
        backend_utils.wait_until_ray_cluster_ready(provisioned_resources.cloud,
                                                   cluster_config_file,
                                                   task.num_nodes)
>>>>>>> 1d21ae71

        handle = self.ResourceHandle(
            cluster_yaml=cluster_config_file,
            # Cache head ip in the handle to speed up ssh operations.
<<<<<<< HEAD
            head_ip=self._get_node_ips(cluster_config_file, task.num_nodes)[0],
=======
            self._get_node_ips(cluster_config_file, task.num_nodes)[0],
            cluster_config_file,
            requested_resources,
            task.num_nodes,
            provisioned_resources,
>>>>>>> 1d21ae71
            # TPU.
            tpu_delete_script=config_dict.get('tpu-delete-script'))
        global_user_state.add_or_update_cluster(cluster_name,
                                                handle,
                                                ready=True)
        return handle

    def sync_workdir(self, handle: ResourceHandle, workdir: Path) -> None:
        # Even though provision() takes care of it, there may be cases where
        # this function is called in isolation, without calling provision(),
        # e.g., in CLI.  So we should rerun rsync_up.
        # TODO: this only syncs to head.
        self._run_rsync(handle,
                        source=f'{workdir}/',
                        target=SKY_REMOTE_WORKDIR,
                        with_outputs=True)

    def sync_file_mounts(
            self,
            handle: ResourceHandle,
            all_file_mounts: Dict[Path, Path],
            cloud_to_remote_file_mounts: Optional[Dict[Path, Path]],
    ) -> None:
        # TODO: this function currently only syncs to head.
        # 'all_file_mounts' should already have been handled in provision()
        # using the yaml file.  Here we handle cloud -> remote file transfers.
        # FIXME: if called out-of-band without provision() first, we actually
        # need to handle all_file_mounts again.
        mounts = cloud_to_remote_file_mounts
        if mounts is None:
            return
        for dst, src in mounts.items():
            # TODO: room for improvement.  Here there are many moving parts
            # (download gsutil on remote, run gsutil on remote).  Consider
            # alternatives (smart_open, each provider's own sdk), a
            # data-transfer container etc.
            storage = cloud_stores.get_storage_from_path(src)
            # Sync 'src' to 'wrapped_dst', a safe-to-write "wrapped" path.
            wrapped_dst = backend_utils.wrap_file_mount(dst)
            if storage.is_directory(src):
                sync = storage.make_sync_dir_command(source=src,
                                                     destination=wrapped_dst)
                # It is a directory so make sure it exists.
                mkdir_for_wrapped_dst = f'mkdir -p {wrapped_dst}'
            else:
                sync = storage.make_sync_file_command(source=src,
                                                      destination=wrapped_dst)
                # It is a file so make sure *its parent dir* exists.
                mkdir_for_wrapped_dst = \
                    f'mkdir -p {os.path.dirname(wrapped_dst)}'
            # Goal: point dst --> wrapped_dst.
            symlink_to_make = dst.rstrip('/')
            dir_of_symlink = os.path.dirname(symlink_to_make)
            # Below, use sudo in case the symlink needs sudo access to create.
            command = ' && '.join([
                # Prepare to create the symlink:
                #  1. make sure its dir exists.
                f'sudo mkdir -p {dir_of_symlink}',
                #  2. remove any existing symlink (otherwise, gsutil errors).
                f'(sudo rm {symlink_to_make} &>/dev/null || true)',
                # Ensure sync can write to wrapped_dst.
                mkdir_for_wrapped_dst,
                # Both the wrapped and the symlink dir exist; sync.
                sync,
                # Link.
                f'sudo ln -s {wrapped_dst.rstrip("/")} {symlink_to_make}',
                # chown.
                f'sudo chown $USER {dst}',
            ])
            log_path = os.path.join(self.log_dir,
                                    'file_mounts_cloud_to_remote.log')
            proc, unused_stdout, unused_stderr = backend_utils.run_with_log(
                f'ray exec {handle.cluster_yaml} \'{command}\'',
                os.path.abspath(log_path),
                stream_logs=True,
                shell=True)
            if proc.returncode:
                raise ValueError(
                    f'File mounts\n\t{src} -> {dst}\nfailed to sync. '
                    f'See errors above and log: {log_path}')

    def run_post_setup(self, handle: ResourceHandle, post_setup_fn: PostSetupFn,
                       task: App) -> None:
        ip_list = self._get_node_ips(handle.cluster_yaml, task.num_nodes)
        ip_to_command = post_setup_fn(ip_list)
        for ip, cmd in ip_to_command.items():
            if cmd is not None:
                cmd = (f'mkdir -p {SKY_REMOTE_WORKDIR} && '
                       f'cd {SKY_REMOTE_WORKDIR} && {cmd}')
                backend_utils.run_command_on_ip_via_ssh(ip, cmd,
                                                        task.private_key,
                                                        task.container_name)

    def _execute_par_task(self,
                          handle: ResourceHandle,
                          par_task: task_mod.ParTask,
                          stream_logs: bool,
                          download_logs: bool = False) -> None:
        # Case: ParTask(tasks), t.num_nodes == 1 for t in tasks
        for t in par_task.tasks:
            assert t.num_nodes == 1, \
                f'ParTask does not support inner Tasks with num_nodes > 1: {t}'
        # Strategy:
        #  ray.init(..., log_to_driver=False); otherwise too many logs.
        #  for task:
        #    submit _run_cmd(cmds[i]) with resource {task i's resource}
        # Concrete impl. of the above: codegen a script that contains all the
        # tasks, rsync the script to head, and run that script on head.

        # We cannot connect from this local node to the remote Ray cluster
        # using a Ray client, because the default port 10001 may not be open to
        # this local node.
        #
        # One downside(?) of client mode is to dictate local machine having the
        # same python & ray versions as the cluster.  We can plumb through the
        # yamls to take care of it.  The upsides are many-fold (e.g., directly
        # manipulating the futures).
        #
        # TODO: possible to open the port in the yaml?  Run Ray inside docker?
        log_dir = os.path.join(f'{SKY_REMOTE_WORKDIR}', f'{self.log_dir}',
                               'tasks')
        codegen = [_TASK_LAUNCH_CODE_GENERATOR.format(stream_logs=stream_logs)]
        for i, t in enumerate(par_task.tasks):
            # '. $(conda info --base)/etc/profile.d/conda.sh || true' is used
            # to initialize conda, so that 'conda activate ...' works.
            cmd = shlex.quote(
                f'. $(conda info --base)/etc/profile.d/conda.sh || true && \
                    cd {SKY_REMOTE_WORKDIR} && source ~/.bashrc && {t.run}')
            # We can't access t.best_resources because the inner task doesn't
            # undergo optimization.
            resources = par_task.get_task_resource_demands(i)
            if resources is not None:
                resources_str = f', resources={json.dumps(resources)}'
                assert len(resources) == 1, \
                    ('There can only be one type of accelerator per instance.'
                    f' Found: {resources}.')
                # Passing this ensures that the Ray remote task gets
                # CUDA_VISIBLE_DEVICES set correctly.  If not passed, that flag
                # would be force-set to empty by Ray.
                num_gpus_str = f', num_gpus={list(resources.values())[0]}'
            else:
                resources_str = ''
                num_gpus_str = ''
            name = f'task-{i}' if t.name is None else t.name
            log_path = os.path.join(f'{log_dir}', f'{name}.log')

            task_i_codegen = textwrap.dedent(f"""\
        futures.append(run_with_log \\
                .options(name='{name}'{resources_str}{num_gpus_str}) \\
                .remote(
                    {cmd}, 
                    '{log_path}', 
                    {stream_logs},
                    return_none=True,
                    shell=True,
                    executable='/bin/bash',
                ))
        """)
            codegen.append(task_i_codegen)
        # Block.
        codegen.append('ray.get(futures)\n')
        codegen = '\n'.join(codegen)

        # Logger.
        colorama.init()
        fore = colorama.Fore
        style = colorama.Style
        logger.info(f'{fore.CYAN}Starting ParTask execution.{style.RESET_ALL}')
        if not stream_logs:
            _log_hint_for_redirected_outputs(log_dir, handle.cluster_yaml)

        self._exec_code_on_head(handle, codegen)
        if download_logs:
            self._rsync_down_logs(handle, log_dir, [handle.head_ip])

    def _rsync_down_logs(self,
                         handle: ResourceHandle,
                         log_dir: str,
                         ips: List[str] = None):
        local_log_dir = os.path.join(f'{self.log_dir}', 'tasks')
        style = colorama.Style
        logger.info('Syncing down logs to '
                    f'{style.BRIGHT}{local_log_dir}{style.RESET_ALL}')
        os.makedirs(local_log_dir, exist_ok=True)
        # Call the ray sdk to rsync the logs back to local.
        for ip in ips:
            sdk.rsync(
                handle.cluster_yaml,
                source=f'{log_dir}/*',
                target=f'{local_log_dir}',
                down=True,
                ip_address=ip,
                use_internal_ip=False,
                should_bootstrap=False,
            )

    def _exec_code_on_head(self,
                           handle: ResourceHandle,
                           codegen: str,
                           stream_logs: bool = True,
                           executable: Optional[str] = None) -> None:
        """Executes generated code on the head node."""
        with tempfile.NamedTemporaryFile('w', prefix='sky_app_') as fp:
            fp.write(codegen)
            fp.flush()
            basename = os.path.basename(fp.name)
            # We choose to sync code + exec, because the alternative of 'ray
            # submit' may not work as it may use system python (python2) to
            # execute the script.  Happens for AWS.
            self._run_rsync(handle,
                            source=fp.name,
                            target=f'/tmp/{basename}',
                            with_outputs=False)

        log_path = os.path.join(self.log_dir, 'run.log')
        if not stream_logs:
            colorama.init()
            style = colorama.Style
            logger.info(f'Redirecting stdout/stderr, to monitor: '
                        f'{style.BRIGHT}tail -f {log_path}{style.RESET_ALL}')

        if executable is None:
            executable = 'python3'
        cd = f'cd {SKY_REMOTE_WORKDIR}'
        self._run_command_on_head_via_ssh(
            handle, f'{cd} && {executable} /tmp/{basename}', log_path,
            stream_logs)

    def execute(self, handle: ResourceHandle, task: App,
                stream_logs: bool) -> None:
        # Execution logic differs for three types of tasks.
        # Case: ParTask(tasks), t.num_nodes == 1 for t in tasks
        if isinstance(task, task_mod.ParTask):
            return self._execute_par_task(handle,
                                          task,
                                          stream_logs,
                                          download_logs=False)

        # Otherwise, handle a basic Task.
        if task.run is None:
            logger.info(f'Nothing to run; run command not specified:\n{task}')
            return

        # Case: Task(run, num_nodes=1)
        if task.num_nodes == 1:
            return self._execute_task_one_node(handle, task, stream_logs)

        # Case: Task(run, num_nodes=N)
        assert task.num_nodes > 1, task.num_nodes
        return self._execute_task_n_nodes(handle,
                                          task,
                                          stream_logs,
                                          download_logs=False)

    def _execute_task_one_node(self, handle: ResourceHandle, task: App,
                               stream_logs: bool) -> None:
        # Launch the command as a Ray task.
        assert isinstance(task.run, str), \
            f'Task(run=...) should be a string (found {type(task.run)}).'
        codegen = textwrap.dedent(f"""\
            #!/bin/bash
            . $(conda info --base)/etc/profile.d/conda.sh || true
            {task.run}
        """)
        self._exec_code_on_head(handle,
                                codegen,
                                stream_logs,
                                executable='/bin/bash')

    def _execute_task_n_nodes(self,
                              handle: ResourceHandle,
                              task: App,
                              stream_logs: bool,
                              download_logs: bool = False) -> None:
        # Strategy:
        #   ray.init(..., log_to_driver=False); otherwise too many logs.
        #   for node:
        #     submit _run_cmd(cmd) with resource {node_i: 1}
        log_dir = os.path.join(f'{SKY_REMOTE_WORKDIR}', f'{self.log_dir}',
                               'tasks')
        codegen = [_TASK_LAUNCH_CODE_GENERATOR.format(stream_logs=stream_logs)]
        unused_acc, acc_count = _to_accelerator_and_count(task.best_resources)
        # Get private ips here as Ray internally uses 'node:private_ip' as
        # per-node custom resources.
        ips = self._get_node_ips(handle.cluster_yaml,
                                 task.num_nodes,
                                 return_private_ips=True)
        ips_dict = task.run(ips)
        for ip in ips_dict:
            command_for_ip = ips_dict[ip]
            # '. $(conda info --base)/etc/profile.d/conda.sh || true' is used
            # to initialize conda, so that 'conda activate ...' works.
            cmd = shlex.quote(
                f'. $(conda info --base)/etc/profile.d/conda.sh || true && \
                    cd {SKY_REMOTE_WORKDIR} && {command_for_ip}')
            # Ray's per-node resources, to constrain scheduling each command to
            # the corresponding node, represented by private IPs.
            demand = {f'node:{ip}': 1}
            resources_str = f', resources={json.dumps(demand)}'
            num_gpus_str = ''
            if acc_count > 0:
                # Passing this ensures that the Ray remote task gets
                # CUDA_VISIBLE_DEVICES set correctly.  If not passed, that flag
                # would be force-set to empty by Ray.
                num_gpus_str = f', num_gpus={acc_count}'
            name = f'{ip}'
            log_path = os.path.join(f'{log_dir}', f'{name}.log')
            codegen.append(
                textwrap.dedent(f"""\
        futures.append(run_with_log \\
                .options(name='{name}'{resources_str}{num_gpus_str}) \\
                .remote(
                    {cmd}, 
                    '{log_path}', 
                    {stream_logs},
                    return_none=True,
                    shell=True,
                    executable='/bin/bash',
                ))
        """))
        # Block.
        codegen.append('ray.get(futures)\n')
        codegen = '\n'.join(codegen)
        # Logger.
        colorama.init()
        fore = colorama.Fore
        style = colorama.Style
        logger.info(f'\n{fore.CYAN}Starting Task execution.{style.RESET_ALL}')
        if not stream_logs:
            _log_hint_for_redirected_outputs(log_dir, handle.cluster_yaml)

        self._exec_code_on_head(handle, codegen)

        # Get external IPs for the nodes
        external_ips = self._get_node_ips(handle.cluster_yaml,
                                          task.num_nodes,
                                          return_private_ips=False)
        if download_logs:
            self._rsync_down_logs(handle, log_dir, external_ips)

    def post_execute(self, handle: ResourceHandle, teardown: bool) -> None:
        colorama.init()
        style = colorama.Style
        if not teardown:
            name = global_user_state.get_cluster_name_from_handle(handle)
            logger.info('\nTo log into the head VM:\t'
                        f'{style.BRIGHT}sky ssh {name} {style.RESET_ALL}\n'
                        '\nTo tear down the cluster:'
                        f'\t{style.BRIGHT}sky down {name}{style.RESET_ALL}\n')
            if handle.tpu_delete_script is not None:
                logger.info(
                    'Tip: `sky down` will delete launched TPU(s) as well.')

    def teardown_ephemeral_storage(self, task: App) -> None:
        storage_mounts = task.storage_mounts
        if storage_mounts is not None:
            for storage, _ in storage_mounts.items():
                if not storage.persistent:
                    storage.delete()

    def teardown(self, handle: ResourceHandle) -> None:
        backend_utils.run(f'ray down -y {handle.cluster_yaml}')
        if handle.tpu_delete_script is not None:
            backend_utils.run(f'bash {handle.tpu_delete_script}')
        name = global_user_state.get_cluster_name_from_handle(handle)
        global_user_state.remove_cluster(name)

    def _get_node_ips(self,
                      cluster_yaml: str,
                      expected_num_nodes: int,
                      return_private_ips: bool = False) -> List[str]:
        """Returns the IPs of all nodes in the cluster."""
        yaml_handle = cluster_yaml
        if return_private_ips:
            with open(cluster_yaml, 'r') as f:
                config = yaml.safe_load(f)
            # Add this field to a temp file to get private ips.
            config['provider']['use_internal_ips'] = True
            yaml_handle = cluster_yaml + '.tmp'
            backend_utils.yaml_dump(yaml_handle, config)

        out = backend_utils.run(f'ray get-head-ip {yaml_handle}',
                                stdout=subprocess.PIPE).stdout.decode().strip()
        head_ip = re.findall(backend_utils.IP_ADDR_REGEX, out)
        assert 1 == len(head_ip), out

        out = backend_utils.run(f'ray get-worker-ips {yaml_handle}',
                                stdout=subprocess.PIPE).stdout.decode()
        worker_ips = re.findall(backend_utils.IP_ADDR_REGEX, out)
        assert expected_num_nodes - 1 == len(worker_ips), (expected_num_nodes -
                                                           1, out)
        if return_private_ips:
            os.remove(yaml_handle)
        return head_ip + worker_ips

    def _ssh_control_path(self, handle: ResourceHandle) -> str:
        """Returns a temporary path to be used as the ssh control path."""
        path = '/tmp/sky_ssh/{}'.format(
            hashlib.md5(handle.cluster_yaml.encode()).hexdigest()[:10])
        os.makedirs(path, exist_ok=True)
        return path

    def _run_rsync(self,
                   handle: ResourceHandle,
                   source: str,
                   target: str,
                   with_outputs: bool = True) -> None:
        """Runs rsync from 'source' to the cluster head node's 'target'."""
        # Attempt to use 'rsync user@ip' directly, which is much faster than
        # going through ray (either 'ray rsync_*' or sdk.rsync()).
        assert handle.head_ip is not None, \
            f'provision() should have cached head ip: {handle}'
        with open(handle.cluster_yaml, 'r') as f:
            config = yaml.safe_load(f)
        auth = config['auth']
        ssh_user = auth['ssh_user']
        ssh_private_key = auth.get('ssh_private_key')
        # Build command.
        rsync_command = ['rsync', '-a']
        ssh_options = ' '.join(
            _ssh_options_list(ssh_private_key, self._ssh_control_path(handle)))
        rsync_command.append(f'-e "ssh {ssh_options}"')
        rsync_command.extend([
            source,
            f'{ssh_user}@{handle.head_ip}:{target}',
        ])
        command = ' '.join(rsync_command)
        if with_outputs:
            backend_utils.run(command)
        else:
            backend_utils.run_no_outputs(command)

    def ssh_head_command(self,
                         handle: ResourceHandle,
                         port_forward: Optional[List[int]] = None) -> List[str]:
        """Returns a 'ssh' command that logs into a cluster's head node."""
        assert handle.head_ip is not None, \
            f'provision() should have cached head ip: {handle}'
        with open(handle.cluster_yaml, 'r') as f:
            config = yaml.safe_load(f)
        auth = config['auth']
        ssh_user = auth['ssh_user']
        ssh_private_key = auth.get('ssh_private_key')
        # Build command.  Imitating ray here.
        ssh = ['ssh', '-tt']
        if port_forward is not None:
            for port in port_forward:
                local = remote = port
                logger.debug(
                    f'Forwarding port {local} to port {remote} on localhost.')
                ssh += ['-L', '{}:localhost:{}'.format(remote, local)]
        return ssh + _ssh_options_list(
            ssh_private_key,
            self._ssh_control_path(handle)) + [f'{ssh_user}@{handle.head_ip}']

    def _run_command_on_head_via_ssh(self, handle, cmd, log_path, stream_logs):
        """Uses 'ssh' to run 'cmd' on a cluster's head node."""
        base_ssh_command = self.ssh_head_command(handle)
        command = base_ssh_command + [
            'bash',
            '--login',
            '-c',
            '-i',
            shlex.quote(f'true && source ~/.bashrc && export OMP_NUM_THREADS=1 '
                        f'PYTHONWARNINGS=ignore && ({cmd})'),
        ]
        backend_utils.run_with_log(command, log_path, stream_logs)<|MERGE_RESOLUTION|>--- conflicted
+++ resolved
@@ -429,15 +429,10 @@
                                dryrun: bool, stream_logs: bool,
                                cluster_name: str):
         """Provision with retries for all launchable resources."""
-<<<<<<< HEAD
+        assert cluster_name is not None, 'cluster_name must be specified.'
         launchable_retries_disabled = (self._dag is None or
                                        self._optimize_target is None)
-=======
-        assert cluster_name is not None, 'cluster_name must be specified.'
-        launchable_retries_disabled = self._dag is None or \
-                                    self._optimize_target is None
-
->>>>>>> 1d21ae71
+
         style = colorama.Style
         # Retrying launchable resources.
         provision_failed = True
@@ -450,13 +445,9 @@
                     dryrun=dryrun,
                     stream_logs=stream_logs,
                     cluster_name=cluster_name)
-<<<<<<< HEAD
                 if dryrun:
                     return
-=======
-                if config_dict is not None:
-                    config_dict['launched_resources'] = to_provision
->>>>>>> 1d21ae71
+                config_dict['launched_resources'] = to_provision
             except exceptions.ResourcesUnavailableError as e:
                 if launchable_retries_disabled:
                     logger.warning(
@@ -481,12 +472,9 @@
                 task = self._dag.tasks[task_index]
                 to_provision = task.best_resources
                 assert to_provision is not None, task
-<<<<<<< HEAD
         backend_utils.wait_until_ray_cluster_ready(to_provision.cloud,
                                                    config_dict['ray'],
                                                    task.num_nodes)
-=======
->>>>>>> 1d21ae71
         return config_dict
 
 
@@ -502,9 +490,11 @@
         """A pickle-able tuple of:
 
         - (required) Path to a cluster.yaml file.
-<<<<<<< HEAD
         - (optional) A cached head node public IP.  Filled in after a
             successful provision().
+        - (required) Requested resources
+        - (required) Requested num nodes
+        - (required) Launched resources
         - (optional) If TPU(s) are managed, a path to a deletion script.
         """
 
@@ -512,24 +502,10 @@
                      *,
                      cluster_yaml: str,
                      head_ip: Optional[str] = None,
+                     requested_resources: Resources,
+                     requested_nodes: int,
+                     launched_resources: Resources,
                      tpu_delete_script: Optional[str] = None) -> None:
-=======
-        - (required) Requested resources
-        - (required) Requested nodes
-        - (required) Launched resources
-        - (optional) If TPU(s) are managed, a path to a deletion script.
-        """
-
-        def __init__(
-                self,
-                head_ip: str,
-                cluster_yaml: str,
-                requested_resources: Resources,
-                requested_nodes: int,
-                launched_resources: Resources,
-                tpu_delete_script: Optional[str],
-        ) -> None:
->>>>>>> 1d21ae71
             self.cluster_yaml = cluster_yaml
             self.head_ip = head_ip
             self.requested_resources = requested_resources
@@ -600,18 +576,11 @@
                   stream_logs: bool,
                   cluster_name: Optional[str] = None):
         """Provisions using 'ray up'."""
-<<<<<<< HEAD
-=======
         # Try to launch the exiting cluster first
->>>>>>> 1d21ae71
         if cluster_name is None:
             # TODO: change this ID formatting to something more pleasant.
             # User name is helpful in non-isolated accounts, e.g., GCP, Azure.
             cluster_name = f'sky-{uuid.uuid4().hex[:4]}-{getpass.getuser()}'
-<<<<<<< HEAD
-
-=======
->>>>>>> 1d21ae71
         # ray up: the VMs.
         provisioner = RetryingVmProvisioner(self.log_dir, self._dag,
                                             self._optimize_target)
@@ -624,17 +593,9 @@
             config_dict = provisioner.provision_with_retries(
                 task, to_provision, dryrun, stream_logs, cluster_name)
         except exceptions.ResourcesUnavailableError as e:
-<<<<<<< HEAD
             # TODO: mention what the "requested resources" are.
             raise exceptions.ResourcesUnavailableError(
                 'Failed to provision all possible launchable resources.') from e
-        if dryrun:
-            return
-        cluster_config_file = config_dict['ray']
-=======
-            logger.error(
-                'Failed to provision all possible launchable resources.')
-            raise e
         if dryrun:
             return
         cluster_config_file = config_dict['ray']
@@ -642,20 +603,14 @@
         backend_utils.wait_until_ray_cluster_ready(provisioned_resources.cloud,
                                                    cluster_config_file,
                                                    task.num_nodes)
->>>>>>> 1d21ae71
 
         handle = self.ResourceHandle(
             cluster_yaml=cluster_config_file,
             # Cache head ip in the handle to speed up ssh operations.
-<<<<<<< HEAD
             head_ip=self._get_node_ips(cluster_config_file, task.num_nodes)[0],
-=======
-            self._get_node_ips(cluster_config_file, task.num_nodes)[0],
-            cluster_config_file,
-            requested_resources,
-            task.num_nodes,
-            provisioned_resources,
->>>>>>> 1d21ae71
+            requested_resources=requested_resources,
+            requested_nodes=task.num_nodes,
+            launched_resources=provisioned_resources,
             # TPU.
             tpu_delete_script=config_dict.get('tpu-delete-script'))
         global_user_state.add_or_update_cluster(cluster_name,
