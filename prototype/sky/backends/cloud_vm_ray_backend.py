"""Backend: runs on cloud virtual machines, managed by Ray."""
import ast
import json
import os
import re
import shlex
import subprocess
import tempfile
import textwrap
from typing import Any, Callable, Dict, List, Optional, Tuple
import yaml

import colorama

import sky
from sky import backends
from sky import clouds
from sky import cloud_stores
from sky import logging
from sky import resources
from sky import task as task_mod
from sky.backends import backend_utils

App = backend_utils.App
Resources = resources.Resources
Path = str
PostSetupFn = Callable[[str], Any]
SKY_REMOTE_WORKDIR = backend_utils.SKY_REMOTE_WORKDIR

logger = logging.init_logger(__name__)


def _run(cmd, **kwargs):
    return subprocess.run(cmd, shell=True, check=True, **kwargs)


def _get_cluster_config_template(task):
    _CLOUD_TO_TEMPLATE = {
        clouds.AWS: 'config/aws-ray.yml.j2',
        # clouds.Azure: 'config/azure-ray.yml.j2',
        clouds.GCP: 'config/gcp-ray.yml.j2',
    }
    cloud = task.best_resources.cloud
    path = _CLOUD_TO_TEMPLATE[type(cloud)]
    return os.path.join(sky.__root_dir__, '..', path)


<<<<<<< HEAD
def _to_accelerator_and_count(
        resources: Optional[Resources]) -> Tuple[Optional[str], int]:
  
=======
def _to_accelerator_and_count(resources: Optional[Resources]
                             ) -> Tuple[Optional[str], int]:
>>>>>>> e958e5ae
    acc = None
    acc_count = 0
    if resources is not None:
        d = resources.get_accelerators()
        if d is not None:
            assert len(d) == 1, d
            acc, acc_count = list(d.items())[0]
    return acc, acc_count


class RetryingVmProvisioner(object):
    """A provisioner that retries different regions/zones within a cloud."""

    def __init__(self):
        self._blocked_regions = set()
        self._blocked_zones = set()
        colorama.init()

    def _in_blocklist(self, cloud, region, zones):
        if region.name in self._blocked_regions:
            return True
        assert zones, (cloud, region, zones)
        for zone in zones:
            if zone.name not in self._blocked_zones:
                return False
        return True

    def _clear_blocklist(self):
        self._blocked_regions.clear()
        self._blocked_zones.clear()

    def _update_blocklist_on_gcp_error(self, region, zones, stdout, stderr):
        Style = colorama.Style
        assert len(zones) == 1, zones
        zone = zones[0]
        stderr = stderr.decode()
        splits = stderr.split('\n')
        exception_str = [s for s in splits if s.startswith('Exception: ')]
        if len(exception_str) == 1:
            # Parse structured response {'errors': [...]}.
            exception_str = exception_str[0][len('Exception: '):]
            exception_dict = ast.literal_eval(exception_str)
            for error in exception_dict['errors']:
                code = error['code']
                message = error['message']
                logger.warn(f'Got {code} in {zone.name} '
                            f'{Style.DIM}(message: {message})'
                            f'{Style.RESET_ALL}')
                if code == 'QUOTA_EXCEEDED':  # Per region.
                    self._blocked_regions.add(region.name)
                elif code == 'ZONE_RESOURCE_POOL_EXHAUSTED':  # Per zone.
                    self._blocked_zones.add(zone.name)
                else:
                    assert False, error
        else:
            # No such structured error response found.
            assert not exception_str, stderr
            if 'was not found' in stderr:
                # Example: The resource
                # 'projects/<id>/zones/zone/acceleratorTypes/nvidia-tesla-v100'
                # was not found.
                logger.warn(f'Got \'resource not found\' in {zone.name}.')
                self._blocked_zones.add(zone.name)
            else:
                logger.info('====== stdout ======')
                for s in stdout.decode().split('\n'):
                    print(s)
                logger.info('====== stderr ======')
                for s in splits:
                    print(s)
                assert False, \
                    'Errors occurred during setup command; check logs above.'
        return True, None

    def _update_blocklist_on_aws_error(self, region, zones, stdout, stderr):
        # The underlying ray autoscaler / boto3 will try all zones of a region
        # at once.
        Style = colorama.Style
        stdout_splits = stdout.decode().split('\n')
        stderr_splits = stderr.decode().split('\n')
        errors = [
            s.strip()
            for s in stdout_splits + stderr_splits
            if 'An error occurred' in s.strip()
        ]
        if not errors:
            logger.info('====== stdout ======')
            for s in stdout_splits:
                print(s)
            logger.info('====== stderr ======')
            for s in stderr_splits:
                print(s)
            assert False, \
                'Errors occurred during setup command; check logs above.'

        logger.warn(f'Got error(s) in all zones of {region.name}:')
        messages = '\n\t'.join(errors)
        logger.warn(f'{Style.DIM}\t{messages}{Style.RESET_ALL}')
        self._blocked_regions.add(region.name)
        return True, None

    def _update_blocklist_on_error(self, cloud, region, zones, stdout,
                                   stderr) -> Tuple[bool, Optional[str]]:
        """Cloud-specific error message handling.

        This parses textual stdout/stderr because we don't directly use the
        underlying clouds' SDKs.  If we did that, we could catch proper
        exceptions instead.

        Returns (should_continue_trying, reason).
        """
        if isinstance(cloud, clouds.GCP):
            return self._update_blocklist_on_gcp_error(region, zones, stdout,
                                                       stderr)

        if isinstance(cloud, clouds.AWS):
            return self._update_blocklist_on_aws_error(region, zones, stdout,
                                                       stderr)

        if isinstance(cloud, clouds.Azure):
            assert False, (stdout, stderr)  # TODO
        else:
            assert False, f'Unknown cloud: {cloud}.'

        return True, None

    def _yield_region_zones(self, task: App, cloud: clouds.Cloud):
        # Try reading previously launched region/zones and try them first,
        # because we may have an existing cluster there.
        region = None
        zones = None
        try:
            path = _get_cluster_config_template(task)[:-len('.j2')]
            with open(path, 'r') as f:
                config = yaml.safe_load(f)
            if type(cloud) in (clouds.AWS, clouds.GCP):
                region = config['provider']['region']
                zones = config['provider']['availability_zone']
            elif type(cloud) is clouds.Azure:
                region = config['provider']['location']
                zones = None
            else:
                assert False, cloud
        except Exception:
            pass
        if region is not None:
            region = clouds.Region(name=region)
            if zones is not None:
                zones = [clouds.Zone(name=zone) for zone in zones.split(',')]
                region.set_zones(zones)
            yield (region, zones)  # Ok to yield again in the next loop.
        for region, zones in cloud.region_zones_provision_loop():
            yield (region, zones)

    def provision_with_retries(self, task: App, to_provision: Resources,
                               dryrun: bool):
        """The provision retry loop."""
        self._clear_blocklist()
        Style = colorama.Style
        for region, zones in self._yield_region_zones(task, to_provision.cloud):
            if self._in_blocklist(to_provision.cloud, region, zones):
                continue
            logger.info(
                f'\n{Style.BRIGHT}Launching on {to_provision.cloud} {region.name} '
                f'({",".join(z.name for z in zones)}).{Style.RESET_ALL}')
            logger.info('If this takes longer than ~30 seconds,'
                        ' provisioning is likely successful.'
                        ' Setting up may take a few minutes.')
            config_dict = backend_utils.write_cluster_config(
                None,
                task,
                _get_cluster_config_template(task),
                region=region,
                zones=zones,
                dryrun=dryrun)
            if dryrun:
                return
            tpu_name = to_provision.accelerator_args.get('tpu_name')
            if tpu_name is not None:
                assert 'gcloud' in config_dict, \
                    'Expect TPU provisioning with gcloud'
                try:
                    _run(f'bash {config_dict["gcloud"][0]}',
                         stdout=subprocess.PIPE,
                         stderr=subprocess.PIPE)
                except subprocess.CalledProcessError as e:
                    stderr = e.stderr.decode('ascii')
                    if 'ALREADY_EXISTS' in stderr:
                        logger.info(
                            f'TPU {tpu_name} already exists; skipped creation.')
                    elif 'PERMISSION_DENIED' in stderr:
                        logger.info(
                            f'TPU resource is not available in this zone.')
                        continue
                    else:
                        logger.error(stderr)
                        raise e
            cluster_config_file = config_dict['ray']
            # Captures stdout/err.  Otherwise, too many repeated messages.
            proc = subprocess.Popen(['ray', 'up', '-y', cluster_config_file],
                                    stdout=subprocess.PIPE,
                                    stderr=subprocess.PIPE)
            stdout, stderr = proc.communicate()
            if proc.returncode != 0:
                should_continue, reason = self._update_blocklist_on_error(
                    to_provision.cloud, region, zones, stdout, stderr)
                if tpu_name is not None:
                    logger.info(
                        'Failed to provision VM. Tearing down TPU resource...')
                    _run(f'bash {config_dict["gcloud"][1]}',
                         stdout=subprocess.PIPE,
                         stderr=subprocess.PIPE)
                if not should_continue:
                    logger.warn(f'Skipping the rest of the regions/zones; '
                                f'reason: {reason}')
                    break
            else:
                if tpu_name is not None:
                    _run(
                        f"ray exec {cluster_config_file} \'echo \"export TPU_NAME={tpu_name}\" >> ~/.bashrc\'"
                    )
                logger.info(
                    f'{Style.BRIGHT}Successfully provisioned or found'
                    f' existing VM(s). Setup completed.{Style.RESET_ALL}')
                logger.info(
                    f'\nTo log into the head VM:\t{Style.BRIGHT}ray attach'
                    f' {cluster_config_file}{Style.RESET_ALL}\n')
                return config_dict
        message = ('Failed to acquire resources in all regions/zones.'
                   '  Try other resource requirements or different clouds.')
        logger.error(message)
        assert False, message


class CloudVmRayBackend(backends.Backend):
    """Backend: runs on cloud virtual machines, managed by Ray.

    Changing this class may also require updates to:
      * Cloud providers' templates under config/
      * Cloud providers' implementations under clouds/
    """

    ResourceHandle = str  # yaml file

    def __init__(self):
        # TODO: should include this as part of the handle.
        self._managed_tpu = None

    def provision(self, task: App, to_provision: Resources,
                  dryrun: bool) -> ResourceHandle:
        """Provisions using 'ray up'."""
        # ray up: the VMs.
        provisioner = RetryingVmProvisioner()
        config_dict = provisioner.provision_with_retries(
            task, to_provision, dryrun)
        if dryrun:
            return
        cluster_config_file = config_dict['ray']
        # gcloud: TPU.
        if config_dict.get('gcloud') is not None:
            self._managed_tpu = config_dict['gcloud']
        backend_utils.wait_until_ray_cluster_ready(cluster_config_file,
                                                   task.num_nodes)
        return cluster_config_file

    def sync_workdir(self, handle: ResourceHandle, workdir: Path) -> None:
        # TODO: do we really need this if provision() takes care of it?
        # TODO: this only syncs to head.  -A flag from ray rsync_up is being
        # deprecated.
        _run(f'ray rsync_up {handle} {workdir}/ {SKY_REMOTE_WORKDIR}')

    def sync_file_mounts(
            self,
            handle: ResourceHandle,
            all_file_mounts: Dict[Path, Path],
            cloud_to_remote_file_mounts: Optional[Dict[Path, Path]],
    ) -> None:
        # TODO: this only syncs to head.
        # 'all_file_mounts' should already have been handled in provision()
        # using the yaml file.  Here we handle cloud -> remote file transfers.
        mounts = cloud_to_remote_file_mounts
        if mounts is not None:
            for dst, src in mounts.items():
                storage = cloud_stores.get_storage_from_path(src)
                # TODO: room for improvement.  Here there are many moving parts
                # (download gsutil on remote, run gsutil on remote).  Consider
                # alternatives (smart_open, each provider's own sdk), a
                # data-transfer container etc.  We also assumed 'src' is a
                # directory.
                download_command = storage.make_download_dir_command(
                    source=src, destination=dst)
                _run(f'ray exec {handle} \'{download_command}\'')

    def run_post_setup(self, handle: ResourceHandle, post_setup_fn: PostSetupFn,
                       task: App) -> None:
        ip_list = self._get_node_ips(handle, task.num_nodes)
        ip_to_command = post_setup_fn(ip_list)
        for ip, cmd in ip_to_command.items():
            cmd = (f'mkdir -p {SKY_REMOTE_WORKDIR} && '
                   f'cd {SKY_REMOTE_WORKDIR} && {cmd}')
            backend_utils.run_command_on_ip_via_ssh(ip, cmd, task.private_key,
                                                    task.container_name)

    def _execute_par_task(self, handle: ResourceHandle,
                          par_task: task_mod.ParTask,
                          stream_logs: bool) -> None:
        # Case: ParTask(tasks), t.num_nodes == 1 for t in tasks
        for t in par_task.tasks:
            assert t.num_nodes == 1, \
                f'ParTask does not support inner Tasks with num_nodes > 1: {t}'
        # Strategy:
        #  ray.init(..., log_to_driver=False); otherwise too many logs.
        #  for task:
        #    submit _run_cmd(cmds[i]) with resource {task i's resource}
        # Concrete impl. of the above: codegen a script that contains all the
        # tasks, rsync the script to head, and run that script on head.

        # We cannot connect from this local node to the remote Ray cluster
        # using a Ray client, because the default port 10001 may not be open to
        # this local node.
        #
        # One downside(?) of client mode is to dictate local machine having the
        # same python & ray versions as the cluster.  We can plumb through the
        # yamls to take care of it.  The upsides are many-fold (e.g., directly
        # manipulating the futures).
        #
        # TODO: possible to open the port in the yaml?  Run Ray inside docker?
        codegen = [
            textwrap.dedent(f"""\
        import ray
        import subprocess
        ray.init('auto', namespace='__sky__', log_to_driver={stream_logs})
        print('cluster_resources:', ray.cluster_resources())
        print('available_resources:', ray.available_resources())
        print('live nodes:', ray.state.node_ids())
        futures = []
        """)
        ]
        for i, t in enumerate(par_task.tasks):
            # '. $(conda info --base)/etc/profile.d/conda.sh || true' is used to initialize
            # conda, so that 'conda activate ...' works.
            cmd = shlex.quote(
                f'. $(conda info --base)/etc/profile.d/conda.sh || true && \
                    cd {SKY_REMOTE_WORKDIR} && source ~/.bashrc && {t.run}')
            # We can't access t.best_resources because the inner task doesn't
            # undergo optimization.
            resources = par_task.get_task_resource_demands(i)
            if resources is not None:
                resources_str = f', resources={json.dumps(resources)}'
                assert len(resources) == 1, \
                    ('There can only be one type of accelerator per instance.'
                    f' Found: {resources}.')
                # Passing this ensures that the Ray remote task gets
                # CUDA_VISIBLE_DEVICES set correctly.  If not passed, that flag
                # would be force-set to empty by Ray.
                num_gpus_str = f', num_gpus={list(resources.values())[0]}'
            else:
                resources_str = ''
                num_gpus_str = ''
            name = f'task-{i}' if t.name is None else t.name
            task_i_codegen = textwrap.dedent(f"""\
        futures.append(ray.remote(lambda: subprocess.run(
            {cmd},
              shell=True, check=True, executable='/bin/bash')) \\
              .options(name='{name}'{resources_str}{num_gpus_str}) \\
              .remote())
        """)
            codegen.append(task_i_codegen)
        # Block.
        codegen.append('ray.get(futures)\n')
        codegen = '\n'.join(codegen)

        # Logger.
        colorama.init()
        Fore = colorama.Fore
        Style = colorama.Style
        logger.info(
            f'\n{Fore.CYAN}Starting ParTask execution.{Style.RESET_ALL}')
        if not stream_logs:
            logger.info(
                f'{Fore.CYAN}Logs will not be streamed (stream_logs=False).'
                f'{Style.RESET_ALL} Hint: in the run command, redirect each'
                ' task\'s output to a file, and use `tail -f` to monitor.\n')

        self._exec_code_on_head(handle, codegen)

    def _exec_code_on_head(self, handle: ResourceHandle, codegen: str) -> None:
        """Executes generated code on the head node."""
        with tempfile.NamedTemporaryFile('w', prefix='sky_app_') as fp:
            fp.write(codegen)
            fp.flush()
            basename = os.path.basename(fp.name)
            # Rather than 'rsync_up' & 'exec', the alternative of 'ray submit'
            # may not work as the remote VM may use system python (python2) to
            # execute the script.  Happens for AWS.
            _run(f'ray rsync_up {handle} {fp.name} /tmp/{basename}')
        # Note the use of python3 (for AWS AMI).
        _run(f'ray exec {handle} \'python3 /tmp/{basename}\'')

    def execute(self, handle: ResourceHandle, task: App,
                stream_logs: bool) -> None:
        # Execution logic differs for three types of tasks.

        # Case: ParTask(tasks), t.num_nodes == 1 for t in tasks
        if isinstance(task, task_mod.ParTask):
            return self._execute_par_task(handle, task, stream_logs)

        # Otherwise, handle a basic Task.
        if task.run is None:
            logger.info(f'Nothing to run; run command not specified:\n{task}')
            return

        # Case: Task(run, num_nodes=1)
        if task.num_nodes == 1:
            return self._execute_task_one_node(handle, task, stream_logs)

        # Case: Task(run, num_nodes=N)
        assert task.num_nodes > 1, task.num_nodes
        return self._execute_task_n_nodes(handle, task, stream_logs)

    def _execute_task_one_node(self, handle: ResourceHandle, task: App,
                               stream_logs: bool) -> None:
        # Launch the command as a Ray task.
        assert type(task.run) is str, \
            f'Task(run=...) should be a string (found {type(task.run)}).'
        cmd = 'ray exec {} {}'.format(
            handle, shlex.quote(f'cd {SKY_REMOTE_WORKDIR} && {task.run}'))
        if not stream_logs:
            out = tempfile.NamedTemporaryFile('w', prefix='sky_',
                                              suffix='.out').name
            cmd += f' >{out}'
            colorama.init()
            Style = colorama.Style
            logger.info(f'Redirecting stdout, to monitor: '
                        f'{Style.BRIGHT}tail -f {out}{Style.RESET_ALL}')
        _run(cmd)

    def _execute_task_n_nodes(self, handle: ResourceHandle, task: App,
                              stream_logs: bool) -> None:
        # Strategy:
        #   ray.init(..., log_to_driver=False); otherwise too many logs.
        #   for node:
        #     submit _run_cmd(cmd) with resource {node_i: 1}
        codegen = [
            textwrap.dedent(f"""\
        import subprocess
        import ray
        ray.init('auto', namespace='__sky__', log_to_driver={stream_logs})
        print('cluster_resources:', ray.cluster_resources())
        print('available_resources:', ray.available_resources())
        print('live nodes:', ray.state.node_ids())
        futures = []
        """)
        ]
        acc, acc_count = _to_accelerator_and_count(task.best_resources)
        # Get private ips here as Ray internally uses 'node:private_ip' as
        # per-node custom resources.
        ips = self._get_node_ips(handle,
                                 task.num_nodes,
                                 return_private_ips=True)
        ips_dict = task.run(ips)
        for ip in ips_dict:
            command_for_ip = ips_dict[ip]
            # '. $(conda info --base)/etc/profile.d/conda.sh || true' is used to initialize
            # conda, so that 'conda activate ...' works.
            cmd = shlex.quote(
                f'. $(conda info --base)/etc/profile.d/conda.sh || true && \
                    cd {SKY_REMOTE_WORKDIR} && {command_for_ip}')
            # Ray's per-node resources, to constrain scheduling each command to
            # the corresponding node, represented by private IPs.
            demand = {f'node:{ip}': 1}
            resources_str = f', resources={json.dumps(demand)}'
            num_gpus_str = ''
            if acc_count > 0:
                # Passing this ensures that the Ray remote task gets
                # CUDA_VISIBLE_DEVICES set correctly.  If not passed, that flag
                # would be force-set to empty by Ray.
                num_gpus_str = f', num_gpus={acc_count}'
            # Set the executable to /bin/bash, so that the 'source ~/.bashrc'
            # and 'source activate conda_env' can be used.
            codegen.append(
                textwrap.dedent(f"""\
        futures.append(ray.remote(lambda: subprocess.run(
            {cmd},
                shell=True, check=True, executable='/bin/bash')) \\
                .options(name='task-{ip}'{resources_str}{num_gpus_str}) \\
                .remote())
        """))
        # Block.
        codegen.append('ray.get(futures)\n')
        codegen = '\n'.join(codegen)
        # Logger.
        colorama.init()
        Fore = colorama.Fore
        Style = colorama.Style
        logger.info(f'\n{Fore.CYAN}Starting Task execution.{Style.RESET_ALL}')
        if not stream_logs:
            logger.info(
                f'{Fore.CYAN}Logs will not be streamed (stream_logs=False).'
                f'{Style.RESET_ALL} Hint: in the run command, redirect each'
                ' task\'s output to a file, and use `tail -f` to monitor.\n')
        self._exec_code_on_head(handle, codegen)

    def post_execute(self, handle: ResourceHandle, teardown: bool) -> None:
        colorama.init()
        Style = colorama.Style
        if not teardown:
            logger.info(
                f'\nTo log into the head VM:\t{Style.BRIGHT}ray attach {handle} {Style.RESET_ALL}\n'
                f'\nTo down the resources:\t{Style.BRIGHT}ray down {handle} -y {Style.RESET_ALL}\n'
            )
            if self._managed_tpu is not None:
                logger.info(
                    f'To down the TPU resources:\t{Style.BRIGHT}bash {self._managed_tpu[1]} {Style.RESET_ALL}\n'
                )

    def teardown(self, handle: ResourceHandle) -> None:
        _run(f'ray down -y {handle}', shell=True, check=True)
        if self._managed_tpu is not None:
            _run(f'bash {self._managed_tpu[1]}')

    def _get_node_ips(self,
                      handle: ResourceHandle,
                      expected_num_nodes: int,
                      return_private_ips: bool = False) -> List[str]:
        """Returns the IPs of all nodes in the cluster."""
        yaml_handle = handle
        if return_private_ips:
            with open(handle, 'r') as f:
                config = yaml.safe_load(f)
            # Add this field to a temp file to get private ips.
            config['provider']['use_internal_ips'] = True
            yaml_handle = handle + '.tmp'
            backend_utils.yaml_dump(yaml_handle, config)

        out = _run(f'ray get-head-ip {yaml_handle}',
                   stdout=subprocess.PIPE).stdout.decode().strip()
        head_ip = re.findall(backend_utils.IP_ADDR_REGEX, out)
        assert 1 == len(head_ip), out

        out = _run(f'ray get-worker-ips {yaml_handle}',
                   stdout=subprocess.PIPE).stdout.decode()
        worker_ips = re.findall(backend_utils.IP_ADDR_REGEX, out)
        assert expected_num_nodes - 1 == len(worker_ips), (expected_num_nodes -
                                                           1, out)
        if return_private_ips:
            os.remove(yaml_handle)
        return head_ip + worker_ips<|MERGE_RESOLUTION|>--- conflicted
+++ resolved
@@ -45,14 +45,8 @@
     return os.path.join(sky.__root_dir__, '..', path)
 
 
-<<<<<<< HEAD
-def _to_accelerator_and_count(
-        resources: Optional[Resources]) -> Tuple[Optional[str], int]:
-  
-=======
 def _to_accelerator_and_count(resources: Optional[Resources]
                              ) -> Tuple[Optional[str], int]:
->>>>>>> e958e5ae
     acc = None
     acc_count = 0
     if resources is not None:
