--- conflicted
+++ resolved
@@ -619,17 +619,9 @@
 
             codegen.append(
                 textwrap.dedent(f"""\
-<<<<<<< HEAD
         futures.append(ray.remote(start_task) \\
               .options(name='{name}'{resources_str}{num_gpus_str}) \\
               .remote({cmd}, '{log_path}', {stream_logs}))
-=======
-        futures.append(ray.remote(lambda: subprocess.run(
-            {cmd},
-                shell=True, check=True, executable='/bin/bash')) \\
-                .options(name='{ip}'{resources_str}{num_gpus_str}) \\
-                .remote())
->>>>>>> e6af21aa
         """))
         # Block.
         codegen.append('ray.get(futures)\n')
