"""Backend: runs on cloud virtual machines, managed by Ray."""
import ast
import json
import os
import pathlib
import re
import shlex
import subprocess
import tempfile
import textwrap
from typing import Any, Callable, Dict, List, Optional, Tuple
import yaml

import colorama
from ray.autoscaler import sdk

import sky
from sky import backends
from sky import clouds
from sky import cloud_stores
from sky import dag as dag_lib
from sky import exceptions
from sky import global_user_state
from sky import logging
from sky import optimizer
from sky import resources as resources_lib
from sky import task as task_mod
from sky.backends import backend_utils

App = backend_utils.App

Resources = resources_lib.Resources
Dag = dag_lib.Dag
OptimizeTarget = optimizer.OptimizeTarget

Path = str
PostSetupFn = Callable[[str], Any]
SKY_REMOTE_WORKDIR = backend_utils.SKY_REMOTE_WORKDIR
SKY_LOGS_DIRECTORY = backend_utils.SKY_LOGS_DIRECTORY

logger = logging.init_logger(__name__)

_TASK_LAUNCH_CODE_GENERATOR = """\
        import io
        import os
        import ray
        import selectors
        import subprocess
        ray.init('auto', namespace='__sky__', log_to_driver={stream_logs})
        print('cluster_resources:', ray.cluster_resources())
        print('available_resources:', ray.available_resources())
        print('live nodes:', ray.state.node_ids())

<<<<<<< HEAD
        def redirect_process_output(
          proc, log_path, stream_logs, start_streaming_at=''):
=======
        def redirect_process_output(proc, log_path, stream_logs, start_streaming_at=''):
>>>>>>> 02fd6606
            dirname = os.path.dirname(log_path)
            os.makedirs(dirname, exist_ok=True)

            out_io = io.TextIOWrapper(proc.stdout, encoding='utf-8', newline='')
            err_io = io.TextIOWrapper(proc.stderr, encoding='utf-8', newline='')
            sel = selectors.DefaultSelector()
            sel.register(out_io, selectors.EVENT_READ)
            sel.register(err_io, selectors.EVENT_READ)

            stdout = ''
            stderr = ''

            start_streaming_flag = False
            with open(log_path, 'a') as fout:
                while len(sel.get_map()) > 0:
                    for key, _ in sel.select():
                        line = key.fileobj.readline()
                        if not line:
                            sel.unregister(key.fileobj)
                            break
                        if start_streaming_at in line:
                            start_streaming_flag = True
                        if key.fileobj is out_io:
                            stdout += line
                            fout.write(line)
                            fout.flush()
                        else:
                            stderr += line
                            fout.write(line)
                            fout.flush()
                        if stream_logs and start_streaming_flag:
                            print(line, end='')
<<<<<<< HEAD
=======
            return stdout, stderr
>>>>>>> 02fd6606

        futures = []

        def start_task(cmd, log_path, stream_logs):
            # Set the executable to /bin/bash, so that the 'source ~/.bashrc'
            # and 'source activate conda_env' can be used.
            proc = subprocess.Popen(cmd,
                                    stdout=subprocess.PIPE,
                                    stderr=subprocess.PIPE,
                                    shell=True,
                                    executable='/bin/bash')
            redirect_process_output(proc, log_path, stream_logs)
"""


def _run(cmd, **kwargs):
    return subprocess.run(cmd, shell=True, check=True, **kwargs)


def _run_no_outputs(cmd, **kwargs):
    return _run(cmd, stdout=subprocess.PIPE, stderr=subprocess.PIPE, **kwargs)


def _run_with_log(cmd,
                  log_path,
                  stream_logs=False,
                  start_streaming_at='',
                  **kwargs):
    with subprocess.Popen(cmd,
                          stdout=subprocess.PIPE,
                          stderr=subprocess.PIPE,
                          **kwargs) as proc:
        stdout, stderr = backend_utils.redirect_process_output(
            proc, log_path, stream_logs, start_streaming_at=start_streaming_at)
        proc.wait()
        return proc, stdout, stderr


def _get_cluster_config_template(task):
    cloud_to_template = {
        clouds.AWS: 'config/aws-ray.yml.j2',
        # clouds.Azure: 'config/azure-ray.yml.j2',
        clouds.GCP: 'config/gcp-ray.yml.j2',
    }
    cloud = task.best_resources.cloud
    path = cloud_to_template[type(cloud)]
    return os.path.join(os.path.dirname(sky.__root_dir__), path)


def _to_accelerator_and_count(resources: Optional[Resources]
                             ) -> Tuple[Optional[str], int]:
    acc = None
    acc_count = 0
    if resources is not None:
        d = resources.get_accelerators()
        if d is not None:
            assert len(d) == 1, d
            acc, acc_count = list(d.items())[0]
    return acc, acc_count


class RetryingVmProvisioner(object):
    """A provisioner that retries different regions/zones within a cloud."""

    def __init__(self, log_dir: str, dag: Dag, optimize_target: OptimizeTarget):
        self._blocked_regions = set()
        self._blocked_zones = set()
        self._blocked_launchable_resources = set()

        self.log_dir = log_dir
        self._dag = dag
        self._optimize_target = optimize_target

        colorama.init()

    def _in_blocklist(self, cloud, region, zones):
        if region.name in self._blocked_regions:
            return True
        assert zones, (cloud, region, zones)
        for zone in zones:
            if zone.name not in self._blocked_zones:
                return False
        return True

    def _clear_blocklist(self):
        self._blocked_regions.clear()
        self._blocked_zones.clear()

    def _update_blocklist_on_gcp_error(self, region, zones, stdout, stderr):
        style = colorama.Style
        assert len(zones) == 1, zones
        zone = zones[0]
        splits = stderr.split('\n')
        exception_str = [s for s in splits if s.startswith('Exception: ')]
        if len(exception_str) == 1:
            # Parse structured response {'errors': [...]}.
            exception_str = exception_str[0][len('Exception: '):]
            exception_dict = ast.literal_eval(exception_str)
            for error in exception_dict['errors']:
                code = error['code']
                message = error['message']
                logger.warning(f'Got {code} in {zone.name} '
                               f'{style.DIM}(message: {message})'
                               f'{style.RESET_ALL}')
                if code == 'QUOTA_EXCEEDED':  # Per region.
                    self._blocked_regions.add(region.name)
                elif code == 'ZONE_RESOURCE_POOL_EXHAUSTED':  # Per zone.
                    self._blocked_zones.add(zone.name)
                else:
                    assert False, error
        else:
            # No such structured error response found.
            assert not exception_str, stderr
            if 'was not found' in stderr:
                # Example: The resource
                # 'projects/<id>/zones/zone/acceleratorTypes/nvidia-tesla-v100'
                # was not found.
                logger.warning(f'Got \'resource not found\' in {zone.name}.')
                self._blocked_zones.add(zone.name)
            else:
                logger.info('====== stdout ======')
                for s in stdout.split('\n'):
                    print(s)
                logger.info('====== stderr ======')
                for s in splits:
                    print(s)
                assert False, \
                    'Errors occurred during setup command; check logs above.'

    def _update_blocklist_on_aws_error(self, region, zones, stdout, stderr):
        del zones  # Unused.
        # The underlying ray autoscaler / boto3 will try all zones of a region
        # at once.
        style = colorama.Style
        stdout_splits = stdout.split('\n')
        stderr_splits = stderr.split('\n')
        errors = [
            s.strip()
            for s in stdout_splits + stderr_splits
            if 'An error occurred' in s.strip()
        ]
        if not errors:
            logger.info('====== stdout ======')
            for s in stdout_splits:
                print(s)
            logger.info('====== stderr ======')
            for s in stderr_splits:
                print(s)
            assert False, \
                'Errors occurred during setup command; check logs above.'

        logger.warning(f'Got error(s) in all zones of {region.name}:')
        messages = '\n\t'.join(errors)
        logger.warning(f'{style.DIM}\t{messages}{style.RESET_ALL}')
        self._blocked_regions.add(region.name)

    def _update_blocklist_on_error(self, cloud, region, zones, stdout,
                                   stderr) -> None:
        """Handles cloud-specific errors and updates the block list.

        This parses textual stdout/stderr because we don't directly use the
        underlying clouds' SDKs.  If we did that, we could catch proper
        exceptions instead.
        """
        if isinstance(cloud, clouds.GCP):
            return self._update_blocklist_on_gcp_error(region, zones, stdout,
                                                       stderr)

        if isinstance(cloud, clouds.AWS):
            return self._update_blocklist_on_aws_error(region, zones, stdout,
                                                       stderr)

        if isinstance(cloud, clouds.Azure):
            assert False, (stdout, stderr)  # TODO
        else:
            assert False, f'Unknown cloud: {cloud}.'

    def _yield_region_zones(self, task: App, cloud: clouds.Cloud):
        region = None
        zones = None
        try:
            # Try reading previously launched region/zones and try them first,
            # because we may have an existing cluster there.
            path = _get_cluster_config_template(task)[:-len('.j2')]
            with open(path, 'r') as f:
                config = yaml.safe_load(f)
            if type(cloud) in (clouds.AWS, clouds.GCP):
                region = config['provider']['region']
                zones = config['provider']['availability_zone']
            elif isinstance(cloud, clouds.Azure):
                region = config['provider']['location']
                zones = None
            else:
                assert False, cloud
        except FileNotFoundError:
            # Happens if no previous cluster.yaml exists.
            pass
        if region is not None:
            region = clouds.Region(name=region)
            if zones is not None:
                zones = [clouds.Zone(name=zone) for zone in zones.split(',')]
                region.set_zones(zones)
            yield (region, zones)  # Ok to yield again in the next loop.
        for region, zones in cloud.region_zones_provision_loop():
            yield (region, zones)

    def _retry_region_zones(self, task: App, to_provision: Resources,
                            dryrun: bool, stream_logs: bool, cluster_name: str):
        """The provision retry loop."""
        style = colorama.Style

        # Get log_path name
        log_path = os.path.join(self.log_dir, 'provision.log')
        log_abs_path = os.path.abspath(log_path)
        tail_cmd = f'tail -n100 -f {log_path}'
        logger.info('To view detailed progress: '
                    f'{style.BRIGHT}{tail_cmd}{style.RESET_ALL}')

        self._clear_blocklist()
        for region, zones in self._yield_region_zones(task, to_provision.cloud):
            if self._in_blocklist(to_provision.cloud, region, zones):
                continue
            logger.info(
                f'\n{style.BRIGHT}Launching on {to_provision.cloud} '
                f'{region.name} '
                f'({",".join(z.name for z in zones)}).{style.RESET_ALL}')
            config_dict = backend_utils.write_cluster_config(
                None,
                task,
                _get_cluster_config_template(task),
                region=region,
                zones=zones,
                dryrun=dryrun,
                cluster_name=cluster_name)
            if dryrun:
                return
            acc_args = to_provision.accelerator_args
            tpu_name = None
            if acc_args is not None and acc_args.get('tpu_name') is not None:
                tpu_name = acc_args['tpu_name']
                assert 'gcloud' in config_dict, \
                    'Expect TPU provisioning with gcloud'
                try:
                    _run(f'bash {config_dict["gcloud"][0]}',
                         stdout=subprocess.PIPE,
                         stderr=subprocess.PIPE)
                except subprocess.CalledProcessError as e:
                    stderr = e.stderr.decode('ascii')
                    if 'ALREADY_EXISTS' in stderr:
                        logger.info(
                            f'TPU {tpu_name} already exists; skipped creation.')
                    elif 'PERMISSION_DENIED' in stderr:
                        logger.info(
                            'TPU resource is not available in this zone.')
                        continue
                    else:
                        logger.error(stderr)
                        raise e
            cluster_config_file = config_dict['ray']

<<<<<<< HEAD
            tail_cmd = f'tail -f {log_path}'
            logger.info(
                f'To view progress: {Style.BRIGHT}{tail_cmd}{Style.RESET_ALL}')
=======
>>>>>>> 02fd6606
            # Redirect stdout/err to the file and streaming (if stream_logs).
            proc, stdout, stderr = _run_with_log(
                ['ray', 'up', '-y', cluster_config_file],
                log_abs_path,
                stream_logs,
                start_streaming_at='Shared connection to')

            if proc.returncode != 0:
                self._update_blocklist_on_error(to_provision.cloud, region,
                                                zones, stdout, stderr)
                if tpu_name is not None:
                    logger.info(
                        'Failed to provision VM. Tearing down TPU resource...')
                    _run(f'bash {config_dict["gcloud"][1]}',
                         stdout=subprocess.PIPE,
                         stderr=subprocess.PIPE)
            else:
                if tpu_name is not None:
                    _run(f'ray exec {cluster_config_file} '
                         f'\'echo "export TPU_NAME={tpu_name}" >> ~/.bashrc\'')
                relpath = backend_utils.get_rel_path(cluster_config_file)
                logger.info(
                    f'{style.BRIGHT}Successfully provisioned or found'
                    f' existing VM(s). Setup completed.{style.RESET_ALL}')
                logger.info(
                    f'\nTo log into the head VM:\t{style.BRIGHT}ray attach'
                    f' {relpath}{style.RESET_ALL}\n')
                return config_dict
        message = ('Failed to acquire resources in all regions/zones'
                   f' (requested {to_provision}).'
                   ' Try changing resource requirements or use another cloud.')
        logger.error(message)
        raise exceptions.ResourcesUnavailableError()

    def provision_with_retries(self, task: App, to_provision: Resources,
                               dryrun: bool, stream_logs: bool,
                               cluster_name: str):
        """Provision with retries for all launchable resources."""
        launchable_retries_disabled = self._dag is None or \
                                    self._optimize_target is None

        style = colorama.Style

        # Retrying launchable resources.
        provision_failed = True
        while provision_failed:
            provision_failed = False
            try:
                handle = self._retry_region_zones(task,
                                                  to_provision,
                                                  dryrun=dryrun,
                                                  stream_logs=stream_logs,
                                                  cluster_name=cluster_name)
            except exceptions.ResourcesUnavailableError as e:
                if launchable_retries_disabled:
                    logger.warning(
                        'DAG and optimize_target needs to be registered first '
                        'to enable cross-cloud retry. '
                        'To fix, call backend.register_info(dag=dag, '
                        'optimize_target=sky.OptimizeTarget.COST)')
                    raise e
                provision_failed = True
                logger.warning(
                    f'\n{style.BRIGHT}Provision failed for {to_provision}. '
                    f'Retrying other launchable resources...{style.RESET_ALL}')
                # Add failed resources to the blocklist.
                self._blocked_launchable_resources.add(to_provision)
                # TODO: set all remaining tasks' best_resources to None.
                task_index = self._dag.tasks.index(task)
                task.best_resources = None
                self._dag = sky.optimize(self._dag,
                                         minimize=self._optimize_target,
                                         blocked_launchable_resources=self.
                                         _blocked_launchable_resources)
                task = self._dag.tasks[task_index]
                to_provision = task.best_resources
                assert to_provision is not None, task
        return handle


class CloudVmRayBackend(backends.Backend):
    """Backend: runs on cloud virtual machines, managed by Ray.

    Changing this class may also require updates to:
      * Cloud providers' templates under config/
      * Cloud providers' implementations under clouds/
    """

    class ResourceHandle(str):
        """A string path pointing to a cluster.yaml file."""
        pass

    def __init__(self):
        # TODO: should include this as part of the handle.
        self._managed_tpu = None
        run_id = backend_utils.get_run_id()
        self.log_dir = os.path.join(SKY_LOGS_DIRECTORY, run_id)
        os.makedirs(self.log_dir, exist_ok=True)

        self._dag = None
        self._optimize_target = None

    def register_info(self, **kwargs) -> None:
        self._dag = kwargs['dag']
        self._optimize_target = kwargs['optimize_target']

    def provision(self,
                  task: App,
                  to_provision: Resources,
                  dryrun: bool,
                  stream_logs: bool,
                  cluster_name: Optional[str] = None) -> ResourceHandle:
        """Provisions using 'ray up'."""
        # ray up: the VMs.
        provisioner = RetryingVmProvisioner(self.log_dir, self._dag,
                                            self._optimize_target)
        try:
            config_dict = provisioner.provision_with_retries(
                task, to_provision, dryrun, stream_logs, cluster_name)
        except exceptions.ResourcesUnavailableError as e:
            logger.error(e)
            assert False, \
                'Failed to provision all possible launchable resources.'
        if dryrun:
            return
        cluster_config_file = config_dict['ray']
        # gcloud: TPU.
        self._managed_tpu = config_dict.get('gcloud')

        backend_utils.wait_until_ray_cluster_ready(to_provision.cloud,
                                                   cluster_config_file,
                                                   task.num_nodes)

        if cluster_name is None:
            cluster_name = pathlib.Path(cluster_config_file).stem
        global_user_state.add_cluster(cluster_name, str(cluster_config_file))

        return cluster_config_file

    def sync_workdir(self, handle: ResourceHandle, workdir: Path) -> None:
        # TODO: do we really need this if provision() takes care of it?
        # TODO: this only syncs to head.  -A flag from ray rsync_up is being
        # deprecated.
        _run(f'ray rsync_up {handle} {workdir}/ {SKY_REMOTE_WORKDIR}')

    def sync_file_mounts(
            self,
            handle: ResourceHandle,
            all_file_mounts: Dict[Path, Path],
            cloud_to_remote_file_mounts: Optional[Dict[Path, Path]],
    ) -> None:
        # TODO: this function currently only syncs to head.
        # 'all_file_mounts' should already have been handled in provision()
        # using the yaml file.  Here we handle cloud -> remote file transfers.
        mounts = cloud_to_remote_file_mounts
        if mounts is None:
            return
        # Validation.
        for dst, src in mounts.items():
            if dst.endswith('/') != src.endswith('/'):
                raise ValueError(
                    'In file mounts involving cloud URLs, add a slash to '
                    'both source and destination to signify directories. '
                    f'Found src={src} dst={dst}.')
            if dst.endswith('/'):
                logger.info(f'[Planned dir sync] {src} -> {dst}')
            else:
                logger.info(f'[Planned file sync] {src} -> {dst}')
        for dst, src in mounts.items():
            # TODO: room for improvement.  Here there are many moving parts
            # (download gsutil on remote, run gsutil on remote).  Consider
            # alternatives (smart_open, each provider's own sdk), a
            # data-transfer container etc.
            storage = cloud_stores.get_storage_from_path(src)
            # Sync to a safe-to-write "wrapped" path.
            wrapped_dst = backend_utils.wrap_file_mount(dst)
            if dst.endswith('/'):
                mkdir_wrapped_dst = f'mkdir -p {wrapped_dst} && '
                sync = storage.make_sync_dir_command(source=src,
                                                     destination=wrapped_dst)
            else:
                mkdir_wrapped_dst = ''
                sync = storage.make_sync_file_command(source=src,
                                                      destination=wrapped_dst)
            # Symlink to the wrapped path.
            symlink_to_make = dst.rstrip('/')
            dir_of_symlink = os.path.dirname(symlink_to_make)
            # Below, use sudo in case the symlink needs sudo access to create.
            command = mkdir_wrapped_dst + ' && '.join([
                # Prepare to create the symlink:
                #  1. make sure its dir exists.
                f'sudo mkdir -p {dir_of_symlink}',
                #  2. remove any existing symlink (otherwise, gsutil errors).
                f'(sudo rm {symlink_to_make} &>/dev/null || true)',
                # Both the wrapped and the symlink dir exist; sync.
                sync,
                # Link.
                f'sudo ln -s {wrapped_dst.rstrip("/")} {symlink_to_make}',
                # chown.
                f'sudo chown $USER {dst}',
            ])
            log_path = os.path.join(self.log_dir,
                                    'file_mounts_cloud_to_remote.log')
            proc, stdout, stderr = _run_with_log(
                f'ray exec {handle} \'{command}\'',
                os.path.abspath(log_path),
                stream_logs=True,
                shell=True)
            if proc.returncode:
                if 'Did you mean to do cp -r?' in stdout:  # gsutil error
                    raise ValueError(
                        f'File mounts\n\t{src} -> {dst}\nappear to be '
                        'directories; add a trailing slash to both paths.')
                else:
                    raise ValueError(
                        f'File mounts\n\t{src} -> {dst}\nfailed to sync. '
                        f'See errors above and log: {log_path}')

    def run_post_setup(self, handle: ResourceHandle, post_setup_fn: PostSetupFn,
                       task: App) -> None:
        ip_list = self._get_node_ips(handle, task.num_nodes)
        ip_to_command = post_setup_fn(ip_list)
        for ip, cmd in ip_to_command.items():
            if cmd is not None:
                cmd = (f'mkdir -p {SKY_REMOTE_WORKDIR} && '
                       f'cd {SKY_REMOTE_WORKDIR} && {cmd}')
                backend_utils.run_command_on_ip_via_ssh(ip, cmd,
                                                        task.private_key,
                                                        task.container_name)

    def _execute_par_task(self, handle: ResourceHandle,
                          par_task: task_mod.ParTask,
                          stream_logs: bool) -> None:
        # Case: ParTask(tasks), t.num_nodes == 1 for t in tasks
        for t in par_task.tasks:
            assert t.num_nodes == 1, \
                f'ParTask does not support inner Tasks with num_nodes > 1: {t}'
        # Strategy:
        #  ray.init(..., log_to_driver=False); otherwise too many logs.
        #  for task:
        #    submit _run_cmd(cmds[i]) with resource {task i's resource}
        # Concrete impl. of the above: codegen a script that contains all the
        # tasks, rsync the script to head, and run that script on head.

        # We cannot connect from this local node to the remote Ray cluster
        # using a Ray client, because the default port 10001 may not be open to
        # this local node.
        #
        # One downside(?) of client mode is to dictate local machine having the
        # same python & ray versions as the cluster.  We can plumb through the
        # yamls to take care of it.  The upsides are many-fold (e.g., directly
        # manipulating the futures).
        #
        # TODO: possible to open the port in the yaml?  Run Ray inside docker?
        log_dir = os.path.join(f'{SKY_REMOTE_WORKDIR}', f'{self.log_dir}',
                               'tasks')
        codegen = [
            textwrap.dedent(
                _TASK_LAUNCH_CODE_GENERATOR.format(stream_logs=stream_logs))
        ]
        for i, t in enumerate(par_task.tasks):
            # '. $(conda info --base)/etc/profile.d/conda.sh || true' is used
            # to initialize conda, so that 'conda activate ...' works.
            cmd = shlex.quote(
                f'. $(conda info --base)/etc/profile.d/conda.sh || true && \
                    cd {SKY_REMOTE_WORKDIR} && source ~/.bashrc && {t.run}')
            # We can't access t.best_resources because the inner task doesn't
            # undergo optimization.
            resources = par_task.get_task_resource_demands(i)
            if resources is not None:
                resources_str = f', resources={json.dumps(resources)}'
                assert len(resources) == 1, \
                    ('There can only be one type of accelerator per instance.'
                    f' Found: {resources}.')
                # Passing this ensures that the Ray remote task gets
                # CUDA_VISIBLE_DEVICES set correctly.  If not passed, that flag
                # would be force-set to empty by Ray.
                num_gpus_str = f', num_gpus={list(resources.values())[0]}'
            else:
                resources_str = ''
                num_gpus_str = ''
            name = f'task-{i}' if t.name is None else t.name
            log_path = os.path.join(f'{log_dir}', f'{name}.log')

            task_i_codegen = textwrap.dedent(f"""\
        futures.append(ray.remote(start_task) \\
              .options(name='{name}'{resources_str}{num_gpus_str}) \\
              .remote({cmd}, '{log_path}', {stream_logs}))
        """)
            codegen.append(task_i_codegen)
        # Block.
        codegen.append('ray.get(futures)\n')
        codegen = '\n'.join(codegen)

        # Logger.
        colorama.init()
        fore = colorama.Fore
        style = colorama.Style
        logger.info(f'{fore.CYAN}Starting ParTask execution.{style.RESET_ALL}')
        if not stream_logs:
            logger.info(
                f'{fore.CYAN}Logs will not be streamed (stream_logs=False).'
                f'{style.RESET_ALL} Hint: task outputs are redirected to '
                f'{style.BRIGHT}{log_dir}{style.RESET_ALL} on the cluster. '
                f'To monitor: ray exec {handle} "tail -f {log_dir}/*.log" '
                f'(To view the task names: ray exec {handle} "ls {log_dir}/")')

        self._exec_code_on_head(handle, codegen)
        # Get external IPs for the nodes
        external_ips = self._get_node_ips(handle,
                                          expected_num_nodes=1,
                                          return_private_ips=False)
        self._rsync_down_logs(handle, log_dir, external_ips)

    def _rsync_down_logs(self,
                         handle: ResourceHandle,
                         log_dir: str,
                         ips: List[str] = None):
        local_log_dir = os.path.join(f'{self.log_dir}', 'tasks')
        style = colorama.Style
        logger.info('Syncing down logs to '
                    f'{style.BRIGHT}{local_log_dir}{style.RESET_ALL}')
        os.makedirs(local_log_dir, exist_ok=True)
        # Call the ray sdk to rsync the logs back to local.
        for ip in ips:
            sdk.rsync(
                handle,
                source=f'{log_dir}/*',
                target=f'{local_log_dir}',
                down=True,
                ip_address=ip,
                use_internal_ip=False,
                should_bootstrap=False,
            )

    def _exec_code_on_head(self,
                           handle: ResourceHandle,
                           codegen: str,
                           stream_logs: bool = True,
                           executable: Optional[str] = None) -> None:
        """Executes generated code on the head node."""
        with tempfile.NamedTemporaryFile('w', prefix='sky_app_') as fp:
            fp.write(codegen)
            fp.flush()
            basename = os.path.basename(fp.name)
            # Rather than 'rsync_up' & 'exec', the alternative of 'ray submit'
            # may not work as the remote VM may use system python (python2) to
            # execute the script.  Happens for AWS.
            _run_no_outputs(f'ray rsync_up {handle} {fp.name} /tmp/{basename}')
        if executable is None:
            executable = 'python3'
        cd = f'cd {SKY_REMOTE_WORKDIR}'
        cmd = f'ray exec {handle} \'{cd} && {executable} /tmp/{basename}\''
        log_path = os.path.join(self.log_dir, 'run.log')
        if not stream_logs:
            colorama.init()
            style = colorama.Style
            logger.info(f'Redirecting stdout/stderr, to monitor: '
                        f'{style.BRIGHT}tail -f {log_path}{style.RESET_ALL}')

        _run_with_log(cmd, log_path, stream_logs, shell=True)

    def execute(self, handle: ResourceHandle, task: App,
                stream_logs: bool) -> None:
        # Execution logic differs for three types of tasks.

        global_user_state.add_task(task)

        # Case: ParTask(tasks), t.num_nodes == 1 for t in tasks
        if isinstance(task, task_mod.ParTask):
            return self._execute_par_task(handle, task, stream_logs)

        # Otherwise, handle a basic Task.
        if task.run is None:
            logger.info(f'Nothing to run; run command not specified:\n{task}')
            return

        # Case: Task(run, num_nodes=1)
        if task.num_nodes == 1:
            return self._execute_task_one_node(handle, task, stream_logs)

        # Case: Task(run, num_nodes=N)
        assert task.num_nodes > 1, task.num_nodes
        return self._execute_task_n_nodes(handle, task, stream_logs)

    def _execute_task_one_node(self, handle: ResourceHandle, task: App,
                               stream_logs: bool) -> None:
        # Launch the command as a Ray task.
        assert isinstance(task.run, str), \
            f'Task(run=...) should be a string (found {type(task.run)}).'
        codegen = textwrap.dedent(f"""\
            #!/bin/bash
            . $(conda info --base)/etc/profile.d/conda.sh || true
            {task.run}
        """)
        self._exec_code_on_head(handle, codegen, stream_logs, executable='bash')

    def _execute_task_n_nodes(self, handle: ResourceHandle, task: App,
                              stream_logs: bool) -> None:
        # Strategy:
        #   ray.init(..., log_to_driver=False); otherwise too many logs.
        #   for node:
        #     submit _run_cmd(cmd) with resource {node_i: 1}
        log_dir = os.path.join(f'{SKY_REMOTE_WORKDIR}', f'{self.log_dir}',
                               'tasks')
        codegen = [
            textwrap.dedent(
                _TASK_LAUNCH_CODE_GENERATOR.format(stream_logs=stream_logs))
        ]
        unused_acc, acc_count = _to_accelerator_and_count(task.best_resources)
        # Get private ips here as Ray internally uses 'node:private_ip' as
        # per-node custom resources.
        ips = self._get_node_ips(handle,
                                 task.num_nodes,
                                 return_private_ips=True)
        ips_dict = task.run(ips)
        for ip in ips_dict:
            command_for_ip = ips_dict[ip]
            # '. $(conda info --base)/etc/profile.d/conda.sh || true' is used
            # to initialize conda, so that 'conda activate ...' works.
            cmd = shlex.quote(
                f'. $(conda info --base)/etc/profile.d/conda.sh || true && \
                    cd {SKY_REMOTE_WORKDIR} && {command_for_ip}')
            # Ray's per-node resources, to constrain scheduling each command to
            # the corresponding node, represented by private IPs.
            demand = {f'node:{ip}': 1}
            resources_str = f', resources={json.dumps(demand)}'
            num_gpus_str = ''
            if acc_count > 0:
                # Passing this ensures that the Ray remote task gets
                # CUDA_VISIBLE_DEVICES set correctly.  If not passed, that flag
                # would be force-set to empty by Ray.
                num_gpus_str = f', num_gpus={acc_count}'
            name = f'{ip}'
            log_path = os.path.join(f'{log_dir}', f'{name}.log')
            codegen.append(
                textwrap.dedent(f"""\
        futures.append(ray.remote(start_task) \\
              .options(name='{name}'{resources_str}{num_gpus_str}) \\
              .remote({cmd}, '{log_path}', {stream_logs}))
        """))
        # Block.
        codegen.append('ray.get(futures)\n')
        codegen = '\n'.join(codegen)
        # Logger.
        colorama.init()
        fore = colorama.Fore
        style = colorama.Style
        logger.info(f'\n{fore.CYAN}Starting Task execution.{style.RESET_ALL}')
        if not stream_logs:
            logger.info(
                f'{fore.CYAN}Logs will not be streamed (stream_logs=False).'
                f'{style.RESET_ALL} Hint: task outputs are redirected to '
                f'{style.BRIGHT}{log_dir}{style.RESET_ALL} on the cluster. '
                f'To monitor: ray exec {handle} "tail -f {log_dir}/*.log"\n'
                f'(To view the task names: ray exec {handle} "ls {log_dir}/")')

        self._exec_code_on_head(handle, codegen)

        # Get external IPs for the nodes
        external_ips = self._get_node_ips(handle,
                                          task.num_nodes,
                                          return_private_ips=False)
        self._rsync_down_logs(handle, log_dir, external_ips)

    def post_execute(self, handle: ResourceHandle, teardown: bool) -> None:
        colorama.init()
        style = colorama.Style
        if not teardown:
            relpath = backend_utils.get_rel_path(handle)
            logger.info(
                '\nTo log into the head VM:\t'
                f'{style.BRIGHT}ray attach {relpath} {style.RESET_ALL}\n'
                '\nTo tear down the cluster:'
                f'\t{style.BRIGHT}ray down {relpath} -y {style.RESET_ALL}\n')
            if self._managed_tpu is not None:
                tpu_script = backend_utils.get_rel_path(self._managed_tpu[1])
                logger.info('To tear down the TPU(s):\t'
                            f'{style.BRIGHT}bash {tpu_script}'
                            f'{style.RESET_ALL}\n')

    def teardown(self, handle: ResourceHandle) -> None:
        _run(f'ray down -y {handle}')
        if self._managed_tpu is not None:
            _run(f'bash {self._managed_tpu[1]}')

    def _get_node_ips(self,
                      handle: ResourceHandle,
                      expected_num_nodes: int,
                      return_private_ips: bool = False) -> List[str]:
        """Returns the IPs of all nodes in the cluster."""
        yaml_handle = handle
        if return_private_ips:
            with open(handle, 'r') as f:
                config = yaml.safe_load(f)
            # Add this field to a temp file to get private ips.
            config['provider']['use_internal_ips'] = True
            yaml_handle = handle + '.tmp'
            backend_utils.yaml_dump(yaml_handle, config)

        out = _run(f'ray get-head-ip {yaml_handle}',
                   stdout=subprocess.PIPE).stdout.decode().strip()
        head_ip = re.findall(backend_utils.IP_ADDR_REGEX, out)
        assert 1 == len(head_ip), out

        out = _run(f'ray get-worker-ips {yaml_handle}',
                   stdout=subprocess.PIPE).stdout.decode()
        worker_ips = re.findall(backend_utils.IP_ADDR_REGEX, out)
        assert expected_num_nodes - 1 == len(worker_ips), (expected_num_nodes -
                                                           1, out)
        if return_private_ips:
            os.remove(yaml_handle)
        return head_ip + worker_ips<|MERGE_RESOLUTION|>--- conflicted
+++ resolved
@@ -51,12 +51,8 @@
         print('available_resources:', ray.available_resources())
         print('live nodes:', ray.state.node_ids())
 
-<<<<<<< HEAD
         def redirect_process_output(
           proc, log_path, stream_logs, start_streaming_at=''):
-=======
-        def redirect_process_output(proc, log_path, stream_logs, start_streaming_at=''):
->>>>>>> 02fd6606
             dirname = os.path.dirname(log_path)
             os.makedirs(dirname, exist_ok=True)
 
@@ -89,10 +85,7 @@
                             fout.flush()
                         if stream_logs and start_streaming_flag:
                             print(line, end='')
-<<<<<<< HEAD
-=======
             return stdout, stderr
->>>>>>> 02fd6606
 
         futures = []
 
@@ -353,12 +346,6 @@
                         raise e
             cluster_config_file = config_dict['ray']
 
-<<<<<<< HEAD
-            tail_cmd = f'tail -f {log_path}'
-            logger.info(
-                f'To view progress: {Style.BRIGHT}{tail_cmd}{Style.RESET_ALL}')
-=======
->>>>>>> 02fd6606
             # Redirect stdout/err to the file and streaming (if stream_logs).
             proc, stdout, stderr = _run_with_log(
                 ['ray', 'up', '-y', cluster_config_file],
