--- conflicted
+++ resolved
@@ -1601,13 +1601,13 @@
                                           stream_logs,
                                           check=check)
 
-<<<<<<< HEAD
     def run_on_head(
             self,
             handle: ResourceHandle,
             cmd: str,
             stream_logs: bool = False,
             use_cached_head_ip: bool = True,
+            check: bool = False,
     ) -> Tuple[subprocess.Popen, str, str]:
         """Runs 'cmd' on the cluster's head node."""
         return self._run_command_on_head_via_ssh(
@@ -1615,17 +1615,5 @@
             cmd,
             '/dev/null',
             stream_logs=stream_logs,
-            use_cached_head_ip=use_cached_head_ip)
-=======
-    def run_on_head(self,
-                    handle: ResourceHandle,
-                    cmd: str,
-                    stream_logs: bool = False,
-                    check: bool = False) -> str:
-        """Runs 'cmd' on the cluster's head node."""
-        return self._run_command_on_head_via_ssh(handle,
-                                                 cmd,
-                                                 '/dev/null',
-                                                 stream_logs=stream_logs,
-                                                 check=check)[1]
->>>>>>> e1ddf309
+            use_cached_head_ip=use_cached_head_ip,
+            check=check)