--- conflicted
+++ resolved
@@ -46,11 +46,8 @@
 
 
 def _to_accelerator_and_count(
-<<<<<<< HEAD
-        resources: Optional[Resources]) -> (Optional[str], int):
-=======
         resources: Optional[Resources]) -> Tuple[Optional[str], int]:
->>>>>>> cd68a22a
+  
     acc = None
     acc_count = 0
     if resources is not None:
