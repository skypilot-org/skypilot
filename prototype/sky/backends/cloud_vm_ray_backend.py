--- conflicted
+++ resolved
@@ -863,29 +863,14 @@
         colorama.init()
         style = colorama.Style
         if not teardown:
-<<<<<<< HEAD
             name = global_user_state.get_cluster_name_from_handle(handle)
             logger.info('\nTo log into the head VM:\t'
                         f'{style.BRIGHT}sky ssh {name} {style.RESET_ALL}\n'
                         '\nTo tear down the cluster:'
                         f'\t{style.BRIGHT}sky down {name}{style.RESET_ALL}\n')
-            if self._managed_tpu is not None:
-                tpu_script = backend_utils.get_rel_path(self._managed_tpu[1])
-                logger.info('To tear down the TPU(s):\t'
-                            f'{style.BRIGHT}bash {tpu_script}'
-                            f'{style.RESET_ALL}\n')
-=======
-            relpath = backend_utils.get_rel_path(handle.cluster_yaml)
-            name = global_user_state.get_cluster_name_from_handle(handle)
-            logger.info(
-                '\nTo log into the head VM:\t'
-                f'{style.BRIGHT}ray attach {relpath} {style.RESET_ALL}\n'
-                '\nTo tear down the cluster:'
-                f'\t{style.BRIGHT}sky down {name}{style.RESET_ALL}\n')
             if handle.tpu_delete_script is not None:
                 logger.info(
                     'Tip: `sky down` will delete launched TPU(s) as well.')
->>>>>>> 837dcb8b
 
     def teardown(self, handle: ResourceHandle) -> None:
         backend_utils.run(f'ray down -y {handle.cluster_yaml}')
