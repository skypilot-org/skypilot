"""Backend: runs on cloud virtual machines, managed by Ray."""
import ast
import getpass
import hashlib
import inspect
import json
import os
import re
import shlex
import subprocess
import tempfile
import textwrap
from typing import Any, Callable, Dict, List, Optional, Tuple
import uuid

import colorama
from ray.autoscaler import sdk

import sky
from sky import backends
from sky import clouds
from sky import cloud_stores
from sky import dag as dag_lib
from sky import exceptions
from sky import global_user_state
from sky import logging
from sky import optimizer
from sky import resources as resources_lib
from sky import task as task_lib
from sky.backends import backend_utils
from sky.backends.remote_libs import job_lib, log_lib

Dag = dag_lib.Dag
OptimizeTarget = optimizer.OptimizeTarget
Resources = resources_lib.Resources
Task = task_lib.Task

Path = str
PostSetupFn = Callable[[str], Any]
SKY_REMOTE_APP_DIR = backend_utils.SKY_REMOTE_APP_DIR
SKY_REMOTE_WORKDIR = backend_utils.SKY_REMOTE_WORKDIR
SKY_LOGS_DIRECTORY = job_lib.SKY_LOGS_DIRECTORY
SKY_REMOTE_LOGS_ROOT = job_lib.SKY_REMOTE_LOGS_ROOT
SKY_REMOTE_RAY_VERSION = backend_utils.SKY_REMOTE_RAY_VERSION
SKY_REMOTE_LIB_PATH = backend_utils.SKY_REMOTE_LIB_PATH

logger = logging.init_logger(__name__)


def _check_cluster_name_is_valid(cluster_name: str) -> None:
    """Errors out on invalid cluster names not supported by cloud providers.

    Bans (including but not limited to) names that:
    - are digits-only
    - contain underscore (_)
    """
    if cluster_name is None:
        return
    # GCP errors return this exact regex.  An informal description is also at:
    # https://cloud.google.com/compute/docs/naming-resources#resource-name-format
    valid_regex = '[a-z]([-a-z0-9]{0,61}[a-z0-9])?'
    if re.fullmatch(valid_regex, cluster_name) is None:
        raise ValueError(f'Cluster name "{cluster_name}" is invalid; '
                         f'ensure it is fully matched by regex: {valid_regex}')


def _get_cluster_config_template(cloud):
    cloud_to_template = {
        clouds.AWS: 'config/aws-ray.yml.j2',
        clouds.Azure: 'config/azure-ray.yml.j2',
        clouds.GCP: 'config/gcp-ray.yml.j2',
    }
    path = cloud_to_template[type(cloud)]
    return os.path.join(os.path.dirname(sky.__root_dir__), path)


def _get_task_demands_dict(task: Task) -> Optional[Tuple[Optional[str], int]]:
    """Returns the accelerator dict of the task"""
    # TODO: CPU and other memory resources are not supported yet.
    accelerator_dict = None
    if task.best_resources is not None:
        resources = task.best_resources
    else:
        # Task may (e.g., sky launch) or may not (e.g., sky exec) have undergone
        # sky.optimize(), so best_resources may be None.
        assert len(task.resources) == 1, task.resources
        resources = list(task.resources)[0]
    if resources is not None:
        accelerator_dict = resources.get_accelerators()
    return accelerator_dict


def _ssh_options_list(ssh_private_key: Optional[str],
                      ssh_control_path: str,
                      *,
                      timeout=30) -> List[str]:
    """Returns a list of sane options for 'ssh'."""
    # Forked from Ray SSHOptions:
    # https://github.com/ray-project/ray/blob/master/python/ray/autoscaler/_private/command_runner.py
    arg_dict = {
        # Supresses initial fingerprint verification.
        'StrictHostKeyChecking': 'no',
        # SSH IP and fingerprint pairs no longer added to known_hosts.
        # This is to remove a 'REMOTE HOST IDENTIFICATION HAS CHANGED'
        # warning if a new node has the same IP as a previously
        # deleted node, because the fingerprints will not match in
        # that case.
        'UserKnownHostsFile': os.devnull,
        # Try fewer extraneous key pairs.
        'IdentitiesOnly': 'yes',
        # Abort if port forwarding fails (instead of just printing to
        # stderr).
        'ExitOnForwardFailure': 'yes',
        # Quickly kill the connection if network connection breaks (as
        # opposed to hanging/blocking).
        'ServerAliveInterval': 5,
        'ServerAliveCountMax': 3,
        # Control path: important optimization as we do multiple ssh in one
        # sky.launch().
        'ControlMaster': 'auto',
        'ControlPath': f'{ssh_control_path}/%C',
        'ControlPersist': '30s',
        # ConnectTimeout.
        'ConnectTimeout': f'{timeout}s',
        # ForwardAgent (for git credentials).
        'ForwardAgent': 'yes',
    }
    ssh_key_option = [
        '-i',
        ssh_private_key,
    ] if ssh_private_key is not None else []
    return ssh_key_option + [
        x for y in (['-o', f'{k}={v}']
                    for k, v in arg_dict.items()
                    if v is not None) for x in y
    ]


def _add_cluster_to_ssh_config(cluster_name: str, cluster_ip: str,
                               auth_config: Dict[str, str]) -> None:
    backend_utils.SSHConfigHelper.add_cluster(cluster_name, cluster_ip,
                                              auth_config)


def _remove_cluster_from_ssh_config(cluster_ip: str,
                                    auth_config: Dict[str, str]) -> None:
    backend_utils.SSHConfigHelper.remove_cluster(cluster_ip, auth_config)


class RayCodeGen:
    """Code generator of a Ray program that executes a sky.Task.

    Usage:

      >> codegen = RayCodegen()
      >> codegen.add_prologue()

      >> codegen.add_ray_task(...)
      >> codegen.add_ray_task(...)

      >> codegen.add_epilogue()
      >> code = codegen.build()
    """

    def __init__(self):
        # Code generated so far, to be joined via '\n'.
        self._code = []
        # Guard method calling order.
        self._has_prologue = False
        self._has_epilogue = False

        # For n nodes gang scheduling.
        self._ip_to_bundle_index = None

        # job_id
        # Job ID is used to identify the job (also this generated code).
        # It is a int automatically generated by the DB on the cluster
        # and monotonically increasing starting from 1.
        # To generate the job ID, we use the following logic:
        #   job_codegen = backend_utils.JobLibCodeGen()
        #   job_codegen.add_job(username, run_timestamp)
        #   code = job_codegen.build()
        #   job_id = get_output(run_on_cluster(code))
        self.job_id = None

    def add_prologue(self, job_id: int) -> None:
        assert not self._has_prologue, 'add_prologue() called twice?'
        self._has_prologue = True
        self.job_id = job_id
        self._code = [
            textwrap.dedent(f"""\
            import io
            import os
            import pathlib
            import sys
            import selectors
            import subprocess
            import tempfile
            import time
            from typing import Dict, List, Optional, Union

            import ray
            import ray.util as ray_util

            lib_path = os.path.expanduser({SKY_REMOTE_LIB_PATH!r})
            sys.path.append(lib_path)
            import job_lib

            job_lib.set_status({job_id!r}, job_lib.JobStatus.PENDING)

            ray.init('auto', namespace='__sky__{job_id}__', log_to_driver=True)

            futures = []"""),
            # FIXME: This is a hack to make sure that the functions can be found
            # by ray.remote. This should be removed once we have a better way to
            # specify dependencies for ray.
            inspect.getsource(log_lib.redirect_process_output),
            inspect.getsource(log_lib.run_with_log),
            inspect.getsource(log_lib.run_bash_command_with_log),
            'run_bash_command_with_log = ray.remote(run_bash_command_with_log)',
        ]

    def add_gang_scheduling_placement_group(
            self,
            ip_list: Optional[List[str]],
            accelerator_dict: Dict[str, int],
    ) -> None:
        """Create the gang scheduling placement group for a Task."""
        assert self._has_prologue, ('Call add_prologue() before '
                                    'add_gang_scheduling_placement_group().')
        bundles = [{'CPU': 1}]
        self._ip_to_bundle_index = {None: 0}
        if ip_list is not None:
            bundles = [
                {
                    # Set CPU to avoid ray hanging the resources allocation
                    # for remote functions, since the task will request 1 CPU
                    # by default.
                    'CPU': 1,
                    # ip is requested by ray to have multiple jobs running in
                    # parallel.
                    f'node:{ip}': 0.01
                } for ip in ip_list
            ]
            self._ip_to_bundle_index = {ip: i for i, ip in enumerate(ip_list)}

        if accelerator_dict is not None:
            acc_name = list(accelerator_dict.keys())[0]
            acc_count = list(accelerator_dict.values())[0]
            gpu_dict = {'GPU': acc_count}
            # gpu_dict should be empty when the accelerator is not GPU.
            # FIXME: This is a hack to make sure that we do not reserve
            # GPU when requesting TPU.
            if 'tpu' in acc_name.lower():
                gpu_dict = dict()
            for bundle in bundles:
                bundle.update({
                    **accelerator_dict,
                    # Set the GPU to avoid ray hanging the resources allocation
                    **gpu_dict,
                })

        pack_mode = 'STRICT_SPREAD'
        self._code += [
            textwrap.dedent(f"""\
                pg = ray_util.placement_group({json.dumps(bundles)}, {pack_mode!r})
                print('SKY INFO: Reserving task slots on {len(bundles)} nodes.',
                      file=sys.stderr,
                      flush=True)
                # FIXME: This will print the error message from autoscaler if
                # it is waiting for other task to finish. We should hide the
                # error message.
                ray.get(pg.ready())
                print(\'SKY INFO: All task slots reserved.\',
                      file=sys.stderr,
                      flush=True)
                job_lib.set_status({self.job_id!r}, job_lib.JobStatus.RUNNING)
                """),
        ]

    def add_ray_task(
            self,
            bash_script: str,
            task_name: Optional[str],
            ray_resources_dict: Optional[Dict[str, float]],
            log_path: str,
            gang_scheduling_ip: Optional[str] = None,
    ) -> None:
        """Generates code for a ray remote task that runs a bash command."""
        assert self._has_prologue, 'Call add_prologue() before add_ray_task().'
        assert self._ip_to_bundle_index is not None, \
            'Call add_gang_scheduling_placement_group() before add_ray_task().'

        # Build remote_task.options(...)
        #   name=...
        #   resources=...
        #   num_gpus=...
        name_str = f'name=\'{task_name}\''
        if task_name is None:
            # Make the task name more meaningful in ray log.
            name_str = 'name=\'task\''

        if ray_resources_dict is None:
            resources_str = ''
            num_gpus_str = ''
        else:
            assert len(ray_resources_dict) == 1, \
                ('There can only be one type of accelerator per instance.'
                 f' Found: {ray_resources_dict}.')
            resources_str = f', resources={json.dumps(ray_resources_dict)}'

            # Passing this ensures that the Ray remote task gets
            # CUDA_VISIBLE_DEVICES set correctly.  If not passed, that flag
            # would be force-set to empty by Ray.
            num_gpus_str = f', num_gpus={list(ray_resources_dict.values())[0]}'
            # `num_gpus` should be empty when the accelerator is not GPU.
            # FIXME: use a set of GPU types.
            resources_key = list(ray_resources_dict.keys())[0]
            if 'tpu' in resources_key.lower():
                num_gpus_str = ''

        bundle_index = self._ip_to_bundle_index[gang_scheduling_ip]
        resources_str = ', placement_group=pg'
        resources_str += f', placement_group_bundle_index={bundle_index}'
        logger.debug(
            f'Added Task with options: {name_str}{resources_str}{num_gpus_str}')
        self._code += [
            textwrap.dedent(f"""\
        futures.append(run_bash_command_with_log \\
                .options({name_str}{resources_str}{num_gpus_str}) \\
                .remote(
                    {bash_script!r},
                    {log_path!r},
                    stream_logs=True,
                ))""")
        ]

    def add_epilogue(self) -> None:
        """Generates code that waits for all tasks, then exits."""
        assert self._has_prologue, 'Call add_prologue() before add_epilogue().'
        assert not self._has_epilogue, 'add_epilogue() called twice?'
        self._has_epilogue = True

        self._code += [
            textwrap.dedent(f"""\
            try:
                ray.get(futures)
                job_lib.set_status({self.job_id!r}, job_lib.JobStatus.SUCCEEDED)
            except ray.exceptions.WorkerCrashedError:
                job_lib.set_status({self.job_id!r}, job_lib.JobStatus.FAILED)
                raise RuntimeError('Command failed, please check the logs.')
            """)
        ]

    def build(self) -> str:
        """Returns the entire generated program."""
        assert self._has_epilogue, 'Call add_epilogue() before build().'
        return '\n'.join(self._code)


class RetryingVmProvisioner(object):
    """A provisioner that retries different cloud/regions/zones."""

    def __init__(self, log_dir: str, dag: Dag, optimize_target: OptimizeTarget):
        self._blocked_regions = set()
        self._blocked_zones = set()
        self._blocked_launchable_resources = set()

        self.log_dir = log_dir
        self._dag = dag
        self._optimize_target = optimize_target

        colorama.init()

    def _in_blocklist(self, cloud, region, zones):
        if region.name in self._blocked_regions:
            return True
        # We do not keep track of zones in Azure.
        if isinstance(cloud, clouds.Azure):
            return False
        assert zones, (cloud, region, zones)
        for zone in zones:
            if zone.name not in self._blocked_zones:
                return False
        return True

    def _clear_blocklist(self):
        self._blocked_regions.clear()
        self._blocked_zones.clear()

    def _update_blocklist_on_gcp_error(self, region, zones, stdout, stderr):
        style = colorama.Style
        assert len(zones) == 1, zones
        zone = zones[0]
        splits = stderr.split('\n')
        exception_str = [s for s in splits if s.startswith('Exception: ')]
        if len(exception_str) == 1:
            # Parse structured response {'errors': [...]}.
            exception_str = exception_str[0][len('Exception: '):]
            exception_dict = ast.literal_eval(exception_str)
            for error in exception_dict['errors']:
                code = error['code']
                message = error['message']
                logger.warning(f'Got {code} in {zone.name} '
                               f'{style.DIM}(message: {message})'
                               f'{style.RESET_ALL}')
                if code == 'QUOTA_EXCEEDED':
                    if '\'GPUS_ALL_REGIONS\' exceeded' in message:
                        # Global quota.  All regions in GCP will fail.  Ex:
                        # Quota 'GPUS_ALL_REGIONS' exceeded.  Limit: 1.0
                        # globally.
                        # This skip is only correct if we implement "first
                        # retry the region/zone of an existing cluster with the
                        # same name" correctly.
                        for r, _ in clouds.GCP.region_zones_provision_loop():
                            self._blocked_regions.add(r.name)
                    else:
                        # Per region.  Ex: Quota 'CPUS' exceeded.  Limit: 24.0
                        # in region us-west1.
                        self._blocked_regions.add(region.name)
                elif code == 'ZONE_RESOURCE_POOL_EXHAUSTED':  # Per zone.
                    self._blocked_zones.add(zone.name)
                else:
                    assert False, error
        else:
            # No such structured error response found.
            assert not exception_str, stderr
            if 'was not found' in stderr:
                # Example: The resource
                # 'projects/<id>/zones/zone/acceleratorTypes/nvidia-tesla-v100'
                # was not found.
                logger.warning(f'Got \'resource not found\' in {zone.name}.')
                self._blocked_zones.add(zone.name)
            else:
                logger.info('====== stdout ======')
                for s in stdout.split('\n'):
                    print(s)
                logger.info('====== stderr ======')
                for s in splits:
                    print(s)
                raise ValueError(
                    'Errors occurred during file_mounts/setup command; '
                    'check logs above.')

    def _update_blocklist_on_aws_error(self, region, zones, stdout, stderr):
        del zones  # Unused.
        style = colorama.Style
        stdout_splits = stdout.split('\n')
        stderr_splits = stderr.split('\n')
        errors = [
            s.strip()
            for s in stdout_splits + stderr_splits
            if 'An error occurred' in s.strip()
        ]
        # Need to handle boto3 printing error but its retry succeeded:
        #   error occurred (Unsupported) .. not supported in your requested
        #   Availability Zone (us-west-2d)...retrying
        #   --> it automatically succeeded in another zone
        #   --> failed in [4/7] Running initialization commands due to user cmd
        # In this case, we should error out.
        head_node_up = any(
            line.startswith('<1/1> Setting up head node')
            for line in stdout_splits + stderr_splits)
        if not errors or head_node_up:
            # TODO: Got transient 'Failed to create security group' that goes
            # away after a few minutes.  Should we auto retry other regions, or
            # let the user retry.
            logger.info('====== stdout ======')
            for s in stdout_splits:
                print(s)
            logger.info('====== stderr ======')
            for s in stderr_splits:
                print(s)
            raise ValueError(
                'Errors occurred during file_mounts/setup command; '
                'check logs above.')
        # The underlying ray autoscaler / boto3 will try all zones of a region
        # at once.
        logger.warning(f'Got error(s) in all zones of {region.name}:')
        messages = '\n\t'.join(errors)
        logger.warning(f'{style.DIM}\t{messages}{style.RESET_ALL}')
        self._blocked_regions.add(region.name)

    def _update_blocklist_on_azure_error(self, region, zones, stdout, stderr):
        del zones  # Unused.
        # The underlying ray autoscaler will try all zones of a region at once.
        style = colorama.Style
        stdout_splits = stdout.split('\n')
        stderr_splits = stderr.split('\n')
        errors = [
            s.strip()
            for s in stdout_splits + stderr_splits
            if ('Exception Details:' in s.strip() or
                'InvalidTemplateDeployment' in s.strip())
        ]
        if not errors:
            logger.info('====== stdout ======')
            for s in stdout_splits:
                print(s)
            logger.info('====== stderr ======')
            for s in stderr_splits:
                print(s)
            assert False, \
                'Errors occurred during setup command; check logs above.'

        logger.warning(f'Got error(s) in {region.name}:')
        messages = '\n\t'.join(errors)
        logger.warning(f'{style.DIM}\t{messages}{style.RESET_ALL}')
        self._blocked_regions.add(region.name)

    def _update_blocklist_on_error(self, cloud, region, zones, stdout,
                                   stderr) -> None:
        """Handles cloud-specific errors and updates the block list.

        This parses textual stdout/stderr because we don't directly use the
        underlying clouds' SDKs.  If we did that, we could catch proper
        exceptions instead.
        """
        if stdout is None:
            # Gang scheduling failure.  Simply block the region.
            assert stderr is None, stderr
            self._blocked_regions.add(region.name)
            return

        if isinstance(cloud, clouds.GCP):
            return self._update_blocklist_on_gcp_error(region, zones, stdout,
                                                       stderr)

        if isinstance(cloud, clouds.AWS):
            return self._update_blocklist_on_aws_error(region, zones, stdout,
                                                       stderr)

        if isinstance(cloud, clouds.Azure):
            return self._update_blocklist_on_azure_error(
                region, zones, stdout, stderr)
        assert False, f'Unknown cloud: {cloud}.'

    def _yield_region_zones(self, to_provision: Resources, cluster_name: str):
        cloud = to_provision.cloud
        region = None
        zones = None
        # Try loading previously launched region/zones and try them first,
        # because we may have an existing cluster there.
        handle = global_user_state.get_handle_from_cluster_name(cluster_name)
        if handle is not None:
            try:
                config = backend_utils.read_yaml(handle.cluster_yaml)
                prev_resources = handle.launched_resources
                if prev_resources is not None and cloud.is_same_cloud(
                        prev_resources.cloud):
                    if type(cloud) in (clouds.AWS, clouds.GCP):
                        region = config['provider']['region']
                        zones = config['provider']['availability_zone']
                    elif isinstance(cloud, clouds.Azure):
                        region = config['provider']['location']
                        zones = None
                    else:
                        assert False, cloud
            except FileNotFoundError:
                # Happens if no previous cluster.yaml exists.
                pass
        if region is not None:
            region = clouds.Region(name=region)
            if zones is not None:
                zones = [clouds.Zone(name=zone) for zone in zones.split(',')]
                region.set_zones(zones)
            yield (region, zones)  # Ok to yield again in the next loop.
        for region, zones in cloud.region_zones_provision_loop(
                instance_type=to_provision.instance_type,
                accelerators=to_provision.accelerators,
                use_spot=to_provision.use_spot,
        ):
            yield (region, zones)

    def _try_provision_tpu(self, to_provision: Resources, acc_args,
                           config_dict) -> bool:
        """Returns whether the provision is successful."""
        tpu_name = acc_args['tpu_name']
        assert 'tpu-create-script' in config_dict, \
            'Expect TPU provisioning with gcloud.'
        try:
            backend_utils.run(f'bash {config_dict["tpu-create-script"]}',
                              stdout=subprocess.PIPE,
                              stderr=subprocess.PIPE)
            return True
        except subprocess.CalledProcessError as e:
            stderr = e.stderr.decode('ascii')
            if 'ALREADY_EXISTS' in stderr:
                # FIXME: should use 'start' on stopped TPUs, replacing
                # 'create'. Or it can be in a "deleting" state. Investigate the
                # right thing to do (force kill + re-provision?).
                logger.info(f'TPU {tpu_name} already exists; skipped creation.')
                return True

            if 'PERMISSION_DENIED' in stderr:
                logger.info('TPUs are not available in this zone.')
                return False

            if 'no more capacity in the zone' in stderr:
                logger.info('No more capacity in this zone.')
                return False

            if 'CloudTpu received an invalid AcceleratorType' in stderr:
                # INVALID_ARGUMENT: CloudTpu received an invalid
                # AcceleratorType, "v3-8" for zone "us-central1-c". Valid
                # values are "v2-8, ".
                tpu_type = list(to_provision.accelerators.keys())[0]
                logger.info(
                    f'TPU type {tpu_type} is not available in this zone.')
                return False

            logger.error(stderr)
            raise e

    def _retry_region_zones(self, task: Task, to_provision: Resources,
                            dryrun: bool, stream_logs: bool, cluster_name: str,
                            prev_cluster_config: Optional[Dict[str, Any]]):
        """The provision retry loop."""
        style = colorama.Style
        # Get log_path name
        log_path = os.path.join(self.log_dir, 'provision.log')
        log_abs_path = os.path.abspath(log_path)
        tail_cmd = f'tail -n100 -f {log_path}'
        logger.info('To view detailed progress: '
                    f'{style.BRIGHT}{tail_cmd}{style.RESET_ALL}')

        self._clear_blocklist()
        for region, zones in self._yield_region_zones(to_provision,
                                                      cluster_name):
            if self._in_blocklist(to_provision.cloud, region, zones):
                continue
            zone_str = ','.join(
                z.name for z in zones) if zones is not None else 'all zones'
            logger.info(f'\n{style.BRIGHT}Launching on {to_provision.cloud} '
                        f'{region.name} ({zone_str}){style.RESET_ALL}')
            config_dict = backend_utils.write_cluster_config(
                task,
                to_provision,
                _get_cluster_config_template(to_provision.cloud),
                region=region,
                zones=zones,
                dryrun=dryrun,
                cluster_name=cluster_name)
            if dryrun:
                return
            acc_args = to_provision.accelerator_args
            tpu_name = None
            if acc_args is not None and acc_args.get('tpu_name') is not None:
                success = self._try_provision_tpu(to_provision, acc_args,
                                                  config_dict)
                if not success:
                    continue
                tpu_name = acc_args['tpu_name']
            cluster_config_file = config_dict['ray']

            # Record early, so if anything goes wrong, 'sky status' will show
            # the cluster name and users can appropriately 'sky down'.  It also
            # means a second 'sky launch -c <name>' will attempt to reuse.
            handle = CloudVmRayBackend.ResourceHandle(
                cluster_name=cluster_name,
                cluster_yaml=cluster_config_file,
                launched_nodes=task.num_nodes,
                # OK for this to be shown in CLI as status == INIT.
                launched_resources=to_provision,
                tpu_delete_script=config_dict.get('tpu-delete-script'))
            global_user_state.add_or_update_cluster(cluster_name,
                                                    cluster_handle=handle,
                                                    ready=False)

            gang_failed, proc, stdout, stderr = self._gang_schedule_ray_up(
                task, to_provision.cloud, cluster_config_file, log_abs_path,
                stream_logs, prev_cluster_config)

            if gang_failed or proc.returncode != 0:
                if gang_failed:
                    # There exist partial nodes (e.g., head node) so we must
                    # down before moving on to other regions.
                    # TODO: this signals refactoring opportunities?
                    CloudVmRayBackend().teardown(handle, terminate=True)
                    self._update_blocklist_on_error(
                        to_provision.cloud,
                        region,
                        # Ignored and block region:
                        zones=None,
                        stdout=None,
                        stderr=None)
                else:
                    self._update_blocklist_on_error(to_provision.cloud, region,
                                                    zones, stdout, stderr)
            else:
                # Success.
                if tpu_name is not None:
                    # TODO: refactor to a cleaner design, so that tpu code and
                    # ray up logic are not mixed up.
                    backend_utils.run(f'ray exec {cluster_config_file} '
                                      f'\'echo "export TPU_NAME={tpu_name}" > '
                                      f'{SKY_REMOTE_APP_DIR}/sky_env_var.sh\'')
                cluster_name = config_dict['cluster_name']
                plural = '' if task.num_nodes == 1 else 's'
                logger.info(
                    f'{style.BRIGHT}Successfully provisioned or found'
                    f' existing VM{plural}. Setup completed.{style.RESET_ALL}')
                logger.info(f'\nTo log into the head VM:\t{style.BRIGHT}ssh'
                            f' {cluster_name}{style.RESET_ALL}\n')
                return config_dict
        message = ('Failed to acquire resources in all regions/zones'
                   f' (requested {to_provision}).'
                   ' Try changing resource requirements or use another cloud.')
        logger.error(message)
        raise exceptions.ResourcesUnavailableError()

    def _gang_schedule_ray_up(self, task: Task,
                              to_provision_cloud: clouds.Cloud,
                              cluster_config_file: str, log_abs_path: str,
                              stream_logs: bool,
                              prev_cluster_config: Optional[Dict[str, Any]]):
        """Provisions a cluster via 'ray up' with gang scheduling.

        Steps for provisioning > 1 node:
          1) ray up an empty config (no filemounts, no setup commands)
          2) ray up a full config (with filemounts and setup commands)

        For provisioning 1 node, only step 2 is run.

        Benefits:
          - Ensures all nodes are allocated first before potentially expensive
            file_mounts/setup.  (If not all nodes aren't allocated, step 1
            would fail.)

        Returns:
          (did gang scheduling failed; proc; stdout; stderr).
        """
        style = colorama.Style

        def ray_up(start_streaming_at):
            # Redirect stdout/err to the file and streaming (if stream_logs).
            proc, stdout, stderr = backend_utils.run_with_log(
                # NOTE: --no-restart solves the following bug.  Without it, if
                # 'ray up' (sky launch) twice on a cluster with >1 node, the
                # worker node gets disconnected/killed by ray autoscaler; the
                # whole task will just freeze.  (Doesn't affect 1-node
                # clusters.)  With this flag, ray processes no longer restart
                # and this bug doesn't show.  Downside is existing tasks on the
                # cluster will keep running (which may be ok with the semantics
                # of 'sky launch' twice).
                # Tracked in https://github.com/ray-project/ray/issues/20402.
                ['ray', 'up', '-y', '--no-restart', cluster_config_file],
                log_abs_path,
                stream_logs,
                start_streaming_at=start_streaming_at)
            return proc, stdout, stderr

        def is_cluster_yaml_identical():
            if prev_cluster_config is None:
                return False
            curr_config = backend_utils.read_yaml(cluster_config_file)
            curr = json.dumps(curr_config, sort_keys=True)
            prev = json.dumps(prev_cluster_config, sort_keys=True)
            return curr == prev

        ray_up_on_full_confg_only = False
        # Fast paths for "no need to gang schedule":
        #  (1) task.num_nodes == 1, no need to pre-provision.
        #  (2) otherwise, if cluster configs have not changed, no need either.
        #    TODO: can relax further: if (num_nodes x requested_resources) now
        #    == existing, then skip Step 1.  Requested resources =
        #    cloud(instance_type, acc, acc_args).  If requested clouds are
        #    different, we still need to gang schedule on the new cloud.
        if task.num_nodes == 1:
            # ray up the full yaml.
            proc, stdout, stderr = ray_up(
                start_streaming_at='Shared connection to')
            return False, proc, stdout, stderr
        elif is_cluster_yaml_identical():
            ray_up_on_full_confg_only = True
            # NOTE: consider the exceptional case where cluster yamls are
            # identical, but existing cluster has a few nodes killed (e.g.,
            # spot).  For that case, we ray up once on the full config, instead
            # of doing gang schedule first.  This seems an ok tradeoff because
            # (1) checking how many nodes remain maybe slow, a price the common
            # cases should not pay; (2) setup on the (presumably live) head
            # node is likely no-op.  We can revisit.

        # Step 1: ray up the emptied config.
        if not ray_up_on_full_confg_only:
            config = backend_utils.read_yaml(cluster_config_file)
            pinned_ray_install = ('pip3 install -U '
                                  f'ray[default]=={SKY_REMOTE_RAY_VERSION}')

            file_mounts = {}
            if 'ssh_public_key' in config['auth']:
                # For Azure, we need to add ssh public key to VM by filemounts.
                public_key_path = config['auth']['ssh_public_key']
                file_mounts[public_key_path] = public_key_path

            fields_to_empty = {
                'file_mounts': file_mounts,
                # Need ray for 'ray status' in wait_until_ray_cluster_ready().
                'setup_commands': [config['setup_commands'][0]],
            }
            existing_fields = {k: config[k] for k in fields_to_empty}
            # Keep both in sync.
            assert pinned_ray_install in existing_fields['setup_commands'][
                0], existing_fields['setup_commands']
            config.update(fields_to_empty)
            backend_utils.dump_yaml(cluster_config_file, config)

        proc, stdout, stderr = ray_up(start_streaming_at='Shared connection to')
        if proc.returncode != 0:
            # Head node provisioning failure.
            return False, proc, stdout, stderr

        logger.info(f'{style.BRIGHT}Successfully provisioned or found'
                    f' existing head VM. Waiting for workers.{style.RESET_ALL}')

        # TODO: if requesting a large amount (say 32) of expensive VMs, this
        # may loop for a long time.  Use timeouts and treat as gang_failed.
        cluster_ready = backend_utils.wait_until_ray_cluster_ready(
            to_provision_cloud, cluster_config_file, task.num_nodes)
        gang_failed = not cluster_ready
        if gang_failed or ray_up_on_full_confg_only:
            # Head OK; gang scheduling failure.
            return gang_failed, proc, stdout, stderr

        # Step 2: ray up the full config (file mounts, setup).
        config.update(existing_fields)
        backend_utils.dump_yaml(cluster_config_file, config)
        logger.info('Starting to set up the cluster.')
        proc, stdout, stderr = ray_up(
            # FIXME: Not ideal. The setup log (pip install) will be streamed
            # first, before the ray autoscaler's step-by-step output (<1/1>
            # Setting up head node). Probably some buffering or
            # stdout-vs-stderr bug?  We want the latter to show first, not
            # printed in t he end.
            start_streaming_at='Shared connection to')

        return False, proc, stdout, stderr

    def provision_with_retries(self, task: Task, to_provision: Resources,
                               dryrun: bool, stream_logs: bool,
                               cluster_name: str):
        """Provision with retries for all launchable resources."""
        assert cluster_name is not None, 'cluster_name must be specified.'
        launchable_retries_disabled = (self._dag is None or
                                       self._optimize_target is None)
        prev_handle = global_user_state.get_handle_from_cluster_name(
            cluster_name)
        if prev_handle is None:
            prev_cluster_config = None
        else:
            try:
                prev_cluster_config = backend_utils.read_yaml(
                    prev_handle.cluster_yaml)
            except FileNotFoundError:
                prev_cluster_config = None
        style = colorama.Style
        # Retrying launchable resources.
        provision_failed = True
        while provision_failed:
            provision_failed = False
            try:
                config_dict = self._retry_region_zones(
                    task,
                    to_provision,
                    dryrun=dryrun,
                    stream_logs=stream_logs,
                    cluster_name=cluster_name,
                    prev_cluster_config=prev_cluster_config)
                if dryrun:
                    return
                config_dict['launched_resources'] = to_provision
            except exceptions.ResourcesUnavailableError as e:
                if launchable_retries_disabled:
                    logger.warning(
                        'DAG and optimize_target needs to be registered first '
                        'to enable cross-cloud retry. '
                        'To fix, call backend.register_info(dag=dag, '
                        'optimize_target=sky.OptimizeTarget.COST)')
                    raise e
                provision_failed = True
                logger.warning(
                    f'\n{style.BRIGHT}Provision failed for {to_provision}. '
                    'Trying other launchable resources (if any)...'
                    f'{style.RESET_ALL}')
                # Add failed resources to the blocklist.
                self._blocked_launchable_resources.add(to_provision)
                # Set to None so that sky.optimize() will assign a new one
                # (otherwise will skip re-optimizing this task).
                # TODO: set all remaining tasks' best_resources to None.
                task.best_resources = None
                self._dag = sky.optimize(self._dag,
                                         minimize=self._optimize_target,
                                         blocked_launchable_resources=self.
                                         _blocked_launchable_resources)
                to_provision = task.best_resources
                assert task in self._dag.tasks, 'Internal logic error.'
                assert to_provision is not None, task
        return config_dict


class CloudVmRayBackend(backends.Backend):
    """Backend: runs on cloud virtual machines, managed by Ray.

    Changing this class may also require updates to:
      * Cloud providers' templates under config/
      * Cloud providers' implementations under clouds/
    """

    class ResourceHandle(object):
        """A pickle-able tuple of:

        - (required) Cluster name.
        - (required) Path to a cluster.yaml file.
        - (optional) A cached head node public IP.  Filled in after a
            successful provision().
        - (optional) Requested num nodes
        - (optional) Launched resources
        - (optional) If TPU(s) are managed, a path to a deletion script.
        """

        def __init__(self,
                     *,
                     cluster_name: str,
                     cluster_yaml: str,
                     head_ip: Optional[str] = None,
                     launched_nodes: Optional[int] = None,
                     launched_resources: Optional[Resources] = None,
                     tpu_delete_script: Optional[str] = None) -> None:
            self.cluster_name = cluster_name
            self.cluster_yaml = cluster_yaml
            self.head_ip = head_ip
            self.launched_nodes = launched_nodes
            self.launched_resources = launched_resources
            self.tpu_delete_script = tpu_delete_script

        def __repr__(self):
            return (f'ResourceHandle('
                    f'\n\tcluster_name={self.cluster_name},'
                    f'\n\thead_ip={self.head_ip},'
                    '\n\tcluster_yaml='
                    f'{backend_utils.get_rel_path(self.cluster_yaml)}, '
                    f'\n\tlaunched_resources={self.launched_nodes}x '
                    f'{self.launched_resources}, '
                    f'\n\ttpu_delete_script={self.tpu_delete_script})')

    def __init__(self):
        run_timestamp = backend_utils.get_run_timestamp()
        self.log_dir = os.path.join(SKY_LOGS_DIRECTORY, run_timestamp)
        # Do not make directories to avoid create folder for commands that
        # do not need it (`sky status`, `sky logs` ...)
        # os.makedirs(self.log_dir, exist_ok=True)

        self._dag = None
        self._optimize_target = None

    def register_info(self, **kwargs) -> None:
        self._dag = kwargs['dag']
        self._optimize_target = kwargs.pop('optimize_target',
                                           OptimizeTarget.COST)

    def _check_task_resources_smaller_than_cluster(self, handle: ResourceHandle,
                                                   task: Task):
        """Check if resources requested by the task are available."""
        assert (
            task.num_nodes == handle.launched_nodes or task.num_nodes == 1), (
                f'We currently only support Task #nodes=1, when task #nodes '
                f'{task.num_nodes} != #launched nodes {handle.launched_nodes}.')
        assert len(task.resources) == 1, task.resources

        launched_resources = handle.launched_resources
        task_resources = list(task.resources)[0]
        # requested_resources <= actual_resources.
        if not (task.num_nodes <= handle.launched_nodes and
                task_resources.less_demanding_than(launched_resources)):
            cluster_name = handle.cluster_name
            raise exceptions.ResourcesMismatchError(
                'Requested resources do not match the existing cluster.\n'
                f'  Requested: {task.num_nodes}x {task_resources}\n'
                f'  Existing: {handle.launched_nodes}x '
                f'{handle.launched_resources}\n'
                f'To fix: specify a new cluster name, or down the '
                f'existing cluster first: sky down {cluster_name}')

    def _check_existing_cluster(self, task: Task, to_provision: Resources,
                                cluster_name: str) -> Tuple[str, Resources]:
        handle = global_user_state.get_handle_from_cluster_name(cluster_name)
        if handle is not None:
            # Cluster already exists.
            self._check_task_resources_smaller_than_cluster(handle, task)
            # Use the existing cluster.
            assert handle.launched_resources is not None, (cluster_name, handle)
            return cluster_name, handle.launched_resources
        logger.info(
            f'{colorama.Fore.CYAN}Creating a new cluster: "{cluster_name}" '
            f'[{task.num_nodes}x {to_provision}].{colorama.Style.RESET_ALL}\n'
            'Tip: to reuse an existing cluster, '
            'specify --cluster-name (-c) in the CLI or use '
            'sky.launch(.., cluster_name=..) in the Python API. '
            'Run `sky status` to see existing clusters.')
        return cluster_name, to_provision

    def provision(self,
                  task: Task,
                  to_provision: Resources,
                  dryrun: bool,
                  stream_logs: bool,
                  cluster_name: Optional[str] = None):
        """Provisions using 'ray up'."""
        # Try to launch the exiting cluster first
        if cluster_name is None:
            # TODO: change this ID formatting to something more pleasant.
            # User name is helpful in non-isolated accounts, e.g., GCP, Azure.
            cluster_name = f'sky-{uuid.uuid4().hex[:4]}-{getpass.getuser()}'
        _check_cluster_name_is_valid(cluster_name)
        # ray up: the VMs.
        # FIXME: ray up for Azure with different cluster_names will overwrite
        # each other.
        provisioner = RetryingVmProvisioner(self.log_dir, self._dag,
                                            self._optimize_target)

        if not dryrun:  # dry run doesn't need to check existing cluster.
            cluster_name, to_provision = self._check_existing_cluster(
                task, to_provision, cluster_name)
        try:
            config_dict = provisioner.provision_with_retries(
                task, to_provision, dryrun, stream_logs, cluster_name)
        except exceptions.ResourcesUnavailableError as e:
            raise exceptions.ResourcesUnavailableError(
                'Failed to provision all possible launchable resources. '
                f'Relax the task\'s resource requirements:\n {task.num_nodes}x '
                f'{task.resources}') from e
        if dryrun:
            return
        cluster_config_file = config_dict['ray']
        provisioned_resources = config_dict['launched_resources']

        handle = self.ResourceHandle(
            cluster_name=cluster_name,
            cluster_yaml=cluster_config_file,
            # Cache head ip in the handle to speed up ssh operations.
            head_ip=self._get_node_ips(cluster_config_file, task.num_nodes)[0],
            launched_nodes=task.num_nodes,
            launched_resources=provisioned_resources,
            # TPU.
            tpu_delete_script=config_dict.get('tpu-delete-script'))
        global_user_state.add_or_update_cluster(cluster_name,
                                                handle,
                                                ready=True)
        auth_config = backend_utils.read_yaml(handle.cluster_yaml)['auth']
        _add_cluster_to_ssh_config(cluster_name, handle.head_ip, auth_config)
        return handle

    def sync_workdir(self, handle: ResourceHandle, workdir: Path) -> None:
        # Even though provision() takes care of it, there may be cases where
        # this function is called in isolation, without calling provision(),
        # e.g., in CLI.  So we should rerun rsync_up.
        # TODO: this only syncs to head.
        self._run_rsync(handle,
                        source=f'{workdir}/',
                        target=SKY_REMOTE_WORKDIR,
                        with_outputs=True)

    def sync_file_mounts(
            self,
            handle: ResourceHandle,
            all_file_mounts: Dict[Path, Path],
            cloud_to_remote_file_mounts: Optional[Dict[Path, Path]],
    ) -> None:
        # TODO: this function currently only syncs to head.
        # 'all_file_mounts' should already have been handled in provision()
        # using the yaml file.  Here we handle cloud -> remote file transfers.
        # FIXME: if called out-of-band without provision() first, we actually
        # need to handle all_file_mounts again.
        mounts = cloud_to_remote_file_mounts
        if mounts is None or not mounts:
            return
        fore = colorama.Fore
        style = colorama.Style
        cyan = fore.CYAN
        reset = style.RESET_ALL
        bright = style.BRIGHT
        logger.info(f'{cyan}Processing cloud to VM file mounts.{reset}')
        for dst, src in mounts.items():
            # TODO: room for improvement.  Here there are many moving parts
            # (download gsutil on remote, run gsutil on remote).  Consider
            # alternatives (smart_open, each provider's own sdk), a
            # data-transfer container etc.
            if not os.path.isabs(dst) and not dst.startswith('~/'):
                dst = f'~/{dst}'
            use_symlink_trick = True
            # Sync 'src' to 'wrapped_dst', a safe-to-write "wrapped" path.
            if dst.startswith('~/') or dst.startswith('/tmp/'):
                # Skip as these should be writable locations.
                wrapped_dst = dst
                use_symlink_trick = False
            else:
                wrapped_dst = backend_utils.FileMountHelper.wrap_file_mount(dst)
            storage = cloud_stores.get_storage_from_path(src)
            if storage.is_directory(src):
                sync = storage.make_sync_dir_command(source=src,
                                                     destination=wrapped_dst)
                # It is a directory so make sure it exists.
                mkdir_for_wrapped_dst = f'mkdir -p {wrapped_dst}'
            else:
                sync = storage.make_sync_file_command(source=src,
                                                      destination=wrapped_dst)
                # It is a file so make sure *its parent dir* exists.
                mkdir_for_wrapped_dst = \
                    f'mkdir -p {os.path.dirname(wrapped_dst)}'
            download_target_commands = [
                # Ensure sync can write to wrapped_dst (e.g., '/data/').
                mkdir_for_wrapped_dst,
                # Both the wrapped and the symlink dir exist; sync.
                sync,
            ]
            if not use_symlink_trick:
                command = ' && '.join(download_target_commands)
            else:
                # Goal: point dst --> wrapped_dst.
                command = (
                    backend_utils.FileMountHelper.make_safe_symlink_command(
                        source=dst,
                        target=wrapped_dst,
                        download_target_commands=download_target_commands))
            log_path = os.path.join(self.log_dir,
                                    'file_mounts_cloud_to_remote.log')
            logger.info(f'{cyan} Syncing: {bright}{src} -> {dst}{reset}')
            # TODO: filter out ray boilerplate: Setting `max_workers` for node
            # type ... try re-running the command with --no-config-cache.
            proc, unused_stdout, unused_stderr = backend_utils.run_with_log(
                f'ray exec {handle.cluster_yaml} \'{command}\'',
                os.path.abspath(log_path),
                stream_logs=True,
                shell=True)
            if proc.returncode:
                raise ValueError(
                    f'File mounts\n\t{src} -> {dst}\nfailed to sync. '
                    f'See errors above and log: {log_path}')

    def run_post_setup(self, handle: ResourceHandle, post_setup_fn: PostSetupFn,
                       task: Task) -> None:
        ip_list = self._get_node_ips(handle.cluster_yaml, task.num_nodes)
        config = backend_utils.read_yaml(handle.cluster_yaml)
        ssh_user = config['auth']['ssh_user'].strip()
        ip_to_command = post_setup_fn(ip_list)
        for ip, cmd in ip_to_command.items():
            if cmd is not None:
                cmd = (f'mkdir -p {SKY_REMOTE_WORKDIR} && '
                       f'cd {SKY_REMOTE_WORKDIR} && {cmd}')
                backend_utils.run_command_on_ip_via_ssh(ip,
                                                        cmd,
                                                        task.private_key,
                                                        task.container_name,
                                                        ssh_user=ssh_user)

    def _rsync_down_logs(self,
                         handle: ResourceHandle,
                         log_dir: str,
                         ips: List[str] = None):
        local_log_dir = os.path.join(f'{self.log_dir}', 'tasks')
        style = colorama.Style
        logger.info('Syncing down logs to '
                    f'{style.BRIGHT}{local_log_dir}{style.RESET_ALL}')
        os.makedirs(local_log_dir, exist_ok=True)
        # Call the ray sdk to rsync the logs back to local.
        # FIXME: can we make rsync not verbose here (-v)?
        for ip in ips:
            sdk.rsync(
                handle.cluster_yaml,
                source=f'{log_dir}/*',
                target=f'{local_log_dir}',
                down=True,
                ip_address=ip,
                use_internal_ip=False,
                should_bootstrap=False,
            )

    def _exec_code_on_head(
            self,
            handle: ResourceHandle,
            codegen: str,
            job_id: int,
            executable: str,
            detach_run: bool = False,
    ) -> None:
        """Executes generated code on the head node."""
        with tempfile.NamedTemporaryFile('w', prefix='sky_app_') as fp:
            fp.write(codegen)
            fp.flush()
            script_path = os.path.join(SKY_REMOTE_APP_DIR, f'sky_job_{job_id}')
            # We choose to sync code + exec, because the alternative of 'ray
            # submit' may not work as it may use system python (python2) to
            # execute the script.  Happens for AWS.
            self._run_rsync(handle,
                            source=fp.name,
                            target=script_path,
                            with_outputs=False)

        job_log_path = os.path.join(self.log_dir, 'job_submit.log')
        remote_log_dir = os.path.join(SKY_REMOTE_LOGS_ROOT, self.log_dir)
        remote_log_path = os.path.join(remote_log_dir, 'run.log')

        assert executable == 'python3', executable
        cd = f'cd {SKY_REMOTE_WORKDIR}'

        job_submit_cmd = (
            f'mkdir -p {remote_log_dir} && ray job submit '
            f'--address=127.0.0.1:8265 --job-id {job_id} -- '
            f'"{executable} -u {script_path} > {remote_log_path} 2>&1"')

        self._run_command_on_head_via_ssh(handle,
                                          f'{cd} && {job_submit_cmd}',
                                          job_log_path,
                                          stream_logs=False,
                                          check=True)

        colorama.init()
        style = colorama.Style
        fore = colorama.Fore
        logger.info('Job submitted with Job ID: '
                    f'{style.BRIGHT}{job_id}{style.RESET_ALL}')

        try:
            if not detach_run:
                backend_utils.run(f'sky logs -c {handle.cluster_name} {job_id}')
        finally:
            name = handle.cluster_name
            logger.info('NOTE: ctrl-c does not stop the job.\n'
                        f'\n{fore.CYAN}Job ID: '
                        f'{style.BRIGHT}{job_id}{style.RESET_ALL}'
                        '\nTo cancel the job:\t'
                        f'{backend_utils.BOLD}sky cancel -c {name} {job_id}'
                        f'{backend_utils.RESET_BOLD}'
                        '\nTo stream the logs:\t'
                        f'{backend_utils.BOLD}sky logs -c {name} {job_id}'
                        f'{backend_utils.RESET_BOLD}'
                        '\nTo view the job queue:\t'
                        f'{backend_utils.BOLD}sky queue {name}'
                        f'{backend_utils.RESET_BOLD}')

    def _add_job(self, handle: ResourceHandle) -> int:
        run_timestamp = os.path.basename(self.log_dir)
        codegen = backend_utils.JobLibCodeGen()
        username = getpass.getuser()
        codegen.add_job(username, run_timestamp)
        code = codegen.build()
        job_id_str = self.run_on_head(handle, code, stream_logs=False)
        # To avoid the job_id_str being corrupted by the input from keyboard.
        re_match = re.findall(f'__sky__job__id__{run_timestamp}: '
                              r'(\d+)', job_id_str)
        job_id = int(re_match[0])

        logger.info(f'Reserved Job ID: {job_id}')
        job_id = int(job_id)
        return job_id

    def execute(
            self,
            handle: ResourceHandle,
            task: Task,
            detach_run: bool,
    ) -> None:
        # Check the task resources vs the cluster resources. Since `sky exec`
        # will not run the provision and _check_existing_cluster
        self._check_task_resources_smaller_than_cluster(handle, task)

        # Otherwise, handle a basic Task.
        if task.run is None:
            logger.info(f'Nothing to run; run command not specified:\n{task}')
            return

        job_id = self._add_job(handle)

        # Case: Task(run, num_nodes=1)
        if task.num_nodes == 1:
            return self._execute_task_one_node(handle, task, job_id, detach_run)

        # Case: Task(run, num_nodes=N)
        assert task.num_nodes > 1, task.num_nodes
        return self._execute_task_n_nodes(handle, task, job_id, detach_run)

    def _execute_task_one_node(self, handle: ResourceHandle, task: Task,
                               job_id: int, detach_run: bool) -> None:
        # Launch the command as a Ray task.
        assert isinstance(task.run, str), \
            f'Task(run=...) should be a string (found {type(task.run)}).'
        script = backend_utils.make_task_bash_script(task.run)

        log_dir = os.path.join(f'{SKY_REMOTE_LOGS_ROOT}', f'{self.log_dir}',
                               'tasks')
        log_path = os.path.join(log_dir, 'run.log')

        accelerator_dict = _get_task_demands_dict(task)

        codegen = RayCodeGen()
        codegen.add_prologue(job_id)
        codegen.add_gang_scheduling_placement_group(None, accelerator_dict)

        codegen.add_ray_task(
            bash_script=script,
            task_name=task.name,
            ray_resources_dict=_get_task_demands_dict(task),
            log_path=log_path,
            gang_scheduling_ip=None,
        )

        codegen.add_epilogue()

        self._exec_code_on_head(handle,
                                codegen.build(),
                                job_id,
                                executable='python3',
                                detach_run=detach_run)

    def _execute_task_n_nodes(self, handle: ResourceHandle, task: Task,
                              job_id: int, detach_run: bool) -> None:
        # Strategy:
        #   ray.init(...)
        #   for node:
        #     submit _run_cmd(cmd) with resource {node_i: 1}
        log_dir_base = os.path.join(f'{SKY_REMOTE_LOGS_ROOT}',
                                    f'{self.log_dir}')
        log_dir = os.path.join(log_dir_base, 'tasks')
        # Get private ips here as Ray internally uses 'node:private_ip' as
        # per-node custom resources.
        ips = self._get_node_ips(handle.cluster_yaml,
                                 task.num_nodes,
                                 return_private_ips=True)
        accelerator_dict = _get_task_demands_dict(task)

        codegen = RayCodeGen()
        codegen.add_prologue(job_id)
        codegen.add_gang_scheduling_placement_group(ips, accelerator_dict)

        ips_dict = task.run(ips)
        for ip in ips_dict:
            command_for_ip = ips_dict[ip]
            script = backend_utils.make_task_bash_script(command_for_ip)

            # Ray's per-node resources, to constrain scheduling each command to
            # the corresponding node, represented by private IPs.
            name = f'{ip}'
            log_path = os.path.join(f'{log_dir}', f'{name}.log')

            codegen.add_ray_task(
                bash_script=script,
                task_name=name,
                ray_resources_dict=accelerator_dict,
                log_path=log_path,
                gang_scheduling_ip=ip,
            )

        codegen.add_epilogue()

        # Logger.
        colorama.init()
        fore = colorama.Fore
        style = colorama.Style
        logger.info(f'\n{fore.CYAN}Starting Task execution.{style.RESET_ALL}')

        # TODO(zhanghao): Add help info for downloading logs.

        self._exec_code_on_head(handle,
                                codegen.build(),
                                job_id,
                                executable='python3',
                                detach_run=detach_run)

    def post_execute(self, handle: ResourceHandle, teardown: bool) -> None:
        colorama.init()
        fore = colorama.Fore
        style = colorama.Style
        if not teardown:
            name = handle.cluster_name
            logger.info(f'\n{fore.CYAN}Cluster name: '
                        f'{style.BRIGHT}{name}{style.RESET_ALL}'
                        '\nTo log into the head VM:\t'
                        f'{backend_utils.BOLD}ssh {name}'
                        f'{backend_utils.RESET_BOLD}'
                        '\nTo submit a job:'
                        f'\t\t{backend_utils.BOLD}sky exec -c {name} yaml_file'
                        f'{backend_utils.RESET_BOLD}'
                        '\nTo stop the cluster:'
                        f'\t{backend_utils.BOLD}sky stop {name}'
                        f'{backend_utils.RESET_BOLD}'
                        '\nTo teardown the cluster:'
                        f'\t{backend_utils.BOLD}sky down {name}'
                        f'{backend_utils.RESET_BOLD}')
            if handle.tpu_delete_script is not None:
                logger.info('Tip: `sky down` will delete launched TPU(s) too.')

    def teardown_ephemeral_storage(self, task: Task) -> None:
        storage_mounts = task.storage_mounts
        if storage_mounts is not None:
            for storage, _ in storage_mounts.items():
                if not storage.persistent:
                    storage.delete()

    def teardown(self, handle: ResourceHandle, terminate: bool) -> None:
        cloud = handle.launched_resources.cloud
        config = backend_utils.read_yaml(handle.cluster_yaml)
        if not terminate and not isinstance(cloud, clouds.AWS):
            # FIXME: no mentions of cache_stopped_nodes in
            # https://github.com/ray-project/ray/blob/master/python/ray/autoscaler/_private/_azure/node_provider.py
            # https://github.com/ray-project/ray/blob/master/python/ray/autoscaler/_private/gcp/node_provider.py
            raise ValueError(
                'Node stopping requested but is not supported on non-AWS '
                'clusters yet. Try manually stopping or `sky down`. '
                f'Found: {handle.launched_resources}')
        if isinstance(cloud, clouds.Azure):
            # Special handling because `ray down` is buggy with Azure.
            cluster_name = config['cluster_name']
            # Set check=False to not error out on not found VMs.
            backend_utils.run(
                'az vm delete --yes --ids $(az vm list --query '
                f'"[? contains(name, \'{cluster_name}\')].id" -o tsv)',
                check=False)
        else:
            config['provider']['cache_stopped_nodes'] = not terminate
            with tempfile.NamedTemporaryFile('w',
                                             prefix='sky_',
                                             delete=False,
                                             suffix='.yml') as f:
                backend_utils.dump_yaml(f.name, config)
                f.flush()
                backend_utils.run(f'ray down -y {f.name}')
            if handle.tpu_delete_script is not None:
                backend_utils.run(f'bash {handle.tpu_delete_script}')
        auth_config = backend_utils.read_yaml(handle.cluster_yaml)['auth']
        _remove_cluster_from_ssh_config(handle.head_ip, auth_config)
        name = global_user_state.get_cluster_name_from_handle(handle)
        global_user_state.remove_cluster(name, terminate=terminate)

    def _get_node_ips(self,
                      cluster_yaml: str,
                      expected_num_nodes: int,
                      return_private_ips: bool = False) -> List[str]:
        """Returns the IPs of all nodes in the cluster."""
        yaml_handle = cluster_yaml
        if return_private_ips:
            config = backend_utils.read_yaml(yaml_handle)
            # Add this field to a temp file to get private ips.
            config['provider']['use_internal_ips'] = True
            yaml_handle = cluster_yaml + '.tmp'
            backend_utils.dump_yaml(yaml_handle, config)

        out = backend_utils.run(f'ray get-head-ip {yaml_handle}',
                                stdout=subprocess.PIPE).stdout.decode().strip()
        head_ip = re.findall(backend_utils.IP_ADDR_REGEX, out)
        assert 1 == len(head_ip), out

        out = backend_utils.run(f'ray get-worker-ips {yaml_handle}',
                                stdout=subprocess.PIPE).stdout.decode()
        worker_ips = re.findall(backend_utils.IP_ADDR_REGEX, out)
        assert expected_num_nodes - 1 == len(worker_ips), (expected_num_nodes -
                                                           1, out)
        if return_private_ips:
            os.remove(yaml_handle)
        return head_ip + worker_ips

    def _ssh_control_path(self, handle: ResourceHandle) -> str:
        """Returns a temporary path to be used as the ssh control path."""
        username = getpass.getuser()
<<<<<<< HEAD
        path = (
            f'/tmp/sky_ssh_{username}/'
            f'{hashlib.md5(handle.cluster_yaml.encode()).hexdigest()[:10]}'
        )
=======
        path = (f'/tmp/sky_ssh_{username}/'
                f'{hashlib.md5(handle.cluster_yaml.encode()).hexdigest()[:10]}')
>>>>>>> 8c2dcf76
        os.makedirs(path, exist_ok=True)
        return path

    def _run_rsync(self,
                   handle: ResourceHandle,
                   source: str,
                   target: str,
                   with_outputs: bool = True) -> None:
        """Runs rsync from 'source' to the cluster head node's 'target'."""
        # Attempt to use 'rsync user@ip' directly, which is much faster than
        # going through ray (either 'ray rsync_*' or sdk.rsync()).
        config = backend_utils.read_yaml(handle.cluster_yaml)
        if handle.head_ip is None:
            raise ValueError(
                f'The cluster "{config["cluster_name"]}" appears to be down. '
                'Run a re-provisioning command (e.g., sky launch) and retry.')
        auth = config['auth']
        ssh_user = auth['ssh_user']
        ssh_private_key = auth.get('ssh_private_key')
        # Build command.
        rsync_command = ['rsync', '-a']
        ssh_options = ' '.join(
            _ssh_options_list(ssh_private_key, self._ssh_control_path(handle)))
        rsync_command.append(f'-e "ssh {ssh_options}"')
        rsync_command.extend([
            source,
            f'{ssh_user}@{handle.head_ip}:{target}',
        ])
        command = ' '.join(rsync_command)
        if with_outputs:
            backend_utils.run(command)
        else:
            backend_utils.run_no_outputs(command)

    def ssh_head_command(self,
                         handle: ResourceHandle,
                         port_forward: Optional[List[int]] = None) -> List[str]:
        """Returns a 'ssh' command that logs into a cluster's head node."""
        assert handle.head_ip is not None, \
            f'provision() should have cached head ip: {handle}'
        config = backend_utils.read_yaml(handle.cluster_yaml)
        auth = config['auth']
        ssh_user = auth['ssh_user']
        ssh_private_key = auth.get('ssh_private_key')
        # Build command.  Imitating ray here.
        ssh = ['ssh', '-tt']
        if port_forward is not None:
            for port in port_forward:
                local = remote = port
                logger.info(
                    f'Forwarding port {local} to port {remote} on localhost.')
                ssh += ['-L', f'{remote}:localhost:{local}']
        return ssh + _ssh_options_list(
            ssh_private_key,
            self._ssh_control_path(handle)) + [f'{ssh_user}@{handle.head_ip}']

    def _run_command_on_head_via_ssh(self,
                                     handle: ResourceHandle,
                                     cmd: str,
                                     log_path: str,
                                     stream_logs: bool,
                                     check=False):
        """Uses 'ssh' to run 'cmd' on a cluster's head node."""
        base_ssh_command = self.ssh_head_command(handle)
        command = base_ssh_command + [
            'bash',
            '--login',
            '-c',
            '-i',
            shlex.quote(f'true && source ~/.bashrc && export OMP_NUM_THREADS=1 '
                        f'PYTHONWARNINGS=ignore && ({cmd})'),
        ]
        return backend_utils.run_with_log(command,
                                          log_path,
                                          stream_logs,
                                          check=check)

    def run_on_head(self,
                    handle: ResourceHandle,
                    cmd: str,
                    stream_logs: bool = False) -> str:
        """Runs 'cmd' on the cluster's head node."""
        return self._run_command_on_head_via_ssh(handle,
                                                 cmd,
                                                 '/dev/null',
                                                 stream_logs=stream_logs)[1]<|MERGE_RESOLUTION|>--- conflicted
+++ resolved
@@ -1461,15 +1461,8 @@
     def _ssh_control_path(self, handle: ResourceHandle) -> str:
         """Returns a temporary path to be used as the ssh control path."""
         username = getpass.getuser()
-<<<<<<< HEAD
-        path = (
-            f'/tmp/sky_ssh_{username}/'
-            f'{hashlib.md5(handle.cluster_yaml.encode()).hexdigest()[:10]}'
-        )
-=======
         path = (f'/tmp/sky_ssh_{username}/'
                 f'{hashlib.md5(handle.cluster_yaml.encode()).hexdigest()[:10]}')
->>>>>>> 8c2dcf76
         os.makedirs(path, exist_ok=True)
         return path
 
