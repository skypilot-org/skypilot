--- conflicted
+++ resolved
@@ -480,19 +480,6 @@
         # 'all_file_mounts' should already have been handled in provision()
         # using the yaml file.  Here we handle cloud -> remote file transfers.
         mounts = cloud_to_remote_file_mounts
-<<<<<<< HEAD
-        if mounts is not None:
-            for dst, src in mounts.items():
-                storage = cloud_stores.get_storage_from_path(src)
-                # TODO: room for improvement.  Here there are many moving parts
-                # (download gsutil on remote, run gsutil on remote).  Consider
-                # alternatives (smart_open, each provider's own sdk), a
-                # data-transfer container etc.  We also assumed 'src' is a
-                # directory.
-                download_command = storage.make_download_dir_command(
-                    source=src, destination=dst)
-                backend_utils.run(f'ray exec {handle} \'{download_command}\'')
-=======
         if mounts is None:
             return
         for dst, src in mounts.items():
@@ -530,7 +517,7 @@
             ])
             log_path = os.path.join(self.log_dir,
                                     'file_mounts_cloud_to_remote.log')
-            proc, unused_stdout, unused_stderr = _run_with_log(
+            proc, unused_stdout, unused_stderr = backend_utils.run_with_log(
                 f'ray exec {handle} \'{command}\'',
                 os.path.abspath(log_path),
                 stream_logs=True,
@@ -539,7 +526,6 @@
                 raise ValueError(
                     f'File mounts\n\t{src} -> {dst}\nfailed to sync. '
                     f'See errors above and log: {log_path}')
->>>>>>> e61c176c
 
     def run_post_setup(self, handle: ResourceHandle, post_setup_fn: PostSetupFn,
                        task: App) -> None:
