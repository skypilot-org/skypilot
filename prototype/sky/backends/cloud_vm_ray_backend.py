"""Backend: runs on cloud virtual machines, managed by Ray."""
import ast
import getpass
import hashlib
import inspect
import json
import os
import re
import shlex
import subprocess
import tempfile
import textwrap
from typing import Any, Callable, Dict, List, Optional, Tuple
import uuid

import colorama
from ray.autoscaler import sdk

import sky
from sky import backends
from sky import clouds
from sky import cloud_stores
from sky import dag as dag_lib
from sky import exceptions
from sky import global_user_state
from sky import logging
from sky import optimizer
from sky import resources as resources_lib
from sky import task as task_mod
from sky.backends import backend_utils

App = backend_utils.App

Resources = resources_lib.Resources
Dag = dag_lib.Dag
OptimizeTarget = optimizer.OptimizeTarget
ResourceHandle = backends.Backend.ResourceHandle

Path = str
PostSetupFn = Callable[[str], Any]
SKY_REMOTE_WORKDIR = backend_utils.SKY_REMOTE_WORKDIR
SKY_REMOTE_APP_DIR = backend_utils.SKY_REMOTE_APP_DIR
SKY_LOGS_DIRECTORY = backend_utils.SKY_LOGS_DIRECTORY

logger = logging.init_logger(__name__)


def _get_cluster_config_template(cloud):
    cloud_to_template = {
        clouds.AWS: 'config/aws-ray.yml.j2',
        clouds.Azure: 'config/azure-ray.yml.j2',
        clouds.GCP: 'config/gcp-ray.yml.j2',
    }
    path = cloud_to_template[type(cloud)]
    return os.path.join(os.path.dirname(sky.__root_dir__), path)


def _get_task_demands_dict(task: App) -> Optional[Tuple[Optional[str], int]]:
    """Returns the accelerator dict of the task"""
    # TODO: CPU and other memory resources are not supported yet.
    accelerator_dict = None
    resources = task.best_resources
    if resources is not None:
        accelerator_dict = resources.get_accelerators()
    return accelerator_dict


def _log_hint_for_redirected_outputs(log_dir: str, cluster_yaml: str) -> None:
    colorama.init()
    fore = colorama.Fore
    style = colorama.Style
    logger.info(f'{fore.CYAN}Logs will not be streamed (stream_logs=False).'
                f'{style.RESET_ALL} Hint: task outputs are redirected to '
                f'{style.BRIGHT}{log_dir}{style.RESET_ALL} on the cluster. '
                f'To monitor: ray exec {cluster_yaml} '
                f'"tail -f {log_dir}/*.log"\n'
                f'(To view the task names: ray exec {cluster_yaml} '
                f'"ls {log_dir}/")')


def _ssh_control_path(handle: ResourceHandle) -> str:
    """Returns a temporary path to be used as the ssh control path."""
    path = '/tmp/sky_ssh/{}'.format(
        hashlib.md5(handle.cluster_yaml.encode()).hexdigest()[:10])
    os.makedirs(path, exist_ok=True)
    return path


def _ssh_options_list(ssh_private_key: Optional[str],
                      ssh_control_path: str,
                      *,
                      timeout=30) -> List[str]:
    """Returns a list of sane options for 'ssh'."""
    # Forked from Ray SSHOptions:
    # https://github.com/ray-project/ray/blob/master/python/ray/autoscaler/_private/command_runner.py
    arg_dict = {
        # Supresses initial fingerprint verification.
        'StrictHostKeyChecking': 'no',
        # SSH IP and fingerprint pairs no longer added to known_hosts.
        # This is to remove a 'REMOTE HOST IDENTIFICATION HAS CHANGED'
        # warning if a new node has the same IP as a previously
        # deleted node, because the fingerprints will not match in
        # that case.
        'UserKnownHostsFile': os.devnull,
        # Try fewer extraneous key pairs.
        'IdentitiesOnly': 'yes',
        # Abort if port forwarding fails (instead of just printing to
        # stderr).
        'ExitOnForwardFailure': 'yes',
        # Quickly kill the connection if network connection breaks (as
        # opposed to hanging/blocking).
        'ServerAliveInterval': 5,
        'ServerAliveCountMax': 3,
        # Control path: important optimization as we do multiple ssh in one
        # sky.execute().
        'ControlMaster': 'auto',
        'ControlPath': '{}/%C'.format(ssh_control_path),
        'ControlPersist': '30s',
        # ConnectTimeout.
        'ConnectTimeout': '{}s'.format(timeout),
    }
    ssh_key_option = [
        '-i',
        ssh_private_key,
    ] if ssh_private_key is not None else []
    return ssh_key_option + [
        x for y in (['-o', '{}={}'.format(k, v)]
                    for k, v in arg_dict.items()
                    if v is not None) for x in y
    ]


<<<<<<< HEAD
def run_rsync(handle: ResourceHandle,
              source: str,
              target: str,
              with_outputs: bool = True) -> None:
    """Runs rsync from 'source' to the cluster head node's 'target'."""
    # Attempt to use 'rsync user@ip' directly, which is much faster than
    # going through ray (either 'ray rsync_*' or sdk.rsync()).
    config = backend_utils.read_yaml(handle.cluster_yaml)
    if handle.head_ip is None:
        raise ValueError(
            f'The cluster "{config["cluster_name"]}" appears to be down. '
            'Run a re-provisioning command again (e.g., sky run) and retry.')
    auth = config['auth']
    ssh_user = auth['ssh_user']
    ssh_private_key = auth.get('ssh_private_key')
    # Build command.
    rsync_command = ['rsync', '-a']
    ssh_options = ' '.join(
        _ssh_options_list(ssh_private_key, _ssh_control_path(handle)))
    rsync_command.append(f'-e "ssh {ssh_options}"')
    rsync_command.extend([
        source,
        f'{ssh_user}@{handle.head_ip}:{target}',
    ])
    command = ' '.join(rsync_command)
    if with_outputs:
        backend_utils.run(command)
    else:
        backend_utils.run_no_outputs(command)
=======
def _add_cluster_to_ssh_config(cluster_name: str, cluster_ip: str,
                               auth_config: Dict[str, str]) -> None:
    backend_utils.SSHConfigHelper.add_cluster(cluster_name, cluster_ip,
                                              auth_config)


def _remove_cluster_from_ssh_config(cluster_ip: str,
                                    auth_config: Dict[str, str]) -> None:
    backend_utils.SSHConfigHelper.remove_cluster(cluster_ip, auth_config)
>>>>>>> c66e21be


class RayCodeGen(object):
    """Code generator of a Ray program that executes a sky.Task.

    Usage:

      >> codegen = RayCodegen()
      >> codegen.add_prologue()

      >> codegen.add_ray_task(...)
      >> codegen.add_ray_task(...)

      >> codegen.add_epilogue()
      >> code = codegen.build()
    """

    def __init__(self):
        # Code generated so far, to be joined via '\n'.
        self._code = []
        # Guard method calling order.
        self._has_prologue = False
        self._has_epilogue = False

        # For n nodes gang scheduling.
        self._ip_to_bundle_index = None

    def add_prologue(self, stream_logs: bool) -> None:
        assert not self._has_prologue, 'add_prologue() called twice?'
        self._has_prologue = True
        self._code = [
            textwrap.dedent(f"""\
            import io
            import os
            import sys
            import selectors
            import subprocess
            import tempfile
            from typing import Dict, List, Optional, Union

            import ray
            import ray.util as ray_util

            ray.init('auto', namespace='__sky__', log_to_driver={stream_logs})

            print('cluster_resources:', ray.cluster_resources())
            print('available_resources:', ray.available_resources())
            print('live nodes:', ray.state.node_ids())

            futures = []"""),
            inspect.getsource(backend_utils.redirect_process_output),
            inspect.getsource(backend_utils.run_with_log),
            inspect.getsource(backend_utils.run_bash_command_with_log),
            'run_bash_command_with_log = ray.remote(run_bash_command_with_log)',
        ]

    def add_gang_scheduling_placement_group(
            self,
            ip_list: List[str],
            accelerator_dict: Dict[str, int],
    ) -> List[Dict[str, int]]:
        """Create the resource_handle for gang scheduling for n_tasks."""
        assert self._has_prologue, 'Call add_prologue() before add_ray_task().'
        bundles = [
            {
                # Set CPU to avoid ray hanging the resources allocation
                # for remote functions, since the task will request 1 CPU
                # by default.
                'CPU': 1,
                f'node:{ip}': 0.01
            } for ip in ip_list
        ]
        if accelerator_dict is not None:
            gpu_dict = {'GPU': list(accelerator_dict.values())[0]}
            for bundle in bundles:
                bundle.update({
                    **accelerator_dict,
                    # Set the GPU to avoid ray hanging the resources allocation
                    **gpu_dict,
                })
        self._ip_to_bundle_index = {ip: i for i, ip in enumerate(ip_list)}

        self._code += [
            textwrap.dedent(f"""\
                pg = ray_util.placement_group({json.dumps(bundles)}, \'STRICT_SPREAD\')
                print(\'Reserving task slots on {len(bundles)} nodes.\', flush=True)
                # FIXME: This will print the error message from autoscaler if
                # it is waiting for other task to finish. We should hide the
                # error message.
                ray.get(pg.ready())
                print(\'All task slots reserved.\')
                """),
        ]

    def add_ray_task(
            self,
            bash_script: str,
            task_name: Optional[str],
            ray_resources_dict: Optional[Dict[str, float]],
            log_path: str,
            stream_logs: bool,
            gang_scheduling_ip: str = None,
    ) -> None:
        """Generates code for a ray remote task that runs a bash command."""
        assert self._has_prologue, 'Call add_prologue() before add_ray_task().'
        assert gang_scheduling_ip is None or \
            self._ip_to_bundle_index is not None, \
            'Call add_gang_scheduling_placement_group() before add_ray_task().'

        # Build remote_task.options(...)
        #   name=...
        #   resources=...
        #   num_gpus=...
        name_str = f'name=\'{task_name}\''
        if task_name is None:
            # Make the task name more meaningful in ray log.
            name_str = 'name=\'task\''

        if ray_resources_dict is None:
            resources_str = ''
            num_gpus_str = ''
        else:
            assert len(ray_resources_dict) == 1, \
                ('There can only be one type of accelerator per instance.'
                 f' Found: {ray_resources_dict}.')
            resources_str = f', resources={json.dumps(ray_resources_dict)}'

            # Passing this ensures that the Ray remote task gets
            # CUDA_VISIBLE_DEVICES set correctly.  If not passed, that flag
            # would be force-set to empty by Ray.
            num_gpus_str = f', num_gpus={list(ray_resources_dict.values())[0]}'
            # `num_gpus` should be empty when the accelerator is not GPU.
            # FIXME: use a set of GPU types.
            resources_key = list(ray_resources_dict.keys())[0]
            if 'tpu' in resources_key.lower():
                num_gpus_str = ''

        if gang_scheduling_ip is not None:
            bundle_index = self._ip_to_bundle_index[gang_scheduling_ip]
            resources_str = ', placement_group=pg'
            resources_str += f', placement_group_bundle_index={bundle_index}'
        logger.debug(
            f'Added Task with options: {name_str}{resources_str}{num_gpus_str}')
        self._code += [
            textwrap.dedent(f"""\
        futures.append(run_bash_command_with_log \\
                .options({name_str}{resources_str}{num_gpus_str}) \\
                .remote(
                    {repr(bash_script)},
                    '{log_path}',
                    stream_logs={stream_logs},
                ))""")
        ]

    def add_epilogue(self) -> None:
        """Generates code that waits for all tasks, then exits."""
        assert self._has_prologue, 'Call add_prologue() before add_epilogue().'
        assert not self._has_epilogue, 'add_epilogue() called twice?'
        self._has_epilogue = True

        self._code.append('ray.get(futures)')

    def build(self) -> str:
        """Returns the entire generated program."""
        assert self._has_epilogue, 'Call add_epilogue() before build().'
        return '\n'.join(self._code)


class RetryingVmProvisioner(object):
    """A provisioner that retries different cloud/regions/zones."""

    def __init__(self, log_dir: str, dag: Dag, optimize_target: OptimizeTarget):
        self._blocked_regions = set()
        self._blocked_zones = set()
        self._blocked_launchable_resources = set()

        self.log_dir = log_dir
        self._dag = dag
        self._optimize_target = optimize_target

        colorama.init()

    def _in_blocklist(self, cloud, region, zones):
        if region.name in self._blocked_regions:
            return True
        # We do not keep track of zones in Azure.
        if isinstance(cloud, clouds.Azure):
            return False
        assert zones, (cloud, region, zones)
        for zone in zones:
            if zone.name not in self._blocked_zones:
                return False
        return True

    def _clear_blocklist(self):
        self._blocked_regions.clear()
        self._blocked_zones.clear()

    def _update_blocklist_on_gcp_error(self, region, zones, stdout, stderr):
        style = colorama.Style
        assert len(zones) == 1, zones
        zone = zones[0]
        splits = stderr.split('\n')
        exception_str = [s for s in splits if s.startswith('Exception: ')]
        if len(exception_str) == 1:
            # Parse structured response {'errors': [...]}.
            exception_str = exception_str[0][len('Exception: '):]
            exception_dict = ast.literal_eval(exception_str)
            for error in exception_dict['errors']:
                code = error['code']
                message = error['message']
                logger.warning(f'Got {code} in {zone.name} '
                               f'{style.DIM}(message: {message})'
                               f'{style.RESET_ALL}')
                if code == 'QUOTA_EXCEEDED':
                    if '\'GPUS_ALL_REGIONS\' exceeded' in message:
                        # Global quota.  All regions in GCP will fail.  Ex:
                        # Quota 'GPUS_ALL_REGIONS' exceeded.  Limit: 1.0
                        # globally.
                        # This skip is only correct if we implement "first
                        # retry the region/zone of an existing cluster with the
                        # same name" correctly.
                        for r, _ in clouds.GCP.region_zones_provision_loop():
                            self._blocked_regions.add(r.name)
                    else:
                        # Per region.  Ex: Quota 'CPUS' exceeded.  Limit: 24.0
                        # in region us-west1.
                        self._blocked_regions.add(region.name)
                elif code == 'ZONE_RESOURCE_POOL_EXHAUSTED':  # Per zone.
                    self._blocked_zones.add(zone.name)
                else:
                    assert False, error
        else:
            # No such structured error response found.
            assert not exception_str, stderr
            if 'was not found' in stderr:
                # Example: The resource
                # 'projects/<id>/zones/zone/acceleratorTypes/nvidia-tesla-v100'
                # was not found.
                logger.warning(f'Got \'resource not found\' in {zone.name}.')
                self._blocked_zones.add(zone.name)
            else:
                logger.info('====== stdout ======')
                for s in stdout.split('\n'):
                    print(s)
                logger.info('====== stderr ======')
                for s in splits:
                    print(s)
                raise ValueError(
                    'Errors occurred during file_mounts/setup command; '
                    'check logs above.')

    def _update_blocklist_on_aws_error(self, region, zones, stdout, stderr):
        del zones  # Unused.
        style = colorama.Style
        stdout_splits = stdout.split('\n')
        stderr_splits = stderr.split('\n')
        errors = [
            s.strip()
            for s in stdout_splits + stderr_splits
            if 'An error occurred' in s.strip()
        ]
        # Need to handle boto3 printing error but its retry succeeded:
        #   error occurred (Unsupported) .. not supported in your requested
        #   Availability Zone (us-west-2d)...retrying
        #   --> it automatically succeeded in another zone
        #   --> failed in [4/7] Running initialization commands due to user cmd
        # In this case, we should error out.
        head_node_up = any(
            line.startswith('<1/1> Setting up head node')
            for line in stdout_splits + stderr_splits)
        if not errors or head_node_up:
            # TODO: Got transient 'Failed to create security group' that goes
            # away after a few minutes.  Should we auto retry other regions, or
            # let the user retry.
            logger.info('====== stdout ======')
            for s in stdout_splits:
                print(s)
            logger.info('====== stderr ======')
            for s in stderr_splits:
                print(s)
            raise ValueError(
                'Errors occurred during file_mounts/setup command; '
                'check logs above.')
        # The underlying ray autoscaler / boto3 will try all zones of a region
        # at once.
        logger.warning(f'Got error(s) in all zones of {region.name}:')
        messages = '\n\t'.join(errors)
        logger.warning(f'{style.DIM}\t{messages}{style.RESET_ALL}')
        self._blocked_regions.add(region.name)

    def _update_blocklist_on_azure_error(self, region, zones, stdout, stderr):
        del zones  # Unused.
        # The underlying ray autoscaler will try all zones of a region at once.
        style = colorama.Style
        stdout_splits = stdout.split('\n')
        stderr_splits = stderr.split('\n')
        errors = [
            s.strip()
            for s in stdout_splits + stderr_splits
            if ('Exception Details:' in s.strip() or
                'InvalidTemplateDeployment' in s.strip())
        ]
        if not errors:
            logger.info('====== stdout ======')
            for s in stdout_splits:
                print(s)
            logger.info('====== stderr ======')
            for s in stderr_splits:
                print(s)
            assert False, \
                'Errors occurred during setup command; check logs above.'

        logger.warning(f'Got error(s) in {region.name}:')
        messages = '\n\t'.join(errors)
        logger.warning(f'{style.DIM}\t{messages}{style.RESET_ALL}')
        self._blocked_regions.add(region.name)

    def _update_blocklist_on_error(self, cloud, region, zones, stdout,
                                   stderr) -> None:
        """Handles cloud-specific errors and updates the block list.

        This parses textual stdout/stderr because we don't directly use the
        underlying clouds' SDKs.  If we did that, we could catch proper
        exceptions instead.
        """
        if stdout is None:
            # Gang scheduling failure.  Simply block the region.
            assert stderr is None, stderr
            self._blocked_regions.add(region.name)
            return

        if isinstance(cloud, clouds.GCP):
            return self._update_blocklist_on_gcp_error(region, zones, stdout,
                                                       stderr)

        if isinstance(cloud, clouds.AWS):
            return self._update_blocklist_on_aws_error(region, zones, stdout,
                                                       stderr)

        if isinstance(cloud, clouds.Azure):
            return self._update_blocklist_on_azure_error(
                region, zones, stdout, stderr)
        assert False, f'Unknown cloud: {cloud}.'

    def _yield_region_zones(self, to_provision: Resources, cluster_name: str):
        cloud = to_provision.cloud
        region = None
        zones = None
        # Try loading previously launched region/zones and try them first,
        # because we may have an existing cluster there.
        handle = global_user_state.get_handle_from_cluster_name(cluster_name)
        if handle is not None:
            try:
                config = backend_utils.read_yaml(handle.cluster_yaml)
                prev_resources = handle.launched_resources
                if prev_resources is not None and cloud.is_same_cloud(
                        prev_resources.cloud):
                    if type(cloud) in (clouds.AWS, clouds.GCP):
                        region = config['provider']['region']
                        zones = config['provider']['availability_zone']
                    elif isinstance(cloud, clouds.Azure):
                        region = config['provider']['location']
                        zones = None
                    else:
                        assert False, cloud
            except FileNotFoundError:
                # Happens if no previous cluster.yaml exists.
                pass
        if region is not None:
            region = clouds.Region(name=region)
            if zones is not None:
                zones = [clouds.Zone(name=zone) for zone in zones.split(',')]
                region.set_zones(zones)
            yield (region, zones)  # Ok to yield again in the next loop.
        for region, zones in cloud.region_zones_provision_loop(
                instance_type=to_provision.instance_type,
                accelerators=to_provision.accelerators,
                use_spot=to_provision.use_spot,
        ):
            yield (region, zones)

    def _try_provision_tpu(self, to_provision: Resources, acc_args,
                           config_dict) -> bool:
        """Returns whether the provision is successful."""
        tpu_name = acc_args['tpu_name']
        assert 'tpu-create-script' in config_dict, \
            'Expect TPU provisioning with gcloud.'
        try:
            backend_utils.run(f'bash {config_dict["tpu-create-script"]}',
                              stdout=subprocess.PIPE,
                              stderr=subprocess.PIPE)
            return True
        except subprocess.CalledProcessError as e:
            stderr = e.stderr.decode('ascii')
            if 'ALREADY_EXISTS' in stderr:
                # FIXME: should use 'start' on stopped TPUs, replacing
                # 'create'. Or it can be in a "deleting" state. Investigate the
                # right thing to do (force kill + re-provision?).
                logger.info(f'TPU {tpu_name} already exists; skipped creation.')
                return True

            if 'PERMISSION_DENIED' in stderr:
                logger.info('TPUs are not available in this zone.')
                return False

            if 'no more capacity in the zone' in stderr:
                logger.info('No more capacity in this zone.')
                return False

            if 'CloudTpu received an invalid AcceleratorType' in stderr:
                # INVALID_ARGUMENT: CloudTpu received an invalid
                # AcceleratorType, "v3-8" for zone "us-central1-c". Valid
                # values are "v2-8, ".
                tpu_type = list(to_provision.accelerators.keys())[0]
                logger.info(
                    f'TPU type {tpu_type} is not available in this zone.')
                return False

            logger.error(stderr)
            raise e

    def _retry_region_zones(self, task: App, to_provision: Resources,
                            dryrun: bool, stream_logs: bool, cluster_name: str,
                            prev_cluster_config: Optional[Dict[str, Any]]):
        """The provision retry loop."""
        style = colorama.Style
        # Get log_path name
        log_path = os.path.join(self.log_dir, 'provision.log')
        log_abs_path = os.path.abspath(log_path)
        tail_cmd = f'tail -n100 -f {log_path}'
        logger.info('To view detailed progress: '
                    f'{style.BRIGHT}{tail_cmd}{style.RESET_ALL}')

        self._clear_blocklist()
        for region, zones in self._yield_region_zones(to_provision,
                                                      cluster_name):
            if self._in_blocklist(to_provision.cloud, region, zones):
                continue
            zone_str = ','.join(
                z.name for z in zones) if zones is not None else 'all zones'
            logger.info(f'\n{style.BRIGHT}Launching on {to_provision.cloud} '
                        f'{region.name} ({zone_str}){style.RESET_ALL}')
            config_dict = backend_utils.write_cluster_config(
                None,
                task,
                _get_cluster_config_template(to_provision.cloud),
                region=region,
                zones=zones,
                dryrun=dryrun,
                cluster_name=cluster_name)
            if dryrun:
                return
            acc_args = to_provision.accelerator_args
            tpu_name = None
            if acc_args is not None and acc_args.get('tpu_name') is not None:
                success = self._try_provision_tpu(to_provision, acc_args,
                                                  config_dict)
                if not success:
                    continue
                tpu_name = acc_args['tpu_name']
            cluster_config_file = config_dict['ray']

            # Record early, so if anything goes wrong, 'sky status' will show
            # the cluster name and users can appropriately 'sky down'.  It also
            # means a second 'sky run -c <name>' will attempt to reuse.
            handle = CloudVmRayBackend.ResourceHandle(
                cluster_yaml=cluster_config_file,
                requested_resources=task.resources,
                requested_nodes=task.num_nodes,
                # OK for this to be shown in CLI as status == INIT.
                launched_resources=to_provision,
                tpu_delete_script=config_dict.get('tpu-delete-script'))
            global_user_state.add_or_update_cluster(cluster_name,
                                                    cluster_handle=handle,
                                                    ready=False)

            gang_failed, proc, stdout, stderr = self._gang_schedule_ray_up(
                task, to_provision.cloud, cluster_config_file, log_abs_path,
                stream_logs, prev_cluster_config)

            if gang_failed or proc.returncode != 0:
                if gang_failed:
                    # There exist partial nodes (e.g., head node) so we must
                    # down before moving on to other regions.
                    # TODO: this signals refactoring opportunities?
                    CloudVmRayBackend().teardown(handle, terminate=True)
                    self._update_blocklist_on_error(
                        to_provision.cloud,
                        region,
                        # Ignored and block region:
                        zones=None,
                        stdout=None,
                        stderr=None)
                else:
                    self._update_blocklist_on_error(to_provision.cloud, region,
                                                    zones, stdout, stderr)
            else:
                # Success.
                if tpu_name is not None:
                    # TODO: refactor to a cleaner design, so that tpu code and
                    # ray up logic are not mixed up.
                    backend_utils.run(f'ray exec {cluster_config_file} '
                                      f'\'echo "export TPU_NAME={tpu_name}" > '
                                      f'{SKY_REMOTE_APP_DIR}/sky_env_var.sh\'')
                cluster_name = config_dict['cluster_name']
                plural = '' if task.num_nodes == 1 else 's'
                logger.info(
                    f'{style.BRIGHT}Successfully provisioned or found'
                    f' existing VM{plural}. Setup completed.{style.RESET_ALL}')
                logger.info(f'\nTo log into the head VM:\t{style.BRIGHT}ssh'
                            f' {cluster_name}{style.RESET_ALL}\n')
                return config_dict
        message = ('Failed to acquire resources in all regions/zones'
                   f' (requested {to_provision}).'
                   ' Try changing resource requirements or use another cloud.')
        logger.error(message)
        raise exceptions.ResourcesUnavailableError()

    def _gang_schedule_ray_up(self, task: App, to_provision_cloud: clouds.Cloud,
                              cluster_config_file: str, log_abs_path: str,
                              stream_logs: bool,
                              prev_cluster_config: Optional[Dict[str, Any]]):
        """Provisions a cluster via 'ray up' with gang scheduling.

        Steps for provisioning > 1 node:
          1) ray up an empty config (no filemounts, no setup commands)
          2) ray up a full config (with filemounts and setup commands)

        For provisioning 1 node, only step 2 is run.

        Benefits:
          - Ensures all nodes are allocated first before potentially expensive
            file_mounts/setup.  (If not all nodes aren't allocated, step 1
            would fail.)

        Returns:
          (did gang scheduling failed; proc; stdout; stderr).
        """
        style = colorama.Style

        def ray_up(start_streaming_at):
            # Redirect stdout/err to the file and streaming (if stream_logs).
            proc, stdout, stderr = backend_utils.run_with_log(
                # NOTE: --no-restart solves the following bug.  Without it, if
                # 'ray up' (sky run) twice on a cluster with >1 node, the
                # worker node gets disconnected/killed by ray autoscaler; the
                # whole task will just freeze.  (Doesn't affect 1-node
                # clusters.)  With this flag, ray processes no longer restart
                # and this bug doesn't show.  Downside is existing tasks on the
                # cluster will keep running (which may be ok with the semantics
                # of 'sky run' twice).
                # Tracked in https://github.com/ray-project/ray/issues/20402.
                ['ray', 'up', '-y', '--no-restart', cluster_config_file],
                log_abs_path,
                stream_logs,
                start_streaming_at=start_streaming_at)
            return proc, stdout, stderr

        def is_cluster_yaml_identical():
            if prev_cluster_config is None:
                return False
            curr_config = backend_utils.read_yaml(cluster_config_file)
            curr = json.dumps(curr_config, sort_keys=True)
            prev = json.dumps(prev_cluster_config, sort_keys=True)
            return curr == prev

        ray_up_on_full_confg_only = False
        # Fast paths for "no need to gang schedule":
        #  (1) task.num_nodes == 1, no need to pre-provision.
        #  (2) otherwise, if cluster configs have not changed, no need either.
        #    TODO: can relax further: if (num_nodes x requested_resources) now
        #    == existing, then skip Step 1.  Requested resources =
        #    cloud(instance_type, acc, acc_args).  If requested clouds are
        #    different, we still need to gang schedule on the new cloud.
        if task.num_nodes == 1:
            # ray up the full yaml.
            proc, stdout, stderr = ray_up(
                start_streaming_at='Shared connection to')
            return False, proc, stdout, stderr
        elif is_cluster_yaml_identical():
            ray_up_on_full_confg_only = True
            # NOTE: consider the exceptional case where cluster yamls are
            # identical, but existing cluster has a few nodes killed (e.g.,
            # spot).  For that case, we ray up once on the full config, instead
            # of doing gang schedule first.  This seems an ok tradeoff because
            # (1) checking how many nodes remain maybe slow, a price the common
            # cases should not pay; (2) setup on the (presumably live) head
            # node is likely no-op.  We can revisit.

        # Step 1: ray up the emptied config.
        if not ray_up_on_full_confg_only:
            config = backend_utils.read_yaml(cluster_config_file)
            pinned_ray_install = 'pip3 install -U ray==1.7.0'

            file_mounts = {}
            if 'ssh_public_key' in config['auth']:
                # For Azure, we need to add ssh public key to VM by filemounts.
                public_key_path = config['auth']['ssh_public_key']
                file_mounts[public_key_path] = public_key_path

            fields_to_empty = {
                'file_mounts': file_mounts,
                # Need ray for 'ray status' in wait_until_ray_cluster_ready().
                'setup_commands': [config['setup_commands'][0]],
            }
            existing_fields = {k: config[k] for k in fields_to_empty}
            # Keep both in sync.
            assert pinned_ray_install in existing_fields['setup_commands'][
                0], existing_fields['setup_commands']
            config.update(fields_to_empty)
            backend_utils.dump_yaml(cluster_config_file, config)

        proc, stdout, stderr = ray_up(start_streaming_at='Shared connection to')
        if proc.returncode != 0:
            # Head node provisioning failure.
            return False, proc, stdout, stderr

        logger.info(f'{style.BRIGHT}Successfully provisioned or found'
                    f' existing head VM. Waiting for workers.{style.RESET_ALL}')

        # TODO: if requesting a large amount (say 32) of expensive VMs, this
        # may loop for a long time.  Use timeouts and treat as gang_failed.
        cluster_ready = backend_utils.wait_until_ray_cluster_ready(
            to_provision_cloud, cluster_config_file, task.num_nodes)
        gang_failed = not cluster_ready
        if gang_failed or ray_up_on_full_confg_only:
            # Head OK; gang scheduling failure.
            return gang_failed, proc, stdout, stderr

        # Step 2: ray up the full config (file mounts, setup).
        config.update(existing_fields)
        backend_utils.dump_yaml(cluster_config_file, config)
        logger.info('Starting to set up the cluster.')
        proc, stdout, stderr = ray_up(
            # FIXME: Not ideal. The setup log (pip install) will be streamed
            # first, before the ray autoscaler's step-by-step output (<1/1>
            # Setting up head node). Probably some buffering or
            # stdout-vs-stderr bug?  We want the latter to show first, not
            # printed in t he end.
            start_streaming_at='Shared connection to')

        return False, proc, stdout, stderr

    def provision_with_retries(self, task: App, to_provision: Resources,
                               dryrun: bool, stream_logs: bool,
                               cluster_name: str):
        """Provision with retries for all launchable resources."""
        assert cluster_name is not None, 'cluster_name must be specified.'
        launchable_retries_disabled = (self._dag is None or
                                       self._optimize_target is None)
        prev_handle = global_user_state.get_handle_from_cluster_name(
            cluster_name)
        if prev_handle is None:
            prev_cluster_config = None
        else:
            try:
                prev_cluster_config = backend_utils.read_yaml(
                    prev_handle.cluster_yaml)
            except FileNotFoundError:
                prev_cluster_config = None
        style = colorama.Style
        # Retrying launchable resources.
        provision_failed = True
        while provision_failed:
            provision_failed = False
            try:
                config_dict = self._retry_region_zones(
                    task,
                    to_provision,
                    dryrun=dryrun,
                    stream_logs=stream_logs,
                    cluster_name=cluster_name,
                    prev_cluster_config=prev_cluster_config)
                if dryrun:
                    return
                config_dict['launched_resources'] = to_provision
            except exceptions.ResourcesUnavailableError as e:
                if launchable_retries_disabled:
                    logger.warning(
                        'DAG and optimize_target needs to be registered first '
                        'to enable cross-cloud retry. '
                        'To fix, call backend.register_info(dag=dag, '
                        'optimize_target=sky.OptimizeTarget.COST)')
                    raise e
                provision_failed = True
                logger.warning(
                    f'\n{style.BRIGHT}Provision failed for {to_provision}. '
                    'Trying other launchable resources (if any)...'
                    f'{style.RESET_ALL}')
                # Add failed resources to the blocklist.
                self._blocked_launchable_resources.add(to_provision)
                # Set to None so that sky.optimize() will assign a new one
                # (otherwise will skip re-optimizing this task).
                # TODO: set all remaining tasks' best_resources to None.
                task.best_resources = None
                self._dag = sky.optimize(self._dag,
                                         minimize=self._optimize_target,
                                         blocked_launchable_resources=self.
                                         _blocked_launchable_resources)
                to_provision = task.best_resources
                assert task in self._dag.tasks, 'Internal logic error.'
                assert to_provision is not None, task
        return config_dict


class CloudVmRayBackend(backends.Backend):
    """Backend: runs on cloud virtual machines, managed by Ray.

    Changing this class may also require updates to:
      * Cloud providers' templates under config/
      * Cloud providers' implementations under clouds/
    """

    class ResourceHandle(object):
        """A pickle-able tuple of:

        - (required) Path to a cluster.yaml file.
        - (optional) A cached head node public IP.  Filled in after a
            successful provision().
        - (optional) Requested resources
        - (optional) Requested num nodes
        - (optional) Launched resources
        - (optional) If TPU(s) are managed, a path to a deletion script.
        """

        def __init__(self,
                     *,
                     cluster_yaml: str,
                     head_ip: Optional[str] = None,
                     requested_resources: Optional[Resources] = None,
                     requested_nodes: Optional[int] = None,
                     launched_resources: Optional[Resources] = None,
                     tpu_delete_script: Optional[str] = None) -> None:
            self.cluster_yaml = cluster_yaml
            self.head_ip = head_ip
            self.requested_resources = requested_resources
            self.requested_nodes = requested_nodes
            self.launched_resources = launched_resources
            self.tpu_delete_script = tpu_delete_script

        def __repr__(self):
            return (f'ResourceHandle(\n\thead_ip={self.head_ip},'
                    '\n\tcluster_yaml='
                    f'{backend_utils.get_rel_path(self.cluster_yaml)}, '
                    f'\n\trequested_resources={self.requested_nodes}x '
                    f'{self.requested_resources}, '
                    f'\n\tlaunched_resources={self.launched_resources}'
                    f'\n\ttpu_delete_script={self.tpu_delete_script})')

    def __init__(self):
        run_id = backend_utils.get_run_id()
        self.log_dir = os.path.join(SKY_LOGS_DIRECTORY, run_id)
        os.makedirs(self.log_dir, exist_ok=True)

        self._dag = None
        self._optimize_target = None

    def register_info(self, **kwargs) -> None:
        self._dag = kwargs['dag']
        self._optimize_target = kwargs.pop('optimize_target',
                                           OptimizeTarget.COST)

    def _check_existing_cluster(self, task: App, to_provision: Resources,
                                cluster_name: str) -> Tuple[str, Resources]:
        handle = global_user_state.get_handle_from_cluster_name(cluster_name)
        if handle is not None:
            # Cluster already exists. Check if the  resources are equal
            # for the previous and current request. Only reuse the cluster
            # when the requested resources are the same.
            if task.num_nodes == handle.requested_nodes and \
                backend_utils.is_same_requested_resources(
                    handle.requested_resources, task.resources):
                # Use the existing cluster.
                assert handle.launched_resources is not None, (cluster_name,
                                                               handle)
                # FIXME: I'm not sure this is correct. Is this used somewhere?
                # Suppose this is from a 'sky exec -n cluster app.yaml' where
                # users have updated this task's resource requirements to
                # 2GPUs.
                task.best_resources = handle.launched_resources
                return cluster_name, handle.launched_resources
            # FIXME: for job queue, the currect logic may be checking requested
            # resources <= actual resources.
            raise exceptions.ResourcesMismatchError(
                'Requested resources do not match the existing cluster.\n'
                f'  Requested: {task.num_nodes}x {task.resources}\n'
                f'  Existing: {handle.requested_nodes}x '
                f'{handle.requested_resources}\n'
                f'To fix: specify a new cluster name, or down the '
                f'existing cluster first: sky down {cluster_name}')
        logger.info(
            f'{colorama.Fore.CYAN}Creating a new cluster: "{cluster_name}" '
            f'[{task.num_nodes}x {to_provision}].{colorama.Style.RESET_ALL}\n'
            'Tip: to reuse an existing cluster, '
            'specify --cluster-name (-c) in the CLI or use '
            'sky.execute(.., cluster_name=..) in the Python API. '
            'Run `sky status` to see existing clusters.')
        return cluster_name, to_provision

    def provision(self,
                  task: App,
                  to_provision: Resources,
                  dryrun: bool,
                  stream_logs: bool,
                  cluster_name: Optional[str] = None):
        """Provisions using 'ray up'."""
        # Try to launch the exiting cluster first
        if cluster_name is None:
            # TODO: change this ID formatting to something more pleasant.
            # User name is helpful in non-isolated accounts, e.g., GCP, Azure.
            cluster_name = f'sky-{uuid.uuid4().hex[:4]}-{getpass.getuser()}'
        # ray up: the VMs.
        # FIXME: ray up for Azure with different cluster_names will overwrite
        # each other.
        provisioner = RetryingVmProvisioner(self.log_dir, self._dag,
                                            self._optimize_target)

        if not dryrun:  # dry run doesn't need to check existing cluster.
            cluster_name, to_provision = self._check_existing_cluster(
                task, to_provision, cluster_name)
        requested_resources = task.resources
        try:
            config_dict = provisioner.provision_with_retries(
                task, to_provision, dryrun, stream_logs, cluster_name)
        except exceptions.ResourcesUnavailableError as e:
            raise exceptions.ResourcesUnavailableError(
                'Failed to provision all possible launchable resources. '
                f'Relax the task\'s resource requirements:\n{task.resources}'
            ) from e
        if dryrun:
            return
        cluster_config_file = config_dict['ray']
        provisioned_resources = config_dict['launched_resources']

        handle = self.ResourceHandle(
            cluster_yaml=cluster_config_file,
            # Cache head ip in the handle to speed up ssh operations.
            head_ip=self._get_node_ips(cluster_config_file, task.num_nodes)[0],
            requested_resources=requested_resources,
            requested_nodes=task.num_nodes,
            launched_resources=provisioned_resources,
            # TPU.
            tpu_delete_script=config_dict.get('tpu-delete-script'))
        global_user_state.add_or_update_cluster(cluster_name,
                                                handle,
                                                ready=True)
        auth_config = backend_utils.read_yaml(handle.cluster_yaml)['auth']
        _add_cluster_to_ssh_config(cluster_name, handle.head_ip, auth_config)
        return handle

    def sync_workdir(self, handle: ResourceHandle, workdir: Path) -> None:
        # Even though provision() takes care of it, there may be cases where
        # this function is called in isolation, without calling provision(),
        # e.g., in CLI.  So we should rerun rsync_up.
        # TODO: this only syncs to head.
        run_rsync(handle,
                  source=f'{workdir}/',
                  target=SKY_REMOTE_WORKDIR,
                  with_outputs=True)

    def sync_file_mounts(
            self,
            handle: ResourceHandle,
            all_file_mounts: Dict[Path, Path],
            cloud_to_remote_file_mounts: Optional[Dict[Path, Path]],
    ) -> None:
        # TODO: this function currently only syncs to head.
        # 'all_file_mounts' should already have been handled in provision()
        # using the yaml file.  Here we handle cloud -> remote file transfers.
        # FIXME: if called out-of-band without provision() first, we actually
        # need to handle all_file_mounts again.
        mounts = cloud_to_remote_file_mounts
        if mounts is None or not mounts:
            return
        fore = colorama.Fore
        style = colorama.Style
        cyan = fore.CYAN
        reset = style.RESET_ALL
        bright = style.BRIGHT
        logger.info(f'{cyan}Processing cloud to VM file mounts.{reset}')
        for dst, src in mounts.items():
            # TODO: room for improvement.  Here there are many moving parts
            # (download gsutil on remote, run gsutil on remote).  Consider
            # alternatives (smart_open, each provider's own sdk), a
            # data-transfer container etc.
            if not os.path.isabs(dst) and not dst.startswith('~/'):
                dst = f'~/{dst}'
            use_symlink_trick = True
            # Sync 'src' to 'wrapped_dst', a safe-to-write "wrapped" path.
            if dst.startswith('~/') or dst.startswith('/tmp/'):
                # Skip as these should be writable locations.
                wrapped_dst = dst
                use_symlink_trick = False
            else:
                wrapped_dst = backend_utils.FileMountHelper.wrap_file_mount(dst)
            storage = cloud_stores.get_storage_from_path(src)
            if storage.is_directory(src):
                sync = storage.make_sync_dir_command(source=src,
                                                     destination=wrapped_dst)
                # It is a directory so make sure it exists.
                mkdir_for_wrapped_dst = f'mkdir -p {wrapped_dst}'
            else:
                sync = storage.make_sync_file_command(source=src,
                                                      destination=wrapped_dst)
                # It is a file so make sure *its parent dir* exists.
                mkdir_for_wrapped_dst = \
                    f'mkdir -p {os.path.dirname(wrapped_dst)}'
            download_target_commands = [
                # Ensure sync can write to wrapped_dst (e.g., '/data/').
                mkdir_for_wrapped_dst,
                # Both the wrapped and the symlink dir exist; sync.
                sync,
            ]
            if not use_symlink_trick:
                command = ' && '.join(download_target_commands)
            else:
                # Goal: point dst --> wrapped_dst.
                command = (
                    backend_utils.FileMountHelper.make_safe_symlink_command(
                        source=dst,
                        target=wrapped_dst,
                        download_target_commands=download_target_commands))
            log_path = os.path.join(self.log_dir,
                                    'file_mounts_cloud_to_remote.log')
            logger.info(f'{cyan} Syncing: {bright}{src} -> {dst}{reset}')
            # TODO: filter out ray boilerplate: Setting `max_workers` for node
            # type ... try re-running the command with --no-config-cache.
            proc, unused_stdout, unused_stderr = backend_utils.run_with_log(
                f'ray exec {handle.cluster_yaml} \'{command}\'',
                os.path.abspath(log_path),
                stream_logs=True,
                shell=True)
            if proc.returncode:
                raise ValueError(
                    f'File mounts\n\t{src} -> {dst}\nfailed to sync. '
                    f'See errors above and log: {log_path}')

    def run_post_setup(self, handle: ResourceHandle, post_setup_fn: PostSetupFn,
                       task: App) -> None:
        ip_list = self._get_node_ips(handle.cluster_yaml, task.num_nodes)
        config = backend_utils.read_yaml(handle.cluster_yaml)
        ssh_user = config['auth']['ssh_user'].strip()
        ip_to_command = post_setup_fn(ip_list)
        for ip, cmd in ip_to_command.items():
            if cmd is not None:
                cmd = (f'mkdir -p {SKY_REMOTE_WORKDIR} && '
                       f'cd {SKY_REMOTE_WORKDIR} && {cmd}')
                backend_utils.run_command_on_ip_via_ssh(ip,
                                                        cmd,
                                                        task.private_key,
                                                        task.container_name,
                                                        ssh_user=ssh_user)

    def _execute_par_task(self,
                          handle: ResourceHandle,
                          par_task: task_mod.ParTask,
                          stream_logs: bool,
                          download_logs: bool = True) -> None:
        # Case: ParTask(tasks), t.num_nodes == 1 for t in tasks
        for task in par_task.tasks:
            assert task.num_nodes == 1, \
                ('ParTask does not support inner Tasks with '
                f'num_nodes > 1: {task}')
        # Strategy:
        #  ray.init(..., log_to_driver=False); otherwise too many logs.
        #  for task:
        #    submit _run_cmd(cmds[i]) with resource {task i's resource}
        # Concrete impl. of the above: codegen a script that contains all the
        # tasks, rsync the script to head, and run that script on head.

        # We cannot connect from this local node to the remote Ray cluster
        # using a Ray client, because the default port 10001 may not be open to
        # this local node.
        #
        # One downside(?) of client mode is to dictate local machine having the
        # same python & ray versions as the cluster.  We can plumb through the
        # yamls to take care of it.  The upsides are many-fold (e.g., directly
        # manipulating the futures).
        #
        # TODO: possible to open the port in the yaml?  Run Ray inside docker?
        log_dir = os.path.join(f'{SKY_REMOTE_WORKDIR}', f'{self.log_dir}',
                               'tasks')
        codegen = RayCodeGen()
        codegen.add_prologue(stream_logs=stream_logs)
        for i, task_i in enumerate(par_task.tasks):
            # '. $(conda info --base)/etc/profile.d/conda.sh || true' is used
            # to initialize conda, so that 'conda activate ...' works.
            task_i_script = backend_utils.make_task_bash_script(task_i.run)
            task_i_name = f'task-{i}' if task_i.name is None else task_i.name
            codegen.add_ray_task(
                bash_script=task_i_script,
                task_name=task_i_name,
                # We can't access t.best_resources because the inner task
                # doesn't undergo optimization.  Example value: {"V100": 1}.
                ray_resources_dict=par_task.get_task_resource_demands(i),
                log_path=os.path.join(log_dir, f'{task_i_name}.log'),
                stream_logs=stream_logs)
        codegen.add_epilogue()
        code = codegen.build()

        # Logger.
        colorama.init()
        fore = colorama.Fore
        style = colorama.Style
        logger.info(f'{fore.CYAN}Starting ParTask execution.{style.RESET_ALL}')
        if not stream_logs:
            _log_hint_for_redirected_outputs(log_dir, handle.cluster_yaml)

        self._exec_code_on_head(handle, code, executable='python3')

        if download_logs:
            self._rsync_down_logs(handle, log_dir, [handle.head_ip])

    def _rsync_down_logs(self,
                         handle: ResourceHandle,
                         log_dir: str,
                         ips: List[str] = None):
        local_log_dir = os.path.join(f'{self.log_dir}', 'tasks')
        style = colorama.Style
        logger.info('Syncing down logs to '
                    f'{style.BRIGHT}{local_log_dir}{style.RESET_ALL}')
        os.makedirs(local_log_dir, exist_ok=True)
        # Call the ray sdk to rsync the logs back to local.
        # FIXME: can we make rsync not verbose here (-v)?
        for ip in ips:
            sdk.rsync(
                handle.cluster_yaml,
                source=f'{log_dir}/*',
                target=f'{local_log_dir}',
                down=True,
                ip_address=ip,
                use_internal_ip=False,
                should_bootstrap=False,
            )

    def _exec_code_on_head(
            self,
            handle: ResourceHandle,
            codegen: str,
            executable: str,
            stream_logs: bool = True,
    ) -> None:
        """Executes generated code on the head node."""
        with tempfile.NamedTemporaryFile('w', prefix='sky_app_') as fp:
            fp.write(codegen)
            fp.flush()
            basename = os.path.basename(fp.name)
            script_path = os.path.join(SKY_REMOTE_APP_DIR, basename)
            # We choose to sync code + exec, because the alternative of 'ray
            # submit' may not work as it may use system python (python2) to
            # execute the script.  Happens for AWS.
            run_rsync(handle,
                      source=fp.name,
                      target=script_path,
                      with_outputs=False)

        log_path = os.path.join(self.log_dir, 'run.log')
        if not stream_logs:
            colorama.init()
            style = colorama.Style
            logger.info(f'Redirecting stdout/stderr, to monitor: '
                        f'{style.BRIGHT}tail -f {log_path}{style.RESET_ALL}')

        assert executable is not None, executable
        cd = f'cd {SKY_REMOTE_WORKDIR}'
        self._run_command_on_head_via_ssh(
            handle, f'{cd} && {executable} {script_path}', log_path,
            stream_logs)

    def execute(self, handle: ResourceHandle, task: App,
                stream_logs: bool) -> None:
        # Execution logic differs for three types of tasks.
        # Case: ParTask(tasks), t.num_nodes == 1 for t in tasks
        if isinstance(task, task_mod.ParTask):
            return self._execute_par_task(handle,
                                          task,
                                          stream_logs,
                                          download_logs=True)

        # Otherwise, handle a basic Task.
        if task.run is None:
            logger.info(f'Nothing to run; run command not specified:\n{task}')
            return

        # Case: Task(run, num_nodes=1)
        if task.num_nodes == 1:
            return self._execute_task_one_node(handle, task, stream_logs)

        # Case: Task(run, num_nodes=N)
        assert task.num_nodes > 1, task.num_nodes
        return self._execute_task_n_nodes(handle,
                                          task,
                                          stream_logs,
                                          download_logs=True)

    def _execute_task_one_node(self, handle: ResourceHandle, task: App,
                               stream_logs: bool) -> None:
        # Launch the command as a Ray task.
        assert isinstance(task.run, str), \
            f'Task(run=...) should be a string (found {type(task.run)}).'
        script = backend_utils.make_task_bash_script(task.run)

        log_path = os.path.join(self.log_dir, 'run.log')

        codegen = RayCodeGen()
        codegen.add_prologue(stream_logs=stream_logs)

        codegen.add_ray_task(
            bash_script=script,
            task_name=task.name,
            ray_resources_dict=_get_task_demands_dict(task),
            log_path=log_path,
            stream_logs=stream_logs,
        )

        codegen.add_epilogue()

        self._exec_code_on_head(handle, codegen.build(), executable='python3')
        if not stream_logs:
            self._rsync_down_logs(handle, self.log_dir, [handle.head_ip])

    def _execute_task_n_nodes(self,
                              handle: ResourceHandle,
                              task: App,
                              stream_logs: bool,
                              download_logs: bool = True) -> None:
        # Strategy:
        #   ray.init(..., log_to_driver=False); otherwise too many logs.
        #   for node:
        #     submit _run_cmd(cmd) with resource {node_i: 1}
        log_dir = os.path.join(f'{SKY_REMOTE_WORKDIR}', f'{self.log_dir}',
                               'tasks')
        # Get private ips here as Ray internally uses 'node:private_ip' as
        # per-node custom resources.
        ips = self._get_node_ips(handle.cluster_yaml,
                                 task.num_nodes,
                                 return_private_ips=True)
        accelerator_dict = _get_task_demands_dict(task)

        codegen = RayCodeGen()
        codegen.add_prologue(stream_logs=stream_logs)
        codegen.add_gang_scheduling_placement_group(ips, accelerator_dict)

        ips_dict = task.run(ips)
        for ip in ips_dict:
            command_for_ip = ips_dict[ip]
            script = backend_utils.make_task_bash_script(command_for_ip)

            # Ray's per-node resources, to constrain scheduling each command to
            # the corresponding node, represented by private IPs.
            name = f'{ip}'
            log_path = os.path.join(f'{log_dir}', f'{name}.log')

            codegen.add_ray_task(
                bash_script=script,
                task_name=name,
                ray_resources_dict=accelerator_dict,
                log_path=log_path,
                stream_logs=stream_logs,
                gang_scheduling_ip=ip,
            )

        codegen.add_epilogue()

        # Logger.
        colorama.init()
        fore = colorama.Fore
        style = colorama.Style
        logger.info(f'\n{fore.CYAN}Starting Task execution.{style.RESET_ALL}')
        if not stream_logs:
            _log_hint_for_redirected_outputs(log_dir, handle.cluster_yaml)

        self._exec_code_on_head(handle, codegen.build(), executable='python3')

        # Get external IPs for the nodes
        external_ips = self._get_node_ips(handle.cluster_yaml,
                                          task.num_nodes,
                                          return_private_ips=False)
        if download_logs:
            self._rsync_down_logs(handle, log_dir, external_ips)

    def post_execute(self, handle: ResourceHandle, teardown: bool) -> None:
        colorama.init()
        fore = colorama.Fore
        style = colorama.Style
        if not teardown:
            name = global_user_state.get_cluster_name_from_handle(handle)
            logger.info(f'\n{fore.CYAN}Cluster name: '
                        f'{style.BRIGHT}{name}{style.RESET_ALL}'
                        '\nTo log into the head VM:\t'
                        f'{style.BRIGHT}ssh {name} {style.RESET_ALL}\n'
                        '\nTo teardown the cluster:'
                        f'\t{style.BRIGHT}sky down {name}{style.RESET_ALL}\n'
                        '\nTo stop the cluster:'
                        f'\t{style.BRIGHT}sky stop {name}{style.RESET_ALL}\n')
            if handle.tpu_delete_script is not None:
                logger.info('Tip: `sky down` will delete launched TPU(s) too.')

    def teardown_ephemeral_storage(self, task: App) -> None:
        storage_mounts = task.storage_mounts
        if storage_mounts is not None:
            for storage, _ in storage_mounts.items():
                if not storage.persistent:
                    storage.delete()

    def teardown(self, handle: ResourceHandle, terminate: bool) -> None:
        cloud = handle.launched_resources.cloud
        config = backend_utils.read_yaml(handle.cluster_yaml)
        if not terminate and not isinstance(cloud, clouds.AWS):
            # FIXME: no mentions of cache_stopped_nodes in
            # https://github.com/ray-project/ray/blob/master/python/ray/autoscaler/_private/_azure/node_provider.py
            # https://github.com/ray-project/ray/blob/master/python/ray/autoscaler/_private/gcp/node_provider.py
            raise ValueError(
                'Node stopping requested but is not supported on non-AWS '
                'clusters yet. Try manually stopping or `sky down`. '
                f'Found: {handle.launched_resources}')
        if isinstance(cloud, clouds.Azure):
            # Special handling because `ray down` is buggy with Azure.
            cluster_name = config['cluster_name']
            # Set check=False to not error out on not found VMs.
            backend_utils.run(
                'az vm delete --yes --ids $(az vm list --query '
                f'"[? contains(name, \'{cluster_name}\')].id" -o tsv)',
                check=False)
        else:
            config['provider']['cache_stopped_nodes'] = not terminate
            with tempfile.NamedTemporaryFile('w',
                                             prefix='sky_',
                                             delete=False,
                                             suffix='.yml') as f:
                backend_utils.dump_yaml(f.name, config)
                f.flush()
                backend_utils.run(f'ray down -y {f.name}')
            if handle.tpu_delete_script is not None:
                backend_utils.run(f'bash {handle.tpu_delete_script}')
        auth_config = backend_utils.read_yaml(handle.cluster_yaml)['auth']
        _remove_cluster_from_ssh_config(handle.head_ip, auth_config)
        name = global_user_state.get_cluster_name_from_handle(handle)
        global_user_state.remove_cluster(name, terminate=terminate)

    def _get_node_ips(self,
                      cluster_yaml: str,
                      expected_num_nodes: int,
                      return_private_ips: bool = False) -> List[str]:
        """Returns the IPs of all nodes in the cluster."""
        yaml_handle = cluster_yaml
        if return_private_ips:
            config = backend_utils.read_yaml(yaml_handle)
            # Add this field to a temp file to get private ips.
            config['provider']['use_internal_ips'] = True
            yaml_handle = cluster_yaml + '.tmp'
            backend_utils.dump_yaml(yaml_handle, config)

        out = backend_utils.run(f'ray get-head-ip {yaml_handle}',
                                stdout=subprocess.PIPE).stdout.decode().strip()
        head_ip = re.findall(backend_utils.IP_ADDR_REGEX, out)
        assert 1 == len(head_ip), out

        out = backend_utils.run(f'ray get-worker-ips {yaml_handle}',
                                stdout=subprocess.PIPE).stdout.decode()
        worker_ips = re.findall(backend_utils.IP_ADDR_REGEX, out)
        assert expected_num_nodes - 1 == len(worker_ips), (expected_num_nodes -
                                                           1, out)
        if return_private_ips:
            os.remove(yaml_handle)
        return head_ip + worker_ips

    def ssh_head_command(self,
                         handle: ResourceHandle,
                         port_forward: Optional[List[int]] = None) -> List[str]:
        """Returns a 'ssh' command that logs into a cluster's head node."""
        assert handle.head_ip is not None, \
            f'provision() should have cached head ip: {handle}'
        config = backend_utils.read_yaml(handle.cluster_yaml)
        auth = config['auth']
        ssh_user = auth['ssh_user']
        ssh_private_key = auth.get('ssh_private_key')
        # Build command.  Imitating ray here.
        ssh = ['ssh', '-tt']
        if port_forward is not None:
            for port in port_forward:
                local = remote = port
                logger.info(
                    f'Forwarding port {local} to port {remote} on localhost.')
                ssh += ['-L', '{}:localhost:{}'.format(remote, local)]
        return ssh + _ssh_options_list(
            ssh_private_key,
            _ssh_control_path(handle)) + [f'{ssh_user}@{handle.head_ip}']

    def _run_command_on_head_via_ssh(self, handle, cmd, log_path, stream_logs):
        """Uses 'ssh' to run 'cmd' on a cluster's head node."""
        base_ssh_command = self.ssh_head_command(handle)
        command = base_ssh_command + [
            'bash',
            '--login',
            '-c',
            '-i',
            shlex.quote(f'true && source ~/.bashrc && export OMP_NUM_THREADS=1 '
                        f'PYTHONWARNINGS=ignore && ({cmd})'),
        ]
        backend_utils.run_with_log(command, log_path, stream_logs)<|MERGE_RESOLUTION|>--- conflicted
+++ resolved
@@ -130,7 +130,6 @@
     ]
 
 
-<<<<<<< HEAD
 def run_rsync(handle: ResourceHandle,
               source: str,
               target: str,
@@ -160,7 +159,8 @@
         backend_utils.run(command)
     else:
         backend_utils.run_no_outputs(command)
-=======
+
+
 def _add_cluster_to_ssh_config(cluster_name: str, cluster_ip: str,
                                auth_config: Dict[str, str]) -> None:
     backend_utils.SSHConfigHelper.add_cluster(cluster_name, cluster_ip,
@@ -170,7 +170,6 @@
 def _remove_cluster_from_ssh_config(cluster_ip: str,
                                     auth_config: Dict[str, str]) -> None:
     backend_utils.SSHConfigHelper.remove_cluster(cluster_ip, auth_config)
->>>>>>> c66e21be
 
 
 class RayCodeGen(object):
