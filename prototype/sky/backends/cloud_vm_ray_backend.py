--- conflicted
+++ resolved
@@ -901,17 +901,11 @@
                     'Tip: `sky down` will delete launched TPU(s) as well.')
 
     def teardown(self, handle: ResourceHandle) -> None:
-<<<<<<< HEAD
         if self._maybe_azure_teardown():
             return
-        backend_utils.run(f'ray down -y {handle}')
-        if self._managed_tpu is not None:
-            backend_utils.run(f'bash {self._managed_tpu[1]}')
-=======
         backend_utils.run(f'ray down -y {handle.cluster_yaml}')
         if handle.tpu_delete_script is not None:
             backend_utils.run(f'bash {handle.tpu_delete_script}')
->>>>>>> 837dcb8b
 
     def _maybe_azure_teardown(self, handle: ResourceHandle) -> bool:
         """Special handling because `ray down` is buggy with Azure."""
