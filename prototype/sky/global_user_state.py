--- conflicted
+++ resolved
@@ -36,14 +36,10 @@
         name TEXT PRIMARY KEY,
         lauched_at INTEGER,
         handle BLOB,
-<<<<<<< HEAD
-        last_use TEXT)""")
+        last_use TEXT,
+        status TEXT)""")
     _CURSOR.execute("""\
         CREATE TABLE config (key TEXT PRIMARY KEY, value TEXT)""")
-=======
-        last_use TEXT,
-        status TEXT)""")
->>>>>>> 353431e5
 _CONN.commit()
 
 
@@ -128,7 +124,6 @@
         })
     return records
 
-
 def get_enabled_clouds() -> List[str]:
     rows = _CURSOR.execute('SELECT value FROM config WHERE key = ?',
                            (_ENABLED_CLOUDS_KEY,))
