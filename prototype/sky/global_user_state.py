--- conflicted
+++ resolved
@@ -27,7 +27,6 @@
 _CONN = sqlite3.connect(_DB_PATH)
 _CURSOR = _CONN.cursor()
 
-<<<<<<< HEAD
 _CURSOR.execute("""\
     CREATE TABLE IF NOT EXISTS clusters (
     name TEXT PRIMARY KEY,
@@ -38,20 +37,7 @@
 _CURSOR.execute("""\
     CREATE TABLE IF NOT EXISTS config (
     key TEXT PRIMARY KEY, value TEXT)""")
-=======
-try:
-    _CURSOR.execute('select * from clusters limit 0')
-except sqlite3.OperationalError:
-    # Tables do not exist, create them.
-    _CURSOR.execute("""\
-      CREATE TABLE clusters (
-        name TEXT PRIMARY KEY,
-        launched_at INTEGER,
-        handle BLOB,
-        last_use TEXT,
-        status TEXT)""")
 
->>>>>>> 78876ad9
 _CONN.commit()
 
 
