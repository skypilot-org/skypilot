--- conflicted
+++ resolved
@@ -6,11 +6,8 @@
 - Cluster handle: (non-user facing) an opaque backend handle for Sky to
   interact with a cluster.
 """
-<<<<<<< HEAD
+import enum
 import json
-=======
-import enum
->>>>>>> c66e21be
 import os
 import pathlib
 import pickle
