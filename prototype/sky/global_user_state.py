--- conflicted
+++ resolved
@@ -47,13 +47,8 @@
     return task_id
 
 
-<<<<<<< HEAD
-def remove_task(task_id):
+def remove_task(task_id: str):
     _CURSOR.execute('DELETE FROM tasks WHERE id=(?)', (task_id,))
-=======
-def remove_task(task_id: str):
-    _CURSOR.execute(f'DELETE FROM tasks WHERE id=\'{task_id}\'')
->>>>>>> 305787c8
     _CONN.commit()
 
 
@@ -73,30 +68,18 @@
     _CONN.commit()
 
 
-<<<<<<< HEAD
-def get_handle_from_cluster_name(cluster_name) -> Optional[str]:
+def get_handle_from_cluster_name(cluster_name: str) -> Optional[str]:
     rows = _CURSOR.execute('SELECT handle FROM clusters WHERE name=(?)',
                            (cluster_name,))
-=======
-def get_handle_from_cluster_name(cluster_name: str) -> Optional[str]:
-    rows = _CURSOR.execute(
-        f'SELECT handle FROM clusters WHERE name=\'{cluster_name}\'')
->>>>>>> 305787c8
     for (handle,) in rows:
         return pickle.loads(handle)
 
 
-<<<<<<< HEAD
-def get_cluster_name_from_handle(cluster_handle):
+def get_cluster_name_from_handle(
+        cluster_handle: backends.Backend.ResourceHandle,) -> Optional[str]:
     handle = pickle.dumps(cluster_handle)
     rows = _CURSOR.execute('SELECT name FROM clusters WHERE handle=(?)',
                            (handle,))
-=======
-def get_cluster_name_from_handle(cluster_handle: backends.Backend.ResourceHandle
-                                ) -> Optional[str]:
-    rows = _CURSOR.execute(
-        f'SELECT name FROM clusters WHERE handle=\'{cluster_handle}\'')
->>>>>>> 305787c8
     for (name,) in rows:
         return name
 
