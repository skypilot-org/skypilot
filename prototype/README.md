--- conflicted
+++ resolved
@@ -48,15 +48,7 @@
 source ~/.bashrc
 ```
 
-<<<<<<< HEAD
-**Azure**. 
-```
-# Install the Azure CLI
-pip install azure-cli==2.30.0 then login using `az login`. Set the subscription to use from the command line (`az account set -s <subscription_id>`). Ray Autoscaler does not work with the latest version of `azure-cli` as of 1.9.1, hence the fixed Azure version.
-```
-=======
 **Azure**. Install the Azure CLI (`pip install azure-cli==2.30.0`) then login using `az login`. Set the subscription to use from the command line (`az account set -s <subscription_id>`).
->>>>>>> bd7a086d
 
 <!-- TODO (gautam): Removed since we have reversed it -->
 <!-- ## SSH Access
