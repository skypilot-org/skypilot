# Example: using file mounts
#
# File mounts allow syncing local files (or cloud URLs) to the VM where a Task
# will run.  Syncing is done before the Task's execution so that its run command
# can access these files.  After syncing, the mounted paths can be opened, read,
# or written as usual.
#
# Destination paths must be absolute paths, not relative.
#
# Caveat:
#
#    Destination paths may be created as *symlinks* under the hood.  Some
#    commands may require flags to follow symlinks (e.g., ls -H; du -L).

resources:
  cloud: gcp

# Format:
#   <destination on VM>: <source, local or cloud>
file_mounts:

  ###############################################
  #  Sync from local files/directories (rsync)  #
  ###############################################
  /setup.py: ./setup.py
  /sky: .
  /more/levels/should/work: .

  #############################################
  #  Sync from Google Cloud Storage (gsutil)  #
  #############################################

  # Syncing a regular object.
  /train-00001-of-01024: gs://cloud-tpu-test-datasets/fake_imagenet/train-00001-of-01024

  # If a source path points to a "directory", its contents will be recursively
  # synced (subdirectories included).
  # Commenting out as this takes a while.
  # /data/fake_imagenet: gs://cloud-tpu-test-datasets/fake_imagenet

run: |
  ls -l /setup.py

  cd /sky
  pip3 install -e .

  du -schL /train-00001-of-01024
<<<<<<< HEAD
  # FIXME:
  # head /train-00001-of-01024
=======
  head /train-00001-of-01024
>>>>>>> edea25a6

  ls -lH /data/fake_imagenet | head -n10<|MERGE_RESOLUTION|>--- conflicted
+++ resolved
@@ -45,11 +45,6 @@
   pip3 install -e .
 
   du -schL /train-00001-of-01024
-<<<<<<< HEAD
-  # FIXME:
-  # head /train-00001-of-01024
-=======
   head /train-00001-of-01024
->>>>>>> edea25a6
 
-  ls -lH /data/fake_imagenet | head -n10+  # ls -lH /data/fake_imagenet | head -n10