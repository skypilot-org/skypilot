import subprocess

import sky
from sky import clouds

import time_estimators

with sky.Dag() as dag:
    # The working directory contains all code and will be synced to remote.
    workdir = '~/Downloads/tpu'
    subprocess.run(f'cd {workdir} && git checkout 222cc86',
                   shell=True,
                   check=True)

    # The setup command.  Will be run under the working directory.
    setup = 'pip install --upgrade pip && \
        conda init bash && \
        conda activate resnet || \
          (conda create -n resnet python=3.7 -y && \
           conda activate resnet && \
           pip install tensorflow==2.4.0 pyyaml && \
           cd models && pip install -e .)'

    # The command to run.  Will be run under the working directory.
    run = 'conda activate resnet && \
        python -u models/official/resnet/resnet_main.py --use_tpu=False \
        --mode=train --train_batch_size=256 --train_steps=250 \
        --iterations_per_loop=125 \
        --data_dir=gs://cloud-tpu-test-datasets/fake_imagenet \
        --model_dir=resnet-model-dir \
        --amp --xla --loss_scale=128'

    ### Optional: download data to VM's local disks. ###
    # Format: {VM paths: local paths / cloud URLs}.
    file_mounts = {
        # Download from GCS before training starts.
        # '/tmp/fake_imagenet': 'gs://cloud-tpu-test-datasets/fake_imagenet',
    }
    # Refer to the VM local path.
    # run = run.replace('gs://cloud-tpu-test-datasets/fake_imagenet',
    #                   '/tmp/fake_imagenet')
    ### Optional end ###

    train = sky.Task(
        'train',
        workdir=workdir,
        setup=setup,
        run=run,
    )
    train.set_file_mounts(file_mounts)
    # TODO: allow option to say (or detect) no download/egress cost.
    train.set_inputs('gs://cloud-tpu-test-datasets/fake_imagenet',
                     estimated_size_gigabytes=70)
    train.set_outputs('resnet-model-dir', estimated_size_gigabytes=0.1)
    train.set_resources({
        ##### Fully specified
        # sky.Resources(clouds.AWS(), 'p3.2xlarge'),
        # sky.Resources(clouds.GCP(), 'n1-standard-16'),
        # sky.Resources(
        #     clouds.GCP(),
        #     'n1-standard-8',
        #     # Options: 'V100', {'V100': <num>}.
        #     'V100',
        # ),
        ##### Partially specified
<<<<<<< HEAD
        # sky.Resources(accelerators='T4'),
        # sky.Resources(clouds.AWS(), accelerators='V100'),
        sky.Resources(clouds.AWS(), accelerators='V100', use_spot=True),
=======
        # sky.Resources(accelerators={'T4': 4}),
        # sky.Resources(clouds.GCP(), accelerators='K80'),
>>>>>>> e781c403
        # sky.Resources(accelerators='tpu-v3-8'),
        sky.Resources(clouds.AWS(), accelerators={'V100': 8}),
        # sky.Resources(clouds.AWS(), accelerators='V100'),
    })

    # Optionally, specify a time estimator: Resources -> time in seconds.
    # train.set_time_estimator(time_estimators.resnet50_estimate_runtime)

dag = sky.Optimizer.optimize(dag, minimize=sky.Optimizer.COST)
# sky.execute(dag, dryrun=True)
sky.execute(dag)<|MERGE_RESOLUTION|>--- conflicted
+++ resolved
@@ -63,16 +63,11 @@
         #     'V100',
         # ),
         ##### Partially specified
-<<<<<<< HEAD
         # sky.Resources(accelerators='T4'),
-        # sky.Resources(clouds.AWS(), accelerators='V100'),
+        # sky.Resources(clouds.AWS(), accelerators='K80'),
         sky.Resources(clouds.AWS(), accelerators='V100', use_spot=True),
-=======
-        # sky.Resources(accelerators={'T4': 4}),
-        # sky.Resources(clouds.GCP(), accelerators='K80'),
->>>>>>> e781c403
         # sky.Resources(accelerators='tpu-v3-8'),
-        sky.Resources(clouds.AWS(), accelerators={'V100': 8}),
+        # sky.Resources(clouds.AWS(), accelerators={'V100': 8}),
         # sky.Resources(clouds.AWS(), accelerators='V100'),
     })
 
