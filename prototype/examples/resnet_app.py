--- conflicted
+++ resolved
@@ -69,13 +69,9 @@
         # sky.Resources(sky.AWS(), accelerators='K80', use_spot=True),
         # sky.Resources(accelerators='tpu-v3-8'),
         # sky.Resources(accelerators='V100', use_spot=True),
-<<<<<<< HEAD
-        sky.Resources(sky.GCP(), accelerators='V100'),
-=======
         # sky.Resources(accelerators={'T4': 4}),
         sky.Resources(sky.AWS(), accelerators='V100'),
         # sky.Resources(sky.GCP(), accelerators={'V100': 4}),
->>>>>>> 02fd6606
         # sky.Resources(sky.AWS(), accelerators='V100', use_spot=True),
         # sky.Resources(sky.AWS(), accelerators={'V100': 8}),
     })
