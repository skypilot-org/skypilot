import subprocess
from typing import List, Optional

import sky

with sky.Dag() as dag:
    # The working directory contains all code and will be synced to remote.
    workdir = '~/Downloads/tpu'
<<<<<<< HEAD
    subprocess.run(f'cd {workdir} && git checkout 9459fee',
                   shell=True,
                   check=True)
=======
    subprocess.run(
        'cd ~/Downloads; '
        '(git clone https://github.com/concretevitamin/tpu || true); '
        f'cd {workdir} && git checkout 9459fee',
        shell=True,
        check=True)
>>>>>>> a21505ee

    # Total Nodes, INCLUDING Head Node
    num_nodes = 2

    # The setup command.  Will be run under the working directory.
    setup = 'pip3 install --upgrade pip && \
           pip3 install ray[default] awscli botocore boto3 && \
           conda create -n resnet python=3.7 -y && \
           conda activate resnet && \
           pip install tensorflow==2.4.0 pyyaml && \
           cd models && pip install -e .'

    # The command to run.  Will be run under the working directory.
    # If a str, run the same command on all nodes.
    # Generates per-node commands.  Must be a self-contained lambda
    # that doesn't refer to any external variables.
    #
    # Will be run under the working directory.
    def run_fn(node_rank: int, ip_list: List[str]) -> Optional[str]:
        import json
        tf_config = {
            'cluster': {
                'worker': [ip + ':8008' for ip in ip_list]
            },
            'task': {
                'type': 'worker',
                'index': node_rank
            }
        }
        str_tf_config = json.dumps(tf_config)
        print(f'{str_tf_config!r}')
        run = f"""
            conda activate resnet
            rm -rf resnet_model-dir
            export TF_CONFIG={str_tf_config!r}
            export XLA_FLAGS='--xla_gpu_cuda_data_dir=/usr/local/cuda/'
            python models/official/resnet/resnet_main.py --use_tpu=False \
                --mode=train --train_batch_size=256 --train_steps=500 \
                --iterations_per_loop=125 \
                --data_dir=gs://cloud-tpu-test-datasets/fake_imagenet \
                --model_dir=resnet-model-dir \
                --amp --xla --loss_scale=128"""
        return run

    train = sky.Task(
        'train',
        workdir=workdir,
        setup=setup,
        num_nodes=num_nodes,
        run=run_fn,
    )

    train.set_inputs('gs://cloud-tpu-test-datasets/fake_imagenet',
                     estimated_size_gigabytes=70)
    train.set_outputs('resnet-model-dir', estimated_size_gigabytes=0.1)
    train.set_resources(sky.Resources(sky.AWS(), accelerators='V100'))

# sky.launch(dag, dryrun=True)
sky.launch(dag, cluster_name='dtf')
# sky.exec(dag, cluster_name='dtf')<|MERGE_RESOLUTION|>--- conflicted
+++ resolved
@@ -6,18 +6,12 @@
 with sky.Dag() as dag:
     # The working directory contains all code and will be synced to remote.
     workdir = '~/Downloads/tpu'
-<<<<<<< HEAD
-    subprocess.run(f'cd {workdir} && git checkout 9459fee',
-                   shell=True,
-                   check=True)
-=======
     subprocess.run(
         'cd ~/Downloads; '
         '(git clone https://github.com/concretevitamin/tpu || true); '
         f'cd {workdir} && git checkout 9459fee',
         shell=True,
         check=True)
->>>>>>> a21505ee
 
     # Total Nodes, INCLUDING Head Node
     num_nodes = 2
