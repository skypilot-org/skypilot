--- conflicted
+++ resolved
@@ -19,15 +19,9 @@
     )
     monkeypatch.setattr('sky.init.init', lambda *_args, **_kwargs: None)
     with sky.Dag() as dag:
-<<<<<<< HEAD
         task = sky.Task('test_task')
         task.set_resources({resources})
-    sky.execute(dag, dryrun=True)
-=======
-        train = sky.Task('train')
-        train.set_resources({resources})
     sky.run(dag, dryrun=True)
->>>>>>> 78876ad9
     assert True
 
 
