--- conflicted
+++ resolved
@@ -1,7 +1,6 @@
 import pytest
 
 import sky
-<<<<<<< HEAD
 from sky import clouds
 from sky import exceptions
 
@@ -37,14 +36,6 @@
 
 def test_resources_gcp(monkeypatch):
     _test_resources(monkeypatch, sky.Resources(clouds.GCP(), 'n1-standard-16'))
-=======
-
-
-def _test_resources(resources):
-    with sky.Dag() as dag:
-        train = sky.Task('train')
-        train.set_resources({resources})
-    sky.launch(dag, dryrun=True)
 
 
 def test_resources_aws():
@@ -57,7 +48,6 @@
 
 def test_resources_gcp():
     _test_resources(sky.Resources(sky.GCP(), 'n1-standard-16'))
->>>>>>> 2f4ba554
 
 
 def test_partial_k80(monkeypatch):
@@ -82,7 +72,6 @@
     _test_resources(monkeypatch, sky.Resources(accelerators='tpu-v3-8'))
 
 
-<<<<<<< HEAD
 def test_partial_v100(monkeypatch):
     _test_resources(monkeypatch, sky.Resources(clouds.AWS(),
                                                accelerators='V100'))
@@ -91,6 +80,13 @@
         sky.Resources(clouds.AWS(), accelerators='V100', use_spot=True))
     _test_resources(monkeypatch,
                     sky.Resources(clouds.AWS(), accelerators={'V100': 8}))
+
+
+def test_partial_v100():
+    _test_resources(sky.Resources(sky.AWS(), accelerators='V100'))
+    _test_resources(sky.Resources(sky.AWS(), accelerators='V100',
+                                  use_spot=True))
+    _test_resources(sky.Resources(sky.AWS(), accelerators={'V100': 8}))
 
 
 def test_clouds_not_enabled(monkeypatch):
@@ -111,12 +107,6 @@
         _test_resources(monkeypatch,
                         sky.Resources(clouds.GCP()),
                         enabled_clouds=[clouds.AWS()])
-=======
-def test_partial_v100():
-    _test_resources(sky.Resources(sky.AWS(), accelerators='V100'))
-    _test_resources(sky.Resources(sky.AWS(), accelerators='V100',
-                                  use_spot=True))
-    _test_resources(sky.Resources(sky.AWS(), accelerators={'V100': 8}))
 
 
 def test_instance_type_mistmatches_accelerators():
@@ -148,5 +138,4 @@
     _test_resources(
         sky.Resources(sky.AWS(),
                       instance_type='p3.16xlarge',
-                      accelerators={'V100': 1}))
->>>>>>> 2f4ba554
+                      accelerators={'V100': 1}))