--- conflicted
+++ resolved
@@ -77,16 +77,12 @@
         train.set_outputs('resnet-model-dir', estimated_size_gigabytes=0.1)
         train.set_resources(sky.Resources(sky.AWS(), accelerators='V100'))
 
-    sky.launch(dag, cluster_name=cluster)
+    sky.launch(dag, cluster_name=cluster, retry_until_up=True)
 
 
-<<<<<<< HEAD
-sky.launch(dag, cluster_name=cluster, retry_until_up=True)
-=======
 if __name__ == '__main__':
     cluster = None
     if len(sys.argv) > 1:
         # For smoke test passing in a cluster name.
         cluster = sys.argv[1]
-    run(cluster)
->>>>>>> bbbeb12a
+    run(cluster)