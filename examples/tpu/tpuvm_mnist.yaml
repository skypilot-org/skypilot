--- conflicted
+++ resolved
@@ -16,10 +16,7 @@
   else
     conda create -n flax python=3.8 -y
     conda activate flax
-<<<<<<< HEAD
-=======
     # Make sure to install TPU related packages in a conda env to avoid package conflicts.
->>>>>>> 8b157477
     pip install "jax[tpu]>=0.2.16" -f https://storage.googleapis.com/jax-releases/libtpu_releases.html
     pip install --upgrade clu
     pip install -e flax
