--- conflicted
+++ resolved
@@ -9,11 +9,9 @@
 setup: |
     pip3 install --upgrade pip
     git clone https://github.com/michaelzhiluo/pytorch-distributed-resnet
-<<<<<<< HEAD
+    cd pytorch-distributed-resnet
     # SkyPilot's default image on AWS/GCP has CUDA 11.6 (Azure 11.5).
-=======
->>>>>>> fca1824a
-    cd pytorch-distributed-resnet && pip3 install -r requirements.txt torch==1.12.1+cu113 --extra-index-url https://download.pytorch.org/whl/cu113
+    pip3 install -r requirements.txt torch==1.12.1+cu113 --extra-index-url https://download.pytorch.org/whl/cu113
     mkdir -p data  && mkdir -p saved_models && cd data && \
     wget -c --quiet https://www.cs.toronto.edu/~kriz/cifar-10-python.tar.gz
     tar -xvzf cifar-10-python.tar.gz
