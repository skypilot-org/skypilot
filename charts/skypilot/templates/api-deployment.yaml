--- conflicted
+++ resolved
@@ -251,14 +251,12 @@
         - name: nebius-credentials
           mountPath: /root/.nebius_credentials
         {{- end }}
-<<<<<<< HEAD
         {{- if .Values.r2Credentials.enabled }}
         - name: r2-credentials
           mountPath: /root/.cloudflare
-=======
+        {{- end }}
         {{- if .Values.apiService.extraVolumeMounts }}
         {{- toYaml .Values.apiService.extraVolumeMounts | nindent 8 }}
->>>>>>> 80235386
         {{- end }}
       initContainers:
       {{- if .Values.awsCredentials.enabled }}
