--- conflicted
+++ resolved
@@ -567,14 +567,10 @@
     enableAuthedIngress: true
     path: "/grafana"
     ingressClassName: nginx
-<<<<<<< HEAD
     # @schema type: [array]; item: string
     # If you set hosts to null, the Grafana Helm chart will use its default value ([chart-example.local]).
     # To match all hosts, set hosts to an empty array ([]).
     hosts: []
-=======
-    hosts: null
->>>>>>> 12dde4f3
   grafana.ini:
     server:
       domain: localhost
