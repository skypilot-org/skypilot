--- conflicted
+++ resolved
@@ -259,153 +259,7 @@
             }
         },
         "grafana": {
-<<<<<<< HEAD
-            "type": "object",
-            "properties": {
-                "dashboardProviders": {
-                    "type": "object",
-                    "properties": {
-                        "dashboardproviders.yaml": {
-                            "type": "object"
-                        }
-                    }
-                },
-                "enabled": {
-                    "type": "boolean"
-                },
-                "grafana.ini": {
-                    "type": "object",
-                    "properties": {
-                        "auth": {
-                            "type": "object",
-                            "properties": {
-                                "disable_login_form": {
-                                    "type": "boolean"
-                                },
-                                "disable_signout_menu": {
-                                    "type": "boolean"
-                                }
-                            }
-                        },
-                        "auth.anonymous": {
-                            "type": "object",
-                            "properties": {
-                                "enabled": {
-                                    "type": "boolean"
-                                }
-                            }
-                        },
-                        "auth.basic": {
-                            "type": "object",
-                            "properties": {
-                                "enabled": {
-                                    "type": "boolean"
-                                }
-                            }
-                        },
-                        "auth.proxy": {
-                            "type": "object",
-                            "properties": {
-                                "auto_sign_up": {
-                                    "type": "boolean"
-                                },
-                                "enabled": {
-                                    "type": "boolean"
-                                },
-                                "header_name": {
-                                    "type": "string"
-                                },
-                                "header_property": {
-                                    "type": "string"
-                                }
-                            }
-                        },
-                        "security": {
-                            "type": "object",
-                            "properties": {
-                                "allow_embedding": {
-                                    "type": "boolean"
-                                }
-                            }
-                        },
-                        "server": {
-                            "type": "object",
-                            "properties": {
-                                "domain": {
-                                    "type": "string"
-                                },
-                                "enforce_domain": {
-                                    "type": "boolean"
-                                },
-                                "root_url": {
-                                    "type": "string"
-                                },
-                                "serve_from_sub_path": {
-                                    "type": "boolean"
-                                }
-                            }
-                        }
-                    }
-                },
-                "ingress": {
-                    "type": "object",
-                    "properties": {
-                        "enableAuthedIngress": {
-                            "type": "boolean"
-                        },
-                        "enabled": {
-                            "type": "boolean"
-                        },
-                        "hosts": {
-                            "type": "array",
-                            "items": {
-                                "type": "string"
-                            }
-                        },
-                        "ingressClassName": {
-                            "type": "string"
-                        },
-                        "path": {
-                            "type": "string"
-                        }
-                    }
-                },
-                "persistence": {
-                    "type": "object",
-                    "properties": {
-                        "enabled": {
-                            "type": "boolean"
-                        },
-                        "size": {
-                            "type": "string"
-                        }
-                    }
-                },
-                "sidecar": {
-                    "type": "object",
-                    "properties": {
-                        "dashboards": {
-                            "type": "object",
-                            "properties": {
-                                "enabled": {
-                                    "type": "boolean"
-                                }
-                            }
-                        },
-                        "datasources": {
-                            "type": "object",
-                            "properties": {
-                                "enabled": {
-                                    "type": "boolean"
-                                }
-                            }
-                        }
-                    }
-                }
-            }
-=======
             "type": "object"
->>>>>>> 12dde4f3
         },
         "ingress": {
             "type": "object",
