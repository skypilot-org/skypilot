"""Execution layer: resource provisioner + task launcher.

Usage:

   >> sky.launch(planned_dag)

Current resource privisioners:

  - Ray autoscaler

Current task launcher:

  - ray exec + each task's commands
"""
import copy
import enum
import getpass
import tempfile
import os
import uuid
from typing import Any, Dict, List, Optional, Union

import colorama

import sky
from sky import backends
from sky import clouds
from sky import exceptions
from sky import global_user_state
from sky import optimizer
from sky import skypilot_config
from sky import sky_logging
from sky import spot
from sky import task as task_lib
from sky.backends import backend_utils
from sky.clouds import gcp
from sky.data import data_utils
from sky.data import storage as storage_lib
from sky.usage import usage_lib
from sky.skylet import constants
from sky.utils import common_utils
from sky.utils import dag_utils
from sky.utils import env_options, timeline
from sky.utils import subprocess_utils
from sky.utils import ux_utils

logger = sky_logging.init_logger(__name__)

# Message thrown when APIs sky.{exec,launch,spot_launch}() received a string
# instead of a Dag.  CLI (cli.py) is implemented by us so should not trigger
# this.
_ENTRYPOINT_STRING_AS_DAG_MESSAGE = """\
Expected a sky.Task or sky.Dag but received a string.

If you meant to run a command, make it a Task's run command:

    task = sky.Task(run=command)

The command can then be run as:

  sky.exec(task, cluster_name=..., ...)
  # Or use {'V100': 1}, 'V100:0.5', etc.
  task.set_resources(sky.Resources(accelerators='V100:1'))
  sky.exec(task, cluster_name=..., ...)

  sky.launch(task, ...)

  sky.spot_launch(task, ...)
""".strip()


def _convert_to_dag(entrypoint: Any) -> 'sky.Dag':
    """Convert the entrypoint to a sky.Dag.

    Raises TypeError if 'entrypoint' is not a 'sky.Task' or 'sky.Dag'.
    """
    # Not suppressing stacktrace: when calling this via API user may want to
    # see their own program in the stacktrace. Our CLI impl would not trigger
    # these errors.
    if isinstance(entrypoint, str):
        raise TypeError(_ENTRYPOINT_STRING_AS_DAG_MESSAGE)
    elif isinstance(entrypoint, sky.Dag):
        return copy.deepcopy(entrypoint)
    elif isinstance(entrypoint, task_lib.Task):
        entrypoint = copy.deepcopy(entrypoint)
        with sky.Dag() as dag:
            dag.add(entrypoint)
            dag.name = entrypoint.name
        return dag
    else:
        raise TypeError(
            'Expected a sky.Task or sky.Dag but received argument of type: '
            f'{type(entrypoint)}')


class Stage(enum.Enum):
    """Stages for a run of a sky.Task."""
    # TODO: rename actual methods to be consistent.
    OPTIMIZE = enum.auto()
    PROVISION = enum.auto()
    SYNC_WORKDIR = enum.auto()
    SYNC_FILE_MOUNTS = enum.auto()
    SETUP = enum.auto()
    PRE_EXEC = enum.auto()
    EXEC = enum.auto()
    DOWN = enum.auto()


def _execute(
    entrypoint: Union['sky.Task', 'sky.Dag'],
    dryrun: bool = False,
    down: bool = False,
    stream_logs: bool = True,
    handle: Any = None,
    backend: Optional[backends.Backend] = None,
    retry_until_up: bool = False,
    optimize_target: optimizer.OptimizeTarget = optimizer.OptimizeTarget.COST,
    stages: Optional[List[Stage]] = None,
    cluster_name: Optional[str] = None,
    detach_setup: bool = False,
    detach_run: bool = False,
    idle_minutes_to_autostop: Optional[int] = None,
    no_setup: bool = False,
    # Internal only:
    # pylint: disable=invalid-name
    _is_launched_by_spot_controller: bool = False,
) -> None:
    """Execute an entrypoint.

    If sky.Task is given or DAG has not been optimized yet, this will call
    sky.optimize() for the caller.

    Args:
      entrypoint: sky.Task or sky.Dag.
      dryrun: bool; if True, only print the provision info (e.g., cluster
        yaml).
      down: bool; whether to tear down the launched resources after all jobs
        finish (successfully or abnormally). If idle_minutes_to_autostop is
        also set, the cluster will be torn down after the specified idle time.
        Note that if errors occur during provisioning/data syncing/setting up,
        the cluster will not be torn down for debugging purposes.
      stream_logs: bool; whether to stream all tasks' outputs to the client.
      handle: Any; if provided, execution will use an existing backend cluster
        handle instead of provisioning a new one.
      backend: Backend; backend to use for executing the tasks. Defaults to
        CloudVmRayBackend()
      retry_until_up: bool; whether to retry the provisioning until the cluster
        is up.
      optimize_target: OptimizeTarget; the dag optimization metric, e.g.
        OptimizeTarget.COST.
      stages: List of stages to run.  If None, run the whole life cycle of
        execution; otherwise, just the specified stages.  Used for `sky exec`
        skipping all setup steps.
      cluster_name: Name of the cluster to create/reuse.  If None,
        auto-generate a name.
      detach_setup: If True, run setup in non-interactive mode as part of the
        job itself. You can safely ctrl-c to detach from logging, and it will
        not interrupt the setup process. To see the logs again after detaching,
        use `sky logs`. To cancel setup, cancel the job via `sky cancel`.
      detach_run: If True, as soon as a job is submitted, return from this
        function and do not stream execution logs.
      idle_minutes_to_autostop: int; if provided, the cluster will be set to
        autostop after this many minutes of idleness.
      no_setup: bool; whether to skip setup commands or not when (re-)launching.
    """
    dag = _convert_to_dag(entrypoint)
    assert len(dag) == 1, f'We support 1 task for now. {dag}'
    task = dag.tasks[0]

    if task.need_spot_recovery:
        with ux_utils.print_exception_no_traceback():
            raise ValueError(
                'Spot recovery is specified in the task. To launch the '
                'managed spot job, please use: sky spot launch')

    cluster_exists = False
    if cluster_name is not None:
        existing_handle = global_user_state.get_handle_from_cluster_name(
            cluster_name)
        cluster_exists = existing_handle is not None
        # TODO(woosuk): If the cluster exists, print a warning that
        # `cpus` and `memory` are not used as a job scheduling constraint,
        # unlike `gpus`.

    stages = stages if stages is not None else list(Stage)

    # Requested features that some clouds support and others don't.
    requested_features = set()

    if task.num_nodes > 1:
        requested_features.add(clouds.CloudImplementationFeatures.MULTI_NODE)

    backend = backend if backend is not None else backends.CloudVmRayBackend()
    if isinstance(backend, backends.CloudVmRayBackend):
        if down and idle_minutes_to_autostop is None:
            # Use auto{stop,down} to terminate the cluster after the task is
            # done.
            idle_minutes_to_autostop = 0
        if idle_minutes_to_autostop is not None:
            if idle_minutes_to_autostop == 0:
                # idle_minutes_to_autostop=0 can cause the following problem:
                # After we set the autostop in the PRE_EXEC stage with -i 0,
                # it could be possible that the cluster immediately found
                # itself have no task running and start the auto{stop,down}
                # process, before the task is submitted in the EXEC stage.
                verb = 'torn down' if down else 'stopped'
                logger.info(f'{colorama.Style.DIM}The cluster will '
                            f'be {verb} after 1 minutes of idleness '
                            '(after all jobs finish).'
                            f'{colorama.Style.RESET_ALL}')
                idle_minutes_to_autostop = 1
            stages.remove(Stage.DOWN)

            if not down:
                requested_features.add(
                    clouds.CloudImplementationFeatures.AUTOSTOP)
                # TODO(ewzeng): allow autostop for spot when stopping is
                # supported.
                if task.use_spot:
                    with ux_utils.print_exception_no_traceback():
                        raise ValueError(
                            'Autostop is not supported for spot instances.')

    elif idle_minutes_to_autostop is not None:
        # TODO(zhwu): Autostop is not supported for non-CloudVmRayBackend.
        with ux_utils.print_exception_no_traceback():
            raise ValueError(
                f'Backend {backend.NAME} does not support autostop, please try '
                f'{backends.CloudVmRayBackend.NAME}')

    if not cluster_exists:
        if (Stage.PROVISION in stages and task.use_spot and
                not _is_launched_by_spot_controller):
            yellow = colorama.Fore.YELLOW
            bold = colorama.Style.BRIGHT
            reset = colorama.Style.RESET_ALL
            logger.info(
                f'{yellow}Launching an unmanaged spot task, which does not '
                f'automatically recover from preemptions.{reset}\n{yellow}To '
                'get automatic recovery, use managed spot instead: '
                f'{reset}{bold}sky spot launch{reset} {yellow}or{reset} '
                f'{bold}sky.spot_launch(){reset}.')

        if Stage.OPTIMIZE in stages:
            if task.best_resources is None:
                # TODO: fix this for the situation where number of requested
                # accelerators is not an integer.
                if isinstance(backend, backends.CloudVmRayBackend):
                    # TODO: adding this check because docker backend on a
                    # no-credential machine should not enter optimize(), which
                    # would directly error out ('No cloud is enabled...').  Fix
                    # by moving `sky check` checks out of optimize()?
                    dag = sky.optimize(dag, minimize=optimize_target)
                    task = dag.tasks[0]  # Keep: dag may have been deep-copied.
                    assert task.best_resources is not None, task

    backend.register_info(dag=dag,
                          optimize_target=optimize_target,
                          requested_features=requested_features)

    if task.storage_mounts is not None:
        # Optimizer should eventually choose where to store bucket
        task.sync_storage_mounts()

    try:

        if Stage.PROVISION in stages:
            if handle is None:
                handle = backend.provision(task,
                                           task.best_resources,
                                           dryrun=dryrun,
                                           stream_logs=stream_logs,
                                           cluster_name=cluster_name,
                                           retry_until_up=retry_until_up)

        if dryrun:
            logger.info('Dry run finished.')
            return

        if Stage.SYNC_WORKDIR in stages:
            if task.workdir is not None:
                backend.sync_workdir(handle, task.workdir)

        if Stage.SYNC_FILE_MOUNTS in stages:
            backend.sync_file_mounts(handle, task.file_mounts,
                                     task.storage_mounts)

        if no_setup:
            logger.info('Setup commands skipped.')
        elif Stage.SETUP in stages:
            backend.setup(handle, task, detach_setup=detach_setup)

        if Stage.PRE_EXEC in stages:
            if idle_minutes_to_autostop is not None:
                assert isinstance(backend, backends.CloudVmRayBackend)
                backend.set_autostop(handle,
                                     idle_minutes_to_autostop,
                                     down=down)

        if Stage.EXEC in stages:
            try:
                global_user_state.update_last_use(handle.get_cluster_name())
                backend.execute(handle, task, detach_run)
            finally:
                # Enables post_execute() to be run after KeyboardInterrupt.
                backend.post_execute(handle, down)

        if Stage.DOWN in stages:
            if down and idle_minutes_to_autostop is None:
                backend.teardown_ephemeral_storage(task)
                backend.teardown(handle, terminate=True)
    finally:
        if cluster_name != spot.SPOT_CONTROLLER_NAME:
            # UX: print live clusters to make users aware (to save costs).
            #
            # Don't print if this job is launched by the spot controller,
            # because spot jobs are serverless, there can be many of them, and
            # users tend to continuously monitor spot jobs using `sky spot
            # status`.
            #
            # Disable the usage collection for this status command.
            env = dict(os.environ,
                       **{env_options.Options.DISABLE_LOGGING.value: '1'})
            subprocess_utils.run('sky status --no-show-spot-jobs', env=env)
        print()
        print('\x1b[?25h', end='')  # Show cursor.


@timeline.event
@usage_lib.entrypoint
def launch(
    task: Union['sky.Task', 'sky.Dag'],
    cluster_name: Optional[str] = None,
    retry_until_up: bool = False,
    idle_minutes_to_autostop: Optional[int] = None,
    dryrun: bool = False,
    down: bool = False,
    stream_logs: bool = True,
    backend: Optional[backends.Backend] = None,
    optimize_target: optimizer.OptimizeTarget = optimizer.OptimizeTarget.COST,
    detach_setup: bool = False,
    detach_run: bool = False,
    no_setup: bool = False,
    # Internal only:
    # pylint: disable=invalid-name
    _is_launched_by_spot_controller: bool = False,
) -> None:
    # NOTE(dev): Keep the docstring consistent between the Python API and CLI.
    """Launch a task.

    The task's setup and run commands are executed under the task's workdir
    (when specified, it is synced to remote cluster).  The task undergoes job
    queue scheduling on the cluster.

    Currently, the first argument must be a sky.Task, or (EXPERIMENTAL advanced
    usage) a sky.Dag. In the latter case, currently it must contain a single
    task; support for pipelines/general DAGs are in experimental branches.

    Args:
        task: sky.Task, or sky.Dag (experimental; 1-task only) to launch.
        cluster_name: name of the cluster to create/reuse.  If None,
            auto-generate a name.
        retry_until_up: whether to retry launching the cluster until it is
            up.
        idle_minutes_to_autostop: automatically stop the cluster after this
            many minute of idleness, i.e., no running or pending jobs in the
            cluster's job queue. Idleness gets reset whenever setting-up/
            running/pending jobs are found in the job queue. Setting this
            flag is equivalent to running
            ``sky.launch(..., detach_run=True, ...)`` and then
            ``sky.autostop(idle_minutes=<minutes>)``. If not set, the cluster
            will not be autostopped.
        down: Tear down the cluster after all jobs finish (successfully or
            abnormally). If --idle-minutes-to-autostop is also set, the
            cluster will be torn down after the specified idle time.
            Note that if errors occur during provisioning/data syncing/setting
            up, the cluster will not be torn down for debugging purposes.
        dryrun: if True, do not actually launch the cluster.
        stream_logs: if True, show the logs in the terminal.
        backend: backend to use.  If None, use the default backend
            (CloudVMRayBackend).
        optimize_target: target to optimize for. Choices: OptimizeTarget.COST,
            OptimizeTarget.TIME.
        detach_setup: If True, run setup in non-interactive mode as part of the
            job itself. You can safely ctrl-c to detach from logging, and it
            will not interrupt the setup process. To see the logs again after
            detaching, use `sky logs`. To cancel setup, cancel the job via
            `sky cancel`. Useful for long-running setup
            commands.
        detach_run: If True, as soon as a job is submitted, return from this
            function and do not stream execution logs.
        no_setup: if True, do not re-run setup commands.

    Example:
        .. code-block:: python

            import sky
            task = sky.Task(run='echo hello SkyPilot')
            task.set_resources(
                sky.Resources(cloud=sky.AWS(), accelerators='V100:4'))
            sky.launch(task, cluster_name='my-cluster')

    Raises:
        exceptions.ClusterOwnerIdentityMismatchError: if the cluster is
            owned by another user.
        exceptions.InvalidClusterNameError: if the cluster name is invalid.
        exceptions.ResourcesMismatchError: if the requested resources
            do not match the existing cluster.
        exceptions.NotSupportedError: if required features are not supported
            by the backend/cloud/cluster.
        exceptions.ResourcesUnavailableError: if the requested resources
            cannot be satisfied. The failover_history of the exception
            will be set as:
                1. Empty: iff the first-ever sky.optimize() fails to
                find a feasible resource; no pre-check or actual launch is
                attempted.
                2. Non-empty: iff at least 1 exception from either
                our pre-checks (e.g., cluster name invalid) or a region/zone
                throwing resource unavailability.
        exceptions.CommandError: any ssh command error.
        exceptions.NoCloudAccessError: if all clouds are disabled.
    Other exceptions may be raised depending on the backend.
    """
    entrypoint = task
    backend_utils.check_cluster_name_not_reserved(cluster_name,
                                                  operation_str='sky.launch')
    _execute(
        entrypoint=entrypoint,
        dryrun=dryrun,
        down=down,
        stream_logs=stream_logs,
        handle=None,
        backend=backend,
        retry_until_up=retry_until_up,
        optimize_target=optimize_target,
        cluster_name=cluster_name,
        detach_setup=detach_setup,
        detach_run=detach_run,
        idle_minutes_to_autostop=idle_minutes_to_autostop,
        no_setup=no_setup,
        _is_launched_by_spot_controller=_is_launched_by_spot_controller,
    )


@usage_lib.entrypoint
def exec(  # pylint: disable=redefined-builtin
    task: Union['sky.Task', 'sky.Dag'],
    cluster_name: str,
    dryrun: bool = False,
    down: bool = False,
    stream_logs: bool = True,
    backend: Optional[backends.Backend] = None,
    detach_run: bool = False,
) -> None:
    # NOTE(dev): Keep the docstring consistent between the Python API and CLI.
    """Execute a task on an existing cluster.

    This function performs two actions:

    (1) workdir syncing, if the task has a workdir specified;
    (2) executing the task's ``run`` commands.

    All other steps (provisioning, setup commands, file mounts syncing) are
    skipped.  If any of those specifications changed in the task, this function
    will not reflect those changes.  To ensure a cluster's setup is up to date,
    use ``sky.launch()`` instead.

    Execution and scheduling behavior:

    - The task will undergo job queue scheduling, respecting any specified
      resource requirement. It can be executed on any node of the cluster with
      enough resources.
    - The task is run under the workdir (if specified).
    - The task is run non-interactively (without a pseudo-terminal or
      pty), so interactive commands such as ``htop`` do not work.
      Use ``ssh my_cluster`` instead.

    Args:
        task: sky.Task, or sky.Dag (experimental; 1-task only) containing the
          task to execute.
        cluster_name: name of an existing cluster to execute the task.
        down: Tear down the cluster after all jobs finish (successfully or
            abnormally). If --idle-minutes-to-autostop is also set, the
            cluster will be torn down after the specified idle time.
            Note that if errors occur during provisioning/data syncing/setting
            up, the cluster will not be torn down for debugging purposes.
        dryrun: if True, do not actually execute the task.
        stream_logs: if True, show the logs in the terminal.
        backend: backend to use.  If None, use the default backend
            (CloudVMRayBackend).
        detach_run: if True, detach from logging once the task has been
            submitted.

    Raises:
        ValueError: if the specified cluster does not exist or is not in UP
            status.
        sky.exceptions.NotSupportedError: if the specified cluster is a
            reserved cluster that does not support this operation.
    """
    entrypoint = task
    if isinstance(entrypoint, sky.Dag):
        logger.warning(
            f'{colorama.Fore.YELLOW}Passing a sky.Dag to sky.exec() is '
            'deprecated. Pass sky.Task instead.'
            f'{colorama.Style.RESET_ALL}')
    backend_utils.check_cluster_name_not_reserved(cluster_name,
                                                  operation_str='sky.exec')

    handle = backend_utils.check_cluster_available(
        cluster_name,
        operation='executing tasks',
        check_cloud_vm_ray_backend=False)
    _execute(entrypoint=entrypoint,
             dryrun=dryrun,
             down=down,
             stream_logs=stream_logs,
             handle=handle,
             backend=backend,
             stages=[
                 Stage.SYNC_WORKDIR,
                 Stage.EXEC,
             ],
             cluster_name=cluster_name,
             detach_run=detach_run)


@usage_lib.entrypoint
def spot_launch(
    task: Union['sky.Task', 'sky.Dag'],
    name: Optional[str] = None,
    stream_logs: bool = True,
    detach_run: bool = False,
    retry_until_up: bool = False,
):
    # NOTE(dev): Keep the docstring consistent between the Python API and CLI.
    """Launch a managed spot job.

    Please refer to the sky.cli.spot_launch for the document.

    Args:
        task: sky.Task, or sky.Dag (experimental; 1-task only) to launch as a
          managed spot job.
        name: Name of the spot job.
        detach_run: Whether to detach the run.

    Raises:
        ValueError: cluster does not exist.
        sky.exceptions.NotSupportedError: the feature is not supported.
    """
    entrypoint = task
    task_uuid = str(uuid.uuid4().hex[:4])

    dag = _convert_to_dag(entrypoint)
    assert dag.is_chain(), ('Only single-node or chain dag is '
                            'allowed for spot_launch.', dag)

    if dag.name is None:
        dag.name = backend_utils.generate_cluster_name()

    for task_id, sub_task in enumerate(dag.tasks):
        assert len(sub_task.resources) == 1, sub_task
        resources = list(sub_task.resources)[0]

        change_default_value: Dict[str, Any] = {}
        if not resources.use_spot_specified:
            change_default_value['use_spot'] = True
        if resources.spot_recovery is None:
            change_default_value['spot_recovery'] = spot.SPOT_DEFAULT_STRATEGY

        new_resources = resources.copy(**change_default_value)
        sub_task.set_resources({new_resources})

        _maybe_translate_local_file_mounts_and_sync_up(sub_task)

        name = dag.name
        if len(dag.tasks) > 1:
            name = f'{dag.name}'
            if sub_task.name is not None:
                name += f'-{sub_task.name}'
            name += f'-{task_id}'
        # Override the task name with the specified name or generated name, so
        # that the controller process can retrieve the task name from the task
        # config.
        sub_task.name = name

    with tempfile.NamedTemporaryFile(prefix=f'spot-task-{dag.name}-',
                                     mode='w') as f:
        dag_utils.dump_chain_dag_to_yaml(dag, f.name)
        controller_name = spot.SPOT_CONTROLLER_NAME
        vars_to_fill = {
            'remote_user_yaml_prefix': spot.SPOT_TASK_YAML_PREFIX,
            'user_yaml_path': f.name,
            'user_config_path': None,
            'spot_controller': controller_name,
            # Note: actual spot cluster name will be <dag.name>-<spot job ID>
            'task_name': dag.name,
            'uuid': task_uuid,
            'google_sdk_installation_commands':
                gcp.GOOGLE_SDK_INSTALLATION_COMMAND,
            'is_dev': env_options.Options.IS_DEVELOPER.get(),
            'is_debug': env_options.Options.SHOW_DEBUG_INFO.get(),
            'disable_logging': env_options.Options.DISABLE_LOGGING.get(),
            'logging_user_hash': common_utils.get_user_hash(),
            'retry_until_up': retry_until_up,
            # Should not use $USER here, as that env var can be empty when
            # running in a container.
            'user': getpass.getuser(),
        }
        controller_resources_config = copy.copy(
            spot.constants.CONTROLLER_RESOURCES)
        if skypilot_config.loaded():
            # Look up the contents of the already loaded configs via the
            # 'skypilot_config' module. Don't simply read the on-disk file as
            # it may have changed since this process started.
            #
            # Set any proxy command to None, because the controller would've
            # been launched behind the proxy, and in general any nodes we
            # launch may not have or need the proxy setup. (If the controller
            # needs to launch spot clusters in another region/VPC, the user
            # should properly set up VPC peering, which will allow the
            # cross-region/VPC communication. The proxy command is orthogonal
            # to this scenario.)
            #
            # This file will be uploaded to the controller node and will be
            # used throughout the spot job's recovery attempts (i.e., if it
            # relaunches due to preemption, we make sure the same config is
            # used).
            #
            # NOTE: suppose that we have a controller in old VPC, then user
            # changes 'vpc_name' in the config and does a 'spot launch'. In
            # general, the old controller may not successfully launch the job
            # in the new VPC. This happens if the two VPCs don’t have peering
            # set up. Like other places in the code, we assume properly setting
            # up networking is user's responsibilities.
            # TODO(zongheng): consider adding a basic check that checks
            # controller VPC (or name) == the spot job's VPC (or name). It may
            # not be a sufficient check (as it's always possible that peering
            # is not set up), but it may catch some obvious errors.
            # TODO(zhwu): hacky. We should only set the proxy command of the
            # cloud where the controller is launched (currently, only aws user
            # uses proxy_command).
            proxy_command_key = ('aws', 'ssh_proxy_command')
            ssh_proxy_command = skypilot_config.get_nested(
                proxy_command_key, None)
            config_dict = skypilot_config.to_dict()
            if isinstance(ssh_proxy_command, str):
                config_dict = skypilot_config.set_nested(
                    proxy_command_key, None)
            elif isinstance(ssh_proxy_command, dict):
                # Instead of removing the key, we set the value to empty string
                # so that the controller will only try the regions specified by
                # the keys.
                ssh_proxy_command = {k: None for k in ssh_proxy_command}
                config_dict = skypilot_config.set_nested(
                    proxy_command_key, ssh_proxy_command)

            with tempfile.NamedTemporaryFile(mode='w', delete=False) as tmpfile:
                common_utils.dump_yaml(tmpfile.name, config_dict)
                vars_to_fill.update({
                    'user_config_path': tmpfile.name,
                    'env_var_skypilot_config':
                        skypilot_config.ENV_VAR_SKYPILOT_CONFIG,
                })

            # Override the controller resources with the ones specified in the
            # config.
            custom_controller_resources_config = skypilot_config.get_nested(
                ('spot', 'controller', 'resources'), None)
            if custom_controller_resources_config is not None:
                controller_resources_config.update(
                    custom_controller_resources_config)
        try:
            controller_resources = sky.Resources.from_yaml_config(
                controller_resources_config)
        except ValueError as e:
            with ux_utils.print_exception_no_traceback():
                raise ValueError(
                    'Spot controller resources is not valid, please check '
                    '~/.sky/config.yaml file and make sure '
                    'spot.controller.resources is a valid resources spec. '
                    'Details:\n'
                    f'  {common_utils.format_exception(e, use_bracket=True)}'
                ) from e

        yaml_path = os.path.join(spot.SPOT_CONTROLLER_YAML_PREFIX,
                                 f'{name}-{task_uuid}.yaml')
        backend_utils.fill_template(spot.SPOT_CONTROLLER_TEMPLATE,
                                    vars_to_fill,
                                    output_path=yaml_path)
        controller_task = task_lib.Task.from_yaml(yaml_path)
<<<<<<< HEAD
        controller_task.spot_dag = dag
=======
        assert len(controller_task.resources) == 1, controller_task
        # Backward compatibility: if the user changed the
        # spot-controller.yaml.j2 to customize the controller resources,
        # we should use it.
        controller_task_resources = list(controller_task.resources)[0]
        if not controller_task_resources.is_empty():
            controller_resources = controller_task_resources
        controller_task.set_resources(controller_resources)

        controller_task.spot_task = task
>>>>>>> d293e991
        assert len(controller_task.resources) == 1

        print(f'{colorama.Fore.YELLOW}'
              f'Launching managed spot job {dag.name} from spot controller...'
              f'{colorama.Style.RESET_ALL}')
        print('Launching spot controller...')
        _execute(
            entrypoint=controller_task,
            stream_logs=stream_logs,
            cluster_name=controller_name,
            detach_run=detach_run,
            idle_minutes_to_autostop=spot.
            SPOT_CONTROLLER_IDLE_MINUTES_TO_AUTOSTOP,
            retry_until_up=True,
        )


def _maybe_translate_local_file_mounts_and_sync_up(task: task_lib.Task):
    """Translates local->VM mounts into Storage->VM, then syncs up any Storage.

    Eagerly syncing up local->Storage ensures Storage->VM would work at task
    launch time.

    If there are no local source paths to be translated, this function would
    still sync up any storage mounts with local source paths (which do not
    undergo translation).
    """
    # ================================================================
    # Translate the workdir and local file mounts to cloud file mounts.
    # ================================================================
    run_id = common_utils.get_usage_run_id()[:8]
    original_file_mounts = task.file_mounts if task.file_mounts else {}
    original_storage_mounts = task.storage_mounts if task.storage_mounts else {}

    copy_mounts = task.get_local_to_remote_file_mounts()
    if copy_mounts is None:
        copy_mounts = {}

    has_local_source_paths_file_mounts = bool(copy_mounts)
    has_local_source_paths_workdir = task.workdir is not None

    msg = None
    if has_local_source_paths_workdir and has_local_source_paths_file_mounts:
        msg = 'workdir and file_mounts with local source paths'
    elif has_local_source_paths_file_mounts:
        msg = 'file_mounts with local source paths'
    elif has_local_source_paths_workdir:
        msg = 'workdir'
    if msg:
        logger.info(f'{colorama.Fore.YELLOW}Translating {msg} to SkyPilot '
                    f'Storage...{colorama.Style.RESET_ALL}')

    # Step 1: Translate the workdir to SkyPilot storage.
    new_storage_mounts = {}
    if task.workdir is not None:
        bucket_name = spot.constants.SPOT_WORKDIR_BUCKET_NAME.format(
            username=getpass.getuser(), id=run_id)
        workdir = task.workdir
        task.workdir = None
        if (constants.SKY_REMOTE_WORKDIR in original_file_mounts or
                constants.SKY_REMOTE_WORKDIR in original_storage_mounts):
            raise ValueError(
                f'Cannot mount {constants.SKY_REMOTE_WORKDIR} as both the '
                'workdir and file_mounts contains it as the target.')
        new_storage_mounts[
            constants.
            SKY_REMOTE_WORKDIR] = storage_lib.Storage.from_yaml_config({
                'name': bucket_name,
                'source': workdir,
                'persistent': False,
                'mode': 'COPY',
            })
        # Check of the existence of the workdir in file_mounts is done in
        # the task construction.
        logger.info(f'Workdir {workdir!r} will be synced to cloud storage '
                    f'{bucket_name!r}.')

    # Step 2: Translate the local file mounts with folder in src to SkyPilot
    # storage.
    # TODO(zhwu): Optimize this by:
    # 1. Use the same bucket for all the mounts.
    # 2. When the src is the same, use the same bucket.
    copy_mounts_with_file_in_src = {}
    for i, (dst, src) in enumerate(copy_mounts.items()):
        assert task.file_mounts is not None
        task.file_mounts.pop(dst)
        if os.path.isfile(os.path.abspath(os.path.expanduser(src))):
            copy_mounts_with_file_in_src[dst] = src
            continue
        bucket_name = spot.constants.SPOT_FM_BUCKET_NAME.format(
            username=getpass.getuser(),
            id=f'{run_id}-{i}',
        )
        new_storage_mounts[dst] = storage_lib.Storage.from_yaml_config({
            'name': bucket_name,
            'source': src,
            'persistent': False,
            'mode': 'COPY',
        })
        logger.info(
            f'Folder in local file mount {src!r} will be synced to SkyPilot '
            f'storage {bucket_name}.')

    # Step 3: Translate local file mounts with file in src to SkyPilot storage.
    # Hard link the files in src to a temporary directory, and upload folder.
    local_fm_path = os.path.join(
        tempfile.gettempdir(),
        spot.constants.SPOT_FM_LOCAL_TMP_DIR.format(id=run_id))
    os.makedirs(local_fm_path, exist_ok=True)
    file_bucket_name = spot.constants.SPOT_FM_FILE_ONLY_BUCKET_NAME.format(
        username=getpass.getuser(), id=run_id)
    if copy_mounts_with_file_in_src:
        src_to_file_id = {}
        for i, src in enumerate(set(copy_mounts_with_file_in_src.values())):
            src_to_file_id[src] = i
            os.link(os.path.abspath(os.path.expanduser(src)),
                    os.path.join(local_fm_path, f'file-{i}'))

        new_storage_mounts[
            spot.constants.
            SPOT_FM_REMOTE_TMP_DIR] = storage_lib.Storage.from_yaml_config({
                'name': file_bucket_name,
                'source': local_fm_path,
                'persistent': False,
                'mode': 'MOUNT',
            })
        if spot.constants.SPOT_FM_REMOTE_TMP_DIR in original_storage_mounts:
            with ux_utils.print_exception_no_traceback():
                raise ValueError(
                    'Failed to translate file mounts, due to the default '
                    f'destination {spot.constants.SPOT_FM_REMOTE_TMP_DIR} '
                    'being taken.')
        sources = list(src_to_file_id.keys())
        sources_str = '\n\t'.join(sources)
        logger.info('Source files in file_mounts will be synced to '
                    f'cloud storage {file_bucket_name}:'
                    f'\n\t{sources_str}')
    task.update_storage_mounts(new_storage_mounts)

    # Step 4: Upload storage from sources
    # Upload the local source to a bucket. The task will not be executed
    # locally, so we need to upload the files/folders to the bucket manually
    # here before sending the task to the remote spot controller.
    if task.storage_mounts:
        # There may be existing (non-translated) storage mounts, so log this
        # whenever task.storage_mounts is non-empty.
        logger.info(f'{colorama.Fore.YELLOW}Uploading sources to cloud storage.'
                    f'{colorama.Style.RESET_ALL} See: sky storage ls')
    task.sync_storage_mounts()

    # Step 5: Add the file download into the file mounts, such as
    #  /original-dst: s3://spot-fm-file-only-bucket-name/file-0
    new_file_mounts = {}
    for dst, src in copy_mounts_with_file_in_src.items():
        storage = task.storage_mounts[spot.constants.SPOT_FM_REMOTE_TMP_DIR]
        store_type = list(storage.stores.keys())[0]
        store_prefix = storage_lib.get_store_prefix(store_type)
        bucket_url = store_prefix + file_bucket_name
        file_id = src_to_file_id[src]
        new_file_mounts[dst] = bucket_url + f'/file-{file_id}'
    task.update_file_mounts(new_file_mounts)

    # Step 6: Replace the source field that is local path in all storage_mounts
    # with bucket URI and remove the name field.
    for storage_obj in task.storage_mounts.values():
        if (storage_obj.source is not None and
                not data_utils.is_cloud_store_url(storage_obj.source)):
            # Need to replace the local path with bucket URI, and remove the
            # name field, so that the storage mount can work on the spot
            # controller.
            store_types = list(storage_obj.stores.keys())
            assert len(store_types) == 1, (
                'We only support one store type for now.', storage_obj.stores)
            store_type = store_types[0]
            if store_type == storage_lib.StoreType.S3:
                storage_obj.source = f's3://{storage_obj.name}'
            elif store_type == storage_lib.StoreType.GCS:
                storage_obj.source = f'gs://{storage_obj.name}'
            elif store_type == storage_lib.StoreType.R2:
                storage_obj.source = f'r2://{storage_obj.name}'
            else:
                with ux_utils.print_exception_no_traceback():
                    raise exceptions.NotSupportedError(
                        f'Unsupported store type: {store_type}')
            storage_obj.force_delete = True<|MERGE_RESOLUTION|>--- conflicted
+++ resolved
@@ -688,9 +688,6 @@
                                     vars_to_fill,
                                     output_path=yaml_path)
         controller_task = task_lib.Task.from_yaml(yaml_path)
-<<<<<<< HEAD
-        controller_task.spot_dag = dag
-=======
         assert len(controller_task.resources) == 1, controller_task
         # Backward compatibility: if the user changed the
         # spot-controller.yaml.j2 to customize the controller resources,
@@ -700,8 +697,7 @@
             controller_resources = controller_task_resources
         controller_task.set_resources(controller_resources)
 
-        controller_task.spot_task = task
->>>>>>> d293e991
+        controller_task.spot_dag = dag
         assert len(controller_task.resources) == 1
 
         print(f'{colorama.Fore.YELLOW}'
