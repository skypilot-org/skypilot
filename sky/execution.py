"""Execution layer.

See `Stage` for a Task's life cycle.
"""
import copy
import enum
import getpass
import os
import tempfile
from typing import Any, List, Optional, Tuple, Union
import uuid

import colorama

import sky
from sky import backends
from sky import clouds
from sky import exceptions
from sky import global_user_state
from sky import optimizer
from sky import sky_logging
from sky import skypilot_config
from sky import spot
from sky import task as task_lib
from sky.backends import backend_utils
from sky.clouds import gcp
from sky.data import data_utils
from sky.data import storage as storage_lib
from sky.skylet import constants
from sky.usage import usage_lib
from sky.utils import common_utils
from sky.utils import dag_utils
from sky.utils import env_options
from sky.utils import rich_utils
from sky.utils import subprocess_utils
from sky.utils import timeline
from sky.utils import ux_utils

logger = sky_logging.init_logger(__name__)

# Message thrown when APIs sky.{exec,launch,spot_launch}() received a string
# instead of a Dag.  CLI (cli.py) is implemented by us so should not trigger
# this.
_ENTRYPOINT_STRING_AS_DAG_MESSAGE = """\
Expected a sky.Task or sky.Dag but received a string.

If you meant to run a command, make it a Task's run command:

    task = sky.Task(run=command)

The command can then be run as:

  sky.exec(task, cluster_name=..., ...)
  # Or use {'V100': 1}, 'V100:0.5', etc.
  task.set_resources(sky.Resources(accelerators='V100:1'))
  sky.exec(task, cluster_name=..., ...)

  sky.launch(task, ...)

  sky.spot_launch(task, ...)
""".strip()


def _convert_to_dag(entrypoint: Any) -> 'sky.Dag':
    """Convert the entrypoint to a sky.Dag.

    Raises TypeError if 'entrypoint' is not a 'sky.Task' or 'sky.Dag'.
    """
    # Not suppressing stacktrace: when calling this via API user may want to
    # see their own program in the stacktrace. Our CLI impl would not trigger
    # these errors.
    if isinstance(entrypoint, str):
        raise TypeError(_ENTRYPOINT_STRING_AS_DAG_MESSAGE)
    elif isinstance(entrypoint, sky.Dag):
        return copy.deepcopy(entrypoint)
    elif isinstance(entrypoint, task_lib.Task):
        entrypoint = copy.deepcopy(entrypoint)
        with sky.Dag() as dag:
            dag.add(entrypoint)
            dag.name = entrypoint.name
        return dag
    else:
        raise TypeError(
            'Expected a sky.Task or sky.Dag but received argument of type: '
            f'{type(entrypoint)}')


class Stage(enum.Enum):
    """Stages for a run of a sky.Task."""
    # TODO: rename actual methods to be consistent.
    CLONE_DISK = enum.auto()
    OPTIMIZE = enum.auto()
    PROVISION = enum.auto()
    SYNC_WORKDIR = enum.auto()
    SYNC_FILE_MOUNTS = enum.auto()
    SETUP = enum.auto()
    PRE_EXEC = enum.auto()
    EXEC = enum.auto()
    DOWN = enum.auto()


def _maybe_clone_disk_from_cluster(clone_disk_from: Optional[str],
                                   cluster_name: Optional[str],
                                   task: 'sky.Task') -> 'sky.Task':
    if clone_disk_from is None:
        return task
    task, handle = backend_utils.check_can_clone_disk_and_override_task(
        clone_disk_from, cluster_name, task)
    original_cloud = handle.launched_resources.cloud
    assert original_cloud is not None, handle.launched_resources
    task_resources = list(task.resources)[0]

    with rich_utils.safe_status('Creating image from source cluster '
                                f'{clone_disk_from!r}'):
        image_id = original_cloud.create_image_from_cluster(
            clone_disk_from,
            handle.cluster_name_on_cloud,
            region=handle.launched_resources.region,
            zone=handle.launched_resources.zone,
        )
        rich_utils.force_update_status(
            f'Migrating image {image_id} to target region '
            f'{task_resources.region}...')
        source_region = handle.launched_resources.region
        target_region = task_resources.region
        assert source_region is not None, handle.launched_resources
        assert target_region is not None, task_resources

        image_id = original_cloud.maybe_move_image(
            image_id,
            source_region=source_region,
            target_region=target_region,
            source_zone=handle.launched_resources.zone,
            target_zone=task_resources.zone,
        )
    logger.info(
        f'{colorama.Fore.GREEN}'
        f'Successfully created image {image_id!r} for {clone_disk_from!r} '
        f'on {original_cloud}.{colorama.Style.RESET_ALL}\n'
        'Overriding task\'s image_id.')
    task_resources = task_resources.copy(image_id=image_id,
                                         _is_image_managed=True)
    task.set_resources(task_resources)
    # Set the best_resources to None to trigger a re-optimization, so that
    # the new task_resources is used.
    task.best_resources = None
    logger.debug(f'Overridden task resources: {task.resources}')
    return task


def _execute(
    entrypoint: Union['sky.Task', 'sky.Dag'],
    dryrun: bool = False,
    down: bool = False,
    stream_logs: bool = True,
    handle: Optional[backends.ResourceHandle] = None,
    backend: Optional[backends.Backend] = None,
    retry_until_up: bool = False,
    optimize_target: optimizer.OptimizeTarget = optimizer.OptimizeTarget.COST,
    stages: Optional[List[Stage]] = None,
    cluster_name: Optional[str] = None,
    detach_setup: bool = False,
    detach_run: bool = False,
    idle_minutes_to_autostop: Optional[int] = None,
    no_setup: bool = False,
    clone_disk_from: Optional[str] = None,
    # Internal only:
    # pylint: disable=invalid-name
    _is_launched_by_spot_controller: bool = False,
) -> Tuple[Optional[int], Optional[backends.ResourceHandle]]:
    """Execute an entrypoint.

    If sky.Task is given or DAG has not been optimized yet, this will call
    sky.optimize() for the caller.

    Args:
      entrypoint: sky.Task or sky.Dag.
      dryrun: bool; if True, only print the provision info (e.g., cluster
        yaml).
      down: bool; whether to tear down the launched resources after all jobs
        finish (successfully or abnormally). If idle_minutes_to_autostop is
        also set, the cluster will be torn down after the specified idle time.
        Note that if errors occur during provisioning/data syncing/setting up,
        the cluster will not be torn down for debugging purposes.
      stream_logs: bool; whether to stream all tasks' outputs to the client.
      handle: Optional[backends.ResourceHandle]; if provided, execution will use
        an existing backend cluster handle instead of provisioning a new one.
      backend: Backend; backend to use for executing the tasks. Defaults to
        CloudVmRayBackend()
      retry_until_up: bool; whether to retry the provisioning until the cluster
        is up.
      optimize_target: OptimizeTarget; the dag optimization metric, e.g.
        OptimizeTarget.COST.
      stages: List of stages to run.  If None, run the whole life cycle of
        execution; otherwise, just the specified stages.  Used for `sky exec`
        skipping all setup steps.
      cluster_name: Name of the cluster to create/reuse.  If None,
        auto-generate a name.
      detach_setup: If True, run setup in non-interactive mode as part of the
        job itself. You can safely ctrl-c to detach from logging, and it will
        not interrupt the setup process. To see the logs again after detaching,
        use `sky logs`. To cancel setup, cancel the job via `sky cancel`.
      detach_run: If True, as soon as a job is submitted, return from this
        function and do not stream execution logs.
      idle_minutes_to_autostop: int; if provided, the cluster will be set to
        autostop after this many minutes of idleness.
      no_setup: bool; whether to skip setup commands or not when (re-)launching.

    Returns:
      job_id: Optional[int]; the job ID of the submitted job. None if the
        backend is not CloudVmRayBackend, or no job is submitted to
        the cluster.
      handle: Optional[backends.ResourceHandle]; the handle to the cluster. None
        if dryrun.
    """
    dag = _convert_to_dag(entrypoint)
    assert len(dag) == 1, f'We support 1 task for now. {dag}'
    task = dag.tasks[0]

    if task.need_spot_recovery:
        with ux_utils.print_exception_no_traceback():
            raise ValueError(
                'Spot recovery is specified in the task. To launch the '
                'managed spot job, please use: sky spot launch')

    cluster_exists = False
    if cluster_name is not None:
        existing_handle = global_user_state.get_handle_from_cluster_name(
            cluster_name)
        cluster_exists = existing_handle is not None
        # TODO(woosuk): If the cluster exists, print a warning that
        # `cpus` and `memory` are not used as a job scheduling constraint,
        # unlike `gpus`.

    stages = stages if stages is not None else list(Stage)

    # Requested features that some clouds support and others don't.
    requested_features = set()

    if task.num_nodes > 1:
        requested_features.add(clouds.CloudImplementationFeatures.MULTI_NODE)

    backend = backend if backend is not None else backends.CloudVmRayBackend()
    if isinstance(backend, backends.CloudVmRayBackend):
        if down and idle_minutes_to_autostop is None:
            # Use auto{stop,down} to terminate the cluster after the task is
            # done.
            idle_minutes_to_autostop = 0
        if idle_minutes_to_autostop is not None:
            if idle_minutes_to_autostop == 0:
                # idle_minutes_to_autostop=0 can cause the following problem:
                # After we set the autostop in the PRE_EXEC stage with -i 0,
                # it could be possible that the cluster immediately found
                # itself have no task running and start the auto{stop,down}
                # process, before the task is submitted in the EXEC stage.
                verb = 'torn down' if down else 'stopped'
                logger.info(f'{colorama.Style.DIM}The cluster will '
                            f'be {verb} after 1 minutes of idleness '
                            '(after all jobs finish).'
                            f'{colorama.Style.RESET_ALL}')
                idle_minutes_to_autostop = 1
            stages.remove(Stage.DOWN)

            if not down:
                requested_features.add(
                    clouds.CloudImplementationFeatures.AUTOSTOP)
                # TODO(ewzeng): allow autostop for spot when stopping is
                # supported.
                if task.use_spot:
                    with ux_utils.print_exception_no_traceback():
                        raise ValueError(
                            'Autostop is not supported for spot instances.')

    elif idle_minutes_to_autostop is not None:
        # TODO(zhwu): Autostop is not supported for non-CloudVmRayBackend.
        with ux_utils.print_exception_no_traceback():
            raise ValueError(
                f'Backend {backend.NAME} does not support autostop, please try '
                f'{backends.CloudVmRayBackend.NAME}')

    if Stage.CLONE_DISK in stages:
        task = _maybe_clone_disk_from_cluster(clone_disk_from, cluster_name,
                                              task)

    if not cluster_exists:
        if (Stage.PROVISION in stages and task.use_spot and
                not _is_launched_by_spot_controller):
            yellow = colorama.Fore.YELLOW
            bold = colorama.Style.BRIGHT
            reset = colorama.Style.RESET_ALL
            logger.info(
                f'{yellow}Launching an unmanaged spot task, which does not '
                f'automatically recover from preemptions.{reset}\n{yellow}To '
                'get automatic recovery, use managed spot instead: '
                f'{reset}{bold}sky spot launch{reset} {yellow}or{reset} '
                f'{bold}sky.spot_launch(){reset}.')

        if Stage.OPTIMIZE in stages:
            if task.best_resources is None:
                # TODO: fix this for the situation where number of requested
                # accelerators is not an integer.
                if isinstance(backend, backends.CloudVmRayBackend):
                    # TODO: adding this check because docker backend on a
                    # no-credential machine should not enter optimize(), which
                    # would directly error out ('No cloud is enabled...').  Fix
                    # by moving `sky check` checks out of optimize()?
                    dag = sky.optimize(dag, minimize=optimize_target)
                    task = dag.tasks[0]  # Keep: dag may have been deep-copied.
                    assert task.best_resources is not None, task

    backend.register_info(dag=dag,
                          optimize_target=optimize_target,
                          requested_features=requested_features)

    if task.storage_mounts is not None:
        # Optimizer should eventually choose where to store bucket
        task.sync_storage_mounts()

    try:
        if Stage.PROVISION in stages:
            if handle is None:
                handle = backend.provision(task,
                                           task.best_resources,
                                           dryrun=dryrun,
                                           stream_logs=stream_logs,
                                           cluster_name=cluster_name,
                                           retry_until_up=retry_until_up)

        if handle is None:
            assert dryrun, ('If not dryrun, handle must be set or '
                            'Stage.PROVISION must be included in stages.')
            logger.info('Dryrun finished.')
            return None, None

        if Stage.SYNC_WORKDIR in stages and not dryrun:
            if task.workdir is not None:
                backend.sync_workdir(handle, task.workdir)

        if Stage.SYNC_FILE_MOUNTS in stages and not dryrun:
            backend.sync_file_mounts(handle, task.file_mounts,
                                     task.storage_mounts)

        if no_setup:
            logger.info('Setup commands skipped.')
        elif Stage.SETUP in stages and not dryrun:
            backend.setup(handle, task, detach_setup=detach_setup)

        if Stage.PRE_EXEC in stages and not dryrun:
            if idle_minutes_to_autostop is not None:
                assert isinstance(backend, backends.CloudVmRayBackend)
                assert isinstance(handle, backends.CloudVmRayResourceHandle)
                backend.set_autostop(handle,
                                     idle_minutes_to_autostop,
                                     down=down)

        if Stage.EXEC in stages:
            try:
                global_user_state.update_last_use(handle.get_cluster_name())
                job_id = backend.execute(handle,
                                         task,
                                         detach_run,
                                         dryrun=dryrun)
            finally:
                # Enables post_execute() to be run after KeyboardInterrupt.
                backend.post_execute(handle, down)

        if Stage.DOWN in stages and not dryrun:
            if down and idle_minutes_to_autostop is None:
                backend.teardown_ephemeral_storage(task)
                backend.teardown(handle, terminate=True)
    finally:
        if cluster_name != spot.SPOT_CONTROLLER_NAME:
            # UX: print live clusters to make users aware (to save costs).
            #
            # Don't print if this job is launched by the spot controller,
            # because spot jobs are serverless, there can be many of them, and
            # users tend to continuously monitor spot jobs using `sky spot
            # status`.
            #
            # Disable the usage collection for this status command.
            env = dict(os.environ,
                       **{env_options.Options.DISABLE_LOGGING.value: '1'})
            subprocess_utils.run('sky status --no-show-spot-jobs', env=env)
        print()
        print('\x1b[?25h', end='')  # Show cursor.
    return job_id, handle


@timeline.event
@usage_lib.entrypoint
def launch(
    task: Union['sky.Task', 'sky.Dag'],
    cluster_name: Optional[str] = None,
    retry_until_up: bool = False,
    idle_minutes_to_autostop: Optional[int] = None,
    dryrun: bool = False,
    down: bool = False,
    stream_logs: bool = True,
    backend: Optional[backends.Backend] = None,
    optimize_target: optimizer.OptimizeTarget = optimizer.OptimizeTarget.COST,
    detach_setup: bool = False,
    detach_run: bool = False,
    no_setup: bool = False,
    clone_disk_from: Optional[str] = None,
    # Internal only:
    # pylint: disable=invalid-name
    _is_launched_by_spot_controller: bool = False,
) -> Tuple[Optional[int], Optional[backends.ResourceHandle]]:
    # NOTE(dev): Keep the docstring consistent between the Python API and CLI.
    """Launch a task.

    The task's setup and run commands are executed under the task's workdir
    (when specified, it is synced to remote cluster).  The task undergoes job
    queue scheduling on the cluster.

    Currently, the first argument must be a sky.Task, or (EXPERIMENTAL advanced
    usage) a sky.Dag. In the latter case, currently it must contain a single
    task; support for pipelines/general DAGs are in experimental branches.

    Args:
        task: sky.Task, or sky.Dag (experimental; 1-task only) to launch.
        cluster_name: name of the cluster to create/reuse.  If None,
            auto-generate a name.
        retry_until_up: whether to retry launching the cluster until it is
            up.
        idle_minutes_to_autostop: automatically stop the cluster after this
            many minute of idleness, i.e., no running or pending jobs in the
            cluster's job queue. Idleness gets reset whenever setting-up/
            running/pending jobs are found in the job queue. Setting this
            flag is equivalent to running
            ``sky.launch(..., detach_run=True, ...)`` and then
            ``sky.autostop(idle_minutes=<minutes>)``. If not set, the cluster
            will not be autostopped.
        down: Tear down the cluster after all jobs finish (successfully or
            abnormally). If --idle-minutes-to-autostop is also set, the
            cluster will be torn down after the specified idle time.
            Note that if errors occur during provisioning/data syncing/setting
            up, the cluster will not be torn down for debugging purposes.
        dryrun: if True, do not actually launch the cluster.
        stream_logs: if True, show the logs in the terminal.
        backend: backend to use.  If None, use the default backend
            (CloudVMRayBackend).
        optimize_target: target to optimize for. Choices: OptimizeTarget.COST,
            OptimizeTarget.TIME.
        detach_setup: If True, run setup in non-interactive mode as part of the
            job itself. You can safely ctrl-c to detach from logging, and it
            will not interrupt the setup process. To see the logs again after
            detaching, use `sky logs`. To cancel setup, cancel the job via
            `sky cancel`. Useful for long-running setup
            commands.
        detach_run: If True, as soon as a job is submitted, return from this
            function and do not stream execution logs.
        no_setup: if True, do not re-run setup commands.
        clone_disk_from: [Experimental] if set, clone the disk from the
            specified cluster. This is useful to migrate the cluster to a
            different availability zone or region.

    Example:
        .. code-block:: python

            import sky
            task = sky.Task(run='echo hello SkyPilot')
            task.set_resources(
                sky.Resources(cloud=sky.AWS(), accelerators='V100:4'))
            sky.launch(task, cluster_name='my-cluster')

    Raises:
        exceptions.ClusterOwnerIdentityMismatchError: if the cluster is
            owned by another user.
        exceptions.InvalidClusterNameError: if the cluster name is invalid.
        exceptions.ResourcesMismatchError: if the requested resources
            do not match the existing cluster.
        exceptions.NotSupportedError: if required features are not supported
            by the backend/cloud/cluster.
        exceptions.ResourcesUnavailableError: if the requested resources
            cannot be satisfied. The failover_history of the exception
            will be set as:
                1. Empty: iff the first-ever sky.optimize() fails to
                find a feasible resource; no pre-check or actual launch is
                attempted.
                2. Non-empty: iff at least 1 exception from either
                our pre-checks (e.g., cluster name invalid) or a region/zone
                throwing resource unavailability.
        exceptions.CommandError: any ssh command error.
        exceptions.NoCloudAccessError: if all clouds are disabled.
    Other exceptions may be raised depending on the backend.

    Returns:
      job_id: Optional[int]; the job ID of the submitted job. None if the
        backend is not CloudVmRayBackend, or no job is submitted to
        the cluster.
      handle: Optional[backends.ResourceHandle]; the handle to the cluster. None
        if dryrun.
    """
    entrypoint = task
    backend_utils.check_cluster_name_not_reserved(cluster_name,
                                                  operation_str='sky.launch')

    return _execute(
        entrypoint=entrypoint,
        dryrun=dryrun,
        down=down,
        stream_logs=stream_logs,
        handle=None,
        backend=backend,
        retry_until_up=retry_until_up,
        optimize_target=optimize_target,
        cluster_name=cluster_name,
        detach_setup=detach_setup,
        detach_run=detach_run,
        idle_minutes_to_autostop=idle_minutes_to_autostop,
        no_setup=no_setup,
        clone_disk_from=clone_disk_from,
        _is_launched_by_spot_controller=_is_launched_by_spot_controller,
    )


@usage_lib.entrypoint
def exec(  # pylint: disable=redefined-builtin
    task: Union['sky.Task', 'sky.Dag'],
    cluster_name: str,
    dryrun: bool = False,
    down: bool = False,
    stream_logs: bool = True,
    backend: Optional[backends.Backend] = None,
    detach_run: bool = False,
) -> Tuple[Optional[int], Optional[backends.ResourceHandle]]:
    # NOTE(dev): Keep the docstring consistent between the Python API and CLI.
    """Execute a task on an existing cluster.

    This function performs two actions:

    (1) workdir syncing, if the task has a workdir specified;
    (2) executing the task's ``run`` commands.

    All other steps (provisioning, setup commands, file mounts syncing) are
    skipped.  If any of those specifications changed in the task, this function
    will not reflect those changes.  To ensure a cluster's setup is up to date,
    use ``sky.launch()`` instead.

    Execution and scheduling behavior:

    - The task will undergo job queue scheduling, respecting any specified
      resource requirement. It can be executed on any node of the cluster with
      enough resources.
    - The task is run under the workdir (if specified).
    - The task is run non-interactively (without a pseudo-terminal or
      pty), so interactive commands such as ``htop`` do not work.
      Use ``ssh my_cluster`` instead.

    Args:
        task: sky.Task, or sky.Dag (experimental; 1-task only) containing the
          task to execute.
        cluster_name: name of an existing cluster to execute the task.
        down: Tear down the cluster after all jobs finish (successfully or
            abnormally). If --idle-minutes-to-autostop is also set, the
            cluster will be torn down after the specified idle time.
            Note that if errors occur during provisioning/data syncing/setting
            up, the cluster will not be torn down for debugging purposes.
        dryrun: if True, do not actually execute the task.
        stream_logs: if True, show the logs in the terminal.
        backend: backend to use.  If None, use the default backend
            (CloudVMRayBackend).
        detach_run: if True, detach from logging once the task has been
            submitted.

    Raises:
        ValueError: if the specified cluster does not exist or is not in UP
            status.
        sky.exceptions.NotSupportedError: if the specified cluster is a
            reserved cluster that does not support this operation.

    Returns:
      job_id: Optional[int]; the job ID of the submitted job. None if the
        backend is not CloudVmRayBackend, or no job is submitted to
        the cluster.
      handle: Optional[backends.ResourceHandle]; the handle to the cluster. None
        if dryrun.
    """
    entrypoint = task
    if isinstance(entrypoint, sky.Dag):
        logger.warning(
            f'{colorama.Fore.YELLOW}Passing a sky.Dag to sky.exec() is '
            'deprecated. Pass sky.Task instead.'
            f'{colorama.Style.RESET_ALL}')
    backend_utils.check_cluster_name_not_reserved(cluster_name,
                                                  operation_str='sky.exec')

    handle = backend_utils.check_cluster_available(
        cluster_name,
        operation='executing tasks',
        check_cloud_vm_ray_backend=False,
        dryrun=dryrun)
<<<<<<< HEAD

    _execute(entrypoint=entrypoint,
             dryrun=dryrun,
             down=down,
             stream_logs=stream_logs,
             handle=handle,
             backend=backend,
             stages=[
                 Stage.SYNC_WORKDIR,
                 Stage.EXEC,
             ],
             cluster_name=cluster_name,
             detach_run=detach_run)
=======
    return _execute(
        entrypoint=entrypoint,
        dryrun=dryrun,
        down=down,
        stream_logs=stream_logs,
        handle=handle,
        backend=backend,
        stages=[
            Stage.SYNC_WORKDIR,
            Stage.EXEC,
        ],
        cluster_name=cluster_name,
        detach_run=detach_run,
    )
>>>>>>> 31aa76c9


@usage_lib.entrypoint
def spot_launch(
    task: Union['sky.Task', 'sky.Dag'],
    name: Optional[str] = None,
    stream_logs: bool = True,
    detach_run: bool = False,
    retry_until_up: bool = False,
):
    # NOTE(dev): Keep the docstring consistent between the Python API and CLI.
    """Launch a managed spot job.

    Please refer to the sky.cli.spot_launch for the document.

    Args:
        task: sky.Task, or sky.Dag (experimental; 1-task only) to launch as a
          managed spot job.
        name: Name of the spot job.
        detach_run: Whether to detach the run.

    Raises:
        ValueError: cluster does not exist.
        sky.exceptions.NotSupportedError: the feature is not supported.
    """
    entrypoint = task
    dag_uuid = str(uuid.uuid4().hex[:4])

    dag = _convert_to_dag(entrypoint)
    assert dag.is_chain(), ('Only single-task or chain DAG is '
                            'allowed for spot_launch.', dag)

    dag_utils.maybe_infer_and_fill_dag_and_task_names(dag)

    task_names = set()
    for task_ in dag.tasks:
        if task_.name in task_names:
            raise ValueError(
                f'Task name {task_.name!r} is duplicated in the DAG. Either '
                'change task names to be unique, or specify the DAG name only '
                'and comment out the task names (so that they will be auto-'
                'generated) .')
        task_names.add(task_.name)

    dag_utils.fill_default_spot_config_in_dag_for_spot_launch(dag)

    for task_ in dag.tasks:
        _maybe_translate_local_file_mounts_and_sync_up(task_)

    with tempfile.NamedTemporaryFile(prefix=f'spot-dag-{dag.name}-',
                                     mode='w') as f:
        dag_utils.dump_chain_dag_to_yaml(dag, f.name)
        controller_name = spot.SPOT_CONTROLLER_NAME
        vars_to_fill = {
            'remote_user_yaml_prefix': spot.SPOT_TASK_YAML_PREFIX,
            'user_yaml_path': f.name,
            'user_config_path': None,
            'spot_controller': controller_name,
            # Note: actual spot cluster name will be <task.name>-<spot job ID>
            'dag_name': dag.name,
            'uuid': dag_uuid,
            'google_sdk_installation_commands':
                gcp.GOOGLE_SDK_INSTALLATION_COMMAND,
            'is_dev': env_options.Options.IS_DEVELOPER.get(),
            'is_debug': env_options.Options.SHOW_DEBUG_INFO.get(),
            'disable_logging': env_options.Options.DISABLE_LOGGING.get(),
            'logging_user_hash': common_utils.get_user_hash(),
            'retry_until_up': retry_until_up,
            # Should not use $USER here, as that env var can be empty when
            # running in a container.
            'user': getpass.getuser(),
        }
        controller_resources_config = copy.copy(
            spot.constants.CONTROLLER_RESOURCES)
        if skypilot_config.loaded():
            # Look up the contents of the already loaded configs via the
            # 'skypilot_config' module. Don't simply read the on-disk file as
            # it may have changed since this process started.
            #
            # Set any proxy command to None, because the controller would've
            # been launched behind the proxy, and in general any nodes we
            # launch may not have or need the proxy setup. (If the controller
            # needs to launch spot clusters in another region/VPC, the user
            # should properly set up VPC peering, which will allow the
            # cross-region/VPC communication. The proxy command is orthogonal
            # to this scenario.)
            #
            # This file will be uploaded to the controller node and will be
            # used throughout the spot job's recovery attempts (i.e., if it
            # relaunches due to preemption, we make sure the same config is
            # used).
            #
            # NOTE: suppose that we have a controller in old VPC, then user
            # changes 'vpc_name' in the config and does a 'spot launch'. In
            # general, the old controller may not successfully launch the job
            # in the new VPC. This happens if the two VPCs don’t have peering
            # set up. Like other places in the code, we assume properly setting
            # up networking is user's responsibilities.
            # TODO(zongheng): consider adding a basic check that checks
            # controller VPC (or name) == the spot job's VPC (or name). It may
            # not be a sufficient check (as it's always possible that peering
            # is not set up), but it may catch some obvious errors.
            # TODO(zhwu): hacky. We should only set the proxy command of the
            # cloud where the controller is launched (currently, only aws user
            # uses proxy_command).
            proxy_command_key = ('aws', 'ssh_proxy_command')
            ssh_proxy_command = skypilot_config.get_nested(
                proxy_command_key, None)
            config_dict = skypilot_config.to_dict()
            if isinstance(ssh_proxy_command, str):
                config_dict = skypilot_config.set_nested(
                    proxy_command_key, None)
            elif isinstance(ssh_proxy_command, dict):
                # Instead of removing the key, we set the value to empty string
                # so that the controller will only try the regions specified by
                # the keys.
                ssh_proxy_command = {k: None for k in ssh_proxy_command}
                config_dict = skypilot_config.set_nested(
                    proxy_command_key, ssh_proxy_command)

            with tempfile.NamedTemporaryFile(mode='w', delete=False) as tmpfile:
                common_utils.dump_yaml(tmpfile.name, config_dict)
                vars_to_fill.update({
                    'user_config_path': tmpfile.name,
                    'env_var_skypilot_config':
                        skypilot_config.ENV_VAR_SKYPILOT_CONFIG,
                })

            # Override the controller resources with the ones specified in the
            # config.
            custom_controller_resources_config = skypilot_config.get_nested(
                ('spot', 'controller', 'resources'), None)
            if custom_controller_resources_config is not None:
                controller_resources_config.update(
                    custom_controller_resources_config)
        try:
            controller_resources = sky.Resources.from_yaml_config(
                controller_resources_config)
        except ValueError as e:
            with ux_utils.print_exception_no_traceback():
                raise ValueError(
                    'Spot controller resources is not valid, please check '
                    '~/.sky/config.yaml file and make sure '
                    'spot.controller.resources is a valid resources spec. '
                    'Details:\n'
                    f'  {common_utils.format_exception(e, use_bracket=True)}'
                ) from e

        yaml_path = os.path.join(spot.SPOT_CONTROLLER_YAML_PREFIX,
                                 f'{name}-{dag_uuid}.yaml')
        backend_utils.fill_template(spot.SPOT_CONTROLLER_TEMPLATE,
                                    vars_to_fill,
                                    output_path=yaml_path)
        controller_task = task_lib.Task.from_yaml(yaml_path)
        assert len(controller_task.resources) == 1, controller_task
        # Backward compatibility: if the user changed the
        # spot-controller.yaml.j2 to customize the controller resources,
        # we should use it.
        controller_task_resources = list(controller_task.resources)[0]
        if not controller_task_resources.is_empty():
            controller_resources = controller_task_resources
        controller_task.set_resources(controller_resources)

        controller_task.spot_dag = dag
        assert len(controller_task.resources) == 1

        print(f'{colorama.Fore.YELLOW}'
              f'Launching managed spot job {dag.name!r} from spot controller...'
              f'{colorama.Style.RESET_ALL}')
        print('Launching spot controller...')
        _execute(
            entrypoint=controller_task,
            stream_logs=stream_logs,
            cluster_name=controller_name,
            detach_run=detach_run,
            idle_minutes_to_autostop=spot.
            SPOT_CONTROLLER_IDLE_MINUTES_TO_AUTOSTOP,
            retry_until_up=True,
        )


def _maybe_translate_local_file_mounts_and_sync_up(task: task_lib.Task):
    """Translates local->VM mounts into Storage->VM, then syncs up any Storage.

    Eagerly syncing up local->Storage ensures Storage->VM would work at task
    launch time.

    If there are no local source paths to be translated, this function would
    still sync up any storage mounts with local source paths (which do not
    undergo translation).
    """
    # ================================================================
    # Translate the workdir and local file mounts to cloud file mounts.
    # ================================================================
    run_id = common_utils.get_usage_run_id()[:8]
    original_file_mounts = task.file_mounts if task.file_mounts else {}
    original_storage_mounts = task.storage_mounts if task.storage_mounts else {}

    copy_mounts = task.get_local_to_remote_file_mounts()
    if copy_mounts is None:
        copy_mounts = {}

    has_local_source_paths_file_mounts = bool(copy_mounts)
    has_local_source_paths_workdir = task.workdir is not None

    msg = None
    if has_local_source_paths_workdir and has_local_source_paths_file_mounts:
        msg = 'workdir and file_mounts with local source paths'
    elif has_local_source_paths_file_mounts:
        msg = 'file_mounts with local source paths'
    elif has_local_source_paths_workdir:
        msg = 'workdir'
    if msg:
        logger.info(f'{colorama.Fore.YELLOW}Translating {msg} to SkyPilot '
                    f'Storage...{colorama.Style.RESET_ALL}')

    # Step 1: Translate the workdir to SkyPilot storage.
    new_storage_mounts = {}
    if task.workdir is not None:
        bucket_name = spot.constants.SPOT_WORKDIR_BUCKET_NAME.format(
            username=getpass.getuser(), id=run_id)
        workdir = task.workdir
        task.workdir = None
        if (constants.SKY_REMOTE_WORKDIR in original_file_mounts or
                constants.SKY_REMOTE_WORKDIR in original_storage_mounts):
            raise ValueError(
                f'Cannot mount {constants.SKY_REMOTE_WORKDIR} as both the '
                'workdir and file_mounts contains it as the target.')
        new_storage_mounts[
            constants.
            SKY_REMOTE_WORKDIR] = storage_lib.Storage.from_yaml_config({
                'name': bucket_name,
                'source': workdir,
                'persistent': False,
                'mode': 'COPY',
            })
        # Check of the existence of the workdir in file_mounts is done in
        # the task construction.
        logger.info(f'Workdir {workdir!r} will be synced to cloud storage '
                    f'{bucket_name!r}.')

    # Step 2: Translate the local file mounts with folder in src to SkyPilot
    # storage.
    # TODO(zhwu): Optimize this by:
    # 1. Use the same bucket for all the mounts.
    # 2. When the src is the same, use the same bucket.
    copy_mounts_with_file_in_src = {}
    for i, (dst, src) in enumerate(copy_mounts.items()):
        assert task.file_mounts is not None
        task.file_mounts.pop(dst)
        if os.path.isfile(os.path.abspath(os.path.expanduser(src))):
            copy_mounts_with_file_in_src[dst] = src
            continue
        bucket_name = spot.constants.SPOT_FM_BUCKET_NAME.format(
            username=getpass.getuser(),
            id=f'{run_id}-{i}',
        )
        new_storage_mounts[dst] = storage_lib.Storage.from_yaml_config({
            'name': bucket_name,
            'source': src,
            'persistent': False,
            'mode': 'COPY',
        })
        logger.info(
            f'Folder in local file mount {src!r} will be synced to SkyPilot '
            f'storage {bucket_name}.')

    # Step 3: Translate local file mounts with file in src to SkyPilot storage.
    # Hard link the files in src to a temporary directory, and upload folder.
    local_fm_path = os.path.join(
        tempfile.gettempdir(),
        spot.constants.SPOT_FM_LOCAL_TMP_DIR.format(id=run_id))
    os.makedirs(local_fm_path, exist_ok=True)
    file_bucket_name = spot.constants.SPOT_FM_FILE_ONLY_BUCKET_NAME.format(
        username=getpass.getuser(), id=run_id)
    if copy_mounts_with_file_in_src:
        src_to_file_id = {}
        for i, src in enumerate(set(copy_mounts_with_file_in_src.values())):
            src_to_file_id[src] = i
            os.link(os.path.abspath(os.path.expanduser(src)),
                    os.path.join(local_fm_path, f'file-{i}'))

        new_storage_mounts[
            spot.constants.
            SPOT_FM_REMOTE_TMP_DIR] = storage_lib.Storage.from_yaml_config({
                'name': file_bucket_name,
                'source': local_fm_path,
                'persistent': False,
                'mode': 'MOUNT',
            })
        if spot.constants.SPOT_FM_REMOTE_TMP_DIR in original_storage_mounts:
            with ux_utils.print_exception_no_traceback():
                raise ValueError(
                    'Failed to translate file mounts, due to the default '
                    f'destination {spot.constants.SPOT_FM_REMOTE_TMP_DIR} '
                    'being taken.')
        sources = list(src_to_file_id.keys())
        sources_str = '\n\t'.join(sources)
        logger.info('Source files in file_mounts will be synced to '
                    f'cloud storage {file_bucket_name}:'
                    f'\n\t{sources_str}')
    task.update_storage_mounts(new_storage_mounts)

    # Step 4: Upload storage from sources
    # Upload the local source to a bucket. The task will not be executed
    # locally, so we need to upload the files/folders to the bucket manually
    # here before sending the task to the remote spot controller.
    if task.storage_mounts:
        # There may be existing (non-translated) storage mounts, so log this
        # whenever task.storage_mounts is non-empty.
        logger.info(f'{colorama.Fore.YELLOW}Uploading sources to cloud storage.'
                    f'{colorama.Style.RESET_ALL} See: sky storage ls')
    task.sync_storage_mounts()

    # Step 5: Add the file download into the file mounts, such as
    #  /original-dst: s3://spot-fm-file-only-bucket-name/file-0
    new_file_mounts = {}
    for dst, src in copy_mounts_with_file_in_src.items():
        storage = task.storage_mounts[spot.constants.SPOT_FM_REMOTE_TMP_DIR]
        store_type = list(storage.stores.keys())[0]
        store_prefix = storage_lib.get_store_prefix(store_type)
        bucket_url = store_prefix + file_bucket_name
        file_id = src_to_file_id[src]
        new_file_mounts[dst] = bucket_url + f'/file-{file_id}'
    task.update_file_mounts(new_file_mounts)

    # Step 6: Replace the source field that is local path in all storage_mounts
    # with bucket URI and remove the name field.
    for storage_obj in task.storage_mounts.values():
        if (storage_obj.source is not None and
                not data_utils.is_cloud_store_url(storage_obj.source)):
            # Need to replace the local path with bucket URI, and remove the
            # name field, so that the storage mount can work on the spot
            # controller.
            store_types = list(storage_obj.stores.keys())
            assert len(store_types) == 1, (
                'We only support one store type for now.', storage_obj.stores)
            store_type = store_types[0]
            if store_type == storage_lib.StoreType.S3:
                storage_obj.source = f's3://{storage_obj.name}'
            elif store_type == storage_lib.StoreType.GCS:
                storage_obj.source = f'gs://{storage_obj.name}'
            elif store_type == storage_lib.StoreType.R2:
                storage_obj.source = f'r2://{storage_obj.name}'
            else:
                with ux_utils.print_exception_no_traceback():
                    raise exceptions.NotSupportedError(
                        f'Unsupported store type: {store_type}')
            storage_obj.force_delete = True<|MERGE_RESOLUTION|>--- conflicted
+++ resolved
@@ -591,21 +591,6 @@
         operation='executing tasks',
         check_cloud_vm_ray_backend=False,
         dryrun=dryrun)
-<<<<<<< HEAD
-
-    _execute(entrypoint=entrypoint,
-             dryrun=dryrun,
-             down=down,
-             stream_logs=stream_logs,
-             handle=handle,
-             backend=backend,
-             stages=[
-                 Stage.SYNC_WORKDIR,
-                 Stage.EXEC,
-             ],
-             cluster_name=cluster_name,
-             detach_run=detach_run)
-=======
     return _execute(
         entrypoint=entrypoint,
         dryrun=dryrun,
@@ -620,7 +605,6 @@
         cluster_name=cluster_name,
         detach_run=detach_run,
     )
->>>>>>> 31aa76c9
 
 
 @usage_lib.entrypoint
