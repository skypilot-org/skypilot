--- conflicted
+++ resolved
@@ -199,7 +199,6 @@
             print('\x1b[?25h', end='')  # Show cursor.
 
 
-<<<<<<< HEAD
 def launch(
     dag: sky.Dag,
     dryrun: bool = False,
@@ -213,19 +212,6 @@
     idle_minutes_to_autostop: Optional[int] = None,
     is_spot_controller_task: bool = False,
 ) -> None:
-=======
-@timeline.event
-def launch(dag: sky.Dag,
-           dryrun: bool = False,
-           teardown: bool = False,
-           stream_logs: bool = True,
-           backend: Optional[backends.Backend] = None,
-           optimize_target: OptimizeTarget = OptimizeTarget.COST,
-           cluster_name: Optional[str] = None,
-           detach_run: bool = False,
-           idle_minutes_to_autostop: Optional[int] = None,
-           is_spot_controller_task: bool = False) -> None:
->>>>>>> 47735f44
     if not is_spot_controller_task:
         backend_utils.check_cluster_name_not_reserved(
             cluster_name, operation_str='sky.launch')
