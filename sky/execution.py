--- conflicted
+++ resolved
@@ -17,11 +17,7 @@
 from sky.backends import backend_utils
 from sky.usage import usage_lib
 from sky.utils import admin_policy_utils
-<<<<<<< HEAD
-from sky.utils import common_utils
-=======
 from sky.utils import common
->>>>>>> 6eed3a05
 from sky.utils import controller_utils
 from sky.utils import dag_utils
 from sky.utils import resources_utils
