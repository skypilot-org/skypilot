--- conflicted
+++ resolved
@@ -400,15 +400,8 @@
     # Copy the local source to a bucket. The task will not be executed locally,
     # so we need to copy the files to the bucket manually here before sending to
     # the remote spot controller.
-<<<<<<< HEAD
     with backend_utils.suppress_output():
         task.add_storage_mounts()
-=======
-    with backend_utils.safe_console_status(
-            '[bold cyan]Copying files to buckets'):
-        with backend_utils.suppress_output():
-            task.add_storage_mounts()
->>>>>>> 44b92357
 
     # Replace the source field that is local path in all storage_mounts with
     # bucket URI and remove the name field.
