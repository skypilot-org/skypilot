--- conflicted
+++ resolved
@@ -442,12 +442,8 @@
                 'sky_remote_path': backend_utils.SKY_REMOTE_PATH,
                 'is_dev': env_options.Options.IS_DEVELOPER.get(),
                 'disable_logging': env_options.Options.DISABLE_LOGGING.get(),
-<<<<<<< HEAD
-                'logging_user_hash': usage_lib.get_logging_user_hash(),
+                'logging_user_hash': common_utils.get_user_hash(),
                 'retry_until_up': retry_until_up,
-=======
-                'logging_user_hash': common_utils.get_user_hash()
->>>>>>> eb7b0537
             },
             output_prefix=spot.SPOT_CONTROLLER_YAML_PREFIX)
         with sky.Dag() as spot_dag:
