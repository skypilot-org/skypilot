"""Resources: compute requirements of Tasks."""
import dataclasses
import math
import re
import textwrap
import typing
from typing import Any, Dict, List, Literal, Optional, Set, Tuple, Union

import colorama

import sky
from sky import catalog
from sky import check as sky_check
from sky import clouds
from sky import exceptions
from sky import sky_logging
from sky import skypilot_config
from sky.clouds import cloud as sky_cloud
from sky.provision import docker_utils
from sky.provision.gcp import constants as gcp_constants
from sky.provision.kubernetes import utils as kubernetes_utils
from sky.skylet import constants
from sky.utils import accelerator_registry
from sky.utils import annotations
from sky.utils import common_utils
from sky.utils import config_utils
from sky.utils import infra_utils
from sky.utils import log_utils
from sky.utils import registry
from sky.utils import resources_utils
from sky.utils import schemas
from sky.utils import ux_utils

logger = sky_logging.init_logger(__name__)

_DEFAULT_DISK_SIZE_GB = 256

RESOURCE_CONFIG_ALIASES = {
    'gpus': 'accelerators',
}

MEMORY_SIZE_UNITS = {
    'b': 1,
    'k': 2**10,
    'kb': 2**10,
    'm': 2**20,
    'mb': 2**20,
    'g': 2**30,
    'gb': 2**30,
    't': 2**40,
    'tb': 2**40,
    'p': 2**50,
    'pb': 2**50,
}


@dataclasses.dataclass
class AutostopConfig:
    """Configuration for autostop."""
    # enabled isn't present in the yaml config, but it's needed for this class
    # to be complete.
    enabled: bool
    # If enabled is False, these values are ignored.
    # Keep the default value to 0 to make the behavior consistent with the CLI
    # flags.
    idle_minutes: int = 0
    down: bool = False

    def to_yaml_config(self) -> Union[Literal[False], Dict[str, Any]]:
        if not self.enabled:
            return False
        return {
            'idle_minutes': self.idle_minutes,
            'down': self.down,
        }

    @classmethod
    def from_yaml_config(
        cls, config: Union[bool, int, Dict[str, Any], None]
    ) -> Optional['AutostopConfig']:
        if isinstance(config, bool):
            if config:
                return cls(enabled=True)
            else:
                return cls(enabled=False)

        if isinstance(config, int):
            return cls(idle_minutes=config, down=False, enabled=True)

        if isinstance(config, dict):
            # If we have a dict, autostop is enabled. (Only way to disable is
            # with `false`, a bool.)
            autostop_config = cls(enabled=True)
            if 'idle_minutes' in config:
                autostop_config.idle_minutes = config['idle_minutes']
            if 'down' in config:
                autostop_config.down = config['down']
            return autostop_config

        return None


class Resources:
    """Resources: compute requirements of Tasks.

    This class is immutable once created (to ensure some validations are done
    whenever properties change). To update the property of an instance of
    Resources, use ``resources.copy(**new_properties)``.

    Used:

    * for representing resource requests for tasks/apps
    * as a "filter" to get concrete launchable instances
    * for calculating billing
    * for provisioning on a cloud

    """
    # If any fields changed, increment the version. For backward compatibility,
    # modify the __setstate__ method to handle the old version.
    _VERSION = 27

    def __init__(
        self,
        cloud: Optional[clouds.Cloud] = None,
        instance_type: Optional[str] = None,
        cpus: Union[None, int, float, str] = None,
        memory: Union[None, int, float, str] = None,
        accelerators: Union[None, str, Dict[str, Union[int, float]]] = None,
        accelerator_args: Optional[Dict[str, str]] = None,
        infra: Optional[str] = None,
        use_spot: Optional[bool] = None,
        job_recovery: Optional[Union[Dict[str, Optional[Union[str, int]]],
                                     str]] = None,
        region: Optional[str] = None,
        zone: Optional[str] = None,
        image_id: Union[Dict[Optional[str], str], str, None] = None,
        disk_size: Optional[int] = None,
        disk_tier: Optional[Union[str, resources_utils.DiskTier]] = None,
        network_tier: Optional[Union[str, resources_utils.NetworkTier]] = None,
        ports: Optional[Union[int, str, List[str], Tuple[str]]] = None,
        labels: Optional[Dict[str, str]] = None,
        autostop: Union[bool, int, Dict[str, Any], None] = None,
        priority: Optional[int] = None,
        volumes: Optional[List[Dict[str, Any]]] = None,
        # Internal use only.
        # pylint: disable=invalid-name
        _docker_login_config: Optional[docker_utils.DockerLoginConfig] = None,
        _docker_username_for_runpod: Optional[str] = None,
        _is_image_managed: Optional[bool] = None,
        _requires_fuse: Optional[bool] = None,
        _cluster_config_overrides: Optional[Dict[str, Any]] = None,
        _no_missing_accel_warnings: Optional[bool] = None,
    ):
        """Initialize a Resources object.

        All fields are optional.  ``Resources.is_launchable`` decides whether
        the Resources is fully specified to launch an instance.

        Examples:
          .. code-block:: python

            # Fully specified cloud and instance type (is_launchable() is True).
            sky.Resources(infra='aws', instance_type='p3.2xlarge')
            sky.Resources(infra='k8s/my-cluster-ctx', accelerators='V100')
            sky.Resources(infra='gcp/us-central1', accelerators='V100')

            # Specifying required resources; the system decides the
            # cloud/instance type. The below are equivalent:
            sky.Resources(accelerators='V100')
            sky.Resources(accelerators='V100:1')
            sky.Resources(accelerators={'V100': 1})
            sky.Resources(cpus='2+', memory='16+', accelerators='V100')


        Args:
          cloud: the cloud to use. Deprecated. Use `infra` instead.
          instance_type: the instance type to use.
          cpus: the number of CPUs required for the task.
            If a str, must be a string of the form ``'2'`` or ``'2+'``, where
            the ``+`` indicates that the task requires at least 2 CPUs.
          memory: the amount of memory in GiB required. If a
            str, must be a string of the form ``'16'`` or ``'16+'``, where
            the ``+`` indicates that the task requires at least 16 GB of memory.
          accelerators: the accelerators required. If a str, must be
            a string of the form ``'V100'`` or ``'V100:2'``, where the ``:2``
            indicates that the task requires 2 V100 GPUs. If a dict, must be a
            dict of the form ``{'V100': 2}`` or ``{'tpu-v2-8': 1}``.
          accelerator_args: accelerator-specific arguments. For example,
            ``{'tpu_vm': True, 'runtime_version': 'tpu-vm-base'}`` for TPUs.
          infra: a string specifying the infrastructure to use, in the format
            of "cloud/region" or "cloud/region/zone". For example,
            `aws/us-east-1` or `k8s/my-cluster-ctx`. This is an alternative to
            specifying cloud, region, and zone separately. If provided, it
            takes precedence over cloud, region, and zone parameters.
          use_spot: whether to use spot instances. If None, defaults to
            False.
          job_recovery: the job recovery strategy to use for the managed
            job to recover the cluster from preemption. Refer to
            `recovery_strategy module <https://github.com/skypilot-org/skypilot/blob/master/sky/jobs/recovery_strategy.py>`__ # pylint: disable=line-too-long
            for more details.
            When a dict is provided, it can have the following fields:

            - strategy: the recovery strategy to use.
            - max_restarts_on_errors: the max number of restarts on user code
              errors.

          region: the region to use. Deprecated. Use `infra` instead.
          zone: the zone to use. Deprecated. Use `infra` instead.
          image_id: the image ID to use. If a str, must be a string
            of the image id from the cloud, such as AWS:
            ``'ami-1234567890abcdef0'``, GCP:
            ``'projects/my-project-id/global/images/my-image-name'``;
            Or, a image tag provided by SkyPilot, such as AWS:
            ``'skypilot:gpu-ubuntu-2004'``. If a dict, must be a dict mapping
            from region to image ID, such as:

            .. code-block:: python

              {
                'us-west1': 'ami-1234567890abcdef0',
                'us-east1': 'ami-1234567890abcdef0'
              }

          disk_size: the size of the OS disk in GiB.
          disk_tier: the disk performance tier to use. If None, defaults to
            ``'medium'``.
          network_tier: the network performance tier to use. If None, defaults to
            ``'standard'``.
          ports: the ports to open on the instance.
          labels: the labels to apply to the instance. These are useful for
            assigning metadata that may be used by external tools.
            Implementation depends on the chosen cloud - On AWS, labels map to
            instance tags. On GCP, labels map to instance labels. On
            Kubernetes, labels map to pod labels. On other clouds, labels are
            not supported and will be ignored.
          autostop: the autostop configuration to use. For launched resources,
            may or may not correspond to the actual current autostop config.
          priority: the priority for this resource configuration. Must be an
            integer from 0 to 1000, where higher values indicate higher priority.
            If None, no priority is set.
          volumes: the volumes to mount on the instance.
          _docker_login_config: the docker configuration to use. This includes
            the docker username, password, and registry server. If None, skip
            docker login.
          _docker_username_for_runpod: the login username for the docker
            containers. This is used by RunPod to set the ssh user for the
            docker containers.
          _requires_fuse: whether the task requires FUSE mounting support. This
            is used internally by certain cloud implementations to do additional
            setup for FUSE mounting. This flag also safeguards against using
            FUSE mounting on existing clusters that do not support it. If None,
            defaults to False.

        Raises:
            ValueError: if some attributes are invalid.
            exceptions.NoCloudAccessError: if no public cloud is enabled.
        """
        self._version = self._VERSION

        if infra is not None and (cloud is not None or region is not None or
                                  zone is not None):
            with ux_utils.print_exception_no_traceback():
                raise ValueError('Cannot specify both `infra` and `cloud`, '
                                 '`region`, or `zone` parameters. '
                                 f'Got: infra={infra}, cloud={cloud}, '
                                 f'region={region}, zone={zone}')

        # Infra is user facing, and cloud, region, zone in parameters are for
        # backward compatibility. Internally, we keep using cloud, region, zone
        # for simplicity.
        if infra is not None:
            infra_info = infra_utils.InfraInfo.from_str(infra)
            # Infra takes precedence over individually specified parameters
            cloud = sky.CLOUD_REGISTRY.from_str(infra_info.cloud)
            region = infra_info.region
            zone = infra_info.zone

        self._cloud = cloud
        self._region: Optional[str] = region
        self._zone: Optional[str] = zone

        self._instance_type = instance_type

        self._use_spot_specified = use_spot is not None
        self._use_spot = use_spot if use_spot is not None else False
        self._job_recovery: Optional[Dict[str, Optional[Union[str,
                                                              int]]]] = None
        if job_recovery is not None:
            if isinstance(job_recovery, str):
                job_recovery = {'strategy': job_recovery}
            if 'strategy' not in job_recovery:
                job_recovery['strategy'] = None

            strategy_name = job_recovery['strategy']
            if strategy_name == 'none':
                self._job_recovery = None
            else:
                if isinstance(strategy_name, str):
                    job_recovery['strategy'] = strategy_name.upper()
                self._job_recovery = job_recovery

        if disk_size is not None:
            if round(disk_size) != disk_size:
                with ux_utils.print_exception_no_traceback():
                    raise ValueError(
                        f'OS disk size must be an integer. Got: {disk_size}.')
            self._disk_size = int(disk_size)
        else:
            self._disk_size = _DEFAULT_DISK_SIZE_GB

        self._image_id: Optional[Dict[Optional[str], str]] = None
        if isinstance(image_id, str):
            self._image_id = {self._region: image_id.strip()}
        elif isinstance(image_id, dict):
            if None in image_id:
                self._image_id = {self._region: image_id[None].strip()}
            else:
                self._image_id = {
                    typing.cast(str, k).strip(): v.strip()
                    for k, v in image_id.items()
                }
        else:
            self._image_id = image_id
        if isinstance(self._cloud, clouds.Kubernetes):
            _maybe_add_docker_prefix_to_image_id(self._image_id)
        self._is_image_managed = _is_image_managed

        if isinstance(disk_tier, str):
            disk_tier_str = str(disk_tier).lower()
            supported_tiers = [tier.value for tier in resources_utils.DiskTier]
            if disk_tier_str not in supported_tiers:
                with ux_utils.print_exception_no_traceback():
                    raise ValueError(f'Invalid disk_tier {disk_tier_str!r}. '
                                     f'Disk tier must be one of '
                                     f'{", ".join(supported_tiers)}.')
            disk_tier = resources_utils.DiskTier(disk_tier_str)
        self._disk_tier = disk_tier

        if isinstance(network_tier, str):
            network_tier_str = str(network_tier).lower()
            supported_tiers = [
                tier.value for tier in resources_utils.NetworkTier
            ]
            if network_tier_str not in supported_tiers:
                with ux_utils.print_exception_no_traceback():
                    raise ValueError(
                        f'Invalid network_tier {network_tier_str!r}. '
                        f'Network tier must be one of '
                        f'{", ".join(supported_tiers)}.')
            network_tier = resources_utils.NetworkTier(network_tier_str)
        self._network_tier = network_tier

        if ports is not None:
            if isinstance(ports, tuple):
                ports = list(ports)
            if not isinstance(ports, list):
                ports = [str(ports)]
            ports = resources_utils.simplify_ports(
                [str(port) for port in ports])
            if not ports:
                # Set to None if empty. This is mainly for resources from
                # cli, which will comes in as an empty tuple.
                ports = None
        self._ports = ports

        self._labels = labels

        self._docker_login_config = _docker_login_config

        # TODO(andyl): This ctor param seems to be unused.
        # We always use `Task.set_resources` and `Resources.copy` to set the
        # `docker_username_for_runpod`. But to keep the consistency with
        # `_docker_login_config`, we keep it here.
        self._docker_username_for_runpod = _docker_username_for_runpod

        self._requires_fuse = _requires_fuse

        self._cluster_config_overrides = _cluster_config_overrides
        self._cached_repr: Optional[str] = None
        self._no_missing_accel_warnings = _no_missing_accel_warnings

        # Initialize _priority before calling the setter
        self._priority: Optional[int] = None

        self._set_cpus(cpus)
        self._set_memory(memory)
        self._set_accelerators(accelerators, accelerator_args)
        self._set_autostop_config(autostop)
        self._set_priority(priority)
        self._set_volumes(volumes)

    def validate(self):
        """Validate the resources and infer the missing fields if possible."""
        self._try_canonicalize_accelerators()
        self._try_validate_and_set_region_zone()
        self._try_validate_instance_type()
        self._try_validate_cpus_mem()
        self._try_validate_managed_job_attributes()
        self._try_validate_image_id()
        self._try_validate_disk_tier()
        self._try_validate_volumes()
        self._try_validate_ports()
        self._try_validate_labels()

    # When querying the accelerators inside this func (we call self.accelerators
    # which is a @property), we will check the cloud's catalog, which can error
    # if it fails to fetch some account specific catalog information (e.g., AWS
    # zone mapping). It is fine to use the default catalog as this function is
    # only for display purposes.
    @catalog.fallback_to_default_catalog
    def __repr__(self) -> str:
        """Returns a string representation for display.

        Examples:

            >>> sky.Resources(accelerators='V100')
            <Cloud>({'V100': 1})

            >>> sky.Resources(accelerators='V100', use_spot=True)
            <Cloud>([Spot], {'V100': 1})

            >>> sky.Resources(accelerators='V100',
            ...     use_spot=True, instance_type='p3.2xlarge')
            AWS(p3.2xlarge[Spot], {'V100': 1})

            >>> sky.Resources(accelerators='V100', instance_type='p3.2xlarge')
            AWS(p3.2xlarge, {'V100': 1})

            >>> sky.Resources(instance_type='p3.2xlarge')
            AWS(p3.2xlarge, {'V100': 1})

            >>> sky.Resources(disk_size=100)
            <Cloud>(disk_size=100)
        """
        if self._cached_repr is not None:
            return self._cached_repr
        accelerators = ''
        accelerator_args = ''
        if self.accelerators is not None:
            accelerators = f', {self.accelerators}'
            if self.accelerator_args is not None:
                accelerator_args = f', accelerator_args={self.accelerator_args}'

        cpus = ''
        if self._cpus is not None:
            cpus = f', cpus={self._cpus}'

        memory = ''
        if self.memory is not None:
            memory = f', mem={self.memory}'

        use_spot = ''
        if self.use_spot:
            use_spot = '[Spot]'

        image_id = ''
        if self.image_id is not None:
            if None in self.image_id:
                image_id = f', image_id={self.image_id[None]}'
            else:
                image_id = f', image_id={self.image_id}'

        disk_tier = ''
        if self.disk_tier is not None:
            disk_tier = f', disk_tier={self.disk_tier.value}'

        network_tier = ''
        if self.network_tier is not None:
            network_tier = f', network_tier={self.network_tier.value}'

        disk_size = ''
        if self.disk_size != _DEFAULT_DISK_SIZE_GB:
            disk_size = f', disk_size={self.disk_size}'

        ports = ''
        if self.ports is not None:
            ports = f', ports={self.ports}'

        if self._instance_type is not None:
            instance_type = f'{self._instance_type}'
        else:
            instance_type = ''

        # Do not show region/zone here as `sky status -a` would show them as
        # separate columns. Also, Resources repr will be printed during
        # failover, and the region may be dynamically determined.
        hardware_str = (
            f'{instance_type}{use_spot}'
            f'{cpus}{memory}{accelerators}{accelerator_args}{image_id}'
            f'{disk_tier}{network_tier}{disk_size}{ports}')
        # It may have leading ',' (for example, instance_type not set) or empty
        # spaces.  Remove them.
        while hardware_str and hardware_str[0] in (',', ' '):
            hardware_str = hardware_str[1:]

        cloud_str = '<Cloud>'
        if self.cloud is not None:
            cloud_str = f'{self.cloud}'

        self._cached_repr = f'{cloud_str}({hardware_str})'
        return self._cached_repr

    @property
    def repr_with_region_zone(self) -> str:
        region_str = ''
        if self.region is not None:
            region_name = self.region
            if self.region.startswith('ssh-'):
                region_name = common_utils.removeprefix(self.region, 'ssh-')
            region_str = f', region={region_name}'
        zone_str = ''
        if self.zone is not None:
            zone_str = f', zone={self.zone}'
        repr_str = str(self)
        if repr_str.endswith(')'):
            repr_str = repr_str[:-1] + f'{region_str}{zone_str})'
        else:
            repr_str += f'{region_str}{zone_str}'
        return repr_str

    @property
    def infra(self) -> infra_utils.InfraInfo:
        cloud = str(self.cloud) if self.cloud is not None else None
        return infra_utils.InfraInfo(cloud, self.region, self.zone)

    @property
    def cloud(self) -> Optional[clouds.Cloud]:
        return self._cloud

    @property
    def region(self) -> Optional[str]:
        return self._region

    @property
    def zone(self) -> Optional[str]:
        return self._zone

    @property
    def instance_type(self) -> Optional[str]:
        return self._instance_type

    @property
    @annotations.lru_cache(scope='global', maxsize=1)
    def cpus(self) -> Optional[str]:
        """Returns the number of vCPUs that each instance must have.

        For example, cpus='4' means each instance must have exactly 4 vCPUs,
        and cpus='4+' means each instance must have at least 4 vCPUs.

        (Developer note: The cpus field is only used to select the instance type
        at launch time. Thus, Resources in the backend's ResourceHandle will
        always have the cpus field set to None.)
        """
        if self._cpus is not None:
            return self._cpus
        if self.cloud is not None and self._instance_type is not None:
            vcpus, _ = self.cloud.get_vcpus_mem_from_instance_type(
                self._instance_type)
            return str(vcpus)
        return None

    @property
    def memory(self) -> Optional[str]:
        """Returns the memory that each instance must have in GB.

        For example, memory='16' means each instance must have exactly 16GB
        memory; memory='16+' means each instance must have at least 16GB
        memory.

        (Developer note: The memory field is only used to select the instance
        type at launch time. Thus, Resources in the backend's ResourceHandle
        will always have the memory field set to None.)
        """
        return self._memory

    @property
    @annotations.lru_cache(scope='global', maxsize=1)
    def accelerators(self) -> Optional[Dict[str, Union[int, float]]]:
        """Returns the accelerators field directly or by inferring.

        For example, Resources(infra='aws', instance_type='p3.2xlarge') has its
        accelerators field set to None, but this function will infer {'V100': 1}
        from the instance type.
        """
        if self._accelerators is not None:
            return self._accelerators
        if self.cloud is not None and self._instance_type is not None:
            return self.cloud.get_accelerators_from_instance_type(
                self._instance_type)
        return None

    @property
    def accelerator_args(self) -> Optional[Dict[str, Any]]:
        return self._accelerator_args

    @property
    def use_spot(self) -> bool:
        return self._use_spot

    @property
    def use_spot_specified(self) -> bool:
        return self._use_spot_specified

    @property
    def job_recovery(self) -> Optional[Dict[str, Optional[Union[str, int]]]]:
        return self._job_recovery

    @property
    def disk_size(self) -> int:
        return self._disk_size

    @property
    def image_id(self) -> Optional[Dict[Optional[str], str]]:
        return self._image_id

    @property
    def disk_tier(self) -> Optional[resources_utils.DiskTier]:
        return self._disk_tier

    @property
    def network_tier(self) -> Optional[resources_utils.NetworkTier]:
        return self._network_tier

    @property
    def ports(self) -> Optional[List[str]]:
        return self._ports

    @property
    def labels(self) -> Optional[Dict[str, str]]:
        return self._labels

    @property
    def volumes(self) -> Optional[List[Dict[str, Any]]]:
        return self._volumes

    @property
    def autostop_config(self) -> Optional[AutostopConfig]:
        """The requested autostop config.

        Warning: This is the autostop config that was originally used to
        launch the resources. It may not correspond to the actual current
        autostop config.
        """
        return self._autostop_config

    @property
    def priority(self) -> Optional[int]:
        """The priority for this resource configuration.

        Higher values indicate higher priority. Valid range is 0-1000.
        """
        return self._priority

    @property
    def is_image_managed(self) -> Optional[bool]:
        return self._is_image_managed

    @property
    def requires_fuse(self) -> bool:
        if self._requires_fuse is None:
            return False
        return self._requires_fuse

    @property
    def no_missing_accel_warnings(self) -> bool:
        """Returns whether to force quiet mode for this resource."""
        if self._no_missing_accel_warnings is None:
            return False
        return self._no_missing_accel_warnings

    def set_requires_fuse(self, value: bool) -> None:
        """Sets whether this resource requires FUSE mounting support.

        Args:
            value: Whether the resource requires FUSE mounting support.
        """
        # TODO(zeping): This violates the immutability of Resources.
        #  Refactor to use Resources.copy instead.
        self._requires_fuse = value

    @property
    def cluster_config_overrides(self) -> Dict[str, Any]:
        if self._cluster_config_overrides is None:
            return {}
        return self._cluster_config_overrides

    @property
    def docker_login_config(self) -> Optional[docker_utils.DockerLoginConfig]:
        return self._docker_login_config

    @property
    def docker_username_for_runpod(self) -> Optional[str]:
        return self._docker_username_for_runpod

    def _set_cpus(
        self,
        cpus: Union[None, int, float, str],
    ) -> None:
        if cpus is None:
            self._cpus = None
            return

        self._cpus = str(cpus)
        if isinstance(cpus, str):
            if cpus.endswith('+'):
                num_cpus_str = cpus[:-1]
            else:
                num_cpus_str = cpus

            try:
                num_cpus = float(num_cpus_str)
            except ValueError:
                with ux_utils.print_exception_no_traceback():
                    raise ValueError(
                        f'The "cpus" field should be either a number or '
                        f'a string "<number>+". Found: {cpus!r}') from None
        else:
            num_cpus = float(cpus)

        if num_cpus <= 0:
            with ux_utils.print_exception_no_traceback():
                raise ValueError(
                    f'The "cpus" field should be positive. Found: {cpus!r}')

    def _set_memory(
        self,
        memory: Union[None, int, float, str],
    ) -> None:
        if memory is None:
            self._memory = None
            return

        self._memory = str(memory)
        if isinstance(memory, str):
            if memory.endswith(('+', 'x')):
                # 'x' is used internally for make sure our resources used by
                # jobs controller (memory: 3x) to have enough memory based on
                # the vCPUs.
                num_memory_gb = memory[:-1]
            else:
                num_memory_gb = memory

            try:
                memory_gb = float(num_memory_gb)
            except ValueError:
                with ux_utils.print_exception_no_traceback():
                    raise ValueError(
                        f'The "memory" field should be either a number or '
                        f'a string "<number>+". Found: {memory!r}') from None
        else:
            memory_gb = float(memory)

        if memory_gb <= 0:
            with ux_utils.print_exception_no_traceback():
                raise ValueError(
                    f'The "memory" field should be positive. Found: {memory!r}')

    def _set_accelerators(
        self,
        accelerators: Union[None, str, Dict[str, Union[int, float]]],
        accelerator_args: Optional[Dict[str, Any]],
    ) -> None:
        """Sets accelerators.

        Args:
            accelerators: A string or a dict of accelerator types to counts.
            accelerator_args: A dict of accelerator types to args.
        """
        if accelerators is not None:
            if isinstance(accelerators, str):  # Convert to Dict[str, int].
                if ':' not in accelerators:
                    accelerators = {accelerators: 1}
                else:
                    assert isinstance(accelerators,
                                      str), (type(accelerators), accelerators)
                    splits = accelerators.split(':')
                    parse_error = ('The "accelerators" field as a str '
                                   'should be <name> or <name>:<cnt>. '
                                   f'Found: {accelerators!r}')
                    if len(splits) != 2:
                        with ux_utils.print_exception_no_traceback():
                            raise ValueError(parse_error)
                    try:
                        num = float(splits[1])
                        num = int(num) if num.is_integer() else num
                        accelerators = {splits[0]: num}
                    except ValueError:
                        with ux_utils.print_exception_no_traceback():
                            raise ValueError(parse_error) from None

            acc, _ = list(accelerators.items())[0]
            if 'tpu' in acc.lower():
                if self.cloud is None:
                    if kubernetes_utils.is_tpu_on_gke(acc):
                        self._cloud = clouds.Kubernetes()
                    else:
                        self._cloud = clouds.GCP()
                assert self.cloud is not None and (
                    self.cloud.is_same_cloud(clouds.GCP()) or
                    self.cloud.is_same_cloud(clouds.Kubernetes())), (
                        'Cloud must be GCP or Kubernetes for TPU '
                        'accelerators.')

                if accelerator_args is None:
                    accelerator_args = {}

                use_tpu_vm = accelerator_args.get('tpu_vm', True)
                if (self.cloud.is_same_cloud(clouds.GCP()) and
                        not kubernetes_utils.is_tpu_on_gke(acc)):
                    if 'runtime_version' not in accelerator_args:

                        def _get_default_runtime_version() -> str:
                            if not use_tpu_vm:
                                return '2.12.0'
                            # TPU V5 requires a newer runtime version.
                            if acc.startswith('tpu-v5'):
                                return 'v2-alpha-tpuv5'
                            # TPU V6e requires a newer runtime version.
                            elif acc.startswith('tpu-v6e'):
                                return 'v2-alpha-tpuv6e'
                            return 'tpu-vm-base'

                        accelerator_args['runtime_version'] = (
                            _get_default_runtime_version())
                        logger.info(
                            'Missing runtime_version in accelerator_args, using'
                            f' default ({accelerator_args["runtime_version"]})')

                    if self.instance_type is not None and use_tpu_vm:
                        if self.instance_type != 'TPU-VM':
                            with ux_utils.print_exception_no_traceback():
                                raise ValueError(
                                    'Cannot specify instance type (got '
                                    f'{self.instance_type!r}) for TPU VM.')

        self._accelerators: Optional[Dict[str, Union[int,
                                                     float]]] = accelerators
        self._accelerator_args: Optional[Dict[str, Any]] = accelerator_args

    def _set_autostop_config(
        self,
        autostop: Union[bool, int, Dict[str, Any], None],
    ) -> None:
        self._autostop_config = AutostopConfig.from_yaml_config(autostop)

    def _set_priority(self, priority: Optional[int]) -> None:
        """Sets the priority for this resource configuration.

        Args:
            priority: Priority value from 0 to 1000, where higher values
                indicate higher priority. If None, no priority is set.
        """
        if priority is not None:
            if not 0 <= priority <= 1000:
                with ux_utils.print_exception_no_traceback():
                    raise ValueError(f'Priority must be between 0 and 1000. '
                                     f'Found: {priority}')
        self._priority = priority

    def _set_volumes(
        self,
        volumes: Optional[List[Dict[str, Any]]],
    ) -> None:
        if not volumes:
            self._volumes = None
            return
        valid_volumes = []
        supported_tiers = [tier.value for tier in resources_utils.DiskTier]
        supported_storage_types = [
            storage_type.value for storage_type in resources_utils.StorageType
        ]
        supported_attach_modes = [
            attach_mode.value for attach_mode in resources_utils.DiskAttachMode
        ]
        network_type = resources_utils.StorageType.NETWORK
        read_write_mode = resources_utils.DiskAttachMode.READ_WRITE
        for volume in volumes:
            if 'path' not in volume:
                with ux_utils.print_exception_no_traceback():
                    raise ValueError(f'Invalid volume {volume!r}. '
                                     f'Volume must have a "path" field.')
            if 'storage_type' not in volume:
                volume['storage_type'] = network_type
            else:
                if isinstance(volume['storage_type'], str):
                    storage_type_str = str(volume['storage_type']).lower()
                    if storage_type_str not in supported_storage_types:
                        logger.warning(
                            f'Invalid storage_type {storage_type_str!r}. '
                            f'Set it to '
                            f'{network_type.value}.')
                        volume['storage_type'] = network_type
                    else:
                        volume['storage_type'] = resources_utils.StorageType(
                            storage_type_str)
            if 'auto_delete' not in volume:
                volume['auto_delete'] = False
            if 'attach_mode' in volume:
                if isinstance(volume['attach_mode'], str):
                    attach_mode_str = str(volume['attach_mode']).lower()
                    if attach_mode_str not in supported_attach_modes:
                        logger.warning(
                            f'Invalid attach_mode {attach_mode_str!r}. '
                            f'Set it to {read_write_mode.value}.')
                        volume['attach_mode'] = read_write_mode
                    else:
                        volume['attach_mode'] = resources_utils.DiskAttachMode(
                            attach_mode_str)
            else:
                volume['attach_mode'] = read_write_mode
            if volume['storage_type'] == network_type:
                if ('disk_size' in volume and
                        round(volume['disk_size']) != volume['disk_size']):
                    with ux_utils.print_exception_no_traceback():
                        raise ValueError(f'Volume size must be an integer. '
                                         f'Got: {volume["size"]}.')
                if 'name' not in volume:
                    with ux_utils.print_exception_no_traceback():
                        raise ValueError(f'Network volume {volume["path"]} '
                                         f'must have "name" field.')
            elif 'name' in volume:
                logger.info(f'Volume {volume["path"]} is a local disk. '
                            f'The "name" field will be ignored.')
                del volume['name']
            if 'disk_tier' in volume:
                if isinstance(volume['disk_tier'], str):
                    disk_tier_str = str(volume['disk_tier']).lower()
                    if disk_tier_str not in supported_tiers:
                        logger.warning(
                            f'Invalid disk_tier {disk_tier_str!r}. '
                            f'Set it to {resources_utils.DiskTier.BEST.value}.')
                        volume['disk_tier'] = resources_utils.DiskTier.BEST
                    else:
                        volume['disk_tier'] = resources_utils.DiskTier(
                            disk_tier_str)
            elif volume['storage_type'] == network_type:
                logger.debug(
                    f'No disk_tier specified for volume {volume["path"]}. '
                    f'Set it to {resources_utils.DiskTier.BEST.value}.')
                volume['disk_tier'] = resources_utils.DiskTier.BEST

            valid_volumes.append(volume)
        self._volumes = valid_volumes

    def override_autostop_config(self,
                                 down: bool = False,
                                 idle_minutes: Optional[int] = None) -> None:
        """Override autostop config to the resource.

        Args:
            down: If true, override the autostop config to use autodown.
            idle_minutes: If not None, override the idle minutes to autostop or
                autodown.
        """
        if not down and idle_minutes is None:
            return
        if self._autostop_config is None:
            self._autostop_config = AutostopConfig(enabled=True,)
        if down:
            self._autostop_config.down = down
        if idle_minutes is not None:
            self._autostop_config.idle_minutes = idle_minutes

    def is_launchable(self) -> bool:
        """Returns whether the resource is launchable."""
        return self.cloud is not None and self._instance_type is not None

    def assert_launchable(self) -> 'LaunchableResources':
        """A workaround to make mypy understand that is_launchable() is true.

        Note: The `cast` to `LaunchableResources` is only for static type
        checking with MyPy. At runtime, the Python interpreter does not enforce
        types, and the returned object will still be an instance of `Resources`.
        """
        assert self.is_launchable(), self
        return typing.cast(LaunchableResources, self)

    def need_cleanup_after_preemption_or_failure(self) -> bool:
        """Whether a resource needs cleanup after preemption or failure."""
        assert self.is_launchable(), self
        assert self.cloud is not None, 'Cloud must be specified'
        return self.cloud.need_cleanup_after_preemption_or_failure(self)

    def _try_canonicalize_accelerators(self) -> None:
        """Try to canonicalize the accelerators attribute.

        We don't canonicalize accelerators during creation of Resources object
        because it may check Kubernetes accelerators online. It requires
        Kubernetes credentias which may not be available locally when a remote
        API server is used.
        """
        if self._accelerators is None:
            return
        self._accelerators = {
            accelerator_registry.canonicalize_accelerator_name(
                acc, self._cloud): acc_count
            for acc, acc_count in self._accelerators.items()
        }

    def _try_validate_and_set_region_zone(self) -> None:
        """Try to validate and set the region and zone attribute.

        Raises:
            ValueError: if the attributes are invalid.
            exceptions.NoCloudAccessError: if no public cloud is enabled.
        """
        if self._region is None and self._zone is None:
            return

        if self._cloud is None:
            # Try to infer the cloud from region/zone, if unique. If 0 or >1
            # cloud corresponds to region/zone, errors out.
            valid_clouds = []
            enabled_clouds = sky_check.get_cached_enabled_clouds_or_refresh(
                sky_cloud.CloudCapability.COMPUTE,
                raise_if_no_cloud_access=True)
            cloud_to_errors = {}
            for cloud in enabled_clouds:
                try:
                    cloud.validate_region_zone(self._region, self._zone)
                except ValueError as e:
                    cloud_to_errors[repr(cloud)] = e
                    continue
                valid_clouds.append(cloud)

            if not valid_clouds:
                if len(enabled_clouds) == 1:
                    cloud_str = f'for cloud {enabled_clouds[0]}'
                else:
                    cloud_str = f'for any cloud among {enabled_clouds}'
                with ux_utils.print_exception_no_traceback():
                    if len(cloud_to_errors) == 1:
                        # UX: if 1 cloud, don't print a table.
                        hint = list(cloud_to_errors.items())[0][-1]
                    else:
                        table = log_utils.create_table(['Cloud', 'Hint'])
                        table.add_row(['-----', '----'])
                        for cloud_msg, error in cloud_to_errors.items():
                            reason_str = '\n'.join(textwrap.wrap(
                                str(error), 80))
                            table.add_row([cloud_msg, reason_str])
                        hint = table.get_string()
                    raise ValueError(
                        f'Invalid (region {self._region!r}, zone '
                        f'{self._zone!r}) {cloud_str}. Details:\n{hint}')
            elif len(valid_clouds) > 1:
                with ux_utils.print_exception_no_traceback():
                    raise ValueError(
                        f'Cannot infer cloud from (region {self._region!r}, '
                        f'zone {self._zone!r}). Multiple enabled clouds '
                        f'have region/zone of the same names: {valid_clouds}. '
                        f'To fix: explicitly specify `cloud`.')
            logger.debug(f'Cloud is not specified, using {valid_clouds[0]} '
                         f'inferred from region {self._region!r} and zone '
                         f'{self._zone!r}')
            self._cloud = valid_clouds[0]

        # Validate if region and zone exist in the catalog, and set the region
        # if zone is specified.
        self._region, self._zone = self._cloud.validate_region_zone(
            self._region, self._zone)

    def get_valid_regions_for_launchable(self) -> List[clouds.Region]:
        """Returns a set of `Region`s that can provision this Resources.

        Each `Region` has a list of `Zone`s that can provision this Resources.

        (Internal) This function respects any config in skypilot_config that
        may have restricted the regions to be considered (e.g., a
        ssh_proxy_command dict with region names as keys).
        """
        assert self.is_launchable(), self
        assert self.cloud is not None, 'Cloud must be specified'
        assert self._instance_type is not None, (
            'Instance type must be specified')
        regions = self.cloud.regions_with_offering(self._instance_type,
                                                   self.accelerators,
                                                   self._use_spot, self._region,
                                                   self._zone)
        if self._image_id is not None and None not in self._image_id:
            regions = [r for r in regions if r.name in self._image_id]

        # Filter the regions by the skypilot_config
        ssh_proxy_command_config = skypilot_config.get_nested(
            (str(self._cloud).lower(), 'ssh_proxy_command'), None)
        if (isinstance(ssh_proxy_command_config, str) or
                ssh_proxy_command_config is None):
            # All regions are valid as the regions are not specified for the
            # ssh_proxy_command config.
            return regions

        # ssh_proxy_command_config: Dict[str, str], region_name -> command
        # This type check is done by skypilot_config at config load time.
        filtered_regions = []
        for region in regions:
            region_name = region.name
            if region_name not in ssh_proxy_command_config:
                continue
            # TODO: filter out the zones not available in the vpc_name
            filtered_regions.append(region)

        # Friendlier UX. Otherwise users only get a generic
        # ResourcesUnavailableError message without mentioning
        # ssh_proxy_command.
        if not filtered_regions:
            yellow = colorama.Fore.YELLOW
            reset = colorama.Style.RESET_ALL
            logger.warning(
                f'{yellow}Request {self} cannot be satisfied by any feasible '
                'region. To fix, check that ssh_proxy_command\'s region keys '
                f'include the regions to use.{reset}')

        return filtered_regions

    def _try_validate_instance_type(self) -> None:
        """Try to validate the instance type attribute.

        Raises:
            ValueError: if the attribute is invalid.
            exceptions.NoCloudAccessError: if no public cloud is enabled.
        """
        if self.instance_type is None:
            return

        # Validate instance type
        if self.cloud is not None:
            valid = self.cloud.instance_type_exists(self._instance_type)
            if not valid:
                with ux_utils.print_exception_no_traceback():
                    raise ValueError(
                        f'Invalid instance type {self._instance_type!r} '
                        f'for cloud {self.cloud}.')
        else:
            # If cloud not specified
            valid_clouds = []
            enabled_clouds = sky_check.get_cached_enabled_clouds_or_refresh(
                sky_cloud.CloudCapability.COMPUTE,
                raise_if_no_cloud_access=True)
            for cloud in enabled_clouds:
                if cloud.instance_type_exists(self._instance_type):
                    valid_clouds.append(cloud)
            if not valid_clouds:
                if len(enabled_clouds) == 1:
                    cloud_str = f'for cloud {enabled_clouds[0]}'
                else:
                    cloud_str = f'for any cloud among {enabled_clouds}'
                with ux_utils.print_exception_no_traceback():
                    raise ValueError(
                        f'Invalid instance type {self._instance_type!r} '
                        f'{cloud_str}.')
            if len(valid_clouds) > 1:
                with ux_utils.print_exception_no_traceback():
                    raise ValueError(
                        f'Ambiguous instance type {self._instance_type!r}. '
                        f'Please specify cloud explicitly among {valid_clouds}.'
                    )
            logger.debug(
                f'Cloud is not specified, using {valid_clouds[0]} '
                f'inferred from the instance_type {self.instance_type!r}.')
            self._cloud = valid_clouds[0]

    def _try_validate_cpus_mem(self) -> None:
        """Try to validate the cpus and memory attributes.

        Raises:
            ValueError: if the attributes are invalid.
        """
        if self._cpus is None and self._memory is None:
            return
        if self._instance_type is not None:
            # The assertion should be true because we have already executed
            # _try_validate_instance_type() before this method.
            # The _try_validate_instance_type() method infers and sets
            # self.cloud if self.instance_type is not None.
            assert self.cloud is not None
            cpus, mem = self.cloud.get_vcpus_mem_from_instance_type(
                self._instance_type)
            if self._cpus is not None:
                assert cpus is not None, (
                    f'Can\'t get vCPUs from instance type: '
                    f'{self._instance_type}, check catalog or '
                    f'specify cpus directly.')
                if self._cpus.endswith('+'):
                    if cpus < float(self._cpus[:-1]):
                        with ux_utils.print_exception_no_traceback():
                            raise ValueError(
                                f'{self.instance_type} does not have enough '
                                f'vCPUs. {self.instance_type} has {cpus} '
                                f'vCPUs, but {self._cpus} is requested.')
                elif cpus != float(self._cpus):
                    with ux_utils.print_exception_no_traceback():
                        raise ValueError(
                            f'{self.instance_type} does not have the requested '
                            f'number of vCPUs. {self.instance_type} has {cpus} '
                            f'vCPUs, but {self._cpus} is requested.')
            if self.memory is not None:
                assert mem is not None, (
                    f'Can\'t get memory from instance type: '
                    f'{self._instance_type}, check catalog or '
                    f'specify memory directly.')
                if self.memory.endswith(('+', 'x')):
                    if mem < float(self.memory[:-1]):
                        with ux_utils.print_exception_no_traceback():
                            raise ValueError(
                                f'{self.instance_type} does not have enough '
                                f'memory. {self.instance_type} has {mem} GB '
                                f'memory, but {self.memory} is requested.')
                elif mem != float(self.memory):
                    with ux_utils.print_exception_no_traceback():
                        raise ValueError(
                            f'{self.instance_type} does not have the requested '
                            f'memory. {self.instance_type} has {mem} GB '
                            f'memory, but {self.memory} is requested.')

    def _try_validate_managed_job_attributes(self) -> None:
        """Try to validate managed job related attributes.

        Raises:
            ValueError: if the attributes are invalid.
        """
        if self._job_recovery is None or self._job_recovery['strategy'] is None:
            return
        # Validate the job recovery strategy
        assert isinstance(self._job_recovery['strategy'],
                          str), 'Job recovery strategy must be a string'
        registry.JOBS_RECOVERY_STRATEGY_REGISTRY.from_str(
            self._job_recovery['strategy'])

    def extract_docker_image(self) -> Optional[str]:
        if self.image_id is None:
            return None
        if len(self.image_id) == 1 and self.region in self.image_id:
            image_id = self.image_id[self.region]
            if image_id.startswith('docker:'):
                return image_id[len('docker:'):]
        return None

    def _try_validate_image_id(self) -> None:
        """Try to validate the image_id attribute.

        Raises:
            ValueError: if the attribute is invalid.
        """

        if (self._network_tier == resources_utils.NetworkTier.BEST and
                isinstance(self._cloud, clouds.GCP)):
            # Handle GPU Direct TCPX requirement for docker images
            if self._image_id is None:
                # No custom image specified - use the default GPU Direct image
                self._image_id = {
                    self._region: gcp_constants.GCP_GPU_DIRECT_IMAGE_ID
                }
            else:
                # Custom image specified - validate it's a docker image
                # Check if any of the specified images are not docker images
                non_docker_images = []
                for region, image_id in self._image_id.items():
                    if not image_id.startswith('docker:'):
                        non_docker_images.append(
                            f'{image_id} (region: {region})')

                if non_docker_images:
                    with ux_utils.print_exception_no_traceback():
                        raise ValueError(
                            f'When using network_tier=BEST on GCP, image_id '
                            f'must be a docker image. '
                            f'Found non-docker images: '
                            f'{", ".join(non_docker_images)}. '
                            f'Please either: (1) use a docker image '
                            f'(prefix with "docker:"), or '
                            f'(2) leave image_id empty to use the default '
                            f'GPU Direct TCPX image.')

        if self._image_id is None:
            return

        if self.extract_docker_image() is not None:
            # TODO(tian): validate the docker image exists / of reasonable size
            if self.cloud is not None:
                self.cloud.check_features_are_supported(
                    self, {clouds.CloudImplementationFeatures.DOCKER_IMAGE})
            return

        if self.cloud is None:
            with ux_utils.print_exception_no_traceback():
                raise ValueError(
                    'Cloud must be specified when image_id is provided.')

        try:
            self.cloud.check_features_are_supported(
                self,
                requested_features={
                    clouds.CloudImplementationFeatures.IMAGE_ID
                })
        except exceptions.NotSupportedError as e:
            with ux_utils.print_exception_no_traceback():
                raise ValueError(
                    'image_id is only supported for AWS/GCP/Azure/IBM/OCI/'
                    'Kubernetes, please explicitly specify the cloud.') from e

        if self._region is not None:
            if self._region not in self._image_id:
                with ux_utils.print_exception_no_traceback():
                    raise ValueError(
                        f'image_id {self._image_id} should contain the image '
                        f'for the specified region {self._region}.')
            # Narrow down the image_id to the specified region.
            self._image_id = {self._region: self._image_id[self._region]}

        # Check the image_id's are valid.
        for region, image_id in self._image_id.items():
            if (image_id.startswith('skypilot:') and
                    not self.cloud.is_image_tag_valid(image_id, region)):
                region_str = f' ({region})' if region else ''
                with ux_utils.print_exception_no_traceback():
                    raise ValueError(
                        f'Image tag {image_id!r} is not valid, please make sure'
                        f' the tag exists in {self._cloud}{region_str}.')

            if (self.cloud.is_same_cloud(clouds.AWS()) and
                    not image_id.startswith('skypilot:') and region is None):
                with ux_utils.print_exception_no_traceback():
                    raise ValueError(
                        'image_id is only supported for AWS in a specific '
                        'region, please explicitly specify the region.')

        # Validate the image exists and the size is smaller than the disk size.
        for region, image_id in self._image_id.items():
            # Check the image exists and get the image size.
            # It will raise ValueError if the image does not exist.
            image_size = self.cloud.get_image_size(image_id, region)
            if image_size > self.disk_size:
                with ux_utils.print_exception_no_traceback():
                    raise ValueError(
                        f'Image {image_id!r} is {image_size}GB, which is '
                        f'larger than the specified disk_size: {self.disk_size}'
                        ' GB. Please specify a larger disk_size to use this '
                        'image.')

    def _try_validate_disk_tier(self) -> None:
        """Try to validate the disk_tier attribute.

        Raises:
            ValueError: if the attribute is invalid.
        """
        if self.disk_tier is None:
            return
        if self.cloud is not None:
            try:
                self.cloud.check_disk_tier_enabled(self.instance_type,
                                                   self.disk_tier)
            except exceptions.NotSupportedError:
                with ux_utils.print_exception_no_traceback():
                    raise ValueError(
                        f'Disk tier {self.disk_tier.value} is not supported '
                        f'for instance type {self.instance_type}.') from None

    def _try_validate_volumes(self) -> None:
        """Try to validate the volumes attribute.
        Raises:
            ValueError: if the attribute is invalid.
        """
        if self.volumes is None:
            return
        if self.cloud is None:
            with ux_utils.print_exception_no_traceback():
                raise ValueError('Cloud must be specified when '
                                 'volumes are provided.')
        if not self.cloud.is_same_cloud(clouds.GCP()):
            with ux_utils.print_exception_no_traceback():
                raise ValueError(f'Volumes are only supported for GCP'
                                 f' not for {self.cloud}.')

        need_region_or_zone = False
        try:
            for volume in self.volumes:
                if ('name' in volume and volume['storage_type']
                        == resources_utils.StorageType.NETWORK):
                    need_region_or_zone = True
                if 'disk_tier' not in volume:
                    continue
                # TODO(hailong): check instance local SSD
                # support for instance_type.
                # Refer to https://cloud.google.com/compute/docs/disks/local-ssd#machine-series-lssd # pylint: disable=line-too-long
                self.cloud.check_disk_tier_enabled(self.instance_type,
                                                   volume['disk_tier'])
            if (need_region_or_zone and self._region is None and
                    self._zone is None):
                with ux_utils.print_exception_no_traceback():
                    raise ValueError('When specifying the volume name, please'
                                     ' also specify the region or zone.')
        except exceptions.NotSupportedError:
            with ux_utils.print_exception_no_traceback():
                raise ValueError(
                    f'Disk tier {volume["disk_tier"].value} is not '
                    f'supported for instance type {self.instance_type}.'
                ) from None

    def _try_validate_ports(self) -> None:
        """Try to validate the ports attribute.

        Raises:
            ValueError: if the attribute is invalid.
            exceptions.NoCloudAccessError: if no public cloud is enabled.
        """
        if self.ports is None:
            return
        if self.cloud is not None:
            self.cloud.check_features_are_supported(
                self, {clouds.CloudImplementationFeatures.OPEN_PORTS})
        else:
            at_least_one_cloud_supports_ports = False
            for cloud in sky_check.get_cached_enabled_clouds_or_refresh(
                    sky_cloud.CloudCapability.COMPUTE,
                    raise_if_no_cloud_access=True):
                try:
                    cloud.check_features_are_supported(
                        self, {clouds.CloudImplementationFeatures.OPEN_PORTS})
                    at_least_one_cloud_supports_ports = True
                except exceptions.NotSupportedError:
                    pass
            if not at_least_one_cloud_supports_ports:
                with ux_utils.print_exception_no_traceback():
                    raise ValueError(
                        'No enabled clouds support opening ports. To fix: '
                        'do not specify resources.ports, or enable a cloud '
                        'that does support this feature.')
        # We don't need to check the ports format since we already done it
        # in resources_utils.simplify_ports

    def _try_validate_labels(self) -> None:
        """Try to validate the labels attribute.

        Raises:
            ValueError: if the attribute is invalid.
        """
        if not self._labels:
            return
        if self.cloud is not None:
            validated_clouds = [self.cloud]
        else:
            # If no specific cloud is set, validate label against ALL clouds.
            # The label will be dropped if invalid for any one of the cloud
            validated_clouds = sky_check.get_cached_enabled_clouds_or_refresh(
                sky_cloud.CloudCapability.COMPUTE)
        invalid_table = log_utils.create_table(['Label', 'Reason'])
        for key, value in self._labels.items():
            for cloud in validated_clouds:
                valid, err_msg = cloud.is_label_valid(key, value)
                if not valid:
                    invalid_table.add_row([
                        f'{key}: {value}',
                        f'Label rejected due to {cloud}: {err_msg}'
                    ])
                    break
        if invalid_table.rows:
            with ux_utils.print_exception_no_traceback():
                raise ValueError(
                    'The following labels are invalid:'
                    '\n\t' + invalid_table.get_string().replace('\n', '\n\t'))

    def get_cost(self, seconds: float) -> float:
        """Returns cost in USD for the runtime in seconds."""
        hours = seconds / 3600
        # Instance.
        assert self.cloud is not None, 'Cloud must be specified'
        assert self._instance_type is not None, (
            'Instance type must be specified')
        hourly_cost = self.cloud.instance_type_to_hourly_cost(
            self._instance_type, self.use_spot, self._region, self._zone)
        # Accelerators (if any).
        if self.accelerators is not None:
            hourly_cost += self.cloud.accelerators_to_hourly_cost(
                self.accelerators, self.use_spot, self._region, self._zone)
        return hourly_cost * hours

    def get_accelerators_str(self) -> str:
        accelerators = self.accelerators
        if accelerators is None:
            accelerators = '-'
        elif isinstance(accelerators, dict) and len(accelerators) == 1:
            accelerators, count = list(accelerators.items())[0]
            accelerators = f'{accelerators}:{count}'
        return accelerators

    def get_spot_str(self) -> str:
        return '[Spot]' if self.use_spot else ''

    def make_deploy_variables(self, cluster_name: resources_utils.ClusterName,
                              region: clouds.Region,
                              zones: Optional[List[clouds.Zone]],
                              num_nodes: int,
                              dryrun: bool) -> Dict[str, Optional[str]]:
        """Converts planned sky.Resources to resource variables.

        These variables are divided into two categories: cloud-specific and
        cloud-agnostic. The cloud-specific variables are generated by the
        cloud.make_deploy_resources_variables() method, and the cloud-agnostic
        variables are generated by this method.
        """
        # Initial setup commands
        initial_setup_commands = []
        if (skypilot_config.get_nested(
            ('nvidia_gpus', 'disable_ecc'),
                False,
                override_configs=self.cluster_config_overrides) and
                self.accelerators is not None):
            initial_setup_commands = [constants.DISABLE_GPU_ECC_COMMAND]

        docker_image = self.extract_docker_image()

        # Cloud specific variables
        assert self.cloud is not None, 'Cloud must be specified'
        cloud_specific_variables = self.cloud.make_deploy_resources_variables(
            self, cluster_name, region, zones, num_nodes, dryrun)

        # TODO(andyl): Should we print some warnings if users' envs share
        # same names with the cloud specific variables, but not enabled
        # since it's not on the particular cloud?

        # Docker run options
        docker_run_options = skypilot_config.get_nested(
            ('docker', 'run_options'),
            default_value=[],
            override_configs=self.cluster_config_overrides)
        if isinstance(docker_run_options, str):
            docker_run_options = [docker_run_options]
        # Special accelerator runtime might require additional docker run
        # options. e.g., for TPU, we need --privileged.
        if 'docker_run_options' in cloud_specific_variables:
            docker_run_options.extend(
                cloud_specific_variables['docker_run_options'])
        if docker_run_options and isinstance(self.cloud, clouds.Kubernetes):
            logger.warning(
                f'{colorama.Style.DIM}Docker run options are specified, '
                'but ignored for Kubernetes: '
                f'{" ".join(docker_run_options)}'
                f'{colorama.Style.RESET_ALL}')
        return dict(
            cloud_specific_variables,
            **{
                # Docker config
                'docker_run_options': docker_run_options,
                # Docker image. The image name used to pull the image, e.g.
                # ubuntu:latest.
                'docker_image': docker_image,
                # Docker container name. The name of the container. Default to
                # `sky_container`.
                'docker_container_name':
                    constants.DEFAULT_DOCKER_CONTAINER_NAME,
                # Docker login config (if any). This helps pull the image from
                # private registries.
                'docker_login_config': self._docker_login_config,
                # Initial setup commands.
                'initial_setup_commands': initial_setup_commands,
            })

    def get_reservations_available_resources(self) -> Dict[str, int]:
        """Returns the number of available reservation resources."""
        if self.use_spot:
            # GCP's & AWS's reservations do not support spot instances. We
            # assume other clouds behave the same. We can move this check down
            # to each cloud if any cloud supports reservations for spot.
            return {}
        specific_reservations = set(
            skypilot_config.get_nested(
                (str(self.cloud).lower(), 'specific_reservations'), set()))

        if isinstance(self.cloud, clouds.DummyCloud):
            return self.cloud.get_reservations_available_resources(
                instance_type='',
                region='',
                zone=None,
                specific_reservations=specific_reservations)

        assert (self.cloud is not None and self.instance_type is not None and
                self.region is not None), (
                    f'Cloud, instance type, region must be specified. '
                    f'Resources={self}, cloud={self.cloud}, '
                    f'instance_type={self.instance_type}, region={self.region}')
        return self.cloud.get_reservations_available_resources(
            self.instance_type, self.region, self.zone, specific_reservations)

    def less_demanding_than(
        self,
        other: Union[List['Resources'], 'Resources'],
        requested_num_nodes: int = 1,
        check_ports: bool = False,
    ) -> bool:
        """Returns whether this resources is less demanding than the other.

        Args:
            other: Resources of the launched cluster. If the cluster is
              heterogeneous, it is represented as a list of Resource objects.
            requested_num_nodes: Number of nodes that the current task
              requests from the cluster.
            check_ports: Whether to check the ports field.
        """
        if isinstance(other, list):
            resources_list = [self.less_demanding_than(o) for o in other]
            return requested_num_nodes <= sum(resources_list)

        assert other.cloud is not None, 'Other cloud must be specified'

        if self.cloud is not None and not self.cloud.is_same_cloud(other.cloud):
            return False
        # self.cloud <= other.cloud

        if self.region is not None and self.region != other.region:
            return False
        # self.region <= other.region

        if self.zone is not None and self.zone != other.zone:
            return False
        # self.zone <= other.zone

        if self.image_id is not None:
            if other.image_id is None:
                return False
            if other.region is None:
                # Current image_id should be a subset of other.image_id
                if not self.image_id.items() <= other.image_id.items():
                    return False
            else:
                this_image = (self.image_id.get(other.region) or
                              self.image_id.get(None))
                other_image = (other.image_id.get(other.region) or
                               other.image_id.get(None))
                if this_image != other_image:
                    return False

        if (self._instance_type is not None and
                self._instance_type != other.instance_type):
            return False
        # self._instance_type <= other.instance_type

        other_accelerators = other.accelerators
        if self.accelerators is not None:
            if other_accelerators is None:
                return False
            for acc in self.accelerators:
                if acc not in other_accelerators:
                    return False
                if self.accelerators[acc] > other_accelerators[acc]:
                    return False
        # self.accelerators <= other.accelerators

        if (self.accelerator_args is not None and
                self.accelerator_args != other.accelerator_args):
            return False
        # self.accelerator_args == other.accelerator_args

        if self.use_spot_specified and self.use_spot != other.use_spot:
            return False

        if self.disk_tier is not None:
            if other.disk_tier is None:
                return False
            # Here, BEST tier means the best we can get; for a launched
            # cluster, the best (and only) tier we can get is the launched
            # cluster's tier. Therefore, we don't need to check the tier
            # if it is BEST.
            if self.disk_tier != resources_utils.DiskTier.BEST:
                # Add parenthesis for better readability.
                if not (self.disk_tier <= other.disk_tier):  # pylint: disable=superfluous-parens
                    return False

        if self.network_tier is not None:
            if other.network_tier is None:
                return False
            if not self.network_tier <= other.network_tier:
                return False

        if check_ports:
            if self.ports is not None:
                if other.ports is None:
                    return False
                self_ports = resources_utils.port_ranges_to_set(self.ports)
                other_ports = resources_utils.port_ranges_to_set(other.ports)
                if not self_ports <= other_ports:
                    return False

        if self.requires_fuse and not other.requires_fuse:
            # On Kubernetes, we can't launch a task that requires FUSE on a pod
            # that wasn't initialized with FUSE support at the start.
            # Other clouds don't have this limitation.
            if other.cloud.is_same_cloud(clouds.Kubernetes()):
                return False

        # self <= other
        return True

    def should_be_blocked_by(self, blocked: 'Resources') -> bool:
        """Whether this Resources matches the blocked Resources.

        If a field in `blocked` is None, it should be considered as a wildcard
        for that field.
        """
        assert self.cloud is not None, 'Cloud must be specified'
        is_matched = True
        if (blocked.cloud is not None and
                not self.cloud.is_same_cloud(blocked.cloud)):
            is_matched = False
        if (blocked.instance_type is not None and
                self.instance_type != blocked.instance_type):
            is_matched = False
        if blocked.region is not None and self._region != blocked.region:
            is_matched = False
        if blocked.zone is not None and self._zone != blocked.zone:
            is_matched = False
        if (blocked.accelerators is not None and
                self.accelerators != blocked.accelerators):
            is_matched = False
        return is_matched

    def is_empty(self) -> bool:
        """Is this Resources an empty request (all fields None)?"""
        return all([
            self._cloud is None,
            self._instance_type is None,
            self._cpus is None,
            self._memory is None,
            self._accelerators is None,
            self._accelerator_args is None,
            not self._use_spot_specified,
            self._disk_size == _DEFAULT_DISK_SIZE_GB,
            self._disk_tier is None,
            self._network_tier is None,
            self._image_id is None,
            self._ports is None,
            self._docker_login_config is None,
        ])

    def copy(self, **override) -> 'Resources':
        """Returns a copy of the given Resources."""
        use_spot = self.use_spot if self._use_spot_specified else None

        current_override_configs = self._cluster_config_overrides
        if current_override_configs is None:
            current_override_configs = {}
        new_override_configs = override.pop('_cluster_config_overrides', {})
        overlaid_configs = skypilot_config.overlay_skypilot_config(
            original_config=config_utils.Config(current_override_configs),
            override_configs=new_override_configs,
        )
        override_configs = config_utils.Config()
        for key in constants.OVERRIDEABLE_CONFIG_KEYS_IN_TASK:
            elem = overlaid_configs.get_nested(key, None)
            if elem is not None:
                override_configs.set_nested(key, elem)

        current_autostop_config = None
        if self.autostop_config is not None:
            current_autostop_config = self.autostop_config.to_yaml_config()

        override_configs = dict(override_configs) if override_configs else None
        resources = Resources(
            cloud=override.pop('cloud', self.cloud),
            instance_type=override.pop('instance_type', self.instance_type),
            cpus=override.pop('cpus', self._cpus),
            memory=override.pop('memory', self.memory),
            accelerators=override.pop('accelerators', self.accelerators),
            accelerator_args=override.pop('accelerator_args',
                                          self.accelerator_args),
            use_spot=override.pop('use_spot', use_spot),
            job_recovery=override.pop('job_recovery', self.job_recovery),
            disk_size=override.pop('disk_size', self.disk_size),
            region=override.pop('region', self.region),
            zone=override.pop('zone', self.zone),
            image_id=override.pop('image_id', self.image_id),
            disk_tier=override.pop('disk_tier', self.disk_tier),
            network_tier=override.pop('network_tier', self.network_tier),
            ports=override.pop('ports', self.ports),
            labels=override.pop('labels', self.labels),
            autostop=override.pop('autostop', current_autostop_config),
            priority=override.pop('priority', self.priority),
            volumes=override.pop('volumes', self.volumes),
            infra=override.pop('infra', None),
            _docker_login_config=override.pop('_docker_login_config',
                                              self._docker_login_config),
            _docker_username_for_runpod=override.pop(
                '_docker_username_for_runpod',
                self._docker_username_for_runpod),
            _is_image_managed=override.pop('_is_image_managed',
                                           self._is_image_managed),
            _requires_fuse=override.pop('_requires_fuse', self._requires_fuse),
            _cluster_config_overrides=override_configs,
            _no_missing_accel_warnings=override.pop(
                'no_missing_accel_warnings', self._no_missing_accel_warnings),
        )
        assert not override
        return resources

    def valid_on_region_zones(self, region: str, zones: List[str]) -> bool:
        """Returns whether this Resources is valid on given region and zones"""
        if self.region is not None and self.region != region:
            return False
        if self.zone is not None and self.zone not in zones:
            return False
        if self.image_id is not None:
            if None not in self.image_id and region not in self.image_id:
                return False
        return True

    def get_required_cloud_features(
            self) -> Set[clouds.CloudImplementationFeatures]:
        """Returns the set of cloud features required by this Resources."""
        features = set()
        if self.use_spot:
            features.add(clouds.CloudImplementationFeatures.SPOT_INSTANCE)
        if (self.disk_tier is not None and
                self.disk_tier != resources_utils.DiskTier.BEST):
            features.add(clouds.CloudImplementationFeatures.CUSTOM_DISK_TIER)
        if (self.network_tier is not None and
                self.network_tier == resources_utils.NetworkTier.BEST):
            features.add(clouds.CloudImplementationFeatures.CUSTOM_NETWORK_TIER)
        if self.extract_docker_image() is not None:
            features.add(clouds.CloudImplementationFeatures.DOCKER_IMAGE)
        elif self.image_id is not None:
            features.add(clouds.CloudImplementationFeatures.IMAGE_ID)
        if self.ports is not None:
            features.add(clouds.CloudImplementationFeatures.OPEN_PORTS)
        if self.volumes is not None:
            for volume in self.volumes:
                if 'disk_tier' in volume and volume[
                        'disk_tier'] != resources_utils.DiskTier.BEST:
                    features.add(
                        clouds.CloudImplementationFeatures.CUSTOM_DISK_TIER)
        return features

    @staticmethod
    def _apply_resource_config_aliases(
            config: Optional[Dict[str, Any]]) -> None:
        """Mutatively applies overriding aliases to the passed in config.

        Note: Nested aliases are not supported.
        The preferred way to support nested aliases would be to cast
        the parsed resource config dictionary to a config_utils.Config object
        and use the get_, set_, and pop_ nested methods accordingly.
        However, this approach comes at a significant memory cost as get_
        and pop_nested create deep copies of the config.
        """
        if not config:
            return

        for alias, canonical in RESOURCE_CONFIG_ALIASES.items():
            if alias in config:
                if canonical in config:
                    raise exceptions.InvalidSkyPilotConfigError(
                        f'Cannot specify both {alias} '
                        f'and {canonical} in config.')
                config[canonical] = config[alias]
                del config[alias]

    @classmethod
    def _parse_accelerators_from_str(
            cls, accelerators: str) -> List[Tuple[str, bool]]:
        """Parse accelerators string into a list of possible accelerators.

        Returns:
            A list of possible accelerators. Each element is a tuple of
            (accelerator_name, was_user_specified).
        """
        # sanity check
        assert isinstance(accelerators, str), accelerators

        manufacturer = None
        memory = None
        count = 1

        split = accelerators.split(':')
        if len(split) == 3:
            manufacturer, memory, count_str = split
            count = int(count_str)
            assert re.match(r'^[0-9]+[GgMmTt][Bb]\+?$', memory), \
                'If specifying a GPU manufacturer, you must also' \
                'specify the memory size'
        elif len(split) == 2 and re.match(r'^[0-9]+[GgMmTt][Bb]\+?$', split[0]):
            memory = split[0]
            count = int(split[1])
        elif len(split) == 2 and re.match(r'^[0-9]+[GgMmTt][Bb]\+?$', split[1]):
            manufacturer, memory = split
        elif len(split) == 1 and re.match(r'^[0-9]+[GgMmTt][Bb]\+?$', split[0]):
            memory = split[0]
        else:
            # it is just an accelerator name, not a memory size
            return [(accelerators, True)]

        # we know we have some case of manufacturer, memory, count, now we
        # need to convert that to a list of possible accelerators
        memory_parsed = parse_memory_resource(memory,
                                              'accelerators',
                                              allow_plus=True)
        plus = memory_parsed[-1] == '+'
        if plus:
            memory_parsed = memory_parsed[:-1]
        memory_gb = int(memory_parsed)

        accelerators = [
            (f'{device}:{count}', False)
            for device in accelerator_registry.get_devices_by_memory(
                memory_gb, plus, manufacturer=manufacturer)
        ]

        return accelerators

    @classmethod
    def from_yaml_config(
        cls, config: Optional[Dict[str, Any]]
    ) -> Union[Set['Resources'], List['Resources']]:
        """Creates a Resources object from a YAML config.

        Args:
            config: A dict of resource config.

        Returns:
            A set of Resources objects if any_of is specified, otherwise a list
            of Resources objects if ordered is specified, otherwise a set with
            a single Resources object.
        """
        if config is None:
            return {Resources()}

        Resources._apply_resource_config_aliases(config)
        anyof = config.get('any_of')
        if anyof is not None and isinstance(anyof, list):
            for anyof_config in anyof:
                Resources._apply_resource_config_aliases(anyof_config)
        ordered = config.get('ordered')
        if ordered is not None and isinstance(ordered, list):
            for ordered_config in ordered:
                Resources._apply_resource_config_aliases(ordered_config)
        common_utils.validate_schema(config, schemas.get_resources_schema(),
                                     'Invalid resources YAML: ')

        def _override_resources(
                base_resource_config: Dict[str, Any],
                override_configs: List[Dict[str, Any]]) -> List[Resources]:
            resources_list = []
            for override_config in override_configs:
                new_resource_config = base_resource_config.copy()
                # Labels are handled separately.
                override_labels = override_config.pop('labels', None)
                new_resource_config.update(override_config)

                # Update the labels with the override labels.
                labels = new_resource_config.get('labels', None)
                if labels is not None and override_labels is not None:
                    labels.update(override_labels)
                elif override_labels is not None:
                    labels = override_labels
                new_resource_config['labels'] = labels

                # Call from_yaml_config again instead of
                # _from_yaml_config_single to handle the case, where both
                # multiple accelerators and `any_of` is specified.
                # This will not cause infinite recursion because we have made
                # sure that `any_of` and `ordered` cannot be specified in the
                # resource candidates in `any_of` or `ordered`, by the schema
                # validation above.
                resources_list.extend(
                    list(Resources.from_yaml_config(new_resource_config)))
            return resources_list

        config = config.copy()
        any_of_configs = config.pop('any_of', None)
        ordered_configs = config.pop('ordered', None)
        if any_of_configs is not None and ordered_configs is not None:
            with ux_utils.print_exception_no_traceback():
                raise ValueError(
                    'Cannot specify both "any_of" and "ordered" in resources.')

        # Parse resources.accelerators field.
        accelerators = config.get('accelerators')
        if config and accelerators is not None:
            if isinstance(accelerators, str):
                accelerators_list = cls._parse_accelerators_from_str(
                    accelerators)
            elif isinstance(accelerators, dict):
                accelerator_names = [
                    f'{k}:{v}' if v is not None else f'{k}'
                    for k, v in accelerators.items()
                ]
                accelerators_list = []
                for accel_name in accelerator_names:
                    parsed_accels = cls._parse_accelerators_from_str(accel_name)
                    accelerators_list.extend(parsed_accels)
            elif isinstance(accelerators, list) or isinstance(
                    accelerators, set):
                accelerators_list = []
                for accel_name in accelerators:
                    parsed_accels = cls._parse_accelerators_from_str(accel_name)
                    accelerators_list.extend(parsed_accels)
            # now that accelerators is a list, we need to decide which to
            # include in the final set
            accel_dict: Dict[str, bool] = {}
            for accel, user_specified in accelerators_list:
                # If this accelerator is not in dict yet, or if current one is
                # user specified and existing one is not, update the entry
                if accel not in accel_dict or (user_specified and
                                               not accel_dict[accel]):
                    accel_dict[accel] = user_specified
            accelerators = {(accel, user_specified)
                            for accel, user_specified in accel_dict.items()}

            if len(accelerators) > 1 and ordered_configs:
                with ux_utils.print_exception_no_traceback():
                    raise ValueError(
                        'Cannot specify multiple "accelerators" with "ordered" '
                        'in resources.')
            if (len(accelerators) > 1 and any_of_configs and
                    not isinstance(accelerators, set)):
                with ux_utils.print_exception_no_traceback():
                    raise ValueError(
                        'Cannot specify multiple "accelerators" with preferred '
                        'order (i.e., list of accelerators) with "any_of" '
                        'in resources.')

        if any_of_configs:
            resources_list = _override_resources(config, any_of_configs)
            return set(resources_list)
        if ordered_configs:
            resources_list = _override_resources(config, ordered_configs)
            return resources_list
        # Translate accelerators field to potential multiple resources.
        if accelerators:
            # In yaml file, we store accelerators as a list.
            # In Task, we store a list of resources, each with 1 accelerator.
            # This for loop is for format conversion.
            tmp_resources_list = []
            for acc, user_specified in accelerators:
                tmp_resource = config.copy()
                tmp_resource['accelerators'] = acc
                if not user_specified:
                    tmp_resource['_no_missing_accel_warnings'] = True
                tmp_resources_list.append(
                    Resources._from_yaml_config_single(tmp_resource))

            assert isinstance(accelerators, (list, set)), accelerators
            return type(accelerators)(tmp_resources_list)

        return {Resources._from_yaml_config_single(config)}

    @classmethod
    def _from_yaml_config_single(cls, config: Dict[str, str]) -> 'Resources':
        resources_fields: Dict[str, Any] = {}

        # Extract infra field if present
        infra = config.pop('infra', None)
        resources_fields['infra'] = infra

        # Keep backward compatibility with cloud, region, zone
        # Note: if both `infra` and any of `cloud`, `region`, `zone` are
        # specified, it will raise an error during the Resources.__init__
        # validation.
        resources_fields['cloud'] = registry.CLOUD_REGISTRY.from_str(
            config.pop('cloud', None))
        resources_fields['region'] = config.pop('region', None)
        resources_fields['zone'] = config.pop('zone', None)

        resources_fields['instance_type'] = config.pop('instance_type', None)
        resources_fields['cpus'] = config.pop('cpus', None)
        resources_fields['memory'] = config.pop('memory', None)
        resources_fields['accelerators'] = config.pop('accelerators', None)
        resources_fields['accelerator_args'] = config.pop(
            'accelerator_args', None)
        resources_fields['use_spot'] = config.pop('use_spot', None)
        if config.get('spot_recovery') is not None:
            logger.warning('spot_recovery is deprecated. Use job_recovery '
                           'instead (the system is defaulting to that for '
                           'you).')
            resources_fields['job_recovery'] = config.pop('spot_recovery', None)
        else:
            # spot_recovery and job_recovery are guaranteed to be mutually
            # exclusive by the schema validation.
            resources_fields['job_recovery'] = config.pop('job_recovery', None)
        resources_fields['disk_size'] = config.pop('disk_size', None)
        resources_fields['image_id'] = config.pop('image_id', None)
        resources_fields['disk_tier'] = config.pop('disk_tier', None)
        resources_fields['network_tier'] = config.pop('network_tier', None)
        resources_fields['ports'] = config.pop('ports', None)
        resources_fields['labels'] = config.pop('labels', None)
        resources_fields['autostop'] = config.pop('autostop', None)
        resources_fields['priority'] = config.pop('priority', None)
        resources_fields['volumes'] = config.pop('volumes', None)
        resources_fields['_docker_login_config'] = config.pop(
            '_docker_login_config', None)
        resources_fields['_docker_username_for_runpod'] = config.pop(
            '_docker_username_for_runpod', None)
        resources_fields['_is_image_managed'] = config.pop(
            '_is_image_managed', None)
        resources_fields['_requires_fuse'] = config.pop('_requires_fuse', None)
        resources_fields['_cluster_config_overrides'] = config.pop(
            '_cluster_config_overrides', None)

        if resources_fields['cpus'] is not None:
            resources_fields['cpus'] = str(resources_fields['cpus'])
        if resources_fields['memory'] is not None:
            resources_fields['memory'] = str(resources_fields['memory'])
        if resources_fields['accelerator_args'] is not None:
            resources_fields['accelerator_args'] = dict(
                resources_fields['accelerator_args'])
        if resources_fields['disk_size'] is not None:
            resources_fields['disk_size'] = int(resources_fields['disk_size'])
        resources_fields['_no_missing_accel_warnings'] = config.pop(
            '_no_missing_accel_warnings', False)

        assert not config, f'Invalid resource args: {config.keys()}'
        return Resources(**resources_fields)

    def to_yaml_config(self) -> Dict[str, Union[str, int]]:
        """Returns a yaml-style dict of config for this resource bundle."""
        config = {}

        def add_if_not_none(key, value):
            if value is not None and value != 'None':
                config[key] = value

        # Construct infra field if cloud is set
        infra = self.infra.to_str()
        add_if_not_none('infra', infra)

        add_if_not_none('instance_type', self.instance_type)
        add_if_not_none('cpus', self._cpus)
        add_if_not_none('memory', self.memory)
        add_if_not_none('accelerators', self._accelerators)
        add_if_not_none('accelerator_args', self.accelerator_args)

        if self._use_spot_specified:
            add_if_not_none('use_spot', self.use_spot)
        add_if_not_none('job_recovery', self.job_recovery)
        add_if_not_none('disk_size', self.disk_size)
        add_if_not_none('image_id', self.image_id)
        if self.disk_tier is not None:
            config['disk_tier'] = self.disk_tier.value
        if self.network_tier is not None:
            config['network_tier'] = self.network_tier.value
        add_if_not_none('ports', self.ports)
        add_if_not_none('labels', self.labels)
        if self.volumes is not None:
            # Convert DiskTier/StorageType enum to string value for each volume
            volumes = []
            for volume in self.volumes:
                volume_copy = volume.copy()
                if 'disk_tier' in volume_copy:
                    volume_copy['disk_tier'] = volume_copy['disk_tier'].value
                if 'storage_type' in volume_copy:
                    volume_copy['storage_type'] = volume_copy[
                        'storage_type'].value
                if 'attach_mode' in volume_copy:
                    volume_copy['attach_mode'] = volume_copy[
                        'attach_mode'].value
                volumes.append(volume_copy)
            config['volumes'] = volumes
        if self._autostop_config is not None:
            config['autostop'] = self._autostop_config.to_yaml_config()
<<<<<<< HEAD
        if self._no_missing_accel_warnings is not None:
            config[
                '_no_missing_accel_warnings'] = self._no_missing_accel_warnings
=======
        add_if_not_none('priority', self.priority)
>>>>>>> 03509036
        if self._docker_login_config is not None:
            config['_docker_login_config'] = dataclasses.asdict(
                self._docker_login_config)
        if self._docker_username_for_runpod is not None:
            config['_docker_username_for_runpod'] = (
                self._docker_username_for_runpod)
        add_if_not_none('_cluster_config_overrides',
                        self._cluster_config_overrides)
        if self._is_image_managed is not None:
            config['_is_image_managed'] = self._is_image_managed
        if self._requires_fuse is not None:
            config['_requires_fuse'] = self._requires_fuse
        return config

    def __setstate__(self, state):
        """Set state from pickled state, for backward compatibility."""
        self._version = self._VERSION

        # TODO (zhwu): Design our persistent state format with `__getstate__`,
        # so that to get rid of the version tracking.
        version = state.pop('_version', None)
        # Handle old version(s) here.
        if version is None:
            version = -1
        if version < 0:
            cloud = state.pop('cloud', None)
            state['_cloud'] = cloud

            instance_type = state.pop('instance_type', None)
            state['_instance_type'] = instance_type

            use_spot = state.pop('use_spot', False)
            state['_use_spot'] = use_spot

            accelerator_args = state.pop('accelerator_args', None)
            state['_accelerator_args'] = accelerator_args

            disk_size = state.pop('disk_size', _DEFAULT_DISK_SIZE_GB)
            state['_disk_size'] = disk_size

        if version < 2:
            self._region = None

        # spot_recovery is deprecated. We keep the history just for readability,
        # it should be removed by chunk in the future.
        if version < 3:
            self._spot_recovery = None

        if version < 4:
            self._image_id = None

        if version < 5:
            self._zone = None

        if version < 6:
            accelerators = state.pop('_accelerators', None)
            if accelerators is not None:
                accelerators = {
                    accelerator_registry.canonicalize_accelerator_name(
                        acc, cloud=None): acc_count
                    for acc, acc_count in accelerators.items()
                }
            state['_accelerators'] = accelerators

        if version < 7:
            self._cpus = None

        if version < 8:
            self._memory = None

        image_id = state.get('_image_id', None)
        if isinstance(image_id, str):
            state['_image_id'] = {state.get('_region', None): image_id}

        if version < 9:
            self._disk_tier = None

        if version < 10:
            self._is_image_managed = None

        if version < 11:
            self._ports = None

        if version < 12:
            self._docker_login_config = None

        if version < 13:
            original_ports = state.get('_ports', None)
            if original_ports is not None:
                state['_ports'] = resources_utils.simplify_ports(
                    [str(port) for port in original_ports])

        if version < 14:
            # Backward compatibility: we change the default value for TPU VM to
            # True in version 14 (#1758), so we need to explicitly set it to
            # False when loading the old handle.
            accelerators = state.get('_accelerators', None)
            if accelerators is not None:
                for acc in accelerators.keys():
                    if acc.startswith('tpu'):
                        accelerator_args = state.get('_accelerator_args', {})
                        accelerator_args['tpu_vm'] = accelerator_args.get(
                            'tpu_vm', False)
                        state['_accelerator_args'] = accelerator_args

        if version < 15:
            original_disk_tier = state.get('_disk_tier', None)
            if original_disk_tier is not None:
                state['_disk_tier'] = resources_utils.DiskTier(
                    original_disk_tier)

        if version < 16:
            # Kubernetes clusters launched prior to version 16 run in privileged
            # mode and have FUSE support enabled by default. As a result, we
            # set the default to True for backward compatibility.
            state['_requires_fuse'] = state.get('_requires_fuse', True)

        if version < 17:
            state['_labels'] = state.get('_labels', None)

        if version < 18:
            self._job_recovery = state.pop('_spot_recovery', None)

        if version < 19:
            self._cluster_config_overrides = state.pop(
                '_cluster_config_overrides', None)

        if version < 20:
            # Pre-0.7.0, we used 'kubernetes' as the default region for
            # Kubernetes clusters. With the introduction of support for
            # multiple contexts, we now set the region to the context name.
            # Since we do not have information on which context the cluster
            # was run in, we default it to the current active context.
            legacy_region = 'kubernetes'
            original_cloud = state.get('_cloud', None)
            original_region = state.get('_region', None)
            if (isinstance(original_cloud, clouds.Kubernetes) and
                    original_region == legacy_region):
                current_context = (
                    kubernetes_utils.get_current_kube_config_context_name())
                state['_region'] = current_context
                # Also update the image_id dict if it contains the old region
                if isinstance(state['_image_id'], dict):
                    if legacy_region in state['_image_id']:
                        state['_image_id'][current_context] = (
                            state['_image_id'][legacy_region])
                        del state['_image_id'][legacy_region]

        if version < 21:
            self._cached_repr = None

        if version < 22:
            self._docker_username_for_runpod = state.pop(
                '_docker_username_for_runpod', None)

        if version < 23:
            self._autostop_config = None

        if version < 24:
            self._volumes = None

        if version < 25:
            if isinstance(state.get('_cloud', None), clouds.Kubernetes):
                _maybe_add_docker_prefix_to_image_id(state['_image_id'])

        if version < 26:
            self._network_tier = state.get('_network_tier', None)

        if version < 27:
<<<<<<< HEAD
            self._no_missing_accel_warnings = state.get(
                '_no_missing_accel_warnings', None)
=======
            self._priority = None
>>>>>>> 03509036

        self.__dict__.update(state)


class LaunchableResources(Resources):
    """A class representing resources that can be launched on a cloud provider.

    This class is primarily a type hint for MyPy to indicate that an instance
    of `Resources` is launchable (i.e., `cloud` and `instance_type` are not
    None). It should not be instantiated directly.
    """

    def __init__(self, *args, **kwargs) -> None:  # pylint: disable=super-init-not-called,unused-argument
        assert False, (
            'LaunchableResources should not be instantiated directly. '
            'It is only used for type checking by MyPy.')

    @property
    def cloud(self) -> clouds.Cloud:
        assert self._cloud is not None, 'Cloud must be specified'
        return self._cloud

    @property
    def instance_type(self) -> str:
        assert self._instance_type is not None, (
            'Instance type must be specified')
        return self._instance_type

    def copy(self, **override) -> 'LaunchableResources':
        """Ensure MyPy understands the return type is LaunchableResources.

        This method is not expected to be called at runtime, as
        LaunchableResources should not be directly instantiated. It primarily
        serves as a type hint for static analysis.
        """
        self.assert_launchable()
        return typing.cast(LaunchableResources, super().copy(**override))


def _maybe_add_docker_prefix_to_image_id(
        image_id_dict: Optional[Dict[Optional[str], str]]) -> None:
    if image_id_dict is None:
        return
    for k, v in image_id_dict.items():
        if not v.startswith('docker:'):
            image_id_dict[k] = f'docker:{v}'


def parse_memory_resource(resource_qty_str: Union[str, int, float],
                          field_name: str,
                          unit: str = 'g',
                          allow_plus: bool = False,
                          allow_x: bool = False,
                          allow_rounding: bool = False) -> str:
    """Returns memory size in chosen units given a resource quantity string.

    Args:
        resource_qty_str: Resource quantity string
        unit: Unit to convert to
        allow_plus: Whether to allow '+' prefix
        allow_x: Whether to allow 'x' suffix
    """
    assert unit in MEMORY_SIZE_UNITS, f'Invalid unit: {unit}'

    error_msg = f'"{field_name}" field should be a <int><b|k|m|g|t|p><+?>,'\
                f' got {resource_qty_str}'

    resource_str = str(resource_qty_str)

    # Handle plus and x suffixes, x is only used internally for jobs controller
    plus = ''
    if resource_str.endswith('+'):
        if allow_plus:
            resource_str = resource_str[:-1]
            plus = '+'
        else:
            raise ValueError(error_msg)

    x = ''
    if resource_str.endswith('x'):
        if allow_x:
            resource_str = resource_str[:-1]
            x = 'x'
        else:
            raise ValueError(error_msg)

    if resource_str.isdecimal():
        # We assume it is already in the wanted units to maintain backwards
        # compatibility
        return f'{resource_str}{plus}{x}'

    resource_str = resource_str.lower()
    for mem_unit, multiplier in MEMORY_SIZE_UNITS.items():
        if resource_str.endswith(mem_unit):
            try:
                value = int(resource_str[:-len(mem_unit)])
                converted = value * multiplier / MEMORY_SIZE_UNITS[unit]
                if not allow_rounding and int(converted) != converted:
                    raise ValueError(error_msg)
                # math.ceil should equal int() if allowed_rounding is False
                # otherwise, we ceil so we don't under provision
                converted = math.ceil(converted)
                return f'{converted}{plus}{x}'
            except ValueError:
                continue

    raise ValueError(error_msg)<|MERGE_RESOLUTION|>--- conflicted
+++ resolved
@@ -117,7 +117,7 @@
     """
     # If any fields changed, increment the version. For backward compatibility,
     # modify the __setstate__ method to handle the old version.
-    _VERSION = 27
+    _VERSION = 28
 
     def __init__(
         self,
@@ -2154,13 +2154,10 @@
             config['volumes'] = volumes
         if self._autostop_config is not None:
             config['autostop'] = self._autostop_config.to_yaml_config()
-<<<<<<< HEAD
         if self._no_missing_accel_warnings is not None:
             config[
                 '_no_missing_accel_warnings'] = self._no_missing_accel_warnings
-=======
         add_if_not_none('priority', self.priority)
->>>>>>> 03509036
         if self._docker_login_config is not None:
             config['_docker_login_config'] = dataclasses.asdict(
                 self._docker_login_config)
@@ -2330,12 +2327,10 @@
             self._network_tier = state.get('_network_tier', None)
 
         if version < 27:
-<<<<<<< HEAD
+            self._priority = None
+        if version < 28:
             self._no_missing_accel_warnings = state.get(
                 '_no_missing_accel_warnings', None)
-=======
-            self._priority = None
->>>>>>> 03509036
 
         self.__dict__.update(state)
 
