"""Resources: compute requirements of Tasks."""
from typing import Dict, List, Optional, Union, Set
from typing_extensions import Literal

import colorama

from sky import clouds
from sky import global_user_state
from sky import sky_logging
from sky import spot
from sky.backends import backend_utils
from sky.utils import accelerator_registry
from sky.utils import schemas
from sky.utils import tpu_utils
from sky.utils import ux_utils
from sky import skypilot_config

logger = sky_logging.init_logger(__name__)

_DEFAULT_DISK_SIZE_GB = 256


class Resources:
    """Resources: compute requirements of Tasks.

    Used:

    * for representing resource requests for tasks/apps
    * as a "filter" to get concrete launchable instances
    * for calculating billing
    * for provisioning on a cloud

    """
    # If any fields changed, increment the version. For backward compatibility,
    # modify the __setstate__ method to handle the old version.
    _VERSION = 11

    def __init__(
        self,
        cloud: Optional[clouds.Cloud] = None,
        instance_type: Optional[str] = None,
        cpus: Union[None, int, float, str] = None,
        memory: Union[None, int, float, str] = None,
        accelerators: Union[None, str, Dict[str, int]] = None,
        accelerator_args: Optional[Dict[str, str]] = None,
        use_spot: Optional[bool] = None,
        spot_recovery: Optional[str] = None,
        region: Optional[str] = None,
        zone: Optional[str] = None,
        image_id: Union[Dict[str, str], str, None] = None,
        disk_size: Optional[int] = None,
        disk_tier: Optional[Literal['high', 'medium', 'low']] = None,
        ports: Optional[List[int]] = None,
        # Internal use only.
        _is_image_managed: Optional[bool] = None,
    ):
        """Initialize a Resources object.

        All fields are optional.  ``Resources.is_launchable`` decides whether
        the Resources is fully specified to launch an instance.

        Examples:
          .. code-block:: python

            # Fully specified cloud and instance type (is_launchable() is True).
            sky.Resources(clouds.AWS(), 'p3.2xlarge')
            sky.Resources(clouds.GCP(), 'n1-standard-16')
            sky.Resources(clouds.GCP(), 'n1-standard-8', 'V100')

            # Specifying required resources; the system decides the
            # cloud/instance type. The below are equivalent:
            sky.Resources(accelerators='V100')
            sky.Resources(accelerators='V100:1')
            sky.Resources(accelerators={'V100': 1})
            sky.Resources(cpus='2+', memory='16+', accelerators='V100')

        Args:
          cloud: the cloud to use.
          instance_type: the instance type to use.
          cpus: the number of CPUs required for the task.
            If a str, must be a string of the form ``'2'`` or ``'2+'``, where
            the ``+`` indicates that the task requires at least 2 CPUs.
          memory: the amount of memory in GiB required. If a
            str, must be a string of the form ``'16'`` or ``'16+'``, where
            the ``+`` indicates that the task requires at least 16 GB of memory.
          accelerators: the accelerators required. If a str, must be
            a string of the form ``'V100'`` or ``'V100:2'``, where the ``:2``
            indicates that the task requires 2 V100 GPUs. If a dict, must be a
            dict of the form ``{'V100': 2}`` or ``{'tpu-v2-8': 1}``.
          accelerator_args: accelerator-specific arguments. For example,
            ``{'tpu_vm': True, 'runtime_version': 'tpu-vm-base'}`` for TPUs.
          use_spot: whether to use spot instances. If None, defaults to
            False.
          spot_recovery: the spot recovery strategy to use for the managed
            spot to recover the cluster from preemption. Refer to
            `recovery_strategy module <https://github.com/skypilot-org/skypilot/blob/master/sky/spot/recovery_strategy.py>`__ # pylint: disable=line-too-long
            for more details.
          region: the region to use.
          zone: the zone to use.
          image_id: the image ID to use. If a str, must be a string
            of the image id from the cloud, such as AWS:
            ``'ami-1234567890abcdef0'``, GCP:
            ``'projects/my-project-id/global/images/my-image-name'``;
            Or, a image tag provided by SkyPilot, such as AWS:
            ``'skypilot:gpu-ubuntu-2004'``. If a dict, must be a dict mapping
            from region to image ID, such as:

            .. code-block:: python

              {
                'us-west1': 'ami-1234567890abcdef0',
                'us-east1': 'ami-1234567890abcdef0'
              }

          disk_size: the size of the OS disk in GiB.
          disk_tier: the disk performance tier to use. If None, defaults to
            ``'medium'``.
          ports: the ports to open on the instance.
        """
        self._version = self._VERSION
        self._cloud = cloud
        self._region: Optional[str] = None
        self._zone: Optional[str] = None
        self._set_region_zone(region, zone)

        self._instance_type = instance_type

        self._use_spot_specified = use_spot is not None
        self._use_spot = use_spot if use_spot is not None else False
        self._spot_recovery = None
        if spot_recovery is not None:
            if spot_recovery.strip().lower() != 'none':
                self._spot_recovery = spot_recovery.upper()

        if disk_size is not None:
            if round(disk_size) != disk_size:
                with ux_utils.print_exception_no_traceback():
                    raise ValueError(
                        f'OS disk size must be an integer. Got: {disk_size}.')
            self._disk_size = int(disk_size)
        else:
            self._disk_size = _DEFAULT_DISK_SIZE_GB

        # self._image_id is a dict of {region: image_id}.
        # The key is None if the same image_id applies for all regions.
        self._image_id = image_id
        if isinstance(image_id, str):
            self._image_id = {self._region: image_id.strip()}
        elif isinstance(image_id, dict):
            if None in image_id:
                self._image_id = {self._region: image_id[None].strip()}
            else:
                self._image_id = {
                    k.strip(): v.strip() for k, v in image_id.items()
                }
        self._is_image_managed = _is_image_managed

        self._disk_tier = disk_tier
        self._ports = ports

        self._set_cpus(cpus)
        self._set_memory(memory)
        self._set_accelerators(accelerators, accelerator_args)

        self._try_validate_local()
        self._try_validate_instance_type()
        self._try_validate_cpus_mem()
        self._try_validate_spot()
        self._try_validate_image_id()
        self._try_validate_disk_tier()
        self._try_validate_ports()

    def __repr__(self) -> str:
        """Returns a string representation for display.

        Examples:

            >>> sky.Resources(accelerators='V100')
            <Cloud>({'V100': 1})

            >>> sky.Resources(accelerators='V100', use_spot=True)
            <Cloud>([Spot], {'V100': 1})

            >>> sky.Resources(accelerators='V100',
            ...     use_spot=True, instance_type='p3.2xlarge')
            AWS(p3.2xlarge[Spot], {'V100': 1})

            >>> sky.Resources(accelerators='V100', instance_type='p3.2xlarge')
            AWS(p3.2xlarge, {'V100': 1})

            >>> sky.Resources(instance_type='p3.2xlarge')
            AWS(p3.2xlarge, {'V100': 1})

            >>> sky.Resources(disk_size=100)
            <Cloud>(disk_size=100)
        """
        accelerators = ''
        accelerator_args = ''
        if self.accelerators is not None:
            accelerators = f', {self.accelerators}'
            if self.accelerator_args is not None:
                accelerator_args = f', accelerator_args={self.accelerator_args}'

        cpus = ''
        if self.cpus is not None:
            cpus = f', cpus={self.cpus}'

        memory = ''
        if self.memory is not None:
            memory = f', mem={self.memory}'

        if isinstance(self.cloud, clouds.Local):
            return f'{self.cloud}({self.accelerators})'

        use_spot = ''
        if self.use_spot:
            use_spot = '[Spot]'

        image_id = ''
        if self.image_id is not None:
            if None in self.image_id:
                image_id = f', image_id={self.image_id[None]}'
            else:
                image_id = f', image_id={self.image_id!r}'

        disk_tier = ''
        if self.disk_tier is not None:
            disk_tier = f', disk_tier={self.disk_tier}'

        disk_size = ''
        if self.disk_size != _DEFAULT_DISK_SIZE_GB:
            disk_size = f', disk_size={self.disk_size}'

        ports = ''
        if self.ports is not None:
            ports = f', ports={self.ports}'

        if self._instance_type is not None:
            instance_type = f'{self._instance_type}'
        else:
            instance_type = ''

        # Do not show region/zone here as `sky status -a` would show them as
        # separate columns. Also, Resources repr will be printed during
        # failover, and the region may be dynamically determined.
        hardware_str = (
            f'{instance_type}{use_spot}'
            f'{cpus}{memory}{accelerators}{accelerator_args}{image_id}'
            f'{disk_tier}{disk_size}{ports}')
        # It may have leading ',' (for example, instance_type not set) or empty
        # spaces.  Remove them.
        while hardware_str and hardware_str[0] in (',', ' '):
            hardware_str = hardware_str[1:]

        cloud_str = '<Cloud>'
        if self.cloud is not None:
            cloud_str = f'{self.cloud}'

        return f'{cloud_str}({hardware_str})'

    @property
    def cloud(self):
        return self._cloud

    @property
    def region(self):
        return self._region

    @property
    def zone(self):
        return self._zone

    @property
    def instance_type(self):
        return self._instance_type

    @property
    def cpus(self) -> Optional[str]:
        """Returns the number of vCPUs that each instance must have.

        For example, cpus='4' means each instance must have exactly 4 vCPUs,
        and cpus='4+' means each instance must have at least 4 vCPUs.

        (Developer note: The cpus field is only used to select the instance type
        at launch time. Thus, Resources in the backend's ResourceHandle will
        always have the cpus field set to None.)
        """
        return self._cpus

    @property
    def memory(self) -> Optional[str]:
        """Returns the memory that each instance must have in GB.

        For example, memory='16' means each instance must have exactly 16GB
        memory; memory='16+' means each instance must have at least 16GB
        memory.

        (Developer note: The memory field is only used to select the instance
        type at launch time. Thus, Resources in the backend's ResourceHandle
        will always have the memory field set to None.)
        """
        return self._memory

    @property
    def accelerators(self) -> Optional[Dict[str, int]]:
        """Returns the accelerators field directly or by inferring.

        For example, Resources(AWS, 'p3.2xlarge') has its accelerators field
        set to None, but this function will infer {'V100': 1} from the instance
        type.
        """
        if self._accelerators is not None:
            return self._accelerators
        if self.cloud is not None and self._instance_type is not None:
            return self.cloud.get_accelerators_from_instance_type(
                self._instance_type)
        return None

    @property
    def accelerator_args(self) -> Optional[Dict[str, str]]:
        return self._accelerator_args

    @property
    def use_spot(self) -> bool:
        return self._use_spot

    @property
    def use_spot_specified(self) -> bool:
        return self._use_spot_specified

    @property
    def spot_recovery(self) -> Optional[str]:
        return self._spot_recovery

    @property
    def disk_size(self) -> int:
        return self._disk_size

    @property
    def image_id(self) -> Optional[Dict[str, str]]:
        return self._image_id

    @property
    def disk_tier(self) -> str:
        return self._disk_tier

    @property
    def ports(self) -> Optional[List[int]]:
        return self._ports

    @property
    def is_image_managed(self) -> Optional[bool]:
        return self._is_image_managed

    def _set_cpus(
        self,
        cpus: Union[None, int, float, str],
    ) -> None:
        if cpus is None:
            self._cpus = None
            return

        self._cpus = str(cpus)
        if isinstance(cpus, str):
            if cpus.endswith('+'):
                num_cpus_str = cpus[:-1]
            else:
                num_cpus_str = cpus

            try:
                num_cpus = float(num_cpus_str)
            except ValueError:
                with ux_utils.print_exception_no_traceback():
                    raise ValueError(
                        f'The "cpus" field should be either a number or '
                        f'a string "<number>+". Found: {cpus!r}') from None
        else:
            num_cpus = float(cpus)

        if num_cpus <= 0:
            with ux_utils.print_exception_no_traceback():
                raise ValueError(
                    f'The "cpus" field should be positive. Found: {cpus!r}')

    def _set_memory(
        self,
        memory: Union[None, int, float, str],
    ) -> None:
        if memory is None:
            self._memory = None
            return

        self._memory = str(memory)
        if isinstance(memory, str):
            if memory.endswith('+'):
                num_memory_gb = memory[:-1]
            else:
                num_memory_gb = memory

            try:
                memory_gb = float(num_memory_gb)
            except ValueError:
                with ux_utils.print_exception_no_traceback():
                    raise ValueError(
                        f'The "memory" field should be either a number or '
                        f'a string "<number>+". Found: {memory!r}') from None
        else:
            memory_gb = float(memory)

        if memory_gb <= 0:
            with ux_utils.print_exception_no_traceback():
                raise ValueError(
                    f'The "cpus" field should be positive. Found: {memory!r}')

    def _set_accelerators(
        self,
        accelerators: Union[None, str, Dict[str, int]],
        accelerator_args: Optional[Dict[str, str]],
    ) -> None:
        """Sets accelerators.

        Args:
            accelerators: A string or a dict of accelerator types to counts.
            accelerator_args: A dict of accelerator types to args.
        """
        if accelerators is not None:
            if isinstance(accelerators, str):  # Convert to Dict[str, int].
                if ':' not in accelerators:
                    accelerators = {accelerators: 1}
                else:
                    splits = accelerators.split(':')
                    parse_error = ('The "accelerators" field as a str '
                                   'should be <name> or <name>:<cnt>. '
                                   f'Found: {accelerators!r}')
                    if len(splits) != 2:
                        with ux_utils.print_exception_no_traceback():
                            raise ValueError(parse_error)
                    try:
                        num = float(splits[1])
                        num = int(num) if num.is_integer() else num
                        accelerators = {splits[0]: num}
                    except ValueError:
                        with ux_utils.print_exception_no_traceback():
                            raise ValueError(parse_error) from None

            # Ignore check for the local cloud case.
            # It is possible the accelerators dict can contain multiple
            # types of accelerators for some on-prem clusters.
            if not isinstance(self._cloud, clouds.Local):
                assert len(accelerators) == 1, accelerators

            # Canonicalize the accelerator names.
            accelerators = {
                accelerator_registry.canonicalize_accelerator_name(acc):
                acc_count for acc, acc_count in accelerators.items()
            }

            acc, _ = list(accelerators.items())[0]
            if 'tpu' in acc.lower():
                if self.cloud is None:
                    self._cloud = clouds.GCP()
                assert self.cloud.is_same_cloud(
                    clouds.GCP()), 'Cloud must be GCP.'
                if accelerator_args is None:
                    accelerator_args = {}
                use_tpu_vm = accelerator_args.get('tpu_vm', False)
                if use_tpu_vm:
                    tpu_utils.check_gcp_cli_include_tpu_vm()
                if self.instance_type is not None and use_tpu_vm:
                    if self.instance_type != 'TPU-VM':
                        with ux_utils.print_exception_no_traceback():
                            raise ValueError(
                                'Cannot specify instance type'
                                f' (got "{self.instance_type}") for TPU VM.')
                if 'runtime_version' not in accelerator_args:
                    if use_tpu_vm:
                        accelerator_args['runtime_version'] = 'tpu-vm-base'
                    else:
                        accelerator_args['runtime_version'] = '2.5.0'
                    logger.info(
                        'Missing runtime_version in accelerator_args, using'
                        f' default ({accelerator_args["runtime_version"]})')

        self._accelerators = accelerators
        self._accelerator_args = accelerator_args

    def is_launchable(self) -> bool:
        return self.cloud is not None and self._instance_type is not None

    def need_cleanup_after_preemption(self) -> bool:
        """Returns whether a spot resource needs cleanup after preeemption."""
        assert self.is_launchable(), self
        return self.cloud.need_cleanup_after_preemption(self)

    def _set_region_zone(self, region: Optional[str],
                         zone: Optional[str]) -> None:
        if region is None and zone is None:
            return

        if self._cloud is None:
            with ux_utils.print_exception_no_traceback():
                raise ValueError(
                    'Cloud must be specified when region/zone are specified.')

        # Validate whether region and zone exist in the catalog, and set the
        # region if zone is specified.
        self._region, self._zone = self._cloud.validate_region_zone(
            region, zone)

    def get_valid_regions_for_launchable(self) -> List[clouds.Region]:
        """Returns a set of `Region`s that can provision this Resources.

        Each `Region` has a list of `Zone`s that can provision this Resources.

        (Internal) This function respects any config in skypilot_config that
        may have restricted the regions to be considered (e.g., a
        ssh_proxy_command dict with region names as keys).
        """
        assert self.is_launchable(), self

        regions = self._cloud.regions_with_offering(self._instance_type,
                                                    self.accelerators,
                                                    self._use_spot,
                                                    self._region, self._zone)
        if self._image_id is not None and None not in self._image_id:
            regions = [r for r in regions if r.name in self._image_id]

        # Filter the regions by the skypilot_config
        ssh_proxy_command_config = skypilot_config.get_nested(
            (str(self._cloud).lower(), 'ssh_proxy_command'), None)
        if (isinstance(ssh_proxy_command_config, str) or
                ssh_proxy_command_config is None):
            # All regions are valid as the regions are not specified for the
            # ssh_proxy_command config.
            return regions

        # ssh_proxy_command_config: Dict[str, str], region_name -> command
        # This type check is done by skypilot_config at config load time.
        filtered_regions = []
        for region in regions:
            region_name = region.name
            if region_name not in ssh_proxy_command_config:
                continue
            # TODO: filter out the zones not available in the vpc_name
            filtered_regions.append(region)

        # Friendlier UX. Otherwise users only get a generic
        # ResourcesUnavailableError message without mentioning
        # ssh_proxy_command.
        if not filtered_regions:
            yellow = colorama.Fore.YELLOW
            reset = colorama.Style.RESET_ALL
            logger.warning(
                f'{yellow}Request {self} cannot be satisfied by any feasible '
                'region. To fix, check that ssh_proxy_command\'s region keys '
                f'include the regions to use.{reset}')

        return filtered_regions

    def _try_validate_instance_type(self) -> None:
        if self.instance_type is None:
            return

        # Validate instance type
        if self.cloud is not None:
            valid = self.cloud.instance_type_exists(self._instance_type)
            if not valid:
                with ux_utils.print_exception_no_traceback():
                    raise ValueError(
                        f'Invalid instance type {self._instance_type!r} '
                        f'for cloud {self.cloud}.')
        else:
            # If cloud not specified
            valid_clouds = []
            enabled_clouds = global_user_state.get_enabled_clouds()
            for cloud in enabled_clouds:
                if cloud.instance_type_exists(self._instance_type):
                    valid_clouds.append(cloud)
            if len(valid_clouds) == 0:
                if len(enabled_clouds) == 1:
                    cloud_str = f'for cloud {enabled_clouds[0]}'
                else:
                    cloud_str = f'for any cloud among {enabled_clouds}'
                with ux_utils.print_exception_no_traceback():
                    raise ValueError(
                        f'Invalid instance type {self._instance_type!r} '
                        f'{cloud_str}.')
            if len(valid_clouds) > 1:
                with ux_utils.print_exception_no_traceback():
                    raise ValueError(
                        f'Ambiguous instance type {self._instance_type!r}. '
                        f'Please specify cloud explicitly among {valid_clouds}.'
                    )
            logger.debug(
                f'Cloud is not specified, using {valid_clouds[0]} '
                f'inferred from the instance_type {self.instance_type!r}.')
            self._cloud = valid_clouds[0]

    def _try_validate_cpus_mem(self) -> None:
        if self.cpus is None and self.memory is None:
            return
        if self.instance_type is not None:
            # The assertion should be true because we have already executed
            # _try_validate_instance_type() before this method.
            # The _try_validate_instance_type() method infers and sets
            # self.cloud if self.instance_type is not None.
            assert self.cloud is not None
            cpus, mem = self.cloud.get_vcpus_mem_from_instance_type(
                self.instance_type)
            if self.cpus is not None:
                if self.cpus.endswith('+'):
                    if cpus < float(self.cpus[:-1]):
                        with ux_utils.print_exception_no_traceback():
                            raise ValueError(
                                f'{self.instance_type} does not have enough '
                                f'vCPUs. {self.instance_type} has {cpus} '
                                f'vCPUs, but {self.cpus} is requested.')
                elif cpus != float(self.cpus):
                    with ux_utils.print_exception_no_traceback():
                        raise ValueError(
                            f'{self.instance_type} does not have the requested '
                            f'number of vCPUs. {self.instance_type} has {cpus} '
                            f'vCPUs, but {self.cpus} is requested.')
            if self.memory is not None:
                if self.memory.endswith('+'):
                    if mem < float(self.memory[:-1]):
                        with ux_utils.print_exception_no_traceback():
                            raise ValueError(
                                f'{self.instance_type} does not have enough '
                                f'memory. {self.instance_type} has {mem} GB '
                                f'memory, but {self.memory} is requested.')
                elif mem != float(self.memory):
                    with ux_utils.print_exception_no_traceback():
                        raise ValueError(
                            f'{self.instance_type} does not have the requested '
                            f'memory. {self.instance_type} has {mem} GB '
                            f'memory, but {self.memory} is requested.')

    def _try_validate_spot(self) -> None:
        if self._spot_recovery is None:
            return
        if not self._use_spot:
            with ux_utils.print_exception_no_traceback():
                raise ValueError(
                    'Cannot specify spot_recovery without use_spot set to True.'
                )
        if self._spot_recovery not in spot.SPOT_STRATEGIES:
            with ux_utils.print_exception_no_traceback():
                raise ValueError(
                    f'Spot recovery strategy {self._spot_recovery} '
                    'is not supported. The strategy should be among '
                    f'{list(spot.SPOT_STRATEGIES.keys())}')

    def _try_validate_local(self) -> None:
        if isinstance(self._cloud, clouds.Local):
            if self._use_spot:
                with ux_utils.print_exception_no_traceback():
                    raise ValueError('Local/On-prem mode does not support spot '
                                     'instances.')
            local_instance = clouds.Local.get_default_instance_type()
            if (self._instance_type is not None and
                    self._instance_type != local_instance):
                with ux_utils.print_exception_no_traceback():
                    raise ValueError(
                        'Local/On-prem mode does not support instance type:'
                        f' {self._instance_type}.')
            if self._image_id is not None:
                with ux_utils.print_exception_no_traceback():
                    raise ValueError(
                        'Local/On-prem mode does not support custom '
                        'images.')

    def _try_validate_image_id(self) -> None:
        if self._image_id is None:
            return

        if self.cloud is None:
            with ux_utils.print_exception_no_traceback():
                raise ValueError(
                    'Cloud must be specified when image_id is provided.')

        # Apr, 2023 by Hysun(hysun.he@oracle.com): Added support for OCI
        if not self._cloud.is_same_cloud(
                clouds.AWS()) and not self._cloud.is_same_cloud(
                    clouds.GCP()) and not self._cloud.is_same_cloud(
                        clouds.IBM()) and not self._cloud.is_same_cloud(
                            clouds.OCI()):
            with ux_utils.print_exception_no_traceback():
                raise ValueError(
                    'image_id is only supported for AWS/GCP/IBM/OCI, please '
                    'explicitly specify the cloud.')

        if self._region is not None:
            if self._region not in self._image_id:
                with ux_utils.print_exception_no_traceback():
                    raise ValueError(
                        f'image_id {self._image_id} should contain the image '
                        f'for the specified region {self._region}.')
            # Narrow down the image_id to the specified region.
            self._image_id = {self._region: self._image_id[self._region]}

        # Check the image_id's are valid.
        for region, image_id in self._image_id.items():
            if (image_id.startswith('skypilot:') and
                    not self._cloud.is_image_tag_valid(image_id, region)):
                region_str = f' ({region})' if region else ''
                with ux_utils.print_exception_no_traceback():
                    raise ValueError(
                        f'Image tag {image_id!r} is not valid, please make sure'
                        f' the tag exists in {self._cloud}{region_str}.')

            if (self._cloud.is_same_cloud(clouds.AWS()) and
                    not image_id.startswith('skypilot:') and region is None):
                with ux_utils.print_exception_no_traceback():
                    raise ValueError(
                        'image_id is only supported for AWS in a specific '
                        'region, please explicitly specify the region.')

        # Validate the image exists and the size is smaller than the disk size.
        for region, image_id in self._image_id.items():
            # Check the image exists and get the image size.
            # It will raise ValueError if the image does not exist.
            image_size = self.cloud.get_image_size(image_id, region)
            if image_size > self.disk_size:
                with ux_utils.print_exception_no_traceback():
                    raise ValueError(
                        f'Image {image_id!r} is {image_size}GB, which is '
                        f'larger than the specified disk_size: {self.disk_size}'
                        ' GB. Please specify a larger disk_size to use this '
                        'image.')

    def _try_validate_disk_tier(self) -> None:
        if self.disk_tier is None:
            return
        if self.disk_tier not in ['high', 'medium', 'low']:
            with ux_utils.print_exception_no_traceback():
                raise ValueError(
                    f'Invalid disk_tier {self.disk_tier}. '
                    'Please use one of "high", "medium", or "low".')
        if self.instance_type is None:
            return
        if self.cloud is not None:
            self.cloud.check_disk_tier_enabled(self.instance_type,
                                               self.disk_tier)

    def _try_validate_ports(self) -> None:
        if self.ports is None:
            return
        if skypilot_config.get_nested(('aws', 'security_group_name'),
                                      None) is not None:
            with ux_utils.print_exception_no_traceback():
                raise ValueError(
                    'Cannot specify ports when AWS security group name is '
                    'specified.')
        if self.cloud is not None:
            self.cloud.check_features_are_supported(
                {clouds.CloudImplementationFeatures.OPEN_PORTS})
        for port in self.ports:
            if not isinstance(port, int):
                with ux_utils.print_exception_no_traceback():
                    raise ValueError(
                        f'Invalid port {port}. Please use an integer.')
            if port < 1 or port > 65535:
                with ux_utils.print_exception_no_traceback():
                    raise ValueError(
                        f'Invalid port {port}. Please use a port number '
                        'between 1 and 65535.')

    def get_cost(self, seconds: float) -> float:
        """Returns cost in USD for the runtime in seconds."""
        hours = seconds / 3600
        # Instance.
        hourly_cost = self.cloud.instance_type_to_hourly_cost(
            self._instance_type, self.use_spot, self._region, self._zone)
        # Accelerators (if any).
        if self.accelerators is not None:
            hourly_cost += self.cloud.accelerators_to_hourly_cost(
                self.accelerators, self.use_spot, self._region, self._zone)
        return hourly_cost * hours

    def less_demanding_than(self,
                            other: Union[List['Resources'], 'Resources'],
                            requested_num_nodes: int = 1) -> bool:
        """Returns whether this resources is less demanding than the other.

        Args:
            other: Resources of the launched cluster. If the cluster is
              heterogeneous, it is represented as a list of Resource objects.
            requested_num_nodes: Number of nodes that the current task
              requests from the cluster.
        """
        if isinstance(other, list):
            resources_list = [self.less_demanding_than(o) for o in other]
            return requested_num_nodes <= sum(resources_list)
        if self.cloud is not None and not self.cloud.is_same_cloud(other.cloud):
            return False
        # self.cloud <= other.cloud

        if self.region is not None and self.region != other.region:
            return False
        # self.region <= other.region

        if self.zone is not None and self.zone != other.zone:
            return False
        # self.zone <= other.zone

        if self.image_id is not None:
            if other.image_id is None:
                return False
            if other.region is None:
                # Current image_id should be a subset of other.image_id
                if not self.image_id.items() <= other.image_id.items():
                    return False
            else:
                this_image = (self.image_id.get(other.region) or
                              self.image_id.get(None))
                other_image = (other.image_id.get(other.region) or
                               other.image_id.get(None))
                if this_image != other_image:
                    return False

        if (self._instance_type is not None and
                self._instance_type != other.instance_type):
            return False
        # self._instance_type <= other.instance_type

        other_accelerators = other.accelerators
        if self.accelerators is not None:
            if other_accelerators is None:
                return False
            for acc in self.accelerators:
                if acc not in other_accelerators:
                    return False
                if self.accelerators[acc] > other_accelerators[acc]:
                    return False
        # self.accelerators <= other.accelerators

        if (self.accelerator_args is not None and
                self.accelerator_args != other.accelerator_args):
            return False
        # self.accelerator_args == other.accelerator_args

        if self.use_spot_specified and self.use_spot != other.use_spot:
            return False

        if self.disk_tier is not None:
            if other.disk_tier is None:
                return False
            if self.disk_tier != other.disk_tier:
                types = ['low', 'medium', 'high']
                return types.index(self.disk_tier) < types.index(
                    other.disk_tier)

        if self.ports is not None:
            if other.ports is None:
                return False
            if not set(self.ports) <= set(other.ports):
                return False

        # self <= other
        return True

    def should_be_blocked_by(self, blocked: 'Resources') -> bool:
        """Whether this Resources matches the blocked Resources.

        If a field in `blocked` is None, it should be considered as a wildcard
        for that field.
        """
        is_matched = True
        if (blocked.cloud is not None and
                not self.cloud.is_same_cloud(blocked.cloud)):
            is_matched = False
        if (blocked.instance_type is not None and
                self.instance_type != blocked.instance_type):
            is_matched = False
        if blocked.region is not None and self._region != blocked.region:
            is_matched = False
        if blocked.zone is not None and self._zone != blocked.zone:
            is_matched = False
        if (blocked.accelerators is not None and
                self.accelerators != blocked.accelerators):
            is_matched = False
        return is_matched

    def is_empty(self) -> bool:
        """Is this Resources an empty request (all fields None)?"""
        return all([
            self.cloud is None,
            self._instance_type is None,
            self.cpus is None,
            self.memory is None,
            self.accelerators is None,
            self.accelerator_args is None,
            not self._use_spot_specified,
            self.disk_size == _DEFAULT_DISK_SIZE_GB,
            self.disk_tier is None,
            self._image_id is None,
            self.ports is None,
        ])

    def copy(self, **override) -> 'Resources':
        """Returns a copy of the given Resources."""
        use_spot = self.use_spot if self._use_spot_specified else None
        resources = Resources(
            cloud=override.pop('cloud', self.cloud),
            instance_type=override.pop('instance_type', self.instance_type),
            cpus=override.pop('cpus', self.cpus),
            memory=override.pop('memory', self.memory),
            accelerators=override.pop('accelerators', self.accelerators),
            accelerator_args=override.pop('accelerator_args',
                                          self.accelerator_args),
            use_spot=override.pop('use_spot', use_spot),
            spot_recovery=override.pop('spot_recovery', self.spot_recovery),
            disk_size=override.pop('disk_size', self.disk_size),
            region=override.pop('region', self.region),
            zone=override.pop('zone', self.zone),
            image_id=override.pop('image_id', self.image_id),
            disk_tier=override.pop('disk_tier', self.disk_tier),
            ports=override.pop('ports', self.ports),
            _is_image_managed=override.pop('_is_image_managed',
                                           self._is_image_managed),
        )
        assert len(override) == 0
        return resources

    def valid_on_region_zones(self, region: str, zones: List[str]) -> bool:
        """Returns whether this Resources is valid on given region and zones"""
        if self.region is not None and self.region != region:
            return False
        if self.zone is not None and self.zone not in zones:
            return False
        if self.image_id is not None:
            if None not in self.image_id and region not in self.image_id:
                return False
        return True

    def get_required_cloud_features(
            self) -> Set[clouds.CloudImplementationFeatures]:
        """Returns the set of cloud features required by this Resources."""
        features = set()
        if self.use_spot:
            features.add(clouds.CloudImplementationFeatures.SPOT_INSTANCE)
        if self.disk_tier is not None:
<<<<<<< HEAD
            features.add(clouds.CloudImplementationFeatures.CUSTOM_DOSK_TIER)
        if self.ports is not None:
            features.add(clouds.CloudImplementationFeatures.OPEN_PORTS)
=======
            features.add(clouds.CloudImplementationFeatures.CUSTOM_DISK_TIER)
>>>>>>> 24a56225
        return features

    @classmethod
    def from_yaml_config(cls, config: Optional[Dict[str, str]]) -> 'Resources':
        if config is None:
            return Resources()

        backend_utils.validate_schema(config, schemas.get_resources_schema(),
                                      'Invalid resources YAML: ')

        resources_fields = {}
        if config.get('cloud') is not None:
            resources_fields['cloud'] = clouds.CLOUD_REGISTRY.from_str(
                config.pop('cloud'))
        if config.get('instance_type') is not None:
            resources_fields['instance_type'] = config.pop('instance_type')
        if config.get('cpus') is not None:
            resources_fields['cpus'] = str(config.pop('cpus'))
        if config.get('memory') is not None:
            resources_fields['memory'] = str(config.pop('memory'))
        if config.get('accelerators') is not None:
            resources_fields['accelerators'] = config.pop('accelerators')
        if config.get('accelerator_args') is not None:
            resources_fields['accelerator_args'] = dict(
                config.pop('accelerator_args'))
        if config.get('use_spot') is not None:
            resources_fields['use_spot'] = config.pop('use_spot')
        if config.get('spot_recovery') is not None:
            resources_fields['spot_recovery'] = config.pop('spot_recovery')
        if config.get('disk_size') is not None:
            resources_fields['disk_size'] = int(config.pop('disk_size'))
        if config.get('region') is not None:
            resources_fields['region'] = config.pop('region')
        if config.get('zone') is not None:
            resources_fields['zone'] = config.pop('zone')
        if config.get('image_id') is not None:
            resources_fields['image_id'] = config.pop('image_id')
        if config.get('disk_tier') is not None:
            resources_fields['disk_tier'] = config.pop('disk_tier')
        if config.get('ports') is not None:
            resources_fields['ports'] = config.pop('ports')
        if config.get('_is_image_managed') is not None:
            resources_fields['_is_image_managed'] = config.pop(
                '_is_image_managed')

        assert not config, f'Invalid resource args: {config.keys()}'
        return Resources(**resources_fields)

    def to_yaml_config(self) -> Dict[str, Union[str, int]]:
        """Returns a yaml-style dict of config for this resource bundle."""
        config = {}

        def add_if_not_none(key, value):
            if value is not None and value != 'None':
                config[key] = value

        add_if_not_none('cloud', str(self.cloud))
        add_if_not_none('instance_type', self.instance_type)
        add_if_not_none('cpus', self.cpus)
        add_if_not_none('memory', self.memory)
        add_if_not_none('accelerators', self.accelerators)
        add_if_not_none('accelerator_args', self.accelerator_args)

        if self._use_spot_specified:
            add_if_not_none('use_spot', self.use_spot)
        config['spot_recovery'] = self.spot_recovery
        config['disk_size'] = self.disk_size
        add_if_not_none('region', self.region)
        add_if_not_none('zone', self.zone)
        add_if_not_none('image_id', self.image_id)
        add_if_not_none('disk_tier', self.disk_tier)
        add_if_not_none('ports', self.ports)
        if self._is_image_managed is not None:
            config['_is_image_managed'] = self._is_image_managed
        return config

    def __setstate__(self, state):
        """Set state from pickled state, for backward compatibility."""
        self._version = self._VERSION

        # TODO (zhwu): Design our persistent state format with `__getstate__`,
        # so that to get rid of the version tracking.
        version = state.pop('_version', None)
        # Handle old version(s) here.
        if version is None:
            version = -1
        if version < 0:
            cloud = state.pop('cloud', None)
            state['_cloud'] = cloud

            instance_type = state.pop('instance_type', None)
            state['_instance_type'] = instance_type

            use_spot = state.pop('use_spot', False)
            state['_use_spot'] = use_spot

            accelerator_args = state.pop('accelerator_args', None)
            state['_accelerator_args'] = accelerator_args

            disk_size = state.pop('disk_size', _DEFAULT_DISK_SIZE_GB)
            state['_disk_size'] = disk_size

        if version < 2:
            self._region = None

        if version < 3:
            self._spot_recovery = None

        if version < 4:
            self._image_id = None

        if version < 5:
            self._zone = None

        if version < 6:
            accelerators = state.pop('_accelerators', None)
            if accelerators is not None:
                accelerators = {
                    accelerator_registry.canonicalize_accelerator_name(acc):
                    acc_count for acc, acc_count in accelerators.items()
                }
            state['_accelerators'] = accelerators

        if version < 7:
            self._cpus = None

        if version < 8:
            self._memory = None

        image_id = state.get('_image_id', None)
        if isinstance(image_id, str):
            state['_image_id'] = {state.get('_region', None): image_id}

        if version < 9:
            self._disk_tier = None

        if version < 10:
            self._is_image_managed = None

        if version < 11:
            self._ports = None

        self.__dict__.update(state)<|MERGE_RESOLUTION|>--- conflicted
+++ resolved
@@ -941,13 +941,9 @@
         if self.use_spot:
             features.add(clouds.CloudImplementationFeatures.SPOT_INSTANCE)
         if self.disk_tier is not None:
-<<<<<<< HEAD
-            features.add(clouds.CloudImplementationFeatures.CUSTOM_DOSK_TIER)
+            features.add(clouds.CloudImplementationFeatures.CUSTOM_DISK_TIER)
         if self.ports is not None:
             features.add(clouds.CloudImplementationFeatures.OPEN_PORTS)
-=======
-            features.add(clouds.CloudImplementationFeatures.CUSTOM_DISK_TIER)
->>>>>>> 24a56225
         return features
 
     @classmethod
