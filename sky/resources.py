--- conflicted
+++ resolved
@@ -45,15 +45,6 @@
     # 3. Modify the to_config method to handle the new fields.
     _VERSION = 4
 
-<<<<<<< HEAD
-    # Update the key list when a new field is added.
-    _YAML_KEYS = [
-        'cloud', 'instance_type', 'accelerators', 'accelerator_args',
-        'use_spot', 'spot_recovery', 'disk_size', 'region', 'image_id'
-    ]
-
-=======
->>>>>>> d2a603ae
     @ux_utils.print_exception_no_traceback_decorator
     def __init__(
         self,
