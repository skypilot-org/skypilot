--- conflicted
+++ resolved
@@ -136,7 +136,6 @@
         self._cloud = cloud
         self._region: Optional[str] = None
         self._zone: Optional[str] = None
-<<<<<<< HEAD
         self._region_list = None
         if isinstance(region, list):
             if len(region) > 1:
@@ -146,10 +145,7 @@
                 region = region[0]
             else:  # len(region) == 0
                 region = None
-        self._set_region_zone(region, zone)
-=======
         self._validate_and_set_region_zone(region, zone)
->>>>>>> 9ff19270
 
         self._instance_type = instance_type
 
