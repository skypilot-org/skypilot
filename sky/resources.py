--- conflicted
+++ resolved
@@ -19,11 +19,8 @@
 from sky.provision import docker_utils
 from sky.provision.gcp import constants as gcp_constants
 from sky.provision.kubernetes import utils as kubernetes_utils
-<<<<<<< HEAD
+from sky.provision.nebius import constants as nebius_constants
 from sky.skylet import autostop_lib
-=======
-from sky.provision.nebius import constants as nebius_constants
->>>>>>> 5f92410d
 from sky.skylet import constants
 from sky.utils import accelerator_registry
 from sky.utils import annotations
