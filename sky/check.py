--- conflicted
+++ resolved
@@ -70,12 +70,8 @@
                            sky_cloud.CloudCapability]
         ) -> Optional[Tuple[sky_cloud.CloudCapability, bool, Optional[Union[
                 str, Dict[str, str]]]]]:
-<<<<<<< HEAD
-            with skypilot_config.local_active_workspace_ctx(current_workspace_name):
-=======
             with skypilot_config.local_active_workspace_ctx(
                     current_workspace_name):
->>>>>>> a5958f14
                 # Have to override again for specific thread, as the
                 # local_active_workspace_ctx is thread-local.
                 cloud_tuple, capability = payload
