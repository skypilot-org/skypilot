--- conflicted
+++ resolved
@@ -159,23 +159,14 @@
 
         # Pretty print for UX.
         if not quiet:
-<<<<<<< HEAD
             enabled_clouds_str = '\n  ' + '\n  '.join([
-                CHECK_MARK_EMOJI + ' ' + cloud
+                _format_enabled_cloud(cloud)
                 for cloud in sorted(all_enabled_clouds)
             ])
-            echo(
-                click.style(f'\n{PARTY_POPPER_EMOJI} Enabled clouds '
-                            f'{PARTY_POPPER_EMOJI}' + enabled_clouds_str,
-                            fg='green'))
+            echo(f'\n{colorama.Fore.GREEN}{PARTY_POPPER_EMOJI} '
+                 f'Enabled clouds {PARTY_POPPER_EMOJI}'
+                 f'{colorama.Style.RESET_ALL}{enabled_clouds_str}')
     return enabled_clouds
-=======
-            enabled_clouds_str = '\n  :heavy_check_mark: '.join(
-                [''] +
-                [_format_enabled_cloud(c) for c in sorted(all_enabled_clouds)])
-            rich.print('\n[green]:tada: Enabled clouds :tada:'
-                       f'{enabled_clouds_str}[/green]')
->>>>>>> 97b8e8f1
 
 
 def get_cached_enabled_clouds_or_refresh(
@@ -243,11 +234,14 @@
 
 
 def _format_enabled_cloud(cloud_name: str) -> str:
+    def _green_color(cloud_name: str) -> str:
+        return f'{colorama.Fore.GREEN}{cloud_name}{colorama.Style.RESET_ALL}'
+
     if cloud_name == repr(sky_clouds.Kubernetes()):
         # Get enabled contexts for Kubernetes
         existing_contexts = sky_clouds.Kubernetes.existing_allowed_contexts()
         if not existing_contexts:
-            return cloud_name
+            return _green_color(cloud_name)
 
         # Check if allowed_contexts is explicitly set in config
         allowed_contexts = skypilot_config.get_nested(
@@ -257,15 +251,13 @@
         if allowed_contexts is not None:
             contexts_formatted = []
             for i, context in enumerate(existing_contexts):
-                # TODO: We should use ux_utils.INDENT_SYMBOL and
-                # INDENT_LAST_SYMBOL but, they are formatted for colorama, while
-                # here we are using rich. We should migrate this file to
-                # use colorama as we do in the rest of the codebase.
-                symbol = ('└── ' if i == len(existing_contexts) - 1 else '├── ')
+                symbol = (ux_utils.INDENT_LAST_SYMBOL if i == len(existing_contexts) - 1 else ux_utils.INDENT_SYMBOL)
                 contexts_formatted.append(f'\n        {symbol}{context}')
             context_info = f'Allowed contexts:{"".join(contexts_formatted)}'
         else:
             context_info = f'Active context: {existing_contexts[0]}'
 
-        return f'{cloud_name}[/green][dim]\n    └── {context_info}[/dim][green]'
-    return cloud_name+        return (f'{_green_color(cloud_name)}\n'
+                f'    {colorama.Style.DIM}{ux_utils.INDENT_LAST_SYMBOL}'
+                f'{context_info}{colorama.Style.RESET_ALL}')
+    return _green_color(cloud_name)
