--- conflicted
+++ resolved
@@ -25,17 +25,10 @@
         echo(f'  Checking {cloud_repr}...', nl=False)
         try:
             ok, reason = cloud.check_credentials()
-<<<<<<< HEAD
-        except Exception as e:  # pylint: disable=broad-except
-            # Catch all exceptions to prevent a single cloud from blocking the
-            # check for other clouds.
-            ok, reason = False, str(traceback.format_exc())
-=======
         except Exception:  # pylint: disable=broad-except
             # Catch all exceptions to prevent a single cloud from blocking the
             # check for other clouds.
             ok, reason = False, traceback.format_exc()
->>>>>>> b9c01039
         echo('\r', nl=False)
         status_msg = 'enabled' if ok else 'disabled'
         styles = {'fg': 'green', 'bold': False} if ok else {'dim': True}
