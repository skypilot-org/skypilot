"""Credential checks: check cloud credentials and enable clouds."""
import traceback
from types import ModuleType
from typing import Any, Dict, Iterable, List, Optional, Tuple, Union

import click
import colorama
import rich

<<<<<<< HEAD
from sky import clouds
from sky import skypilot_config
=======
from sky import clouds as sky_clouds
>>>>>>> 4bf71d50
from sky import exceptions
from sky import global_user_state
from sky.adaptors import cloudflare
from sky.utils import ux_utils


def check(
    quiet: bool = False,
    verbose: bool = False,
    clouds: Optional[Tuple[str]] = None,
) -> None:
    echo = (lambda *_args, **_kwargs: None) if quiet else click.echo
    echo('Checking credentials to enable clouds for SkyPilot.')
    enabled_clouds = []
    disabled_clouds = []

    def check_one_cloud(
            cloud_tuple: Tuple[str, Union[sky_clouds.Cloud,
                                          ModuleType]]) -> None:
        cloud_repr, cloud = cloud_tuple
        echo(f'  Checking {cloud_repr}...', nl=False)
        try:
            ok, reason = cloud.check_credentials()
        except Exception:  # pylint: disable=broad-except
            # Catch all exceptions to prevent a single cloud from blocking the
            # check for other clouds.
            ok, reason = False, traceback.format_exc()
        echo('\r', nl=False)
        status_msg = 'enabled' if ok else 'disabled'
        styles = {'fg': 'green', 'bold': False} if ok else {'dim': True}
        echo('  ' + click.style(f'{cloud_repr}: {status_msg}', **styles) +
             ' ' * 30)
        if ok:
            enabled_clouds.append(cloud_repr)
            if verbose and cloud is not cloudflare:
                activated_account = cloud.get_current_user_identity_str()
                if activated_account is not None:
                    echo(f'    Activated account: {activated_account}')
            if reason is not None:
                echo(f'    Hint: {reason}')
        else:
            disabled_clouds.append(cloud_repr)
            echo(f'    Reason: {reason}')

<<<<<<< HEAD
    # Use candidate_clouds from config if it exists, otherwise check all clouds.
    config_candidate_clouds = skypilot_config.get_nested(['candidate_clouds'],
                                                         None)
    if config_candidate_clouds:
        # TODO: Handle cloudflare here since it is not in CLOUD_REGISTRY.
        clouds_to_check = [
            (cloud_name, clouds.CLOUD_REGISTRY.from_str(cloud_name))
            for cloud_name in config_candidate_clouds
        ]
    else:
        clouds_to_check = [
            (repr(cloud), cloud) for cloud in clouds.CLOUD_REGISTRY.values()
        ]
=======
    if clouds is not None:
        clouds_to_check: List[Tuple[str, Any]] = []
        for cloud in clouds:
            if cloud.lower() == 'cloudflare':
                clouds_to_check.append(
                    ('Cloudflare, for R2 object store', cloudflare))
            else:
                cloud_obj = sky_clouds.CLOUD_REGISTRY.from_str(cloud)
                assert cloud_obj is not None, f'Cloud {cloud!r} not found'
                clouds_to_check.append((repr(cloud_obj), cloud_obj))
    else:
        clouds_to_check = [(repr(cloud_obj), cloud_obj)
                           for cloud_obj in sky_clouds.CLOUD_REGISTRY.values()]
>>>>>>> 4bf71d50
        clouds_to_check.append(('Cloudflare, for R2 object store', cloudflare))

    for cloud_tuple in sorted(clouds_to_check):
        check_one_cloud(cloud_tuple)

    # Cloudflare is not a real cloud in sky_clouds.CLOUD_REGISTRY, and should
    # not be inserted into the DB (otherwise `sky launch` and other code would
    # error out when it's trying to look it up in the registry).
    enabled_clouds_set = {
        cloud for cloud in enabled_clouds if not cloud.startswith('Cloudflare')
    }
    disabled_clouds_set = {
        cloud for cloud in disabled_clouds if not cloud.startswith('Cloudflare')
    }
    previously_enabled_clouds_set = {
        repr(cloud) for cloud in global_user_state.get_cached_enabled_clouds()
    }

    # Determine the set of enabled clouds: previously enabled clouds + newly
    # enabled clouds - newly disabled clouds.
    all_enabled_clouds = ((previously_enabled_clouds_set | enabled_clouds_set) -
                          disabled_clouds_set)
    global_user_state.set_enabled_clouds(list(all_enabled_clouds))

    if len(all_enabled_clouds) == 0:
        echo(
            click.style(
                'No cloud is enabled. SkyPilot will not be able to run any '
                'task. Run `sky check` for more info.',
                fg='red',
                bold=True))
        raise SystemExit()
    else:
        clouds_arg = (' ' +
                      ' '.join(disabled_clouds) if clouds is not None else '')
        echo(
            click.style(
                '\nTo enable a cloud, follow the hints above and rerun: ',
                dim=True) + click.style(f'sky check{clouds_arg}', bold=True) +
            '\n' + click.style(
                'If any problems remain, refer to detailed docs at: '
                'https://skypilot.readthedocs.io/en/latest/getting-started/installation.html',  # pylint: disable=line-too-long
                dim=True))

        # Pretty print for UX.
        if not quiet:
            enabled_clouds_str = '\n  :heavy_check_mark: '.join(
                [''] + sorted(all_enabled_clouds))
            rich.print('\n[green]:tada: Enabled clouds :tada:'
                       f'{enabled_clouds_str}[/green]')


def get_cached_enabled_clouds_or_refresh(
        raise_if_no_cloud_access: bool = False) -> List[sky_clouds.Cloud]:
    """Returns cached enabled clouds and if no cloud is enabled, refresh.

    This function will perform a refresh if no public cloud is enabled.

    Args:
        raise_if_no_cloud_access: if True, raise an exception if no public
            cloud is enabled.

    Raises:
        exceptions.NoCloudAccessError: if no public cloud is enabled and
            raise_if_no_cloud_access is set to True.
    """
    cached_enabled_clouds = global_user_state.get_cached_enabled_clouds()
    if not cached_enabled_clouds:
        try:
            check(quiet=True)
        except SystemExit:
            # If no cloud is enabled, check() will raise SystemExit.
            # Here we catch it and raise the exception later only if
            # raise_if_no_cloud_access is set to True.
            pass
        cached_enabled_clouds = global_user_state.get_cached_enabled_clouds()
    if raise_if_no_cloud_access and not cached_enabled_clouds:
        with ux_utils.print_exception_no_traceback():
            raise exceptions.NoCloudAccessError(
                'Cloud access is not set up. Run: '
                f'{colorama.Style.BRIGHT}sky check{colorama.Style.RESET_ALL}')
    return cached_enabled_clouds


def get_cloud_credential_file_mounts(
        excluded_clouds: Optional[Iterable[sky_clouds.Cloud]]
) -> Dict[str, str]:
    """Returns the files necessary to access all enabled clouds.

    Returns a dictionary that will be added to a task's file mounts
    and a list of patterns that will be excluded (used as rsync_exclude).
    """
    enabled_clouds = get_cached_enabled_clouds_or_refresh()
    file_mounts = {}
    for cloud in enabled_clouds:
        if (excluded_clouds is not None and
                sky_clouds.cloud_in_iterable(cloud, excluded_clouds)):
            continue
        cloud_file_mounts = cloud.get_credential_file_mounts()
        file_mounts.update(cloud_file_mounts)
    # Currently, get_cached_enabled_clouds_or_refresh() does not support r2 as
    # only clouds with computing instances are marked as enabled by skypilot.
    # This will be removed when cloudflare/r2 is added as a 'cloud'.
    r2_is_enabled, _ = cloudflare.check_credentials()
    if r2_is_enabled:
        r2_credential_mounts = cloudflare.get_credential_file_mounts()
        file_mounts.update(r2_credential_mounts)
    return file_mounts<|MERGE_RESOLUTION|>--- conflicted
+++ resolved
@@ -7,12 +7,8 @@
 import colorama
 import rich
 
-<<<<<<< HEAD
-from sky import clouds
+from sky import clouds as sky_clouds
 from sky import skypilot_config
-=======
-from sky import clouds as sky_clouds
->>>>>>> 4bf71d50
 from sky import exceptions
 from sky import global_user_state
 from sky.adaptors import cloudflare
@@ -57,21 +53,12 @@
             disabled_clouds.append(cloud_repr)
             echo(f'    Reason: {reason}')
 
-<<<<<<< HEAD
     # Use candidate_clouds from config if it exists, otherwise check all clouds.
     config_candidate_clouds = skypilot_config.get_nested(['candidate_clouds'],
                                                          None)
-    if config_candidate_clouds:
-        # TODO: Handle cloudflare here since it is not in CLOUD_REGISTRY.
-        clouds_to_check = [
-            (cloud_name, clouds.CLOUD_REGISTRY.from_str(cloud_name))
-            for cloud_name in config_candidate_clouds
-        ]
-    else:
-        clouds_to_check = [
-            (repr(cloud), cloud) for cloud in clouds.CLOUD_REGISTRY.values()
-        ]
-=======
+    # Validate config_candidate_clouds
+    config_candidate_clouds = [repr(sky_clouds.CLOUD_REGISTRY.from_str(c) for c in config_candidate_clouds)
+
     if clouds is not None:
         clouds_to_check: List[Tuple[str, Any]] = []
         for cloud in clouds:
@@ -85,7 +72,6 @@
     else:
         clouds_to_check = [(repr(cloud_obj), cloud_obj)
                            for cloud_obj in sky_clouds.CLOUD_REGISTRY.values()]
->>>>>>> 4bf71d50
         clouds_to_check.append(('Cloudflare, for R2 object store', cloudflare))
 
     for cloud_tuple in sorted(clouds_to_check):
