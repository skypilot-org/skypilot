--- conflicted
+++ resolved
@@ -154,11 +154,7 @@
     file_mounts = {}
     for cloud in enabled_clouds:
         if (excluded_clouds is not None and
-<<<<<<< HEAD
-                sky_clouds.cloud_in_list(cloud, excluded_clouds)):
-=======
-                clouds.cloud_in_iterable(cloud, excluded_clouds)):
->>>>>>> 5a2f1b85
+                sky_clouds.cloud_in_iterable(cloud, excluded_clouds)):
             continue
         cloud_file_mounts = cloud.get_credential_file_mounts()
         file_mounts.update(cloud_file_mounts)
