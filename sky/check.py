"""Credential checks: check cloud credentials and enable clouds."""
import os
import traceback
from types import ModuleType
from typing import (Any, Callable, Dict, Iterable, List, Optional, Set, Tuple,
                    Union)

import click
import colorama

from sky import clouds as sky_clouds
from sky import exceptions
from sky import global_user_state
from sky import skypilot_config
from sky.adaptors import cloudflare
from sky.clouds import cloud as sky_cloud
from sky.utils import registry
from sky.utils import rich_utils
from sky.utils import ux_utils

CHECK_MARK_EMOJI = '\U00002714'  # Heavy check mark unicode
PARTY_POPPER_EMOJI = '\U0001F389'  # Party popper unicode


def check_capabilities(
    quiet: bool = False,
    verbose: bool = False,
    clouds: Optional[Iterable[str]] = None,
    capabilities: Optional[List[sky_cloud.CloudCapability]] = None,
) -> Dict[str, List[sky_cloud.CloudCapability]]:
    echo = (lambda *_args, **_kwargs: None
           ) if quiet else lambda *args, **kwargs: click.echo(
               *args, **kwargs, color=True)
    echo('Checking credentials to enable clouds for SkyPilot.')
    if capabilities is None:
        capabilities = sky_cloud.ALL_CAPABILITIES
    assert capabilities is not None
    enabled_clouds: Dict[str, List[sky_cloud.CloudCapability]] = {}
    disabled_clouds: Dict[str, List[sky_cloud.CloudCapability]] = {}

    def check_one_cloud(
            cloud_tuple: Tuple[str, Union[sky_clouds.Cloud,
                                          ModuleType]]) -> None:
        cloud_repr, cloud = cloud_tuple
        assert capabilities is not None
        # cloud_capabilities is a list of (capability, ok, reason)
        # where ok is True if the cloud credentials are valid for the capability
        cloud_capabilities: List[Tuple[sky_cloud.CloudCapability, bool,
                                       Optional[str]]] = []
        for capability in capabilities:
            with rich_utils.safe_status(f'Checking {cloud_repr}...'):
                try:
                    ok, reason = cloud.check_credentials(capability)
                except exceptions.NotSupportedError:
                    continue
                except Exception:  # pylint: disable=broad-except
                    # Catch all exceptions to prevent a single cloud
                    # from blocking the check for other clouds.
                    ok, reason = False, traceback.format_exc()
            cloud_capabilities.append(
                (capability, ok, reason.strip() if reason else None))
            if ok:
                enabled_clouds.setdefault(cloud_repr, []).append(capability)
<<<<<<< HEAD
                if verbose and cloud is not cloudflare:
                    activated_account = cloud.get_active_user_identity_str()
                    if activated_account is not None:
                        echo(f'    Activated account: {activated_account}')
                if reason is not None and reason:  # Don't print empty strings.
                    echo(f'    Hint: {reason}')
=======
>>>>>>> 4dab9ac5
            else:
                disabled_clouds.setdefault(cloud_repr, []).append(capability)
        _print_checked_cloud(echo, verbose, cloud_tuple, cloud_capabilities)

    def get_cloud_tuple(
            cloud_name: str) -> Tuple[str, Union[sky_clouds.Cloud, ModuleType]]:
        # Validates cloud_name and returns a tuple of the cloud's name and
        # the cloud object. Includes special handling for Cloudflare.
        if cloud_name.lower().startswith('cloudflare'):
            return cloudflare.NAME, cloudflare
        else:
            cloud_obj = registry.CLOUD_REGISTRY.from_str(cloud_name)
            assert cloud_obj is not None, f'Cloud {cloud_name!r} not found'
            return repr(cloud_obj), cloud_obj

    def get_all_clouds():
        return tuple([repr(c) for c in registry.CLOUD_REGISTRY.values()] +
                     [cloudflare.NAME])

    if clouds is not None:
        cloud_list = clouds
    else:
        cloud_list = get_all_clouds()
    clouds_to_check = [get_cloud_tuple(c) for c in cloud_list]

    # Use allowed_clouds from config if it exists, otherwise check all clouds.
    # Also validate names with get_cloud_tuple.
    config_allowed_cloud_names = [
        get_cloud_tuple(c)[0] for c in skypilot_config.get_nested((
            'allowed_clouds',), get_all_clouds())
    ]
    # Use disallowed_cloud_names for logging the clouds that will be disabled
    # because they are not included in allowed_clouds in config.yaml.
    disallowed_cloud_names = [
        c for c in get_all_clouds() if c not in config_allowed_cloud_names
    ]
    # Check only the clouds which are allowed in the config.
    clouds_to_check = [
        c for c in clouds_to_check if c[0] in config_allowed_cloud_names
    ]

    for cloud_tuple in sorted(clouds_to_check):
        check_one_cloud(cloud_tuple)

    # Determine the set of enabled clouds: (previously enabled clouds + newly
    # enabled clouds - newly disabled clouds) intersected with
    # config_allowed_clouds, if specified in config.yaml.
    # This means that if a cloud is already enabled and is not included in
    # allowed_clouds in config.yaml, it will be disabled.
    all_enabled_clouds: Set[str] = set()
    for capability in capabilities:
        # Cloudflare is not a real cloud in registry.CLOUD_REGISTRY, and should
        # not be inserted into the DB (otherwise `sky launch` and other code
        # would error out when it's trying to look it up in the registry).
        enabled_clouds_set = {
            cloud for cloud, capabilities in enabled_clouds.items()
            if capability in capabilities and not cloud.startswith('Cloudflare')
        }
        disabled_clouds_set = {
            cloud for cloud, capabilities in disabled_clouds.items()
            if capability in capabilities and not cloud.startswith('Cloudflare')
        }
        config_allowed_clouds_set = {
            cloud for cloud in config_allowed_cloud_names
            if not cloud.startswith('Cloudflare')
        }
        previously_enabled_clouds_set = {
            repr(cloud)
            for cloud in global_user_state.get_cached_enabled_clouds(capability)
        }
        enabled_clouds_for_capability = (config_allowed_clouds_set & (
            (previously_enabled_clouds_set | enabled_clouds_set) -
            disabled_clouds_set))
        global_user_state.set_enabled_clouds(
            list(enabled_clouds_for_capability), capability)
        all_enabled_clouds = all_enabled_clouds.union(
            enabled_clouds_for_capability)
    disallowed_clouds_hint = None
    if disallowed_cloud_names:
        disallowed_clouds_hint = (
            '\nNote: The following clouds were disabled because they were not '
            'included in allowed_clouds in ~/.sky/config.yaml: '
            f'{", ".join([c for c in disallowed_cloud_names])}')
    if not all_enabled_clouds:
        echo(
            click.style(
                'No cloud is enabled. SkyPilot will not be able to run any '
                'task. Run `sky check` for more info.',
                fg='red',
                bold=True))
        if disallowed_clouds_hint:
            echo(click.style(disallowed_clouds_hint, dim=True))
        raise SystemExit()
    else:
        clouds_arg = (f' {" ".join(disabled_clouds).lower()}'
                      if clouds is not None else '')
        echo(
            click.style(
                '\nTo enable a cloud, follow the hints above and rerun: ',
                dim=True) + click.style(f'sky check{clouds_arg}', bold=True) +
            '\n' + click.style(
                'If any problems remain, refer to detailed docs at: '
                'https://docs.skypilot.co/en/latest/getting-started/installation.html',  # pylint: disable=line-too-long
                dim=True))

        if disallowed_clouds_hint:
            echo(click.style(disallowed_clouds_hint, dim=True))

        # Pretty print for UX.
        if not quiet:
            enabled_clouds_str = '\n  ' + '\n  '.join([
                _format_enabled_cloud(cloud, capabilities)
                for cloud, capabilities in enabled_clouds.items()
            ])
            echo(f'\n{colorama.Fore.GREEN}{PARTY_POPPER_EMOJI} '
                 f'Enabled clouds {PARTY_POPPER_EMOJI}'
                 f'{colorama.Style.RESET_ALL}{enabled_clouds_str}')
    return enabled_clouds


def check_capability(
    capability: sky_cloud.CloudCapability,
    quiet: bool = False,
    verbose: bool = False,
    clouds: Optional[Iterable[str]] = None,
) -> List[str]:
    clouds_with_capability = []
    enabled_clouds = check_capabilities(quiet, verbose, clouds, [capability])
    for cloud, capabilities in enabled_clouds.items():
        if capability in capabilities:
            clouds_with_capability.append(cloud)
    return clouds_with_capability


def check(
    quiet: bool = False,
    verbose: bool = False,
    clouds: Optional[Iterable[str]] = None,
) -> List[str]:
    return list(
        check_capabilities(quiet, verbose, clouds,
                           sky_cloud.ALL_CAPABILITIES).keys())


def get_cached_enabled_clouds_or_refresh(
        capability: sky_cloud.CloudCapability,
        raise_if_no_cloud_access: bool = False) -> List[sky_clouds.Cloud]:
    """Returns cached enabled clouds and if no cloud is enabled, refresh.

    This function will perform a refresh if no public cloud is enabled.

    Args:
        raise_if_no_cloud_access: if True, raise an exception if no public
            cloud is enabled.

    Raises:
        exceptions.NoCloudAccessError: if no public cloud is enabled and
            raise_if_no_cloud_access is set to True.
    """
    cached_enabled_clouds = global_user_state.get_cached_enabled_clouds(
        capability)
    if not cached_enabled_clouds:
        try:
            check_capability(sky_cloud.CloudCapability.COMPUTE, quiet=True)
        except SystemExit:
            # If no cloud is enabled, check() will raise SystemExit.
            # Here we catch it and raise the exception later only if
            # raise_if_no_cloud_access is set to True.
            pass
        cached_enabled_clouds = global_user_state.get_cached_enabled_clouds(
            capability)
    if raise_if_no_cloud_access and not cached_enabled_clouds:
        with ux_utils.print_exception_no_traceback():
            raise exceptions.NoCloudAccessError(
                'Cloud access is not set up. Run: '
                f'{colorama.Style.BRIGHT}sky check{colorama.Style.RESET_ALL}')
    return cached_enabled_clouds


def get_cloud_credential_file_mounts(
        excluded_clouds: Optional[Iterable[sky_clouds.Cloud]]
) -> Dict[str, str]:
    """Returns the files necessary to access all clouds.

    Returns a dictionary that will be added to a task's file mounts
    and a list of patterns that will be excluded (used as rsync_exclude).
    """
    # Uploading credentials for all clouds instead of only sky check
    # enabled clouds because users may have partial credentials for some
    # clouds to access their specific resources (e.g. cloud storage) but
    # not have the complete credentials to pass sky check.
    clouds = registry.CLOUD_REGISTRY.values()
    file_mounts = {}
    for cloud in clouds:
        if (excluded_clouds is not None and
                sky_clouds.cloud_in_iterable(cloud, excluded_clouds)):
            continue
        cloud_file_mounts = cloud.get_credential_file_mounts()
        for remote_path, local_path in cloud_file_mounts.items():
            if os.path.exists(os.path.expanduser(local_path)):
                file_mounts[remote_path] = local_path
    # Currently, get_cached_enabled_clouds_or_refresh() does not support r2 as
    # only clouds with computing instances are marked as enabled by skypilot.
    # This will be removed when cloudflare/r2 is added as a 'cloud'.
    r2_is_enabled, _ = cloudflare.check_storage_credentials()
    if r2_is_enabled:
        r2_credential_mounts = cloudflare.get_credential_file_mounts()
        file_mounts.update(r2_credential_mounts)
    return file_mounts


def _print_checked_cloud(
    echo: Callable,
    verbose: bool,
    cloud_tuple: Tuple[str, Union[sky_clouds.Cloud, ModuleType]],
    cloud_capabilities: List[Tuple[sky_cloud.CloudCapability, bool,
                                   Optional[str]]],
) -> None:
    """Prints whether a cloud is enabled, and the capabilities that are enabled.
    If any hints (for enabled capabilities) or
    reasons (for disabled capabilities) are provided, they will be printed.

    Args:
        echo: The function to use to print the message.
        verbose: Whether to print the verbose output.
        cloud_tuple: The cloud to print the capabilities for.
        cloud_capabilities: The capabilities for the cloud.
    """
    cloud_repr, cloud = cloud_tuple
    # Print the capabilities for the cloud.
    # consider cloud enabled if any capability is enabled.
    enabled_capabilities: List[sky_cloud.CloudCapability] = []
    hints_to_capabilities: Dict[str, List[sky_cloud.CloudCapability]] = {}
    reasons_to_capabilities: Dict[str, List[sky_cloud.CloudCapability]] = {}
    for capability, ok, reason in cloud_capabilities:
        if ok:
            enabled_capabilities.append(capability)
            if reason is not None:
                hints_to_capabilities.setdefault(reason, []).append(capability)
        elif reason is not None:
            reasons_to_capabilities.setdefault(reason, []).append(capability)
    status_msg: str = 'disabled'
    styles: Dict[str, Any] = {'dim': True}
    capability_string: str = ''
    activated_account: Optional[str] = None
    if enabled_capabilities:
        status_msg = 'enabled'
        styles = {'fg': 'green', 'bold': False}
        capability_string = f'[{", ".join(enabled_capabilities)}]'
        if verbose and cloud is not cloudflare:
            activated_account = cloud.get_active_user_identity_str()

    echo(
        click.style(f'  {cloud_repr}: {status_msg} {capability_string}',
                    **styles))
    if activated_account is not None:
        echo(f'    Activated account: {activated_account}')
    for reason, caps in hints_to_capabilities.items():
        echo(f'    Hint [{", ".join(caps)}]: {reason}')
    for reason, caps in reasons_to_capabilities.items():
        echo(f'    Reason [{", ".join(caps)}]: {reason}')


def _format_enabled_cloud(cloud_name: str,
                          capabilities: List[sky_cloud.CloudCapability]) -> str:
    """Format the summary of enabled cloud and its enabled capabilities.

    Args:
        cloud_name: The name of the cloud.
        capabilities: The capabilities of the cloud.

    Returns:
        A string of the formatted cloud and capabilities.
    """
    cloud_and_capabilities = f'{cloud_name} [{", ".join(capabilities)}]'

    def _green_color(str_to_format: str) -> str:
        return (
            f'{colorama.Fore.GREEN}{str_to_format}{colorama.Style.RESET_ALL}')

    if cloud_name == repr(sky_clouds.Kubernetes()):
        # Get enabled contexts for Kubernetes
        existing_contexts = sky_clouds.Kubernetes.existing_allowed_contexts()
        if not existing_contexts:
            return _green_color(cloud_and_capabilities)

        # Check if allowed_contexts is explicitly set in config
        allowed_contexts = skypilot_config.get_nested(
            ('kubernetes', 'allowed_contexts'), None)

        # Format the context info with consistent styling
        if allowed_contexts is not None:
            contexts_formatted = []
            for i, context in enumerate(existing_contexts):
                symbol = (ux_utils.INDENT_LAST_SYMBOL
                          if i == len(existing_contexts) -
                          1 else ux_utils.INDENT_SYMBOL)
                contexts_formatted.append(f'\n    {symbol}{context}')
            context_info = f'  Allowed contexts:{"".join(contexts_formatted)}'
        else:
            context_info = f'  Active context: {existing_contexts[0]}'

        return (f'{_green_color(cloud_and_capabilities)}\n'
                f'  {colorama.Style.DIM}{context_info}'
                f'{colorama.Style.RESET_ALL}')
    return _green_color(cloud_and_capabilities)<|MERGE_RESOLUTION|>--- conflicted
+++ resolved
@@ -61,15 +61,6 @@
                 (capability, ok, reason.strip() if reason else None))
             if ok:
                 enabled_clouds.setdefault(cloud_repr, []).append(capability)
-<<<<<<< HEAD
-                if verbose and cloud is not cloudflare:
-                    activated_account = cloud.get_active_user_identity_str()
-                    if activated_account is not None:
-                        echo(f'    Activated account: {activated_account}')
-                if reason is not None and reason:  # Don't print empty strings.
-                    echo(f'    Hint: {reason}')
-=======
->>>>>>> 4dab9ac5
             else:
                 disabled_clouds.setdefault(cloud_repr, []).append(capability)
         _print_checked_cloud(echo, verbose, cloud_tuple, cloud_capabilities)
