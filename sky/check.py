"""Credential checks: check cloud credentials and enable clouds."""
<<<<<<< HEAD
from typing import Dict, Iterable, Optional
=======
from typing import Dict, List, Optional, Union
>>>>>>> 8f2f6265

import click

from sky import clouds
from sky import global_user_state
from sky.adaptors import cloudflare


# TODO(zhwu): add check for a single cloud to improve performance
def check(quiet: bool = False,
          verbose: bool = False,
          cloud_to_check: Optional[Union[clouds.Cloud, str]] = None) -> None:
    echo = (lambda *_args, **_kwargs: None) if quiet else click.echo
    echo('Checking credentials to enable clouds for SkyPilot.')

    enabled_clouds = []
    cloud_check_list: List[clouds.Cloud]
    if cloud_to_check is None:
        cloud_check_list = list(clouds.CLOUD_REGISTRY.values())
    elif isinstance(cloud_to_check, clouds.Cloud):
        cloud_check_list = [cloud_to_check]
    else:
        assert isinstance(cloud_to_check,
                          str) and cloud_to_check.lower() == 'r2'
        cloud_check_list = []

    for cloud in cloud_check_list:
        if not isinstance(cloud, clouds.Local):
            echo(f'  Checking {cloud}...', nl=False)
        ok, reason = cloud.check_credentials()
        echo('\r', nl=False)
        status_msg = 'enabled' if ok else 'disabled'
        status_color = 'green' if ok else 'red'
        if not isinstance(cloud, clouds.Local):
            echo('  ' + click.style(
                f'{cloud}: {status_msg}', fg=status_color, bold=True) +
                 ' ' * 30)
        if ok:
            enabled_clouds.append(str(cloud))
            if verbose:
                activated_account = cloud.get_current_user_identity_str()
                if activated_account is not None:
                    echo(f'    Activated account: {activated_account}')
            if reason is not None:
                echo(f'    Hint: {reason}')
        else:
            echo(f'    Reason: {reason}')

    # Currently, clouds.CLOUD_REGISTRY.values() does not
    # support r2 as only clouds with computing instances
    # are added as 'cloud'. This will be removed when
    # cloudflare/r2 is added as a 'cloud'.
    if (cloud_to_check is None or
            isinstance(cloud_to_check, str) and cloud_to_check.lower() == 'r2'):
        cloud_r2 = 'Cloudflare (for R2 object store)'
        echo(f'  Checking {cloud_r2}...', nl=False)
        r2_is_enabled, reason = cloudflare.check_credentials()
        echo('\r', nl=False)
        status_msg = 'enabled' if r2_is_enabled else 'disabled'
        status_color = 'green' if r2_is_enabled else 'red'
        echo('  ' + click.style(
            f'{cloud_r2}: {status_msg}', fg=status_color, bold=True) + ' ' * 30)
        if not r2_is_enabled:
            echo(f'    Reason: {reason}')

        if len(enabled_clouds) == 0 and not r2_is_enabled:
            click.echo(
                click.style(
                    'No cloud is enabled. SkyPilot will not be able to run any '
                    'task. Run `sky check` for more info.',
                    fg='red',
                    bold=True))
            raise SystemExit()
        else:
            echo('\nSkyPilot will use only the enabled clouds to run tasks. '
                 'To change this, configure cloud credentials, '
                 'and run ' + click.style('sky check', bold=True) + '.'
                 '\n' + click.style(
                     'If any problems remain, please file an issue at '
                     'https://github.com/skypilot-org/skypilot/issues/new',
                     dim=True))

    global_user_state.set_enabled_clouds(enabled_clouds)


def get_cloud_credential_file_mounts(
        excluded_clouds: Optional[Iterable[clouds.Cloud]]) -> Dict[str, str]:
    """Returns the files necessary to access all enabled clouds.

    Returns a dictionary that will be added to a task's file mounts
    and a list of patterns that will be excluded (used as rsync_exclude).
    """
    enabled_clouds = global_user_state.get_enabled_clouds()
    file_mounts = {}
    for cloud in enabled_clouds:
        if (excluded_clouds is not None and
                clouds.cloud_in_list(cloud, excluded_clouds)):
            continue
        cloud_file_mounts = cloud.get_credential_file_mounts()
        file_mounts.update(cloud_file_mounts)
    # Currently, get_enabled_clouds() does not support r2
    # as only clouds with computing instances are marked
    # as enabled by skypilot. This will be removed when
    # cloudflare/r2 is added as a 'cloud'.
    r2_is_enabled, _ = cloudflare.check_credentials()
    if r2_is_enabled:
        r2_credential_mounts = cloudflare.get_credential_file_mounts()
        file_mounts.update(r2_credential_mounts)
    return file_mounts<|MERGE_RESOLUTION|>--- conflicted
+++ resolved
@@ -1,9 +1,5 @@
 """Credential checks: check cloud credentials and enable clouds."""
-<<<<<<< HEAD
-from typing import Dict, Iterable, Optional
-=======
-from typing import Dict, List, Optional, Union
->>>>>>> 8f2f6265
+from typing import Dict, List, Iterable, Optional, Union
 
 import click
 
