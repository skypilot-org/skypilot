"""Credential checks: check cloud credentials and enable clouds."""
import collections
import itertools
import os
import traceback
from types import ModuleType
from typing import Callable, Dict, Iterable, List, Optional, Set, Tuple, Union

import click
import colorama

from sky import clouds as sky_clouds
from sky import exceptions
from sky import global_user_state
from sky import skypilot_config
from sky.adaptors import cloudflare
from sky.clouds import cloud as sky_cloud
from sky.utils import registry
from sky.utils import rich_utils
from sky.utils import subprocess_utils
from sky.utils import ux_utils

CHECK_MARK_EMOJI = '\U00002714'  # Heavy check mark unicode
PARTY_POPPER_EMOJI = '\U0001F389'  # Party popper unicode


def check_capabilities(
    quiet: bool = False,
    verbose: bool = False,
    clouds: Optional[Iterable[str]] = None,
    capabilities: Optional[List[sky_cloud.CloudCapability]] = None,
) -> Dict[str, List[sky_cloud.CloudCapability]]:
    echo = (lambda *_args, **_kwargs: None
           ) if quiet else lambda *args, **kwargs: click.echo(
               *args, **kwargs, color=True)
    echo('Checking credentials to enable infra for SkyPilot.')
    if capabilities is None:
        capabilities = sky_cloud.ALL_CAPABILITIES
    assert capabilities is not None
    enabled_clouds: Dict[str, List[sky_cloud.CloudCapability]] = {}
    disabled_clouds: Dict[str, List[sky_cloud.CloudCapability]] = {}

    def check_one_cloud_one_capability(
        payload: Tuple[Tuple[str, Union[sky_clouds.Cloud, ModuleType]],
                       sky_cloud.CloudCapability]
    ) -> Optional[Tuple[sky_cloud.CloudCapability, bool, Optional[Union[
            str, Dict[str, str]]]]]:
        cloud_tuple, capability = payload
        _, cloud = cloud_tuple
        try:
            ok, reason = cloud.check_credentials(capability)
        except exceptions.NotSupportedError:
            return None
        except Exception:  # pylint: disable=broad-except
            ok, reason = False, traceback.format_exc()
        if not isinstance(reason, dict):
            reason = reason.strip() if reason else None
        return (capability, ok, reason)

    def get_cloud_tuple(
            cloud_name: str) -> Tuple[str, Union[sky_clouds.Cloud, ModuleType]]:
        # Validates cloud_name and returns a tuple of the cloud's name and
        # the cloud object. Includes special handling for Cloudflare.
        if cloud_name.lower().startswith('cloudflare'):
            return cloudflare.NAME, cloudflare
        else:
            cloud_obj = registry.CLOUD_REGISTRY.from_str(cloud_name)
            assert cloud_obj is not None, f'Cloud {cloud_name!r} not found'
            return repr(cloud_obj), cloud_obj

    def get_all_clouds():
        return tuple([repr(c) for c in registry.CLOUD_REGISTRY.values()] +
                     [cloudflare.NAME])

    if clouds is not None:
        cloud_list = clouds
    else:
        cloud_list = get_all_clouds()
    clouds_to_check = [get_cloud_tuple(c) for c in cloud_list]

    # Use allowed_clouds from config if it exists, otherwise check all clouds.
    # Also validate names with get_cloud_tuple.
    config_allowed_cloud_names = sorted([
        get_cloud_tuple(c)[0] for c in skypilot_config.get_nested((
            'allowed_clouds',), get_all_clouds())
    ])
    # Use disallowed_cloud_names for logging the clouds that will be disabled
    # because they are not included in allowed_clouds in config.yaml.
    disallowed_cloud_names = [
        c for c in get_all_clouds() if c not in config_allowed_cloud_names
    ]
    # Check only the clouds which are allowed in the config.
    clouds_to_check = [
        c for c in clouds_to_check if c[0] in config_allowed_cloud_names
    ]

    combinations = list(itertools.product(clouds_to_check, capabilities))
    with rich_utils.safe_status('Checking infra choices...'):
        check_results = subprocess_utils.run_in_parallel(
            check_one_cloud_one_capability, combinations)

    check_results_dict: Dict[
        Tuple[str, Union[sky_clouds.Cloud, ModuleType]],
        List[Tuple[sky_cloud.CloudCapability, bool,
                   Optional[Union[str,
                                  Dict[str,
                                       str]]]]]] = collections.defaultdict(list)
    cloud2ctx2text: Dict[str, Dict[str, str]] = {}
    for combination, check_result in zip(combinations, check_results):
        if check_result is None:
            continue
        capability, ok, ctx2text = check_result
        cloud_tuple, _ = combination
        cloud_repr = cloud_tuple[0]
        if isinstance(ctx2text, dict):
            cloud2ctx2text[cloud_repr] = ctx2text
        if ok:
            enabled_clouds.setdefault(cloud_repr, []).append(capability)
        else:
            disabled_clouds.setdefault(cloud_repr, []).append(capability)
        check_results_dict[cloud_tuple].append(check_result)

    for cloud_tuple, check_result_list in sorted(check_results_dict.items(),
                                                 key=lambda item: item[0][0]):
        _print_checked_cloud(echo, verbose, cloud_tuple, check_result_list,
                             cloud2ctx2text.get(cloud_tuple[0], {}))

    # Determine the set of enabled clouds: (previously enabled clouds + newly
    # enabled clouds - newly disabled clouds) intersected with
    # config_allowed_clouds, if specified in config.yaml.
    # This means that if a cloud is already enabled and is not included in
    # allowed_clouds in config.yaml, it will be disabled.
    all_enabled_clouds: Set[str] = set()
    for capability in capabilities:
        # Cloudflare is not a real cloud in registry.CLOUD_REGISTRY, and should
        # not be inserted into the DB (otherwise `sky launch` and other code
        # would error out when it's trying to look it up in the registry).
        enabled_clouds_set = {
            cloud for cloud, capabilities in enabled_clouds.items()
            if capability in capabilities and not cloud.startswith('Cloudflare')
        }
        disabled_clouds_set = {
            cloud for cloud, capabilities in disabled_clouds.items()
            if capability in capabilities and not cloud.startswith('Cloudflare')
        }
        config_allowed_clouds_set = {
            cloud for cloud in config_allowed_cloud_names
            if not cloud.startswith('Cloudflare')
        }
        previously_enabled_clouds_set = {
            repr(cloud)
            for cloud in global_user_state.get_cached_enabled_clouds(capability)
        }
        enabled_clouds_for_capability = (config_allowed_clouds_set & (
            (previously_enabled_clouds_set | enabled_clouds_set) -
            disabled_clouds_set))
        global_user_state.set_enabled_clouds(
            list(enabled_clouds_for_capability), capability)
        all_enabled_clouds = all_enabled_clouds.union(
            enabled_clouds_for_capability)
    disallowed_clouds_hint = None
    if disallowed_cloud_names:
        disallowed_clouds_hint = (
            '\nNote: The following clouds were disabled because they were not '
            'included in allowed_clouds in ~/.sky/config.yaml: '
            f'{", ".join([c for c in disallowed_cloud_names])}')
    if not all_enabled_clouds:
        echo(
            click.style(
                'No cloud is enabled. SkyPilot will not be able to run any '
                'task. Run `sky check` for more info.',
                fg='red',
                bold=True))
        if disallowed_clouds_hint:
            echo(click.style(disallowed_clouds_hint, dim=True))
        raise SystemExit()
    else:
        clouds_arg = (f' {" ".join(disabled_clouds).lower()}'
                      if clouds is not None else '')
        echo(
            click.style(
                '\nTo enable a cloud, follow the hints above and rerun: ',
                dim=True) + click.style(f'sky check{clouds_arg}', bold=True) +
            '\n' + click.style(
                'If any problems remain, refer to detailed docs at: '
                'https://docs.skypilot.co/en/latest/getting-started/installation.html',  # pylint: disable=line-too-long
                dim=True))

        if disallowed_clouds_hint:
            echo(click.style(disallowed_clouds_hint, dim=True))

        # Pretty print for UX.
        if not quiet:
            enabled_clouds_str = '\n  ' + '\n  '.join([
                _format_enabled_cloud(cloud, capabilities,
                                      cloud2ctx2text.get(cloud, None))
                for cloud, capabilities in sorted(enabled_clouds.items(),
                                                  key=lambda item: item[0])
            ])
            echo(f'\n{colorama.Fore.GREEN}{PARTY_POPPER_EMOJI} '
                 f'Enabled infra {PARTY_POPPER_EMOJI}'
                 f'{colorama.Style.RESET_ALL}{enabled_clouds_str}')
    return enabled_clouds


def check_capability(
    capability: sky_cloud.CloudCapability,
    quiet: bool = False,
    verbose: bool = False,
    clouds: Optional[Iterable[str]] = None,
) -> List[str]:
    clouds_with_capability = []
    enabled_clouds = check_capabilities(quiet, verbose, clouds, [capability])
    for cloud, capabilities in enabled_clouds.items():
        if capability in capabilities:
            clouds_with_capability.append(cloud)
    return clouds_with_capability


def check(
    quiet: bool = False,
    verbose: bool = False,
    clouds: Optional[Iterable[str]] = None,
) -> List[str]:
    return list(
        check_capabilities(quiet, verbose, clouds,
                           sky_cloud.ALL_CAPABILITIES).keys())


def get_cached_enabled_clouds_or_refresh(
        capability: sky_cloud.CloudCapability,
        raise_if_no_cloud_access: bool = False) -> List[sky_clouds.Cloud]:
    """Returns cached enabled clouds and if no cloud is enabled, refresh.

    This function will perform a refresh if no public cloud is enabled.

    Args:
        raise_if_no_cloud_access: if True, raise an exception if no public
            cloud is enabled.

    Raises:
        exceptions.NoCloudAccessError: if no public cloud is enabled and
            raise_if_no_cloud_access is set to True.
    """
    cached_enabled_clouds = global_user_state.get_cached_enabled_clouds(
        capability)
    if not cached_enabled_clouds:
        try:
            check_capability(sky_cloud.CloudCapability.COMPUTE, quiet=True)
        except SystemExit:
            # If no cloud is enabled, check() will raise SystemExit.
            # Here we catch it and raise the exception later only if
            # raise_if_no_cloud_access is set to True.
            pass
        cached_enabled_clouds = global_user_state.get_cached_enabled_clouds(
            capability)
    if raise_if_no_cloud_access and not cached_enabled_clouds:
        with ux_utils.print_exception_no_traceback():
            raise exceptions.NoCloudAccessError(
                'Cloud access is not set up. Run: '
                f'{colorama.Style.BRIGHT}sky check{colorama.Style.RESET_ALL}')
    return cached_enabled_clouds


def get_cloud_credential_file_mounts(
        excluded_clouds: Optional[Iterable[sky_clouds.Cloud]]
) -> Dict[str, str]:
    """Returns the files necessary to access all clouds.

    Returns a dictionary that will be added to a task's file mounts
    and a list of patterns that will be excluded (used as rsync_exclude).
    """
    # Uploading credentials for all clouds instead of only sky check
    # enabled clouds because users may have partial credentials for some
    # clouds to access their specific resources (e.g. cloud storage) but
    # not have the complete credentials to pass sky check.
    clouds = registry.CLOUD_REGISTRY.values()
    file_mounts = {}
    for cloud in clouds:
        if (excluded_clouds is not None and
                sky_clouds.cloud_in_iterable(cloud, excluded_clouds)):
            continue
        cloud_file_mounts = cloud.get_credential_file_mounts()
        for remote_path, local_path in cloud_file_mounts.items():
            if os.path.exists(os.path.expanduser(local_path)):
                file_mounts[remote_path] = local_path
    # Currently, get_cached_enabled_clouds_or_refresh() does not support r2 as
    # only clouds with computing instances are marked as enabled by skypilot.
    # This will be removed when cloudflare/r2 is added as a 'cloud'.
    r2_is_enabled, _ = cloudflare.check_storage_credentials()
    if r2_is_enabled:
        r2_credential_mounts = cloudflare.get_credential_file_mounts()
        file_mounts.update(r2_credential_mounts)
    return file_mounts


def _print_checked_cloud(
    echo: Callable,
    verbose: bool,
    cloud_tuple: Tuple[str, Union[sky_clouds.Cloud, ModuleType]],
    cloud_capabilities: List[Tuple[sky_cloud.CloudCapability, bool,
                                   Optional[Union[str, Dict[str, str]]]]],
    ctx2text: Dict[str, str],
) -> None:
    """Prints whether a cloud is enabled, and the capabilities that are enabled.
    If any hints (for enabled capabilities) or
    reasons (for disabled capabilities) are provided, they will be printed.

    Args:
        echo: The function to use to print the message.
        verbose: Whether to print the verbose output.
        cloud_tuple: The cloud to print the capabilities for.
        cloud_capabilities: The capabilities for the cloud.
    """

    def _yellow_color(str_to_format: str) -> str:
        return (f'{colorama.Fore.LIGHTYELLOW_EX}'
                f'{str_to_format}'
                f'{colorama.Style.RESET_ALL}')

    cloud_repr, cloud = cloud_tuple
    # Print the capabilities for the cloud.
    # consider cloud enabled if any capability is enabled.
    enabled_capabilities: List[sky_cloud.CloudCapability] = []
    hints_to_capabilities: Dict[str, List[sky_cloud.CloudCapability]] = {}
    reasons_to_capabilities: Dict[str, List[sky_cloud.CloudCapability]] = {}
    for capability, ok, reason in cloud_capabilities:
        if ok:
            enabled_capabilities.append(capability)
        # `dict` reasons for K8s and SSH will be printed in detail in
        # _format_enabled_cloud. Skip here.
        if not isinstance(reason, str):
            continue
        if ok:
            if reason is not None:
                hints_to_capabilities.setdefault(reason, []).append(capability)
        elif reason is not None:
            reasons_to_capabilities.setdefault(reason, []).append(capability)
    style_str = f'{colorama.Style.DIM}'
    status_msg: str = 'disabled'
    capability_string: str = ''
    detail_string: str = ''
    activated_account: Optional[str] = None
    if enabled_capabilities:
        style_str = f'{colorama.Fore.GREEN}{colorama.Style.NORMAL}'
        status_msg = 'enabled'
        capability_string = f'[{", ".join(enabled_capabilities)}]'
        if verbose and cloud is not cloudflare:
            activated_account = cloud.get_active_user_identity_str()
<<<<<<< HEAD
    if isinstance(cloud_tuple[1], (sky_clouds.SSH, sky_clouds.Kubernetes)):
        detail_string = _format_context_details(cloud_tuple[1],
                                                show_details=True,
                                                ctx2text=ctx2text)
=======
        if isinstance(cloud_tuple[1], (sky_clouds.SSH, sky_clouds.Kubernetes)):
            detail_string = _format_context_details(cloud_tuple[1],
                                                    show_details=True,
                                                    ctx2text=ctx2text)
>>>>>>> 4517df79
    echo(
        click.style(
            f'{style_str}  {cloud_repr}: {status_msg} {capability_string}'
            f'{colorama.Style.RESET_ALL}{detail_string}'))
    if activated_account is not None:
        echo(f'    Activated account: {activated_account}')
    for reason, caps in hints_to_capabilities.items():
        echo(f'    Hint [{", ".join(caps)}]: {_yellow_color(reason)}')
    for reason, caps in reasons_to_capabilities.items():
        echo(f'    Reason [{", ".join(caps)}]: {reason}')


def _green_color(str_to_format: str) -> str:
    return f'{colorama.Fore.GREEN}{str_to_format}{colorama.Style.RESET_ALL}'


def _format_context_details(cloud: Union[str, sky_clouds.Cloud],
                            show_details: bool,
                            ctx2text: Optional[Dict[str, str]] = None) -> str:
    if isinstance(cloud, str):
        cloud_type = registry.CLOUD_REGISTRY.from_str(cloud)
        assert cloud_type is not None
    else:
        cloud_type = cloud
    if isinstance(cloud_type, sky_clouds.SSH):
        # Get the cluster names by reading from the node pools file
        contexts = sky_clouds.SSH.get_ssh_node_pool_contexts()
    else:
        assert isinstance(cloud_type, sky_clouds.Kubernetes)
        contexts = sky_clouds.Kubernetes.existing_allowed_contexts()

    filtered_contexts = []
    for context in contexts:
        if not show_details:
            # Skip
            if (ctx2text is None or context not in ctx2text or
                    'disabled' in ctx2text[context]):
                continue
        filtered_contexts.append(context)

    if not filtered_contexts:
        return ''

<<<<<<< HEAD
    def _red_color(str_to_format: str) -> str:
        return (f'{colorama.Fore.LIGHTRED_EX}'
                f'{str_to_format}'
                f'{colorama.Style.RESET_ALL}')

    def _dim_color(str_to_format: str) -> str:
        return (f'{colorama.Style.DIM}'
                f'{str_to_format}'
                f'{colorama.Style.RESET_ALL}')

=======
>>>>>>> 4517df79
    # Format the context info with consistent styling
    contexts_formatted = []
    for i, context in enumerate(filtered_contexts):
        if isinstance(cloud_type, sky_clouds.SSH):
            # TODO: This is a hack to remove the 'ssh-' prefix from the
            # context name. Once we have a separate kubeconfig for SSH,
            # this will not be required.
            cleaned_context = context.lstrip('ssh-')
        else:
            cleaned_context = context
        symbol = (ux_utils.INDENT_LAST_SYMBOL if i == len(filtered_contexts) -
                  1 else ux_utils.INDENT_SYMBOL)
        text_suffix = ''
        if show_details:
            if ctx2text is not None:
                text_suffix = (
<<<<<<< HEAD
                    f': {ctx2text[context]}' if context in ctx2text else
                    (': ' + _red_color('disabled. ') +
                     _dim_color('Reason: Not set up. Use `sky ssh up --infra '
                                f'{context.lstrip("ssh-")}` to set up.')))
=======
                    f': {ctx2text[context]}' if context in ctx2text else ': ' +
                    'disabled. Reason: Not set up. '
                    f'Use `sky ssh up --infra {context.lstrip("ssh-")}` to '
                    'set up.')
>>>>>>> 4517df79
        contexts_formatted.append(
            f'\n    {symbol}{cleaned_context}{text_suffix}')
    identity_str = ('SSH Node Pools' if isinstance(cloud_type, sky_clouds.SSH)
                    else 'Allowed contexts')
    return f'\n    {identity_str}:{"".join(contexts_formatted)}'


def _format_enabled_cloud(cloud_name: str,
                          capabilities: List[sky_cloud.CloudCapability],
                          ctx2text: Optional[Dict[str, str]] = None) -> str:
    """Format the summary of enabled cloud and its enabled capabilities.

    Args:
        cloud_name: The name of the cloud.
        capabilities: The capabilities of the cloud.

    Returns:
        A string of the formatted cloud and capabilities.
    """
    cloud_and_capabilities = f'{cloud_name} [{", ".join(capabilities)}]'
    title = _green_color(cloud_and_capabilities)

    if cloud_name in [repr(sky_clouds.Kubernetes()), repr(sky_clouds.SSH())]:
        return (f'{title}' + _format_context_details(
            cloud_name, show_details=False, ctx2text=ctx2text))

    return title<|MERGE_RESOLUTION|>--- conflicted
+++ resolved
@@ -347,17 +347,10 @@
         capability_string = f'[{", ".join(enabled_capabilities)}]'
         if verbose and cloud is not cloudflare:
             activated_account = cloud.get_active_user_identity_str()
-<<<<<<< HEAD
-    if isinstance(cloud_tuple[1], (sky_clouds.SSH, sky_clouds.Kubernetes)):
-        detail_string = _format_context_details(cloud_tuple[1],
-                                                show_details=True,
-                                                ctx2text=ctx2text)
-=======
         if isinstance(cloud_tuple[1], (sky_clouds.SSH, sky_clouds.Kubernetes)):
             detail_string = _format_context_details(cloud_tuple[1],
                                                     show_details=True,
                                                     ctx2text=ctx2text)
->>>>>>> 4517df79
     echo(
         click.style(
             f'{style_str}  {cloud_repr}: {status_msg} {capability_string}'
@@ -401,7 +394,6 @@
     if not filtered_contexts:
         return ''
 
-<<<<<<< HEAD
     def _red_color(str_to_format: str) -> str:
         return (f'{colorama.Fore.LIGHTRED_EX}'
                 f'{str_to_format}'
@@ -412,8 +404,6 @@
                 f'{str_to_format}'
                 f'{colorama.Style.RESET_ALL}')
 
-=======
->>>>>>> 4517df79
     # Format the context info with consistent styling
     contexts_formatted = []
     for i, context in enumerate(filtered_contexts):
@@ -430,17 +420,10 @@
         if show_details:
             if ctx2text is not None:
                 text_suffix = (
-<<<<<<< HEAD
                     f': {ctx2text[context]}' if context in ctx2text else
                     (': ' + _red_color('disabled. ') +
                      _dim_color('Reason: Not set up. Use `sky ssh up --infra '
                                 f'{context.lstrip("ssh-")}` to set up.')))
-=======
-                    f': {ctx2text[context]}' if context in ctx2text else ': ' +
-                    'disabled. Reason: Not set up. '
-                    f'Use `sky ssh up --infra {context.lstrip("ssh-")}` to '
-                    'set up.')
->>>>>>> 4517df79
         contexts_formatted.append(
             f'\n    {symbol}{cleaned_context}{text_suffix}')
     identity_str = ('SSH Node Pools' if isinstance(cloud_type, sky_clouds.SSH)
