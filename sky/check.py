--- conflicted
+++ resolved
@@ -67,13 +67,7 @@
     # as enabled by skypilot. This will be removed when
     # cloudflare/r2 is added as a 'cloud'.
     if cloudflare.r2_is_enabled():
-<<<<<<< HEAD
-        if not '~/.aws/credentials' in file_mounts:
-            file_mounts.update({'~/.aws/credentials': '~/.aws/credentials'})
-            accountIDPath = cloudflare.ACCOUNT_ID_PATH
-        file_mounts.update({accountIDPath: accountIDPath})
-=======
-        r2_credential_mounts = cloudflare.get_credential_file_mounts(file_mounts)
+        r2_credential_mounts = cloudflare.get_credential_file_mounts(
+            file_mounts)
         file_mounts.update(r2_credential_mounts)
->>>>>>> 2a82a09c
     return file_mounts