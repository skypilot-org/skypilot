--- conflicted
+++ resolved
@@ -15,30 +15,16 @@
     echo('Checking credentials to enable clouds for SkyPilot.')
 
     enabled_clouds = []
-<<<<<<< HEAD
-    for cloud in clouds.CLOUD_REGISTRY.values():
-        echo(f'  Checking {cloud}...', nl=False)
-        ok, reason = cloud.check_credentials()
-        echo('\r', nl=False)
-        status_msg = 'enabled' if ok else 'disabled'
-        status_color = 'green' if ok else 'red'
-        echo('  ' +
-             click.style(f'{cloud}: {status_msg}', fg=status_color, bold=True) +
-             ' ' * 30)
-=======
 
     def check_one_cloud(cloud_tuple: Tuple[str, clouds.Cloud]) -> None:
         cloud_repr, cloud = cloud_tuple
-        if not isinstance(cloud, clouds.Local):
-            echo(f'  Checking {cloud_repr}...', nl=False)
+        echo(f'  Checking {cloud_repr}...', nl=False)
         ok, reason = cloud.check_credentials()
         echo('\r', nl=False)
         status_msg = 'enabled' if ok else 'disabled'
         styles = {'fg': 'green', 'bold': False} if ok else {'dim': True}
-        if not isinstance(cloud, clouds.Local):
-            echo('  ' + click.style(f'{cloud_repr}: {status_msg}', **styles) +
+        echo('  ' + click.style(f'{cloud_repr}: {status_msg}', **styles) +
                  ' ' * 30)
->>>>>>> b32a947a
         if ok:
             enabled_clouds.append(cloud_repr)
             if verbose and cloud is not cloudflare:
