'use client';

import React, { useState, useEffect } from 'react';
import { useRouter } from 'next/router';
import { getClusters } from '@/data/connectors/clusters';
import { getManagedJobs } from '@/data/connectors/jobs';
import {
  getWorkspaces,
  getEnabledClouds,
  deleteWorkspace,
} from '@/data/connectors/workspaces';
import {
  Card,
  CardContent,
  CardHeader,
  CardTitle,
  CardFooter,
} from '@/components/ui/card';
import {
  Table,
  TableHeader,
  TableRow,
  TableHead,
  TableBody,
  TableCell,
} from '@/components/ui/table';
import { Button } from '@/components/ui/button';
import { CircularProgress } from '@mui/material';
import yaml from 'js-yaml';
import {
  Dialog,
  DialogContent,
  DialogHeader,
  DialogTitle,
  DialogDescription,
  DialogFooter,
} from '@/components/ui/dialog';
import {
  ServerIcon,
  BriefcaseIcon,
  BookDocIcon,
  TickIcon,
} from '@/components/elements/icons';
import { ErrorDisplay } from '@/components/elements/ErrorDisplay';
import { RotateCwIcon, PlusIcon, Trash2Icon, EditIcon } from 'lucide-react';
import { useMobile } from '@/hooks/useMobile';
import { statusGroups } from './jobs';
import dashboardCache from '@/lib/cache';
import { REFRESH_INTERVALS } from '@/lib/config';
import cachePreloader from '@/lib/cache-preloader';
import { apiClient } from '@/data/connectors/client';
import { sortData } from '@/data/utils';
import { CLOUD_CANONICALIZATIONS } from '@/data/connectors/constants';
import Link from 'next/link';

// Workspace configuration description component
const WorkspaceConfigDescription = ({ workspaceName, config }) => {
  if (!config) return null;

  const isDefault = workspaceName === 'default';
  const isEmptyConfig = Object.keys(config).length === 0;

  if (isDefault && isEmptyConfig) {
    return (
      <div className="text-sm text-gray-500 mb-3 italic p-3 bg-sky-50 rounded border border-sky-200">
        Workspace &apos;default&apos; can use all accessible infrastructure.
      </div>
    );
  }

  const enabledDescriptions = [];
  const disabledClouds = [];

  Object.entries(config).forEach(([cloud, cloudConfig]) => {
    const cloudNameUpper = cloud.toUpperCase();

    if (cloudConfig?.disabled === true) {
      disabledClouds.push(cloudNameUpper);
    } else if (cloudConfig && Object.keys(cloudConfig).length > 0) {
      let detail = '';
      if (cloud.toLowerCase() === 'gcp' && cloudConfig.project_id) {
        detail = ` (Project ID: ${cloudConfig.project_id})`;
      } else if (cloud.toLowerCase() === 'aws' && cloudConfig.region) {
        detail = ` (Region: ${cloudConfig.region})`;
      }
      enabledDescriptions.push(
        <span key={`${cloud}-enabled`} className="block">
          {cloudNameUpper}
          {detail} is enabled.
        </span>
      );
    } else {
      enabledDescriptions.push(
        <span key={`${cloud}-default-enabled`} className="block">
          {cloudNameUpper} is enabled (using default settings).
        </span>
      );
    }
  });

  const finalDescriptions = [];
  if (disabledClouds.length > 0) {
    const disabledString = disabledClouds.join(' and ');
    finalDescriptions.push(
      <span key="disabled-clouds" className="block">
        {disabledString} {disabledClouds.length === 1 ? 'is' : 'are'} explicitly
        disabled.
      </span>
    );
  }
  finalDescriptions.push(...enabledDescriptions);

  if (finalDescriptions.length > 0) {
    return (
      <div className="text-sm text-gray-700 mb-3 p-3 bg-sky-50 rounded border border-sky-200">
        {finalDescriptions}
        <p className="mt-2 text-gray-500">
          Other accessible infrastructure are enabled. See{' '}
          <code className="text-sky-blue">Enabled Infra</code>.
        </p>
      </div>
    );
  }

  if (!isDefault && isEmptyConfig) {
    return (
      <div className="text-sm text-gray-500 mb-3 italic p-3 bg-sky-50 rounded border border-sky-200">
        This workspace has no specific cloud resource configurations and can use
        all accessible infrastructure.
      </div>
    );
  }
  return null;
};

// Workspace badge component for private/public status
const WorkspaceBadge = ({ isPrivate }) => {
  if (isPrivate) {
    return (
      <span className="inline-flex items-center px-2 py-1 rounded-full text-xs font-medium bg-gray-100 text-gray-700 border border-gray-300">
        Private
      </span>
    );
  }
  return (
    <span className="inline-flex items-center px-2 py-1 rounded-full text-xs font-medium bg-green-100 text-green-700 border border-green-300">
      Public
    </span>
  );
};

// Statistics summary component
const StatsSummary = ({
  workspaceCount,
  runningClusters,
  totalClusters,
  managedJobs,
  router,
}) => (
  <div className="bg-sky-50 p-4 rounded-lg shadow mb-6">
    <div className="flex flex-col sm:flex-row justify-around items-center">
      <div className="p-2">
        <div className="flex items-center">
          <BookDocIcon className="w-5 h-5 mr-2 text-sky-600" />
          <span className="text-sm text-gray-600">Workspaces:</span>
          <span className="ml-1 text-xl font-semibold text-sky-700">
            {workspaceCount}
          </span>
        </div>
      </div>
      <div className="p-2">
        <div className="flex items-center">
          <ServerIcon className="w-5 h-5 mr-2 text-sky-600" />
          <span className="text-sm text-gray-600">
            Clusters (Running / Total):
          </span>
          <button
            onClick={() => router.push('/clusters')}
            className="ml-1 text-xl font-semibold text-blue-600 hover:text-blue-800 hover:underline cursor-pointer"
          >
            {runningClusters} / {totalClusters}
          </button>
        </div>
      </div>
      <div className="p-2">
        <div className="flex items-center">
          <BriefcaseIcon className="w-5 h-5 mr-2 text-sky-600" />
          <span className="text-sm text-gray-600">Managed Jobs:</span>
          <button
            onClick={() => router.push('/jobs')}
            className="ml-1 text-xl font-semibold text-blue-600 hover:text-blue-800 hover:underline cursor-pointer"
          >
            {managedJobs}
          </button>
        </div>
      </div>
    </div>
  </div>
);

const REFRESH_INTERVAL = REFRESH_INTERVALS.REFRESH_INTERVAL;

export function Workspaces() {
  const [workspaceDetails, setWorkspaceDetails] = useState([]);
  const [globalStats, setGlobalStats] = useState({
    runningClusters: 0,
    totalClusters: 0,
    managedJobs: 0,
  });
  const [loading, setLoading] = useState(true);
  const [rawWorkspacesData, setRawWorkspacesData] = useState(null);

  // Sorting state
  const [sortConfig, setSortConfig] = useState({
    key: 'name',
    direction: 'asc',
  });

  // Search state
  const [searchQuery, setSearchQuery] = useState('');

  // Modal states
  const [isAllWorkspacesModalOpen, setIsAllWorkspacesModalOpen] =
    useState(false);

  // Delete confirmation states
  const [deleteState, setDeleteState] = useState({
    confirmOpen: false,
    workspaceToDelete: null,
    deleting: false,
    error: null,
  });

  // Permission denial dialog state
  const [permissionDenialState, setPermissionDenialState] = useState({
    open: false,
    message: '',
    userName: '',
  });

  // User role cache
  const [userRoleCache, setUserRoleCache] = useState(null);
  const [roleLoading, setRoleLoading] = useState(false);

  // Top-level error and success states
  const [topLevelError, setTopLevelError] = useState(null);
  const [topLevelSuccess, setTopLevelSuccess] = useState(null);

  const router = useRouter();
  const isMobile = useMobile();

  // Function to get user role with caching
  const getUserRole = async () => {
    // Return cached result if available and less than 5 minutes old
    if (userRoleCache && Date.now() - userRoleCache.timestamp < 5 * 60 * 1000) {
      return userRoleCache;
    }

    setRoleLoading(true);
    try {
      const response = await apiClient.get(`/users/role`);
      if (!response.ok) {
        const errorData = await response.json();
        throw new Error(errorData.detail || 'Failed to get user role');
      }
      const data = await response.json();
      const roleData = {
        role: data.role,
        name: data.name,
        timestamp: Date.now(),
      };
      setUserRoleCache(roleData);
      setRoleLoading(false);
      return roleData;
    } catch (error) {
      setRoleLoading(false);
      throw error;
    }
  };

  // Function to handle permission check with smooth UX
  const checkPermissionAndAct = async (action, actionCallback) => {
    try {
      const roleData = await getUserRole();

      if (roleData.role !== 'admin') {
        setPermissionDenialState({
          open: true,
          message: action,
          userName: roleData.name.toLowerCase(),
        });
        return false;
      }

      actionCallback();
      return true;
    } catch (error) {
      console.error('Failed to check user role:', error);
      setPermissionDenialState({
        open: true,
        message: `Error: ${error.message}`,
        userName: '',
      });
      return false;
    }
  };

  const fetchData = async (showLoading = false) => {
    if (showLoading) {
      setLoading(true);
    }
    try {
      const [fetchedWorkspacesConfig, clustersResponse, managedJobsResponse] =
        await Promise.all([
          dashboardCache.get(getWorkspaces),
          dashboardCache.get(getClusters),
          dashboardCache.get(getManagedJobs, [{ allUsers: true }]),
        ]);

      setRawWorkspacesData(fetchedWorkspacesConfig);
      const configuredWorkspaceNames = Object.keys(fetchedWorkspacesConfig);

      // Fetch enabled clouds for all workspaces using cache
      const enabledCloudsArray = await Promise.all(
        configuredWorkspaceNames.map((wsName) =>
          dashboardCache.get(getEnabledClouds, [wsName])
        )
      );
      const enabledCloudsMap = Object.fromEntries(
        configuredWorkspaceNames.map((wsName, index) => [
          wsName,
          enabledCloudsArray[index],
        ])
      );

      // Build cluster to workspace mapping
      const clusterNameToWorkspace = Object.fromEntries(
        clustersResponse.map((c) => [c.cluster, c.workspace || 'default'])
      );

      // Initialize workspace stats
      const workspaceStatsAggregator = {};
      configuredWorkspaceNames.forEach((wsName) => {
        workspaceStatsAggregator[wsName] = {
          name: wsName,
          totalClusterCount: 0,
          runningClusterCount: 0,
          managedJobsCount: 0,
          clouds: new Set(),
        };
      });

      // Process clusters
      let totalRunningClusters = 0;
      clustersResponse.forEach((cluster) => {
        const wsName = cluster.workspace || 'default';
        if (!workspaceStatsAggregator[wsName]) {
          workspaceStatsAggregator[wsName] = {
            name: wsName,
            totalClusterCount: 0,
            runningClusterCount: 0,
            managedJobsCount: 0,
            clouds: new Set(),
          };
        }

        workspaceStatsAggregator[wsName].totalClusterCount++;
        if (cluster.status === 'RUNNING' || cluster.status === 'LAUNCHING') {
          workspaceStatsAggregator[wsName].runningClusterCount++;
          totalRunningClusters++;
        }
        if (cluster.cloud) {
          workspaceStatsAggregator[wsName].clouds.add(cluster.cloud);
        }
      });

      // Process managed jobs
      const jobs = managedJobsResponse.jobs || [];
      const activeJobStatuses = new Set(statusGroups.active);
      let activeGlobalManagedJobs = 0;

      jobs.forEach((job) => {
        // Use the direct workspace field from managed jobs
        const wsName = job.workspace || 'default';
        if (
          workspaceStatsAggregator[wsName] &&
          activeJobStatuses.has(job.status)
        ) {
          workspaceStatsAggregator[wsName].managedJobsCount++;
        }
        if (activeJobStatuses.has(job.status)) {
          activeGlobalManagedJobs++;
        }
      });

      // Finalize workspace details
      const finalWorkspaceDetails = Object.values(workspaceStatsAggregator)
        .filter((ws) => configuredWorkspaceNames.includes(ws.name))
        .map((ws) => ({
          ...ws,
          clouds: Array.isArray(enabledCloudsMap[ws.name])
            ? enabledCloudsMap[ws.name]
            : [],
        }))
        .sort((a, b) => a.name.localeCompare(b.name));

      setWorkspaceDetails(finalWorkspaceDetails);
      setGlobalStats({
        runningClusters: totalRunningClusters,
        totalClusters: clustersResponse.length,
        managedJobs: activeGlobalManagedJobs,
      });
    } catch (error) {
      console.error('Error fetching workspace data:', error);
      setWorkspaceDetails([]);
      setGlobalStats({ runningClusters: 0, totalClusters: 0, managedJobs: 0 });
    }
    if (showLoading) {
      setLoading(false);
    }
  };

  useEffect(() => {
    const initializeData = async () => {
      // Trigger cache preloading for workspaces page and background preload other pages
      await cachePreloader.preloadForPage('workspaces');

      fetchData(true); // Show loading on initial load
    };

    initializeData();

    // Set up refresh interval
    const interval = setInterval(() => {
      fetchData(false); // Don't show loading on background refresh
    }, REFRESH_INTERVAL);

    return () => clearInterval(interval);
  }, []);

  // Sorting functionality
  const handleSort = (key) => {
    let direction = 'asc';
    if (sortConfig.key === key && sortConfig.direction === 'asc') {
      direction = 'desc';
    }
    setSortConfig({ key, direction });
  };

  const getSortDirection = (key) => {
    if (sortConfig.key === key) {
      return sortConfig.direction === 'asc' ? ' ↑' : ' ↓';
    }
    return '';
  };

  const sortedWorkspaces = React.useMemo(() => {
    if (!workspaceDetails) return [];

    // First apply search filter
    let filtered = workspaceDetails;
    if (searchQuery && searchQuery.trim() !== '') {
      const searchLower = searchQuery.toLowerCase().trim();
      filtered = workspaceDetails.filter((workspace) => {
        // Check workspace name
        if (workspace.name.toLowerCase().includes(searchLower)) {
          return true;
        }

        // Check infrastructure clouds (both original and canonical names)
        if (
          workspace.clouds.some((cloud) => {
            const canonicalCloudName =
              CLOUD_CANONICALIZATIONS[cloud.toLowerCase()] || cloud;
            return (
              cloud.toLowerCase().includes(searchLower) ||
              canonicalCloudName.toLowerCase().includes(searchLower)
            );
          })
        ) {
          return true;
        }

        // Check public/private status
        const workspaceConfig = rawWorkspacesData?.[workspace.name] || {};
        const isPrivate = workspaceConfig.private === true;
        const status = isPrivate ? 'private' : 'public';
        if (status.includes(searchLower)) {
          return true;
        }

        return false;
      });
    }

    // Then apply sorting
    return sortData(filtered, sortConfig.key, sortConfig.direction);
  }, [workspaceDetails, sortConfig, searchQuery, rawWorkspacesData]);

  const handleDeleteWorkspace = (workspaceName) => {
    checkPermissionAndAct('cannot delete workspace', () => {
      setDeleteState({
        confirmOpen: true,
        workspaceToDelete: workspaceName,
        deleting: false,
        error: null,
      });
    });
  };

  const handleConfirmDelete = async () => {
    if (!deleteState.workspaceToDelete) return;

    setDeleteState((prev) => ({ ...prev, deleting: true, error: null }));
    try {
      await deleteWorkspace(deleteState.workspaceToDelete);

      // Show success message at top level
      setTopLevelSuccess(
        `Workspace "${deleteState.workspaceToDelete}" deleted successfully!`
      );

      setDeleteState({
        confirmOpen: false,
        workspaceToDelete: null,
        deleting: false,
        error: null,
      });

      // Invalidate cache to ensure fresh data is fetched (same as manual refresh)
      dashboardCache.invalidate(getWorkspaces);

      await fetchData(true); // Show loading during refresh
    } catch (error) {
      console.error('Error deleting workspace:', error);

      // Keep dialog open and show error at top level for better UX
      setDeleteState((prev) => ({
        ...prev,
        deleting: false,
        error: null,
      }));
      setTopLevelError(error);
    }
  };

  const handleRefresh = () => {
    // Invalidate cache to ensure fresh data is fetched
    dashboardCache.invalidate(getWorkspaces);
    dashboardCache.invalidate(getClusters);
    dashboardCache.invalidate(getManagedJobs, [{ allUsers: true }]);
    dashboardCache.invalidateFunction(getEnabledClouds); // This function has arguments

    fetchData(true); // Show loading on manual refresh
  };

  const handleCancelDelete = () => {
    setDeleteState({
      confirmOpen: false,
      workspaceToDelete: null,
      deleting: false,
      error: null,
    });
  };

  const handleCreateWorkspace = () => {
    checkPermissionAndAct('cannot create workspace', () => {
      router.push('/workspace/new');
    });
  };

  const handleEditWorkspace = (workspaceName) => {
    checkPermissionAndAct('cannot edit workspace', () => {
      router.push(`/workspaces/${workspaceName}`);
    });
  };

  const preStyle = {
    backgroundColor: '#f5f5f5',
    padding: '16px',
    borderRadius: '8px',
    overflowX: 'auto',
    whiteSpace: 'pre',
    wordBreak: 'normal',
  };

  if (loading && workspaceDetails.length === 0) {
    return (
      <div className="flex justify-center items-center h-64">
        <CircularProgress />
        <span className="ml-2 text-gray-500">Loading workspaces...</span>
      </div>
    );
  }

  return (
    <div>
      {/* Error/Success messages positioned at top right, below navigation bar */}
      <div className="fixed top-20 right-4 z-[9999] max-w-md">
        {topLevelSuccess && (
          <div className="bg-green-50 border border-green-200 rounded p-4 mb-4">
            <div className="flex items-center justify-between">
              <div className="flex items-center">
                <div className="flex-shrink-0">
                  <svg
                    className="h-5 w-5 text-green-400"
                    viewBox="0 0 20 20"
                    fill="currentColor"
                  >
                    <path
                      fillRule="evenodd"
                      d="M10 18a8 8 0 100-16 8 8 0 000 16zm3.707-9.293a1 1 0 00-1.414-1.414L9 10.586 7.707 9.293a1 1 0 00-1.414 1.414l2 2a1 1 0 001.414 0l4-4z"
                      clipRule="evenodd"
                    />
                  </svg>
                </div>
                <div className="ml-3">
                  <p className="text-sm font-medium text-green-800">
                    {topLevelSuccess}
                  </p>
                </div>
              </div>
              <div className="ml-auto pl-3">
                <button
                  type="button"
                  onClick={() => setTopLevelSuccess(null)}
                  className="inline-flex rounded-md bg-green-50 p-1.5 text-green-500 hover:bg-green-100"
                >
                  <span className="sr-only">Dismiss</span>
                  <svg
                    className="h-5 w-5"
                    viewBox="0 0 20 20"
                    fill="currentColor"
                  >
                    <path
                      fillRule="evenodd"
                      d="M4.293 4.293a1 1 0 011.414 0L10 8.586l4.293-4.293a1 1 0 111.414 1.414L11.414 10l4.293 4.293a1 1 0 01-1.414 1.414L10 11.414l-4.293 4.293a1 1 0 01-1.414-1.414L8.586 10 4.293 5.707a1 1 0 010-1.414z"
                      clipRule="evenodd"
                    />
                  </svg>
                </button>
              </div>
            </div>
          </div>
        )}
        <ErrorDisplay
          error={topLevelError}
          title="Error"
          onDismiss={() => setTopLevelError(null)}
        />
      </div>

      {/* Header */}
      <div className="flex items-center justify-between mb-2 h-5">
        <div className="text-base flex items-center">
          <span className="text-sky-blue leading-none">Workspaces</span>
        </div>
        <div className="flex items-center">
          {loading && (
            <div className="flex items-center mr-2">
              <CircularProgress size={15} className="mt-0" />
              <span className="ml-2 text-gray-500 text-xs">Refreshing...</span>
            </div>
          )}
          <button
            onClick={handleRefresh}
            disabled={loading}
            className="text-sky-blue hover:text-sky-blue-bright flex items-center"
          >
            <RotateCwIcon className="h-4 w-4 mr-1.5" />
            {!isMobile && <span>Refresh</span>}
          </button>
        </div>
      </div>

      {/* Search and Create Workspace Row */}
      <div className="flex items-center justify-between mb-4">
        <div className="relative flex-1 max-w-md">
          <input
            type="text"
            placeholder="Filter workspaces"
            value={searchQuery}
            onChange={(e) => setSearchQuery(e.target.value)}
            className="h-8 w-full px-3 pr-8 text-sm border border-gray-300 rounded-md focus:ring-1 focus:ring-sky-500 focus:border-sky-500 outline-none"
          />
          {searchQuery && (
            <button
              onClick={() => setSearchQuery('')}
              className="absolute right-2 top-1/2 transform -translate-y-1/2 text-gray-400 hover:text-gray-600"
              title="Clear search"
            >
              <svg
                className="h-4 w-4"
                fill="none"
                stroke="currentColor"
                viewBox="0 0 24 24"
              >
                <path
                  strokeLinecap="round"
                  strokeLinejoin="round"
                  strokeWidth={2}
                  d="M6 18L18 6M6 6l12 12"
                />
              </svg>
            </button>
          )}
        </div>

        {/* Create Workspace Button */}
        <button
          onClick={handleCreateWorkspace}
          disabled={roleLoading}
          className="ml-4 bg-sky-600 hover:bg-sky-700 text-white flex items-center rounded-md px-3 py-1 text-sm font-medium transition-colors duration-200"
          title="Create Workspace"
        >
          {roleLoading ? (
            <>
              <CircularProgress size={12} className="mr-2" />
              <span>Create Workspace</span>
            </>
          ) : (
            <>
              <PlusIcon className="h-4 w-4 mr-2" />
              Create Workspace
            </>
          )}
        </button>
      </div>

      {/* Workspaces Table */}
      {workspaceDetails.length === 0 && !loading ? (
        <div className="text-center py-10">
          <p className="text-lg text-gray-600">No workspaces found.</p>
          <p className="text-sm text-gray-500 mt-2">
            Create a cluster to see its workspace here.
          </p>
        </div>
      ) : (
        <Card>
          <div className="overflow-x-auto rounded-lg">
            <Table className="min-w-full">
              <TableHeader>
                <TableRow>
                  <TableHead
                    className="sortable whitespace-nowrap cursor-pointer hover:bg-gray-50"
                    onClick={() => handleSort('name')}
                  >
                    Workspace{getSortDirection('name')}
                  </TableHead>
                  <TableHead
<<<<<<< HEAD
                    className="sortable whitespace-nowrap cursor-pointer hover:bg-gray-50 hidden sm:table-cell"
=======
                    className="sortable whitespace-nowrap cursor-pointer hover:bg-gray-50"
>>>>>>> de7ffbe5
                    onClick={() => handleSort('totalClusterCount')}
                  >
                    Clusters {getSortDirection('totalClusterCount')}
                  </TableHead>
                  <TableHead
<<<<<<< HEAD
                    className="sortable whitespace-nowrap cursor-pointer hover:bg-gray-50 hidden md:table-cell"
=======
                    className="sortable whitespace-nowrap cursor-pointer hover:bg-gray-50"
>>>>>>> de7ffbe5
                    onClick={() => handleSort('managedJobsCount')}
                  >
                    Jobs{getSortDirection('managedJobsCount')}
                  </TableHead>
<<<<<<< HEAD
                  <TableHead className="whitespace-nowrap hidden lg:table-cell">
=======
                  <TableHead className="whitespace-nowrap">
>>>>>>> de7ffbe5
                    Enabled infra
                  </TableHead>
                  <TableHead className="whitespace-nowrap">Actions</TableHead>
                </TableRow>
              </TableHeader>
              <TableBody>
                {loading && sortedWorkspaces.length === 0 ? (
                  <TableRow>
                    <TableCell
                      colSpan={5}
                      className="text-center py-6 text-gray-500"
                    >
                      <div className="flex justify-center items-center">
                        <CircularProgress size={20} className="mr-2" />
                        <span>Loading...</span>
                      </div>
                    </TableCell>
                  </TableRow>
                ) : sortedWorkspaces.length > 0 ? (
                  sortedWorkspaces.map((workspace) => {
                    // Get the workspace configuration to check if it's private
                    const workspaceConfig =
                      rawWorkspacesData?.[workspace.name] || {};
                    const isPrivate = workspaceConfig.private === true;

                    return (
                      <TableRow
                        key={workspace.name}
                        className="hover:bg-gray-50"
                      >
                        <TableCell className="">
                          <button
                            onClick={() => handleEditWorkspace(workspace.name)}
                            disabled={roleLoading}
                            className="text-blue-600 hover:text-blue-600 hover:underline text-left"
                          >
                            {workspace.name}
                          </button>
                          <span className="ml-2">
                            <WorkspaceBadge isPrivate={isPrivate} />
                          </span>
                        </TableCell>
<<<<<<< HEAD
                        <TableCell className="hidden sm:table-cell">
=======
                        <TableCell>
>>>>>>> de7ffbe5
                          <button
                            onClick={() => {
                              router.push({
                                pathname: '/clusters',
                                query: { workspace: workspace.name },
                              });
                            }}
                            className="text-gray-700 hover:text-blue-600 hover:underline"
                          >
                            {workspace.runningClusterCount} running,{' '}
                            {workspace.totalClusterCount} total
                          </button>
                        </TableCell>
<<<<<<< HEAD
                        <TableCell className="hidden md:table-cell">
=======
                        <TableCell>
>>>>>>> de7ffbe5
                          <button
                            onClick={() => {
                              router.push({
                                pathname: '/jobs',
                                query: { workspace: workspace.name },
                              });
                            }}
                            className="text-gray-700 hover:text-blue-600 hover:underline"
                          >
                            {workspace.managedJobsCount}
                          </button>
                        </TableCell>
<<<<<<< HEAD
                        <TableCell className="hidden lg:table-cell">
=======
                        <TableCell>
>>>>>>> de7ffbe5
                          {workspace.clouds.length > 0 ? (
                            [...workspace.clouds].sort().map((cloud, index) => {
                              const canonicalCloudName =
                                CLOUD_CANONICALIZATIONS[cloud.toLowerCase()] ||
                                cloud;
                              return (
                                <span key={cloud}>
                                  <Link
                                    href="/infra"
                                    className="inline-flex items-center px-2 py-1 rounded text-sm bg-sky-100 text-sky-800 hover:bg-sky-200 hover:text-sky-900 transition-colors duration-200"
                                  >
                                    {canonicalCloudName}
                                  </Link>
                                  {index < workspace.clouds.length - 1 && ' '}
                                </span>
                              );
                            })
                          ) : (
                            <span className="text-gray-500 text-sm">-</span>
                          )}
                        </TableCell>
                        <TableCell>
                          <Button
                            variant="ghost"
                            size="sm"
                            onClick={() => handleEditWorkspace(workspace.name)}
                            disabled={roleLoading}
                            className="text-gray-600 hover:text-gray-800 mr-1"
                          >
                            <EditIcon className="w-4 h-4" />
                          </Button>
                          <Button
                            variant="ghost"
                            size="sm"
                            onClick={() =>
                              handleDeleteWorkspace(workspace.name)
                            }
                            disabled={
                              workspace.name === 'default' || roleLoading
                            }
                            title={
                              workspace.name === 'default'
                                ? 'Cannot delete default workspace'
                                : 'Delete workspace'
                            }
                            className="text-red-600 hover:text-red-700 hover:bg-red-50"
                          >
                            <Trash2Icon className="w-4 h-4" />
                          </Button>
                        </TableCell>
                      </TableRow>
                    );
                  })
                ) : (
                  <TableRow>
                    <TableCell
                      colSpan={5}
                      className="text-center py-6 text-gray-500"
                    >
                      No workspaces found
                    </TableCell>
                  </TableRow>
                )}
              </TableBody>
            </Table>
          </div>
        </Card>
      )}

      {/* All Workspaces Config Modal */}
      {rawWorkspacesData && (
        <Dialog
          open={isAllWorkspacesModalOpen}
          onOpenChange={setIsAllWorkspacesModalOpen}
        >
          <DialogContent className="sm:max-w-md md:max-w-lg lg:max-w-xl xl:max-w-2xl w-full max-h-[90vh] flex flex-col">
            <DialogHeader>
              <DialogTitle className="pr-10">
                All Workspaces Configuration
              </DialogTitle>
            </DialogHeader>
            <div className="flex-grow overflow-y-auto py-4">
              <pre style={preStyle}>
                {yaml.dump(rawWorkspacesData, { indent: 2 })}
              </pre>
            </div>
          </DialogContent>
        </Dialog>
      )}

      {/* Permission Denial Dialog */}
      <Dialog
        open={permissionDenialState.open}
        onOpenChange={(open) => {
          setPermissionDenialState((prev) => ({ ...prev, open }));
          if (!open) {
            setTopLevelError(null);
          }
        }}
      >
        <DialogContent className="sm:max-w-md transition-all duration-200 ease-in-out">
          <DialogHeader>
            <DialogTitle>Permission Denied</DialogTitle>
            <DialogDescription>
              {roleLoading ? (
                <div className="flex items-center py-2">
                  <CircularProgress size={16} className="mr-2" />
                  <span>Checking permissions...</span>
                </div>
              ) : (
                <>
                  {permissionDenialState.userName ? (
                    <>
                      {permissionDenialState.userName} is logged in as non-admin
                      and {permissionDenialState.message}.
                    </>
                  ) : (
                    permissionDenialState.message
                  )}
                </>
              )}
            </DialogDescription>
          </DialogHeader>
          <DialogFooter>
            <Button
              variant="outline"
              onClick={() =>
                setPermissionDenialState((prev) => ({ ...prev, open: false }))
              }
              disabled={roleLoading}
            >
              OK
            </Button>
          </DialogFooter>
        </DialogContent>
      </Dialog>

      {/* Delete Confirmation Dialog */}
      <Dialog
        open={deleteState.confirmOpen}
        onOpenChange={(open) => {
          if (open) return;
          handleCancelDelete();
          setTopLevelError(null);
        }}
      >
        <DialogContent className="sm:max-w-md">
          <DialogHeader>
            <DialogTitle>Delete Workspace</DialogTitle>
            <DialogDescription>
              Are you sure you want to delete workspace &quot;
              {deleteState.workspaceToDelete}&quot;? This action cannot be
              undone.
            </DialogDescription>
          </DialogHeader>

          <DialogFooter>
            <Button
              variant="outline"
              onClick={handleCancelDelete}
              disabled={deleteState.deleting}
            >
              Cancel
            </Button>
            <Button
              variant="destructive"
              onClick={handleConfirmDelete}
              disabled={deleteState.deleting}
            >
              {deleteState.deleting ? 'Deleting...' : 'Delete'}
            </Button>
          </DialogFooter>
        </DialogContent>
      </Dialog>
    </div>
  );
}<|MERGE_RESOLUTION|>--- conflicted
+++ resolved
@@ -748,30 +748,18 @@
                     Workspace{getSortDirection('name')}
                   </TableHead>
                   <TableHead
-<<<<<<< HEAD
-                    className="sortable whitespace-nowrap cursor-pointer hover:bg-gray-50 hidden sm:table-cell"
-=======
                     className="sortable whitespace-nowrap cursor-pointer hover:bg-gray-50"
->>>>>>> de7ffbe5
                     onClick={() => handleSort('totalClusterCount')}
                   >
                     Clusters {getSortDirection('totalClusterCount')}
                   </TableHead>
                   <TableHead
-<<<<<<< HEAD
-                    className="sortable whitespace-nowrap cursor-pointer hover:bg-gray-50 hidden md:table-cell"
-=======
                     className="sortable whitespace-nowrap cursor-pointer hover:bg-gray-50"
->>>>>>> de7ffbe5
                     onClick={() => handleSort('managedJobsCount')}
                   >
                     Jobs{getSortDirection('managedJobsCount')}
                   </TableHead>
-<<<<<<< HEAD
-                  <TableHead className="whitespace-nowrap hidden lg:table-cell">
-=======
                   <TableHead className="whitespace-nowrap">
->>>>>>> de7ffbe5
                     Enabled infra
                   </TableHead>
                   <TableHead className="whitespace-nowrap">Actions</TableHead>
@@ -814,11 +802,7 @@
                             <WorkspaceBadge isPrivate={isPrivate} />
                           </span>
                         </TableCell>
-<<<<<<< HEAD
-                        <TableCell className="hidden sm:table-cell">
-=======
                         <TableCell>
->>>>>>> de7ffbe5
                           <button
                             onClick={() => {
                               router.push({
@@ -832,11 +816,7 @@
                             {workspace.totalClusterCount} total
                           </button>
                         </TableCell>
-<<<<<<< HEAD
-                        <TableCell className="hidden md:table-cell">
-=======
                         <TableCell>
->>>>>>> de7ffbe5
                           <button
                             onClick={() => {
                               router.push({
@@ -849,11 +829,7 @@
                             {workspace.managedJobsCount}
                           </button>
                         </TableCell>
-<<<<<<< HEAD
-                        <TableCell className="hidden lg:table-cell">
-=======
                         <TableCell>
->>>>>>> de7ffbe5
                           {workspace.clouds.length > 0 ? (
                             [...workspace.clouds].sort().map((cloud, index) => {
                               const canonicalCloudName =
