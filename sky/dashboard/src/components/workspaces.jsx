--- conflicted
+++ resolved
@@ -4,18 +4,11 @@
 import { useRouter } from 'next/router';
 import { getClusters } from '@/data/connectors/clusters';
 import { getManagedJobs } from '@/data/connectors/jobs';
-<<<<<<< HEAD
-import { getWorkspaces, getEnabledClouds } from '@/data/connectors/workspaces';
-import dashboardCache from '@/lib/cache';
-import cachePreloader from '@/lib/cache-preloader';
-import { REFRESH_INTERVALS } from '@/lib/config';
-=======
 import {
   getWorkspaces,
   getEnabledClouds,
   deleteWorkspace,
 } from '@/data/connectors/workspaces';
->>>>>>> d4b64143
 import {
   Card,
   CardContent,
@@ -44,6 +37,7 @@
 import { RotateCwIcon } from 'lucide-react';
 import { useMobile } from '@/hooks/useMobile';
 import { statusGroups } from './jobs';
+import dashboardCache from '@/lib/cache';
 
 // Workspace configuration description component
 const WorkspaceConfigDescription = ({ workspaceName, config }) => {
@@ -324,14 +318,9 @@
       setRawWorkspacesData(fetchedWorkspacesConfig);
       const configuredWorkspaceNames = Object.keys(fetchedWorkspacesConfig);
 
-<<<<<<< HEAD
-      const enabledCloudsPromises = configuredWorkspaceNames.map((wsName) =>
-        dashboardCache.get(getEnabledClouds, [wsName])
-=======
       // Fetch enabled clouds for all workspaces
       const enabledCloudsArray = await Promise.all(
         configuredWorkspaceNames.map((wsName) => getEnabledClouds(wsName, true))
->>>>>>> d4b64143
       );
       const enabledCloudsMap = Object.fromEntries(
         configuredWorkspaceNames.map((wsName, index) => [
@@ -481,10 +470,6 @@
     }
   };
 
-<<<<<<< HEAD
-  const handleCloseAllWorkspacesModal = () => {
-    setIsAllWorkspacesModalOpen(false);
-  };
 
   const handleRefresh = () => {
     // Invalidate cache to ensure fresh data is fetched
@@ -494,7 +479,8 @@
     dashboardCache.invalidateFunction(getEnabledClouds); // This function has arguments
 
     fetchData(true); // Show loading on manual refresh
-=======
+  };
+
   const handleCancelDelete = () => {
     setDeleteState({
       confirmOpen: false,
@@ -502,7 +488,6 @@
       deleting: false,
       error: null,
     });
->>>>>>> d4b64143
   };
 
   const preStyle = {
@@ -552,7 +537,7 @@
           )}
           <Button
             variant="ghost"
-            onClick={fetchData}
+            onClick={handleRefresh}
             disabled={loading}
             className="text-sky-blue hover:text-sky-blue-bright flex items-center"
           >
