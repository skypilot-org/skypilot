--- conflicted
+++ resolved
@@ -38,11 +38,8 @@
 import { BASE_PATH, ENDPOINT } from '@/data/connectors/constants';
 import { CustomTooltip } from '@/components/utils';
 import { useMobile } from '@/hooks/useMobile';
-<<<<<<< HEAD
 import { VersionDisplay } from '@/components/elements/version-display';
-=======
 import { useGroupedNavLinks, usePluginRoutes } from '@/plugins/PluginProvider';
->>>>>>> 6b2b5cbe
 
 // Create a context for sidebar state management
 const SidebarContext = createContext(null);
