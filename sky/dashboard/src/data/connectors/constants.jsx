export const ENDPOINT = '/internal/dashboard';
export const BASE_PATH = '/dashboard';
export const TIMEOUT = 10000;
<<<<<<< HEAD
export const ClusterDoesNotExist = 'ClusterDoesNotExist';
export const NotSupportedError = 'NotSupportedError';
export const ClusterNotUpError = 'ClusterNotUpError';
export const API_URL = '/api/v1';
export const WS_API_URL = API_URL.replace(/^http/, 'ws');
=======
export const CLUSTER_DOES_NOT_EXIST = 'ClusterDoesNotExist';
export const NOT_SUPPORTED_ERROR = 'NotSupportedError';
export const CLUSTER_NOT_UP_ERROR = 'ClusterNotUpError';
export const CLOUDS_LIST = [
  'aws',
  'azure',
  'gcp',
  'ibm',
  'lambda',
  'scp',
  'oci',
  'runpod',
  'vast',
  'vsphere',
  'cudo',
  'fluidstack',
  'paperspace',
  'do',
  'nebius',
];
export const COMMON_GPUS = [
  'A10',
  'A10G',
  'A100',
  'A100-80GB',
  'H100',
  'H200',
  'L4',
  'L40S',
  'T4',
  'V100',
  'V100-32GB',
];
>>>>>>> 41955535
<|MERGE_RESOLUTION|>--- conflicted
+++ resolved
@@ -1,13 +1,11 @@
 export const ENDPOINT = '/internal/dashboard';
 export const BASE_PATH = '/dashboard';
 export const TIMEOUT = 10000;
-<<<<<<< HEAD
 export const ClusterDoesNotExist = 'ClusterDoesNotExist';
 export const NotSupportedError = 'NotSupportedError';
 export const ClusterNotUpError = 'ClusterNotUpError';
 export const API_URL = '/api/v1';
 export const WS_API_URL = API_URL.replace(/^http/, 'ws');
-=======
 export const CLUSTER_DOES_NOT_EXIST = 'ClusterDoesNotExist';
 export const NOT_SUPPORTED_ERROR = 'NotSupportedError';
 export const CLUSTER_NOT_UP_ERROR = 'ClusterNotUpError';
@@ -40,5 +38,4 @@
   'T4',
   'V100',
   'V100-32GB',
-];
->>>>>>> 41955535
+];