export const ENDPOINT = '/internal/dashboard';
export const BASE_PATH = '/dashboard';
export const TIMEOUT = 10000;
<<<<<<< HEAD
export const ClusterDoesNotExist = 'ClusterDoesNotExist';
export const NotSupportedError = 'NotSupportedError';
export const ClusterNotUpError = 'ClusterNotUpError';
export const API_URL = '/api/v1';
export const WS_API_URL = API_URL.replace(/^http/, 'ws');
=======
>>>>>>> 3c87f822
export const CLUSTER_DOES_NOT_EXIST = 'ClusterDoesNotExist';
export const NOT_SUPPORTED_ERROR = 'NotSupportedError';
export const CLUSTER_NOT_UP_ERROR = 'ClusterNotUpError';
export const CLOUDS_LIST = [
<<<<<<< HEAD
  'aws',
  'azure',
  'gcp',
  'ibm',
  'lambda',
  'scp',
  'oci',
  'runpod',
  'vast',
  'vsphere',
  'cudo',
  'fluidstack',
  'paperspace',
  'do',
  'nebius',
=======
  'AWS',
  'Azure',
  'GCP',
  'IBM',
  'Lambda',
  'SCP',
  'OCI',
  'RunPod',
  'VAST',
  'vSphere',
  'Cudo',
  'FluidStack',
  'Paperspace',
  'DO',
  'Nebius',
>>>>>>> 3c87f822
];
export const COMMON_GPUS = [
  'A10',
  'A10G',
  'A100',
  'A100-80GB',
  'H100',
  'H200',
  'L4',
  'L40S',
  'T4',
  'V100',
  'V100-32GB',
];<|MERGE_RESOLUTION|>--- conflicted
+++ resolved
@@ -1,35 +1,12 @@
 export const ENDPOINT = '/internal/dashboard';
 export const BASE_PATH = '/dashboard';
 export const TIMEOUT = 10000;
-<<<<<<< HEAD
-export const ClusterDoesNotExist = 'ClusterDoesNotExist';
-export const NotSupportedError = 'NotSupportedError';
-export const ClusterNotUpError = 'ClusterNotUpError';
 export const API_URL = '/api/v1';
 export const WS_API_URL = API_URL.replace(/^http/, 'ws');
-=======
->>>>>>> 3c87f822
 export const CLUSTER_DOES_NOT_EXIST = 'ClusterDoesNotExist';
 export const NOT_SUPPORTED_ERROR = 'NotSupportedError';
 export const CLUSTER_NOT_UP_ERROR = 'ClusterNotUpError';
 export const CLOUDS_LIST = [
-<<<<<<< HEAD
-  'aws',
-  'azure',
-  'gcp',
-  'ibm',
-  'lambda',
-  'scp',
-  'oci',
-  'runpod',
-  'vast',
-  'vsphere',
-  'cudo',
-  'fluidstack',
-  'paperspace',
-  'do',
-  'nebius',
-=======
   'AWS',
   'Azure',
   'GCP',
@@ -45,7 +22,6 @@
   'Paperspace',
   'DO',
   'Nebius',
->>>>>>> 3c87f822
 ];
 export const COMMON_GPUS = [
   'A10',
