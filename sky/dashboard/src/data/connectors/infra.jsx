import { CLOUDS_LIST, COMMON_GPUS } from '@/data/connectors/constants';

// Importing from the same directory
import { apiClient } from '@/data/connectors/client';
import { getErrorMessageFromResponse } from '@/data/utils';

export async function getCloudInfrastructure(forceRefresh = false) {
  const dashboardCache = (await import('@/lib/cache')).default;
  const { getClusters } = await import('@/data/connectors/clusters');
  const { getManagedJobs } = await import('@/data/connectors/jobs');
  const { getWorkspaces, getEnabledClouds } = await import(
    '@/data/connectors/workspaces'
  );

  try {
    let jobsData = { jobs: [] };
    try {
      jobsData = await dashboardCache.get(getManagedJobs, [
        { allUsers: true, skipFinished: true, fields: ['cloud', 'region'] },
      ]);
    } catch (error) {
      console.error('Error fetching managed jobs:', error);
    }
    const jobs = jobsData?.jobs || [];
    let clustersData = [];
    try {
      clustersData = await dashboardCache.get(getClusters);
    } catch (error) {
      console.error('Error fetching clusters:', error);
    }
    const clusters = clustersData || [];

    // Get enabled clouds by aggregating across all workspaces
    let enabledCloudsList = [];
    try {
      // If forceRefresh is true, first run sky check to refresh cloud status
      if (forceRefresh) {
        console.log('Force refreshing clouds by running sky check...');
        try {
          const checkResponse = await apiClient.post('/check', {});
          if (!checkResponse.ok) {
            const msg = `Failed to run sky check with status ${checkResponse.status}`;
            throw new Error(msg);
          }
          const checkId =
            checkResponse.headers.get('X-Skypilot-Request-ID') ||
            checkResponse.headers.get('X-Request-ID');
          if (!checkId) {
            const msg = 'No request ID received from server for sky check';
            throw new Error(msg);
          }

          // Wait for the check to complete
          const checkResult = await apiClient.get(
            `/api/get?request_id=${checkId}`
          );
          if (!checkResult.ok) {
            const msg = `Failed to get sky check result with status ${checkResult.status}, error: ${checkResult.statusText}`;
            throw new Error(msg);
          }
          const checkData = await checkResult.json();
          console.log('Sky check completed:', checkData);
        } catch (checkError) {
          console.error('Error running sky check:', checkError);
          // Continue anyway - we'll still try to get the cached enabled clouds
        }
      }

      // Get all accessible workspaces
      const workspacesData = await dashboardCache.get(getWorkspaces);
      const workspaceNames = Object.keys(workspacesData || {});

      if (workspaceNames.length === 0) {
        console.warn('No accessible workspaces found');
        enabledCloudsList = [];
      } else {
        // Fetch enabled clouds for each workspace and aggregate
        const enabledCloudsSet = new Set();

        await Promise.all(
          workspaceNames.map(async (workspaceName) => {
            try {
              const workspaceClouds = await dashboardCache.get(
                getEnabledClouds,
                [workspaceName, false]
              );
              if (Array.isArray(workspaceClouds)) {
                workspaceClouds.forEach((cloud) => {
                  if (cloud) {
                    enabledCloudsSet.add(cloud.toLowerCase());
                  }
                });
              }
            } catch (error) {
              console.error(
                `Error fetching enabled clouds for workspace ${workspaceName}:`,
                error
              );
            }
          })
        );

        enabledCloudsList = Array.from(enabledCloudsSet);
        console.log(
          'Aggregated enabled clouds across all workspaces:',
          enabledCloudsList
        );
      }
    } catch (error) {
      console.error('Error fetching enabled clouds:', error);
      // If there's an error, we'll use clusters and jobs to determine enabled clouds
      enabledCloudsList = [];
    }

    // Create a map to store cloud data
    const cloudsData = {};

    // Initialize with all clouds from CLOUDS_LIST
    CLOUDS_LIST.forEach((cloud) => {
      // Check if the cloud is in the enabled clouds list
      const isEnabled = enabledCloudsList.includes(cloud.toLowerCase());

      cloudsData[cloud] = {
        name: cloud,
        clusters: 0,
        jobs: 0,
        enabled: isEnabled,
      };
    });

    // Count clusters per cloud
    clusters.forEach((cluster) => {
      if (cluster.cloud) {
        const cloudName = cluster.cloud;
        if (cloudsData[cloudName]) {
          cloudsData[cloudName].clusters += 1;
          // If we have clusters in a cloud, it must be enabled
          cloudsData[cloudName].enabled = true;
        }
      }
    });

    // Count jobs per cloud
    jobs.forEach((job) => {
      if (job.cloud) {
        const cloudName = job.cloud;
        if (cloudsData[cloudName]) {
          cloudsData[cloudName].jobs += 1;
          // If we have jobs in a cloud, it must be enabled
          cloudsData[cloudName].enabled = true;
        }
      }
    });

    // Get total and enabled counts for the UI
    const totalClouds = CLOUDS_LIST.length;
    const enabledClouds = Object.values(cloudsData).filter(
      (c) => c.enabled
    ).length;

    // Convert to array, filter to only enabled clouds, and sort by name
    const result = Object.values(cloudsData)
      .filter((cloud) => cloud.enabled)
      .sort((a, b) => a.name.localeCompare(b.name));

    return {
      clouds: result,
      totalClouds,
      enabledClouds,
    };
  } catch (error) {
    console.error('Error fetching cloud infrastructure:', error);
    throw error;
  }
}

export async function getGPUs() {
  // Legacy function - now redirects to workspace-aware infrastructure
  return await getWorkspaceInfrastructure();
}

// New workspace-aware infrastructure fetching function
export async function getWorkspaceInfrastructure() {
  try {
    console.log('[DEBUG] Starting workspace-aware infrastructure fetch');

    // Step 1: Get all accessible workspaces for the user
    const { getWorkspaces } = await import('@/data/connectors/workspaces');
    console.log('[DEBUG] About to call getWorkspaces()');
    const workspacesData = await getWorkspaces();
    console.log('[DEBUG] Workspaces data received:', workspacesData);
    console.log(
      '[DEBUG] Number of accessible workspaces:',
      Object.keys(workspacesData || {}).length
    );
    console.log('[DEBUG] Workspace names:', Object.keys(workspacesData || {}));

    if (!workspacesData || Object.keys(workspacesData).length === 0) {
      console.log(
        '[DEBUG] No accessible workspaces found - returning empty result'
      );
      return {
        workspaces: {},
        allContextNames: [],
        allGPUs: [],
        perContextGPUs: [],
        perNodeGPUs: [],
        allSlurmGPUs: [],
        perClusterSlurmGPUs: [],
        perNodeSlurmGPUs: [],
        contextStats: {},
        contextWorkspaceMap: {},
        contextErrors: {},
      };
    }

    // Step 2: For each workspace, fetch enabled clouds with expanded infrastructure
    const { getEnabledClouds } = await import('@/data/connectors/workspaces');
    const workspaceInfraData = {};
    const allContextsAcrossWorkspaces = [];
    const contextWorkspaceMap = {};

    await Promise.allSettled(
      Object.entries(workspacesData).map(
        async ([workspaceName, workspaceConfig]) => {
          console.log(
            `Fetching infrastructure for workspace: ${workspaceName}`
          );

          try {
            // Get enabled clouds with expanded infrastructure for this workspace
            console.log(
              `[DEBUG] Fetching enabled clouds for workspace: ${workspaceName}`
            );
            const expandedClouds = await getEnabledClouds(workspaceName, true);
            console.log(
              `[DEBUG] Expanded clouds for ${workspaceName}:`,
              expandedClouds
            );

            workspaceInfraData[workspaceName] = {
              config: workspaceConfig,
              clouds: expandedClouds,
              contexts: [],
            };

            // Extract contexts from expanded cloud data
            // expandedClouds is an array of strings like ['kubernetes/context1', 'SSH/pool1']
            console.log(
              `[DEBUG] Processing expandedClouds for ${workspaceName}:`,
              expandedClouds
            );
            if (expandedClouds && Array.isArray(expandedClouds)) {
              expandedClouds.forEach((infraItem) => {
                console.log(`[DEBUG] Processing infraItem: ${infraItem}`);
                if (infraItem.toLowerCase().startsWith('kubernetes/')) {
                  const context = infraItem.replace(/^kubernetes\//i, '');
                  console.log(
                    `[DEBUG] Extracted kubernetes context: ${context}`
                  );
                  allContextsAcrossWorkspaces.push(context);
                  if (!contextWorkspaceMap[context]) {
                    contextWorkspaceMap[context] = [];
                  }
                  if (!contextWorkspaceMap[context].includes(workspaceName)) {
                    contextWorkspaceMap[context].push(workspaceName);
                  }
                  workspaceInfraData[workspaceName].contexts.push(context);
                } else if (infraItem.toLowerCase().startsWith('ssh/')) {
                  const poolName = infraItem.replace(/^ssh\//i, '');
                  const sshContextName = `ssh-${poolName}`;
                  console.log(
                    `[DEBUG] Extracted SSH context: ${sshContextName}`
                  );
                  allContextsAcrossWorkspaces.push(sshContextName);
                  if (!contextWorkspaceMap[sshContextName]) {
                    contextWorkspaceMap[sshContextName] = [];
                  }
                  if (
                    !contextWorkspaceMap[sshContextName].includes(workspaceName)
                  ) {
                    contextWorkspaceMap[sshContextName].push(workspaceName);
                  }
                  workspaceInfraData[workspaceName].contexts.push(
                    sshContextName
                  );
                }
              });
            } else {
              console.log(
                `[DEBUG] No expanded clouds or not an array for ${workspaceName}`
              );
            }
          } catch (error) {
            console.error(
              `Failed to fetch infrastructure for workspace ${workspaceName}:`,
              error
            );
            throw error;
          }
        }
      )
    );

    // Step 3: Get detailed GPU information for all contexts
    const { getClusters } = await import('@/data/connectors/clusters');
    const dashboardCache = (await import('@/lib/cache')).default;
    let clustersData = [];
    try {
      clustersData = await dashboardCache.get(getClusters);
    } catch (error) {
      console.error('Error fetching clusters:', error);
    }
    const clusters = clustersData || [];

    // Get context stats (cluster counts)
    let contextStats = {};
    try {
      contextStats = await getContextClusters(clusters);
    } catch (error) {
      console.error('Error fetching context clusters:', error);
    }

    // Get GPU data for all contexts (filter out any undefined contexts)
    const validContexts = [...new Set(allContextsAcrossWorkspaces)].filter(
      (context) => context && typeof context === 'string'
    );
    let gpuData = {
      allGPUs: [],
      perContextGPUs: [],
      perNodeGPUs: [],
      contextErrors: {},
    };
    try {
      gpuData = await getKubernetesGPUsFromContexts(validContexts);
    } catch (error) {
      console.error('Error fetching Kubernetes GPUs:', error);
    }

    // Get Slurm GPU data
    let slurmGpuData = {
      allSlurmGPUs: [],
      perClusterSlurmGPUs: [],
      perNodeSlurmGPUs: [],
    };
    try {
      slurmGpuData = await getSlurmServiceGPUs();
      console.log('[DEBUG] Slurm GPU data in infra.jsx:', slurmGpuData);
    } catch (error) {
      console.error('Error fetching Slurm GPUs:', error);
    }

    const finalResult = {
      workspaces: workspaceInfraData,
      allContextNames: [...new Set(allContextsAcrossWorkspaces)].sort(),
      allGPUs: gpuData.allGPUs || [],
      perContextGPUs: gpuData.perContextGPUs || [],
      perNodeGPUs: gpuData.perNodeGPUs || [],
      allSlurmGPUs: slurmGpuData.allSlurmGPUs || [],
      perClusterSlurmGPUs: slurmGpuData.perClusterSlurmGPUs || [],
      perNodeSlurmGPUs: slurmGpuData.perNodeSlurmGPUs || [],
      contextStats: contextStats,
      contextWorkspaceMap: contextWorkspaceMap,
      contextErrors: gpuData.contextErrors || {},
    };

    console.log('[DEBUG] Final result:', finalResult);
    console.log('[DEBUG] All contexts found:', allContextsAcrossWorkspaces);
    console.log('[DEBUG] Context workspace map:', contextWorkspaceMap);

    return finalResult;
  } catch (error) {
    console.error('[DEBUG] Failed to fetch workspace infrastructure:', error);
    console.error('[DEBUG] Error stack:', error.stack);
    throw error;
  }
}

// Helper function to get GPU data for specific contexts
async function getKubernetesGPUsFromContexts(contextNames) {
  try {
    if (!contextNames || contextNames.length === 0) {
      return {
        allGPUs: [],
        perContextGPUs: [],
        perNodeGPUs: [],
        contextErrors: {},
      };
    }

    const allGPUsSummary = {};
    const perContextGPUsData = {};
    const perNodeGPUs_dict = {};
    const contextErrors = {};

    // Get all of the node info for all contexts in parallel and put them
    // in a dictionary keyed by context name.
    // Use Promise.allSettled to handle partial failures gracefully
    const contextNodeInfoResults = await Promise.allSettled(
      contextNames.map((context) => getKubernetesPerNodeGPUs(context))
    );
    const contextToNodeInfo = {};
    for (let i = 0; i < contextNames.length; i++) {
      const result = contextNodeInfoResults[i];
      if (result.status === 'fulfilled') {
        contextToNodeInfo[contextNames[i]] = result.value;
        console.log(
          '[CONTEXT_DEBUG] Context node info result:',
          contextNames[i],
          result.value
        );
      } else {
        // Log the error but continue with other contexts
        const errorMessage =
          result.reason?.message ||
          (typeof result.reason === 'string' && result.reason) ||
          'Context may be unavailable or timed out';
        console.warn(
          `Failed to get node info for context ${contextNames[i]}:`,
          errorMessage
        );
        contextToNodeInfo[contextNames[i]] = {};
        contextErrors[contextNames[i]] = errorMessage;
      }
    }

    // Populate the gpuToData map for each context.
    for (const context of contextNames) {
      const nodeInfoForContext = contextToNodeInfo[context] || {};
      if (nodeInfoForContext && Object.keys(nodeInfoForContext).length > 0) {
        const gpuToData = {};
        for (const nodeName in nodeInfoForContext) {
          const nodeData = nodeInfoForContext[nodeName];
          if (!nodeData) {
            console.warn(
              `No node data for node ${nodeName} in context ${context}`
            );
            continue;
          }

          const gpuName = nodeData['accelerator_type'] || '-';
          const totalCount = nodeData['total']?.['accelerator_count'] || 0;
          const freeCount = nodeData['free']?.['accelerators_available'] || 0;
          // Check if node is ready (defaults to true for backward compatibility)
          const isReady = nodeData['is_ready'] !== false;

          if (totalCount > 0) {
            if (!gpuToData[gpuName]) {
              gpuToData[gpuName] = {
                gpu_name: gpuName,
                gpu_requestable_qty_per_node: 0,
                gpu_total: 0,
                gpu_free: 0,
                gpu_not_ready: 0,
                context: context,
              };
            }
            gpuToData[gpuName].gpu_total += totalCount;
            gpuToData[gpuName].gpu_free += freeCount;
            if (isReady === false) {
              gpuToData[gpuName].gpu_not_ready += totalCount;
            }
            gpuToData[gpuName].gpu_requestable_qty_per_node = totalCount;
          }
        }
        perContextGPUsData[context] = Object.values(gpuToData);
        for (const gpuName in gpuToData) {
          if (gpuName in allGPUsSummary) {
            allGPUsSummary[gpuName].gpu_total += gpuToData[gpuName].gpu_total;
            allGPUsSummary[gpuName].gpu_free += gpuToData[gpuName].gpu_free;
            allGPUsSummary[gpuName].gpu_not_ready +=
              gpuToData[gpuName].gpu_not_ready;
          } else {
            allGPUsSummary[gpuName] = {
              gpu_total: gpuToData[gpuName].gpu_total,
              gpu_free: gpuToData[gpuName].gpu_free,
              gpu_not_ready: gpuToData[gpuName].gpu_not_ready,
              gpu_name: gpuName,
            };
          }
        }
      } else {
        // Initialize empty array for contexts that don't have node info
        perContextGPUsData[context] = [];
      }
    }

    // Populate the perNodeGPUs_dict map for each context.
    for (const context of contextNames) {
      const nodeInfoForContext = contextToNodeInfo[context];
      if (nodeInfoForContext && Object.keys(nodeInfoForContext).length > 0) {
        for (const nodeName in nodeInfoForContext) {
          const nodeData = nodeInfoForContext[nodeName];
          if (!nodeData) {
            console.warn(
              `No node data for node ${nodeName} in context ${context}`
            );
            continue;
          }

          // Ensure accelerator_type, total, and free fields exist or provide defaults
          const acceleratorType = nodeData['accelerator_type'] || '-';
          const totalAccelerators =
            nodeData['total']?.['accelerator_count'] ?? 0;
          const freeAccelerators =
            nodeData['free']?.['accelerators_available'] ?? 0;
          // Check if node is ready (defaults to true for backward compatibility)
          const nodeIsReady = nodeData['is_ready'] !== false;

          // Extract CPU and memory information
          const cpuCount = nodeData['cpu_count'] ?? null;
          const memoryGb = nodeData['memory_gb'] ?? null;

          perNodeGPUs_dict[`${context}/${nodeName}`] = {
            node_name: nodeData['name'] || nodeName,
            gpu_name: acceleratorType,
            gpu_total: totalAccelerators,
            gpu_free: freeAccelerators,
            ip_address: nodeData['ip_address'] || null,
            context: context,
<<<<<<< HEAD
            cpu_count: cpuCount,
            memory_gb: memoryGb,
=======
            is_ready: nodeIsReady,
>>>>>>> e4e2d276
          };

          // If this node provides a GPU type not found via GPU availability,
          // add it to perContextGPUsData with 0/0 counts if it's not already there.
          if (
            acceleratorType !== '-' &&
            perContextGPUsData[context] &&
            !perContextGPUsData[context].some(
              (gpu) => gpu.gpu_name === acceleratorType
            )
          ) {
            if (!(acceleratorType in allGPUsSummary)) {
              allGPUsSummary[acceleratorType] = {
                gpu_total: 0,
                gpu_free: 0,
                gpu_not_ready: 0,
                gpu_name: acceleratorType,
              };
            }
            const existingGpuEntry = perContextGPUsData[context].find(
              (gpu) => gpu.gpu_name === acceleratorType
            );
            if (!existingGpuEntry) {
              perContextGPUsData[context].push({
                gpu_name: acceleratorType,
                gpu_not_ready: 0,
                gpu_requestable_qty_per_node: '-',
                gpu_total: 0,
                gpu_free: 0,
                context: context,
              });
            }
          }
        }
      }
    }

    console.log('[CONTEXT_DEBUG] All GPUs summary:', allGPUsSummary);
    console.log('[CONTEXT_DEBUG] Per context GPUs data:', perContextGPUsData);
    console.log('[CONTEXT_DEBUG] Per node GPUs data:', perNodeGPUs_dict);
    console.log('[CONTEXT_DEBUG] Context errors:', contextErrors);
    return {
      allGPUs: Object.values(allGPUsSummary).sort((a, b) =>
        (a.gpu_name || '').localeCompare(b.gpu_name || '')
      ),
      perContextGPUs: Object.values(perContextGPUsData)
        .flat()
        .sort(
          (a, b) =>
            (a.context || '').localeCompare(b.context || '') ||
            (a.gpu_name || '').localeCompare(b.gpu_name || '')
        ),
      perNodeGPUs: Object.values(perNodeGPUs_dict).sort(
        (a, b) =>
          (a.context || '').localeCompare(b.context || '') ||
          (a.node_name || '').localeCompare(b.node_name || '') ||
          (a.gpu_name || '').localeCompare(b.gpu_name || '')
      ),
      contextErrors: contextErrors,
    };
  } catch (error) {
    console.error('[infra.jsx] Error in getKubernetesGPUsFromContexts:', error);
    throw error;
  }
}

async function getKubernetesPerNodeGPUs(context) {
  try {
    const response = await apiClient.post(`/kubernetes_node_info`, {
      context: context,
    });
    if (!response.ok) {
      const msg = `Failed to get kubernetes node info for context ${context} with status ${response.status}, error: ${response.statusText}`;
      throw new Error(msg);
    }
    const id =
      response.headers.get('X-Skypilot-Request-ID') ||
      response.headers.get('x-request-id');
    if (!id) {
      const msg = 'No request ID received from server for kubernetes node info';
      throw new Error(msg);
    }
    const fetchedData = await apiClient.get(`/api/get?request_id=${id}`);
    if (!fetchedData.ok) {
      const errorMessage = await getErrorMessageFromResponse(fetchedData);
      const msg = `Failed to get kubernetes node info result for context ${context} with status ${fetchedData.status}, error: ${errorMessage}`;
      throw new Error(msg);
    }
    const data = await fetchedData.json();
    const nodeInfo = data.return_value ? JSON.parse(data.return_value) : {};
    const nodeInfoDict = nodeInfo['node_info_dict'] || {};
    return nodeInfoDict;
  } catch (error) {
    console.warn(
      `[infra.jsx] Context ${context} unavailable or timed out:`,
      error.message
    );
    throw error;
  }
}

export async function getContextJobs(jobs) {
  try {
    // Count jobs per k8s context/ssh node pool
    const contextStats = {};

    // Process jobs
    jobs.forEach((job) => {
      let contextKey = null;

      // Check if it's a Kubernetes job
      if (job.cloud === 'Kubernetes') {
        // For Kubernetes jobs, the context name is in job.region
        contextKey = job.region;
        if (contextKey) {
          contextKey = `kubernetes/${contextKey}`;
        }
      }
      // Check if it's an SSH Node Pool job
      else if (job.cloud === 'SSH') {
        // For SSH jobs, the node pool name is in job.region
        contextKey = job.region;
        if (contextKey) {
          // Remove 'ssh-' prefix if present for display
          const poolName = contextKey.startsWith('ssh-')
            ? contextKey.substring(4)
            : contextKey;
          contextKey = `ssh/${poolName}`;
        }
      }

      if (contextKey) {
        if (!contextStats[contextKey]) {
          contextStats[contextKey] = { clusters: 0, jobs: 0 };
        }
        contextStats[contextKey].jobs += 1;
      }
    });

    return contextStats;
  } catch (error) {
    console.error('=== Error in getContextJobs ===', error);
    throw error;
  }
}

export async function getContextClusters(clusters) {
  try {
    // Count clusters per k8s context/ssh node pool
    const contextStats = {};
    clusters.forEach((cluster) => {
      let contextKey = null;

      // Check if it's a Kubernetes cluster
      if (cluster.cloud === 'Kubernetes') {
        // For Kubernetes clusters, the context name is in cluster.region
        contextKey = cluster.region;
        if (contextKey) {
          contextKey = `kubernetes/${contextKey}`;
        }
      }
      // Check if it's an SSH Node Pool cluster
      else if (cluster.cloud === 'SSH') {
        // For SSH clusters, the node pool name is in cluster.region
        contextKey = cluster.region;
        if (contextKey) {
          // Remove 'ssh-' prefix if present for display
          const poolName = contextKey.startsWith('ssh-')
            ? contextKey.substring(4)
            : contextKey;
          contextKey = `ssh/${poolName}`;
        }
      }

      if (contextKey) {
        if (!contextStats[contextKey]) {
          contextStats[contextKey] = { clusters: 0, jobs: 0 };
        }
        contextStats[contextKey].clusters += 1;
      }
    });

    return contextStats;
  } catch (error) {
    console.error('=== Error in getContextClusters ===', error);
    throw error;
  }
}

export async function getCloudGPUs() {
  try {
    const response = await apiClient.post(`/list_accelerator_counts`, {
      clouds: CLOUDS_LIST,
      gpus_only: true,
    });
    if (!response.ok) {
      const msg = `Failed to get cloud GPUs with status ${response.status}, error: ${response.statusText}`;
      throw new Error(msg);
    }
    const id =
      response.headers.get('X-Skypilot-Request-ID') ||
      response.headers.get('x-request-id');
    if (!id) {
      const msg = 'No request ID received from server for cloud GPUs';
      throw new Error(msg);
    }
    const fetchedData = await apiClient.get(`/api/get?request_id=${id}`);
    if (!fetchedData.ok) {
      const errorMessage = await getErrorMessageFromResponse(fetchedData);
      const msg = `Failed to get cloud GPUs result with status ${fetchedData.status}, error: ${errorMessage}`;
      throw new Error(msg);
    }
    const data = await fetchedData.json();
    const allGPUs = data.return_value ? JSON.parse(data.return_value) : {};
    const commonGPUs = Object.keys(allGPUs)
      .filter((gpu) => COMMON_GPUS.includes(gpu))
      .map((gpu) => ({
        gpu_name: gpu,
        gpu_quantities: allGPUs[gpu].join(', '),
      }))
      .sort((a, b) => a.gpu_name.localeCompare(b.gpu_name));
    const tpus = Object.keys(allGPUs)
      .filter((gpu) => gpu.startsWith('tpu-'))
      .map((gpu) => ({
        gpu_name: gpu,
        gpu_quantities: allGPUs[gpu].join(', '),
      }))
      .sort((a, b) => a.gpu_name.localeCompare(b.gpu_name));
    const otherGPUs = Object.keys(allGPUs)
      .filter((gpu) => !COMMON_GPUS.includes(gpu) && !gpu.startsWith('tpu-'))
      .map((gpu) => ({
        gpu_name: gpu,
        gpu_quantities: allGPUs[gpu].join(', '),
      }))
      .sort((a, b) => a.gpu_name.localeCompare(b.gpu_name));
    return {
      commonGPUs,
      tpus,
      otherGPUs,
    };
  } catch (error) {
    console.error('Error fetching cloud GPUs:', error);
    throw error;
  }
}

export async function getDetailedGpuInfo(filter) {
  try {
    let gpuName = filter;
    let gpuCount = null;

    if (filter.includes(':')) {
      const [name, countStr] = filter.split(':');
      gpuName = name.trim();
      const parsedCount = parseInt(countStr.trim());
      if (!isNaN(parsedCount) && parsedCount > 0) {
        gpuCount = parsedCount;
      }
    }

    console.log(
      `Searching for GPU: ${gpuName}${gpuCount !== null ? ', effective count: ${gpuCount}' : ''}`
    );

    const response = await apiClient.post(`/list_accelerators`, {
      gpus_only: true,
      name_filter: gpuName,
      quantity_filter: gpuCount,
      clouds: CLOUDS_LIST,
      case_sensitive: false,
      all_regions: true,
    });
    if (!response.ok) {
      const msg = `Failed to get detailed GPU info with status ${response.status}, error: ${response.statusText}`;
      throw new Error(msg);
    }
    const id =
      response.headers.get('X-Skypilot-Request-ID') ||
      response.headers.get('X-Request-ID');
    if (!id) {
      const msg = 'No request ID received from server for detailed GPU info';
      throw new Error(msg);
    }
    const fetchedData = await apiClient.get(`/api/get?request_id=${id}`);
    if (!fetchedData.ok) {
      const errorMessage = await getErrorMessageFromResponse(fetchedData);
      const msg = `Failed to get detailed GPU info result with status ${fetchedData.status}, error: ${errorMessage}`;
      throw new Error(msg);
    }

    const data = await fetchedData.json();

    if (!data.return_value) {
      console.log('No return_value in API response for detailed GPU info.');
      return [];
    }

    let rawData;
    try {
      const jsonStr = data.return_value;
      const processedStr = jsonStr
        .replace(/NaN/g, 'null')
        .replace(/Infinity/g, 'null')
        .replace(/-Infinity/g, 'null')
        .replace(/undefined/g, 'null');

      rawData = JSON.parse(processedStr);
      console.log(
        'Successfully parsed GPU data. Top-level keys:',
        Object.keys(rawData)
      );
    } catch (parseError) {
      console.error('Error parsing GPU data:', parseError);
      throw parseError;
    }

    const formattedData = [];
    const expectedArrayLength = 10;

    for (const [gpuNameKey, instances] of Object.entries(rawData)) {
      if (!Array.isArray(instances)) {
        console.log(`Value for key ${gpuNameKey} is not an array:`, instances);
        continue;
      }
      console.log(`Processing ${instances.length} instances for ${gpuNameKey}`);
      if (instances.length > 0 && Array.isArray(instances[0])) {
        console.log(
          'First instance array being processed:',
          JSON.stringify(instances[0], null, 2)
        );
      } else if (instances.length > 0) {
        console.log(
          'First instance (not an array as expected):',
          JSON.stringify(instances[0], null, 2)
        );
      }

      instances.forEach((instanceArray) => {
        if (
          !Array.isArray(instanceArray) ||
          instanceArray.length < expectedArrayLength
        ) {
          if (!Array.isArray(instanceArray)) {
            console.warn(
              `Expected an array for instance under ${gpuNameKey}, but got:`,
              instanceArray
            );
            return;
          } else {
            console.warn(
              `Instance array for ${gpuNameKey} has unexpected length ${instanceArray.length} (expected ${expectedArrayLength}):`,
              instanceArray
            );
          }
        }

        const cloud = instanceArray[0];
        const instance_type = instanceArray[1];
        const acc_count = instanceArray[3];
        const cpu_val = instanceArray[4];
        const dev_mem_val = instanceArray[5];
        const mem_val = instanceArray[6];
        const price_val = instanceArray[7];
        const spot_val = instanceArray[8];
        const region_val = instanceArray[9];

        let display_count = acc_count;
        if (
          gpuCount !== null &&
          (display_count === null ||
            display_count === undefined ||
            display_count === 0)
        ) {
          display_count = gpuCount;
        }
        display_count =
          display_count === null ||
          display_count === undefined ||
          isNaN(parseInt(display_count))
            ? 0
            : parseInt(display_count);

        const instanceType = instance_type || '(attachable)';
        const deviceMemory =
          dev_mem_val !== null && !isNaN(dev_mem_val)
            ? `${Math.floor(dev_mem_val)}GB`
            : '-';
        const cpuCount =
          cpu_val !== null && !isNaN(cpu_val)
            ? Number.isInteger(cpu_val)
              ? cpu_val
              : parseFloat(cpu_val).toFixed(1)
            : '-';
        const memory =
          mem_val !== null && !isNaN(mem_val)
            ? `${Math.floor(mem_val)}GB`
            : '-';
        const price =
          price_val !== null && !isNaN(price_val)
            ? `$${parseFloat(price_val).toFixed(3)}`
            : '-';
        const spotPrice =
          spot_val !== null && !isNaN(spot_val)
            ? `$${parseFloat(spot_val).toFixed(3)}`
            : '-';
        const region = region_val || '-';

        formattedData.push({
          accelerator_name: gpuNameKey,
          accelerator_count: display_count,
          cloud: cloud || '',
          instance_type: instanceType,
          device_memory: deviceMemory,
          cpu_count: cpuCount,
          memory: memory,
          price: price,
          spot_price: spotPrice,
          region: region,
          raw_price:
            price_val !== null && !isNaN(price_val)
              ? parseFloat(price_val)
              : Infinity,
          raw_spot_price:
            spot_val !== null && !isNaN(spot_val)
              ? parseFloat(spot_val)
              : Infinity,
        });
      });
    }

    return formattedData.sort((a, b) => {
      if (a.raw_price !== b.raw_price) return a.raw_price - b.raw_price;
      return a.raw_spot_price - b.raw_spot_price;
    });
  } catch (error) {
    console.error('Outer error in getDetailedGpuInfo:', error);
    throw error;
  }
}

async function getSlurmClusterGPUs() {
  try {
    const response = await apiClient.post(`/slurm_gpu_availability`, {});
    if (!response.ok) {
      const msg = `Failed to get slurm cluster GPUs with status ${response.status}`;
      throw new Error(msg);
    }
    const id =
      response.headers.get('X-Skypilot-Request-ID') ||
      response.headers.get('x-request-id');
    if (!id) {
      const msg = 'No request ID received from server for slurm cluster GPUs';
      throw new Error(msg);
    }
    const fetchedData = await apiClient.get(`/api/get?request_id=${id}`);
    if (fetchedData.status === 500) {
      try {
        const data = await fetchedData.json();
        if (data.detail && data.detail.error) {
          try {
            const error = JSON.parse(data.detail.error);
            console.error('Error fetching Slurm cluster GPUs:', error.message);
          } catch (jsonError) {
            console.error('Error parsing JSON for Slurm error:', jsonError);
          }
        }
      } catch (parseError) {
        console.error('Error parsing JSON for Slurm 500 response:', parseError);
      }
      return [];
    }
    if (!fetchedData.ok) {
      const msg = `Failed to get slurm cluster GPUs result with status ${fetchedData.status}`;
      throw new Error(msg);
    }
    const data = await fetchedData.json();
    const clusterGPUs = data.return_value ? JSON.parse(data.return_value) : [];
    return clusterGPUs;
  } catch (error) {
    console.error('Error fetching Slurm cluster GPUs:', error);
    return [];
  }
}

async function getSlurmPerNodeGPUs() {
  try {
    const response = await apiClient.get(`/slurm_node_info`);
    if (!response.ok) {
      const msg = `Failed to get slurm node info with status ${response.status}`;
      throw new Error(msg);
    }
    const id =
      response.headers.get('X-Skypilot-Request-ID') ||
      response.headers.get('x-request-id');
    if (!id) {
      const msg = 'No request ID received from server for slurm node info';
      throw new Error(msg);
    }
    const fetchedData = await apiClient.get(`/api/get?request_id=${id}`);
    if (fetchedData.status === 500) {
      try {
        const data = await fetchedData.json();
        if (data.detail && data.detail.error) {
          try {
            const error = JSON.parse(data.detail.error);
            console.error('Error fetching Slurm per node GPUs:', error.message);
          } catch (jsonError) {
            console.error(
              'Error parsing JSON for Slurm node error:',
              jsonError
            );
          }
        }
      } catch (parseError) {
        console.error(
          'Error parsing JSON for Slurm node 500 response:',
          parseError
        );
      }
      return [];
    }
    if (!fetchedData.ok) {
      const msg = `Failed to get slurm node info result with status ${fetchedData.status}`;
      throw new Error(msg);
    }
    const data = await fetchedData.json();
    const nodeInfo = data.return_value ? JSON.parse(data.return_value) : [];
    return nodeInfo;
  } catch (error) {
    console.error('Error fetching Slurm per node GPUs:', error);
    return [];
  }
}

async function getSlurmServiceGPUs() {
  try {
    const clusterGPUsRaw = await getSlurmClusterGPUs();
    const nodeGPUsRaw = await getSlurmPerNodeGPUs();

    const allSlurmGPUs = {};
    const perClusterSlurmGPUs = {}; // Similar to perContextGPUs for Kubernetes
    const perNodeSlurmGPUs = {}; // { 'cluster/node_name': { ... } }

    // Process cluster GPUs (similar to Kubernetes context GPUs)
    // clusterGPUsRaw is expected to be like: [ [cluster_name, [ [gpu_name, counts, capacity, available], ... ] ], ... ]
    for (const clusterData of clusterGPUsRaw) {
      const clusterName = clusterData[0];
      const gpusInCluster = clusterData[1];

      for (const gpuRaw of gpusInCluster) {
        const gpuName = gpuRaw[0];
        // gpuRaw[1] is counts (list of requestable quantities), e.g., [1, 2, 4]
        const gpuRequestableQtyPerNode = gpuRaw[1].join(', ');
        const gpuTotal = gpuRaw[2]; // capacity
        const gpuFree = gpuRaw[3]; // available

        // Aggregate for allSlurmGPUs
        if (gpuName in allSlurmGPUs) {
          allSlurmGPUs[gpuName].gpu_total += gpuTotal;
          allSlurmGPUs[gpuName].gpu_free += gpuFree;
        } else {
          allSlurmGPUs[gpuName] = {
            gpu_total: gpuTotal,
            gpu_free: gpuFree,
            gpu_name: gpuName,
          };
        }

        // Store for perClusterSlurmGPUs (similar to perContextGPUs)
        const clusterGpuKey = `${clusterName}#${gpuName}`; // Unique key for cluster-gpu combo
        perClusterSlurmGPUs[clusterGpuKey] = {
          gpu_name: gpuName,
          gpu_requestable_qty_per_node: gpuRequestableQtyPerNode,
          gpu_total: gpuTotal,
          gpu_free: gpuFree,
          cluster: clusterName,
        };
      }
    }

    // Process node GPUs
    // nodeGPUsRaw is expected to be like: [ {node_name, slurm_cluster_name, partition, gpu_type, total_gpus, free_gpus}, ... ]
    for (const node of nodeGPUsRaw) {
      const clusterName = node.slurm_cluster_name || 'default';
      const key = `${clusterName}/${node.node_name}/${node.gpu_type || '-'}`;
      perNodeSlurmGPUs[key] = {
        node_name: node.node_name,
        gpu_name: node.gpu_type || '-', // gpu_type might be null
        gpu_total: node.total_gpus || 0,
        gpu_free: node.free_gpus || 0,
        cluster: clusterName,
        partition: node.partition || 'default', // partition might be null
      };
    }

    return {
      allSlurmGPUs: Object.values(allSlurmGPUs).sort((a, b) =>
        a.gpu_name.localeCompare(b.gpu_name)
      ),
      perClusterSlurmGPUs: Object.values(perClusterSlurmGPUs).sort(
        (a, b) =>
          a.cluster.localeCompare(b.cluster) ||
          a.gpu_name.localeCompare(b.gpu_name)
      ),
      perNodeSlurmGPUs: Object.values(perNodeSlurmGPUs).sort(
        (a, b) =>
          (a.cluster || '').localeCompare(b.cluster || '') ||
          (a.node_name || '').localeCompare(b.node_name || '') ||
          (a.gpu_name || '').localeCompare(b.gpu_name || '')
      ),
    };
  } catch (error) {
    console.error('Error fetching Slurm GPUs:', error);
    return {
      allSlurmGPUs: [],
      perClusterSlurmGPUs: [],
      perNodeSlurmGPUs: [],
    };
  }
}<|MERGE_RESOLUTION|>--- conflicted
+++ resolved
@@ -518,12 +518,9 @@
             gpu_free: freeAccelerators,
             ip_address: nodeData['ip_address'] || null,
             context: context,
-<<<<<<< HEAD
             cpu_count: cpuCount,
             memory_gb: memoryGb,
-=======
             is_ready: nodeIsReady,
->>>>>>> e4e2d276
           };
 
           // If this node provides a GPU type not found via GPU availability,
