import { CLOUDS_LIST, COMMON_GPUS } from '@/data/connectors/constants';

// Importing from the same directory
import { apiClient } from '@/data/connectors/client';

<<<<<<< HEAD
export async function getCloudInfrastructure(forceRefresh = false) {
  const dashboardCache = (await import('@/lib/cache')).default;
  const { getClusters } = await import('@/data/connectors/clusters');
  const { getManagedJobs } = await import('@/data/connectors/jobs');
=======
export async function getCloudInfrastructure(
  clusters,
  jobs,
  forceRefresh = true
) {
>>>>>>> 53bfed50
  try {
    const jobsData = await dashboardCache.get(getManagedJobs, [
      { allUsers: true },
    ]);
    const jobs = jobsData?.jobs || [];
    const clustersData = await dashboardCache.get(getClusters);
    const clusters = clustersData || [];
    // Get enabled clouds
    let enabledCloudsList = [];
    try {
      // If forceRefresh is true, first run sky check to refresh cloud status
      if (forceRefresh) {
        console.log('Force refreshing clouds by running sky check...');
        try {
          const checkResponse = await apiClient.post('/check', {});
          const checkId =
            checkResponse.headers.get('X-Skypilot-Request-ID') ||
            checkResponse.headers.get('X-Request-ID');

          // Wait for the check to complete
          const checkResult = await apiClient.get(
            `/api/get?request_id=${checkId}`
          );
          const checkData = await checkResult.json();
          console.log('Sky check completed:', checkData);
        } catch (checkError) {
          console.error('Error running sky check:', checkError);
          // Continue anyway - we'll still try to get the cached enabled clouds
        }
      }

      const enabledCloudsResponse = await apiClient.get(`/enabled_clouds`);

      const id =
        enabledCloudsResponse.headers.get('X-Skypilot-Request-ID') ||
        enabledCloudsResponse.headers.get('X-Request-ID');
      const fetchedData = await apiClient.get(`/api/get?request_id=${id}`);
      const data = await fetchedData.json();
      enabledCloudsList = data.return_value
        ? JSON.parse(data.return_value)
        : [];
      console.log('Enabled clouds:', enabledCloudsList);
    } catch (error) {
      console.error('Error fetching enabled clouds:', error);
      // If there's an error, we'll use clusters and jobs to determine enabled clouds
      enabledCloudsList = [];
    }

    // Create a map to store cloud data
    const cloudsData = {};

    // Initialize with all clouds from CLOUDS_LIST
    CLOUDS_LIST.forEach((cloud) => {
      // Check if the cloud is in the enabled clouds list
      const isEnabled = enabledCloudsList.includes(cloud.toLowerCase());

      cloudsData[cloud] = {
        name: cloud,
        clusters: 0,
        jobs: 0,
        enabled: isEnabled,
      };
    });

    // Count clusters per cloud
    clusters.forEach((cluster) => {
      if (cluster.cloud) {
        const cloudName = cluster.cloud;
        if (cloudsData[cloudName]) {
          cloudsData[cloudName].clusters += 1;
          // If we have clusters in a cloud, it must be enabled
          cloudsData[cloudName].enabled = true;
        }
      }
    });

    // Count jobs per cloud
    jobs.forEach((job) => {
      if (job.cloud) {
        const cloudName = job.cloud;
        if (cloudsData[cloudName]) {
          cloudsData[cloudName].jobs += 1;
          // If we have jobs in a cloud, it must be enabled
          cloudsData[cloudName].enabled = true;
        }
      }
    });

    // Get total and enabled counts for the UI
    const totalClouds = CLOUDS_LIST.length;
    const enabledClouds = Object.values(cloudsData).filter(
      (c) => c.enabled
    ).length;

    // Convert to array, filter to only enabled clouds, and sort by name
    const result = Object.values(cloudsData)
      .filter((cloud) => cloud.enabled)
      .sort((a, b) => a.name.localeCompare(b.name));

    return {
      clouds: result,
      totalClouds,
      enabledClouds,
    };
  } catch (error) {
    console.error('Error fetching cloud infrastructure:', error);
    return {
      clouds: [],
      totalClouds: CLOUDS_LIST.length,
      enabledClouds: 0,
    };
  }
}

<<<<<<< HEAD
export async function getGPUs() {
=======
/**
 * Main function to get all infrastructure data.
 * Uses cached data from clusters and jobs to avoid redundant API calls.
 */
export async function getInfraData(forceRefresh = true) {
  // Import here to avoid circular dependencies
  const { getClusters } = await import('@/data/connectors/clusters');
  const { getManagedJobs } = await import('@/data/connectors/jobs');
>>>>>>> 53bfed50
  const dashboardCache = (await import('@/lib/cache')).default;
  const { getClusters } = await import('@/data/connectors/clusters');
  const clustersData = await dashboardCache.get(getClusters);
  const clusters = clustersData || [];
  const gpus = await getKubernetesGPUs(clusters);
  return gpus;
}

async function getAllContexts() {
  try {
    const response = await apiClient.get(`/all_contexts`);
    if (!response.ok) {
      console.error(
        `Error fetching all contexts: ${response.status} ${response.statusText}`
      );
      return [];
    }
    const id =
      response.headers.get('X-Skypilot-Request-ID') ||
      response.headers.get('x-request-id');
    if (!id) {
      console.error('No request ID returned for /all_contexts');
      return [];
    }
    const fetchedData = await apiClient.get(`/api/get?request_id=${id}`);
    const data = await fetchedData.json();
    return data.return_value ? JSON.parse(data.return_value) : [];
  } catch (error) {
    console.error('[infra.jsx] Error in getAllContexts:', error);
    return [];
  }
}

async function getKubernetesPerNodeGPUs(context) {
  try {
    const response = await apiClient.post(`/kubernetes_node_info`, {
      context: context,
    });
    const id =
      response.headers.get('X-Skypilot-Request-ID') ||
      response.headers.get('x-request-id');
    const fetchedData = await apiClient.get(`/api/get?request_id=${id}`);
    if (fetchedData.status === 500) {
      try {
        const data = await fetchedData.json();
        if (data.detail && data.detail.error) {
          try {
            const error = JSON.parse(data.detail.error);
            console.error(
              'Error fetching Kubernetes per node GPUs:',
              error.message
            );
          } catch (jsonError) {
            console.error('Error parsing JSON:', jsonError);
          }
        }
      } catch (parseError) {
        console.error('Error parsing JSON:', parseError);
      }
      return {};
    }
    const data = await fetchedData.json();
    const nodeInfo = data.return_value ? JSON.parse(data.return_value) : {};
    const nodeInfoDict = nodeInfo['node_info_dict'] || {};
    return nodeInfoDict;
  } catch (error) {
    console.error(
      '[infra.jsx] Error in getKubernetesPerNodeGPUs for context',
      context,
      ':',
      error
    );
    return {};
  }
}

export async function getContextJobs(jobs) {
  try {
    // Count jobs per k8s context/ssh node pool
    const contextStats = {};

    // Process jobs
    jobs.forEach((job) => {
      let contextKey = null;

      // Check if it's a Kubernetes job
      if (job.cloud === 'Kubernetes') {
        // For Kubernetes jobs, the context name is in job.region
        contextKey = job.region;
        if (contextKey) {
          contextKey = `kubernetes/${contextKey}`;
        }
      }
      // Check if it's an SSH Node Pool job
      else if (job.cloud === 'SSH') {
        // For SSH jobs, the node pool name is in job.region
        contextKey = job.region;
        if (contextKey) {
          // Remove 'ssh-' prefix if present for display
          const poolName = contextKey.startsWith('ssh-')
            ? contextKey.substring(4)
            : contextKey;
          contextKey = `ssh/${poolName}`;
        }
      }

      if (contextKey) {
        if (!contextStats[contextKey]) {
          contextStats[contextKey] = { clusters: 0, jobs: 0 };
        }
        contextStats[contextKey].jobs += 1;
      }
    });

    return contextStats;
  } catch (error) {
    console.error('=== Error in getContextJobs ===', error);
    return {};
  }
}

export async function getContextClusters(clusters) {
  try {
    // Count clusters per k8s context/ssh node pool
    const contextStats = {};
    clusters.forEach((cluster) => {
      let contextKey = null;

      // Check if it's a Kubernetes cluster
      if (cluster.cloud === 'Kubernetes') {
        // For Kubernetes clusters, the context name is in cluster.region
        contextKey = cluster.region;
        if (contextKey) {
          contextKey = `kubernetes/${contextKey}`;
        }
      }
      // Check if it's an SSH Node Pool cluster
      else if (cluster.cloud === 'SSH') {
        // For SSH clusters, the node pool name is in cluster.region
        contextKey = cluster.region;
        if (contextKey) {
          // Remove 'ssh-' prefix if present for display
          const poolName = contextKey.startsWith('ssh-')
            ? contextKey.substring(4)
            : contextKey;
          contextKey = `ssh/${poolName}`;
        }
      }

      if (contextKey) {
        if (!contextStats[contextKey]) {
          contextStats[contextKey] = { clusters: 0, jobs: 0 };
        }
        contextStats[contextKey].clusters += 1;
      }
    });

    return contextStats;
  } catch (error) {
    console.error('=== Error in getContextClusters ===', error);
    return {};
  }
}

async function getKubernetesGPUs(clusters) {
  try {
    // 1. Fetch all context names (Kubernetes + SSH)
    const allAvailableContextNames = await getAllContexts();

    if (!allAvailableContextNames || allAvailableContextNames.length === 0) {
      console.log('No contexts found from /all_contexts endpoint.');
      return {
        allContextNames: [],
        allGPUs: [],
        perContextGPUs: [],
        perNodeGPUs: [],
        contextStats: {},
      };
    }

    // 2. Fetch cluster counts per context
    const contextStats = await getContextClusters(clusters);

    const allGPUsSummary = {};
    const perContextGPUsData = {};
    const perNodeGPUs_dict = {};

    // Get all of the node info for all contexts in parallel and put them
    // in a dictionary keyed by context name.
    const contextNodeInfoList = await Promise.all(
      allAvailableContextNames.map((context) =>
        getKubernetesPerNodeGPUs(context)
      )
    );
    const contextToNodeInfo = {};
    for (let i = 0; i < allAvailableContextNames.length; i++) {
      contextToNodeInfo[allAvailableContextNames[i]] = contextNodeInfoList[i];
    }

    // 3: Populate the gpuToData map for each context.
    for (const context of allAvailableContextNames) {
      const nodeInfoForContext = contextToNodeInfo[context] || {};
      if (nodeInfoForContext && Object.keys(nodeInfoForContext).length > 0) {
        const gpuToData = {};
        for (const nodeName in nodeInfoForContext) {
          const nodeData = nodeInfoForContext[nodeName];
          const gpuName = nodeData['accelerator_type'];
          const totalCount = nodeData['total']['accelerator_count'];
          const freeCount = nodeData['free']['accelerators_available'];
          if (totalCount > 0) {
            if (!gpuToData[gpuName]) {
              gpuToData[gpuName] = {
                gpu_name: gpuName,
                gpu_requestable_qty_per_node: 0,
                gpu_total: 0,
                gpu_free: 0,
                context: context,
              };
            }
            gpuToData[gpuName].gpu_total += totalCount;
            gpuToData[gpuName].gpu_free += freeCount;
            gpuToData[gpuName].gpu_requestable_qty_per_node = totalCount;
          }
        }
        perContextGPUsData[context] = Object.values(gpuToData);
        for (const gpuName in gpuToData) {
          if (gpuName in allGPUsSummary) {
            allGPUsSummary[gpuName].gpu_total += gpuToData[gpuName].gpu_total;
            allGPUsSummary[gpuName].gpu_free += gpuToData[gpuName].gpu_free;
          } else {
            allGPUsSummary[gpuName] = {
              gpu_total: gpuToData[gpuName].gpu_total,
              gpu_free: gpuToData[gpuName].gpu_free,
              gpu_name: gpuName,
            };
          }
        }
      }
    }

    // 4: Populate the perNodeGPUs_dict map for each context.
    for (const context of allAvailableContextNames) {
      const nodeInfoForContext = contextToNodeInfo[context];
      if (nodeInfoForContext && Object.keys(nodeInfoForContext).length > 0) {
        for (const nodeName in nodeInfoForContext) {
          const nodeData = nodeInfoForContext[nodeName];
          // Ensure accelerator_type, total, and free fields exist or provide defaults
          const acceleratorType = nodeData['accelerator_type'] || '-';
          const totalAccelerators =
            nodeData['total']?.['accelerator_count'] ?? 0;
          const freeAccelerators =
            nodeData['free']?.['accelerators_available'] ?? 0;

          perNodeGPUs_dict[`${context}/${nodeName}`] = {
            node_name: nodeData['name'],
            gpu_name: acceleratorType,
            gpu_total: totalAccelerators,
            gpu_free: freeAccelerators,
            ip_address: nodeData['ip_address'] || null,
            context: context,
          };

          // If this node provides a GPU type not found via GPU availability,
          // add it to perContextGPUsData with 0/0 counts if it's not already there.
          // This helps list CPU-only nodes or nodes with GPUs not picked by availability check.
          if (
            acceleratorType !== '-' &&
            !perContextGPUsData[context].some(
              (gpu) => gpu.gpu_name === acceleratorType
            )
          ) {
            if (!(acceleratorType in allGPUsSummary)) {
              allGPUsSummary[acceleratorType] = {
                gpu_total: 0, // Initialize with 0, will be summed up if multiple nodes have this
                gpu_free: 0,
                gpu_name: acceleratorType,
              };
            }
            // This ensures the GPU type is listed under the context, even if availability check missed it.
            // We can't reliably sum total/free here from nodeInfo alone for per-context summary
            // if the GPU availability check is the source of truth for those numbers.
            // However, we must ensure the accelerator type is listed.
            const existingGpuEntry = perContextGPUsData[context].find(
              (gpu) => gpu.gpu_name === acceleratorType
            );
            if (!existingGpuEntry) {
              perContextGPUsData[context].push({
                gpu_name: acceleratorType,
                gpu_requestable_qty_per_node: '-', // Or derive if possible
                gpu_total: 0, // Placeholder, actual totals come from availability
                gpu_free: 0, // Placeholder
                context: context,
              });
            }
          }
        }
      }
      // If after processing nodes and GPU availability, a context has no GPUs listed
      // but nodes were found, ensure it appears in perContext data (e.g. for CPU only nodes)
      if (
        perContextGPUsData[context].length === 0 &&
        nodeInfoForContext &&
        Object.keys(nodeInfoForContext).length > 0
      ) {
        // This indicates a CPU-only context or one where GPU detection failed in availability check
        // but nodes are present. It's already handled by allAvailableContextNames.
        // We might add a placeholder if needed for UI consistency, but `allContextNames` should list it.
      }
    }

    const result = {
      allContextNames: allAvailableContextNames.sort(),
      allGPUs: Object.values(allGPUsSummary).sort((a, b) =>
        a.gpu_name.localeCompare(b.gpu_name)
      ),
      perContextGPUs: Object.values(perContextGPUsData)
        .flat()
        .sort(
          (a, b) =>
            a.context.localeCompare(b.context) ||
            a.gpu_name.localeCompare(b.gpu_name)
        ),
      perNodeGPUs: Object.values(perNodeGPUs_dict).sort(
        (a, b) =>
          a.context.localeCompare(b.context) ||
          a.node_name.localeCompare(b.node_name) ||
          a.gpu_name.localeCompare(b.gpu_name)
      ),
      contextStats: contextStats,
    };
    return result;
  } catch (error) {
    console.error('[infra.jsx] Outer error in getKubernetesGPUs:', error);
    return {
      allContextNames: [],
      allGPUs: [],
      perContextGPUs: [],
      perNodeGPUs: [],
      contextStats: {},
    };
  }
}

export async function getCloudGPUs() {
  try {
    const response = await apiClient.post(`/list_accelerator_counts`, {
      clouds: CLOUDS_LIST,
      gpus_only: true,
    });
    const id =
      response.headers.get('X-Skypilot-Request-ID') ||
      response.headers.get('x-request-id');
    const fetchedData = await apiClient.get(`/api/get?request_id=${id}`);
    if (fetchedData.status === 500) {
      try {
        const data = await fetchedData.json();
        if (data.detail && data.detail.error) {
          try {
            const error = JSON.parse(data.detail.error);
            console.error('Error fetching cloud GPUs:', error.message);
          } catch (jsonError) {
            console.error('Error parsing JSON:', jsonError);
          }
        }
      } catch (parseError) {
        console.error('Error parsing JSON:', parseError);
      }
      return {
        commonGPUs: [],
        tpus: [],
        otherGPUs: [],
      };
    }
    const data = await fetchedData.json();
    const allGPUs = data.return_value ? JSON.parse(data.return_value) : {};
    const commonGPUs = Object.keys(allGPUs)
      .filter((gpu) => COMMON_GPUS.includes(gpu))
      .map((gpu) => ({
        gpu_name: gpu,
        gpu_quantities: allGPUs[gpu].join(', '),
      }))
      .sort((a, b) => a.gpu_name.localeCompare(b.gpu_name));
    const tpus = Object.keys(allGPUs)
      .filter((gpu) => gpu.startsWith('tpu-'))
      .map((gpu) => ({
        gpu_name: gpu,
        gpu_quantities: allGPUs[gpu].join(', '),
      }))
      .sort((a, b) => a.gpu_name.localeCompare(b.gpu_name));
    const otherGPUs = Object.keys(allGPUs)
      .filter((gpu) => !COMMON_GPUS.includes(gpu) && !gpu.startsWith('tpu-'))
      .map((gpu) => ({
        gpu_name: gpu,
        gpu_quantities: allGPUs[gpu].join(', '),
      }))
      .sort((a, b) => a.gpu_name.localeCompare(b.gpu_name));
    return {
      commonGPUs,
      tpus,
      otherGPUs,
    };
  } catch (error) {
    console.error('Error fetching cloud GPUs:', error);
    return {
      commonGPUs: [],
      tpus: [],
      otherGPUs: [],
    };
  }
}

export async function getDetailedGpuInfo(filter) {
  try {
    let gpuName = filter;
    let gpuCount = null;

    if (filter.includes(':')) {
      const [name, countStr] = filter.split(':');
      gpuName = name.trim();
      const parsedCount = parseInt(countStr.trim());
      if (!isNaN(parsedCount) && parsedCount > 0) {
        gpuCount = parsedCount;
      }
    }

    console.log(
      `Searching for GPU: ${gpuName}${gpuCount !== null ? ', effective count: ${gpuCount}' : ''}`
    );

    const response = await apiClient.post(`/list_accelerators`, {
      gpus_only: true,
      name_filter: gpuName,
      quantity_filter: gpuCount,
      clouds: CLOUDS_LIST,
      case_sensitive: false,
      all_regions: true,
    });
    const id = response.headers.get('x-request-id');
    const fetchedData = await apiClient.get(`/api/get?request_id=${id}`);

    if (fetchedData.status === 500) {
      console.error('Error fetching detailed GPU info: Server error');
      return [];
    }

    const data = await fetchedData.json();

    if (!data.return_value) {
      console.log('No return_value in API response for detailed GPU info.');
      return [];
    }

    let rawData;
    try {
      const jsonStr = data.return_value;
      const processedStr = jsonStr
        .replace(/NaN/g, 'null')
        .replace(/Infinity/g, 'null')
        .replace(/-Infinity/g, 'null')
        .replace(/undefined/g, 'null');

      rawData = JSON.parse(processedStr);
      console.log(
        'Successfully parsed GPU data. Top-level keys:',
        Object.keys(rawData)
      );
    } catch (parseError) {
      console.error('Error parsing GPU data:', parseError);
      return [];
    }

    const formattedData = [];
    const expectedArrayLength = 10;

    for (const [gpuNameKey, instances] of Object.entries(rawData)) {
      if (!Array.isArray(instances)) {
        console.log(`Value for key ${gpuNameKey} is not an array:`, instances);
        continue;
      }
      console.log(`Processing ${instances.length} instances for ${gpuNameKey}`);
      if (instances.length > 0 && Array.isArray(instances[0])) {
        console.log(
          'First instance array being processed:',
          JSON.stringify(instances[0], null, 2)
        );
      } else if (instances.length > 0) {
        console.log(
          'First instance (not an array as expected):',
          JSON.stringify(instances[0], null, 2)
        );
      }

      instances.forEach((instanceArray) => {
        if (
          !Array.isArray(instanceArray) ||
          instanceArray.length < expectedArrayLength
        ) {
          if (!Array.isArray(instanceArray)) {
            console.warn(
              `Expected an array for instance under ${gpuNameKey}, but got:`,
              instanceArray
            );
            return;
          } else {
            console.warn(
              `Instance array for ${gpuNameKey} has unexpected length ${instanceArray.length} (expected ${expectedArrayLength}):`,
              instanceArray
            );
          }
        }

        const cloud = instanceArray[0];
        const instance_type = instanceArray[1];
        const acc_count = instanceArray[3];
        const cpu_val = instanceArray[4];
        const dev_mem_val = instanceArray[5];
        const mem_val = instanceArray[6];
        const price_val = instanceArray[7];
        const spot_val = instanceArray[8];
        const region_val = instanceArray[9];

        let display_count = acc_count;
        if (
          gpuCount !== null &&
          (display_count === null ||
            display_count === undefined ||
            display_count === 0)
        ) {
          display_count = gpuCount;
        }
        display_count =
          display_count === null ||
          display_count === undefined ||
          isNaN(parseInt(display_count))
            ? 0
            : parseInt(display_count);

        const instanceType = instance_type || '(attachable)';
        const deviceMemory =
          dev_mem_val !== null && !isNaN(dev_mem_val)
            ? `${Math.floor(dev_mem_val)}GB`
            : '-';
        const cpuCount =
          cpu_val !== null && !isNaN(cpu_val)
            ? Number.isInteger(cpu_val)
              ? cpu_val
              : parseFloat(cpu_val).toFixed(1)
            : '-';
        const memory =
          mem_val !== null && !isNaN(mem_val)
            ? `${Math.floor(mem_val)}GB`
            : '-';
        const price =
          price_val !== null && !isNaN(price_val)
            ? `$${parseFloat(price_val).toFixed(3)}`
            : '-';
        const spotPrice =
          spot_val !== null && !isNaN(spot_val)
            ? `$${parseFloat(spot_val).toFixed(3)}`
            : '-';
        const region = region_val || '-';

        formattedData.push({
          accelerator_name: gpuNameKey,
          accelerator_count: display_count,
          cloud: cloud || '',
          instance_type: instanceType,
          device_memory: deviceMemory,
          cpu_count: cpuCount,
          memory: memory,
          price: price,
          spot_price: spotPrice,
          region: region,
          raw_price:
            price_val !== null && !isNaN(price_val)
              ? parseFloat(price_val)
              : Infinity,
          raw_spot_price:
            spot_val !== null && !isNaN(spot_val)
              ? parseFloat(spot_val)
              : Infinity,
        });
      });
    }

    return formattedData.sort((a, b) => {
      if (a.raw_price !== b.raw_price) return a.raw_price - b.raw_price;
      return a.raw_spot_price - b.raw_spot_price;
    });
  } catch (error) {
    console.error('Outer error in getDetailedGpuInfo:', error);
    return [];
  }
}<|MERGE_RESOLUTION|>--- conflicted
+++ resolved
@@ -3,18 +3,10 @@
 // Importing from the same directory
 import { apiClient } from '@/data/connectors/client';
 
-<<<<<<< HEAD
-export async function getCloudInfrastructure(forceRefresh = false) {
+export async function getCloudInfrastructure(forceRefresh = true) {
   const dashboardCache = (await import('@/lib/cache')).default;
   const { getClusters } = await import('@/data/connectors/clusters');
   const { getManagedJobs } = await import('@/data/connectors/jobs');
-=======
-export async function getCloudInfrastructure(
-  clusters,
-  jobs,
-  forceRefresh = true
-) {
->>>>>>> 53bfed50
   try {
     const jobsData = await dashboardCache.get(getManagedJobs, [
       { allUsers: true },
@@ -129,18 +121,7 @@
   }
 }
 
-<<<<<<< HEAD
 export async function getGPUs() {
-=======
-/**
- * Main function to get all infrastructure data.
- * Uses cached data from clusters and jobs to avoid redundant API calls.
- */
-export async function getInfraData(forceRefresh = true) {
-  // Import here to avoid circular dependencies
-  const { getClusters } = await import('@/data/connectors/clusters');
-  const { getManagedJobs } = await import('@/data/connectors/jobs');
->>>>>>> 53bfed50
   const dashboardCache = (await import('@/lib/cache')).default;
   const { getClusters } = await import('@/data/connectors/clusters');
   const clustersData = await dashboardCache.get(getClusters);
