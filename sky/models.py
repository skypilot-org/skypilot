--- conflicted
+++ resolved
@@ -68,15 +68,12 @@
     free: Dict[str, int]
     # IP address of the node (external IP preferred, fallback to internal IP)
     ip_address: Optional[str] = None
-<<<<<<< HEAD
     # CPU count (total CPUs available on the node)
     cpu_count: Optional[float] = None
     # Memory in GB (total memory available on the node)
     memory_gb: Optional[float] = None
-=======
     # Whether the node is ready (all conditions are satisfied)
     is_ready: bool = True
->>>>>>> e4e2d276
 
 
 @dataclasses.dataclass
