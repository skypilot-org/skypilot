--- conflicted
+++ resolved
@@ -22,11 +22,7 @@
 
 # Module-level connection/cursor; thread-safe as the module is only imported
 # once.
-<<<<<<< HEAD
-_CONN = sqlite3.connect(str(_DB_PATH))
-=======
 _CONN = sqlite3.connect(_DB_PATH)
->>>>>>> 3b3037cf
 _CURSOR = _CONN.cursor()
 
 
@@ -264,11 +260,7 @@
 
 # === Status transition functions ===
 def set_job_name(job_id: int, name: str):
-<<<<<<< HEAD
-    with _safe_cursor() as cursor:
-=======
-    with db_utils.safe_cursor(_DB_PATH) as cursor:
->>>>>>> 3b3037cf
+    with db_utils.safe_cursor(_DB_PATH) as cursor:
         cursor.execute(
             """\
             INSERT INTO job_info
@@ -278,11 +270,7 @@
 
 def set_pending(job_id: int, task_id: int, task_name: str, resources_str: str):
     """Set the task to pending state."""
-<<<<<<< HEAD
-    with _safe_cursor() as cursor:
-=======
-    with db_utils.safe_cursor(_DB_PATH) as cursor:
->>>>>>> 3b3037cf
+    with db_utils.safe_cursor(_DB_PATH) as cursor:
         cursor.execute(
             """\
             INSERT INTO spot
@@ -309,11 +297,7 @@
     # make it easier to find them based on one of the values.
     # Also, using the earlier timestamp should be closer to the term
     # `submit_at`, which represents the time the spot task is submitted.
-<<<<<<< HEAD
-    with _safe_cursor() as cursor:
-=======
-    with db_utils.safe_cursor(_DB_PATH) as cursor:
->>>>>>> 3b3037cf
+    with db_utils.safe_cursor(_DB_PATH) as cursor:
         cursor.execute(
             """\
             UPDATE spot SET
@@ -330,11 +314,7 @@
 def set_starting(job_id: int, task_id: int):
     """Set the task to starting state."""
     logger.info('Launching the spot cluster...')
-<<<<<<< HEAD
-    with _safe_cursor() as cursor:
-=======
-    with db_utils.safe_cursor(_DB_PATH) as cursor:
->>>>>>> 3b3037cf
+    with db_utils.safe_cursor(_DB_PATH) as cursor:
         cursor.execute(
             """\
             UPDATE spot SET status=(?)
@@ -345,11 +325,7 @@
 def set_started(job_id: int, task_id: int, start_time: float):
     """Set the task to started state."""
     logger.info('Job started.')
-<<<<<<< HEAD
-    with _safe_cursor() as cursor:
-=======
-    with db_utils.safe_cursor(_DB_PATH) as cursor:
->>>>>>> 3b3037cf
+    with db_utils.safe_cursor(_DB_PATH) as cursor:
         cursor.execute(
             """\
             UPDATE spot SET status=(?), start_at=(?), last_recovered_at=(?)
@@ -361,11 +337,7 @@
 def set_recovering(job_id: int, task_id: int):
     """Set the task to recovering state, and update the job duration."""
     logger.info('=== Recovering... ===')
-<<<<<<< HEAD
-    with _safe_cursor() as cursor:
-=======
-    with db_utils.safe_cursor(_DB_PATH) as cursor:
->>>>>>> 3b3037cf
+    with db_utils.safe_cursor(_DB_PATH) as cursor:
         cursor.execute(
             """\
                 UPDATE spot SET
@@ -377,11 +349,7 @@
 
 def set_recovered(job_id: int, task_id: int, recovered_time: float):
     """Set the task to recovered."""
-<<<<<<< HEAD
-    with _safe_cursor() as cursor:
-=======
-    with db_utils.safe_cursor(_DB_PATH) as cursor:
->>>>>>> 3b3037cf
+    with db_utils.safe_cursor(_DB_PATH) as cursor:
         cursor.execute(
             """\
             UPDATE spot SET
@@ -394,11 +362,7 @@
 
 def set_succeeded(job_id: int, task_id: int, end_time: float):
     """Set the task to succeeded, if it is in a non-terminal state."""
-<<<<<<< HEAD
-    with _safe_cursor() as cursor:
-=======
-    with db_utils.safe_cursor(_DB_PATH) as cursor:
->>>>>>> 3b3037cf
+    with db_utils.safe_cursor(_DB_PATH) as cursor:
         cursor.execute(
             """\
             UPDATE spot SET
@@ -432,11 +396,7 @@
         'status': failure_type.value,
         'failure_reason': failure_reason,
     }
-<<<<<<< HEAD
-    with _safe_cursor() as cursor:
-=======
-    with db_utils.safe_cursor(_DB_PATH) as cursor:
->>>>>>> 3b3037cf
+    with db_utils.safe_cursor(_DB_PATH) as cursor:
         previous_status = cursor.execute(
             'SELECT status FROM spot WHERE spot_job_id=(?)',
             (job_id,)).fetchone()
@@ -465,11 +425,7 @@
     task_id is not needed, because we expect the job should be cancelled
     as a whole, and we should not cancel a single task.
     """
-<<<<<<< HEAD
-    with _safe_cursor() as cursor:
-=======
-    with db_utils.safe_cursor(_DB_PATH) as cursor:
->>>>>>> 3b3037cf
+    with db_utils.safe_cursor(_DB_PATH) as cursor:
         rows = cursor.execute(
             """\
             UPDATE spot SET
@@ -485,11 +441,7 @@
 
     The set_cancelling should be called before this function.
     """
-<<<<<<< HEAD
-    with _safe_cursor() as cursor:
-=======
-    with db_utils.safe_cursor(_DB_PATH) as cursor:
->>>>>>> 3b3037cf
+    with db_utils.safe_cursor(_DB_PATH) as cursor:
         rows = cursor.execute(
             """\
             UPDATE spot SET
@@ -518,11 +470,7 @@
 
     # Left outer join is used here instead of join, because the job_info does
     # not contain the spot jobs submitted before #1982.
-<<<<<<< HEAD
-    with _safe_cursor() as cursor:
-=======
-    with db_utils.safe_cursor(_DB_PATH) as cursor:
->>>>>>> 3b3037cf
+    with db_utils.safe_cursor(_DB_PATH) as cursor:
         rows = cursor.execute(
             f"""\
             SELECT DISTINCT spot.spot_job_id
@@ -538,11 +486,7 @@
 
 
 def _get_all_task_ids_statuses(job_id: int) -> List[Tuple[int, SpotStatus]]:
-<<<<<<< HEAD
-    with _safe_cursor() as cursor:
-=======
-    with db_utils.safe_cursor(_DB_PATH) as cursor:
->>>>>>> 3b3037cf
+    with db_utils.safe_cursor(_DB_PATH) as cursor:
         id_statuses = cursor.execute(
             """\
             SELECT task_id, status FROM spot
@@ -586,11 +530,7 @@
 
     If the job has multiple tasks, we return the first failure reason.
     """
-<<<<<<< HEAD
-    with _safe_cursor() as cursor:
-=======
-    with db_utils.safe_cursor(_DB_PATH) as cursor:
->>>>>>> 3b3037cf
+    with db_utils.safe_cursor(_DB_PATH) as cursor:
         reason = cursor.execute(
             """\
             SELECT failure_reason FROM spot
@@ -611,11 +551,7 @@
     # existing controller before #1982, the job_info table may not exist,
     # and all the spot jobs created before will not present in the
     # job_info.
-<<<<<<< HEAD
-    with _safe_cursor() as cursor:
-=======
-    with db_utils.safe_cursor(_DB_PATH) as cursor:
->>>>>>> 3b3037cf
+    with db_utils.safe_cursor(_DB_PATH) as cursor:
         rows = cursor.execute(f"""\
             SELECT *
             FROM spot
@@ -635,11 +571,7 @@
 
 def get_task_name(job_id: int, task_id: int) -> str:
     """Get the task name of a job."""
-<<<<<<< HEAD
-    with _safe_cursor() as cursor:
-=======
-    with db_utils.safe_cursor(_DB_PATH) as cursor:
->>>>>>> 3b3037cf
+    with db_utils.safe_cursor(_DB_PATH) as cursor:
         task_name = cursor.execute(
             """\
             SELECT task_name FROM spot
@@ -650,11 +582,7 @@
 
 def get_latest_job_id() -> Optional[int]:
     """Get the latest job id."""
-<<<<<<< HEAD
-    with _safe_cursor() as cursor:
-=======
-    with db_utils.safe_cursor(_DB_PATH) as cursor:
->>>>>>> 3b3037cf
+    with db_utils.safe_cursor(_DB_PATH) as cursor:
         rows = cursor.execute("""\
             SELECT spot_job_id FROM spot
             WHERE task_id=0
