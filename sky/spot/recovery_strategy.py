"""The strategy to handle launching/recovery/termination of spot clusters."""
import time
import typing
from typing import Callable, Optional

import sky
from sky import exceptions
from sky import global_user_state
from sky import sky_logging
from sky.backends import backend_utils
from sky.skylet import job_lib
from sky.spot import spot_utils
from sky.usage import usage_lib
from sky.utils import common_utils
from sky.utils import ux_utils

if typing.TYPE_CHECKING:
    from sky import backends
    from sky import task as task_lib

logger = sky_logging.init_logger(__name__)

SPOT_STRATEGIES = dict()
SPOT_DEFAULT_STRATEGY = None


class StrategyExecutor:
    """Handle each launching, recovery and termination of the spot clusters."""

    RETRY_INIT_GAP_SECONDS = 60

    def __init__(self, cluster_name: str, backend: 'backends.Backend',
                 task: 'task_lib.Task', retry_until_up: bool,
                 signal_handler: Callable) -> None:
        """Initialize the strategy executor.

        Args:
            cluster_name: The name of the cluster.
            backend: The backend to use. Only CloudVMRayBackend is supported.
            task: The task to execute.
            retry_until_up: Whether to retry until the cluster is up.
            signal_handler: The signal handler that will raise an exception if a
                SkyPilot signal is received.
        """
        self.dag = sky.Dag()
        self.dag.add(task)
        self.cluster_name = cluster_name
        self.backend = backend
        self.retry_until_up = retry_until_up
        self.signal_handler = signal_handler

    def __init_subclass__(cls, name: str, default: bool = False):
        SPOT_STRATEGIES[name] = cls
        if default:
            global SPOT_DEFAULT_STRATEGY
            assert SPOT_DEFAULT_STRATEGY is None, (
                'Only one strategy can be default.')
            SPOT_DEFAULT_STRATEGY = name

    @classmethod
    def make(cls, cluster_name: str, backend: 'backends.Backend',
             task: 'task_lib.Task', retry_until_up: bool,
             signal_handler: Callable) -> 'StrategyExecutor':
        """Create a strategy from a task."""
        resources = task.resources
        assert len(resources) == 1, 'Only one resource is supported.'
        resources: 'sky.Resources' = list(resources)[0]

        spot_recovery = resources.spot_recovery
        assert spot_recovery is not None, (
            'spot_recovery is required to use spot strategy.')
        # Remove the spot_recovery field from the resources, as the strategy
        # will be handled by the strategy class.
        task.set_resources({resources.copy(spot_recovery=None)})
        return SPOT_STRATEGIES[spot_recovery](cluster_name, backend, task,
                                              retry_until_up, signal_handler)

    def launch(self) -> Optional[float]:
        """Launch the spot cluster for the first time.

        It can fail if resource is not available. Need to check the cluster
        status, after calling.

        Returns: The job's start timestamp, or None if failed to start.
        """
        if self.retry_until_up:
            return self._launch(max_retry=None)
        return self._launch()

    def recover(self) -> float:
        """Relaunch the spot cluster after failure and wait until job starts.

        When recover() is called the cluster should be in STOPPED status (i.e.
        partially down).

        Returns: The timestamp job started.
        """
        raise NotImplementedError

    def terminate_cluster(self):
        """Terminate the spot cluster."""
        handle = global_user_state.get_handle_from_cluster_name(
            self.cluster_name)
        if handle is not None:
            try:
                self.backend.teardown(handle, terminate=True)
            except RuntimeError:
                logger.error(
                    f'Failed to terminate the spot cluster {self.cluster_name}.'
                )

    def _launch(self, max_retry=3, raise_on_failure=True) -> Optional[float]:
        """Implementation of launch().

        Args:
            max_retry: The maximum number of retries. If None, retry forever.
            raise_on_failure: Whether to raise an exception if the launch fails.
        """
        # TODO(zhwu): handle the failure during `preparing sky runtime`.
        retry_cnt = 0
<<<<<<< HEAD
        backoff = common_utils.Backoff(retry_init_gap_seconds)
=======
        backoff = common_utils.Backoff(self.RETRY_INIT_GAP_SECONDS)
>>>>>>> 8df4a8bc
        while True:
            retry_cnt += 1
            # Check the signal every time to be more responsive to user
            # signals, such as Cancel.
            self.signal_handler()
            try:
                usage_lib.messages.usage.set_internal()
                sky.launch(self.dag,
                           cluster_name=self.cluster_name,
                           detach_run=True)
                logger.info('Spot cluster launched.')
            except Exception as e:  # pylint: disable=broad-except
                # If the launch fails, it will be recovered by the following
                # code.
                logger.info(
                    f'Failed to launch the spot cluster with error: {e}')

            cluster_status, _ = backend_utils.refresh_cluster_status_handle(
                self.cluster_name, force_refresh=True)
            if cluster_status == global_user_state.ClusterStatus.UP:
                # Wait the job to be started
                status = spot_utils.get_job_status(self.backend,
                                                   self.cluster_name)
                while (status is None or status in [
                        job_lib.JobStatus.INIT,
                        job_lib.JobStatus.PENDING,
                ]):
                    time.sleep(spot_utils.JOB_STARTED_STATUS_CHECK_GAP_SECONDS)
                    status = spot_utils.get_job_status(self.backend,
                                                       self.cluster_name)
                launch_time = spot_utils.get_job_timestamp(self.backend,
                                                           self.cluster_name,
                                                           get_end_time=False)
                return launch_time

            if max_retry is not None and retry_cnt >= max_retry:
                # Retry forever if max_retry is None.
                if raise_on_failure:
                    with ux_utils.print_exception_no_traceback():
                        raise exceptions.ResourcesUnavailableError(
                            'Failed to launch the spot cluster after '
                            f'{max_retry} retries.')
                else:
                    return None
            gap_seconds = backoff.current_backoff()
            logger.info(
                f'Retrying to launch the spot cluster in {gap_seconds:.1f} '
                'seconds.')
            time.sleep(gap_seconds)

<<<<<<< HEAD
    def recover(self) -> float:
        """Relaunch the spot cluster after failure and wait until job starts.

        When recover() is called the cluster should be in STOPPED status (i.e.
        partially down).

        Returns: The timestamp job started.
        """
        raise NotImplementedError

    def terminate_cluster(self):
        """Terminate the spot cluster."""
        handle = global_user_state.get_handle_from_cluster_name(
            self.cluster_name)
        if handle is not None:
            try:
                self.backend.teardown(handle, terminate=True)
            except RuntimeError:
                logger.error(
                    f'Failed to terminate the spot cluster {self.cluster_name}.'
                )

=======
>>>>>>> 8df4a8bc

class FailoverStrategyExecutor(StrategyExecutor, name='FAILOVER', default=True):
    """Failover strategy: wait in same region and failover after timout."""

    _MAX_RETRY_CNT = 240  # Retry for 4 hours.

    def recover(self) -> float:
        # 1. Cancel the jobs and launch the cluster with the STOPPED status,
        #    so that it will try on the current region first until timeout.
        # 2. Tear down the cluster, if the step 1 failed to launch the cluster.
        # 3. Launch the cluster with no cloud/region constraint or respect the
        #    original user specification.

        # Step 1
        handle = global_user_state.get_handle_from_cluster_name(
            self.cluster_name)
        try:
            self.backend.cancel_jobs(handle, jobs=None)
        except exceptions.CommandError:
            # Ignore the failure as the cluster can be totally stopped, and the
            # job canceling can get connection error.
            logger.info('Ignoring the job cancellation failure; the spot '
                        'cluster is likely completely stopped. Recovering.')

        # Retry the entire block until the cluster is up, so that the ratio of
        # the time spent in the current region and the time spent in the other
        # region is consistent during the retry.
        while True:
            # Add region constraint to the task, to retry on the same region
            # first.
            task = self.dag.tasks[0]
            resources = list(task.resources)[0]
            original_resources = resources

            launched_cloud = handle.launched_resources.cloud
            launched_region = handle.launched_resources.region
            new_resources = resources.copy(cloud=launched_cloud,
                                           region=launched_region)
            task.set_resources({new_resources})
            # Not using self.launch to avoid the retry until up logic.
            launched_time = self._launch(raise_on_failure=False)
            # Restore the original dag, i.e. reset the region constraint.
            task.set_resources({original_resources})
            if launched_time is not None:
                return launched_time

            # Step 2
            logger.debug('Terminating unhealthy spot cluster.')
            self.terminate_cluster()

            # Step 3
            logger.debug('Relaunch the cluster  without constraining to prior '
                         'cloud/region.')
            # Not using self.launch to avoid the retry until up logic.
            launched_time = self._launch(max_retry=self._MAX_RETRY_CNT,
                                         raise_on_failure=False)
            if launched_time is None:
                # Failed to launch the cluster.
                if self.retry_until_up:
                    gap_seconds = self.RETRY_INIT_GAP_SECONDS
                    logger.info('Retrying to recover the spot cluster in '
                                f'{gap_seconds:.1f} seconds.')
                    time.sleep(gap_seconds)
                    continue
                with ux_utils.print_exception_no_traceback():
                    raise exceptions.ResourcesUnavailableError(
                        f'Failed to recover the spot cluster after retrying '
                        f'{self._MAX_RETRY_CNT} times.')

            return launched_time<|MERGE_RESOLUTION|>--- conflicted
+++ resolved
@@ -118,11 +118,7 @@
         """
         # TODO(zhwu): handle the failure during `preparing sky runtime`.
         retry_cnt = 0
-<<<<<<< HEAD
-        backoff = common_utils.Backoff(retry_init_gap_seconds)
-=======
         backoff = common_utils.Backoff(self.RETRY_INIT_GAP_SECONDS)
->>>>>>> 8df4a8bc
         while True:
             retry_cnt += 1
             # Check the signal every time to be more responsive to user
@@ -173,31 +169,6 @@
                 'seconds.')
             time.sleep(gap_seconds)
 
-<<<<<<< HEAD
-    def recover(self) -> float:
-        """Relaunch the spot cluster after failure and wait until job starts.
-
-        When recover() is called the cluster should be in STOPPED status (i.e.
-        partially down).
-
-        Returns: The timestamp job started.
-        """
-        raise NotImplementedError
-
-    def terminate_cluster(self):
-        """Terminate the spot cluster."""
-        handle = global_user_state.get_handle_from_cluster_name(
-            self.cluster_name)
-        if handle is not None:
-            try:
-                self.backend.teardown(handle, terminate=True)
-            except RuntimeError:
-                logger.error(
-                    f'Failed to terminate the spot cluster {self.cluster_name}.'
-                )
-
-=======
->>>>>>> 8df4a8bc
 
 class FailoverStrategyExecutor(StrategyExecutor, name='FAILOVER', default=True):
     """Failover strategy: wait in same region and failover after timout."""
