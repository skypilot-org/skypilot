--- conflicted
+++ resolved
@@ -156,13 +156,9 @@
                 # by the controller process (job_status -> FAILED_SETUP).
                 sky.launch(self.dag,
                            cluster_name=self.cluster_name,
-<<<<<<< HEAD
                            detach_setup=True,
-                           detach_run=True)
-=======
                            detach_run=True,
                            _is_launched_by_spot_controller=True)
->>>>>>> 9d9f95eb
                 logger.info('Spot cluster launched.')
             except exceptions.InvalidClusterNameError as e:
                 # The cluster name is too long.
