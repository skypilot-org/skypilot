"""User interfaces with managed spot jobs."""
import collections
import enum
import json
import pathlib
import shlex
import time
import typing
from typing import Any, Dict, List, Optional, Tuple, Union
from typing_extensions import Literal

import colorama
import filelock

from sky import backends
from sky import exceptions
from sky import global_user_state
from sky import sky_logging
from sky import status_lib
from sky.backends import backend_utils
from sky.skylet import job_lib
from sky.utils import common_utils
from sky.utils import log_utils
from sky.spot import spot_state
from sky.utils import subprocess_utils

if typing.TYPE_CHECKING:
    from sky import dag as dag_lib

logger = sky_logging.init_logger(__name__)

# Add user hash so that two users don't have the same controller VM on
# shared-account clouds such as GCP.
SPOT_CONTROLLER_NAME = f'sky-spot-controller-{common_utils.get_user_hash()}'
SIGNAL_FILE_PREFIX = '/tmp/sky_spot_controller_signal_{}'
# Controller checks its job's status every this many seconds.
JOB_STATUS_CHECK_GAP_SECONDS = 20

# Controller checks if its job has started every this many seconds.
JOB_STARTED_STATUS_CHECK_GAP_SECONDS = 5

_SPOT_STATUS_CACHE = '~/.sky/spot_status_cache.txt'

_LOG_STREAM_CHECK_CONTROLLER_GAP_SECONDS = 5

_JOB_WAITING_STATUS_MESSAGE = ('[bold cyan]Waiting for the task to start'
                               '{status_str}.[/] It may take a few minutes.')
_JOB_CANCELLED_MESSAGE = (
    '[bold cyan]Waiting for the task status to be updated.'
    '[/] It may take a minute.')

# The maximum time to wait for the spot job status to transition to terminal
# state, after the job finished. This is a safeguard to avoid the case where
# the spot job status fails to be updated and keep the `sky spot logs` blocking
# for a long time.
_FINAL_SPOT_STATUS_WAIT_TIMEOUT_SECONDS = 20


class UserSignal(enum.Enum):
    """The signal to be sent to the user."""
    CANCEL = 'CANCEL'
    # NOTE: We can have more communication signals here if needed
    # in the future.


# ====== internal functions ======
def get_job_status(backend: 'backends.CloudVmRayBackend',
                   cluster_name: str) -> Optional['job_lib.JobStatus']:
    """Check the status of the job running on the spot cluster.

    It can be None, INIT, RUNNING, SUCCEEDED, FAILED, FAILED_SETUP or CANCELLED.
    """
    handle = global_user_state.get_handle_from_cluster_name(cluster_name)
    assert isinstance(handle, backends.CloudVmRayResourceHandle), handle
    status = None
    try:
        logger.info('=== Checking the job status... ===')
        statuses = backend.get_job_status(handle, stream_logs=False)
        status = list(statuses.values())[0]
        if status is None:
            logger.info('No job found.')
        else:
            logger.info(f'Job status: {status}')
    except exceptions.CommandError:
        logger.info('Failed to connect to the cluster.')
    logger.info('=' * 34)
    return status


def update_spot_job_status(job_id: Optional[int] = None):
    """Update spot job status if the controller job failed abnormally.

    Check the status of the controller job. If it is not running, it must have
    exited abnormally, and we should set the job status to FAILED_CONTROLLER.
    `end_at` will be set to the current timestamp for the job when above
    happens, which could be not accurate based on the frequency this function
    is called.
    """
    if job_id is None:
        job_ids = spot_state.get_nonterminal_job_ids_by_name(None)
    else:
        job_ids = [job_id]
    for job_id_ in job_ids:
        controller_status = job_lib.get_status(job_id_)
        if controller_status is None or controller_status.is_terminal():
            logger.error(f'Controller for job {job_id_} has exited abnormally. '
                         'Setting the job status to FAILED_CONTROLLER.')
            tasks = spot_state.get_spot_jobs(job_id_)
            for task in tasks:
                task_name = task['job_name']
                # Tear down the abnormal spot cluster to avoid resource leakage.
                cluster_name = generate_spot_cluster_name(task_name, job_id_)
                handle = global_user_state.get_handle_from_cluster_name(
                    cluster_name)
                if handle is not None:
                    backend = backend_utils.get_backend_from_handle(handle)
                    max_retry = 3
                    for retry_cnt in range(max_retry):
                        try:
                            backend.teardown(handle, terminate=True)
                            break
                        except RuntimeError:
                            logger.error('Failed to tear down the spot cluster '
                                         f'{cluster_name!r}. Retrying '
                                         f'[{retry_cnt}/{max_retry}].')

            # The controller job for this spot job is not running: it must
            # have exited abnormally, and we should set the job status to
            # FAILED_CONTROLLER.
            # The `set_failed` will only update the task's status if the
            # status is non-terminal.
            spot_state.set_failed(
                job_id_,
                task_id=None,
                failure_type=spot_state.SpotStatus.FAILED_CONTROLLER,
                failure_reason=
                'Controller process has exited abnormally. For more details,'
                f' run: sky spot logs --controller {job_id_}')


def get_job_timestamp(backend: 'backends.CloudVmRayBackend', cluster_name: str,
                      get_end_time: bool) -> float:
    """Get the submitted/ended time of the job."""
    code = job_lib.JobLibCodeGen.get_job_submitted_or_ended_timestamp_payload(
        job_id=None, get_ended_time=get_end_time)
    handle = global_user_state.get_handle_from_cluster_name(cluster_name)
    returncode, stdout, stderr = backend.run_on_head(handle,
                                                     code,
                                                     stream_logs=False,
                                                     require_outputs=True)
    subprocess_utils.handle_returncode(returncode, code,
                                       'Failed to get job time.',
                                       stdout + stderr)
    stdout = common_utils.decode_payload(stdout)
    return float(stdout)


# ======== user functions ========


def generate_spot_cluster_name(task_name: str, job_id: int) -> str:
    """Generate spot cluster name."""
    return f'{task_name}-{job_id}'


def cancel_jobs_by_id(job_ids: Optional[List[int]]) -> str:
    """Cancel jobs by id.

    If job_ids is None, cancel all jobs.
    """
    if job_ids is None:
        job_ids = spot_state.get_nonterminal_job_ids_by_name(None)
    job_ids = list(set(job_ids))
    if len(job_ids) == 0:
        return 'No job to cancel.'
    job_id_str = ', '.join(map(str, job_ids))
    logger.info(f'Cancelling jobs {job_id_str}.')
    cancelled_job_ids = []
    for job_id in job_ids:
        # Check the status of the managed spot job status. If it is in
        # terminal state, we can safely skip it.
        job_status = spot_state.get_status(job_id)
        if job_status is None:
            logger.info(f'Job {job_id} not found. Skipped.')
            continue
        elif job_status.is_terminal():
            logger.info(f'Job {job_id} is already in terminal state '
                        f'{job_status.value}. Skipped.')
            continue

        update_spot_job_status(job_id)

        # Send the signal to the spot job controller.
        signal_file = pathlib.Path(SIGNAL_FILE_PREFIX.format(job_id))
        # Filelock is needed to prevent race condition between signal
        # check/removal and signal writing.
        # TODO(mraheja): remove pylint disabling when filelock version updated
        # pylint: disable=abstract-class-instantiated
        with filelock.FileLock(str(signal_file) + '.lock'):
            with signal_file.open('w') as f:
                f.write(UserSignal.CANCEL.value)
                f.flush()
        cancelled_job_ids.append(job_id)

    if len(cancelled_job_ids) == 0:
        return 'No job to cancel.'
    identity_str = f'Job with ID {cancelled_job_ids[0]} is'
    if len(cancelled_job_ids) > 1:
        cancelled_job_ids_str = ', '.join(map(str, cancelled_job_ids))
        identity_str = f'Jobs with IDs {cancelled_job_ids_str} are'

    return f'{identity_str} scheduled to be cancelled.'


def cancel_job_by_name(job_name: str) -> str:
    """Cancel a job by name."""
    job_ids = spot_state.get_nonterminal_job_ids_by_name(job_name)
    if len(job_ids) == 0:
        return f'No running job found with name {job_name!r}.'
    if len(job_ids) > 1:
        return (f'{colorama.Fore.RED}Multiple running jobs found '
                f'with name {job_name!r}.\n'
                f'Job IDs: {job_ids}{colorama.Style.RESET_ALL}')
    cancel_jobs_by_id(job_ids)
    return f'Job {job_name!r} is scheduled to be cancelled.'


def stream_logs_by_id(job_id: int, follow: bool = True) -> str:
    """Stream logs by job id."""
    controller_status = job_lib.get_status(job_id)
    status_msg = ('[bold cyan]Waiting for controller process to be RUNNING '
                  '{status_str}[/].')
    status_display = log_utils.safe_rich_status(
        status_msg.format(status_str=''))
    num_tasks = spot_state.get_num_tasks(job_id)

    with status_display:
        prev_msg = None
        while (controller_status != job_lib.JobStatus.RUNNING and
               (controller_status is None or
                not controller_status.is_terminal())):
            status_str = 'None'
            if controller_status is not None:
                status_str = controller_status.value
            msg = status_msg.format(status_str=f' (status: {status_str})')
            if msg != prev_msg:
                status_display.update(msg)
                prev_msg = msg
            time.sleep(_LOG_STREAM_CHECK_CONTROLLER_GAP_SECONDS)
            controller_status = job_lib.get_status(job_id)

        msg = _JOB_WAITING_STATUS_MESSAGE.format(status_str='')
        status_display.update(msg)
        prev_msg = msg
        spot_job_status = spot_state.get_status(job_id)
        while spot_job_status is None:
            time.sleep(1)
            spot_job_status = spot_state.get_status(job_id)

        if spot_job_status.is_terminal():
            job_msg = ''
            if spot_job_status.is_failed():
                job_msg = (
                    f'\nFailure reason: {spot_state.get_failure_reason(job_id)}'
                )
            return (f'{colorama.Fore.YELLOW}'
                    f'Job {job_id} is already in terminal state '
                    f'{spot_job_status.value}. Logs will not be shown.'
                    f'{colorama.Style.RESET_ALL}{job_msg}')
        backend = backends.CloudVmRayBackend()
        task_id, spot_status = spot_state.get_latest_task_id_status(job_id)

        # task_id and spot_status can be None if the controller process just
        # started and the spot status has not set to PENDING yet.
        while spot_status is None or not spot_status.is_terminal():
            handle = None
            if task_id is not None:
                task_name = spot_state.get_task_name(job_id, task_id)
                cluster_name = generate_spot_cluster_name(task_name, job_id)
                handle = global_user_state.get_handle_from_cluster_name(
                    cluster_name)

            # Check the handle: The cluster can be preempted and removed from
            # the table before the spot state is updated by the controller. In
            # this case, we should skip the logging, and wait for the next
            # round of status check.
            if handle is None or spot_status != spot_state.SpotStatus.RUNNING:
                status_str = ''
                if (spot_status is not None and
                        spot_status != spot_state.SpotStatus.RUNNING):
                    status_str = f' (status: {spot_status.value})'
                logger.debug(
                    f'INFO: The log is not ready yet{status_str}. '
                    f'Waiting for {JOB_STATUS_CHECK_GAP_SECONDS} seconds.')
                msg = _JOB_WAITING_STATUS_MESSAGE.format(status_str=status_str)
                if msg != prev_msg:
                    status_display.update(msg)
                    prev_msg = msg
                time.sleep(JOB_STATUS_CHECK_GAP_SECONDS)
                task_id, spot_status = (
                    spot_state.get_latest_task_id_status(job_id))
                continue
            assert spot_status is not None
            assert isinstance(handle, backends.CloudVmRayResourceHandle), handle
            status_display.stop()
            returncode = backend.tail_logs(handle,
                                           job_id=None,
                                           spot_job_id=job_id,
                                           follow=follow)
            if returncode == 0:
                # If the log tailing exit successfully (the real job can be
                # SUCCEEDED or FAILED), we can safely break the loop. We use the
                # status in job queue to show the information, as the spot_state
                # is not updated yet.
                job_statuses = backend.get_job_status(handle, stream_logs=False)
                job_status = list(job_statuses.values())[0]
                assert job_status is not None, 'No job found.'
                if job_status != job_lib.JobStatus.CANCELLED:
                    assert task_id is not None, job_id
                    if task_id < num_tasks - 1 and follow:
                        # The log for the current job is finished. We need to
                        # wait until next job to be started.
                        logger.debug(
                            f'INFO: Log for the current task ({task_id}) '
                            'is finished. Waiting for the next task\'s log '
                            'to be started.')
                        status_display.update('Waiting for the next task: '
                                              f'{task_id + 1}.')
                        status_display.start()
                        original_task_id = task_id
                        while True:
                            task_id, spot_status = (
                                spot_state.get_latest_task_id_status(job_id))
                            if original_task_id != task_id:
                                break
                            time.sleep(JOB_STATUS_CHECK_GAP_SECONDS)
                        continue
                    else:
                        break
                # The job can be cancelled by the user or the controller (when
                # the cluster is partially preempted).
                logger.debug(
                    'INFO: Job is cancelled. Waiting for the status update in '
                    f'{JOB_STATUS_CHECK_GAP_SECONDS} seconds.')
            else:
                logger.debug(
                    f'INFO: (Log streaming) Got return code {returncode}. '
                    f'Retrying in {JOB_STATUS_CHECK_GAP_SECONDS} seconds.')
            # Finish early if the spot status is already in terminal state.
            spot_status = spot_state.get_status(job_id)
            assert spot_status is not None, job_id
            if spot_status.is_terminal():
                break
            logger.info(f'{colorama.Fore.YELLOW}The job is preempted.'
                        f'{colorama.Style.RESET_ALL}')
            msg = _JOB_CANCELLED_MESSAGE
            status_display.update(msg)
            prev_msg = msg
            status_display.start()
            # If the tailing fails, it is likely that the cluster fails, so we
            # wait a while to make sure the spot state is updated by the
            # controller, and check the spot queue again.
            # Wait a bit longer than the controller, so as to make sure the
            # spot state is updated.
            time.sleep(3 * JOB_STATUS_CHECK_GAP_SECONDS)
            spot_status = spot_state.get_status(job_id)

    # The spot_status may not be in terminal status yet, since the controllerhas
    # not updated the spot state yet. We wait for a while, until the spot state
    # is updated.
    wait_seconds = 0
    spot_status = spot_state.get_status(job_id)
    assert spot_status is not None, job_id
    while (not spot_status.is_terminal() and follow and
           wait_seconds < _FINAL_SPOT_STATUS_WAIT_TIMEOUT_SECONDS):
        time.sleep(1)
        wait_seconds += 1
        spot_status = spot_state.get_status(job_id)
        assert spot_status is not None, job_id

    logger.info(f'Logs finished for job {job_id} '
                f'(status: {spot_status.value}).')
    return ''


def stream_logs_by_name(job_name: str, follow: bool = True) -> str:
    """Stream logs by name."""
    job_ids = spot_state.get_nonterminal_job_ids_by_name(job_name)
    if len(job_ids) == 0:
        return (f'{colorama.Fore.RED}No job found with name {job_name!r}.'
                f'{colorama.Style.RESET_ALL}')
    if len(job_ids) > 1:
        return (f'{colorama.Fore.RED}Multiple running jobs found '
                f'with name {job_name!r}.\n'
                f'Job IDs: {job_ids}{colorama.Style.RESET_ALL}')
    stream_logs_by_id(job_ids[0], follow)
    return ''


def dump_spot_job_queue() -> str:
    jobs = spot_state.get_spot_jobs()

    for job in jobs:
        end_at = job['end_at']
        if end_at is None:
            end_at = time.time()

        job_submitted_at = job['last_recovered_at'] - job['job_duration']
        if job['status'] == spot_state.SpotStatus.RECOVERING:
            # When job is recovering, the duration is exact job['job_duration']
            job_duration = job['job_duration']
        elif job_submitted_at > 0:
            job_duration = end_at - job_submitted_at
        else:
            # When job_start_at <= 0, that means the last_recovered_at is not
            # set yet, i.e. the job is not started.
            job_duration = 0
        job['job_duration'] = job_duration
        job['status'] = job['status'].value

        cluster_name = generate_spot_cluster_name(job['task_name'],
                                                  job['job_id'])
        handle = global_user_state.get_handle_from_cluster_name(cluster_name)
        if handle is not None:
            assert isinstance(handle, backends.CloudVmRayResourceHandle)
            job['cluster_resources'] = (
                f'{handle.launched_nodes}x {handle.launched_resources}')
            job['region'] = handle.launched_resources.region
        else:
            # FIXME(zongheng): display the last cached values for these.
            job['cluster_resources'] = '-'
            job['region'] = '-'

    return common_utils.encode_payload(jobs)


def load_spot_job_queue(payload: str) -> List[Dict[str, Any]]:
    """Load job queue from json string."""
    jobs = common_utils.decode_payload(payload)
    for job in jobs:
        job['status'] = spot_state.SpotStatus(job['status'])
    return jobs


@typing.overload
def format_job_table(tasks: List[Dict[str, Any]],
                     show_all: bool,
                     max_jobs: Optional[int] = None,
                     *,
                     return_rows: Literal[False] = False) -> str:
    ...


@typing.overload
def format_job_table(tasks: List[Dict[str, Any]],
                     show_all: bool,
                     max_jobs: Optional[int] = None,
                     *,
                     return_rows: Literal[True] = True) -> List[List[str]]:
    ...


def format_job_table(tasks: List[Dict[str, Any]],
                     show_all: bool,
                     max_jobs: Optional[int] = None,
                     *,
                     return_rows: bool = False) -> Union[str, List[List[str]]]:
    """Returns spot jobs as a formatted string.

    Args:
        jobs: A list of spot jobs.
        show_all: Whether to show all columns.
        max_jobs: The maximum number of jobs to show in the table.
        return_rows: If True, return the rows as a list of strings instead of
          all rows concatenated into a single string.

    Returns: A formatted string of spot jobs, if not `return_rows`; otherwise a
      list of "rows" (each of which is a list of str).
    """
    columns = [
        'ID', 'TASK', 'NAME', 'RESOURCES', 'SUBMITTED', 'TOT. DURATION',
        'JOB DURATION', '#RECOVERIES', 'STATUS'
    ]
    if show_all:
        columns += ['STARTED', 'CLUSTER', 'REGION', 'FAILURE']
    job_table = log_utils.create_table(columns)

    status_counts: Dict[str, int] = collections.defaultdict(int)
    for task in tasks:
        if not task['status'].is_terminal():
            status_counts[task['status'].value] += 1

    all_tasks = tasks
    if max_jobs is not None:
        all_tasks = tasks[:max_jobs]
    jobs = collections.defaultdict(list)
    for task in all_tasks:
        # The tasks within the same job_id are already sorted
        # by the task_id.
        jobs[task['job_id']].append(task)

    for job_id, job_tasks in jobs.items():
        if len(job_tasks) > 1:
            # Aggregate the tasks into a new row in the table.
            job_name = job_tasks[0]['job_name']
            job_duration = 0
            submitted_at = None
            end_at: Optional[int] = 0
            recovery_cnt = 0
            spot_status = spot_state.SpotStatus.SUCCEEDED
            failure_reason = None
            current_task_id = len(job_tasks) - 1
            for task in job_tasks:
                job_duration += task['job_duration']
                if task['submitted_at'] is not None:
                    if (submitted_at is None or
                            submitted_at > task['submitted_at']):
                        submitted_at = task['submitted_at']
                if task['end_at'] is not None:
                    if end_at is not None and end_at < task['end_at']:
                        end_at = task['end_at']
                else:
                    end_at = None
                recovery_cnt += task['recovery_count']
                if spot_status == spot_state.SpotStatus.SUCCEEDED:
                    # Use the first non-succeeded status.
                    # TODO(zhwu): we should not blindly use the first non-
                    # succeeded as the status could be changed to SUBMITTED
                    # when going from one task to the next one, which can be
                    # confusing.
                    spot_status = task['status']
                    current_task_id = task['task_id']

                if (failure_reason is None and
                        task['status'] > spot_state.SpotStatus.SUCCEEDED):
                    failure_reason = task['failure_reason']

            job_duration = log_utils.readable_time_duration(0,
                                                            job_duration,
                                                            absolute=True)
            submitted = log_utils.readable_time_duration(submitted_at)
            total_duration = log_utils.readable_time_duration(submitted_at,
                                                              end_at,
                                                              absolute=True)

            status_str = spot_status.colored_str()
            if (spot_status < spot_state.SpotStatus.RUNNING and
                    current_task_id > 0):
                status_str += f' (task: {current_task_id})'

            job_values = [
                job_id,
                '',
                job_name,
                '-',
                submitted,
                total_duration,
                job_duration,
                recovery_cnt,
                status_str,
            ]
            if show_all:
                job_values.extend([
                    '-',
                    '-',
                    '-',
                    failure_reason if failure_reason is not None else '-',
                ])
            job_table.add_row(job_values)

        for task in job_tasks:
            # The job['job_duration'] is already calculated in
            # dump_spot_job_queue().
            job_duration = log_utils.readable_time_duration(
                0, task['job_duration'], absolute=True)
            submitted = log_utils.readable_time_duration(task['submitted_at'])
            values = [
                task['job_id'] if len(job_tasks) == 1 else ' \u21B3',
                task['task_id'] if len(job_tasks) > 1 else '-',
                task['task_name'],
                task['resources'],
                # SUBMITTED
                submitted if submitted != '-' else submitted,
                # TOT. DURATION
                log_utils.readable_time_duration(task['submitted_at'],
                                                 task['end_at'],
                                                 absolute=True),
                job_duration,
                task['recovery_count'],
                task['status'].colored_str(),
            ]
            if show_all:
                values.extend([
                    # STARTED
                    log_utils.readable_time_duration(task['start_at']),
                    task['cluster_resources'],
                    task['region'],
                    task['failure_reason']
                    if task['failure_reason'] is not None else '-',
                ])
            job_table.add_row(values)

        if len(job_tasks) > 1:
            # Add a row to separate the aggregated job from the next job.
            job_table.add_row([''] * len(columns))
    status_str = ', '.join([
        f'{count} {status}' for status, count in sorted(status_counts.items())
    ])
    if status_str:
        status_str = f'In progress jobs: {status_str}'
    else:
        status_str = 'No in progress jobs.'
    output = status_str
    if str(job_table):
        output += f'\n{job_table}'
    if return_rows:
        return job_table.rows
    return output


class SpotCodeGen:
    """Code generator for managed spot job utility functions.

    Usage:

      >> codegen = SpotCodegen.show_jobs(...)
    """
    _PREFIX = [
        'from sky.spot import spot_state',
        'from sky.spot import spot_utils',
    ]

    @classmethod
    def get_job_table(cls) -> str:
        code = [
            'job_table = spot_utils.dump_spot_job_queue()',
            'print(job_table, flush=True)',
        ]
        return cls._build(code)

    @classmethod
    def cancel_jobs_by_id(cls, job_ids: Optional[List[int]]) -> str:
        code = [
            f'msg = spot_utils.cancel_jobs_by_id({job_ids})',
            'print(msg, end="", flush=True)',
        ]
        return cls._build(code)

    @classmethod
    def cancel_job_by_name(cls, job_name: str) -> str:
        code = [
            f'msg = spot_utils.cancel_job_by_name({job_name!r})',
            'print(msg, end="", flush=True)',
        ]
        return cls._build(code)

    @classmethod
    def stream_logs_by_name(cls, job_name: str, follow: bool = True) -> str:
        code = [
            f'msg = spot_utils.stream_logs_by_name({job_name!r}, '
            f'follow={follow})',
            'print(msg, flush=True)',
        ]
        return cls._build(code)

    @classmethod
    def stream_logs_by_id(cls,
                          job_id: Optional[int],
                          follow: bool = True) -> str:
        code = [
            f'job_id = {job_id} if {job_id} is not None '
            'else spot_state.get_latest_job_id()',
            f'msg = spot_utils.stream_logs_by_id(job_id, follow={follow})',
            'print(msg, flush=True)',
        ]
        return cls._build(code)

    @classmethod
    def set_pending(cls, job_id: int, spot_dag: 'dag_lib.Dag') -> str:
        dag_name = spot_dag.name
        # Add the spot job to spot queue table.
        code = [
            f'spot_state.set_job_name('
            f'{job_id}, {dag_name!r})',
        ]
        for task_id, task in enumerate(spot_dag.tasks):
            resources_str = backend_utils.get_task_resources_str(task)
            code += [
                f'spot_state.set_pending('
                f'{job_id}, {task_id}, {task.name!r}, '
                f'{resources_str!r})',
            ]
        return cls._build(code)

    @classmethod
    def _build(cls, code: List[str]) -> str:
        code = cls._PREFIX + code
        generated_code = '; '.join(code)
        return f'python3 -u -c {shlex.quote(generated_code)}'


def dump_job_table_cache(job_table: str):
    """Dump job table cache to file."""
    cache_file = pathlib.Path(_SPOT_STATUS_CACHE).expanduser()
    with cache_file.open('w') as f:
        json.dump((time.time(), job_table), f)


def load_job_table_cache() -> Optional[Tuple[float, str]]:
    """Load job table cache from file.

    Returns:
        A tuple of (timestamp, job_table), where the timestamp is
        the time when the job table is dumped and the job_table is
        the dumped job table in string.
        None if the cache file does not exist.
    """
    cache_file = pathlib.Path(_SPOT_STATUS_CACHE).expanduser()
    if not cache_file.exists():
        return None
    with cache_file.open('r') as f:
        return json.load(f)


def is_spot_controller_up(
    stopped_message: str,
<<<<<<< HEAD
    non_existent_message: str = 'No managed spot jobs are found.',
) -> Tuple[Optional[global_user_state.ClusterStatus],
=======
) -> Tuple[Optional[status_lib.ClusterStatus],
>>>>>>> 3b3037cf
           Optional['backends.CloudVmRayResourceHandle']]:
    """Check if the spot controller is up.

    It can be used to check the actual controller status (since the autostop is
    set for the controller) before the spot commands interact with the
    controller.

    Args:
        stopped_message: Message to print if the controller is STOPPED.
        non_existent_message: Message to show if the controller does not exist.

    Returns:
        controller_status: The status of the spot controller. If it fails during
          refreshing the status, it will be the cached status. None if the
          controller does not exist.
        handle: The ResourceHandle of the spot controller. None if the
          controller is not UP or does not exist.

    Raises:
        exceptions.ClusterOwnerIdentityMismatchError: if the current user is not
          the same as the user who created the cluster.
        exceptions.CloudUserIdentityError: if we fail to get the current user
          identity.
    """
    try:
        # Set force_refresh=False to make sure the refresh only happens when the
        # controller is INIT/UP. This optimization avoids unnecessary costly
        # refresh when the controller is already stopped. This optimization is
        # based on the assumption that the user will not start the controller
        # manually from the cloud console.
        controller_status, handle = backend_utils.refresh_cluster_status_handle(
            SPOT_CONTROLLER_NAME, force_refresh=False)
    except exceptions.ClusterStatusFetchingError as e:
        # We do not catch the exceptions related to the cluster owner identity
        # mismatch, please refer to the comment in
        # `backend_utils.check_cluster_available`.
        logger.warning(
            f'Failed to get the status of the spot controller. '
            'It is not fatal, but spot commands/calls may hang or return stale '
            'information, when the controller is not up.\n'
            f'  Details: {common_utils.format_exception(e, use_bracket=True)}')
        record = global_user_state.get_cluster_from_name(SPOT_CONTROLLER_NAME)
        controller_status, handle = None, None
        if record is not None:
            controller_status, handle = record['status'], record['handle']

    if controller_status is None:
<<<<<<< HEAD
        sky_logging.print(non_existent_message)
    elif controller_status != global_user_state.ClusterStatus.UP:
=======
        sky_logging.print('No managed spot jobs are found.')
    elif controller_status != status_lib.ClusterStatus.UP:
>>>>>>> 3b3037cf
        msg = (f'Spot controller {SPOT_CONTROLLER_NAME} '
               f'is {controller_status.value}.')
        if controller_status == status_lib.ClusterStatus.STOPPED:
            msg += f'\n{stopped_message}'
        if controller_status == status_lib.ClusterStatus.INIT:
            msg += '\nPlease wait for the controller to be ready.'
        sky_logging.print(msg)
        handle = None
    return controller_status, handle<|MERGE_RESOLUTION|>--- conflicted
+++ resolved
@@ -724,12 +724,8 @@
 
 def is_spot_controller_up(
     stopped_message: str,
-<<<<<<< HEAD
     non_existent_message: str = 'No managed spot jobs are found.',
-) -> Tuple[Optional[global_user_state.ClusterStatus],
-=======
 ) -> Tuple[Optional[status_lib.ClusterStatus],
->>>>>>> 3b3037cf
            Optional['backends.CloudVmRayResourceHandle']]:
     """Check if the spot controller is up.
 
@@ -777,13 +773,8 @@
             controller_status, handle = record['status'], record['handle']
 
     if controller_status is None:
-<<<<<<< HEAD
         sky_logging.print(non_existent_message)
-    elif controller_status != global_user_state.ClusterStatus.UP:
-=======
-        sky_logging.print('No managed spot jobs are found.')
     elif controller_status != status_lib.ClusterStatus.UP:
->>>>>>> 3b3037cf
         msg = (f'Spot controller {SPOT_CONTROLLER_NAME} '
                f'is {controller_status.value}.')
         if controller_status == status_lib.ClusterStatus.STOPPED:
