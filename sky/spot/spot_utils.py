"""User interfaces with managed spot jobs."""
import collections
import enum
import json
import pathlib
import shlex
import time
from typing import List, Optional, Tuple

import colorama
import filelock

import sky
from sky import backends
from sky import global_user_state
from sky import sky_logging
from sky.backends import backend_utils
from sky.skylet import job_lib
from sky.skylet.utils import log_utils
from sky.spot import constants
from sky.spot import spot_state

logger = sky_logging.init_logger(__name__)

SIGNAL_FILE_PREFIX = '/tmp/sky_spot_controller_signal_{}'
# Controller checks its job's status every this many seconds.
JOB_STATUS_CHECK_GAP_SECONDS = 20

# Controller checks if its job has started every this many seconds.
JOB_STARTED_STATUS_CHECK_GAP_SECONDS = 5

_SPOT_STATUS_CACHE = '~/.sky/spot_status_cache.txt'

_LOG_STREAM_CHECK_CONTROLLER_GAP_SECONDS = 5


class UserSignal(enum.Enum):
    """The signal to be sent to the user."""
    CANCEL = 'CANCEL'
    # NOTE: We can have more communication signals here if needed
    # in the future.


# ====== internal functions ======
def get_job_status(backend: 'backends.CloudVmRayBackend',
                   cluster_name: str) -> Optional['job_lib.JobStatus']:
    """Check the status of the job running on the spot cluster.

    It can be None, INIT, RUNNING, SUCCEEDED, FAILED or CANCELLED.
    """
    handle = global_user_state.get_handle_from_cluster_name(cluster_name)
    status = None
    try:
        logger.info('=== Checking the job status... ===')
        status = backend.get_job_status(handle, stream_logs=False)
        logger.info(f'Job status: {status}')
    except SystemExit:
        logger.info('Failed to connect to the cluster.')
    logger.info('=' * 34)
    return status


def get_job_timestamp(backend: 'backends.CloudVmRayBackend', cluster_name: str,
                      get_end_time: bool) -> float:
    """Get the started/ended time of the job."""
    code = job_lib.JobLibCodeGen.get_job_time(job_id=None, is_end=get_end_time)
    handle = global_user_state.get_handle_from_cluster_name(cluster_name)
    returncode, stdout, stderr = backend.run_on_head(handle,
                                                     code,
                                                     stream_logs=False,
                                                     require_outputs=True)
    backend_utils.handle_returncode(returncode, code, 'Failed to get job time.',
                                    stdout + stderr)
    return float(stdout)


# ======== user functions ========


def set_spot_job_pending(job_id: int, spot_yaml: str):
    """Set a spot job to pending."""
    task_name = pathlib.Path(spot_yaml).stem
    task = sky.Task.from_yaml(spot_yaml)
    resources_str = backend_utils.get_task_resources_str(task)
    spot_state.set_pending(job_id, task_name, resources_str)


def generate_spot_cluster_name(task_name: str, job_id: int) -> str:
    """Generate spot cluster name."""
    return f'{task_name}-{job_id}'


def cancel_jobs_by_id(job_ids: Optional[List[int]]) -> str:
    """Cancel jobs by id.

    If job_ids is None, cancel all jobs.
    """
    if job_ids is None:
        job_ids = spot_state.get_nonterminal_job_ids_by_name(None)
    if len(job_ids) == 0:
        return 'No job to cancel.'
    job_id_str = ', '.join(map(str, job_ids))
    logger.info(f'Cancelling jobs {job_id_str}.')
    cancelled_job_ids = []
    for job_id in job_ids:
        # Check the status of the managed spot job status. If it is in
        # terminal state, we can safely skip it.
        job_status = spot_state.get_status(job_id)
        if job_status.is_terminal():
            logger.info(f'Job {job_id} is already in terminal state '
                        f'{job_status.value}. Skipped.')
            continue

        # Check the status of the controller. If it is not running, it must be
        # exited abnormally, and we should set the job status to FAILED.
        # TODO(zhwu): instead of having the liveness check here, we may need
        # to make it as a event in skylet.
        controller_status = job_lib.get_status(job_id)
        if controller_status.is_terminal():
            logger.error(f'Controller for job {job_id} have exited abnormally. '
                         'Set the job status to FAILED.')
            task_name = spot_state.get_task_name_by_job_id(job_id)

            # Tear down the abnormal spot cluster to avoid resource leakage.
            cluster_name = generate_spot_cluster_name(task_name, job_id)
            handle = global_user_state.get_handle_from_cluster_name(
                cluster_name)
            if handle is not None:
                backend = backend_utils.get_backend_from_handle(handle)
                backend.teardown(handle, terminate=True)

            # The controller process for this job is not running: it must
            # have exited abnormally, and we should set the job status to
            # FAILED_CONTROLLER.
            spot_state.set_failed(job_id,
                                  spot_state.SpotStatus.FAILED_CONTROLLER)
            continue

        # Send the signal to the spot job controller.
        signal_file = pathlib.Path(SIGNAL_FILE_PREFIX.format(job_id))
        # Filelock is needed to prevent race condition between signal
        # check/removal and signal writing.
        # TODO(mraheja): remove pylint disabling when filelock version updated
        # pylint: disable=abstract-class-instantiated
        with filelock.FileLock(str(signal_file) + '.lock'):
            with signal_file.open('w') as f:
                f.write(UserSignal.CANCEL.value)
                f.flush()
        cancelled_job_ids.append(job_id)

    if len(cancelled_job_ids) == 0:
        return 'No job to cancel.'
    identity_str = f'Job with ID {cancelled_job_ids[0]} is'
    if len(cancelled_job_ids) > 1:
        cancelled_job_ids_str = ', '.join(map(str, cancelled_job_ids))
        identity_str = f'Jobs with IDs {cancelled_job_ids_str} are'

    return (f'{identity_str} scheduled to be cancelled within '
            f'{JOB_STATUS_CHECK_GAP_SECONDS} seconds.')


def cancel_job_by_name(job_name: str) -> str:
    """Cancel a job by name."""
    job_ids = spot_state.get_nonterminal_job_ids_by_name(job_name)
    if len(job_ids) == 0:
        return f'No running job found with name {job_name!r}.'
    if len(job_ids) > 1:
        return (f'{colorama.Fore.RED}Multiple running jobs found '
                f'with name {job_name!r}.\n'
                f'Job IDs: {job_ids}{colorama.Style.RESET_ALL}')
    cancel_jobs_by_id(job_ids)
    return (f'Job {job_name!r} is scheduled to be cancelled within '
            f'{JOB_STATUS_CHECK_GAP_SECONDS} seconds.')


def stream_logs_by_id(job_id: int) -> str:
    """Stream logs by job id."""
    controller_status = job_lib.get_status(job_id)
    while (controller_status != job_lib.JobStatus.RUNNING and
           (controller_status is None or not controller_status.is_terminal())):
        status_str = 'None'
        if controller_status is not None:
            status_str = controller_status.value
        logger.info(
            'Waiting for the spot controller process to be RUNNING (status: '
            f'{status_str}).')
        time.sleep(_LOG_STREAM_CHECK_CONTROLLER_GAP_SECONDS)
        controller_status = job_lib.get_status(job_id)

    job_status = spot_state.get_status(job_id)
    while job_status is None:
        logger.info('Waiting for the spot job to be started.')
        time.sleep(1)
        job_status = spot_state.get_status(job_id)

    if job_status.is_terminal():
        job_msg = ''
        if job_status in [
                spot_state.SpotStatus.FAILED,
<<<<<<< HEAD
                spot_state.SpotStatus.CLUSTER_FAILED
=======
                spot_state.SpotStatus.FAILED_NO_RESOURCE
>>>>>>> d18eb7c8
        ]:
            job_msg = ('\nFor detailed error message, please check: '
                       f'{colorama.Style.BRIGHT}sky logs '
                       f'{constants.SPOT_CONTROLLER_NAME} {job_id}'
                       f'{colorama.Style.RESET_ALL}')
        return (
            f'Job {job_id} is already in terminal state {job_status.value}. '
            f'Logs will not be shown.{job_msg}')
    task_name = spot_state.get_task_name_by_job_id(job_id)
    cluster_name = generate_spot_cluster_name(task_name, job_id)
    backend = backends.CloudVmRayBackend()
    spot_status = spot_state.get_status(job_id)
    while not spot_status.is_terminal():
        if spot_status != spot_state.SpotStatus.RUNNING:
            logger.info(f'SKY INFO: The log is not ready yet, as the spot job '
                        f'is {spot_status.value}. '
                        f'Waiting for {JOB_STATUS_CHECK_GAP_SECONDS} seconds.')
            time.sleep(JOB_STATUS_CHECK_GAP_SECONDS)
            spot_status = spot_state.get_status(job_id)
            continue
        handle = global_user_state.get_handle_from_cluster_name(cluster_name)
        returncode = backend.tail_logs(handle, job_id=None, spot_job_id=job_id)
        if returncode == 0:
            # If the log tailing exit successfully (the real job can be
            # SUCCEEDED or FAILED), we can safely break the loop. We use the
            # status in job queue to show the information, as the spot_state is
            # not updated yet.
            job_status = backend.get_job_status(handle,
                                                job_id=None,
                                                stream_logs=False)
            logger.info(f'Logs finished for job {job_id} '
                        f'(status: {job_status.value}).')
            break
        logger.info(
            f'SKY INFO: The return code is {returncode}. '
            f'Check the job status in {JOB_STATUS_CHECK_GAP_SECONDS} seconds.')
        # If the tailing fails, it is likely that the cluster fails, so we wait
        # a while to make sure the spot state is updated by the controller, and
        # check the spot status again.
        time.sleep(JOB_STATUS_CHECK_GAP_SECONDS)
        spot_status = spot_state.get_status(job_id)
    else:
        # The spot_status is in terminal state.
        logger.info(f'Logs finished for job {job_id} '
                    f'(status: {spot_state.get_status(job_id).value}).')
    return ''


def stream_logs_by_name(job_name: str) -> str:
    """Stream logs by name."""
    job_ids = spot_state.get_nonterminal_job_ids_by_name(job_name)
    if len(job_ids) == 0:
        return (f'{colorama.Fore.RED}No job found with name {job_name!r}.'
                f'{colorama.Style.RESET_ALL}')
    if len(job_ids) > 1:
        return (f'{colorama.Fore.RED}Multiple running jobs found '
                f'with name {job_name!r}.\n'
                f'Job IDs: {job_ids}{colorama.Style.RESET_ALL}')
    stream_logs_by_id(job_ids[0])
    return ''


def show_jobs(show_all: bool) -> str:
    """Show all spot jobs."""
    jobs = spot_state.get_spot_jobs()

    columns = [
        'ID', 'NAME', 'RESOURCES', 'SUBMITTED', 'TOT. DURATION', 'JOB DURATION',
        '#RECOVERIES', 'STATUS'
    ]
    if show_all:
        columns += ['STARTED', 'CLUSTER', 'REGION']
    job_table = log_utils.create_table(columns)
    status_counts = collections.defaultdict(int)
    for job in jobs:
        job_duration = log_utils.readable_time_duration(
            job['last_recovered_at'] - job['job_duration'],
            job['end_at'],
            absolute=True)
        if job['status'] == spot_state.SpotStatus.RECOVERING:
            # When job is recovering, the duration is exact job['job_duration']
            job_duration = log_utils.readable_time_duration(0,
                                                            job['job_duration'],
                                                            absolute=True)
        ago_suffix = ' ago' if show_all else ''
        values = [
            job['job_id'],
            job['job_name'],
            job['resources'],
            # SUBMITTED
            log_utils.readable_time_duration(job['submitted_at'],
                                             absolute=show_all) + ago_suffix,
            # TOT. DURATION
            log_utils.readable_time_duration(job['submitted_at'],
                                             job['end_at'],
                                             absolute=True),
            job_duration,
            job['recovery_count'],
            job['status'].value,
        ]
        if not job['status'].is_terminal():
            status_counts[job['status'].value] += 1
        if show_all:
            # STARTED
            started = log_utils.readable_time_duration(job['start_at'],
                                                       absolute=True)
            if started != '-':
                started += ago_suffix
            values.append(started)
            cluster_name = generate_spot_cluster_name(job['job_name'],
                                                      job['job_id'])
            handle = global_user_state.get_handle_from_cluster_name(
                cluster_name)
            if handle is None:
                values.extend(['-', '-'])
            else:
                values.extend([
                    f'{handle.launched_nodes}x {handle.launched_resources}',
                    handle.launched_resources.region
                ])
        job_table.add_row(values)
    status_str = ', '.join([
        f'{count} {status}' for status, count in sorted(status_counts.items())
    ])
    if status_str:
        status_str = f'In progress jobs: {status_str}\n\n'
    return status_str + str(job_table)


class SpotCodeGen:
    """Code generator for managed spot job utility functions.

    Usage:

      >> codegen = SpotCodegen.show_jobs(...)
    """
    _PREFIX = [
        'from sky.spot import spot_state',
        'from sky.spot import spot_utils',
    ]

    @classmethod
    def show_jobs(cls, show_all: bool) -> str:
        code = [
            f'job_table = spot_utils.show_jobs({show_all})',
            'print(job_table)',
        ]
        return cls._build(code)

    @classmethod
    def cancel_jobs_by_id(cls, job_ids: Optional[List[int]]) -> str:
        code = [
            f'msg = spot_utils.cancel_jobs_by_id({job_ids})',
            'print(msg, end="", flush=True)',
        ]
        return cls._build(code)

    @classmethod
    def cancel_job_by_name(cls, job_name: str) -> str:
        code = [
            f'msg = spot_utils.cancel_job_by_name({job_name!r})',
            'print(msg, end="", flush=True)',
        ]
        return cls._build(code)

    @classmethod
    def stream_logs_by_name(cls, job_name: str) -> str:
        code = [
            f'msg = spot_utils.stream_logs_by_name({job_name!r})',
            'print(msg, flush=True)',
        ]
        return cls._build(code)

    @classmethod
    def stream_logs_by_id(cls, job_id: Optional[int]) -> str:
        code = [
            f'job_id = {job_id} if {job_id} is not None '
            'else spot_state.get_latest_job_id()',
            'msg = spot_utils.stream_logs_by_id(job_id)',
            'print(msg, flush=True)',
        ]
        return cls._build(code)

    @classmethod
    def _build(cls, code: List[str] = None) -> str:
        code = cls._PREFIX + code
        code = '; '.join(code)
        return f'python3 -u -c {shlex.quote(code)}'


def dump_job_table_cache(job_table: str):
    """Dump job table cache to file."""
    cache_file = pathlib.Path(_SPOT_STATUS_CACHE).expanduser()
    with cache_file.open('w') as f:
        json.dump((time.time(), job_table), f)


def load_job_table_cache() -> Tuple[str, str]:
    """Load job table cache from file."""
    cache_file = pathlib.Path(_SPOT_STATUS_CACHE).expanduser()
    if not cache_file.exists():
        return None
    with cache_file.open('r') as f:
        return json.load(f)<|MERGE_RESOLUTION|>--- conflicted
+++ resolved
@@ -197,11 +197,8 @@
         job_msg = ''
         if job_status in [
                 spot_state.SpotStatus.FAILED,
-<<<<<<< HEAD
-                spot_state.SpotStatus.CLUSTER_FAILED
-=======
-                spot_state.SpotStatus.FAILED_NO_RESOURCE
->>>>>>> d18eb7c8
+                spot_state.SpotStatus.FAILED_NO_RESOURCE,
+                spot_state.SpotStatus.FAILED_CONTROLLER,
         ]:
             job_msg = ('\nFor detailed error message, please check: '
                        f'{colorama.Style.BRIGHT}sky logs '
