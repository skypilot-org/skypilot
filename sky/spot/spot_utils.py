"""User interfaces with managed spot jobs."""
import collections
import enum
import json
import pathlib
import shlex
import time
from typing import Any, Dict, List, Optional, Tuple

import colorama
import filelock
import rich

from sky import backends
from sky import exceptions
from sky import global_user_state
from sky import sky_logging
from sky.backends import backend_utils
from sky.skylet import job_lib
from sky.utils import common_utils
from sky.utils import log_utils
from sky.spot import spot_state
from sky.utils import subprocess_utils

logger = sky_logging.init_logger(__name__)

# Add user hash so that two users don't have the same controller VM on
# shared-account clouds such as GCP.
SPOT_CONTROLLER_NAME = f'sky-spot-controller-{common_utils.get_user_hash()}'
SIGNAL_FILE_PREFIX = '/tmp/sky_spot_controller_signal_{}'
# Controller checks its job's status every this many seconds.
JOB_STATUS_CHECK_GAP_SECONDS = 20

# Controller checks if its job has started every this many seconds.
JOB_STARTED_STATUS_CHECK_GAP_SECONDS = 5

_SPOT_STATUS_CACHE = '~/.sky/spot_status_cache.txt'

_LOG_STREAM_CHECK_CONTROLLER_GAP_SECONDS = 5

_JOB_WAITING_STATUS_MESSAGE = ('[bold cyan]Waiting for the job to start'
                               '{status_str}.[/] It may take a few minutes.')
_JOB_CANCELLED_MESSAGE = ('[bold cyan]Waiting for the job status to be updated.'
                          '[/] It may take a minute.')
_FINAL_SPOT_STATUS_WAIT_TIMEOUT_SECONDS = 10


class UserSignal(enum.Enum):
    """The signal to be sent to the user."""
    CANCEL = 'CANCEL'
    # NOTE: We can have more communication signals here if needed
    # in the future.


# ====== internal functions ======
def get_job_status(backend: 'backends.CloudVmRayBackend',
                   cluster_name: str) -> Optional['job_lib.JobStatus']:
    """Check the status of the job running on the spot cluster.

    It can be None, INIT, RUNNING, SUCCEEDED, FAILED or CANCELLED.
    """
    handle = global_user_state.get_handle_from_cluster_name(cluster_name)
    status = None
    try:
        logger.info('=== Checking the job status... ===')
        statuses = backend.get_job_status(handle, stream_logs=False)
        status = list(statuses.values())[0]
        if status is None:
            logger.info('No job found.')
        else:
            logger.info(f'Job status: {status}')
    except exceptions.CommandError:
        logger.info('Failed to connect to the cluster.')
    logger.info('=' * 34)
    return status


def update_spot_job_status(job_id: Optional[int] = None):
    """Update spot job status if the controller job failed abnormally.

    Check the status of the controller job. If it is not running, it must have
    exited abnormally, and we should set the job status to FAILED_CONTROLLER.
    `end_at` will be set to the current timestamp for the job when above
    happens, which could be not accurate based on the frequency this function
    is called.
    """
    if job_id is None:
        job_ids = spot_state.get_nonterminal_job_ids_by_name(None)
    else:
        job_ids = [job_id]
    for job_id_ in job_ids:
        controller_status = job_lib.get_status(job_id_)
        if controller_status.is_terminal():
            logger.error(f'Controller for job {job_id_} has exited abnormally. '
                         'Setting the job status to FAILED_CONTROLLER.')
            task_name = spot_state.get_task_name_by_job_id(job_id_)

            # Tear down the abnormal spot cluster to avoid resource leakage.
            cluster_name = generate_spot_cluster_name(task_name, job_id_)
            handle = global_user_state.get_handle_from_cluster_name(
                cluster_name)
            if handle is not None:
                backend = backend_utils.get_backend_from_handle(handle)
                max_retry = 3
                for retry_cnt in range(max_retry):
                    try:
                        backend.teardown(handle, terminate=True)
                        break
                    except RuntimeError:
                        logger.error('Failed to tear down the spot cluster '
                                     f'{cluster_name!r}. Retrying '
                                     f'[{retry_cnt}/{max_retry}].')

            # The controller job for this spot job is not running: it must
            # have exited abnormally, and we should set the job status to
            # FAILED_CONTROLLER.
            spot_state.set_failed(job_id_,
                                  spot_state.SpotStatus.FAILED_CONTROLLER)


def get_job_timestamp(backend: 'backends.CloudVmRayBackend', cluster_name: str,
                      get_end_time: bool) -> float:
    """Get the started/ended time of the job."""
    code = job_lib.JobLibCodeGen.get_job_time_payload(job_id=None,
                                                      is_end=get_end_time)
    handle = global_user_state.get_handle_from_cluster_name(cluster_name)
    returncode, stdout, stderr = backend.run_on_head(handle,
                                                     code,
                                                     stream_logs=False,
                                                     require_outputs=True)
    subprocess_utils.handle_returncode(returncode, code,
                                       'Failed to get job time.',
                                       stdout + stderr)
    stdout = common_utils.decode_payload(stdout)
    return float(stdout)


# ======== user functions ========


def generate_spot_cluster_name(task_name: str, job_id: int) -> str:
    """Generate spot cluster name."""
    return f'{task_name}-{job_id}'


def cancel_jobs_by_id(job_ids: Optional[List[int]]) -> str:
    """Cancel jobs by id.

    If job_ids is None, cancel all jobs.
    """
    if job_ids is None:
        job_ids = spot_state.get_nonterminal_job_ids_by_name(None)
    if len(job_ids) == 0:
        return 'No job to cancel.'
    job_id_str = ', '.join(map(str, job_ids))
    logger.info(f'Cancelling jobs {job_id_str}.')
    cancelled_job_ids = []
    for job_id in job_ids:
        # Check the status of the managed spot job status. If it is in
        # terminal state, we can safely skip it.
        job_status = spot_state.get_status(job_id)
        if job_status is None:
            logger.info(f'Job {job_id} not found. Skipped.')
            continue
        elif job_status.is_terminal():
            logger.info(f'Job {job_id} is already in terminal state '
                        f'{job_status.value}. Skipped.')
            continue

        update_spot_job_status(job_id)

        # Send the signal to the spot job controller.
        signal_file = pathlib.Path(SIGNAL_FILE_PREFIX.format(job_id))
        # Filelock is needed to prevent race condition between signal
        # check/removal and signal writing.
        # TODO(mraheja): remove pylint disabling when filelock version updated
        # pylint: disable=abstract-class-instantiated
        with filelock.FileLock(str(signal_file) + '.lock'):
            with signal_file.open('w') as f:
                f.write(UserSignal.CANCEL.value)
                f.flush()
        cancelled_job_ids.append(job_id)

    if len(cancelled_job_ids) == 0:
        return 'No job to cancel.'
    identity_str = f'Job with ID {cancelled_job_ids[0]} is'
    if len(cancelled_job_ids) > 1:
        cancelled_job_ids_str = ', '.join(map(str, cancelled_job_ids))
        identity_str = f'Jobs with IDs {cancelled_job_ids_str} are'

    return f'{identity_str} scheduled to be cancelled.'


def cancel_job_by_name(job_name: str) -> str:
    """Cancel a job by name."""
    job_ids = spot_state.get_nonterminal_job_ids_by_name(job_name)
    if len(job_ids) == 0:
        return f'No running job found with name {job_name!r}.'
    if len(job_ids) > 1:
        return (f'{colorama.Fore.RED}Multiple running jobs found '
                f'with name {job_name!r}.\n'
                f'Job IDs: {job_ids}{colorama.Style.RESET_ALL}')
    cancel_jobs_by_id(job_ids)
    return f'Job {job_name!r} is scheduled to be cancelled.'


def stream_logs_by_id(job_id: int, follow: bool = True) -> str:
    """Stream logs by job id."""
    controller_status = job_lib.get_status(job_id)
    status_msg = ('[bold cyan]Waiting for controller process to be RUNNING '
                  '{status_str}[/]. It may take a few minutes.')
    status_display = rich.status.Status(status_msg.format(status_str=''))
    with status_display:
        prev_msg = None
        while (controller_status != job_lib.JobStatus.RUNNING and
               (controller_status is None or
                not controller_status.is_terminal())):
            status_str = 'None'
            if controller_status is not None:
                status_str = controller_status.value
            msg = status_msg.format(status_str=f' (status: {status_str})')
            if msg != prev_msg:
                status_display.update(msg)
                prev_msg = msg
            time.sleep(_LOG_STREAM_CHECK_CONTROLLER_GAP_SECONDS)
            controller_status = job_lib.get_status(job_id)

        msg = _JOB_WAITING_STATUS_MESSAGE.format(status_str='')
        status_display.update(msg)
        prev_msg = msg
        job_status = spot_state.get_status(job_id)
        while job_status is None:
            time.sleep(1)
            job_status = spot_state.get_status(job_id)

        if job_status.is_terminal():
            job_msg = ''
            if job_status.is_failed():
                job_msg = ('\nFor detailed error message, please check: '
                           f'{colorama.Style.BRIGHT}sky logs '
                           f'{SPOT_CONTROLLER_NAME} {job_id}'
                           f'{colorama.Style.RESET_ALL}')
            return (f'Job {job_id} is already in terminal state '
                    f'{job_status.value}. Logs will not be shown.{job_msg}')
        task_name = spot_state.get_task_name_by_job_id(job_id)
        cluster_name = generate_spot_cluster_name(task_name, job_id)
        backend = backends.CloudVmRayBackend()
        spot_status = spot_state.get_status(job_id)

        # spot_status can be None if the controller process just started and has
        # not updated the spot status yet.
        while spot_status is None or not spot_status.is_terminal():
            handle = global_user_state.get_handle_from_cluster_name(
                cluster_name)
            # Check the handle: The cluster can be preempted and removed from
            # the table before the spot state is updated by the controller. In
            # this case, we should skip the logging, and wait for the next
            # round of status check.
            if handle is None or spot_status != spot_state.SpotStatus.RUNNING:
                status_str = ''
                if (spot_status is not None and
                        spot_status != spot_state.SpotStatus.RUNNING):
                    status_str = f' (status: {spot_status.value})'
                logger.debug(
                    f'INFO: The log is not ready yet{status_str}. '
                    f'Waiting for {JOB_STATUS_CHECK_GAP_SECONDS} seconds.')
                msg = _JOB_WAITING_STATUS_MESSAGE.format(status_str=status_str)
                if msg != prev_msg:
                    status_display.update(msg)
                    prev_msg = msg
                time.sleep(JOB_STATUS_CHECK_GAP_SECONDS)
                spot_status = spot_state.get_status(job_id)
                continue
            assert spot_status is not None
            status_display.stop()
            returncode = backend.tail_logs(handle,
                                           job_id=None,
                                           spot_job_id=job_id,
                                           follow=follow)
            if returncode == 0:
                # If the log tailing exit successfully (the real job can be
                # SUCCEEDED or FAILED), we can safely break the loop. We use the
                # status in job queue to show the information, as the spot_state
                # is not updated yet.
                job_statuses = backend.get_job_status(handle, stream_logs=False)
                job_status = list(job_statuses.values())[0]
                assert job_status is not None, 'No job found.'
                if job_status != job_lib.JobStatus.CANCELLED:
                    break
                # The job can be cancelled by the user or the controller (when
                # the cluster is partially preempted).
                logger.debug(
                    'INFO: Job is cancelled. Waiting for the status update in '
                    f'{JOB_STATUS_CHECK_GAP_SECONDS} seconds.')
            else:
                logger.debug(
                    f'INFO: (Log streaming) Got return code {returncode}. '
                    f'Retrying in {JOB_STATUS_CHECK_GAP_SECONDS} seconds.')
            # Finish early if the spot status is already in terminal state.
            spot_status = spot_state.get_status(job_id)
            assert spot_status is not None, job_id
            if spot_status.is_terminal():
                break
            logger.info(f'{colorama.Fore.YELLOW}The job is preempted.'
                        f'{colorama.Style.RESET_ALL}')
            msg = _JOB_CANCELLED_MESSAGE
            status_display.update(msg)
            prev_msg = msg
            status_display.start()
            # If the tailing fails, it is likely that the cluster fails, so we
            # wait a while to make sure the spot state is updated by the
            # controller, and check the spot queue again.
            # Wait a bit longer than the controller, so as to make sure the
            # spot state is updated.
            time.sleep(3 * JOB_STATUS_CHECK_GAP_SECONDS)
            spot_status = spot_state.get_status(job_id)

    # The spot_status may not be in terminal status yet, since the controllerhas
    # not updated the spot state yet. We wait for a while, until the spot state
    # is updated.
    spot_status = spot_state.get_status(job_id)
<<<<<<< HEAD
    wait_seconds = 0
    while (not spot_status.is_terminal() and follow and
           wait_seconds < _FINAL_SPOT_STATUS_WAIT_TIMEOUT_SECONDS):
=======
    assert spot_status is not None, job_id
    while not spot_status.is_terminal() and follow:
>>>>>>> 9d9f95eb
        time.sleep(1)
        wait_seconds += 1
        spot_status = spot_state.get_status(job_id)
        assert spot_status is not None, job_id

    logger.info(f'Logs finished for job {job_id} '
                f'(status: {spot_status.value}).')
    return ''


def stream_logs_by_name(job_name: str, follow: bool = True) -> str:
    """Stream logs by name."""
    job_ids = spot_state.get_nonterminal_job_ids_by_name(job_name)
    if len(job_ids) == 0:
        return (f'{colorama.Fore.RED}No job found with name {job_name!r}.'
                f'{colorama.Style.RESET_ALL}')
    if len(job_ids) > 1:
        return (f'{colorama.Fore.RED}Multiple running jobs found '
                f'with name {job_name!r}.\n'
                f'Job IDs: {job_ids}{colorama.Style.RESET_ALL}')
    stream_logs_by_id(job_ids[0], follow)
    return ''


def dump_spot_job_queue() -> str:
    jobs = spot_state.get_spot_jobs()

    for job in jobs:
        end_at = job['end_at']
        if end_at is None:
            end_at = time.time()

        job_start_at = job['last_recovered_at'] - job['job_duration']
        if job['status'] == spot_state.SpotStatus.RECOVERING:
            # When job is recovering, the duration is exact job['job_duration']
            job_duration = job['job_duration']
        elif job_start_at > 0:
            job_duration = end_at - job_start_at
        else:
            # When job_start_at <= 0, that means the last_recovered_at is not
            # set yet, i.e. the job is not started.
            job_duration = 0
        job['job_duration'] = job_duration
        job['status'] = job['status'].value

        cluster_name = generate_spot_cluster_name(job['job_name'],
                                                  job['job_id'])
        handle = global_user_state.get_handle_from_cluster_name(cluster_name)
        if handle is not None:
            job['cluster_resources'] = (
                f'{handle.launched_nodes}x {handle.launched_resources}')
            job['region'] = handle.launched_resources.region
        else:
            job['cluster_resources'] = '-'
            job['region'] = '-'

    return common_utils.encode_payload(jobs)


def load_spot_job_queue(payload: str) -> List[Dict[str, Any]]:
    """Load job queue from json string."""
    jobs = common_utils.decode_payload(payload)
    for job in jobs:
        job['status'] = spot_state.SpotStatus(job['status'])
    return jobs


def format_job_table(jobs: List[Dict[str, Any]], show_all: bool) -> str:
    """Show all spot jobs."""
    columns = [
        'ID', 'NAME', 'RESOURCES', 'SUBMITTED', 'TOT. DURATION', 'JOB DURATION',
        '#RECOVERIES', 'STATUS'
    ]
    if show_all:
        columns += ['STARTED', 'CLUSTER', 'REGION']
    job_table = log_utils.create_table(columns)

    status_counts: Dict[str, int] = collections.defaultdict(int)
    for job in jobs:
        # The job['job_duration'] is already calculated in
        # dump_spot_job_queue().
        job_duration = log_utils.readable_time_duration(0,
                                                        job['job_duration'],
                                                        absolute=True)
        submitted = log_utils.readable_time_duration(job['submitted_at'])
        values = [
            job['job_id'],
            job['job_name'],
            job['resources'],
            # SUBMITTED
            submitted if submitted != '-' else submitted,
            # TOT. DURATION
            log_utils.readable_time_duration(job['submitted_at'],
                                             job['end_at'],
                                             absolute=True),
            job_duration,
            job['recovery_count'],
            job['status'].colored_str(),
        ]
        if not job['status'].is_terminal():
            status_counts[job['status'].value] += 1
        if show_all:
            # STARTED
            started = log_utils.readable_time_duration(job['start_at'])
            values.append(started)
            values.extend([
                job['cluster_resources'],
                job['region'],
            ])
        job_table.add_row(values)
    status_str = ', '.join([
        f'{count} {status}' for status, count in sorted(status_counts.items())
    ])
    if status_str:
        status_str = f'In progress jobs: {status_str}\n\n'
    return status_str + str(job_table)


class SpotCodeGen:
    """Code generator for managed spot job utility functions.

    Usage:

      >> codegen = SpotCodegen.show_jobs(...)
    """
    _PREFIX = [
        'from sky.spot import spot_state',
        'from sky.spot import spot_utils',
    ]

    @classmethod
    def get_job_table(cls) -> str:
        code = [
            'job_table = spot_utils.dump_spot_job_queue()',
            'print(job_table, flush=True)',
        ]
        return cls._build(code)

    @classmethod
    def cancel_jobs_by_id(cls, job_ids: Optional[List[int]]) -> str:
        code = [
            f'msg = spot_utils.cancel_jobs_by_id({job_ids})',
            'print(msg, end="", flush=True)',
        ]
        return cls._build(code)

    @classmethod
    def cancel_job_by_name(cls, job_name: str) -> str:
        code = [
            f'msg = spot_utils.cancel_job_by_name({job_name!r})',
            'print(msg, end="", flush=True)',
        ]
        return cls._build(code)

    @classmethod
    def stream_logs_by_name(cls, job_name: str, follow: bool = True) -> str:
        code = [
            f'msg = spot_utils.stream_logs_by_name({job_name!r}, '
            f'follow={follow})',
            'print(msg, flush=True)',
        ]
        return cls._build(code)

    @classmethod
    def stream_logs_by_id(cls,
                          job_id: Optional[int],
                          follow: bool = True) -> str:
        code = [
            f'job_id = {job_id} if {job_id} is not None '
            'else spot_state.get_latest_job_id()',
            f'msg = spot_utils.stream_logs_by_id(job_id, follow={follow})',
            'print(msg, flush=True)',
        ]
        return cls._build(code)

    @classmethod
    def _build(cls, code: List[str]) -> str:
        code = cls._PREFIX + code
        generated_code = '; '.join(code)
        return f'python3 -u -c {shlex.quote(generated_code)}'


def dump_job_table_cache(job_table: str):
    """Dump job table cache to file."""
    cache_file = pathlib.Path(_SPOT_STATUS_CACHE).expanduser()
    with cache_file.open('w') as f:
        json.dump((time.time(), job_table), f)


def load_job_table_cache() -> Optional[Tuple[str, str]]:
    """Load job table cache from file."""
    cache_file = pathlib.Path(_SPOT_STATUS_CACHE).expanduser()
    if not cache_file.exists():
        return None
    with cache_file.open('r') as f:
        return json.load(f)


def is_spot_controller_up(
    stopped_message: str,
) -> Tuple[Optional[global_user_state.ClusterStatus],
           Optional[backends.Backend.ResourceHandle]]:
    """Check if the spot controller is up.

    It can be used to check the actual controller status (since the autostop is
    set for the controller) before the spot commands interact with the
    controller.

    Returns:
        controller_status: The status of the spot controller. If it fails during
          refreshing the status, it will be the cached status. None if the
          controller does not exist.
        handle: The ResourceHandle of the spot controller. None if the
          controller is not UP or does not exist.

    Raises:
        exceptions.ClusterOwnerIdentityMismatchError: if the current user is not
          the same as the user who created the cluster.
        exceptions.CloudUserIdentityError: if we fail to get the current user
          identity.
    """
    try:
        controller_status, handle = backend_utils.refresh_cluster_status_handle(
            SPOT_CONTROLLER_NAME, force_refresh=True)
    except exceptions.ClusterStatusFetchingError as e:
        # We do not catch the exceptions related to the cluster owner identity
        # mismatch, please refer to the comment in
        # `backend_utils.check_cluster_available`.
        logger.warning(
            f'Failed to get the status of the spot controller. '
            'It is not fatal, but spot commands/calls may hang or return stale '
            'information, when the controller is not up.\n'
            f'  Details: {common_utils.format_exception(e, use_bracket=True)}')
        record = global_user_state.get_cluster_from_name(SPOT_CONTROLLER_NAME)
        controller_status, handle = None, None
        if record is not None:
            controller_status, handle = record['status'], record['handle']

    if controller_status is None:
        print('No managed spot jobs are found.')
    elif controller_status != global_user_state.ClusterStatus.UP:
        msg = (f'Spot controller {SPOT_CONTROLLER_NAME} '
               f'is {controller_status.value}.')
        if controller_status == global_user_state.ClusterStatus.STOPPED:
            msg += f'\n{stopped_message}'
        if controller_status == global_user_state.ClusterStatus.INIT:
            msg += '\nPlease wait for the controller to be ready.'
        print(msg)
        handle = None
    return controller_status, handle<|MERGE_RESOLUTION|>--- conflicted
+++ resolved
@@ -319,14 +319,9 @@
     # not updated the spot state yet. We wait for a while, until the spot state
     # is updated.
     spot_status = spot_state.get_status(job_id)
-<<<<<<< HEAD
-    wait_seconds = 0
+    assert spot_status is not None, job_id
     while (not spot_status.is_terminal() and follow and
            wait_seconds < _FINAL_SPOT_STATUS_WAIT_TIMEOUT_SECONDS):
-=======
-    assert spot_status is not None, job_id
-    while not spot_status.is_terminal() and follow:
->>>>>>> 9d9f95eb
         time.sleep(1)
         wait_seconds += 1
         spot_status = spot_state.get_status(job_id)
