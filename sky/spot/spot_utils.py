--- conflicted
+++ resolved
@@ -95,18 +95,12 @@
                 f.flush()
         cancelled_job_ids.append(job_id)
 
-<<<<<<< HEAD
-    identity_str = f'Job with ID {job_ids[0]} is'
-    if len(job_ids) > 1:
-        identity_str = f'Jobs with IDs {job_ids} are'
-=======
     if len(cancelled_job_ids) == 0:
         return 'No job to cancel.'
-    identity_str = f'job ID {cancelled_job_ids[0]} is'
+    identity_str = f'Job with ID {cancelled_job_ids[0]} is'
     if len(cancelled_job_ids) > 1:
         cancelled_job_ids_str = ', '.join(map(str, cancelled_job_ids))
-        identity_str = f'job IDs {cancelled_job_ids_str} are'
->>>>>>> 036141d7
+        identity_str = f'Jobs with IDs {cancelled_job_ids_str} are'
 
     return (f'{identity_str} scheduled to be cancelled within '
             f'{JOB_STATUS_CHECK_GAP_SECONDS} seconds.')
