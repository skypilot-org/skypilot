"""Controller: handles the life cycle of a managed spot cluster (job)."""
import argparse
import pathlib
import time
import traceback
<<<<<<< HEAD
from typing import Optional
=======
>>>>>>> 8df4a8bc

import colorama
import filelock

import sky
from sky import exceptions
from sky import global_user_state
from sky import sky_logging
from sky.backends import backend_utils
from sky.backends import cloud_vm_ray_backend
from sky.skylet import job_lib
from sky.spot import recovery_strategy
from sky.spot import spot_state
from sky.spot import spot_utils

logger = sky_logging.init_logger(__name__)


class SpotController:
    """Each spot controller manages the life cycle of one spot cluster (job)."""

    def __init__(self, job_id: int, task_yaml: str,
                 retry_until_up: bool) -> None:
        self._job_id = job_id
        self._task_name = pathlib.Path(task_yaml).stem
        self._task = sky.Task.from_yaml(task_yaml)
        self._retry_until_up = retry_until_up
        # TODO(zhwu): this assumes the specific backend.
        self.backend = cloud_vm_ray_backend.CloudVmRayBackend()

        spot_state.set_submitted(
            self._job_id,
            self._task_name,
            self.backend.run_timestamp,
            resources_str=backend_utils.get_task_resources_str(self._task))
        self._cluster_name = spot_utils.generate_spot_cluster_name(
            self._task_name, self._job_id)
        self._strategy_executor = recovery_strategy.StrategyExecutor.make(
            self._cluster_name, self.backend, self._task, retry_until_up,
            self._handle_signal)

    def _run(self):
        """Busy loop monitoring spot cluster status and handling recovery."""
        logger.info(f'Started monitoring spot task {self._task_name} '
                    f'(id: {self._job_id})')
        spot_state.set_starting(self._job_id)
        start_at = self._strategy_executor.launch()

        spot_state.set_started(self._job_id, start_time=start_at)
        while True:
            time.sleep(spot_utils.JOB_STATUS_CHECK_GAP_SECONDS)
            # Handle the signal if it is sent by the user.
            self._handle_signal()

            # Check the network connection to avoid false alarm for job failure.
            # Network glitch was observed even in the VM.
            try:
                backend_utils.check_network_connection()
            except exceptions.NetworkError:
                logger.info(
                    'Network is not available. Retrying again in '
                    f'{spot_utils.JOB_STATUS_CHECK_GAP_SECONDS} seconds.')
                continue

            # NOTE: we do not check cluster status first because race condition
            # can occur, i.e. cluster can be down during the job status check.
            job_status = spot_utils.get_job_status(self.backend,
                                                   self._cluster_name)

            if job_status is not None and not job_status.is_terminal():
                # The job is healthy, continue to monitor the job status.
                continue

            if job_status == job_lib.JobStatus.SUCCEEDED:
                end_time = spot_utils.get_job_timestamp(self.backend,
                                                        self._cluster_name,
                                                        get_end_time=True)
                # The job is done.
                spot_state.set_succeeded(self._job_id, end_time=end_time)
                break

            assert (job_status is None or
                    job_status == job_lib.JobStatus.FAILED), (
                        f'The job should not be {job_status.value}.')
            if job_status == job_lib.JobStatus.FAILED:
                # Check the status of the spot cluster. It can be STOPPED or UP,
                # where STOPPED means partially down.
                (cluster_status,
                 handle) = backend_utils.refresh_cluster_status_handle(
                     self._cluster_name, force_refresh=True)
                if cluster_status == global_user_state.ClusterStatus.UP:
                    # The user code has probably crashed.
                    end_time = spot_utils.get_job_timestamp(self.backend,
                                                            self._cluster_name,
                                                            get_end_time=True)
                    logger.info(
                        'The user job failed. Please check the logs below.\n'
                        f'== Logs of the user job (ID: {self._job_id}) ==\n')
                    self.backend.tail_logs(handle,
                                           None,
                                           spot_job_id=self._job_id)
                    logger.info(f'\n== End of logs (ID: {self._job_id}) ==')
                    spot_state.set_failed(
                        self._job_id,
                        failure_type=spot_state.SpotStatus.FAILED,
                        end_time=end_time)
                    break
            # cluster can be down, INIT or STOPPED, based on the interruption
            # behavior of the cloud.
            # Failed to connect to the cluster or the cluster is partially down.
            # job_status is None or job_status == job_lib.JobStatus.FAILED
            logger.info('The cluster is preempted.')
            spot_state.set_recovering(self._job_id)
            recovered_time = self._strategy_executor.recover()
            spot_state.set_recovered(self._job_id,
                                     recovered_time=recovered_time)

    def start(self):
        """Start the controller."""
        try:
            self._run()
        except exceptions.SpotUserCancelledError as e:
            logger.info(e)
            spot_state.set_cancelled(self._job_id)
        except exceptions.ResourcesUnavailableError as e:
            logger.error(f'Resources unavailable: {colorama.Fore.RED}{e}'
                         f'{colorama.Style.RESET_ALL}')
            spot_state.set_failed(
                self._job_id,
                failure_type=spot_state.SpotStatus.FAILED_NO_RESOURCE)
        except (Exception, SystemExit) as e:  # pylint: disable=broad-except
            logger.error(traceback.format_exc())
            logger.error(f'Unexpected error occurred: {type(e).__name__}: {e}')
        finally:
            self._strategy_executor.terminate_cluster()
            job_status = spot_state.get_status(self._job_id)
            # The job can be non-terminal if the controller exited abnormally,
            # e.g. failed to launch cluster after reaching the MAX_RETRY.
            if not job_status.is_terminal():
                spot_state.set_failed(
                    self._job_id,
                    failure_type=spot_state.SpotStatus.FAILED_CONTROLLER)

            # Clean up Storages with persistent=False.
            self.backend.teardown_ephemeral_storage(self._task)

    def _handle_signal(self):
        """Handle the signal if the user sent it."""
        signal_file = pathlib.Path(
            spot_utils.SIGNAL_FILE_PREFIX.format(self._job_id))
        signal = None
        if signal_file.exists():
            # Filelock is needed to prevent race condition with concurrent
            # signal writing.
            # TODO(mraheja): remove pylint disabling when filelock version
            # updated
            # pylint: disable=abstract-class-instantiated
            with filelock.FileLock(str(signal_file) + '.lock'):
                with signal_file.open(mode='r') as f:
                    signal = f.read().strip()
                    signal = spot_utils.UserSignal(signal)
                # Remove the signal file, after reading the signal.
                signal_file.unlink()
        if signal is None:
            return
        if signal == spot_utils.UserSignal.CANCEL:
            raise exceptions.SpotUserCancelledError(
                f'User sent {signal.value} signal.')

        raise RuntimeError(f'Unknown SkyPilot signal received: {signal.value}.')


if __name__ == '__main__':
    parser = argparse.ArgumentParser()
    parser.add_argument('--job-id',
                        required=True,
                        type=int,
                        help='Job id for the controller job.')
    parser.add_argument('--retry-until-up',
                        action='store_true',
                        help='Retry until the spot cluster is up.')
    parser.add_argument('task_yaml',
                        type=str,
                        help='The path to the user spot task yaml file. '
                        'The file name is the spot task name.')
    args = parser.parse_args()
    controller = SpotController(args.job_id, args.task_yaml,
                                args.retry_until_up)
    controller.start()<|MERGE_RESOLUTION|>--- conflicted
+++ resolved
@@ -3,10 +3,6 @@
 import pathlib
 import time
 import traceback
-<<<<<<< HEAD
-from typing import Optional
-=======
->>>>>>> 8df4a8bc
 
 import colorama
 import filelock
