--- conflicted
+++ resolved
@@ -107,14 +107,10 @@
                                            None,
                                            spot_job_id=self._job_id)
                     logger.info(f'\n== End of logs (ID: {self._job_id}) ==')
-<<<<<<< HEAD
-                    spot_state.set_failed(self._job_id, end_time=end_time)
-=======
                     spot_state.set_failed(
                         self._job_id,
                         failure_type=spot_state.SpotStatus.FAILED,
                         end_time=end_time)
->>>>>>> d18eb7c8
                     break
                 assert (cluster_status == global_user_state.ClusterStatus.
                         STOPPED), ('The cluster should be STOPPED, but is '
@@ -145,13 +141,9 @@
             # The job can be non-terminal if the controller exited abnormally,
             # e.g. failed to launch cluster after reaching the MAX_RETRY.
             if not job_status.is_terminal():
-<<<<<<< HEAD
-                spot_state.set_failed(self._job_id, cluster_failed=True)
-=======
                 spot_state.set_failed(
                     self._job_id,
                     failure_type=spot_state.SpotStatus.FAILED_CONTROLLER)
->>>>>>> d18eb7c8
 
             # Clean up Storages with persistent=False.
             self.backend.teardown_ephemeral_storage(self._task)
