--- conflicted
+++ resolved
@@ -78,11 +78,7 @@
     def _download_log_and_stream(
             self,
             handle: cloud_vm_ray_backend.CloudVmRayResourceHandle) -> None:
-<<<<<<< HEAD
-        """ Downloads the latest log from spot cluster, and stream them
-=======
         """Downloads and streams the logs of the latest job of a spot cluster.
->>>>>>> fa4dd65f
 
         We do not stream the logs from the spot cluster directly, as the
         donwload and stream should be faster, and more robust against
@@ -94,16 +90,12 @@
         try:
             log_dirs = self._backend.sync_down_logs(
                 handle,
-<<<<<<< HEAD
-                # Download the log for the latest job.
-=======
                 # Download the log of the latest job.
                 # The job_id for the spot job running on the spot cluster is not
                 # necessarily 1, as it is possible that the worker node in a
                 # multi-node cluster is preempted, and we recover the spot job
                 # on the existing cluster, which leads to a larger job_id. Those
                 # job_ids all represent the same logical spot job.
->>>>>>> fa4dd65f
                 job_ids=None,
                 local_dir=spot_job_logs_dir)
         except exceptions.CommandError as e:
@@ -120,20 +112,12 @@
                 # Print the logs to the console.
                 try:
                     with open(log_file) as f:
-<<<<<<< HEAD
-                        logger.info(f.read())
-=======
                         print(f.read())
->>>>>>> fa4dd65f
                 except FileNotFoundError:
                     logger.error('Failed to find the logs for the user '
                                  f'program at {log_file}.')
                 else:
-<<<<<<< HEAD
-                    logger.info(f'\n== End of logs (ID: {self._job_id} ==')
-=======
                     logger.info(f'\n== End of logs (ID: {self._job_id}) ==')
->>>>>>> fa4dd65f
 
     def _run_one_task(self, task_id: int, task: 'sky.Task') -> bool:
         """Busy loop monitoring spot cluster status and handling recovery.
