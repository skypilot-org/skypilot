--- conflicted
+++ resolved
@@ -233,13 +233,9 @@
     expand_src_dir_path = os.path.expanduser(src_dir_path)
     skyignore_path = os.path.join(expand_src_dir_path,
                                   constants.SKY_IGNORE_FILE)
-<<<<<<< HEAD
-
-=======
     # Fail fast if the source is a file.
     if os.path.isfile(expand_src_dir_path):
         raise ValueError(f'{src_dir_path} is a file, not a directory.')
->>>>>>> 6e3c8f66
     if os.path.exists(skyignore_path):
         logger.debug(f'  {colorama.Style.DIM}'
                      f'Excluded files to sync to cluster based on '
@@ -282,22 +278,15 @@
                 item = os.path.expanduser(item)
                 if not os.path.isfile(item) and not os.path.isdir(item):
                     raise ValueError(f'{item} does not exist.')
-<<<<<<< HEAD
-                excluded_files = set([
-                    os.path.join(item, f.rstrip('/'))
-                    for f in get_excluded_files(item)
-                ])
-                if os.path.isfile(item) and item not in excluded_files:
-=======
                 if os.path.isfile(item):
                     # Add the file to the zip archive even if it matches
                     # patterns in dot ignore files, as it was explicitly
                     # specified by user.
->>>>>>> 6e3c8f66
                     zipf.write(item)
                 elif os.path.isdir(item):
                     excluded_files = set([
-                        os.path.join(item, f) for f in get_excluded_files(item)
+                        os.path.join(item, f.rstrip('/'))
+                        for f in get_excluded_files(item)
                     ])
                     for root, dirs, files in os.walk(item, followlinks=False):
                         # Modify dirs in-place to control os.walk()'s traversal
