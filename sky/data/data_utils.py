--- conflicted
+++ resolved
@@ -21,11 +21,8 @@
 from sky.adaptors import cloudflare
 from sky.adaptors import gcp
 from sky.adaptors import ibm
-<<<<<<< HEAD
+from sky.adaptors import nebius
 from sky.skylet import constants
-=======
-from sky.adaptors import nebius
->>>>>>> 51e47652
 from sky.skylet import log_lib
 from sky.utils import common_utils
 from sky.utils import ux_utils
