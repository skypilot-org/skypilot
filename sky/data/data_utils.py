--- conflicted
+++ resolved
@@ -23,10 +23,7 @@
 from sky.adaptors import ibm
 from sky.adaptors import nebius
 from sky.adaptors import oci
-<<<<<<< HEAD
 from sky.adaptors import tigris
-=======
->>>>>>> 821554cd
 from sky.skylet import constants
 from sky.skylet import log_lib
 from sky.utils import common_utils
@@ -674,13 +671,9 @@
                 Rclone.RcloneStores.GCS: 'sky-gcs',
                 Rclone.RcloneStores.IBM: 'sky-ibm',
                 Rclone.RcloneStores.R2: 'sky-r2',
-<<<<<<< HEAD
+                Rclone.RcloneStores.AZURE: 'sky-azure',
+                Rclone.RcloneStores.NEBIUS: 'sky-nebius',
                 Rclone.RcloneStores.TIGRIS: 'sky-tigris',
-                Rclone.RcloneStores.AZURE: 'sky-azure'
-=======
-                Rclone.RcloneStores.AZURE: 'sky-azure',
-                Rclone.RcloneStores.NEBIUS: 'sky-nebius'
->>>>>>> 821554cd
             }
             return f'{profile_prefix[self]}-{bucket_name}'
 
