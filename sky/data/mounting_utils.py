"""Helper functions for object store mounting in Sky Storage"""
import os
import random
import shlex
import textwrap
from typing import Optional

from sky import exceptions
from sky.skylet import constants
from sky.utils import command_runner

# Values used to construct mounting commands
_STAT_CACHE_TTL = '5s'
_STAT_CACHE_CAPACITY = 4096
_TYPE_CACHE_TTL = '5s'
_RENAME_DIR_LIMIT = 10000
# https://github.com/GoogleCloudPlatform/gcsfuse/releases
GCSFUSE_VERSION = '2.2.0'
# https://github.com/rclone/rclone/releases
RCLONE_VERSION = '1.67.0'
# Creates a fusermount3 soft link on older (<22) Ubuntu systems to utilize
# Rclone's mounting utility.
FUSERMOUNT3_SOFT_LINK_CMD = ('[ ! -f /bin/fusermount3 ] && '
                             'sudo ln -s /bin/fusermount /bin/fusermount3 || '
                             'true')
# https://github.com/Azure/azure-storage-fuse/releases
BLOBFUSE2_VERSION = '2.2.0'
_BLOBFUSE_CACHE_ROOT_DIR = '~/.sky/blobfuse2_cache'
_BLOBFUSE_CACHE_DIR = ('~/.sky/blobfuse2_cache/'
                       '{storage_account_name}_{container_name}')
RCLONE_VERSION = 'v1.68.2'


def get_s3_mount_install_cmd() -> str:
    """Returns a command to install S3 mount utility goofys."""
    install_cmd = ('ARCH=$(uname -m) && '
                   'if [ "$ARCH" = "aarch64" ] || [ "$ARCH" = "arm64" ]; then '
                   '  echo "goofys is not supported on $ARCH" && '
                   f'  exit {exceptions.ARCH_NOT_SUPPORTED_EXIT_CODE}; '
                   'else '
                   '  ARCH_SUFFIX="amd64"; '
                   'fi && '
                   'sudo wget -nc https://github.com/romilbhardwaj/goofys/'
                   'releases/download/0.24.0-romilb-upstream/goofys '
                   '-O /usr/local/bin/goofys && '
                   'sudo chmod 755 /usr/local/bin/goofys')
    return install_cmd


# pylint: disable=invalid-name
def get_s3_mount_cmd(bucket_name: str,
                     mount_path: str,
                     _bucket_sub_path: Optional[str] = None) -> str:
    """Returns a command to mount an S3 bucket using goofys."""
    if _bucket_sub_path is None:
        _bucket_sub_path = ''
    else:
        _bucket_sub_path = f':{_bucket_sub_path}'
    mount_cmd = ('goofys -o allow_other '
                 f'--stat-cache-ttl {_STAT_CACHE_TTL} '
                 f'--type-cache-ttl {_TYPE_CACHE_TTL} '
                 f'{bucket_name}{_bucket_sub_path} {mount_path}')
    return mount_cmd


def get_nebius_mount_cmd(nebius_profile_name: str,
                         endpoint_url: str,
                         bucket_name: str,
                         mount_path: str,
                         _bucket_sub_path: Optional[str] = None) -> str:
    """Returns a command to install Nebius mount utility goofys."""
    if _bucket_sub_path is None:
        _bucket_sub_path = ''
    else:
        _bucket_sub_path = f':{_bucket_sub_path}'
    mount_cmd = (f'AWS_PROFILE={nebius_profile_name} goofys -o allow_other '
                 f'--stat-cache-ttl {_STAT_CACHE_TTL} '
                 f'--type-cache-ttl {_TYPE_CACHE_TTL} '
                 f'--endpoint {endpoint_url} '
                 f'{bucket_name}{_bucket_sub_path} {mount_path}')
    return mount_cmd


def get_gcs_mount_install_cmd() -> str:
    """Returns a command to install GCS mount utility gcsfuse."""
    install_cmd = ('ARCH=$(uname -m) && '
                   'if [ "$ARCH" = "aarch64" ] || [ "$ARCH" = "arm64" ]; then '
                   '  ARCH_SUFFIX="arm64"; '
                   'else '
                   '  ARCH_SUFFIX="amd64"; '
                   'fi && '
                   'wget -nc https://github.com/GoogleCloudPlatform/gcsfuse'
                   f'/releases/download/v{GCSFUSE_VERSION}/'
                   f'gcsfuse_{GCSFUSE_VERSION}_${{ARCH_SUFFIX}}.deb '
                   '-O /tmp/gcsfuse.deb && '
                   'sudo dpkg --install /tmp/gcsfuse.deb')
    return install_cmd


# pylint: disable=invalid-name
def get_gcs_mount_cmd(bucket_name: str,
                      mount_path: str,
                      _bucket_sub_path: Optional[str] = None) -> str:
    """Returns a command to mount a GCS bucket using gcsfuse."""
    bucket_sub_path_arg = f'--only-dir {_bucket_sub_path} '\
        if _bucket_sub_path else ''
    mount_cmd = ('gcsfuse -o allow_other '
                 '--implicit-dirs '
                 f'--stat-cache-capacity {_STAT_CACHE_CAPACITY} '
                 f'--stat-cache-ttl {_STAT_CACHE_TTL} '
                 f'--type-cache-ttl {_TYPE_CACHE_TTL} '
                 f'--rename-dir-limit {_RENAME_DIR_LIMIT} '
                 f'{bucket_sub_path_arg}'
                 f'{bucket_name} {mount_path}')
    return mount_cmd


def get_az_mount_install_cmd() -> str:
    """Returns a command to install AZ Container mount utility blobfuse2."""
    install_cmd = (
        'sudo apt-get update; '
        'sudo apt-get install -y '
        '-o Dpkg::Options::="--force-confdef" '
        'fuse3 libfuse3-dev && '
        'ARCH=$(uname -m) && '
        'if [ "$ARCH" = "aarch64" ] || [ "$ARCH" = "arm64" ]; then '
        '  echo "blobfuse2 is not supported on $ARCH" && '
        f'  exit {exceptions.ARCH_NOT_SUPPORTED_EXIT_CODE}; '
        'else '
        '  ARCH_SUFFIX="x86_64"; '
        'fi && '
        'wget -nc https://github.com/Azure/azure-storage-fuse'
        f'/releases/download/blobfuse2-{BLOBFUSE2_VERSION}'
        f'/blobfuse2-{BLOBFUSE2_VERSION}-Debian-11.0.${{ARCH_SUFFIX}}.deb '
        '-O /tmp/blobfuse2.deb && '
        'sudo dpkg --install /tmp/blobfuse2.deb && '
        f'mkdir -p {_BLOBFUSE_CACHE_ROOT_DIR};')

    return install_cmd


# pylint: disable=invalid-name
def get_az_mount_cmd(container_name: str,
                     storage_account_name: str,
                     mount_path: str,
                     storage_account_key: Optional[str] = None,
                     _bucket_sub_path: Optional[str] = None) -> str:
    """Returns a command to mount an AZ Container using blobfuse2.

    Args:
        container_name: Name of the mounting container.
        storage_account_name: Name of the storage account the given container
            belongs to.
        mount_path: Path where the container will be mounting.
        storage_account_key: Access key for the given storage account.
        _bucket_sub_path: Sub path of the mounting container.

    Returns:
        str: Command used to mount AZ container with blobfuse2.
    """
    # Storage_account_key is set to None when mounting public container, and
    # mounting public containers are not officially supported by blobfuse2 yet.
    # Setting an empty SAS token value is a suggested workaround.
    # https://github.com/Azure/azure-storage-fuse/issues/1338
    if storage_account_key is None:
        key_env_var = f'AZURE_STORAGE_SAS_TOKEN={shlex.quote(" ")}'
    else:
        key_env_var = ('AZURE_STORAGE_ACCESS_KEY='
                       f'{shlex.quote(storage_account_key)}')

    cache_path = _BLOBFUSE_CACHE_DIR.format(
        storage_account_name=storage_account_name,
        container_name=container_name)
    # The line below ensures the cache directory is new before mounting to
    # avoid "config error in file_cache [temp directory not empty]" error, which
    # can occur after stopping and starting the same cluster on Azure.
    # This helps ensure a clean state for blobfuse2 operations.
    remote_boot_time_cmd = 'date +%s -d "$(uptime -s)"'
    if _bucket_sub_path is None:
        bucket_sub_path_arg = ''
    else:
        bucket_sub_path_arg = f'--subdirectory={_bucket_sub_path}/ '
    # TODO(zpoint): clear old cache that has been created in the previous boot.
    mount_cmd = (f'AZURE_STORAGE_ACCOUNT={storage_account_name} '
                 f'{key_env_var} '
                 f'blobfuse2 {mount_path} --allow-other --no-symlinks '
                 '-o umask=022 -o default_permissions '
                 f'--tmp-path {cache_path}_$({remote_boot_time_cmd}) '
                 f'{bucket_sub_path_arg}'
                 f'--container-name {container_name}')
    return mount_cmd


# pylint: disable=invalid-name
def get_r2_mount_cmd(r2_credentials_path: str,
                     r2_profile_name: str,
                     endpoint_url: str,
                     bucket_name: str,
                     mount_path: str,
                     _bucket_sub_path: Optional[str] = None) -> str:
    """Returns a command to install R2 mount utility goofys."""
    if _bucket_sub_path is None:
        _bucket_sub_path = ''
    else:
        _bucket_sub_path = f':{_bucket_sub_path}'
    mount_cmd = (f'AWS_SHARED_CREDENTIALS_FILE={r2_credentials_path} '
                 f'AWS_PROFILE={r2_profile_name} goofys -o allow_other '
                 f'--stat-cache-ttl {_STAT_CACHE_TTL} '
                 f'--type-cache-ttl {_TYPE_CACHE_TTL} '
                 f'--endpoint {endpoint_url} '
                 f'{bucket_name}{_bucket_sub_path} {mount_path}')
    return mount_cmd


def get_rclone_install_cmd() -> str:
    """Returns a command to install Rclone."""
    install_cmd = ('wget -nc https://github.com/rclone/rclone/releases'
                   f'/download/v{RCLONE_VERSION}/rclone-v{RCLONE_VERSION}'
                   '-linux-amd64.deb -O /tmp/rclone.deb && '
                   'sudo dpkg --install /tmp/rclone.deb')
    return install_cmd


<<<<<<< HEAD
def get_cos_mount_cmd(rclone_config: str, rclone_profile_name: str,
                      bucket_name: str, mount_path: str) -> str:
=======
def get_cos_mount_cmd(rclone_config_data: str,
                      rclone_config_path: str,
                      bucket_rclone_profile: str,
                      bucket_name: str,
                      mount_path: str,
                      _bucket_sub_path: Optional[str] = None) -> str:
>>>>>>> 51e47652
    """Returns a command to mount an IBM COS bucket using rclone."""
    # stores bucket profile in rclone config file at the cluster's nodes.
<<<<<<< HEAD
    configure_rclone_profile = (f'{FUSERMOUNT3_SOFT_LINK_CMD}; '
                                f'mkdir -p {constants.RCLONE_CONFIG_DIR} && '
                                f'echo "{rclone_config}" >> '
                                f'{constants.RCLONE_CONFIG_PATH}')
    # --daemon will keep the mounting process running in the background.
    mount_cmd = (f'{configure_rclone_profile} && '
                 'rclone mount '
                 f'{rclone_profile_name}:{bucket_name} {mount_path} '
=======
    configure_rclone_profile = (f'{set_fuser3_soft_link}; '
                                'mkdir -p ~/.config/rclone/ && '
                                f'echo "{rclone_config_data}" >> '
                                f'{rclone_config_path}')
    if _bucket_sub_path is None:
        sub_path_arg = f'{bucket_name}/{_bucket_sub_path}'
    else:
        sub_path_arg = f'/{bucket_name}'
    # --daemon will keep the mounting process running in the background.
    mount_cmd = (f'{configure_rclone_profile} && '
                 'rclone mount '
                 f'{bucket_rclone_profile}:{sub_path_arg} {mount_path} '
>>>>>>> 51e47652
                 '--daemon')
    return mount_cmd


<<<<<<< HEAD
def get_mount_cached_cmd(rclone_config: str, rclone_profile_name: str,
                         bucket_name: str, mount_path: str) -> str:
    """Returns a command to mount a bucket using rclone with vfs cache."""
    # stores bucket profile in rclone config file at the remote nodes.
    configure_rclone_profile = (f'{FUSERMOUNT3_SOFT_LINK_CMD}; '
                                f'mkdir -p {constants.RCLONE_CONFIG_DIR} && '
                                f'echo "{rclone_config}" >> '
                                f'{constants.RCLONE_CONFIG_PATH}')
    log_dir_path = '~/.sky/rclone_log'
    log_file_path = os.path.join(log_dir_path, f'{bucket_name}.log')
    create_log_cmd = f'mkdir -p {log_dir_path} && touch {log_file_path}'
    # when mounting multiple directories with vfs cache mode, it's handled by
    # rclone to create separate cache directories at ~/.cache/rclone/vfs. It is
    # not necessary to specify separate cache directories.
    mount_cmd = (
        f'{create_log_cmd}; '
        f'{configure_rclone_profile} && '
        'nohup rclone mount '
        f'{rclone_profile_name}:{bucket_name} {mount_path} '
        # '--daemon' keeps the mounting process running in the background.
        '--daemon --daemon-wait 0 '
        f'--log-file {log_file_path} --log-level DEBUG '
        # '--dir-cache-time' sets how long directory listings are cached before
        # rclone checks the remote storage for changes again. A shorter
        # interval allows for faster detection of new or updated files on the
        # remote, but increases the frequency of metadata lookups.
        '--allow-other --vfs-cache-mode full --dir-cache-time 10s '
        # '--transfers 1' guarantees the files written at the local mount point
        # to be uploaded to the backend storage in the order of creation.
        # '--vfs-cache-poll-interval' specifies the frequency of how often
        # rclone checks the local mount point for stale objects in cache.
        # '--vfs-write-back' defines the time to write files on remote storage
        # after last use of the file in local mountpoint.
        '--transfers 1 --vfs-cache-poll-interval 30s --vfs-write-back 1s '
        '> /dev/null 2>&1 &')
    return mount_cmd


=======
def get_rclone_install_cmd() -> str:
    """ RClone installation for both apt-get and rpm.
    This would be common command.
    """
    # pylint: disable=line-too-long
    install_cmd = (
        'ARCH=$(uname -m) && '
        'if [ "$ARCH" = "aarch64" ] || [ "$ARCH" = "arm64" ]; then '
        '  ARCH_SUFFIX="arm"; '
        'else '
        '  ARCH_SUFFIX="amd64"; '
        'fi && '
        f'(which dpkg > /dev/null 2>&1 && (which rclone > /dev/null || (cd ~ > /dev/null'
        f' && curl -O https://downloads.rclone.org/{RCLONE_VERSION}/rclone-{RCLONE_VERSION}-linux-${{ARCH_SUFFIX}}.deb'
        f' && sudo dpkg -i rclone-{RCLONE_VERSION}-linux-${{ARCH_SUFFIX}}.deb'
        f' && rm -f rclone-{RCLONE_VERSION}-linux-${{ARCH_SUFFIX}}.deb)))'
        f' || (which rclone > /dev/null || (cd ~ > /dev/null'
        f' && curl -O https://downloads.rclone.org/{RCLONE_VERSION}/rclone-{RCLONE_VERSION}-linux-${{ARCH_SUFFIX}}.rpm'
        f' && sudo yum --nogpgcheck install rclone-{RCLONE_VERSION}-linux-${{ARCH_SUFFIX}}.rpm -y'
        f' && rm -f rclone-{RCLONE_VERSION}-linux-${{ARCH_SUFFIX}}.rpm))')
    return install_cmd


def get_oci_mount_cmd(mount_path: str, store_name: str, region: str,
                      namespace: str, compartment: str, config_file: str,
                      config_profile: str) -> str:
    """ OCI specific RClone mount command for oci object storage. """
    # pylint: disable=line-too-long
    mount_cmd = (
        f'sudo chown -R `whoami` {mount_path}'
        f' && rclone config create oos_{store_name} oracleobjectstorage'
        f' provider user_principal_auth namespace {namespace}'
        f' compartment {compartment} region {region}'
        f' oci-config-file {config_file}'
        f' oci-config-profile {config_profile}'
        f' && sed -i "s/oci-config-file/config_file/g;'
        f' s/oci-config-profile/config_profile/g" ~/.config/rclone/rclone.conf'
        f' && ([ ! -f /bin/fusermount3 ] && sudo ln -s /bin/fusermount /bin/fusermount3 || true)'
        f' && (grep -q {mount_path} /proc/mounts || rclone mount oos_{store_name}:{store_name} {mount_path} --daemon --allow-non-empty)'
    )
    return mount_cmd


def get_rclone_version_check_cmd() -> str:
    """ RClone version check. This would be common command. """
    return f'rclone --version | grep -q {RCLONE_VERSION}'


>>>>>>> 51e47652
def _get_mount_binary(mount_cmd: str) -> str:
    """Returns mounting binary in string given as the mount command.

    Args:
        mount_cmd: Command used to mount a cloud storage.

    Returns:
        str: Name of the binary used to mount a cloud storage.
    """
    if 'goofys' in mount_cmd:
        return 'goofys'
    elif 'gcsfuse' in mount_cmd:
        return 'gcsfuse'
    elif 'blobfuse2' in mount_cmd:
        return 'blobfuse2'
    else:
        assert 'rclone' in mount_cmd
        return 'rclone'


def get_mounting_script(
    mount_path: str,
    mount_cmd: str,
    install_cmd: str,
    version_check_cmd: Optional[str] = None,
) -> str:
    """Generates the mounting script.

    Generated script first unmounts any existing mount at the mount path,
    checks and installs the mounting utility if required, creates the mount
    path and finally mounts the bucket.

    Args:
        mount_path: Path to mount the bucket at.
        install_cmd: Command to install the mounting utility. Should be
          single line.
        mount_cmd: Command to mount the bucket. Should be single line.
        version_check_cmd: Command to check the version of already installed
          mounting util.

    Returns:
        str: Mounting script as a str.
    """
    mount_binary = _get_mount_binary(mount_cmd)
    installed_check = f'[ -x "$(command -v {mount_binary})" ]'
    if version_check_cmd is not None:
        installed_check += f' && {version_check_cmd}'

    script = textwrap.dedent(f"""
        #!/usr/bin/env bash
        set -e

        {command_runner.ALIAS_SUDO_TO_EMPTY_FOR_ROOT_CMD}

        MOUNT_PATH={mount_path}
        MOUNT_BINARY={mount_binary}

        # Check if path is already mounted
        if grep -q $MOUNT_PATH /proc/mounts ; then
            echo "Path already mounted - unmounting..."
            fusermount -uz "$MOUNT_PATH"
            echo "Successfully unmounted $MOUNT_PATH."
        fi

        # Install MOUNT_BINARY if not already installed
        if {installed_check}; then
          echo "$MOUNT_BINARY already installed. Proceeding..."
        else
          echo "Installing $MOUNT_BINARY..."
          {install_cmd}
        fi

        # Check if mount path exists
        if [ ! -d "$MOUNT_PATH" ]; then
          echo "Mount path $MOUNT_PATH does not exist. Creating..."
          sudo mkdir -p $MOUNT_PATH
          sudo chmod 777 $MOUNT_PATH
        else
          # Check if mount path contains files
          if [ "$(ls -A $MOUNT_PATH)" ]; then
            echo "Mount path $MOUNT_PATH is not empty. Please mount to another path or remove it first."
            exit {exceptions.MOUNT_PATH_NON_EMPTY_CODE}
          fi
        fi
        echo "Mounting $SOURCE_BUCKET to $MOUNT_PATH with $MOUNT_BINARY..."
        {mount_cmd}
        echo "Mounting done."
    """)

    return script


def get_mounting_command(
    mount_path: str,
    install_cmd: str,
    mount_cmd: str,
    version_check_cmd: Optional[str] = None,
) -> str:
    """Generates the mounting command for a given bucket.

    The generated mounting script is written to a temporary file, which is then
    executed and subsequently deleted, ensuring that these operations are
    encapsulated within a single, executable command sequence.

    Args:
        mount_path: Path to mount the bucket at.
        install_cmd: Command to install the mounting utility. Should be
          single line.
        mount_cmd: Command to mount the bucket. Should be single line.
        version_check_cmd: Command to check the version of already installed
          mounting util.

    Returns:
        str: Mounting command with the mounting script as a heredoc.
    """
    script = get_mounting_script(mount_path, mount_cmd, install_cmd,
                                 version_check_cmd)

    # While these commands are run sequentially for each storage object,
    # we add random int to be on the safer side and avoid collisions.
    script_path = f'~/.sky/mount_{random.randint(0, 1000000)}.sh'
    command = (f'echo {shlex.quote(script)} > {script_path} && '
               f'chmod +x {script_path} && '
               f'bash {script_path} && '
               f'rm {script_path}')
    return command<|MERGE_RESOLUTION|>--- conflicted
+++ resolved
@@ -221,29 +221,14 @@
     return install_cmd
 
 
-<<<<<<< HEAD
-def get_cos_mount_cmd(rclone_config: str, rclone_profile_name: str,
-                      bucket_name: str, mount_path: str) -> str:
-=======
 def get_cos_mount_cmd(rclone_config_data: str,
                       rclone_config_path: str,
                       bucket_rclone_profile: str,
                       bucket_name: str,
                       mount_path: str,
                       _bucket_sub_path: Optional[str] = None) -> str:
->>>>>>> 51e47652
     """Returns a command to mount an IBM COS bucket using rclone."""
     # stores bucket profile in rclone config file at the cluster's nodes.
-<<<<<<< HEAD
-    configure_rclone_profile = (f'{FUSERMOUNT3_SOFT_LINK_CMD}; '
-                                f'mkdir -p {constants.RCLONE_CONFIG_DIR} && '
-                                f'echo "{rclone_config}" >> '
-                                f'{constants.RCLONE_CONFIG_PATH}')
-    # --daemon will keep the mounting process running in the background.
-    mount_cmd = (f'{configure_rclone_profile} && '
-                 'rclone mount '
-                 f'{rclone_profile_name}:{bucket_name} {mount_path} '
-=======
     configure_rclone_profile = (f'{set_fuser3_soft_link}; '
                                 'mkdir -p ~/.config/rclone/ && '
                                 f'echo "{rclone_config_data}" >> '
@@ -256,12 +241,10 @@
     mount_cmd = (f'{configure_rclone_profile} && '
                  'rclone mount '
                  f'{bucket_rclone_profile}:{sub_path_arg} {mount_path} '
->>>>>>> 51e47652
                  '--daemon')
     return mount_cmd
 
 
-<<<<<<< HEAD
 def get_mount_cached_cmd(rclone_config: str, rclone_profile_name: str,
                          bucket_name: str, mount_path: str) -> str:
     """Returns a command to mount a bucket using rclone with vfs cache."""
@@ -300,7 +283,6 @@
     return mount_cmd
 
 
-=======
 def get_rclone_install_cmd() -> str:
     """ RClone installation for both apt-get and rpm.
     This would be common command.
@@ -349,7 +331,6 @@
     return f'rclone --version | grep -q {RCLONE_VERSION}'
 
 
->>>>>>> 51e47652
 def _get_mount_binary(mount_cmd: str) -> str:
     """Returns mounting binary in string given as the mount command.
 
