"""Helper functions for object store mounting in Sky Storage"""
import os
import random
import shlex
import textwrap
from typing import Optional

from sky import exceptions
from sky.skylet import constants
from sky.utils import command_runner

# Values used to construct mounting commands
_STAT_CACHE_TTL = '5s'
_STAT_CACHE_CAPACITY = 4096
_TYPE_CACHE_TTL = '5s'
_RENAME_DIR_LIMIT = 10000
# https://github.com/GoogleCloudPlatform/gcsfuse/releases
GCSFUSE_VERSION = '2.2.0'
<<<<<<< HEAD
# https://github.com/rclone/rclone/releases
RCLONE_VERSION = '1.67.0'
# Creates a fusermount3 soft link on older (<22) Ubuntu systems to utilize
# Rclone's mounting utility.
FUSERMOUNT3_SOFT_LINK_CMD = ('[ ! -f /bin/fusermount3 ] && '
                             'sudo ln -s /bin/fusermount /bin/fusermount3 || '
                             'true')
=======
# https://github.com/Azure/azure-storage-fuse/releases
BLOBFUSE2_VERSION = '2.2.0'
_BLOBFUSE_CACHE_ROOT_DIR = '~/.sky/blobfuse2_cache'
_BLOBFUSE_CACHE_DIR = ('~/.sky/blobfuse2_cache/'
                       '{storage_account_name}_{container_name}')
>>>>>>> a404e3fc


def get_s3_mount_install_cmd() -> str:
    """Returns a command to install S3 mount utility goofys."""
    install_cmd = ('sudo wget -nc https://github.com/romilbhardwaj/goofys/'
                   'releases/download/0.24.0-romilb-upstream/goofys '
                   '-O /usr/local/bin/goofys && '
                   'sudo chmod 755 /usr/local/bin/goofys')
    return install_cmd


def get_s3_mount_cmd(bucket_name: str, mount_path: str) -> str:
    """Returns a command to mount an S3 bucket using goofys."""
    mount_cmd = ('goofys -o allow_other '
                 f'--stat-cache-ttl {_STAT_CACHE_TTL} '
                 f'--type-cache-ttl {_TYPE_CACHE_TTL} '
                 f'{bucket_name} {mount_path}')
    return mount_cmd


def get_gcs_mount_install_cmd() -> str:
    """Returns a command to install GCS mount utility gcsfuse."""
    install_cmd = ('wget -nc https://github.com/GoogleCloudPlatform/gcsfuse'
                   f'/releases/download/v{GCSFUSE_VERSION}/'
                   f'gcsfuse_{GCSFUSE_VERSION}_amd64.deb '
                   '-O /tmp/gcsfuse.deb && '
                   'sudo dpkg --install /tmp/gcsfuse.deb')
    return install_cmd


def get_gcs_mount_cmd(bucket_name: str, mount_path: str) -> str:
    """Returns a command to mount a GCS bucket using gcsfuse."""

    mount_cmd = ('gcsfuse -o allow_other '
                 '--implicit-dirs '
                 f'--stat-cache-capacity {_STAT_CACHE_CAPACITY} '
                 f'--stat-cache-ttl {_STAT_CACHE_TTL} '
                 f'--type-cache-ttl {_TYPE_CACHE_TTL} '
                 f'--rename-dir-limit {_RENAME_DIR_LIMIT} '
                 f'{bucket_name} {mount_path}')
    return mount_cmd


def get_az_mount_install_cmd() -> str:
    """Returns a command to install AZ Container mount utility blobfuse2."""
    install_cmd = ('sudo apt-get update; '
                   'sudo apt-get install -y '
                   '-o Dpkg::Options::="--force-confdef" '
                   'fuse3 libfuse3-dev && '
                   'wget -nc https://github.com/Azure/azure-storage-fuse'
                   f'/releases/download/blobfuse2-{BLOBFUSE2_VERSION}'
                   f'/blobfuse2-{BLOBFUSE2_VERSION}-Debian-11.0.x86_64.deb '
                   '-O /tmp/blobfuse2.deb && '
                   'sudo dpkg --install /tmp/blobfuse2.deb && '
                   f'mkdir -p {_BLOBFUSE_CACHE_ROOT_DIR};')

    return install_cmd


def get_az_mount_cmd(container_name: str,
                     storage_account_name: str,
                     mount_path: str,
                     storage_account_key: Optional[str] = None) -> str:
    """Returns a command to mount an AZ Container using blobfuse2.

    Args:
        container_name: Name of the mounting container.
        storage_account_name: Name of the storage account the given container
            belongs to.
        mount_path: Path where the container will be mounting.
        storage_account_key: Access key for the given storage account.

    Returns:
        str: Command used to mount AZ container with blobfuse2.
    """
    # Storage_account_key is set to None when mounting public container, and
    # mounting public containers are not officially supported by blobfuse2 yet.
    # Setting an empty SAS token value is a suggested workaround.
    # https://github.com/Azure/azure-storage-fuse/issues/1338
    if storage_account_key is None:
        key_env_var = f'AZURE_STORAGE_SAS_TOKEN={shlex.quote(" ")}'
    else:
        key_env_var = f'AZURE_STORAGE_ACCESS_KEY={storage_account_key}'

    cache_path = _BLOBFUSE_CACHE_DIR.format(
        storage_account_name=storage_account_name,
        container_name=container_name)
    mount_cmd = (f'AZURE_STORAGE_ACCOUNT={storage_account_name} '
                 f'{key_env_var} '
                 f'blobfuse2 {mount_path} --allow-other --no-symlinks '
                 '-o umask=022 -o default_permissions '
                 f'--tmp-path {cache_path} '
                 f'--container-name {container_name}')
    return mount_cmd


def get_r2_mount_cmd(r2_credentials_path: str, r2_profile_name: str,
                     endpoint_url: str, bucket_name: str,
                     mount_path: str) -> str:
    """Returns a command to install R2 mount utility goofys."""
    mount_cmd = (f'AWS_SHARED_CREDENTIALS_FILE={r2_credentials_path} '
                 f'AWS_PROFILE={r2_profile_name} goofys -o allow_other '
                 f'--stat-cache-ttl {_STAT_CACHE_TTL} '
                 f'--type-cache-ttl {_TYPE_CACHE_TTL} '
                 f'--endpoint {endpoint_url} '
                 f'{bucket_name} {mount_path}')
    return mount_cmd


def get_rclone_install_cmd() -> str:
    """Returns a command to install Rclone."""
    install_cmd = ('wget -nc https://github.com/rclone/rclone/releases'
                   f'/download/v{RCLONE_VERSION}/rclone-v{RCLONE_VERSION}'
                   '-linux-amd64.deb -O /tmp/rclone.deb && '
                   'sudo dpkg --install /tmp/rclone.deb')
    return install_cmd


def get_cos_mount_cmd(rclone_config: str, rclone_profile_name: str,
                      bucket_name: str, mount_path: str) -> str:
    """Returns a command to mount an IBM COS bucket using rclone."""
    # stores bucket profile in rclone config file at the cluster's nodes.
    configure_rclone_profile = (f'{FUSERMOUNT3_SOFT_LINK_CMD}; '
                                f'mkdir -p {constants.RCLONE_CONFIG_DIR} && '
                                f'echo "{rclone_config}" >> '
                                f'{constants.RCLONE_CONFIG_PATH}')
    # --daemon will keep the mounting process running in the background.
    mount_cmd = (f'{configure_rclone_profile} && '
                 'rclone mount '
                 f'{rclone_profile_name}:{bucket_name} {mount_path} '
                 '--daemon')
    return mount_cmd


<<<<<<< HEAD
def get_mount_cached_cmd(rclone_config: str, rclone_profile_name: str,
                         bucket_name: str, mount_path: str) -> str:
    """Returns a command to mount a bucket using rclone with vfs cache.
    
    
    
    """
    # stores bucket profile in rclone config file at the remote nodes.
    configure_rclone_profile = (f'{FUSERMOUNT3_SOFT_LINK_CMD}; '
                                f'mkdir -p {constants.RCLONE_CONFIG_DIR} && '
                                f'echo "{rclone_config}" >> '
                                f'{constants.RCLONE_CONFIG_PATH}')
    # TODO(Doyoung): remove rclone log related scripts and options when done with implementation.
    log_dir_path = os.path.expanduser('~/.sky/rclone_log')
    log_file_path = os.path.join(log_dir_path, f'{bucket_name}.log')
    create_log_cmd = f'mkdir -p {log_dir_path} && touch {log_file_path}'
    # when mounting multiple directories with vfs cache mode, it's handled by
    # rclone to create separate cache directories at ~/.cache/rclone/vfs. It is
    # not necessary to specify separate cache directories.
    mount_cmd = (
        #f'{create_log_cmd}; '
        f'{configure_rclone_profile} && '
        'rclone mount '
        f'{rclone_profile_name}:{bucket_name} {mount_path} '
        # '--daemon' keeps the mounting process running in the background.
        '--daemon --daemon-wait 0 '
        # need to update the log file so it grabs the home directory from the remote instance.
        #f'--log-file {log_file_path} --log-level DEBUG ' #log related flags
        # '--dir-cache-time' specifies the frequency of how often rclone should
        # check the backend storage for an update when there is a discrepancy.
        '--allow-other --vfs-cache-mode writes --dir-cache-time 30s '
        # '--transfers 1' guarantees the files written at the local mount point
        # to be  uploaded to the backend storage in the order of creation.
        # '--vfs-cache-poll-interval' specifies the frequency of how often
        # rclone checks the local mount point to upload newly written files.
        '--transfers 1 --vfs-cache-poll-interval 5s')
    return mount_cmd


=======
>>>>>>> a404e3fc
def _get_mount_binary(mount_cmd: str) -> str:
    """Returns mounting binary in string given as the mount command.

    Args:
<<<<<<< HEAD
        mount_cmd: str; command used to mount a cloud storage.

    Returns:
        str: name of the binary used to mount a cloud storage.
=======
        mount_cmd: Command used to mount a cloud storage.

    Returns:
        str: Name of the binary used to mount a cloud storage.
>>>>>>> a404e3fc
    """
    if 'goofys' in mount_cmd:
        return 'goofys'
    elif 'gcsfuse' in mount_cmd:
        return 'gcsfuse'
    elif 'blobfuse2' in mount_cmd:
        return 'blobfuse2'
    else:
        assert 'rclone' in mount_cmd
        return 'rclone'


def get_mounting_script(
    mount_path: str,
    mount_cmd: str,
    install_cmd: str,
    version_check_cmd: Optional[str] = None,
) -> str:
    """Generates the mounting script.

    Generated script first unmounts any existing mount at the mount path,
    checks and installs the mounting utility if required, creates the mount
    path and finally mounts the bucket.

    Args:
        mount_path: Path to mount the bucket at.
        install_cmd: Command to install the mounting utility. Should be
          single line.
        mount_cmd: Command to mount the bucket. Should be single line.
        version_check_cmd: Command to check the version of already installed
          mounting util.

    Returns:
        str: Mounting script as a str.
    """
<<<<<<< HEAD

=======
>>>>>>> a404e3fc
    mount_binary = _get_mount_binary(mount_cmd)
    installed_check = f'[ -x "$(command -v {mount_binary})" ]'
    if version_check_cmd is not None:
        installed_check += f' && {version_check_cmd}'

    script = textwrap.dedent(f"""
        #!/usr/bin/env bash
        set -e
                             
        {command_runner.ALIAS_SUDO_TO_EMPTY_FOR_ROOT_CMD}

        MOUNT_PATH={mount_path}
        MOUNT_BINARY={mount_binary}

        # Check if path is already mounted
        if grep -q $MOUNT_PATH /proc/mounts ; then
            echo "Path already mounted - unmounting..."
            fusermount -uz "$MOUNT_PATH"
            echo "Successfully unmounted $MOUNT_PATH."
        fi

        # Install MOUNT_BINARY if not already installed
        if {installed_check}; then
          echo "$MOUNT_BINARY already installed. Proceeding..."
        else
          echo "Installing $MOUNT_BINARY..."
          {install_cmd}
        fi

        # Check if mount path exists
        if [ ! -d "$MOUNT_PATH" ]; then
          echo "Mount path $MOUNT_PATH does not exist. Creating..."
          sudo mkdir -p $MOUNT_PATH
          sudo chmod 777 $MOUNT_PATH
        else
          # Check if mount path contains files
          if [ "$(ls -A $MOUNT_PATH)" ]; then
            echo "Mount path $MOUNT_PATH is not empty. Please mount to another path or remove it first."
            exit {exceptions.MOUNT_PATH_NON_EMPTY_CODE}
          fi
        fi
        echo "Mounting $SOURCE_BUCKET to $MOUNT_PATH with $MOUNT_BINARY..."
        {mount_cmd}
        echo "Mounting done."
    """)

    return script


def get_mounting_command(
    mount_path: str,
    install_cmd: str,
    mount_cmd: str,
    version_check_cmd: Optional[str] = None,
) -> str:
    """Generates the mounting command for a given bucket.

    The generated mounting script is written to a temporary file, which is then
    executed and subsequently deleted, ensuring that these operations are
    encapsulated within a single, executable command sequence.

    Args:
        mount_path: Path to mount the bucket at.
        install_cmd: Command to install the mounting utility. Should be
          single line.
        mount_cmd: Command to mount the bucket. Should be single line.
        version_check_cmd: Command to check the version of already installed
          mounting util.

    Returns:
        str: Mounting command with the mounting script as a heredoc.
    """
    script = get_mounting_script(mount_path, mount_cmd, install_cmd,
                                 version_check_cmd)

    # While these commands are run sequentially for each storage object,
    # we add random int to be on the safer side and avoid collisions.
    script_path = f'~/.sky/mount_{random.randint(0, 1000000)}.sh'
    command = (f'echo {shlex.quote(script)} > {script_path} && '
               f'chmod +x {script_path} && '
               f'bash {script_path} && '
               f'rm {script_path}')
    return command<|MERGE_RESOLUTION|>--- conflicted
+++ resolved
@@ -16,7 +16,6 @@
 _RENAME_DIR_LIMIT = 10000
 # https://github.com/GoogleCloudPlatform/gcsfuse/releases
 GCSFUSE_VERSION = '2.2.0'
-<<<<<<< HEAD
 # https://github.com/rclone/rclone/releases
 RCLONE_VERSION = '1.67.0'
 # Creates a fusermount3 soft link on older (<22) Ubuntu systems to utilize
@@ -24,13 +23,11 @@
 FUSERMOUNT3_SOFT_LINK_CMD = ('[ ! -f /bin/fusermount3 ] && '
                              'sudo ln -s /bin/fusermount /bin/fusermount3 || '
                              'true')
-=======
 # https://github.com/Azure/azure-storage-fuse/releases
 BLOBFUSE2_VERSION = '2.2.0'
 _BLOBFUSE_CACHE_ROOT_DIR = '~/.sky/blobfuse2_cache'
 _BLOBFUSE_CACHE_DIR = ('~/.sky/blobfuse2_cache/'
                        '{storage_account_name}_{container_name}')
->>>>>>> a404e3fc
 
 
 def get_s3_mount_install_cmd() -> str:
@@ -165,7 +162,6 @@
     return mount_cmd
 
 
-<<<<<<< HEAD
 def get_mount_cached_cmd(rclone_config: str, rclone_profile_name: str,
                          bucket_name: str, mount_path: str) -> str:
     """Returns a command to mount a bucket using rclone with vfs cache.
@@ -205,23 +201,14 @@
     return mount_cmd
 
 
-=======
->>>>>>> a404e3fc
 def _get_mount_binary(mount_cmd: str) -> str:
     """Returns mounting binary in string given as the mount command.
 
     Args:
-<<<<<<< HEAD
-        mount_cmd: str; command used to mount a cloud storage.
-
-    Returns:
-        str: name of the binary used to mount a cloud storage.
-=======
         mount_cmd: Command used to mount a cloud storage.
 
     Returns:
         str: Name of the binary used to mount a cloud storage.
->>>>>>> a404e3fc
     """
     if 'goofys' in mount_cmd:
         return 'goofys'
@@ -257,10 +244,6 @@
     Returns:
         str: Mounting script as a str.
     """
-<<<<<<< HEAD
-
-=======
->>>>>>> a404e3fc
     mount_binary = _get_mount_binary(mount_cmd)
     installed_check = f'[ -x "$(command -v {mount_binary})" ]'
     if version_check_cmd is not None:
