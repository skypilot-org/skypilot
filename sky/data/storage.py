--- conflicted
+++ resolved
@@ -3939,23 +3939,15 @@
 
         return self.bucket
 
-<<<<<<< HEAD
-    def _delete_cos_bucket(self) -> None:
-        bucket = self.s3_resource.Bucket(self.name)
-        try:
-            bucket_versioning = self.s3_resource.BucketVersioning(self.name)
-            if bucket_versioning.status == 'Enabled':
-=======
     def _delete_cos_bucket_objects(self,
                                    bucket: Any,
-                                   prefix: Optional[str] = None):
+                                   prefix: Optional[str] = None) -> None:
         bucket_versioning = self.s3_resource.BucketVersioning(bucket.name)
         if bucket_versioning.status == 'Enabled':
             if prefix is not None:
                 res = list(
                     bucket.object_versions.filter(Prefix=prefix).delete())
             else:
->>>>>>> d9bb51a6
                 res = list(bucket.object_versions.delete())
         else:
             if prefix is not None:
@@ -3964,7 +3956,7 @@
                 res = list(bucket.objects.delete())
         logger.debug(f'Deleted bucket\'s content:\n{res}, prefix: {prefix}')
 
-    def _delete_cos_bucket(self):
+    def _delete_cos_bucket(self) -> None:
         bucket = self.s3_resource.Bucket(self.name)
         try:
             self._delete_cos_bucket_objects(bucket)
