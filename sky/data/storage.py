--- conflicted
+++ resolved
@@ -1858,17 +1858,11 @@
                      f'--rename-dir-limit {self._RENAME_DIR_LIMIT} '
                      f'{self.bucket.name} {mount_path}')
         version_check_cmd = (
-<<<<<<< HEAD
-            f'gcsfuse --version | grep -q {self.GCSFUSE_VERSION}')
+            f'gcsfuse --version | grep -q {self._GCSFUSE_VERSION}')
         return mounting_utils.get_mounting_command(StorageMode.MOUNT,
                                                    mount_path, mount_cmd,
                                                    install_cmd,
                                                    version_check_cmd)
-=======
-            f'gcsfuse --version | grep -q {self._GCSFUSE_VERSION}')
-        return mounting_utils.get_mounting_command(mount_path, install_cmd,
-                                                   mount_cmd, version_check_cmd)
->>>>>>> 7c514baa
 
     def _download_file(self, remote_path: str, local_path: str) -> None:
         """Downloads file from remote to local on GS bucket
