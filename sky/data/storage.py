--- conflicted
+++ resolved
@@ -1172,13 +1172,7 @@
             # retry head_bucket.
             if max_retries > 0:
                 logger.info('Encountered AWS "Unable to locate credentials" '
-<<<<<<< HEAD
-                            'error. Retrying.')
-=======
                             f'error. Retrying. Details: {e}')
-                # Retrieving fresh credentials from AWS's metadata service
-                self.client = data_utils.create_s3_client(self.region)
->>>>>>> f6f79abd
                 time.sleep(random.uniform(0, 1) * 2)
                 return self._get_bucket(max_retries - 1)
 
