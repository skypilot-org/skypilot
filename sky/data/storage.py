--- conflicted
+++ resolved
@@ -1403,19 +1403,12 @@
         Args:
           mount_path: str; Path to mount the bucket to.
         """
-<<<<<<< HEAD
-        install_cmd = storage_utils.get_s3_mount_install_cmd()
-        mount_cmd = storage_utils.get_s3_mount_cmd(self.bucket.name, mount_path)
+        install_cmd = mounting_utils.get_s3_mount_install_cmd()
+        mount_cmd = mounting_utils.get_s3_mount_cmd(self.bucket.name,
+                                                    mount_path)
         return mounting_utils.get_mounting_command(StorageMode.MOUNT,
                                                    mount_path, mount_cmd,
                                                    install_cmd)
-=======
-        install_cmd = mounting_utils.get_s3_mount_install_cmd()
-        mount_cmd = mounting_utils.get_s3_mount_cmd(self.bucket.name,
-                                                    mount_path)
-        return mounting_utils.get_mounting_command(mount_path, install_cmd,
-                                                   mount_cmd)
->>>>>>> 09038a11
 
     def _create_s3_bucket(self,
                           bucket_name: str,
@@ -1840,25 +1833,15 @@
         Args:
           mount_path: str; Path to mount the bucket to.
         """
-<<<<<<< HEAD
-        install_cmd = storage_utils.get_gcs_mount_install_cmd()
-        mount_cmd = storage_utils.get_gcs_mount_cmd(self.bucket.name,
-                                                    mount_path)
-        version_check_cmd = (
-            f'gcsfuse --version | grep -q {storage_utils.GCSFUSE_VERSION}')
-        return mounting_utils.get_mounting_command(StorageMode.MOUNT,
-                                                   mount_path, mount_cmd,
-                                                   install_cmd,
-                                                   version_check_cmd)
-=======
         install_cmd = mounting_utils.get_gcs_mount_install_cmd()
         mount_cmd = mounting_utils.get_gcs_mount_cmd(self.bucket.name,
                                                      mount_path)
         version_check_cmd = (
             f'gcsfuse --version | grep -q {mounting_utils.GCSFUSE_VERSION}')
-        return mounting_utils.get_mounting_command(mount_path, install_cmd,
-                                                   mount_cmd, version_check_cmd)
->>>>>>> 09038a11
+        return mounting_utils.get_mounting_command(StorageMode.MOUNT,
+                                                   mount_path, mount_cmd,
+                                                   install_cmd,
+                                                   version_check_cmd)
 
     def _download_file(self, remote_path: str, local_path: str) -> None:
         """Downloads file from remote to local on GS bucket
@@ -2222,30 +2205,6 @@
         Args:
           mount_path: str; Path to mount the bucket to.
         """
-<<<<<<< HEAD
-        install_cmd = storage_utils.get_s3_mount_install_cmd()
-        endpoint_url = cloudflare.create_endpoint()
-        r2_credential_path = cloudflare.R2_CREDENTIALS_PATH
-        r2_profile_name = cloudflare.R2_PROFILE_NAME
-        mount_cmd = storage_utils.get_r2_mount_cmd(r2_credential_path,
-                                                   r2_profile_name,
-                                                   endpoint_url,
-                                                   self.bucket.name, mount_path)
-        return mounting_utils.get_mounting_command(StorageMode.MOUNT,
-                                                   mount_path, mount_cmd,
-                                                   install_cmd)
-
-    def csync_command(self,
-                      csync_path: str,
-                      interval_seconds: Optional[int] = None) -> str:
-        """Returns command to mount CSYNC with Storage bucket on CSYNC_PATH.
-
-        Args:
-          csync_path: str; Path to continuously sync the bucket to.
-          interval_seconds: int; runs the sync command every interval_seconds
-        """
-        raise NotImplementedError
-=======
         install_cmd = mounting_utils.get_s3_mount_install_cmd()
         endpoint_url = cloudflare.create_endpoint()
         r2_credential_path = cloudflare.R2_CREDENTIALS_PATH
@@ -2255,9 +2214,20 @@
                                                     endpoint_url,
                                                     self.bucket.name,
                                                     mount_path)
-        return mounting_utils.get_mounting_command(mount_path, install_cmd,
-                                                   mount_cmd)
->>>>>>> 09038a11
+        return mounting_utils.get_mounting_command(StorageMode.MOUNT,
+                                                   mount_path, mount_cmd,
+                                                   install_cmd)
+
+    def csync_command(self,
+                      csync_path: str,
+                      interval_seconds: Optional[int] = None) -> str:
+        """Returns command to mount CSYNC with Storage bucket on CSYNC_PATH.
+
+        Args:
+          csync_path: str; Path to continuously sync the bucket to.
+          interval_seconds: int; runs the sync command every interval_seconds
+        """
+        raise NotImplementedError
 
     def _create_r2_bucket(self,
                           bucket_name: str,
@@ -2668,46 +2638,31 @@
           mount_path: str; Path to mount the bucket to.
         """
         # install rclone if not installed.
-<<<<<<< HEAD
-        install_cmd = storage_utils.get_cos_mount_install_cmd()
-=======
         install_cmd = mounting_utils.get_cos_mount_install_cmd()
->>>>>>> 09038a11
         rclone_config_data = Rclone.get_rclone_config(
             self.bucket.name,
             Rclone.RcloneClouds.IBM,
             self.region,  # type: ignore
         )
-<<<<<<< HEAD
-        mount_cmd = storage_utils.get_cos_mount_cmd(rclone_config_data,
-                                                    Rclone.RCLONE_CONFIG_PATH,
-                                                    self.bucket_rclone_profile,
-                                                    self.bucket.name,
-                                                    mount_path)
-
-        return mounting_utils.get_mounting_command(StorageMode.MOUNT,
-                                                   mount_path, mount_cmd,
-                                                   install_cmd)
-
-    def csync_command(self,
-                      csync_path: str,
-                      interval_seconds: Optional[int] = None) -> str:
-        """Returns command to mount CSYNC with Storage bucket on CSYNC_PATH.
-
-        Args:
-          csync_path: str; Path to continuously sync the bucket to.
-          interval_seconds: int; runs the sync command every interval_seconds
-        """
-        raise NotImplementedError
-=======
         mount_cmd = mounting_utils.get_cos_mount_cmd(rclone_config_data,
                                                      Rclone.RCLONE_CONFIG_PATH,
                                                      self.bucket_rclone_profile,
                                                      self.bucket.name,
                                                      mount_path)
-        return mounting_utils.get_mounting_command(mount_path, install_cmd,
-                                                   mount_cmd)
->>>>>>> 09038a11
+        return mounting_utils.get_mounting_command(StorageMode.MOUNT,
+                                                   mount_path, mount_cmd,
+                                                   install_cmd)
+
+    def csync_command(self,
+                      csync_path: str,
+                      interval_seconds: Optional[int] = None) -> str:
+        """Returns command to mount CSYNC with Storage bucket on CSYNC_PATH.
+
+        Args:
+          csync_path: str; Path to continuously sync the bucket to.
+          interval_seconds: int; runs the sync command every interval_seconds
+        """
+        raise NotImplementedError
 
     def _create_cos_bucket(self,
                            bucket_name: str,
