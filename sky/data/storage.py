"""Storage and Store Classes for Sky Data."""
import enum
import os
import random
import re
import subprocess
import time
import typing
from typing import Any, Dict, List, Optional, Tuple, Type, Union
import urllib.parse

import colorama

from sky import check
from sky import clouds
from sky import exceptions
from sky import global_user_state
from sky import sky_logging
from sky import status_lib
from sky.adaptors import aws
from sky.adaptors import cloudflare
from sky.adaptors import gcp
from sky.adaptors import ibm
from sky.backends import backend_utils
<<<<<<< HEAD
from sky.utils import common_utils
from sky.utils import schemas
=======
>>>>>>> a33c9dc4
from sky.data import data_transfer
from sky.data import data_utils
from sky.data import mounting_utils
from sky.data import storage_utils
from sky.data.data_utils import Rclone
from sky.utils import rich_utils
from sky.utils import schemas
from sky.utils import ux_utils

if typing.TYPE_CHECKING:
    import boto3  # type: ignore
    from google.cloud import storage  # type: ignore

logger = sky_logging.init_logger(__name__)

StorageHandle = Any
StorageStatus = status_lib.StorageStatus
Path = str
SourceType = Union[Path, List[Path]]

# Clouds with object storage implemented in this module. Azure Blob
# Storage isn't supported yet (even though Azure is).
# TODO(Doyoung): need to add clouds.CLOUDFLARE() to support
# R2 to be an option as preferred store type
STORE_ENABLED_CLOUDS: List[str] = [
    str(clouds.AWS()),
    str(clouds.GCP()),
    str(clouds.IBM()), cloudflare.NAME
]

# Maximum number of concurrent rsync upload processes
_MAX_CONCURRENT_UPLOADS = 32

_BUCKET_FAIL_TO_CONNECT_MESSAGE = (
    'Failed to access existing bucket {name!r}. '
    'This is likely because it is a private bucket you do not have access to.\n'
    'To fix: \n'
    '  1. If you are trying to create a new bucket: use a different name.\n'
    '  2. If you are trying to connect to an existing bucket: make sure '
    'your cloud credentials have access to it.')

_BUCKET_EXTERNALLY_DELETED_DEBUG_MESSAGE = (
    'Bucket {bucket_name!r} does not exist. '
    'It may have been deleted externally.')


def _is_storage_cloud_enabled(cloud_name: str,
                              try_fix_with_sky_check: bool = True) -> bool:
    enabled_storage_clouds = global_user_state.get_enabled_storage_clouds()
    if cloud_name in enabled_storage_clouds:
        return True
    if try_fix_with_sky_check:
        # TODO(zhwu): Only check the specified cloud to speed up.
        check.check(quiet=True)
        return _is_storage_cloud_enabled(cloud_name,
                                         try_fix_with_sky_check=False)
    return False


class StoreType(enum.Enum):
    """Enum for the different types of stores."""
    S3 = 'S3'
    GCS = 'GCS'
    AZURE = 'AZURE'
    R2 = 'R2'
    IBM = 'IBM'

    @classmethod
    def from_cloud(cls, cloud: clouds.Cloud) -> 'StoreType':
        if isinstance(cloud, clouds.AWS):
            return StoreType.S3
        elif isinstance(cloud, clouds.GCP):
            return StoreType.GCS
        elif isinstance(cloud, clouds.Azure):
            return StoreType.AZURE
        elif isinstance(cloud, clouds.IBM):
            return StoreType.IBM

        raise ValueError(f'Unsupported cloud for StoreType: {cloud}')

    @classmethod
    def from_store(cls, store: 'AbstractStore') -> 'StoreType':
        if isinstance(store, S3Store):
            return StoreType.S3
        elif isinstance(store, GcsStore):
            return StoreType.GCS
        elif isinstance(store, R2Store):
            return StoreType.R2
        elif isinstance(store, IBMCosStore):
            return StoreType.IBM
        else:
            with ux_utils.print_exception_no_traceback():
                raise ValueError(f'Unknown store type: {store}')


class StorageMode(enum.Enum):
    MOUNT = 'MOUNT'
    COPY = 'COPY'


def get_storetype_from_cloud(cloud: clouds.Cloud) -> StoreType:
    if isinstance(cloud, clouds.AWS):
        return StoreType.S3
    elif isinstance(cloud, clouds.GCP):
        return StoreType.GCS
    elif isinstance(cloud, clouds.IBM):
        return StoreType.IBM
    elif isinstance(cloud, clouds.Azure):
        with ux_utils.print_exception_no_traceback():
            raise ValueError('Azure Blob Storage is not supported yet.')
    elif isinstance(cloud, clouds.Lambda):
        with ux_utils.print_exception_no_traceback():
            raise ValueError('Lambda Cloud does not provide cloud storage.')
    elif isinstance(cloud, clouds.SCP):
        with ux_utils.print_exception_no_traceback():
            raise ValueError('SCP does not provide cloud storage.')
    else:
        with ux_utils.print_exception_no_traceback():
            raise ValueError(f'Unknown cloud type: {cloud}')


def get_store_prefix(storetype: StoreType) -> str:
    if storetype == StoreType.S3:
        return 's3://'
    elif storetype == StoreType.GCS:
        return 'gs://'
    # R2 storages use 's3://' as a prefix for various aws cli commands
    elif storetype == StoreType.R2:
        return 's3://'
    elif storetype == StoreType.IBM:
        return 'cos://'
    elif storetype == StoreType.AZURE:
        with ux_utils.print_exception_no_traceback():
            raise ValueError('Azure Blob Storage is not supported yet.')
    else:
        with ux_utils.print_exception_no_traceback():
            raise ValueError(f'Unknown store type: {storetype}')


class AbstractStore:
    """AbstractStore abstracts away the different storage types exposed by
    different clouds.

    Storage objects are backed by AbstractStores, each representing a store
    present in a cloud.
    """

    _STAT_CACHE_TTL = '5s'
    _STAT_CACHE_CAPACITY = 4096
    _TYPE_CACHE_TTL = '5s'
    _RENAME_DIR_LIMIT = 10000

    class StoreMetadata:
        """A pickle-able representation of Store

        Allows store objects to be written to and reconstructed from
        global_user_state.
        """

        def __init__(self,
                     *,
                     name: str,
                     source: Optional[SourceType],
                     region: Optional[str] = None,
                     is_sky_managed: Optional[bool] = None):
            self.name = name
            self.source = source
            self.region = region
            self.is_sky_managed = is_sky_managed

        def __repr__(self):
            return (f'StoreMetadata('
                    f'\n\tname={self.name},'
                    f'\n\tsource={self.source},'
                    f'\n\tregion={self.region},'
                    f'\n\tis_sky_managed={self.is_sky_managed})')

    def __init__(self,
                 name: str,
                 source: Optional[SourceType],
                 region: Optional[str] = None,
                 is_sky_managed: Optional[bool] = None,
                 sync_on_reconstruction: Optional[bool] = True):
        """Initialize AbstractStore

        Args:
            name: Store name
            source: Data source for the store
            region: Region to place the bucket in
            is_sky_managed: Whether the store is managed by Sky. If None, it
              must be populated by the implementing class during initialization.
            sync_on_reconstruction: bool; Whether to sync data if the storage
              object is found in the global_user_state and reconstructed from
              there. This is set to false when the Storage object is created not
              for direct use, e.g. for sky storage delete.

        Raises:
            StorageBucketCreateError: If bucket creation fails
            StorageBucketGetError: If fetching existing bucket fails
            StorageInitError: If general initialization fails
        """
        self.name = name
        self.source = source
        self.region = region
        self.is_sky_managed = is_sky_managed
        self.sync_on_reconstruction = sync_on_reconstruction
        # Whether sky is responsible for the lifecycle of the Store.
        self._validate()
        self.initialize()

    @classmethod
    def from_metadata(cls, metadata: StoreMetadata, **override_args):
        """Create a Store from a StoreMetadata object.

        Used when reconstructing Storage and Store objects from
        global_user_state.
        """
        return cls(name=override_args.get('name', metadata.name),
                   source=override_args.get('source', metadata.source),
                   region=override_args.get('region', metadata.region),
                   is_sky_managed=override_args.get('is_sky_managed',
                                                    metadata.is_sky_managed),
                   sync_on_reconstruction=override_args.get(
                       'sync_on_reconstruction', True))

    def get_metadata(self) -> StoreMetadata:
        return self.StoreMetadata(name=self.name,
                                  source=self.source,
                                  region=self.region,
                                  is_sky_managed=self.is_sky_managed)

    def initialize(self):
        """Initializes the Store object on the cloud.

        Initialization involves fetching bucket if exists, or creating it if
        it does not.

        Raises:
          StorageBucketCreateError: If bucket creation fails
          StorageBucketGetError: If fetching existing bucket fails
          StorageInitError: If general initialization fails.
        """
        pass

    def _validate(self) -> None:
        """Runs validation checks on class args"""
        pass

    def upload(self) -> None:
        """Uploads source to the store bucket

        Upload must be called by the Storage handler - it is not called on
        Store initialization.
        """
        raise NotImplementedError

    def delete(self) -> None:
        """Removes the Storage object from the cloud."""
        raise NotImplementedError

    def get_handle(self) -> StorageHandle:
        """Returns the storage handle for use by the execution backend to attach
        to VM/containers
        """
        raise NotImplementedError

    def download_remote_dir(self, local_path: str) -> None:
        """Downloads directory from remote bucket to the specified
        local_path

        Args:
          local_path: Local path on user's device
        """
        raise NotImplementedError

    def _download_file(self, remote_path: str, local_path: str) -> None:
        """Downloads file from remote to local on Store

        Args:
          remote_path: str; Remote file path on Store
          local_path: str; Local file path on user's device
        """
        raise NotImplementedError

    def mount_command(self, mount_path: str) -> str:
        """Returns the command to mount the Store to the specified mount_path.

        Includes the setup commands to install mounting tools.

        Args:
          mount_path: str; Mount path on remote server
        """
        raise NotImplementedError

    def __deepcopy__(self, memo):
        # S3 Client and GCS Client cannot be deep copied, hence the
        # original Store object is returned
        return self


class Storage(object):
    """Storage objects handle persistent and large volume storage in the sky.

    Storage represents an abstract data store containing large data files
    required by the task. Compared to file_mounts, storage is faster and
    can persist across runs, requiring fewer uploads from your local machine.

    A storage object can be used in either MOUNT mode or COPY mode. In MOUNT
    mode (the default), the backing store is directly "mounted" to the remote
    VM, and files are fetched when accessed by the task and files written to the
    mount path are also written to the remote store. In COPY mode, the files are
    pre-fetched and cached on the local disk and writes are not replicated on
    the remote store.

    Behind the scenes, storage automatically uploads all data in the source
    to a backing object store in a particular cloud (S3/GCS/Azure Blob).

      Typical Usage: (See examples/playground/storage_playground.py)
        storage = Storage(name='imagenet-bucket', source='~/Documents/imagenet')

        # Move data to S3
        storage.add_store('S3')

        # Move data to Google Cloud Storage
        storage.add_store('GCS')

        # Delete Storage for both S3 and GCS
        storage.delete()
    """

    class StorageMetadata(object):
        """A pickle-able tuple of:

        - (required) Storage name.
        - (required) Source
        - (optional) Set of stores managed by sky added to the Storage object
        """

        def __init__(
            self,
            *,
            storage_name: Optional[str],
            source: Optional[SourceType],
            sky_stores: Optional[Dict[StoreType,
                                      AbstractStore.StoreMetadata]] = None):
            assert storage_name is not None or source is not None
            self.storage_name = storage_name
            self.source = source
            # Only stores managed by sky are stored here in the
            # global_user_state
            self.sky_stores = {} if sky_stores is None else sky_stores

        def __repr__(self):
            return (f'StorageMetadata('
                    f'\n\tstorage_name={self.storage_name},'
                    f'\n\tsource={self.source},'
                    f'\n\tstores={self.sky_stores})')

        def add_store(self, store: AbstractStore) -> None:
            storetype = StoreType.from_store(store)
            self.sky_stores[storetype] = store.get_metadata()

        def remove_store(self, store: AbstractStore) -> None:
            storetype = StoreType.from_store(store)
            if storetype in self.sky_stores:
                del self.sky_stores[storetype]

    def __init__(self,
                 name: Optional[str] = None,
                 source: Optional[SourceType] = None,
                 stores: Optional[Dict[StoreType, AbstractStore]] = None,
                 persistent: Optional[bool] = True,
                 mode: StorageMode = StorageMode.MOUNT,
                 sync_on_reconstruction: bool = True) -> None:
        """Initializes a Storage object.

        Three fields are required: the name of the storage, the source
        path where the data is initially located, and the default mount
        path where the data will be mounted to on the cloud.

        Storage object validation depends on the name, source and mount mode.
        There are four combinations possible for name and source inputs:

        - name is None, source is None: Underspecified storage object.
        - name is not None, source is None: If MOUNT mode, provision an empty
            bucket with name <name>. If COPY mode, raise error since source is
            required.
        - name is None, source is not None: If source is local, raise error
            since name is required to create destination bucket. If source is
            a bucket URL, use the source bucket as the backing store (if
            permissions allow, else raise error).
        - name is not None, source is not None: If source is local, upload the
            contents of the source path to <name> bucket. Create new bucket if
            required. If source is bucket url - raise error. Name should not be
            specified if the source is a URL; name will be inferred from source.

        Args:
          name: str; Name of the storage object. Typically used as the
            bucket name in backing object stores.
          source: str, List[str]; File path where the data is initially stored.
            Can be a single local path, a list of local paths, or a cloud URI
            (s3://, gs://, etc.). Local paths do not need to be absolute.
          stores: Optional; Specify pre-initialized stores (S3Store, GcsStore).
          persistent: bool; Whether to persist across sky launches.
          mode: StorageMode; Specify how the storage object is manifested on
            the remote VM. Can be either MOUNT or COPY. Defaults to MOUNT.
          sync_on_reconstruction: bool; Whether to sync the data if the storage
            object is found in the global_user_state and reconstructed from
            there. This is set to false when the Storage object is created not
            for direct use, e.g. for sky storage delete.
        """
        self.name: str
        self.source = source
        self.persistent = persistent
        self.mode = mode
        assert mode in StorageMode
        self.sync_on_reconstruction = sync_on_reconstruction

        # TODO(romilb, zhwu): This is a workaround to support storage deletion
        # for spot. Once sky storage supports forced management for external
        # buckets, this can be deprecated.
        self.force_delete = False

        # Validate and correct inputs if necessary
        self._validate_storage_spec(name)

        # Sky optimizer either adds a storage object instance or selects
        # from existing ones
        self.stores = {} if stores is None else stores

        # Logic to rebuild Storage if it is in global user state
        handle = global_user_state.get_handle_from_storage_name(self.name)
        if handle is not None:
            self.handle = handle
            # Reconstruct the Storage object from the global_user_state
            logger.debug('Detected existing storage object, '
                         f'loading Storage: {self.name}')
            for s_type, s_metadata in self.handle.sky_stores.items():
                # When initializing from global_user_state, we override the
                # source from the YAML
                if s_type == StoreType.S3:
                    store = S3Store.from_metadata(
                        s_metadata,
                        source=self.source,
                        sync_on_reconstruction=self.sync_on_reconstruction)
                elif s_type == StoreType.GCS:
                    store = GcsStore.from_metadata(
                        s_metadata,
                        source=self.source,
                        sync_on_reconstruction=self.sync_on_reconstruction)
                elif s_type == StoreType.R2:
                    store = R2Store.from_metadata(
                        s_metadata,
                        source=self.source,
                        sync_on_reconstruction=self.sync_on_reconstruction)
                elif s_type == StoreType.IBM:
                    store = IBMCosStore.from_metadata(
                        s_metadata,
                        source=self.source,
                        sync_on_reconstruction=self.sync_on_reconstruction)
                else:
                    with ux_utils.print_exception_no_traceback():
                        raise ValueError(f'Unknown store type: {s_type}')

                self._add_store(store, is_reconstructed=True)

            # TODO(romilb): This logic should likely be in add_store to move
            # syncing to file_mount stage..
            if self.sync_on_reconstruction:
                msg = ''
                if (self.source and
                    (isinstance(self.source, list) or
                     not data_utils.is_cloud_store_url(self.source))):
                    msg = ' and uploading from source'
                logger.info(f'Verifying bucket{msg} for storage {self.name}')
                self.sync_all_stores()

        else:
            # Storage does not exist in global_user_state, create new stores
            sky_managed_stores = {
                t: s.get_metadata()
                for t, s in self.stores.items()
                if s.is_sky_managed
            }
            self.handle = self.StorageMetadata(storage_name=self.name,
                                               source=self.source,
                                               sky_stores=sky_managed_stores)

            if self.source is not None:
                # If source is a pre-existing bucket, connect to the bucket
                # If the bucket does not exist, this will error out
                if isinstance(self.source, str):
                    if self.source.startswith('s3://'):
                        self.add_store(StoreType.S3)
                    elif self.source.startswith('gs://'):
                        self.add_store(StoreType.GCS)
                    elif self.source.startswith('r2://'):
                        self.add_store(StoreType.R2)
                    elif self.source.startswith('cos://'):
                        self.add_store(StoreType.IBM)

    @staticmethod
    def _validate_source(
            source: SourceType, mode: StorageMode,
            sync_on_reconstruction: bool) -> Tuple[SourceType, bool]:
        """Validates the source path.

        Args:
          source: str; File path where the data is initially stored. Can be a
            local path or a cloud URI (s3://, gs://, r2:// etc.).
            Local paths do not need to be absolute.
          mode: StorageMode; StorageMode of the storage object

        Returns:
          Tuple[source, is_local_source]
          source: str; The source path.
          is_local_path: bool; Whether the source is a local path. False if URI.
        """

        def _check_basename_conflicts(source_list: List[str]) -> None:
            """Checks if two paths in source_list have the same basename."""
            basenames = [os.path.basename(s) for s in source_list]
            conflicts = {x for x in basenames if basenames.count(x) > 1}
            if conflicts:
                with ux_utils.print_exception_no_traceback():
                    raise exceptions.StorageSourceError(
                        'Cannot have multiple files or directories with the '
                        'same name in source. Conflicts found for: '
                        f'{", ".join(conflicts)}')

        def _validate_local_source(local_source):
            if local_source.endswith('/'):
                with ux_utils.print_exception_no_traceback():
                    raise exceptions.StorageSourceError(
                        'Storage source paths cannot end with a slash '
                        '(try "/mydir: /mydir" or "/myfile: /myfile"). '
                        f'Found source={local_source}')
            # Local path, check if it exists
            full_src = os.path.abspath(os.path.expanduser(local_source))
            # Only check if local source exists if it is synced to the bucket
            if not os.path.exists(full_src) and sync_on_reconstruction:
                with ux_utils.print_exception_no_traceback():
                    raise exceptions.StorageSourceError(
                        'Local source path does not'
                        f' exist: {local_source}')
            # Raise warning if user's path is a symlink
            elif os.path.islink(full_src):
                logger.warning(f'Source path {source} is a symlink. '
                               'Referenced contents are uploaded, matching '
                               'the default behavior for S3 and GCS syncing.')

        # Check if source is a list of paths
        if isinstance(source, list):
            # Check for conflicts in basenames
            _check_basename_conflicts(source)
            # Validate each path
            for local_source in source:
                _validate_local_source(local_source)
            is_local_source = True
        else:
            # Check if str source is a valid local/remote URL
            split_path = urllib.parse.urlsplit(source)
            if split_path.scheme == '':
                _validate_local_source(source)
                # Check if source is a file - throw error if it is
                full_src = os.path.abspath(os.path.expanduser(source))
                if os.path.isfile(full_src):
                    with ux_utils.print_exception_no_traceback():
                        raise exceptions.StorageSourceError(
                            'Storage source path cannot be a file - only'
                            ' directories are supported as a source. '
                            'To upload a single file, specify it in a list '
                            f'by writing source: [{source}]. Note '
                            'that the file will be uploaded to the root of the '
                            'bucket and will appear at <destination_path>/'
                            f'{os.path.basename(source)}. Alternatively, you '
                            'can directly upload the file to the VM without '
                            'using a bucket by writing <destination_path>: '
                            f'{source} in the file_mounts section of your YAML')
                is_local_source = True
            elif split_path.scheme in ['s3', 'gs', 'r2', 'cos']:
                is_local_source = False
                # Storage mounting does not support mounting specific files from
                # cloud store - ensure path points to only a directory
                if mode == StorageMode.MOUNT:
                    if ((not split_path.scheme == 'cos' and
                         split_path.path.strip('/') != '') or
                        (split_path.scheme == 'cos' and
                         not re.match(r'^/[-\w]+(/\s*)?$', split_path.path))):
                        # regex allows split_path.path to include /bucket
                        # or /bucket/optional_whitespaces while considering
                        # cos URI's regions (cos://region/bucket_name)
                        with ux_utils.print_exception_no_traceback():
                            raise exceptions.StorageModeError(
                                'MOUNT mode does not support'
                                ' mounting specific files from cloud'
                                ' storage. Please use COPY mode or'
                                ' specify only the bucket name as'
                                ' the source.')
            else:
                with ux_utils.print_exception_no_traceback():
                    raise exceptions.StorageSourceError(
                        f'Supported paths: local, s3://, gs://, '
                        f'r2://, cos://. Got: {source}')
        return source, is_local_source

    def _validate_storage_spec(self, name: Optional[str]) -> None:
        """Validates the storage spec and updates local fields if necessary."""

        def validate_name(name):
            """ Checks for validating the storage name.

            Checks if the name starts the s3, gcs or r2 prefix and raise error
            if it does. Store specific validation checks (e.g., S3 specific
            rules) happen in the corresponding store class.
            """
            prefix = name.split('://')[0]
            prefix = prefix.lower()
            if prefix in ['s3', 'gs', 'r2', 'cos']:
                with ux_utils.print_exception_no_traceback():
                    raise exceptions.StorageNameError(
                        'Prefix detected: `name` cannot start with '
                        f'{prefix}://. If you are trying to use an existing '
                        'bucket created outside of SkyPilot, please specify it '
                        'using the `source` field (e.g. '
                        '`source: s3://mybucket/`). If you are trying to '
                        'create a new bucket, please use the `store` field to '
                        'specify the store type (e.g. `store: s3`).')

        if self.source is None:
            # If the mode is COPY, the source must be specified
            if self.mode == StorageMode.COPY:
                # Check if a Storage object already exists in global_user_state
                # (e.g. used as scratch previously). Such storage objects can be
                # mounted in copy mode even though they have no source in the
                # yaml spec (the name is the source).
                handle = global_user_state.get_handle_from_storage_name(name)
                if handle is None:
                    with ux_utils.print_exception_no_traceback():
                        raise exceptions.StorageSourceError(
                            'New storage object: source must be specified when '
                            'using COPY mode.')
            else:
                # If source is not specified in COPY mode, the intent is to
                # create a bucket and use it as scratch disk. Name must be
                # specified to create bucket.
                if not name:
                    with ux_utils.print_exception_no_traceback():
                        raise exceptions.StorageSpecError(
                            'Storage source or storage name must be specified.')
            assert name is not None, handle
            validate_name(name)
            self.name = name
            return
        elif self.source is not None:
            source, is_local_source = Storage._validate_source(
                self.source, self.mode, self.sync_on_reconstruction)
            if not name:
                if is_local_source:
                    with ux_utils.print_exception_no_traceback():
                        raise exceptions.StorageNameError(
                            'Storage name must be specified if the source is '
                            'local.')
                else:
                    assert isinstance(source, str)
                    # Set name to source bucket name and continue
                    if source.startswith('cos://'):
                        # cos url requires custom parsing
                        name = data_utils.split_cos_path(source)[0]
                    else:
                        name = urllib.parse.urlsplit(source).netloc
                    assert name is not None, source
                    self.name = name
                    return
            else:
                if is_local_source:
                    # If name is specified and source is local, upload to bucket
                    assert name is not None, source
                    validate_name(name)
                    self.name = name
                    return
                else:
                    # Both name and source should not be specified if the source
                    # is a URI. Name will be inferred from the URI.
                    with ux_utils.print_exception_no_traceback():
                        raise exceptions.StorageSpecError(
                            'Storage name should not be specified if the '
                            'source is a remote URI.')
        raise exceptions.StorageSpecError(
            f'Validation failed for storage source {self.source}, name '
            f'{self.name} and mode {self.mode}. Please check the arguments.')

    def add_store(self, store_type: Union[str, StoreType]) -> AbstractStore:
        """Initializes and adds a new store to the storage.

        Invoked by the optimizer after it has selected a store to
        add it to Storage.

        Args:
          store_type: StoreType; Type of the storage [S3, GCS, AZURE, R2, IBM]
        """
        if isinstance(store_type, str):
            store_type = StoreType(store_type)

        if store_type in self.stores:
            logger.info(f'Storage type {store_type} already exists.')
            return self.stores[store_type]

        store_cls: Type[AbstractStore]
        if store_type == StoreType.S3:
            store_cls = S3Store
        elif store_type == StoreType.GCS:
            store_cls = GcsStore
        elif store_type == StoreType.R2:
            store_cls = R2Store
        elif store_type == StoreType.IBM:
            store_cls = IBMCosStore
        else:
            with ux_utils.print_exception_no_traceback():
                raise exceptions.StorageSpecError(
                    f'{store_type} not supported as a Store.')

        # Initialize store object and get/create bucket
        try:
            store = store_cls(
                name=self.name,
                source=self.source,
                sync_on_reconstruction=self.sync_on_reconstruction)
        except exceptions.StorageBucketCreateError:
            # Creation failed, so this must be sky managed store. Add failure
            # to state.
            logger.error(f'Could not create {store_type} store '
                         f'with name {self.name}.')
            global_user_state.set_storage_status(self.name,
                                                 StorageStatus.INIT_FAILED)
            raise
        except exceptions.StorageBucketGetError:
            # Bucket get failed, so this is not sky managed. Do not update state
            logger.error(f'Could not get {store_type} store '
                         f'with name {self.name}.')
            raise
        except exceptions.StorageInitError:
            logger.error(f'Could not initialize {store_type} store with '
                         f'name {self.name}. General initialization error.')
            raise

        # Add store to storage
        self._add_store(store)

        # Upload source to store
        self._sync_store(store)

        return store

    def _add_store(self, store: AbstractStore, is_reconstructed: bool = False):
        # Adds a store object to the storage
        store_type = StoreType.from_store(store)
        self.stores[store_type] = store
        # If store initialized and is sky managed, add to state
        if store.is_sky_managed:
            self.handle.add_store(store)
            if not is_reconstructed:
                global_user_state.add_or_update_storage(self.name, self.handle,
                                                        StorageStatus.INIT)

    def delete(self, store_type: Optional[StoreType] = None) -> None:
        """Deletes data for all sky-managed storage objects.

        If a storage is not managed by sky, it is not deleted from the cloud.
        User must manually delete any object stores created outside of sky.

        Args:
            store_type: StoreType; Specific cloud store to remove from the list
              of backing stores.
        """
        if not self.stores:
            logger.info('No backing stores found. Deleting storage.')
            global_user_state.remove_storage(self.name)
        if store_type:
            store = self.stores[store_type]
            is_sky_managed = store.is_sky_managed
            # We delete a store from the cloud if it's sky managed. Else just
            # remove handle and return
            if is_sky_managed:
                self.handle.remove_store(store)
                store.delete()
                # Check remaining stores - if none is sky managed, remove
                # the storage from global_user_state.
                delete = all(
                    s.is_sky_managed is False for s in self.stores.values())
                if delete:
                    global_user_state.remove_storage(self.name)
                else:
                    global_user_state.set_storage_handle(self.name, self.handle)
            elif self.force_delete:
                store.delete()
            # Remove store from bookkeeping
            del self.stores[store_type]
        else:
            for _, store in self.stores.items():
                if store.is_sky_managed:
                    self.handle.remove_store(store)
                    store.delete()
                elif self.force_delete:
                    store.delete()
            self.stores = {}
            # Remove storage from global_user_state if present
            global_user_state.remove_storage(self.name)

    def sync_all_stores(self):
        """Syncs the source and destinations of all stores in the Storage"""
        for _, store in self.stores.items():
            self._sync_store(store)

    def _sync_store(self, store: AbstractStore):
        """Runs the upload routine for the store and handles failures"""

        def warn_for_git_dir(source: str):
            if os.path.isdir(os.path.join(source, '.git')):
                logger.warning(f'\'.git\' directory under \'{self.source}\' '
                               'is excluded during sync.')

        try:
            if self.source is not None:
                if isinstance(self.source, str):
                    warn_for_git_dir(self.source)
                else:
                    for source in self.source:
                        warn_for_git_dir(source)
            store.upload()
        except exceptions.StorageUploadError:
            logger.error(f'Could not upload {self.source} to store '
                         f'name {store.name}.')
            if store.is_sky_managed:
                global_user_state.set_storage_status(
                    self.name, StorageStatus.UPLOAD_FAILED)
            raise

        # Upload succeeded - update state
        if store.is_sky_managed:
            global_user_state.set_storage_status(self.name, StorageStatus.READY)

    @classmethod
    def from_yaml_config(cls, config: Dict[str, Any]) -> 'Storage':
        backend_utils.validate_schema(config, schemas.get_storage_schema(),
                                      'Invalid storage YAML: ')

        name = config.pop('name', None)
        source = config.pop('source', None)
        store = config.pop('store', None)
        mode_str = config.pop('mode', None)
        force_delete = config.pop('_force_delete', None)
        if force_delete is None:
            force_delete = False

        if isinstance(mode_str, str):
            # Make mode case insensitive, if specified
            mode = StorageMode(mode_str.upper())
        else:
            # Make sure this keeps the same as the default mode in __init__
            mode = StorageMode.MOUNT
        persistent = config.pop('persistent', None)
        if persistent is None:
            persistent = True

        assert not config, f'Invalid storage args: {config.keys()}'

        # Validation of the config object happens on instantiation.
        storage_obj = cls(name=name,
                          source=source,
                          persistent=persistent,
                          mode=mode)
        if store is not None:
            storage_obj.add_store(StoreType(store.upper()))

        # Add force deletion flag
        storage_obj.force_delete = force_delete
        return storage_obj

    def to_yaml_config(self) -> Dict[str, str]:
        config = {}

        def add_if_not_none(key: str, value: Optional[Any]):
            if value is not None:
                config[key] = value

        name = None
        if (self.source is None or not isinstance(self.source, str) or
                not data_utils.is_cloud_store_url(self.source)):
            # Remove name if source is a cloud store URL
            name = self.name
        add_if_not_none('name', name)
        add_if_not_none('source', self.source)

        stores = None
        if len(self.stores) > 0:
            stores = ','.join([store.value for store in self.stores])
        add_if_not_none('store', stores)
        add_if_not_none('persistent', self.persistent)
        add_if_not_none('mode', self.mode.value)
        if self.force_delete:
            config['_force_delete'] = True
        return config


class S3Store(AbstractStore):
    """S3Store inherits from Storage Object and represents the backend
    for S3 buckets.
    """

    _ACCESS_DENIED_MESSAGE = 'Access Denied'

    def __init__(self,
                 name: str,
                 source: str,
                 region: Optional[str] = 'us-east-2',
                 is_sky_managed: Optional[bool] = None,
                 sync_on_reconstruction: bool = True):
        self.client: 'boto3.client.Client'
        self.bucket: 'StorageHandle'
        super().__init__(name, source, region, is_sky_managed,
                         sync_on_reconstruction)

    def _validate(self):
        if self.source is not None and isinstance(self.source, str):
            if self.source.startswith('s3://'):
                assert self.name == data_utils.split_s3_path(self.source)[0], (
                    'S3 Bucket is specified as path, the name should be the'
                    ' same as S3 bucket.')
            elif self.source.startswith('gs://'):
                assert self.name == data_utils.split_gcs_path(self.source)[0], (
                    'GCS Bucket is specified as path, the name should be '
                    'the same as GCS bucket.')
                assert data_utils.verify_gcs_bucket(self.name), (
                    f'Source specified as {self.source}, a GCS bucket. ',
                    'GCS Bucket should exist.')
            elif self.source.startswith('r2://'):
                assert self.name == data_utils.split_r2_path(self.source)[0], (
                    'R2 Bucket is specified as path, the name should be '
                    'the same as R2 bucket.')
                assert data_utils.verify_r2_bucket(self.name), (
                    f'Source specified as {self.source}, a R2 bucket. ',
                    'R2 Bucket should exist.')
            elif self.source.startswith('cos://'):
                assert self.name == data_utils.split_cos_path(self.source)[0], (
                    'COS Bucket is specified as path, the name should be '
                    'the same as COS bucket.')
                assert data_utils.verify_ibm_cos_bucket(self.name), (
                    f'Source specified as {self.source}, a COS bucket. ',
                    'COS Bucket should exist.')
        # Validate name
        self.name = self.validate_name(self.name)

        # Check if the storage is enabled
        if not _is_storage_cloud_enabled(str(clouds.AWS())):
            with ux_utils.print_exception_no_traceback():
                raise exceptions.ResourcesUnavailableError(
                    'Storage \'store: s3\' specified, but ' \
                    'AWS access is disabled. To fix, enable '\
                    'AWS by running `sky check`. More info: '\
                    'https://skypilot.readthedocs.io/en/latest/getting-started/installation.html.' # pylint: disable=line-too-long
                    )

    @classmethod
    def validate_name(cls, name) -> str:
        """Validates the name of the S3 store.

        Source for rules: https://docs.aws.amazon.com/AmazonS3/latest/userguide/bucketnamingrules.html # pylint: disable=line-too-long
        """

        def _raise_no_traceback_name_error(err_str):
            with ux_utils.print_exception_no_traceback():
                raise exceptions.StorageNameError(err_str)

        if name is not None and isinstance(name, str):
            if not 3 <= len(name) <= 63:
                _raise_no_traceback_name_error(
                    f'Invalid store name: name {name} must be between 3 (min) '
                    'and 63 (max) characters long.')

            # Check for valid characters and start/end with a letter or number
            pattern = r'^[a-z0-9][-a-z0-9.]*[a-z0-9]$'
            if not re.match(pattern, name):
                _raise_no_traceback_name_error(
                    f'Invalid store name: name {name} can consist only of '
                    'lowercase letters, numbers, dots (.), and hyphens (-). '
                    'It must begin and end with a letter or number.')

            # Check for two adjacent periods
            if '..' in name:
                _raise_no_traceback_name_error(
                    f'Invalid store name: name {name} must not contain '
                    'two adjacent periods.')

            # Check for IP address format
            ip_pattern = r'^(?:\d{1,3}\.){3}\d{1,3}$'
            if re.match(ip_pattern, name):
                _raise_no_traceback_name_error(
                    f'Invalid store name: name {name} must not be formatted as '
                    'an IP address (for example, 192.168.5.4).')

            # Check for 'xn--' prefix
            if name.startswith('xn--'):
                _raise_no_traceback_name_error(
                    f'Invalid store name: name {name} must not start with the '
                    'prefix "xn--".')

            # Check for '-s3alias' suffix
            if name.endswith('-s3alias'):
                _raise_no_traceback_name_error(
                    f'Invalid store name: name {name} must not end with the '
                    'suffix "-s3alias".')

            # Check for '--ol-s3' suffix
            if name.endswith('--ol-s3'):
                _raise_no_traceback_name_error(
                    f'Invalid store name: name {name} must not end with the '
                    'suffix "--ol-s3".')
        else:
            _raise_no_traceback_name_error('Store name must be specified.')
        return name

    def initialize(self):
        """Initializes the S3 store object on the cloud.

        Initialization involves fetching bucket if exists, or creating it if
        it does not.

        Raises:
          StorageBucketCreateError: If bucket creation fails
          StorageBucketGetError: If fetching existing bucket fails
          StorageInitError: If general initialization fails.
        """
        self.client = data_utils.create_s3_client(self.region)
        self.bucket, is_new_bucket = self._get_bucket()
        if self.is_sky_managed is None:
            # If is_sky_managed is not specified, then this is a new storage
            # object (i.e., did not exist in global_user_state) and we should
            # set the is_sky_managed property.
            # If is_sky_managed is specified, then we take no action.
            self.is_sky_managed = is_new_bucket

    def upload(self):
        """Uploads source to store bucket.

        Upload must be called by the Storage handler - it is not called on
        Store initialization.

        Raises:
            StorageUploadError: if upload fails.
        """
        try:
            if isinstance(self.source, list):
                self.batch_aws_rsync(self.source, create_dirs=True)
            elif self.source is not None:
                if self.source.startswith('s3://'):
                    pass
                elif self.source.startswith('gs://'):
                    self._transfer_to_s3()
                elif self.source.startswith('r2://'):
                    self._transfer_to_s3()
                else:
                    self.batch_aws_rsync([self.source])
        except exceptions.StorageUploadError:
            raise
        except Exception as e:
            raise exceptions.StorageUploadError(
                f'Upload failed for store {self.name}') from e

    def delete(self) -> None:
        deleted_by_skypilot = self._delete_s3_bucket(self.name)
        if deleted_by_skypilot:
            msg_str = f'Deleted S3 bucket {self.name}.'
        else:
            msg_str = f'S3 bucket {self.name} may have been deleted ' \
                      f'externally. Removing from local state.'
        logger.info(f'{colorama.Fore.GREEN}{msg_str}'
                    f'{colorama.Style.RESET_ALL}')

    def get_handle(self) -> StorageHandle:
        return aws.resource('s3').Bucket(self.name)

    def batch_aws_rsync(self,
                        source_path_list: List[Path],
                        create_dirs: bool = False) -> None:
        """Invokes aws s3 sync to batch upload a list of local paths to S3

        AWS Sync by default uses 10 threads to upload files to the bucket.  To
        increase parallelism, modify max_concurrent_requests in your aws config
        file (Default path: ~/.aws/config).

        Since aws s3 sync does not support batch operations, we construct
        multiple commands to be run in parallel.

        Args:
            source_path_list: List of paths to local files or directories
            create_dirs: If the local_path is a directory and this is set to
                False, the contents of the directory are directly uploaded to
                root of the bucket. If the local_path is a directory and this is
                set to True, the directory is created in the bucket root and
                contents are uploaded to it.
        """

        def get_file_sync_command(base_dir_path, file_names):
            includes = ' '.join(
                [f'--include "{file_name}"' for file_name in file_names])
            sync_command = ('aws s3 sync --no-follow-symlinks --exclude="*" '
                            f'{includes} {base_dir_path} '
                            f's3://{self.name}')
            return sync_command

        def get_dir_sync_command(src_dir_path, dest_dir_name):
            # we exclude .git directory from the sync
            excluded_list = storage_utils.get_excluded_files_from_gitignore(
                src_dir_path)
            excluded_list.append('.git/*')
            excludes = ' '.join(
                [f'--exclude "{file_name}"' for file_name in excluded_list])
            sync_command = (f'aws s3 sync --no-follow-symlinks {excludes} '
                            f'{src_dir_path} '
                            f's3://{self.name}/{dest_dir_name}')
            return sync_command

        # Generate message for upload
        if len(source_path_list) > 1:
            source_message = f'{len(source_path_list)} paths'
        else:
            source_message = source_path_list[0]

        with rich_utils.safe_status(
                f'[bold cyan]Syncing '
                f'[green]{source_message}[/] to [green]s3://{self.name}/[/]'):
            data_utils.parallel_upload(
                source_path_list,
                get_file_sync_command,
                get_dir_sync_command,
                self.name,
                self._ACCESS_DENIED_MESSAGE,
                create_dirs=create_dirs,
                max_concurrent_uploads=_MAX_CONCURRENT_UPLOADS)

    def _transfer_to_s3(self) -> None:
        assert isinstance(self.source, str), self.source
        if self.source.startswith('gs://'):
            data_transfer.gcs_to_s3(self.name, self.name)
        elif self.source.startswith('r2://'):
            data_transfer.r2_to_s3(self.name, self.name)

    def _get_bucket(self,
                    max_retries: int = 3
                   ) -> Tuple[Optional[StorageHandle], bool]:
        """Obtains the S3 bucket.

        If the bucket exists, this method will return the bucket.
        If the bucket does not exist, there are three cases:
          1) Raise an error if the bucket source starts with s3://
          2) Return None if bucket has been externally deleted and
             sync_on_reconstruction is False
          3) Create and return a new bucket otherwise

        Args:
            max_retries: int; Maximum number of retries before giving up. For AWS only.

        Raises:
            StorageBucketCreateError: If creating the bucket fails
            StorageBucketGetError: If fetching a bucket fails
        """
        s3 = aws.resource('s3')
        bucket = s3.Bucket(self.name)

        try:
            # Try Public bucket case.
            # This line does not error out if the bucket is an external public
            # bucket or if it is a user's bucket that is publicly
            # accessible.
            self.client.head_bucket(Bucket=self.name)
            return bucket, False
        except aws.botocore_exceptions().ClientError as e:
            error_code = e.response['Error']['Code']
            # AccessDenied error for buckets that are private and not owned by
            # user.
            if error_code == '403':
                command = f'aws s3 ls {self.name}'
                with ux_utils.print_exception_no_traceback():
                    raise exceptions.StorageBucketGetError(
                        _BUCKET_FAIL_TO_CONNECT_MESSAGE.format(name=self.name) +
                        f' To debug, consider running `{command}`.') from e
        except aws.botocore_exceptions().NoCredentialsError as e:
            # AWS: has run into this rare error with spot controller (which
            # has an assumed IAM role and is working fine most of the time).
            #
            # We do not know the root cause. For now, the hypothesis is
            # instance metadata service is temporarily unavailable. So, we
            # retry head_bucket.
            if max_retries > 0:
                logger.info('Encountered AWS "Unable to locate credentials" '
                            f'error while retrieving the bucket. Retrying. '
                            f'Details: {common_utils.format_exception(e)}')
                time.sleep(random.uniform(0, 1) * 2)
                return self._get_bucket(max_retries - 1)
            else:
                with ux_utils.print_exception_no_traceback():
                    raise exceptions.StorageBucketGetError(
                        f'Attempted to get the bucket '
                        f'{self.name} but failed.') from e

        if isinstance(self.source, str) and self.source.startswith('s3://'):
            with ux_utils.print_exception_no_traceback():
                raise exceptions.StorageBucketGetError(
                    'Attempted to connect to a non-existent bucket: '
                    f'{self.source}. Consider using `aws s3 ls '
                    f'{self.source}` to debug.')

        # If bucket cannot be found in both private and public settings,
        # the bucket is to be created by Sky. However, creation is skipped if
        # Store object is being reconstructed for deletion.
        if self.sync_on_reconstruction:
            bucket = self._create_s3_bucket(self.name)
            return bucket, True
        else:
            return None, False

    def _download_file(self, remote_path: str, local_path: str) -> None:
        """Downloads file from remote to local on s3 bucket
        using the boto3 API

        Args:
          remote_path: str; Remote path on S3 bucket
          local_path: str; Local path on user's device
        """
        self.bucket.download_file(remote_path, local_path)

    def mount_command(self, mount_path: str) -> str:
        """Returns the command to mount the bucket to the mount_path.

        Uses goofys to mount the bucket.

        Args:
          mount_path: str; Path to mount the bucket to.
        """
        install_cmd = ('sudo wget -nc https://github.com/romilbhardwaj/goofys/'
                       'releases/download/0.24.0-romilb-upstream/goofys '
                       '-O /usr/local/bin/goofys && '
                       'sudo chmod +x /usr/local/bin/goofys')
        mount_cmd = ('goofys -o allow_other '
                     f'--stat-cache-ttl {self._STAT_CACHE_TTL} '
                     f'--type-cache-ttl {self._TYPE_CACHE_TTL} '
                     f'{self.bucket.name} {mount_path}')
        return mounting_utils.get_mounting_command(mount_path, install_cmd,
                                                   mount_cmd)

    def _create_s3_bucket(self,
                          bucket_name: str,
                          region='us-east-2',
                          max_retries: int = 3) -> StorageHandle:
        """Creates S3 bucket with specific name in specific region

        Args:
          bucket_name: str; Name of bucket
          region: str; Region name, e.g. us-west-1, us-east-2
          max_retries: int; Maximum number of retries before giving up. For AWS only.

        Raises:
          StorageBucketCreateError: If bucket creation fails.
        """
        s3_client = self.client
        try:
            if region is None:
                s3_client.create_bucket(Bucket=bucket_name)
            else:
                location = {'LocationConstraint': region}
                s3_client.create_bucket(Bucket=bucket_name,
                                        CreateBucketConfiguration=location)
                logger.info(f'Created S3 bucket {bucket_name} in {region}')
        except aws.botocore_exceptions().ClientError as e:
            with ux_utils.print_exception_no_traceback():
                raise exceptions.StorageBucketCreateError(
                    f'Attempted to create a bucket '
                    f'{self.name} but failed.') from e
        except aws.botocore_exceptions().NoCredentialsError as e:
            # AWS: has run into this rare error with spot controller (which
            # has an assumed IAM role and is working fine most of the time).
            #
            # We do not know the root cause. For now, the hypothesis is
            # instance metadata service is temporarily unavailable. So, we
            # retry to create_bucket.
            if max_retries > 0:
                logger.info('Encountered AWS "Unable to locate credentials" '
                            f'error while creating bucket. Retrying. '
                            f'Details: {common_utils.format_exception(e)}')
                time.sleep(random.uniform(0, 1) * 2)
                return self._create_s3_bucket(bucket_name, region,
                                              max_retries - 1)
            else:
                with ux_utils.print_exception_no_traceback():
                    raise exceptions.StorageBucketCreateError(
                        f'Attempted to create a bucket '
                        f'{self.name} but failed.') from e
        return aws.resource('s3').Bucket(bucket_name)

    def _delete_s3_bucket(self, bucket_name: str) -> bool:
        """Deletes S3 bucket, including all objects in bucket

        Args:
          bucket_name: str; Name of bucket

        Returns:
         bool; True if bucket was deleted, False if it was deleted externally.
        """
        # Deleting objects is very slow programatically
        # (i.e. bucket.objects.all().delete() is slow).
        # In addition, standard delete operations (i.e. via `aws s3 rm`)
        # are slow, since AWS puts deletion markers.
        # https://stackoverflow.com/questions/49239351/why-is-it-so-much-slower-to-delete-objects-in-aws-s3-than-it-is-to-create-them
        # The fastest way to delete is to run `aws s3 rb --force`,
        # which removes the bucket by force.
        remove_command = f'aws s3 rb s3://{bucket_name} --force'
        try:
            with rich_utils.safe_status(
                    f'[bold cyan]Deleting S3 bucket {bucket_name}[/]'):
                subprocess.check_output(remove_command.split(' '),
                                        stderr=subprocess.STDOUT)
        except subprocess.CalledProcessError as e:
            if 'NoSuchBucket' in e.output.decode('utf-8'):
                logger.debug(
                    _BUCKET_EXTERNALLY_DELETED_DEBUG_MESSAGE.format(
                        bucket_name=bucket_name))
                return False
            else:
                logger.error(e.output)
                with ux_utils.print_exception_no_traceback():
                    raise exceptions.StorageBucketDeleteError(
                        f'Failed to delete S3 bucket {bucket_name}.')

        # Wait until bucket deletion propagates on AWS servers
        while data_utils.verify_s3_bucket(bucket_name):
            time.sleep(0.1)
        return True


class GcsStore(AbstractStore):
    """GcsStore inherits from Storage Object and represents the backend
    for GCS buckets.
    """

    _ACCESS_DENIED_MESSAGE = 'AccessDeniedException'
    GCSFUSE_VERSION = '1.0.1'

    def __init__(self,
                 name: str,
                 source: str,
                 region: Optional[str] = 'us-central1',
                 is_sky_managed: Optional[bool] = None,
                 sync_on_reconstruction: Optional[bool] = True):
        self.client: 'storage.Client'
        self.bucket: StorageHandle
        super().__init__(name, source, region, is_sky_managed,
                         sync_on_reconstruction)

    def _validate(self):
        if self.source is not None:
            if isinstance(self.source, str):
                if self.source.startswith('s3://'):
                    assert self.name == data_utils.split_s3_path(
                        self.source
                    )[0], (
                        'S3 Bucket is specified as path, the name should be the'
                        ' same as S3 bucket.')
                    assert data_utils.verify_s3_bucket(self.name), (
                        f'Source specified as {self.source}, an S3 bucket. ',
                        'S3 Bucket should exist.')
                elif self.source.startswith('gs://'):
                    assert self.name == data_utils.split_gcs_path(
                        self.source
                    )[0], (
                        'GCS Bucket is specified as path, the name should be '
                        'the same as GCS bucket.')
                elif self.source.startswith('r2://'):
                    assert self.name == data_utils.split_r2_path(
                        self.source
                    )[0], ('R2 Bucket is specified as path, the name should be '
                           'the same as R2 bucket.')
                    assert data_utils.verify_r2_bucket(self.name), (
                        f'Source specified as {self.source}, a R2 bucket. ',
                        'R2 Bucket should exist.')
                elif self.source.startswith('cos://'):
                    assert self.name == data_utils.split_cos_path(
                        self.source
                    )[0], (
                        'COS Bucket is specified as path, the name should be '
                        'the same as COS bucket.')
                    assert data_utils.verify_ibm_cos_bucket(self.name), (
                        f'Source specified as {self.source}, a COS bucket. ',
                        'COS Bucket should exist.')
        # Validate name
        self.name = self.validate_name(self.name)
        # Check if the storage is enabled
        if not _is_storage_cloud_enabled(str(clouds.GCP())):
            with ux_utils.print_exception_no_traceback():
                raise exceptions.ResourcesUnavailableError(
                    'Storage \'store: gcs\' specified, but '
                    'GCP access is disabled. To fix, enable '
                    'GCP by running `sky check`. '
                    'More info: https://skypilot.readthedocs.io/en/latest/getting-started/installation.html.')  # pylint: disable=line-too-long

    @classmethod
    def validate_name(cls, name) -> str:
        """Validates the name of the GCS store.

        Source for rules: https://cloud.google.com/storage/docs/buckets#naming
        """

        def _raise_no_traceback_name_error(err_str):
            with ux_utils.print_exception_no_traceback():
                raise exceptions.StorageNameError(err_str)

        if name is not None and isinstance(name, str):
            # Check for overall length
            if not 3 <= len(name) <= 222:
                _raise_no_traceback_name_error(
                    f'Invalid store name: name {name} must contain 3-222 '
                    'characters.')

            # Check for valid characters and start/end with a number or letter
            pattern = r'^[a-z0-9][-a-z0-9._]*[a-z0-9]$'
            if not re.match(pattern, name):
                _raise_no_traceback_name_error(
                    f'Invalid store name: name {name} can only contain '
                    'lowercase letters, numeric characters, dashes (-), '
                    'underscores (_), and dots (.). Spaces are not allowed. '
                    'Names must start and end with a number or letter.')

            # Check for 'goog' prefix and 'google' in the name
            if name.startswith('goog') or any(
                    s in name
                    for s in ['google', 'g00gle', 'go0gle', 'g0ogle']):
                _raise_no_traceback_name_error(
                    f'Invalid store name: name {name} cannot begin with the '
                    '"goog" prefix or contain "google" in various forms.')

            # Check for dot-separated components length
            components = name.split('.')
            if any(len(component) > 63 for component in components):
                _raise_no_traceback_name_error(
                    'Invalid store name: Dot-separated components in name '
                    f'{name} can be no longer than 63 characters.')

            if '..' in name or '.-' in name or '-.' in name:
                _raise_no_traceback_name_error(
                    f'Invalid store name: name {name} must not contain two '
                    'adjacent periods or a dot next to a hyphen.')

            # Check for IP address format
            ip_pattern = r'^(?:\d{1,3}\.){3}\d{1,3}$'
            if re.match(ip_pattern, name):
                _raise_no_traceback_name_error(
                    f'Invalid store name: name {name} cannot be represented as '
                    'an IP address in dotted-decimal notation '
                    '(for example, 192.168.5.4).')
        else:
            _raise_no_traceback_name_error('Store name must be specified.')
        return name

    def initialize(self):
        """Initializes the GCS store object on the cloud.

        Initialization involves fetching bucket if exists, or creating it if
        it does not.

        Raises:
          StorageBucketCreateError: If bucket creation fails
          StorageBucketGetError: If fetching existing bucket fails
          StorageInitError: If general initialization fails.
        """
        self.client = gcp.storage_client()
        self.bucket, is_new_bucket = self._get_bucket()
        if self.is_sky_managed is None:
            # If is_sky_managed is not specified, then this is a new storage
            # object (i.e., did not exist in global_user_state) and we should
            # set the is_sky_managed property.
            # If is_sky_managed is specified, then we take no action.
            self.is_sky_managed = is_new_bucket

    def upload(self):
        """Uploads source to store bucket.

        Upload must be called by the Storage handler - it is not called on
        Store initialization.

        Raises:
            StorageUploadError: if upload fails.
        """
        try:
            if isinstance(self.source, list):
                self.batch_gsutil_rsync(self.source, create_dirs=True)
            elif self.source is not None:
                if self.source.startswith('gs://'):
                    pass
                elif self.source.startswith('s3://'):
                    self._transfer_to_gcs()
                elif self.source.startswith('r2://'):
                    self._transfer_to_gcs()
                else:
                    # If a single directory is specified in source, upload
                    # contents to root of bucket by suffixing /*.
                    self.batch_gsutil_rsync([self.source])
        except exceptions.StorageUploadError:
            raise
        except Exception as e:
            raise exceptions.StorageUploadError(
                f'Upload failed for store {self.name}') from e

    def delete(self) -> None:
        deleted_by_skypilot = self._delete_gcs_bucket(self.name)
        if deleted_by_skypilot:
            msg_str = f'Deleted GCS bucket {self.name}.'
        else:
            msg_str = f'GCS bucket {self.name} may have been deleted ' \
                      f'externally. Removing from local state.'
        logger.info(f'{colorama.Fore.GREEN}{msg_str}'
                    f'{colorama.Style.RESET_ALL}')

    def get_handle(self) -> StorageHandle:
        return self.client.get_bucket(self.name)

    def batch_gsutil_cp(self,
                        source_path_list: List[Path],
                        create_dirs: bool = False) -> None:
        """Invokes gsutil cp -n to batch upload a list of local paths

        -n flag to gsutil cp checks the existence of an object before uploading,
        making it similar to gsutil rsync. Since it allows specification of a
        list of files, it is faster than calling gsutil rsync on each file.
        However, unlike rsync, files are compared based on just their filename,
        and any updates to a file would not be copied to the bucket.
        """
        # Generate message for upload
        if len(source_path_list) > 1:
            source_message = f'{len(source_path_list)} paths'
        else:
            source_message = source_path_list[0]

        # If the source_path list contains a directory, then gsutil cp -n
        # copies the dir as is to the root of the bucket. To copy the
        # contents of directory to the root, add /* to the directory path
        # e.g., /mydir/*
        source_path_list = [
            str(path) + '/*' if
            (os.path.isdir(path) and not create_dirs) else str(path)
            for path in source_path_list
        ]
        copy_list = '\n'.join(
            os.path.abspath(os.path.expanduser(p)) for p in source_path_list)
        gsutil_alias, alias_gen = data_utils.get_gsutil_command()
        sync_command = (f'{alias_gen}; echo "{copy_list}" | {gsutil_alias} '
                        f'cp -e -n -r -I gs://{self.name}')

        with rich_utils.safe_status(
                f'[bold cyan]Syncing '
                f'[green]{source_message}[/] to [green]gs://{self.name}/[/]'):
            data_utils.run_upload_cli(sync_command,
                                      self._ACCESS_DENIED_MESSAGE,
                                      bucket_name=self.name)

    def batch_gsutil_rsync(self,
                           source_path_list: List[Path],
                           create_dirs: bool = False) -> None:
        """Invokes gsutil rsync to batch upload a list of local paths

        Since gsutil rsync does not support include commands, We use negative
        look-ahead regex to exclude everything else than the path(s) we want to
        upload.

        Since gsutil rsync does not support batch operations, we construct
        multiple commands to be run in parallel.

        Args:
            source_path_list: List of paths to local files or directories
            create_dirs: If the local_path is a directory and this is set to
                False, the contents of the directory are directly uploaded to
                root of the bucket. If the local_path is a directory and this is
                set to True, the directory is created in the bucket root and
                contents are uploaded to it.
        """

        def get_file_sync_command(base_dir_path, file_names):
            sync_format = '|'.join(file_names)
            gsutil_alias, alias_gen = data_utils.get_gsutil_command()
            sync_command = (f'{alias_gen}; {gsutil_alias} '
                            f'rsync -e -x \'^(?!{sync_format}$).*\' '
                            f'{base_dir_path} gs://{self.name}')
            return sync_command

        def get_dir_sync_command(src_dir_path, dest_dir_name):
            excluded_list = storage_utils.get_excluded_files_from_gitignore(
                src_dir_path)
            # we exclude .git directory from the sync
            excluded_list.append(r'^\.git/.*$')
            excludes = '|'.join(excluded_list)
            gsutil_alias, alias_gen = data_utils.get_gsutil_command()
            sync_command = (f'{alias_gen}; {gsutil_alias} '
                            f'rsync -e -r -x \'({excludes})\' {src_dir_path} '
                            f'gs://{self.name}/{dest_dir_name}')
            return sync_command

        # Generate message for upload
        if len(source_path_list) > 1:
            source_message = f'{len(source_path_list)} paths'
        else:
            source_message = source_path_list[0]

        with rich_utils.safe_status(
                f'[bold cyan]Syncing '
                f'[green]{source_message}[/] to [green]gs://{self.name}/[/]'):
            data_utils.parallel_upload(
                source_path_list,
                get_file_sync_command,
                get_dir_sync_command,
                self.name,
                self._ACCESS_DENIED_MESSAGE,
                create_dirs=create_dirs,
                max_concurrent_uploads=_MAX_CONCURRENT_UPLOADS)

    def _transfer_to_gcs(self) -> None:
        if isinstance(self.source, str) and self.source.startswith('s3://'):
            data_transfer.s3_to_gcs(self.name, self.name)
        elif isinstance(self.source, str) and self.source.startswith('r2://'):
            data_transfer.r2_to_gcs(self.name, self.name)

    def _get_bucket(self) -> Tuple[StorageHandle, bool]:
        """Obtains the GCS bucket.
        If the bucket exists, this method will connect to the bucket.

        If the bucket does not exist, there are three cases:
          1) Raise an error if the bucket source starts with gs://
          2) Return None if bucket has been externally deleted and
             sync_on_reconstruction is False
          3) Create and return a new bucket otherwise

        Raises:
            StorageBucketCreateError: If creating the bucket fails
            StorageBucketGetError: If fetching a bucket fails
        """
        try:
            bucket = self.client.get_bucket(self.name)
            return bucket, False
        except gcp.not_found_exception() as e:
            if isinstance(self.source, str) and self.source.startswith('gs://'):
                with ux_utils.print_exception_no_traceback():
                    raise exceptions.StorageBucketGetError(
                        'Attempted to connect to a non-existent bucket: '
                        f'{self.source}') from e
            else:

                # If bucket cannot be found (i.e., does not exist), it is to be
                # created by Sky. However, creation is skipped if Store object
                # is being reconstructed for deletion.
                if self.sync_on_reconstruction:
                    bucket = self._create_gcs_bucket(self.name)
                    return bucket, True
                else:
                    return None, False
        except gcp.forbidden_exception():
            # Try public bucket to see if bucket exists
            logger.info(
                'External Bucket detected; Connecting to external bucket...')
            try:
                a_client = gcp.anonymous_storage_client()
                bucket = a_client.bucket(self.name)
                # Check if bucket can be listed/read from
                next(bucket.list_blobs())
                return bucket, False
            except (gcp.not_found_exception(), ValueError) as e:
                command = f'gsutil ls gs://{self.name}'
                with ux_utils.print_exception_no_traceback():
                    raise exceptions.StorageBucketGetError(
                        _BUCKET_FAIL_TO_CONNECT_MESSAGE.format(name=self.name) +
                        f' To debug, consider running `{command}`.') from e

    def mount_command(self, mount_path: str) -> str:
        """Returns the command to mount the bucket to the mount_path.

        Uses gcsfuse to mount the bucket.

        Args:
          mount_path: str; Path to mount the bucket to.
        """
        install_cmd = ('wget -nc https://github.com/GoogleCloudPlatform/gcsfuse'
                       f'/releases/download/v{self.GCSFUSE_VERSION}/'
                       f'gcsfuse_{self.GCSFUSE_VERSION}_amd64.deb '
                       '-O /tmp/gcsfuse.deb && '
                       'sudo dpkg --install /tmp/gcsfuse.deb')
        mount_cmd = ('gcsfuse -o allow_other '
                     '--implicit-dirs '
                     f'--stat-cache-capacity {self._STAT_CACHE_CAPACITY} '
                     f'--stat-cache-ttl {self._STAT_CACHE_TTL} '
                     f'--type-cache-ttl {self._TYPE_CACHE_TTL} '
                     f'--rename-dir-limit {self._RENAME_DIR_LIMIT} '
                     f'{self.bucket.name} {mount_path}')
        version_check_cmd = (
            f'gcsfuse --version | grep -q {self.GCSFUSE_VERSION}')
        return mounting_utils.get_mounting_command(mount_path, install_cmd,
                                                   mount_cmd, version_check_cmd)

    def _download_file(self, remote_path: str, local_path: str) -> None:
        """Downloads file from remote to local on GS bucket

        Args:
          remote_path: str; Remote path on GS bucket
          local_path: str; Local path on user's device
        """
        blob = self.bucket.blob(remote_path)
        blob.download_to_filename(local_path, timeout=None)

    def _create_gcs_bucket(self,
                           bucket_name: str,
                           region='us-central1') -> StorageHandle:
        """Creates GCS bucket with specific name in specific region

        Args:
          bucket_name: str; Name of bucket
          region: str; Region name, e.g. us-central1, us-west1
        """
        try:
            bucket = self.client.bucket(bucket_name)
            bucket.storage_class = 'STANDARD'
            new_bucket = self.client.create_bucket(bucket, location=region)
        except Exception as e:  # pylint: disable=broad-except
            with ux_utils.print_exception_no_traceback():
                raise exceptions.StorageBucketCreateError(
                    f'Attempted to create a bucket {self.name} but failed.'
                ) from e
        logger.info(
            f'Created GCS bucket {new_bucket.name} in {new_bucket.location} '
            f'with storage class {new_bucket.storage_class}')
        return new_bucket

    def _delete_gcs_bucket(self, bucket_name: str) -> bool:
        """Deletes GCS bucket, including all objects in bucket

        Args:
          bucket_name: str; Name of bucket

        Returns:
         bool; True if bucket was deleted, False if it was deleted externally.
        """

        with rich_utils.safe_status(
                f'[bold cyan]Deleting GCS bucket {bucket_name}[/]'):
            try:
                self.client.get_bucket(bucket_name)
            except gcp.forbidden_exception() as e:
                # Try public bucket to see if bucket exists
                with ux_utils.print_exception_no_traceback():
                    raise PermissionError(
                        'External Bucket detected. User not allowed to delete '
                        'external bucket.') from e
            except gcp.not_found_exception():
                # If bucket does not exist, it may have been deleted externally.
                # Do a no-op in that case.
                logger.debug(
                    _BUCKET_EXTERNALLY_DELETED_DEBUG_MESSAGE.format(
                        bucket_name=bucket_name))
                return False
            try:
                gsutil_alias, alias_gen = data_utils.get_gsutil_command()
                remove_obj_command = (f'{alias_gen};{gsutil_alias} '
                                      f'rm -r gs://{bucket_name}')
                subprocess.check_output(remove_obj_command,
                                        stderr=subprocess.STDOUT,
                                        shell=True,
                                        executable='/bin/bash')
                return True
            except subprocess.CalledProcessError as e:
                logger.error(e.output)
                with ux_utils.print_exception_no_traceback():
                    raise exceptions.StorageBucketDeleteError(
                        f'Failed to delete GCS bucket {bucket_name}.')


class R2Store(AbstractStore):
    """R2Store inherits from S3Store Object and represents the backend
    for R2 buckets.
    """

    _ACCESS_DENIED_MESSAGE = 'Access Denied'

    def __init__(self,
                 name: str,
                 source: str,
                 region: Optional[str] = 'auto',
                 is_sky_managed: Optional[bool] = None,
                 sync_on_reconstruction: Optional[bool] = True):
        self.client: 'boto3.client.Client'
        self.bucket: 'StorageHandle'
        super().__init__(name, source, region, is_sky_managed,
                         sync_on_reconstruction)

    def _validate(self):
        if self.source is not None and isinstance(self.source, str):
            if self.source.startswith('s3://'):
                assert self.name == data_utils.split_s3_path(self.source)[0], (
                    'S3 Bucket is specified as path, the name should be the'
                    ' same as S3 bucket.')
                assert data_utils.verify_s3_bucket(self.name), (
                    f'Source specified as {self.source}, a S3 bucket. ',
                    'S3 Bucket should exist.')
            elif self.source.startswith('gs://'):
                assert self.name == data_utils.split_gcs_path(self.source)[0], (
                    'GCS Bucket is specified as path, the name should be '
                    'the same as GCS bucket.')
                assert data_utils.verify_gcs_bucket(self.name), (
                    f'Source specified as {self.source}, a GCS bucket. ',
                    'GCS Bucket should exist.')
            elif self.source.startswith('r2://'):
                assert self.name == data_utils.split_r2_path(self.source)[0], (
                    'R2 Bucket is specified as path, the name should be '
                    'the same as R2 bucket.')
            elif self.source.startswith('cos://'):
                assert self.name == data_utils.split_cos_path(self.source)[0], (
                    'IBM COS Bucket is specified as path, the name should be '
                    'the same as COS bucket.')
                assert data_utils.verify_ibm_cos_bucket(self.name), (
                    f'Source specified as {self.source}, a COS bucket. ',
                    'COS Bucket should exist.')
        # Validate name
        self.name = S3Store.validate_name(self.name)
        # Check if the storage is enabled
        if not _is_storage_cloud_enabled(cloudflare.NAME):
            with ux_utils.print_exception_no_traceback():
                raise exceptions.ResourcesUnavailableError(
                    'Storage \'store: r2\' specified, but ' \
                    'Cloudflare R2 access is disabled. To fix, '\
                    'enable Cloudflare R2 by running `sky check`. '\
                    'More info: https://skypilot.readthedocs.io/en/latest/getting-started/installation.html.'  # pylint: disable=line-too-long
                    )

    def initialize(self):
        """Initializes the R2 store object on the cloud.

        Initialization involves fetching bucket if exists, or creating it if
        it does not.

        Raises:
          StorageBucketCreateError: If bucket creation fails
          StorageBucketGetError: If fetching existing bucket fails
          StorageInitError: If general initialization fails.
        """
        self.client = data_utils.create_r2_client(self.region)
        self.bucket, is_new_bucket = self._get_bucket()
        if self.is_sky_managed is None:
            # If is_sky_managed is not specified, then this is a new storage
            # object (i.e., did not exist in global_user_state) and we should
            # set the is_sky_managed property.
            # If is_sky_managed is specified, then we take no action.
            self.is_sky_managed = is_new_bucket

    def upload(self):
        """Uploads source to store bucket.

        Upload must be called by the Storage handler - it is not called on
        Store initialization.

        Raises:
            StorageUploadError: if upload fails.
        """
        try:
            if isinstance(self.source, list):
                self.batch_aws_rsync(self.source, create_dirs=True)
            elif self.source is not None:
                if self.source.startswith('s3://'):
                    self._transfer_to_r2()
                elif self.source.startswith('gs://'):
                    self._transfer_to_r2()
                elif self.source.startswith('r2://'):
                    pass
                else:
                    self.batch_aws_rsync([self.source])
        except exceptions.StorageUploadError:
            raise
        except Exception as e:
            raise exceptions.StorageUploadError(
                f'Upload failed for store {self.name}') from e

    def delete(self) -> None:
        deleted_by_skypilot = self._delete_r2_bucket(self.name)
        if deleted_by_skypilot:
            msg_str = f'Deleted R2 bucket {self.name}.'
        else:
            msg_str = f'R2 bucket {self.name} may have been deleted ' \
                      f'externally. Removing from local state.'
        logger.info(f'{colorama.Fore.GREEN}{msg_str}'
                    f'{colorama.Style.RESET_ALL}')

    def get_handle(self) -> StorageHandle:
        return cloudflare.resource('s3').Bucket(self.name)

    def batch_aws_rsync(self,
                        source_path_list: List[Path],
                        create_dirs: bool = False) -> None:
        """Invokes aws s3 sync to batch upload a list of local paths to S3

        AWS Sync by default uses 10 threads to upload files to the bucket.  To
        increase parallelism, modify max_concurrent_requests in your aws config
        file (Default path: ~/.aws/config).

        Since aws s3 sync does not support batch operations, we construct
        multiple commands to be run in parallel.

        Args:
            source_path_list: List of paths to local files or directories
            create_dirs: If the local_path is a directory and this is set to
                False, the contents of the directory are directly uploaded to
                root of the bucket. If the local_path is a directory and this is
                set to True, the directory is created in the bucket root and
                contents are uploaded to it.
        """

        def get_file_sync_command(base_dir_path, file_names):
            includes = ' '.join(
                [f'--include "{file_name}"' for file_name in file_names])
            endpoint_url = cloudflare.create_endpoint()
            sync_command = ('AWS_SHARED_CREDENTIALS_FILE='
                            f'{cloudflare.R2_CREDENTIALS_PATH} '
                            'aws s3 sync --no-follow-symlinks --exclude="*" '
                            f'{includes} {base_dir_path} '
                            f's3://{self.name} '
                            f'--endpoint {endpoint_url} '
                            f'--profile={cloudflare.R2_PROFILE_NAME}')
            return sync_command

        def get_dir_sync_command(src_dir_path, dest_dir_name):
            # we exclude .git directory from the sync
            excluded_list = storage_utils.get_excluded_files_from_gitignore(
                src_dir_path)
            excluded_list.append('.git/*')
            excludes = ' '.join(
                [f'--exclude "{file_name}"' for file_name in excluded_list])
            endpoint_url = cloudflare.create_endpoint()

            sync_command = ('AWS_SHARED_CREDENTIALS_FILE='
                            f'{cloudflare.R2_CREDENTIALS_PATH} '
                            f'aws s3 sync --no-follow-symlinks {excludes} '
                            f'{src_dir_path} '
                            f's3://{self.name}/{dest_dir_name} '
                            f'--endpoint {endpoint_url} '
                            f'--profile={cloudflare.R2_PROFILE_NAME}')
            return sync_command

        # Generate message for upload
        if len(source_path_list) > 1:
            source_message = f'{len(source_path_list)} paths'
        else:
            source_message = source_path_list[0]

        with rich_utils.safe_status(
                f'[bold cyan]Syncing '
                f'[green]{source_message}[/] to [green]r2://{self.name}/[/]'):
            data_utils.parallel_upload(
                source_path_list,
                get_file_sync_command,
                get_dir_sync_command,
                self.name,
                self._ACCESS_DENIED_MESSAGE,
                create_dirs=create_dirs,
                max_concurrent_uploads=_MAX_CONCURRENT_UPLOADS)

    def _transfer_to_r2(self) -> None:
        assert isinstance(self.source, str), self.source
        if self.source.startswith('gs://'):
            data_transfer.gcs_to_r2(self.name, self.name)
        elif self.source.startswith('s3://'):
            data_transfer.s3_to_r2(self.name, self.name)

    def _get_bucket(self) -> Tuple[StorageHandle, bool]:
        """Obtains the R2 bucket.

        If the bucket exists, this method will return the bucket.
        If the bucket does not exist, there are three cases:
          1) Raise an error if the bucket source starts with s3://
          2) Return None if bucket has been externally deleted and
             sync_on_reconstruction is False
          3) Create and return a new bucket otherwise

        Raises:
            StorageBucketCreateError: If creating the bucket fails
            StorageBucketGetError: If fetching a bucket fails
        """
        r2 = cloudflare.resource('s3')
        bucket = r2.Bucket(self.name)
        endpoint_url = cloudflare.create_endpoint()
        try:
            # Try Public bucket case.
            # This line does not error out if the bucket is an external public
            # bucket or if it is a user's bucket that is publicly
            # accessible.
            self.client.head_bucket(Bucket=self.name)
            return bucket, False
        except aws.botocore_exceptions().ClientError as e:
            error_code = e.response['Error']['Code']
            # AccessDenied error for buckets that are private and not owned by
            # user.
            if error_code == '403':
                command = ('AWS_SHARED_CREDENTIALS_FILE='
                           f'{cloudflare.R2_CREDENTIALS_PATH} '
                           f'aws s3 ls s3://{self.name} '
                           f'--endpoint {endpoint_url} '
                           f'--profile={cloudflare.R2_PROFILE_NAME}')
                with ux_utils.print_exception_no_traceback():
                    raise exceptions.StorageBucketGetError(
                        _BUCKET_FAIL_TO_CONNECT_MESSAGE.format(name=self.name) +
                        f' To debug, consider running `{command}`.') from e

        if isinstance(self.source, str) and self.source.startswith('r2://'):
            with ux_utils.print_exception_no_traceback():
                raise exceptions.StorageBucketGetError(
                    'Attempted to connect to a non-existent bucket: '
                    f'{self.source}. Consider using '
                    '`AWS_SHARED_CREDENTIALS_FILE='
                    f'{cloudflare.R2_CREDENTIALS_PATH} aws s3 ls '
                    f's3://{self.name} '
                    f'--endpoint {endpoint_url} '
                    f'--profile={cloudflare.R2_PROFILE_NAME}\' '
                    'to debug.')

        # If bucket cannot be found in both private and public settings,
        # the bucket is to be created by Sky. However, skip creation if
        # Store object is being reconstructed for deletion.
        if self.sync_on_reconstruction:
            bucket = self._create_r2_bucket(self.name)
            return bucket, True
        else:
            return None, False

    def _download_file(self, remote_path: str, local_path: str) -> None:
        """Downloads file from remote to local on r2 bucket
        using the boto3 API

        Args:
          remote_path: str; Remote path on R2 bucket
          local_path: str; Local path on user's device
        """
        self.bucket.download_file(remote_path, local_path)

    def mount_command(self, mount_path: str) -> str:
        """Returns the command to mount the bucket to the mount_path.

        Uses goofys to mount the bucket.

        Args:
          mount_path: str; Path to mount the bucket to.
        """
        install_cmd = ('sudo wget -nc https://github.com/romilbhardwaj/goofys/'
                       'releases/download/0.24.0-romilb-upstream/goofys '
                       '-O /usr/local/bin/goofys && '
                       'sudo chmod +x /usr/local/bin/goofys')
        endpoint_url = cloudflare.create_endpoint()
        mount_cmd = (
            f'AWS_SHARED_CREDENTIALS_FILE={cloudflare.R2_CREDENTIALS_PATH} '
            f'AWS_PROFILE={cloudflare.R2_PROFILE_NAME} goofys -o allow_other '
            f'--stat-cache-ttl {self._STAT_CACHE_TTL} '
            f'--type-cache-ttl {self._TYPE_CACHE_TTL} '
            f'--endpoint {endpoint_url} '
            f'{self.bucket.name} {mount_path}')
        return mounting_utils.get_mounting_command(mount_path, install_cmd,
                                                   mount_cmd)

    def _create_r2_bucket(self,
                          bucket_name: str,
                          region='auto') -> StorageHandle:
        """Creates R2 bucket with specific name in specific region

        Args:
          bucket_name: str; Name of bucket
          region: str; Region name, r2 automatically sets region
        Raises:
          StorageBucketCreateError: If bucket creation fails.
        """
        r2_client = self.client
        try:
            if region is None:
                r2_client.create_bucket(Bucket=bucket_name)
            else:
                location = {'LocationConstraint': region}
                r2_client.create_bucket(Bucket=bucket_name,
                                        CreateBucketConfiguration=location)
                logger.info(f'Created R2 bucket {bucket_name} in {region}')
        except aws.botocore_exceptions().ClientError as e:
            with ux_utils.print_exception_no_traceback():
                raise exceptions.StorageBucketCreateError(
                    f'Attempted to create a bucket '
                    f'{self.name} but failed.') from e
        return cloudflare.resource('s3').Bucket(bucket_name)

    def _delete_r2_bucket(self, bucket_name: str) -> bool:
        """Deletes R2 bucket, including all objects in bucket

        Args:
          bucket_name: str; Name of bucket

        Returns:
         bool; True if bucket was deleted, False if it was deleted externally.
        """
        # Deleting objects is very slow programatically
        # (i.e. bucket.objects.all().delete() is slow).
        # In addition, standard delete operations (i.e. via `aws s3 rm`)
        # are slow, since AWS puts deletion markers.
        # https://stackoverflow.com/questions/49239351/why-is-it-so-much-slower-to-delete-objects-in-aws-s3-than-it-is-to-create-them
        # The fastest way to delete is to run `aws s3 rb --force`,
        # which removes the bucket by force.
        endpoint_url = cloudflare.create_endpoint()
        remove_command = (
            f'AWS_SHARED_CREDENTIALS_FILE={cloudflare.R2_CREDENTIALS_PATH} '
            f'aws s3 rb s3://{bucket_name} --force '
            f'--endpoint {endpoint_url} '
            f'--profile={cloudflare.R2_PROFILE_NAME}')
        try:
            with rich_utils.safe_status(
                    f'[bold cyan]Deleting R2 bucket {bucket_name}[/]'):
                subprocess.check_output(remove_command,
                                        stderr=subprocess.STDOUT,
                                        shell=True)
        except subprocess.CalledProcessError as e:
            if 'NoSuchBucket' in e.output.decode('utf-8'):
                logger.debug(
                    _BUCKET_EXTERNALLY_DELETED_DEBUG_MESSAGE.format(
                        bucket_name=bucket_name))
                return False
            else:
                logger.error(e.output)
                with ux_utils.print_exception_no_traceback():
                    raise exceptions.StorageBucketDeleteError(
                        f'Failed to delete R2 bucket {bucket_name}.')

        # Wait until bucket deletion propagates on AWS servers
        while data_utils.verify_r2_bucket(bucket_name):
            time.sleep(0.1)
        return True


class IBMCosStore(AbstractStore):
    """IBMCosStore inherits from Storage Object and represents the backend
    for COS buckets.
    """
    _ACCESS_DENIED_MESSAGE = 'Access Denied'

    def __init__(self,
                 name: str,
                 source: str,
                 region: Optional[str] = 'us-east',
                 is_sky_managed: Optional[bool] = None,
                 sync_on_reconstruction: bool = True):
        self.client: 'storage.Client'
        self.bucket: 'StorageHandle'
        super().__init__(name, source, region, is_sky_managed,
                         sync_on_reconstruction)
        self.bucket_rclone_profile = \
          Rclone.generate_rclone_bucket_profile_name(
            self.name, Rclone.RcloneClouds.IBM)

    def _validate(self):
        if self.source is not None and isinstance(self.source, str):
            if self.source.startswith('s3://'):
                assert self.name == data_utils.split_s3_path(self.source)[0], (
                    'S3 Bucket is specified as path, the name should be the'
                    ' same as S3 bucket.')
                assert data_utils.verify_s3_bucket(self.name), (
                    f'Source specified as {self.source}, a S3 bucket. ',
                    'S3 Bucket should exist.')
            elif self.source.startswith('gs://'):
                assert self.name == data_utils.split_gcs_path(self.source)[0], (
                    'GCS Bucket is specified as path, the name should be '
                    'the same as GCS bucket.')
                assert data_utils.verify_gcs_bucket(self.name), (
                    f'Source specified as {self.source}, a GCS bucket. ',
                    'GCS Bucket should exist.')
            elif self.source.startswith('r2://'):
                assert self.name == data_utils.split_r2_path(self.source)[0], (
                    'R2 Bucket is specified as path, the name should be '
                    'the same as R2 bucket.')
                assert data_utils.verify_r2_bucket(self.name), (
                    f'Source specified as {self.source}, a R2 bucket. ',
                    'R2 Bucket should exist.')
            elif self.source.startswith('cos://'):
                assert self.name == data_utils.split_cos_path(self.source)[0], (
                    'COS Bucket is specified as path, the name should be '
                    'the same as COS bucket.')
        # Validate name
        self.name = IBMCosStore.validate_name(self.name)

    @classmethod
    def validate_name(cls, name) -> str:
        """Validates the name of a COS bucket.

        Rules source: https://ibm.github.io/ibm-cos-sdk-java/com/ibm/cloud/objectstorage/services/s3/model/Bucket.html  # pylint: disable=line-too-long
        """

        def _raise_no_traceback_name_error(err_str):
            with ux_utils.print_exception_no_traceback():
                raise exceptions.StorageNameError(err_str)

        if name is not None and isinstance(name, str):
            if not 3 <= len(name) <= 63:
                _raise_no_traceback_name_error(
                    f'Invalid store name: {name} must be between 3 (min) '
                    'and 63 (max) characters long.')

            # Check for valid characters and start/end with a letter or number
            pattern = r'^[a-z0-9][-a-z0-9.]*[a-z0-9]$'
            if not re.match(pattern, name):
                _raise_no_traceback_name_error(
                    f'Invalid store name: {name} can consist only of '
                    'lowercase letters, numbers, dots (.), and dashes (-). '
                    'It must begin and end with a letter or number.')

            # Check for two adjacent periods or dashes
            if any(substring in name for substring in ['..', '--']):
                _raise_no_traceback_name_error(
                    f'Invalid store name: {name} must not contain '
                    'two adjacent periods/dashes')

            # Check for IP address format
            ip_pattern = r'^(?:\d{1,3}\.){3}\d{1,3}$'
            if re.match(ip_pattern, name):
                _raise_no_traceback_name_error(
                    f'Invalid store name: {name} must not be formatted as '
                    'an IP address (for example, 192.168.5.4).')

            if any(substring in name for substring in ['.-', '-.']):
                _raise_no_traceback_name_error(
                    f'Invalid store name: {name} must '
                    'not allow substrings: ".-", "-." .')
        else:
            _raise_no_traceback_name_error('Store name must be specified.')
        return name

    def initialize(self):
        """Initializes the cos store object on the cloud.

        Initialization involves fetching bucket if exists, or creating it if
        it does not.

        Raises:
          StorageBucketCreateError: If bucket creation fails
          StorageBucketGetError: If fetching existing bucket fails
          StorageInitError: If general initialization fails.
        """
        self.client = ibm.get_cos_client(self.region)
        self.s3_resource = ibm.get_cos_resource(self.region)
        self.bucket, is_new_bucket = self._get_bucket()
        if self.is_sky_managed is None:
            # If is_sky_managed is not specified, then this is a new storage
            # object (i.e., did not exist in global_user_state) and we should
            # set the is_sky_managed property.
            # If is_sky_managed is specified, then we take no action.
            self.is_sky_managed = is_new_bucket

    def upload(self):
        """Uploads files from local machine to bucket.

        Upload must be called by the Storage handler - it is not called on
        Store initialization.

        Raises:
            StorageUploadError: if upload fails.
        """
        try:
            if isinstance(self.source, list):
                self.batch_ibm_rsync(self.source, create_dirs=True)
            elif self.source is not None:
                if self.source.startswith('cos://'):
                    # cos bucket used as a dest, can't be used as source.
                    pass
                elif self.source.startswith('s3://'):
                    raise Exception('IBM COS currently not supporting'
                                    'data transfers between COS and S3')
                elif self.source.startswith('gs://'):
                    raise Exception('IBM COS currently not supporting'
                                    'data transfers between COS and GS')
                elif self.source.startswith('r2://'):
                    raise Exception('IBM COS currently not supporting'
                                    'data transfers between COS and r2')
                else:
                    self.batch_ibm_rsync([self.source])

        except Exception as e:
            raise exceptions.StorageUploadError(
                f'Upload failed for store {self.name}') from e

    def delete(self) -> None:
        self._delete_cos_bucket()
        logger.info(f'{colorama.Fore.GREEN}Deleted COS bucket {self.name}.'
                    f'{colorama.Style.RESET_ALL}')

    def get_handle(self) -> StorageHandle:
        return self.s3_resource.Bucket(self.name)

    def batch_ibm_rsync(self,
                        source_path_list: List[Path],
                        create_dirs: bool = False) -> None:
        """Invokes rclone copy to batch upload a list of local paths to cos

        Since rclone does not support batch operations, we construct
        multiple commands to be run in parallel.

        Args:
            source_path_list: List of paths to local files or directories
            create_dirs: If the local_path is a directory and this is set to
                False, the contents of the directory are directly uploaded to
                root of the bucket. If the local_path is a directory and this is
                set to True, the directory is created in the bucket root and
                contents are uploaded to it.
        """

        def get_dir_sync_command(src_dir_path, dest_dir_name) -> str:
            """returns an rclone command that copies a complete folder
              from 'src_dir_path' to bucket/'dest_dir_name'.

            `rclone copy` copies files from source path to target.
            files with identical names at won't be copied over, unless
            their modification date is more recent.
            works similarly to `aws sync` (without --delete).

            Args:
                src_dir_path (str): local source path from which to copy files.
                dest_dir_name (str): remote target path files are copied to.

            Returns:
                str: bash command using rclone to sync files. Executed remotely.
            """

            # .git directory is excluded from the sync
            # wrapping src_dir_path with "" to support path with spaces
            sync_command = (
                'rclone copy --exclude ".git/*" '
                f'"{src_dir_path}" '
                f'{self.bucket_rclone_profile}:{self.name}/{dest_dir_name}')
            return sync_command

        def get_file_sync_command(base_dir_path, file_names) -> str:
            """returns an rclone command that copies files: 'file_names'
               from base directory: `base_dir_path` to bucket.

            `rclone copy` copies files from source path to target.
            files with identical names at won't be copied over, unless
            their modification date is more recent.
            works similarly to `aws sync` (without --delete).

            Args:
                base_dir_path (str): local path from which to copy files.
                file_names (List): specific file names to copy.

            Returns:
                str: bash command using rclone to sync files
            """

            # wrapping file_name with "" to support spaces
            includes = ' '.join(
                [f'--include "{file_name}"' for file_name in file_names])
            sync_command = ('rclone copy '
                            f'{includes} "{base_dir_path}" '
                            f'{self.bucket_rclone_profile}:{self.name}')
            return sync_command

        # Generate message for upload
        if len(source_path_list) > 1:
            source_message = f'{len(source_path_list)} paths'
        else:
            source_message = source_path_list[0]

        with rich_utils.safe_status(
                f'[bold cyan]Syncing '
                f'[green]{source_message}[/] to '
                f'[green]cos://{self.region}/{self.name}/[/]'):
            data_utils.parallel_upload(
                source_path_list,
                get_file_sync_command,
                get_dir_sync_command,
                self.name,
                self._ACCESS_DENIED_MESSAGE,
                create_dirs=create_dirs,
                max_concurrent_uploads=_MAX_CONCURRENT_UPLOADS)

    def _get_bucket(self) -> Tuple[StorageHandle, bool]:
        """returns IBM COS bucket object if exists, otherwise creates it.

        Returns:
          StorageHandle(str): bucket name
          bool: indicates whether a new bucket was created.
        """

        bucket_profile_name = Rclone.RcloneClouds.IBM.value + self.name
        try:
            bucket_region = data_utils.get_ibm_cos_bucket_region(self.name)
        except exceptions.StorageBucketGetError as e:
            with ux_utils.print_exception_no_traceback():
                command = f'rclone lsd {bucket_profile_name}: '
                raise exceptions.StorageBucketGetError(
                    _BUCKET_FAIL_TO_CONNECT_MESSAGE.format(name=self.name) +
                    f' To debug, consider running `{command}`.') from e

        try:
            uri_region = data_utils.split_cos_path(
                self.source)[2]  # type: ignore
        except ValueError:
            # source isn't a cos uri
            uri_region = ''

        # bucket's region doesn't match specified region in URI
        if bucket_region and uri_region and uri_region != bucket_region\
              and self.sync_on_reconstruction:
            with ux_utils.print_exception_no_traceback():
                raise exceptions.StorageBucketGetError(
                    f'Bucket {self.name} exists in '
                    f'region {bucket_region}, '
                    f'but URI specified region {uri_region}.')

        if not bucket_region and uri_region:
            # bucket doesn't exist but source is a bucket URI
            with ux_utils.print_exception_no_traceback():
                raise exceptions.StorageBucketGetError(
                    'Attempted to connect to a non-existent bucket: '
                    f'{self.name} by providing URI. Consider using '
                    '`rclone lsd <remote>` on relevant remotes returned '
                    'via `rclone listremotes` to debug.')

        Rclone.store_rclone_config(
            self.name,
            Rclone.RcloneClouds.IBM,
            self.region,  # type: ignore
        )
        if not bucket_region and self.sync_on_reconstruction:
            # bucket doesn't exist
            return self._create_cos_bucket(self.name, self.region), True
        else:
            # bucket exists
            return self.s3_resource.Bucket(self.name), False

    def _download_file(self, remote_path: str, local_path: str) -> None:
        """Downloads file from remote to local on s3 bucket
        using the boto3 API

        Args:
          remote_path: str; Remote path on S3 bucket
          local_path: str; Local path on user's device
        """
        self.client.download_file(self.name, local_path, remote_path)

    def mount_command(self, mount_path: str) -> str:
        """Returns the command to mount the bucket to the mount_path.

        Uses rclone to mount the bucket.
        Source: https://github.com/rclone/rclone

        Args:
          mount_path: str; Path to mount the bucket to.
        """
        rclone_config_data = Rclone.get_rclone_config(
            self.bucket.name,
            Rclone.RcloneClouds.IBM,
            self.region,  # type: ignore
        )
        # pylint: disable=line-too-long
        # creates a fusermount soft link on older (<22) Ubuntu systems for rclone's mount utility.
        create_fuser3_soft_link = '[ ! -f /bin/fusermount3 ] && sudo ln -s /bin/fusermount /bin/fusermount3 || true'
        # stores bucket profile in rclone config file at the cluster's nodes.
        configure_rclone_profile = (
            f'{create_fuser3_soft_link}; mkdir -p ~/.config/rclone/ && echo "{rclone_config_data}">> {Rclone.RCLONE_CONFIG_PATH}'
        )
        # install rclone if not installed.
        install_cmd = 'rclone version >/dev/null 2>&1 || (curl https://rclone.org/install.sh | sudo bash)'
        # --daemon will keep the mounting process running in the background.
        mount_cmd = f'{configure_rclone_profile} && rclone mount {self.bucket_rclone_profile}:{self.bucket.name} {mount_path} --daemon'
        return mounting_utils.get_mounting_command(mount_path, install_cmd,
                                                   mount_cmd)

    def _create_cos_bucket(self,
                           bucket_name: str,
                           region='us-east') -> StorageHandle:
        """Creates IBM COS bucket with specific name in specific region

        Args:
          bucket_name: str; Name of bucket
          region: str; Region name, e.g. us-east, us-south
        Raises:
          StorageBucketCreateError: If bucket creation fails.
        """
        try:
            self.client.create_bucket(
                Bucket=bucket_name,
                CreateBucketConfiguration={
                    'LocationConstraint': f'{region}-smart'
                })
            logger.info(f'Created IBM COS bucket {bucket_name} in {region} '
                        f'with storage class smart tier')
            self.bucket = self.s3_resource.Bucket(bucket_name)

        except ibm.ibm_botocore.exceptions.ClientError as e:  # type: ignore[union-attr]  # pylint: disable=line-too-long
            with ux_utils.print_exception_no_traceback():
                raise exceptions.StorageBucketCreateError(
                    f'Failed to create bucket: '
                    f'{bucket_name}') from e

        s3_bucket_exists_waiter = self.client.get_waiter('bucket_exists')
        s3_bucket_exists_waiter.wait(Bucket=bucket_name)

        return self.bucket

    def _delete_cos_bucket(self):
        bucket = self.s3_resource.Bucket(self.name)
        try:
            bucket_versioning = self.s3_resource.BucketVersioning(self.name)
            if bucket_versioning.status == 'Enabled':
                res = list(bucket.object_versions.delete())
            else:
                res = list(bucket.objects.delete())
            logger.debug(f'Deleted bucket\'s content:\n{res}')
            bucket.delete()
            bucket.wait_until_not_exists()
        except ibm.ibm_botocore.exceptions.ClientError as e:
            if e.__class__.__name__ == 'NoSuchBucket':
                logger.debug('bucket already removed')
        Rclone.delete_rclone_bucket_profile(self.name, Rclone.RcloneClouds.IBM)<|MERGE_RESOLUTION|>--- conflicted
+++ resolved
@@ -22,16 +22,12 @@
 from sky.adaptors import gcp
 from sky.adaptors import ibm
 from sky.backends import backend_utils
-<<<<<<< HEAD
-from sky.utils import common_utils
-from sky.utils import schemas
-=======
->>>>>>> a33c9dc4
 from sky.data import data_transfer
 from sky.data import data_utils
 from sky.data import mounting_utils
 from sky.data import storage_utils
 from sky.data.data_utils import Rclone
+from sky.utils import common_utils
 from sky.utils import rich_utils
 from sky.utils import schemas
 from sky.utils import ux_utils
