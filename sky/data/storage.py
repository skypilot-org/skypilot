"""Storage and Store Classes for Sky Data."""
import enum
import os
import re
import subprocess
import time
import typing
from typing import Any, Dict, List, Optional, Tuple, Type, Union
import urllib.parse

import colorama

from sky import check
from sky import clouds
from sky.adaptors import aws
from sky.adaptors import gcp
from sky.adaptors import cloudflare
from sky.backends import backend_utils
from sky.utils import schemas
from sky.data import data_transfer
from sky.data import data_utils
from sky.data import mounting_utils
from sky.data import storage_utils
from sky import exceptions
from sky import global_user_state
from sky import sky_logging
from sky import status_lib
from sky.utils import log_utils
from sky.utils import ux_utils

if typing.TYPE_CHECKING:
    import boto3  # type: ignore
    from google.cloud import storage  # type: ignore

logger = sky_logging.init_logger(__name__)

StorageHandle = Any
StorageStatus = status_lib.StorageStatus
Path = str
SourceType = Union[Path, List[Path]]

# Clouds with object storage implemented in this module. Azure Blob
# Storage isn't supported yet (even though Azure is).
# TODO(Doyoung): need to add clouds.CLOUDFLARE() to support
# R2 to be an option as preferred store type
STORE_ENABLED_CLOUDS: List[str] = [
    str(clouds.AWS()), str(clouds.GCP()), cloudflare.NAME
]

# Maximum number of concurrent rsync upload processes
_MAX_CONCURRENT_UPLOADS = 32

_BUCKET_FAIL_TO_CONNECT_MESSAGE = (
    'Failed to access existing bucket {name!r}. '
    'This is likely because it is a private bucket you do not have access to.\n'
    'To fix: \n'
    '  1. If you are trying to create a new bucket: use a different name.\n'
    '  2. If you are trying to connect to an existing bucket: make sure '
    'your cloud credentials have access to it.')

_BUCKET_EXTERNALLY_DELETED_DEBUG_MESSAGE = (
    'Bucket {bucket_name!r} does not exist. '
    'It may have been deleted externally.')


def _is_storage_cloud_enabled(cloud_name: str,
                              try_fix_with_sky_check: bool = True) -> bool:
    enabled_storage_clouds = global_user_state.get_enabled_storage_clouds()
    if cloud_name in enabled_storage_clouds:
        return True
    if try_fix_with_sky_check:
        # TODO(zhwu): Only check the specified cloud to speed up.
        check.check(quiet=True)
        return _is_storage_cloud_enabled(cloud_name,
                                         try_fix_with_sky_check=False)
    return False


class StoreType(enum.Enum):
    """Enum for the different types of stores."""
    S3 = 'S3'
    GCS = 'GCS'
    AZURE = 'AZURE'
    R2 = 'R2'

    @classmethod
    def from_cloud(cls, cloud: clouds.Cloud) -> 'StoreType':
        if isinstance(cloud, clouds.AWS):
            return StoreType.S3
        elif isinstance(cloud, clouds.GCP):
            return StoreType.GCS
        elif isinstance(cloud, clouds.Azure):
            return StoreType.AZURE

        raise ValueError(f'Unsupported cloud for StoreType: {cloud}')

    @classmethod
    def from_store(cls, store: 'AbstractStore') -> 'StoreType':
        if isinstance(store, S3Store):
            return StoreType.S3
        elif isinstance(store, GcsStore):
            return StoreType.GCS
        elif isinstance(store, R2Store):
            return StoreType.R2
        else:
            with ux_utils.print_exception_no_traceback():
                raise ValueError(f'Unknown store type: {store}')


class StorageMode(enum.Enum):
    MOUNT = 'MOUNT'
    COPY = 'COPY'


def get_storetype_from_cloud(cloud: clouds.Cloud) -> StoreType:
    if isinstance(cloud, clouds.AWS):
        return StoreType.S3
    elif isinstance(cloud, clouds.GCP):
        return StoreType.GCS
    elif isinstance(cloud, clouds.Azure):
        with ux_utils.print_exception_no_traceback():
            raise ValueError('Azure Blob Storage is not supported yet.')
    elif isinstance(cloud, clouds.Lambda):
        with ux_utils.print_exception_no_traceback():
            raise ValueError('Lambda Cloud does not provide cloud storage.')
    elif isinstance(cloud, clouds.SCP):
        with ux_utils.print_exception_no_traceback():
            raise ValueError('SCP does not provide cloud storage.')
    else:
        with ux_utils.print_exception_no_traceback():
            raise ValueError(f'Unknown cloud type: {cloud}')


def get_store_prefix(storetype: StoreType) -> str:
    if storetype == StoreType.S3:
        return 's3://'
    elif storetype == StoreType.GCS:
        return 'gs://'
    # R2 storages use 's3://' as a prefix for various aws cli commands
    elif storetype == StoreType.R2:
        return 's3://'
    elif storetype == StoreType.AZURE:
        with ux_utils.print_exception_no_traceback():
            raise ValueError('Azure Blob Storage is not supported yet.')
    else:
        with ux_utils.print_exception_no_traceback():
            raise ValueError(f'Unknown store type: {storetype}')


class AbstractStore:
    """AbstractStore abstracts away the different storage types exposed by
    different clouds.

    Storage objects are backed by AbstractStores, each representing a store
    present in a cloud.
    """

    _STAT_CACHE_TTL = '5s'
    _STAT_CACHE_CAPACITY = 4096
    _TYPE_CACHE_TTL = '5s'
    _RENAME_DIR_LIMIT = 10000

    class StoreMetadata:
        """A pickle-able representation of Store

        Allows store objects to be written to and reconstructed from
        global_user_state.
        """

        def __init__(self,
                     *,
                     name: str,
                     source: Optional[SourceType],
                     region: Optional[str] = None,
                     is_sky_managed: Optional[bool] = None):
            self.name = name
            self.source = source
            self.region = region
            self.is_sky_managed = is_sky_managed

        def __repr__(self):
            return (f'StoreMetadata('
                    f'\n\tname={self.name},'
                    f'\n\tsource={self.source},'
                    f'\n\tregion={self.region},'
                    f'\n\tis_sky_managed={self.is_sky_managed})')

    def __init__(self,
                 name: str,
                 source: Optional[SourceType],
                 region: Optional[str] = None,
                 is_sky_managed: Optional[bool] = None,
                 sync_on_reconstruction: Optional[bool] = True):
        """Initialize AbstractStore

        Args:
            name: Store name
            source: Data source for the store
            region: Region to place the bucket in
            is_sky_managed: Whether the store is managed by Sky. If None, it
              must be populated by the implementing class during initialization.
            sync_on_reconstruction: bool; Whether to sync data if the storage
              object is found in the global_user_state and reconstructed from
              there. This is set to false when the Storage object is created not
              for direct use, e.g. for sky storage delete.

        Raises:
            StorageBucketCreateError: If bucket creation fails
            StorageBucketGetError: If fetching existing bucket fails
            StorageInitError: If general initialization fails
        """
        self.name = name
        self.source = source
        self.region = region
        self.is_sky_managed = is_sky_managed
        self.sync_on_reconstruction = sync_on_reconstruction
        # Whether sky is responsible for the lifecycle of the Store.
        self._validate()
        self.initialize()

    @classmethod
    def from_metadata(cls, metadata: StoreMetadata, **override_args):
        """Create a Store from a StoreMetadata object.

        Used when reconstructing Storage and Store objects from
        global_user_state.
        """
        return cls(name=override_args.get('name', metadata.name),
                   source=override_args.get('source', metadata.source),
                   region=override_args.get('region', metadata.region),
                   is_sky_managed=override_args.get('is_sky_managed',
                                                    metadata.is_sky_managed),
                   sync_on_reconstruction=override_args.get(
                       'sync_on_reconstruction', True))

    def get_metadata(self) -> StoreMetadata:
        return self.StoreMetadata(name=self.name,
                                  source=self.source,
                                  region=self.region,
                                  is_sky_managed=self.is_sky_managed)

    def initialize(self):
        """Initializes the Store object on the cloud.

        Initialization involves fetching bucket if exists, or creating it if
        it does not.

        Raises:
          StorageBucketCreateError: If bucket creation fails
          StorageBucketGetError: If fetching existing bucket fails
          StorageInitError: If general initialization fails.
        """
        pass

    def _validate(self) -> None:
        """Runs validation checks on class args"""
        pass

    def upload(self) -> None:
        """Uploads source to the store bucket

        Upload must be called by the Storage handler - it is not called on
        Store initialization.
        """
        raise NotImplementedError

    def delete(self) -> None:
        """Removes the Storage object from the cloud."""
        raise NotImplementedError

    def get_handle(self) -> StorageHandle:
        """Returns the storage handle for use by the execution backend to attach
        to VM/containers
        """
        raise NotImplementedError

    def download_remote_dir(self, local_path: str) -> None:
        """Downloads directory from remote bucket to the specified
        local_path

        Args:
          local_path: Local path on user's device
        """
        raise NotImplementedError

    def _download_file(self, remote_path: str, local_path: str) -> None:
        """Downloads file from remote to local on Store

        Args:
          remote_path: str; Remote file path on Store
          local_path: str; Local file path on user's device
        """
        raise NotImplementedError

    def mount_command(self, mount_path: str) -> str:
        """Returns the command to mount the Store to the specified mount_path.

        Includes the setup commands to install mounting tools.

        Args:
          mount_path: str; Mount path on remote server
        """
        raise NotImplementedError

    def __deepcopy__(self, memo):
        # S3 Client and GCS Client cannot be deep copied, hence the
        # original Store object is returned
        return self


class Storage(object):
    """Storage objects handle persistent and large volume storage in the sky.

    Storage represents an abstract data store containing large data files
    required by the task. Compared to file_mounts, storage is faster and
    can persist across runs, requiring fewer uploads from your local machine.

    A storage object can be used in either MOUNT mode or COPY mode. In MOUNT
    mode (the default), the backing store is directly "mounted" to the remote
    VM, and files are fetched when accessed by the task and files written to the
    mount path are also written to the remote store. In COPY mode, the files are
    pre-fetched and cached on the local disk and writes are not replicated on
    the remote store.

    Behind the scenes, storage automatically uploads all data in the source
    to a backing object store in a particular cloud (S3/GCS/Azure Blob).

      Typical Usage: (See examples/playground/storage_playground.py)
        storage = Storage(name='imagenet-bucket', source='~/Documents/imagenet')

        # Move data to S3
        storage.add_store('S3')

        # Move data to Google Cloud Storage
        storage.add_store('GCS')

        # Delete Storage for both S3 and GCS
        storage.delete()
    """

    class StorageMetadata(object):
        """A pickle-able tuple of:

        - (required) Storage name.
        - (required) Source
        - (optional) Set of stores managed by sky added to the Storage object
        """

        def __init__(
            self,
            *,
            storage_name: Optional[str],
            source: Optional[SourceType],
            sky_stores: Optional[Dict[StoreType,
                                      AbstractStore.StoreMetadata]] = None):
            assert storage_name is not None or source is not None
            self.storage_name = storage_name
            self.source = source
            # Only stores managed by sky are stored here in the
            # global_user_state
            self.sky_stores = {} if sky_stores is None else sky_stores

        def __repr__(self):
            return (f'StorageMetadata('
                    f'\n\tstorage_name={self.storage_name},'
                    f'\n\tsource={self.source},'
                    f'\n\tstores={self.sky_stores})')

        def add_store(self, store: AbstractStore) -> None:
            storetype = StoreType.from_store(store)
            self.sky_stores[storetype] = store.get_metadata()

        def remove_store(self, store: AbstractStore) -> None:
            storetype = StoreType.from_store(store)
            if storetype in self.sky_stores:
                del self.sky_stores[storetype]

    def __init__(self,
                 name: Optional[str] = None,
                 source: Optional[SourceType] = None,
                 stores: Optional[Dict[StoreType, AbstractStore]] = None,
                 persistent: Optional[bool] = True,
                 mode: StorageMode = StorageMode.MOUNT,
                 sync_on_reconstruction: bool = True) -> None:
        """Initializes a Storage object.

        Three fields are required: the name of the storage, the source
        path where the data is initially located, and the default mount
        path where the data will be mounted to on the cloud.

        Storage object validation depends on the name, source and mount mode.
        There are four combinations possible for name and source inputs:

        - name is None, source is None: Underspecified storage object.
        - name is not None, source is None: If MOUNT mode, provision an empty
            bucket with name <name>. If COPY mode, raise error since source is
            required.
        - name is None, source is not None: If source is local, raise error
            since name is required to create destination bucket. If source is
            a bucket URL, use the source bucket as the backing store (if
            permissions allow, else raise error).
        - name is not None, source is not None: If source is local, upload the
            contents of the source path to <name> bucket. Create new bucket if
            required. If source is bucket url - raise error. Name should not be
            specified if the source is a URL; name will be inferred from source.

        Args:
          name: str; Name of the storage object. Typically used as the
            bucket name in backing object stores.
          source: str, List[str]; File path where the data is initially stored.
            Can be a single local path, a list of local paths, or a cloud URI
            (s3://, gs://, etc.). Local paths do not need to be absolute.
          stores: Optional; Specify pre-initialized stores (S3Store, GcsStore).
          persistent: bool; Whether to persist across sky launches.
          mode: StorageMode; Specify how the storage object is manifested on
            the remote VM. Can be either MOUNT or COPY. Defaults to MOUNT.
          sync_on_reconstruction: bool; Whether to sync the data if the storage
            object is found in the global_user_state and reconstructed from
            there. This is set to false when the Storage object is created not
            for direct use, e.g. for sky storage delete.
        """
        self.name: str
        self.source = source
        self.persistent = persistent
        self.mode = mode
        assert mode in StorageMode
        self.sync_on_reconstruction = sync_on_reconstruction

        # TODO(romilb, zhwu): This is a workaround to support storage deletion
        # for spot. Once sky storage supports forced management for external
        # buckets, this can be deprecated.
        self.force_delete = False

        # Validate and correct inputs if necessary
        self._validate_storage_spec(name)

        # Sky optimizer either adds a storage object instance or selects
        # from existing ones
        self.stores = {} if stores is None else stores

        # Logic to rebuild Storage if it is in global user state
        handle = global_user_state.get_handle_from_storage_name(self.name)
        if handle is not None:
            self.handle = handle
            # Reconstruct the Storage object from the global_user_state
            logger.debug('Detected existing storage object, '
                         f'loading Storage: {self.name}')
            for s_type, s_metadata in self.handle.sky_stores.items():
                # When initializing from global_user_state, we override the
                # source from the YAML
                if s_type == StoreType.S3:
                    store = S3Store.from_metadata(
                        s_metadata,
                        source=self.source,
                        sync_on_reconstruction=self.sync_on_reconstruction)
                elif s_type == StoreType.GCS:
                    store = GcsStore.from_metadata(
                        s_metadata,
                        source=self.source,
                        sync_on_reconstruction=self.sync_on_reconstruction)
                elif s_type == StoreType.R2:
                    store = R2Store.from_metadata(
                        s_metadata,
                        source=self.source,
                        sync_on_reconstruction=self.sync_on_reconstruction)
                else:
                    with ux_utils.print_exception_no_traceback():
                        raise ValueError(f'Unknown store type: {s_type}')

                self._add_store(store, is_reconstructed=True)

            # TODO(romilb): This logic should likely be in add_store to move
            # syncing to file_mount stage..
            if self.sync_on_reconstruction:
                msg = ''
                if (self.source and
                    (isinstance(self.source, list) or
                     not data_utils.is_cloud_store_url(self.source))):
                    msg = ' and uploading from source'
                logger.info(f'Verifying bucket{msg} for storage {self.name}')
                self.sync_all_stores()

        else:
            # Storage does not exist in global_user_state, create new stores
            sky_managed_stores = {
                t: s.get_metadata()
                for t, s in self.stores.items()
                if s.is_sky_managed
            }
            self.handle = self.StorageMetadata(storage_name=self.name,
                                               source=self.source,
                                               sky_stores=sky_managed_stores)

            if self.source is not None:
                # If source is a pre-existing bucket, connect to the bucket
                # If the bucket does not exist, this will error out
                if isinstance(self.source, str):
                    if self.source.startswith('s3://'):
                        self.add_store(StoreType.S3)
                    elif self.source.startswith('gs://'):
                        self.add_store(StoreType.GCS)
                    elif self.source.startswith('r2://'):
                        self.add_store(StoreType.R2)

    @staticmethod
    def _validate_source(
            source: SourceType, mode: StorageMode,
            sync_on_reconstruction: bool) -> Tuple[SourceType, bool]:
        """Validates the source path.

        Args:
          source: str; File path where the data is initially stored. Can be a
            local path or a cloud URI (s3://, gs://, r2:// etc.).
            Local paths do not need to be absolute.
          mode: StorageMode; StorageMode of the storage object

        Returns:
          Tuple[source, is_local_source]
          source: str; The source path.
          is_local_path: bool; Whether the source is a local path. False if URI.
        """

        def _check_basename_conflicts(source_list: List[str]) -> None:
            """Checks if two paths in source_list have the same basename."""
            basenames = [os.path.basename(s) for s in source_list]
            conflicts = {x for x in basenames if basenames.count(x) > 1}
            if conflicts:
                with ux_utils.print_exception_no_traceback():
                    raise exceptions.StorageSourceError(
                        'Cannot have multiple files or directories with the '
                        'same name in source. Conflicts found for: '
                        f'{", ".join(conflicts)}')

        def _validate_local_source(local_source):
            if local_source.endswith('/'):
                with ux_utils.print_exception_no_traceback():
                    raise exceptions.StorageSourceError(
                        'Storage source paths cannot end with a slash '
                        '(try "/mydir: /mydir" or "/myfile: /myfile"). '
                        f'Found source={local_source}')
            # Local path, check if it exists
            full_src = os.path.abspath(os.path.expanduser(local_source))
            # Only check if local source exists if it is synced to the bucket
            if not os.path.exists(full_src) and sync_on_reconstruction:
                with ux_utils.print_exception_no_traceback():
                    raise exceptions.StorageSourceError(
                        'Local source path does not'
                        f' exist: {local_source}')
            # Raise warning if user's path is a symlink
            elif os.path.islink(full_src):
                logger.warning(f'Source path {source} is a symlink. '
                               'Referenced contents are uploaded, matching '
                               'the default behavior for S3 and GCS syncing.')

        # Check if source is a list of paths
        if isinstance(source, list):
            # Check for conflicts in basenames
            _check_basename_conflicts(source)
            # Validate each path
            for local_source in source:
                _validate_local_source(local_source)
            is_local_source = True
        else:
            # Check if str source is a valid local/remote URL
            split_path = urllib.parse.urlsplit(source)
            if split_path.scheme == '':
                _validate_local_source(source)
                # Check if source is a file - throw error if it is
                full_src = os.path.abspath(os.path.expanduser(source))
                if os.path.isfile(full_src):
                    with ux_utils.print_exception_no_traceback():
                        raise exceptions.StorageSourceError(
                            'Storage source path cannot be a file - only'
                            ' directories are supported as a source. '
                            'To upload a single file, specify it in a list '
                            f'by writing source: [{source}]. Note '
                            'that the file will be uploaded to the root of the '
                            'bucket and will appear at <destination_path>/'
                            f'{os.path.basename(source)}. Alternatively, you '
                            'can directly upload the file to the VM without '
                            'using a bucket by writing <destination_path>: '
                            f'{source} in the file_mounts section of your YAML')
                is_local_source = True
            elif split_path.scheme in ['s3', 'gs', 'r2']:
                is_local_source = False
                # Storage mounting does not support mounting specific files from
                # cloud store - ensure path points to only a directory
                if mode == StorageMode.MOUNT:
                    if split_path.path.strip('/') != '':
                        with ux_utils.print_exception_no_traceback():
                            raise exceptions.StorageModeError(
                                'MOUNT mode does not support'
                                ' mounting specific files from cloud'
                                ' storage. Please use COPY mode or'
                                ' specify only the bucket name as'
                                ' the source.')
            else:
                with ux_utils.print_exception_no_traceback():
                    raise exceptions.StorageSourceError(
                        f'Supported paths: local, s3://, gs://, '
                        f'r2://. Got: {source}')
        return source, is_local_source

    def _validate_storage_spec(self, name: Optional[str]) -> None:
        """
        Validates the storage spec and updates local fields if necessary.
        """

        def validate_name(name):
            """ Checks for validating the storage name.

            Checks if the name starts the s3, gcs or r2 prefix and raise error
            if it does. Store specific validation checks (e.g., S3 specific
            rules) happen in the corresponding store class.
            """
            prefix = name.split('://')[0]
            prefix = prefix.lower()
            if prefix in ['s3', 'gs', 'r2']:
                with ux_utils.print_exception_no_traceback():
                    raise exceptions.StorageNameError(
                        'Prefix detected: `name` cannot start with '
                        f'{prefix}://. If you are trying to use an existing '
                        'bucket created outside of SkyPilot, please specify it '
                        'using the `source` field (e.g. '
                        '`source: s3://mybucket/`). If you are trying to '
                        'create a new bucket, please use the `store` field to '
                        'specify the store type (e.g. `store: s3`).')

        if self.source is None:
            # If the mode is COPY, the source must be specified
            if self.mode == StorageMode.COPY:
                # Check if a Storage object already exists in global_user_state
                # (e.g. used as scratch previously). Such storage objects can be
                # mounted in copy mode even though they have no source in the
                # yaml spec (the name is the source).
                handle = global_user_state.get_handle_from_storage_name(name)
                if handle is None:
                    with ux_utils.print_exception_no_traceback():
                        raise exceptions.StorageSourceError(
                            'New storage object: source must be specified when '
                            'using COPY mode.')
            else:
                # If source is not specified in COPY mode, the intent is to
                # create a bucket and use it as scratch disk. Name must be
                # specified to create bucket.
                if not name:
                    with ux_utils.print_exception_no_traceback():
                        raise exceptions.StorageSpecError(
                            'Storage source or storage name must be specified.')
            assert name is not None, handle
            validate_name(name)
            self.name = name
            return
        elif self.source is not None:
            source, is_local_source = Storage._validate_source(
                self.source, self.mode, self.sync_on_reconstruction)
            if not name:
                if is_local_source:
                    with ux_utils.print_exception_no_traceback():
                        raise exceptions.StorageNameError(
                            'Storage name must be specified if the source is '
                            'local.')
                else:
                    assert isinstance(source, str)
                    # Set name to source bucket name and continue
                    name = urllib.parse.urlsplit(source).netloc
                    assert name is not None, source
                    self.name = name
                    return
            else:
                if is_local_source:
                    # If name is specified and source is local, upload to bucket
                    assert name is not None, source
                    validate_name(name)
                    self.name = name
                    return
                else:
                    # Both name and source should not be specified if the source
                    # is a URI. Name will be inferred from the URI.
                    with ux_utils.print_exception_no_traceback():
                        raise exceptions.StorageSpecError(
                            'Storage name should not be specified if the '
                            'source is a remote URI.')
        raise exceptions.StorageSpecError(
            f'Validation failed for storage source {self.source}, name '
            f'{self.name} and mode {self.mode}. Please check the arguments.')

    def add_store(self, store_type: Union[str, StoreType]) -> AbstractStore:
        """Initializes and adds a new store to the storage.

        Invoked by the optimizer after it has selected a store to
        add it to Storage.

        Args:
          store_type: StoreType; Type of the storage [S3, GCS, AZURE, R2]
        """
        if isinstance(store_type, str):
            store_type = StoreType(store_type)

        if store_type in self.stores:
            logger.info(f'Storage type {store_type} already exists.')
            return self.stores[store_type]

        store_cls: Type[AbstractStore]
        if store_type == StoreType.S3:
            store_cls = S3Store
        elif store_type == StoreType.GCS:
            store_cls = GcsStore
        elif store_type == StoreType.R2:
            store_cls = R2Store
        else:
            with ux_utils.print_exception_no_traceback():
                raise exceptions.StorageSpecError(
                    f'{store_type} not supported as a Store.')

        # Initialize store object and get/create bucket
        try:
            store = store_cls(
                name=self.name,
                source=self.source,
                sync_on_reconstruction=self.sync_on_reconstruction)
        except exceptions.StorageBucketCreateError:
            # Creation failed, so this must be sky managed store. Add failure
            # to state.
            logger.error(f'Could not create {store_type} store '
                         f'with name {self.name}.')
            global_user_state.set_storage_status(self.name,
                                                 StorageStatus.INIT_FAILED)
            raise
        except exceptions.StorageBucketGetError:
            # Bucket get failed, so this is not sky managed. Do not update state
            logger.error(f'Could not get {store_type} store '
                         f'with name {self.name}.')
            raise
        except exceptions.StorageInitError:
            logger.error(f'Could not initialize {store_type} store with '
                         f'name {self.name}. General initialization error.')
            raise

        # Add store to storage
        self._add_store(store)

        # Upload source to store
        self._sync_store(store)

        return store

    def _add_store(self, store: AbstractStore, is_reconstructed: bool = False):
        # Adds a store object to the storage
        store_type = StoreType.from_store(store)
        self.stores[store_type] = store
        # If store initialized and is sky managed, add to state
        if store.is_sky_managed:
            self.handle.add_store(store)
            if not is_reconstructed:
                global_user_state.add_or_update_storage(self.name, self.handle,
                                                        StorageStatus.INIT)

    def delete(self, store_type: Optional[StoreType] = None) -> None:
        """Deletes data for all sky-managed storage objects.

        If a storage is not managed by sky, it is not deleted from the cloud.
        User must manually delete any object stores created outside of sky.

        Args:
            store_type: StoreType; Specific cloud store to remove from the list
              of backing stores.
        """
        if not self.stores:
            logger.info('No backing stores found. Deleting storage.')
            global_user_state.remove_storage(self.name)
        if store_type:
            store = self.stores[store_type]
            is_sky_managed = store.is_sky_managed
            # We delete a store from the cloud if it's sky managed. Else just
            # remove handle and return
            if is_sky_managed:
                self.handle.remove_store(store)
                store.delete()
                # Check remaining stores - if none is sky managed, remove
                # the storage from global_user_state.
                delete = all(
                    s.is_sky_managed is False for s in self.stores.values())
                if delete:
                    global_user_state.remove_storage(self.name)
                else:
                    global_user_state.set_storage_handle(self.name, self.handle)
            elif self.force_delete:
                store.delete()
            # Remove store from bookkeeping
            del self.stores[store_type]
        else:
            for _, store in self.stores.items():
                if store.is_sky_managed:
                    self.handle.remove_store(store)
                    store.delete()
                elif self.force_delete:
                    store.delete()
            self.stores = {}
            # Remove storage from global_user_state if present
            global_user_state.remove_storage(self.name)

    def sync_all_stores(self):
        """Syncs the source and destinations of all stores in the Storage"""
        for _, store in self.stores.items():
            self._sync_store(store)

    def _sync_store(self, store: AbstractStore):
        """Runs the upload routine for the store and handles failures"""

        def warn_for_git_dir(source: str):
            if os.path.isdir(os.path.join(source, '.git')):
                logger.warning(f'\'.git\' directory under \'{self.source}\' '
                               'is excluded during sync.')

        try:
            if self.source is not None:
                if isinstance(self.source, str):
                    warn_for_git_dir(self.source)
                else:
                    for source in self.source:
                        warn_for_git_dir(source)
            store.upload()
        except exceptions.StorageUploadError:
            logger.error(f'Could not upload {self.source} to store '
                         f'name {store.name}.')
            if store.is_sky_managed:
                global_user_state.set_storage_status(
                    self.name, StorageStatus.UPLOAD_FAILED)
            raise

        # Upload succeeded - update state
        if store.is_sky_managed:
            global_user_state.set_storage_status(self.name, StorageStatus.READY)

    @classmethod
    def from_yaml_config(cls, config: Dict[str, Any]) -> 'Storage':
        backend_utils.validate_schema(config, schemas.get_storage_schema(),
                                      'Invalid storage YAML: ')

        name = config.pop('name', None)
        source = config.pop('source', None)
        store = config.pop('store', None)
        mode_str = config.pop('mode', None)
        force_delete = config.pop('_force_delete', False)

        if isinstance(mode_str, str):
            # Make mode case insensitive, if specified
            mode = StorageMode(mode_str.upper())
        else:
            # Make sure this keeps the same as the default mode in __init__
            mode = StorageMode.MOUNT
        persistent = config.pop('persistent', True)

        assert not config, f'Invalid storage args: {config.keys()}'

        # Validation of the config object happens on instantiation.
        storage_obj = cls(name=name,
                          source=source,
                          persistent=persistent,
                          mode=mode)
        if store is not None:
            storage_obj.add_store(StoreType(store.upper()))

        # Add force deletion flag
        storage_obj.force_delete = force_delete
        return storage_obj

    def to_yaml_config(self) -> Dict[str, str]:
        config = {}

        def add_if_not_none(key: str, value: Optional[Any]):
            if value is not None:
                config[key] = value

        name = None
        if (self.source is None or not isinstance(self.source, str) or
                not data_utils.is_cloud_store_url(self.source)):
            # Remove name if source is a cloud store URL
            name = self.name
        add_if_not_none('name', name)
        add_if_not_none('source', self.source)

        stores = None
        if len(self.stores) > 0:
            stores = ','.join([store.value for store in self.stores])
        add_if_not_none('store', stores)
        add_if_not_none('persistent', self.persistent)
        add_if_not_none('mode', self.mode.value)
        if self.force_delete:
            config['_force_delete'] = True
        return config


class S3Store(AbstractStore):
    """S3Store inherits from Storage Object and represents the backend
    for S3 buckets.
    """

    _ACCESS_DENIED_MESSAGE = 'Access Denied'

    def __init__(self,
                 name: str,
                 source: str,
                 region: Optional[str] = 'us-east-2',
                 is_sky_managed: Optional[bool] = None,
                 sync_on_reconstruction: bool = True):
        self.client: 'boto3.client.Client'
        self.bucket: 'StorageHandle'
        super().__init__(name, source, region, is_sky_managed,
                         sync_on_reconstruction)

    def _validate(self):
        if self.source is not None and isinstance(self.source, str):
            if self.source.startswith('s3://'):
                assert self.name == data_utils.split_s3_path(self.source)[0], (
                    'S3 Bucket is specified as path, the name should be the'
                    ' same as S3 bucket.')
            elif self.source.startswith('gs://'):
                assert self.name == data_utils.split_gcs_path(self.source)[0], (
                    'GCS Bucket is specified as path, the name should be '
                    'the same as GCS bucket.')
                assert data_utils.verify_gcs_bucket(self.name), (
                    f'Source specified as {self.source}, a GCS bucket. ',
                    'GCS Bucket should exist.')
            elif self.source.startswith('r2://'):
                assert self.name == data_utils.split_r2_path(self.source)[0], (
                    'R2 Bucket is specified as path, the name should be '
                    'the same as R2 bucket.')
                assert data_utils.verify_r2_bucket(self.name), (
                    f'Source specified as {self.source}, a R2 bucket. ',
                    'R2 Bucket should exist.')
        # Validate name
        self.name = self.validate_name(self.name)

        # Check if the storage is enabled
        if not _is_storage_cloud_enabled(str(clouds.AWS())):
            with ux_utils.print_exception_no_traceback():
                raise exceptions.ResourcesUnavailableError(
                    'Storage \'store: s3\' specified, but ' \
                    'AWS access is disabled. To fix, enable '\
                    'AWS by running `sky check`. More info: '\
                    'https://skypilot.readthedocs.io/en/latest/getting-started/installation.html.' # pylint: disable=line-too-long
                    )

    @classmethod
    def validate_name(cls, name) -> str:
        """Validates the name of the S3 store.

        Source for rules: https://docs.aws.amazon.com/AmazonS3/latest/userguide/bucketnamingrules.html # pylint: disable=line-too-long
        """

        def _raise_no_traceback_name_error(err_str):
            with ux_utils.print_exception_no_traceback():
                raise exceptions.StorageNameError(err_str)

        if name is not None and isinstance(name, str):
            if not 3 <= len(name) <= 63:
                _raise_no_traceback_name_error(
                    f'Invalid store name: name {name} must be between 3 (min) '
                    'and 63 (max) characters long.')

            # Check for valid characters and start/end with a letter or number
            pattern = r'^[a-z0-9][-a-z0-9.]*[a-z0-9]$'
            if not re.match(pattern, name):
                _raise_no_traceback_name_error(
                    f'Invalid store name: name {name} can consist only of '
                    'lowercase letters, numbers, dots (.), and hyphens (-). '
                    'It must begin and end with a letter or number.')

            # Check for two adjacent periods
            if '..' in name:
                _raise_no_traceback_name_error(
                    f'Invalid store name: name {name} must not contain '
                    'two adjacent periods.')

            # Check for IP address format
            ip_pattern = r'^(?:\d{1,3}\.){3}\d{1,3}$'
            if re.match(ip_pattern, name):
                _raise_no_traceback_name_error(
                    f'Invalid store name: name {name} must not be formatted as '
                    'an IP address (for example, 192.168.5.4).')

            # Check for 'xn--' prefix
            if name.startswith('xn--'):
                _raise_no_traceback_name_error(
                    f'Invalid store name: name {name} must not start with the '
                    'prefix "xn--".')

            # Check for '-s3alias' suffix
            if name.endswith('-s3alias'):
                _raise_no_traceback_name_error(
                    f'Invalid store name: name {name} must not end with the '
                    'suffix "-s3alias".')

            # Check for '--ol-s3' suffix
            if name.endswith('--ol-s3'):
                _raise_no_traceback_name_error(
                    f'Invalid store name: name {name} must not end with the '
                    'suffix "--ol-s3".')
        else:
            _raise_no_traceback_name_error('Store name must be specified.')
        return name

    def initialize(self):
        """Initializes the S3 store object on the cloud.

        Initialization involves fetching bucket if exists, or creating it if
        it does not.

        Raises:
          StorageBucketCreateError: If bucket creation fails
          StorageBucketGetError: If fetching existing bucket fails
          StorageInitError: If general initialization fails.
        """
        self.client = data_utils.create_s3_client(self.region)
        self.bucket, is_new_bucket = self._get_bucket()
        if self.is_sky_managed is None:
            # If is_sky_managed is not specified, then this is a new storage
            # object (i.e., did not exist in global_user_state) and we should
            # set the is_sky_managed property.
            # If is_sky_managed is specified, then we take no action.
            self.is_sky_managed = is_new_bucket

    def upload(self):
        """Uploads source to store bucket.

        Upload must be called by the Storage handler - it is not called on
        Store initialization.

        Raises:
            StorageUploadError: if upload fails.
        """
        try:
            if isinstance(self.source, list):
                self.batch_aws_rsync(self.source, create_dirs=True)
            elif self.source is not None:
                if self.source.startswith('s3://'):
                    pass
                elif self.source.startswith('gs://'):
                    self._transfer_to_s3()
                elif self.source.startswith('r2://'):
                    self._transfer_to_s3()
                else:
                    self.batch_aws_rsync([self.source])
        except exceptions.StorageUploadError:
            raise
        except Exception as e:
            raise exceptions.StorageUploadError(
                f'Upload failed for store {self.name}') from e

    def delete(self) -> None:
        deleted_by_skypilot = self._delete_s3_bucket(self.name)
        if deleted_by_skypilot:
            msg_str = f'Deleted S3 bucket {self.name}.'
        else:
            msg_str = f'S3 bucket {self.name} may have been deleted ' \
                      f'externally. Removing from local state.'
        logger.info(f'{colorama.Fore.GREEN}{msg_str}'
                    f'{colorama.Style.RESET_ALL}')

    def get_handle(self) -> StorageHandle:
        return aws.resource('s3').Bucket(self.name)

    def batch_aws_rsync(self,
                        source_path_list: List[Path],
                        create_dirs: bool = False) -> None:
        """Invokes aws s3 sync to batch upload a list of local paths to S3

        AWS Sync by default uses 10 threads to upload files to the bucket.  To
        increase parallelism, modify max_concurrent_requests in your aws config
        file (Default path: ~/.aws/config).

        Since aws s3 sync does not support batch operations, we construct
        multiple commands to be run in parallel.

        Args:
            source_path_list: List of paths to local files or directories
            create_dirs: If the local_path is a directory and this is set to
                False, the contents of the directory are directly uploaded to
                root of the bucket. If the local_path is a directory and this is
                set to True, the directory is created in the bucket root and
                contents are uploaded to it.
        """

        def get_file_sync_command(base_dir_path, file_names):
            includes = ' '.join(
                [f'--include "{file_name}"' for file_name in file_names])
            sync_command = ('aws s3 sync --no-follow-symlinks --exclude="*" '
                            f'{includes} {base_dir_path} '
                            f's3://{self.name}')
            return sync_command

        def get_dir_sync_command(src_dir_path, dest_dir_name):
            # we exclude .git directory from the sync
            excluded_list = storage_utils.get_excluded_files_from_gitignore(
                src_dir_path)
            excluded_list.append('.git/*')
            excludes = ' '.join(
                [f'--exclude "{file_name}"' for file_name in excluded_list])
            sync_command = (f'aws s3 sync --no-follow-symlinks {excludes} '
                            f'{src_dir_path} '
                            f's3://{self.name}/{dest_dir_name}')
            return sync_command

        # Generate message for upload
        if len(source_path_list) > 1:
            source_message = f'{len(source_path_list)} paths'
        else:
            source_message = source_path_list[0]

        with log_utils.safe_rich_status(
                f'[bold cyan]Syncing '
                f'[green]{source_message}[/] to [green]s3://{self.name}/[/]'):
            data_utils.parallel_upload(
                source_path_list,
                get_file_sync_command,
                get_dir_sync_command,
                self.name,
                self._ACCESS_DENIED_MESSAGE,
                create_dirs=create_dirs,
                max_concurrent_uploads=_MAX_CONCURRENT_UPLOADS)

    def _transfer_to_s3(self) -> None:
        assert isinstance(self.source, str), self.source
        if self.source.startswith('gs://'):
            data_transfer.gcs_to_s3(self.name, self.name)
        elif self.source.startswith('r2://'):
            data_transfer.r2_to_s3(self.name, self.name)

    def _get_bucket(self) -> Tuple[Optional[StorageHandle], bool]:
        """Obtains the S3 bucket.

        If the bucket exists, this method will return the bucket.
        If the bucket does not exist, there are three cases:
          1) Raise an error if the bucket source starts with s3://
          2) Return None if bucket has been externally deleted and
             sync_on_reconstruction is False
          3) Create and return a new bucket otherwise

        Raises:
            StorageBucketCreateError: If creating the bucket fails
            StorageBucketGetError: If fetching a bucket fails
        """
        s3 = aws.resource('s3')
        bucket = s3.Bucket(self.name)

        try:
            # Try Public bucket case.
            # This line does not error out if the bucket is an external public
            # bucket or if it is a user's bucket that is publicly
            # accessible.
            self.client.head_bucket(Bucket=self.name)
            return bucket, False
        except aws.botocore_exceptions().ClientError as e:
            error_code = e.response['Error']['Code']
            # AccessDenied error for buckets that are private and not owned by
            # user.
            if error_code == '403':
                command = f'aws s3 ls {self.name}'
                with ux_utils.print_exception_no_traceback():
                    raise exceptions.StorageBucketGetError(
                        _BUCKET_FAIL_TO_CONNECT_MESSAGE.format(name=self.name) +
                        f' To debug, consider running `{command}`.') from e

        if isinstance(self.source, str) and self.source.startswith('s3://'):
            with ux_utils.print_exception_no_traceback():
                raise exceptions.StorageBucketGetError(
                    'Attempted to connect to a non-existent bucket: '
                    f'{self.source}. Consider using `aws s3 ls '
                    f'{self.source}` to debug.')

        # If bucket cannot be found in both private and public settings,
        # the bucket is to be created by Sky. However, creation is skipped if
        # Store object is being reconstructed for deletion.
        if self.sync_on_reconstruction:
            bucket = self._create_s3_bucket(self.name)
            return bucket, True
        else:
            return None, False

    def _download_file(self, remote_path: str, local_path: str) -> None:
        """Downloads file from remote to local on s3 bucket
        using the boto3 API

        Args:
          remote_path: str; Remote path on S3 bucket
          local_path: str; Local path on user's device
        """
        self.bucket.download_file(remote_path, local_path)

    def mount_command(self, mount_path: str) -> str:
        """Returns the command to mount the bucket to the mount_path.

        Uses goofys to mount the bucket.

        Args:
          mount_path: str; Path to mount the bucket to.
        """
        install_cmd = ('sudo wget -nc https://github.com/romilbhardwaj/goofys/'
                       'releases/download/0.24.0-romilb-upstream/goofys '
                       '-O /usr/local/bin/goofys && '
                       'sudo chmod +x /usr/local/bin/goofys')
        mount_cmd = ('goofys -o allow_other '
                     f'--stat-cache-ttl {self._STAT_CACHE_TTL} '
                     f'--type-cache-ttl {self._TYPE_CACHE_TTL} '
                     f'{self.bucket.name} {mount_path}')
        return mounting_utils.get_mounting_command(mount_path, install_cmd,
                                                   mount_cmd)

    def _create_s3_bucket(self,
                          bucket_name: str,
                          region='us-east-2') -> StorageHandle:
        """Creates S3 bucket with specific name in specific region

        Args:
          bucket_name: str; Name of bucket
          region: str; Region name, e.g. us-west-1, us-east-2
        Raises:
          StorageBucketCreateError: If bucket creation fails.
        """
        s3_client = self.client
        try:
            if region is None:
                s3_client.create_bucket(Bucket=bucket_name)
            else:
                location = {'LocationConstraint': region}
                s3_client.create_bucket(Bucket=bucket_name,
                                        CreateBucketConfiguration=location)
                logger.info(f'Created S3 bucket {bucket_name} in {region}')
        except aws.botocore_exceptions().ClientError as e:
            with ux_utils.print_exception_no_traceback():
                raise exceptions.StorageBucketCreateError(
                    f'Attempted to create a bucket '
                    f'{self.name} but failed.') from e
        return aws.resource('s3').Bucket(bucket_name)

    def _delete_s3_bucket(self, bucket_name: str) -> bool:
        """Deletes S3 bucket, including all objects in bucket

        Args:
          bucket_name: str; Name of bucket

        Returns:
         bool; True if bucket was deleted, False if it was deleted externally.
        """
        # Deleting objects is very slow programatically
        # (i.e. bucket.objects.all().delete() is slow).
        # In addition, standard delete operations (i.e. via `aws s3 rm`)
        # are slow, since AWS puts deletion markers.
        # https://stackoverflow.com/questions/49239351/why-is-it-so-much-slower-to-delete-objects-in-aws-s3-than-it-is-to-create-them
        # The fastest way to delete is to run `aws s3 rb --force`,
        # which removes the bucket by force.
        remove_command = f'aws s3 rb s3://{bucket_name} --force'
        try:
            with log_utils.safe_rich_status(
                    f'[bold cyan]Deleting S3 bucket {bucket_name}[/]'):
                subprocess.check_output(remove_command.split(' '),
                                        stderr=subprocess.STDOUT)
        except subprocess.CalledProcessError as e:
            if 'NoSuchBucket' in e.output.decode('utf-8'):
                logger.debug(
                    _BUCKET_EXTERNALLY_DELETED_DEBUG_MESSAGE.format(
                        bucket_name=bucket_name))
                return False
            else:
                logger.error(e.output)
                with ux_utils.print_exception_no_traceback():
                    raise exceptions.StorageBucketDeleteError(
                        f'Failed to delete S3 bucket {bucket_name}.')

        # Wait until bucket deletion propagates on AWS servers
        while data_utils.verify_s3_bucket(bucket_name):
            time.sleep(0.1)
        return True


class GcsStore(AbstractStore):
    """GcsStore inherits from Storage Object and represents the backend
    for GCS buckets.
    """

    _ACCESS_DENIED_MESSAGE = 'AccessDeniedException'
    GCSFUSE_VERSION = '0.42.3'

    def __init__(self,
                 name: str,
                 source: str,
                 region: Optional[str] = 'us-central1',
                 is_sky_managed: Optional[bool] = None,
                 sync_on_reconstruction: Optional[bool] = True):
        self.client: 'storage.Client'
        self.bucket: StorageHandle
        super().__init__(name, source, region, is_sky_managed,
                         sync_on_reconstruction)

    def _validate(self):
        if self.source is not None:
            if isinstance(self.source, str):
                if self.source.startswith('s3://'):
                    assert self.name == data_utils.split_s3_path(
                        self.source
                    )[0], (
                        'S3 Bucket is specified as path, the name should be the'
                        ' same as S3 bucket.')
                    assert data_utils.verify_s3_bucket(self.name), (
                        f'Source specified as {self.source}, an S3 bucket. ',
                        'S3 Bucket should exist.')
                elif self.source.startswith('gs://'):
                    assert self.name == data_utils.split_gcs_path(
                        self.source
                    )[0], (
                        'GCS Bucket is specified as path, the name should be '
                        'the same as GCS bucket.')
                elif self.source.startswith('r2://'):
                    assert self.name == data_utils.split_r2_path(
                        self.source
                    )[0], ('R2 Bucket is specified as path, the name should be '
                           'the same as R2 bucket.')
                    assert data_utils.verify_r2_bucket(self.name), (
                        f'Source specified as {self.source}, a R2 bucket. ',
                        'R2 Bucket should exist.')
        # Validate name
        self.name = self.validate_name(self.name)
        # Check if the storage is enabled
        if not _is_storage_cloud_enabled(str(clouds.GCP())):
            with ux_utils.print_exception_no_traceback():
                raise exceptions.ResourcesUnavailableError(
                    'Storage \'store: gcs\' specified, but '
                    'GCP access is disabled. To fix, enable '
                    'GCP by running `sky check`. '
                    'More info: https://skypilot.readthedocs.io/en/latest/getting-started/installation.html.')  # pylint: disable=line-too-long

    @classmethod
    def validate_name(cls, name) -> str:
        """Validates the name of the GCS store.

        Source for rules: https://cloud.google.com/storage/docs/buckets#naming
        """

        def _raise_no_traceback_name_error(err_str):
            with ux_utils.print_exception_no_traceback():
                raise exceptions.StorageNameError(err_str)

        if name is not None and isinstance(name, str):
            # Check for overall length
            if not 3 <= len(name) <= 222:
                _raise_no_traceback_name_error(
                    f'Invalid store name: name {name} must contain 3-222 '
                    'characters.')

            # Check for valid characters and start/end with a number or letter
            pattern = r'^[a-z0-9][-a-z0-9._]*[a-z0-9]$'
            if not re.match(pattern, name):
                _raise_no_traceback_name_error(
                    f'Invalid store name: name {name} can only contain '
                    'lowercase letters, numeric characters, dashes (-), '
                    'underscores (_), and dots (.). Spaces are not allowed. '
                    'Names must start and end with a number or letter.')

            # Check for 'goog' prefix and 'google' in the name
            if name.startswith('goog') or any(
                    s in name
                    for s in ['google', 'g00gle', 'go0gle', 'g0ogle']):
                _raise_no_traceback_name_error(
                    f'Invalid store name: name {name} cannot begin with the '
                    '"goog" prefix or contain "google" in various forms.')

            # Check for dot-separated components length
            components = name.split('.')
            if any(len(component) > 63 for component in components):
                _raise_no_traceback_name_error(
                    'Invalid store name: Dot-separated components in name '
                    f'{name} can be no longer than 63 characters.')

            if '..' in name or '.-' in name or '-.' in name:
                _raise_no_traceback_name_error(
                    f'Invalid store name: name {name} must not contain two '
                    'adjacent periods or a dot next to a hyphen.')

            # Check for IP address format
            ip_pattern = r'^(?:\d{1,3}\.){3}\d{1,3}$'
            if re.match(ip_pattern, name):
                _raise_no_traceback_name_error(
                    f'Invalid store name: name {name} cannot be represented as '
                    'an IP address in dotted-decimal notation '
                    '(for example, 192.168.5.4).')
        else:
            _raise_no_traceback_name_error('Store name must be specified.')
        return name

    def initialize(self):
        """Initializes the GCS store object on the cloud.

        Initialization involves fetching bucket if exists, or creating it if
        it does not.

        Raises:
          StorageBucketCreateError: If bucket creation fails
          StorageBucketGetError: If fetching existing bucket fails
          StorageInitError: If general initialization fails.
        """
        self.client = gcp.storage_client()
        self.bucket, is_new_bucket = self._get_bucket()
        if self.is_sky_managed is None:
            # If is_sky_managed is not specified, then this is a new storage
            # object (i.e., did not exist in global_user_state) and we should
            # set the is_sky_managed property.
            # If is_sky_managed is specified, then we take no action.
            self.is_sky_managed = is_new_bucket

    def upload(self):
        """Uploads source to store bucket.

        Upload must be called by the Storage handler - it is not called on
        Store initialization.

        Raises:
            StorageUploadError: if upload fails.
        """
        try:
            if isinstance(self.source, list):
                self.batch_gsutil_rsync(self.source, create_dirs=True)
            elif self.source is not None:
                if self.source.startswith('gs://'):
                    pass
                elif self.source.startswith('s3://'):
                    self._transfer_to_gcs()
                elif self.source.startswith('r2://'):
                    self._transfer_to_gcs()
                else:
                    # If a single directory is specified in source, upload
                    # contents to root of bucket by suffixing /*.
                    self.batch_gsutil_rsync([self.source])
        except exceptions.StorageUploadError:
            raise
        except Exception as e:
            raise exceptions.StorageUploadError(
                f'Upload failed for store {self.name}') from e

    def delete(self) -> None:
        deleted_by_skypilot = self._delete_gcs_bucket(self.name)
        if deleted_by_skypilot:
            msg_str = f'Deleted GCS bucket {self.name}.'
        else:
            msg_str = f'GCS bucket {self.name} may have been deleted ' \
                      f'externally. Removing from local state.'
        logger.info(f'{colorama.Fore.GREEN}{msg_str}'
                    f'{colorama.Style.RESET_ALL}')

    def get_handle(self) -> StorageHandle:
        return self.client.get_bucket(self.name)

    def batch_gsutil_cp(self,
                        source_path_list: List[Path],
                        create_dirs: bool = False) -> None:
        """Invokes gsutil cp -n to batch upload a list of local paths

        -n flag to gsutil cp checks the existence of an object before uploading,
        making it similar to gsutil rsync. Since it allows specification of a
        list of files, it is faster than calling gsutil rsync on each file.
        However, unlike rsync, files are compared based on just their filename,
        and any updates to a file would not be copied to the bucket.
        """
        # Generate message for upload
        if len(source_path_list) > 1:
            source_message = f'{len(source_path_list)} paths'
        else:
            source_message = source_path_list[0]

        # If the source_path list contains a directory, then gsutil cp -n
        # copies the dir as is to the root of the bucket. To copy the
        # contents of directory to the root, add /* to the directory path
        # e.g., /mydir/*
        source_path_list = [
            str(path) + '/*' if
            (os.path.isdir(path) and not create_dirs) else str(path)
            for path in source_path_list
        ]
        copy_list = '\n'.join(
            os.path.abspath(os.path.expanduser(p)) for p in source_path_list)
        gsutil_alias, alias_gen = data_utils.get_gsutil_command()
        sync_command = (f'{alias_gen}; echo "{copy_list}" | {gsutil_alias} '
                        f'cp -e -n -r -I gs://{self.name}')

        with log_utils.safe_rich_status(
                f'[bold cyan]Syncing '
                f'[green]{source_message}[/] to [green]gs://{self.name}/[/]'):
            data_utils.run_upload_cli(sync_command,
                                      self._ACCESS_DENIED_MESSAGE,
                                      bucket_name=self.name)

    def batch_gsutil_rsync(self,
                           source_path_list: List[Path],
                           create_dirs: bool = False) -> None:
        """Invokes gsutil rsync to batch upload a list of local paths

        Since gsutil rsync does not support include commands, We use negative
        look-ahead regex to exclude everything else than the path(s) we want to
        upload.

        Since gsutil rsync does not support batch operations, we construct
        multiple commands to be run in parallel.

        Args:
            source_path_list: List of paths to local files or directories
            create_dirs: If the local_path is a directory and this is set to
                False, the contents of the directory are directly uploaded to
                root of the bucket. If the local_path is a directory and this is
                set to True, the directory is created in the bucket root and
                contents are uploaded to it.
        """

        def get_file_sync_command(base_dir_path, file_names):
            sync_format = '|'.join(file_names)
            gsutil_alias, alias_gen = data_utils.get_gsutil_command()
            sync_command = (f'{alias_gen}; {gsutil_alias} '
                            f'rsync -e -x \'^(?!{sync_format}$).*\' '
                            f'{base_dir_path} gs://{self.name}')
            return sync_command

        def get_dir_sync_command(src_dir_path, dest_dir_name):
            # we exclude .git directory from the sync
<<<<<<< HEAD
            excluded_list = storage_utils.get_excluded_files_from_gitignore(
                src_dir_path)
            excluded_list.append(r'^\.git/.*$')
            excludes = '|'.join(excluded_list)
            sync_command = (
                f'gsutil -m rsync -e -r -x \'({excludes})\' {src_dir_path}'
                f' gs://{self.name}/{dest_dir_name}')
=======
            gsutil_alias, alias_gen = data_utils.get_gsutil_command()
            sync_command = (f'{alias_gen}; {gsutil_alias} '
                            f'rsync -e -r -x \'.git/*\' {src_dir_path} '
                            f'gs://{self.name}/{dest_dir_name}')
>>>>>>> 608d0c34
            return sync_command

        # Generate message for upload
        if len(source_path_list) > 1:
            source_message = f'{len(source_path_list)} paths'
        else:
            source_message = source_path_list[0]

        with log_utils.safe_rich_status(
                f'[bold cyan]Syncing '
                f'[green]{source_message}[/] to [green]gs://{self.name}/[/]'):
            data_utils.parallel_upload(
                source_path_list,
                get_file_sync_command,
                get_dir_sync_command,
                self.name,
                self._ACCESS_DENIED_MESSAGE,
                create_dirs=create_dirs,
                max_concurrent_uploads=_MAX_CONCURRENT_UPLOADS)

    def _transfer_to_gcs(self) -> None:
        if isinstance(self.source, str) and self.source.startswith('s3://'):
            data_transfer.s3_to_gcs(self.name, self.name)
        elif isinstance(self.source, str) and self.source.startswith('r2://'):
            data_transfer.r2_to_gcs(self.name, self.name)

    def _get_bucket(self) -> Tuple[StorageHandle, bool]:
        """Obtains the GCS bucket.
        If the bucket exists, this method will connect to the bucket.

        If the bucket does not exist, there are three cases:
          1) Raise an error if the bucket source starts with gs://
          2) Return None if bucket has been externally deleted and
             sync_on_reconstruction is False
          3) Create and return a new bucket otherwise

        Raises:
            StorageBucketCreateError: If creating the bucket fails
            StorageBucketGetError: If fetching a bucket fails
        """
        try:
            bucket = self.client.get_bucket(self.name)
            return bucket, False
        except gcp.not_found_exception() as e:
            if isinstance(self.source, str) and self.source.startswith('gs://'):
                with ux_utils.print_exception_no_traceback():
                    raise exceptions.StorageBucketGetError(
                        'Attempted to connect to a non-existent bucket: '
                        f'{self.source}') from e
            else:

                # If bucket cannot be found (i.e., does not exist), it is to be
                # created by Sky. However, creation is skipped if Store object
                # is being reconstructed for deletion.
                if self.sync_on_reconstruction:
                    bucket = self._create_gcs_bucket(self.name)
                    return bucket, True
                else:
                    return None, False
        except gcp.forbidden_exception():
            # Try public bucket to see if bucket exists
            logger.info(
                'External Bucket detected; Connecting to external bucket...')
            try:
                a_client = gcp.anonymous_storage_client()
                bucket = a_client.bucket(self.name)
                # Check if bucket can be listed/read from
                next(bucket.list_blobs())
                return bucket, False
            except (gcp.not_found_exception(), ValueError) as e:
                command = f'gsutil ls gs://{self.name}'
                with ux_utils.print_exception_no_traceback():
                    raise exceptions.StorageBucketGetError(
                        _BUCKET_FAIL_TO_CONNECT_MESSAGE.format(name=self.name) +
                        f' To debug, consider running `{command}`.') from e

    def mount_command(self, mount_path: str) -> str:
        """Returns the command to mount the bucket to the mount_path.

        Uses gcsfuse to mount the bucket.

        Args:
          mount_path: str; Path to mount the bucket to.
        """
        install_cmd = ('wget -nc https://github.com/GoogleCloudPlatform/gcsfuse'
                       f'/releases/download/v{self.GCSFUSE_VERSION}/'
                       f'gcsfuse_{self.GCSFUSE_VERSION}_amd64.deb '
                       '-O /tmp/gcsfuse.deb && '
                       'sudo dpkg --install /tmp/gcsfuse.deb')
        mount_cmd = ('gcsfuse -o allow_other '
                     '--implicit-dirs '
                     f'--stat-cache-capacity {self._STAT_CACHE_CAPACITY} '
                     f'--stat-cache-ttl {self._STAT_CACHE_TTL} '
                     f'--type-cache-ttl {self._TYPE_CACHE_TTL} '
                     f'--rename-dir-limit {self._RENAME_DIR_LIMIT} '
                     f'{self.bucket.name} {mount_path}')
        version_check_cmd = (
            f'gcsfuse --version | grep -q {self.GCSFUSE_VERSION}')
        return mounting_utils.get_mounting_command(mount_path, install_cmd,
                                                   mount_cmd, version_check_cmd)

    def _download_file(self, remote_path: str, local_path: str) -> None:
        """Downloads file from remote to local on GS bucket

        Args:
          remote_path: str; Remote path on GS bucket
          local_path: str; Local path on user's device
        """
        blob = self.bucket.blob(remote_path)
        blob.download_to_filename(local_path, timeout=None)

    def _create_gcs_bucket(self,
                           bucket_name: str,
                           region='us-central1') -> StorageHandle:
        """Creates GCS bucket with specific name in specific region

        Args:
          bucket_name: str; Name of bucket
          region: str; Region name, e.g. us-central1, us-west1
        """
        try:
            bucket = self.client.bucket(bucket_name)
            bucket.storage_class = 'STANDARD'
            new_bucket = self.client.create_bucket(bucket, location=region)
        except Exception as e:  # pylint: disable=broad-except
            with ux_utils.print_exception_no_traceback():
                raise exceptions.StorageBucketCreateError(
                    f'Attempted to create a bucket {self.name} but failed.'
                ) from e
        logger.info(
            f'Created GCS bucket {new_bucket.name} in {new_bucket.location} '
            f'with storage class {new_bucket.storage_class}')
        return new_bucket

    def _delete_gcs_bucket(self, bucket_name: str) -> bool:
        """Deletes GCS bucket, including all objects in bucket

        Args:
          bucket_name: str; Name of bucket

        Returns:
         bool; True if bucket was deleted, False if it was deleted externally.
        """

        with log_utils.safe_rich_status(
                f'[bold cyan]Deleting GCS bucket {bucket_name}[/]'):
            try:
                self.client.get_bucket(bucket_name)
            except gcp.forbidden_exception() as e:
                # Try public bucket to see if bucket exists
                with ux_utils.print_exception_no_traceback():
                    raise PermissionError(
                        'External Bucket detected. User not allowed to delete '
                        'external bucket.') from e
            except gcp.not_found_exception():
                # If bucket does not exist, it may have been deleted externally.
                # Do a no-op in that case.
                logger.debug(
                    _BUCKET_EXTERNALLY_DELETED_DEBUG_MESSAGE.format(
                        bucket_name=bucket_name))
                return False
            try:
                gsutil_alias, alias_gen = data_utils.get_gsutil_command()
                remove_obj_command = (f'{alias_gen};{gsutil_alias} '
                                      f'rm -r gs://{bucket_name}')
                subprocess.check_output(remove_obj_command,
                                        stderr=subprocess.STDOUT,
                                        shell=True,
                                        executable='/bin/bash')
                return True
            except subprocess.CalledProcessError as e:
                logger.error(e.output)
                with ux_utils.print_exception_no_traceback():
                    raise exceptions.StorageBucketDeleteError(
                        f'Failed to delete GCS bucket {bucket_name}.')


class R2Store(AbstractStore):
    """R2Store inherits from S3Store Object and represents the backend
    for R2 buckets.
    """

    _ACCESS_DENIED_MESSAGE = 'Access Denied'

    def __init__(self,
                 name: str,
                 source: str,
                 region: Optional[str] = 'auto',
                 is_sky_managed: Optional[bool] = None,
                 sync_on_reconstruction: Optional[bool] = True):
        self.client: 'boto3.client.Client'
        self.bucket: 'StorageHandle'
        super().__init__(name, source, region, is_sky_managed,
                         sync_on_reconstruction)

    def _validate(self):
        if self.source is not None and isinstance(self.source, str):
            if self.source.startswith('s3://'):
                assert self.name == data_utils.split_s3_path(self.source)[0], (
                    'S3 Bucket is specified as path, the name should be the'
                    ' same as S3 bucket.')
                assert data_utils.verify_s3_bucket(self.name), (
                    f'Source specified as {self.source}, a S3 bucket. ',
                    'S3 Bucket should exist.')
            elif self.source.startswith('gs://'):
                assert self.name == data_utils.split_gcs_path(self.source)[0], (
                    'GCS Bucket is specified as path, the name should be '
                    'the same as GCS bucket.')
                assert data_utils.verify_gcs_bucket(self.name), (
                    f'Source specified as {self.source}, a GCS bucket. ',
                    'GCS Bucket should exist.')
            elif self.source.startswith('r2://'):
                assert self.name == data_utils.split_r2_path(self.source)[0], (
                    'R2 Bucket is specified as path, the name should be '
                    'the same as R2 bucket.')
        # Validate name
        self.name = S3Store.validate_name(self.name)
        # Check if the storage is enabled
        if not _is_storage_cloud_enabled(cloudflare.NAME):
            with ux_utils.print_exception_no_traceback():
                raise exceptions.ResourcesUnavailableError(
                    'Storage \'store: r2\' specified, but ' \
                    'Cloudflare R2 access is disabled. To fix, '\
                    'enable Cloudflare R2 by running `sky check`. '\
                    'More info: https://skypilot.readthedocs.io/en/latest/getting-started/installation.html.'  # pylint: disable=line-too-long
                    )

    def initialize(self):
        """Initializes the R2 store object on the cloud.

        Initialization involves fetching bucket if exists, or creating it if
        it does not.

        Raises:
          StorageBucketCreateError: If bucket creation fails
          StorageBucketGetError: If fetching existing bucket fails
          StorageInitError: If general initialization fails.
        """
        self.client = data_utils.create_r2_client(self.region)
        self.bucket, is_new_bucket = self._get_bucket()
        if self.is_sky_managed is None:
            # If is_sky_managed is not specified, then this is a new storage
            # object (i.e., did not exist in global_user_state) and we should
            # set the is_sky_managed property.
            # If is_sky_managed is specified, then we take no action.
            self.is_sky_managed = is_new_bucket

    def upload(self):
        """Uploads source to store bucket.

        Upload must be called by the Storage handler - it is not called on
        Store initialization.

        Raises:
            StorageUploadError: if upload fails.
        """
        try:
            if isinstance(self.source, list):
                self.batch_aws_rsync(self.source, create_dirs=True)
            elif self.source is not None:
                if self.source.startswith('s3://'):
                    self._transfer_to_r2()
                elif self.source.startswith('gs://'):
                    self._transfer_to_r2()
                elif self.source.startswith('r2://'):
                    pass
                else:
                    self.batch_aws_rsync([self.source])
        except exceptions.StorageUploadError:
            raise
        except Exception as e:
            raise exceptions.StorageUploadError(
                f'Upload failed for store {self.name}') from e

    def delete(self) -> None:
        deleted_by_skypilot = self._delete_r2_bucket(self.name)
        if deleted_by_skypilot:
            msg_str = f'Deleted R2 bucket {self.name}.'
        else:
            msg_str = f'R2 bucket {self.name} may have been deleted ' \
                      f'externally. Removing from local state.'
        logger.info(f'{colorama.Fore.GREEN}{msg_str}'
                    f'{colorama.Style.RESET_ALL}')

    def get_handle(self) -> StorageHandle:
        return cloudflare.resource('s3').Bucket(self.name)

    def batch_aws_rsync(self,
                        source_path_list: List[Path],
                        create_dirs: bool = False) -> None:
        """Invokes aws s3 sync to batch upload a list of local paths to S3

        AWS Sync by default uses 10 threads to upload files to the bucket.  To
        increase parallelism, modify max_concurrent_requests in your aws config
        file (Default path: ~/.aws/config).

        Since aws s3 sync does not support batch operations, we construct
        multiple commands to be run in parallel.

        Args:
            source_path_list: List of paths to local files or directories
            create_dirs: If the local_path is a directory and this is set to
                False, the contents of the directory are directly uploaded to
                root of the bucket. If the local_path is a directory and this is
                set to True, the directory is created in the bucket root and
                contents are uploaded to it.
        """

        def get_file_sync_command(base_dir_path, file_names):
            includes = ' '.join(
                [f'--include "{file_name}"' for file_name in file_names])
            endpoint_url = cloudflare.create_endpoint()
            sync_command = ('AWS_SHARED_CREDENTIALS_FILE='
                            f'{cloudflare.R2_CREDENTIALS_PATH} '
                            'aws s3 sync --no-follow-symlinks --exclude="*" '
                            f'{includes} {base_dir_path} '
                            f's3://{self.name} '
                            f'--endpoint {endpoint_url} '
                            f'--profile={cloudflare.R2_PROFILE_NAME}')
            return sync_command

        def get_dir_sync_command(src_dir_path, dest_dir_name):
            # we exclude .git directory from the sync
            excluded_list = storage_utils.get_excluded_files_from_gitignore(
                src_dir_path)
            excluded_list.append('.git/*')
            excludes = ' '.join(
                [f'--exclude "{file_name}"' for file_name in excluded_list])
            endpoint_url = cloudflare.create_endpoint()

            sync_command = ('AWS_SHARED_CREDENTIALS_FILE='
                            f'{cloudflare.R2_CREDENTIALS_PATH} '
                            f'aws s3 sync --no-follow-symlinks {excludes} '
                            f'{src_dir_path} '
                            f's3://{self.name}/{dest_dir_name} '
                            f'--endpoint {endpoint_url} '
                            f'--profile={cloudflare.R2_PROFILE_NAME}')
            return sync_command

        # Generate message for upload
        if len(source_path_list) > 1:
            source_message = f'{len(source_path_list)} paths'
        else:
            source_message = source_path_list[0]

        with log_utils.safe_rich_status(
                f'[bold cyan]Syncing '
                f'[green]{source_message}[/] to [green]r2://{self.name}/[/]'):
            data_utils.parallel_upload(
                source_path_list,
                get_file_sync_command,
                get_dir_sync_command,
                self.name,
                self._ACCESS_DENIED_MESSAGE,
                create_dirs=create_dirs,
                max_concurrent_uploads=_MAX_CONCURRENT_UPLOADS)

    def _transfer_to_r2(self) -> None:
        assert isinstance(self.source, str), self.source
        if self.source.startswith('gs://'):
            data_transfer.gcs_to_r2(self.name, self.name)
        elif self.source.startswith('s3://'):
            data_transfer.s3_to_r2(self.name, self.name)

    def _get_bucket(self) -> Tuple[StorageHandle, bool]:
        """Obtains the R2 bucket.

        If the bucket exists, this method will return the bucket.
        If the bucket does not exist, there are three cases:
          1) Raise an error if the bucket source starts with s3://
          2) Return None if bucket has been externally deleted and
             sync_on_reconstruction is False
          3) Create and return a new bucket otherwise

        Raises:
            StorageBucketCreateError: If creating the bucket fails
            StorageBucketGetError: If fetching a bucket fails
        """
        r2 = cloudflare.resource('s3')
        bucket = r2.Bucket(self.name)
        endpoint_url = cloudflare.create_endpoint()
        try:
            # Try Public bucket case.
            # This line does not error out if the bucket is an external public
            # bucket or if it is a user's bucket that is publicly
            # accessible.
            self.client.head_bucket(Bucket=self.name)
            return bucket, False
        except aws.botocore_exceptions().ClientError as e:
            error_code = e.response['Error']['Code']
            # AccessDenied error for buckets that are private and not owned by
            # user.
            if error_code == '403':
                command = ('AWS_SHARED_CREDENTIALS_FILE='
                           f'{cloudflare.R2_CREDENTIALS_PATH} '
                           f'aws s3 ls s3://{self.name} '
                           f'--endpoint {endpoint_url} '
                           f'--profile={cloudflare.R2_PROFILE_NAME}')
                with ux_utils.print_exception_no_traceback():
                    raise exceptions.StorageBucketGetError(
                        _BUCKET_FAIL_TO_CONNECT_MESSAGE.format(name=self.name) +
                        f' To debug, consider running `{command}`.') from e

        if isinstance(self.source, str) and self.source.startswith('r2://'):
            with ux_utils.print_exception_no_traceback():
                raise exceptions.StorageBucketGetError(
                    'Attempted to connect to a non-existent bucket: '
                    f'{self.source}. Consider using '
                    '`AWS_SHARED_CREDENTIALS_FILE='
                    f'{cloudflare.R2_CREDENTIALS_PATH} aws s3 ls '
                    f's3://{self.name} '
                    f'--endpoint {endpoint_url} '
                    f'--profile={cloudflare.R2_PROFILE_NAME}\' '
                    'to debug.')

        # If bucket cannot be found in both private and public settings,
        # the bucket is to be created by Sky. However, skip creation if
        # Store object is being reconstructed for deletion.
        if self.sync_on_reconstruction:
            bucket = self._create_r2_bucket(self.name)
            return bucket, True
        else:
            return None, False

    def _download_file(self, remote_path: str, local_path: str) -> None:
        """Downloads file from remote to local on r2 bucket
        using the boto3 API

        Args:
          remote_path: str; Remote path on R2 bucket
          local_path: str; Local path on user's device
        """
        self.bucket.download_file(remote_path, local_path)

    def mount_command(self, mount_path: str) -> str:
        """Returns the command to mount the bucket to the mount_path.

        Uses goofys to mount the bucket.

        Args:
          mount_path: str; Path to mount the bucket to.
        """
        install_cmd = ('sudo wget -nc https://github.com/romilbhardwaj/goofys/'
                       'releases/download/0.24.0-romilb-upstream/goofys '
                       '-O /usr/local/bin/goofys && '
                       'sudo chmod +x /usr/local/bin/goofys')
        endpoint_url = cloudflare.create_endpoint()
        mount_cmd = (
            f'AWS_SHARED_CREDENTIALS_FILE={cloudflare.R2_CREDENTIALS_PATH} '
            f'AWS_PROFILE={cloudflare.R2_PROFILE_NAME} goofys -o allow_other '
            f'--stat-cache-ttl {self._STAT_CACHE_TTL} '
            f'--type-cache-ttl {self._TYPE_CACHE_TTL} '
            f'--endpoint {endpoint_url} '
            f'{self.bucket.name} {mount_path}')
        return mounting_utils.get_mounting_command(mount_path, install_cmd,
                                                   mount_cmd)

    def _create_r2_bucket(self,
                          bucket_name: str,
                          region='auto') -> StorageHandle:
        """Creates R2 bucket with specific name in specific region

        Args:
          bucket_name: str; Name of bucket
          region: str; Region name, r2 automatically sets region
        Raises:
          StorageBucketCreateError: If bucket creation fails.
        """
        r2_client = self.client
        try:
            if region is None:
                r2_client.create_bucket(Bucket=bucket_name)
            else:
                location = {'LocationConstraint': region}
                r2_client.create_bucket(Bucket=bucket_name,
                                        CreateBucketConfiguration=location)
                logger.info(f'Created R2 bucket {bucket_name} in {region}')
        except aws.botocore_exceptions().ClientError as e:
            with ux_utils.print_exception_no_traceback():
                raise exceptions.StorageBucketCreateError(
                    f'Attempted to create a bucket '
                    f'{self.name} but failed.') from e
        return cloudflare.resource('s3').Bucket(bucket_name)

    def _delete_r2_bucket(self, bucket_name: str) -> bool:
        """Deletes R2 bucket, including all objects in bucket

        Args:
          bucket_name: str; Name of bucket

        Returns:
         bool; True if bucket was deleted, False if it was deleted externally.
        """
        # Deleting objects is very slow programatically
        # (i.e. bucket.objects.all().delete() is slow).
        # In addition, standard delete operations (i.e. via `aws s3 rm`)
        # are slow, since AWS puts deletion markers.
        # https://stackoverflow.com/questions/49239351/why-is-it-so-much-slower-to-delete-objects-in-aws-s3-than-it-is-to-create-them
        # The fastest way to delete is to run `aws s3 rb --force`,
        # which removes the bucket by force.
        endpoint_url = cloudflare.create_endpoint()
        remove_command = (
            f'AWS_SHARED_CREDENTIALS_FILE={cloudflare.R2_CREDENTIALS_PATH} '
            f'aws s3 rb s3://{bucket_name} --force '
            f'--endpoint {endpoint_url} '
            f'--profile={cloudflare.R2_PROFILE_NAME}')
        try:
            with log_utils.safe_rich_status(
                    f'[bold cyan]Deleting R2 bucket {bucket_name}[/]'):
                subprocess.check_output(remove_command,
                                        stderr=subprocess.STDOUT,
                                        shell=True)
        except subprocess.CalledProcessError as e:
            if 'NoSuchBucket' in e.output.decode('utf-8'):
                logger.debug(
                    _BUCKET_EXTERNALLY_DELETED_DEBUG_MESSAGE.format(
                        bucket_name=bucket_name))
                return False
            else:
                logger.error(e.output)
                with ux_utils.print_exception_no_traceback():
                    raise exceptions.StorageBucketDeleteError(
                        f'Failed to delete R2 bucket {bucket_name}.')

        # Wait until bucket deletion propagates on AWS servers
        while data_utils.verify_r2_bucket(bucket_name):
            time.sleep(0.1)
        return True<|MERGE_RESOLUTION|>--- conflicted
+++ resolved
@@ -1520,21 +1520,15 @@
             return sync_command
 
         def get_dir_sync_command(src_dir_path, dest_dir_name):
-            # we exclude .git directory from the sync
-<<<<<<< HEAD
             excluded_list = storage_utils.get_excluded_files_from_gitignore(
                 src_dir_path)
+            # we exclude .git directory from the sync
             excluded_list.append(r'^\.git/.*$')
             excludes = '|'.join(excluded_list)
-            sync_command = (
-                f'gsutil -m rsync -e -r -x \'({excludes})\' {src_dir_path}'
-                f' gs://{self.name}/{dest_dir_name}')
-=======
             gsutil_alias, alias_gen = data_utils.get_gsutil_command()
             sync_command = (f'{alias_gen}; {gsutil_alias} '
-                            f'rsync -e -r -x \'.git/*\' {src_dir_path} '
+                            f'rsync -e -r -x \'({excludes})\' {src_dir_path} '
                             f'gs://{self.name}/{dest_dir_name}')
->>>>>>> 608d0c34
             return sync_command
 
         # Generate message for upload
