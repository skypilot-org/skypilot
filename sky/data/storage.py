--- conflicted
+++ resolved
@@ -3742,14 +3742,10 @@
         self.rclone_profile_name = (
             data_utils.Rclone.RcloneStores.IBM.get_profile_name(self.name))
         super().__init__(name, source, region, is_sky_managed,
-<<<<<<< HEAD
-                         sync_on_reconstruction)
-=======
                          sync_on_reconstruction, _bucket_sub_path)
         self.bucket_rclone_profile = \
-          Rclone.generate_rclone_bucket_profile_name(
-            self.name, Rclone.RcloneClouds.IBM)
->>>>>>> 51e47652
+          data_utils.Rclone.generate_rclone_bucket_profile_name(
+            self.name, date_utils.Rclone.RcloneClouds.IBM)
 
     def _validate(self):
         if self.source is not None and isinstance(self.source, str):
@@ -3964,12 +3960,8 @@
             sync_command = (
                 'rclone copy --exclude ".git/*" '
                 f'{src_dir_path} '
-<<<<<<< HEAD
-                f'{self.rclone_profile_name}:{self.name}/{dest_dir_name}')
-=======
                 f'{self.bucket_rclone_profile}:{self.name}{sub_path}'
                 f'/{dest_dir_name}')
->>>>>>> 51e47652
             return sync_command
 
         def get_file_sync_command(base_dir_path, file_names) -> str:
@@ -3995,16 +3987,10 @@
                 for file_name in file_names
             ])
             base_dir_path = shlex.quote(base_dir_path)
-<<<<<<< HEAD
-            sync_command = ('rclone copy '
-                            f'{includes} {base_dir_path} '
-                            f'{self.rclone_profile_name}:{self.name}')
-=======
             sync_command = (
                 'rclone copy '
                 f'{includes} {base_dir_path} '
                 f'{self.bucket_rclone_profile}:{self.name}{sub_path}')
->>>>>>> 51e47652
             return sync_command
 
         # Generate message for upload
@@ -4200,11 +4186,8 @@
         except ibm.ibm_botocore.exceptions.ClientError as e:
             if e.__class__.__name__ == 'NoSuchBucket':
                 logger.debug('bucket already removed')
-<<<<<<< HEAD
         data_utils.Rclone.delete_rclone_bucket_profile(
-            self.name, data_utils.Rclone.RcloneStores.IBM)
-=======
-        Rclone.delete_rclone_bucket_profile(self.name, Rclone.RcloneClouds.IBM)
+            self.name, data_utils.Rclone.RcloneClouds.IBM)
 
 
 class OciStore(AbstractStore):
@@ -5113,5 +5096,4 @@
             remove_command, bucket_name, f'Removing objects from '
             f'Nebius bucket {bucket_name}/{sub_path}',
             f'Failed to remove objects from '
-            f'Nebius bucket {bucket_name}/{sub_path}.')
->>>>>>> 51e47652
+            f'Nebius bucket {bucket_name}/{sub_path}.')