"""Async client-side Python SDK for SkyPilot.

All functions will return a future that can be awaited on.

Usage example:

.. code-block:: python

    request_id = await sky.status()
    statuses = await sky.get(request_id)

"""
import dataclasses
import logging
import typing
from typing import Any, Dict, List, Optional, Tuple, Union

import aiohttp
import colorama

<<<<<<< HEAD
=======
from sky import admin_policy
from sky import backends
from sky import catalog
>>>>>>> 4033cf04
from sky import exceptions
from sky import sky_logging
from sky.client import common as client_common
from sky.client import sdk
<<<<<<< HEAD
=======
from sky.provision.kubernetes import utils as kubernetes_utils
from sky.schemas.api import responses
>>>>>>> 4033cf04
from sky.server import common as server_common
from sky.server import rest
from sky.server.requests import payloads
from sky.server.requests import requests as requests_lib
from sky.usage import usage_lib
from sky.utils import annotations
from sky.utils import common
from sky.utils import context_utils
from sky.utils import env_options
from sky.utils import rich_utils
from sky.utils import ux_utils

if typing.TYPE_CHECKING:
    import io

    import sky
    from sky import admin_policy
    from sky import backends
    from sky import models
    import sky.catalog
    from sky.provision.kubernetes import utils as kubernetes_utils
    from sky.skylet import autostop_lib
    from sky.skylet import job_lib

logger = sky_logging.init_logger(__name__)
logging.getLogger('httpx').setLevel(logging.CRITICAL)


@dataclasses.dataclass
class StreamConfig:
    """Configuration class for stream_and_get behavior.

    Attributes:
        log_path: The path to the log file to stream.
        tail: The number of lines to show from the end of the logs.
            If None, show all logs.
        follow: Whether to follow the logs.
        output_stream: The output stream to write to. If None, print to the
            console.
    """
    log_path: Optional[str] = None
    tail: Optional[int] = None
    follow: bool = True
    output_stream: Optional['io.TextIOBase'] = None


DEFAULT_STREAM_CONFIG = StreamConfig()


@usage_lib.entrypoint
@server_common.check_server_healthy_or_start
@annotations.client_api
async def get(request_id: str) -> Any:
    """Async version of get() that waits for and gets the result of a request.

    Args:
        request_id: The request ID of the request to get.

    Returns:
        The ``Request Returns`` of the specified request. See the documentation
        of the specific requests above for more details.

    Raises:
        Exception: It raises the same exceptions as the specific requests,
            see ``Request Raises`` in the documentation of the specific requests
            above.
    """
    async with aiohttp.ClientSession() as session:
        response = await server_common.make_authenticated_request_async(
            session,
            'GET',
            f'/api/get?request_id={request_id}',
            retry=False,
            timeout=aiohttp.ClientTimeout(
                total=None,
                connect=client_common.
                API_SERVER_REQUEST_CONNECTION_TIMEOUT_SECONDS))

        try:
            request_task = None
            if response.status == 200:
                request_task = requests_lib.Request.decode(
                    payloads.RequestPayload(**await response.json()))
            elif response.status == 500:
                try:
                    request_task = requests_lib.Request.decode(
                        payloads.RequestPayload(**await response.json()))
                    logger.debug(f'Got request with error: {request_task.name}')
                except Exception:  # pylint: disable=broad-except
                    request_task = None
            if request_task is None:
                with ux_utils.print_exception_no_traceback():
                    raise RuntimeError(
                        f'Failed to get request {request_id}: '
                        f'{response.status} {await response.text()}')
            error = request_task.get_error()
            if error is not None:
                error_obj = error['object']
                if env_options.Options.SHOW_DEBUG_INFO.get():
                    stacktrace = getattr(error_obj, 'stacktrace',
                                         str(error_obj))
                    logger.error('=== Traceback on SkyPilot API Server ===\n'
                                 f'{stacktrace}')
                with ux_utils.print_exception_no_traceback():
                    raise error_obj
            if request_task.status == requests_lib.RequestStatus.CANCELLED:
                with ux_utils.print_exception_no_traceback():
                    raise exceptions.RequestCancelled(
                        f'{colorama.Fore.YELLOW}Current {request_task.name!r} '
                        f'request ({request_task.request_id}) is cancelled by '
                        f'another process. {colorama.Style.RESET_ALL}')
            return request_task.get_return_value()
        finally:
            response.close()


@usage_lib.entrypoint
@server_common.check_server_healthy_or_start
@annotations.client_api
async def stream_response_async(request_id: Optional[str],
                                response: 'aiohttp.ClientResponse',
                                output_stream: Optional['io.TextIOBase'] = None,
                                resumable: bool = False) -> Any:
    """Async version of stream_response that streams the response to the
    console.

    Args:
        request_id: The request ID.
        response: The aiohttp response.
        output_stream: The output stream to write to. If None, print to the
            console.
        resumable: Whether the response is resumable on retry. If True, the
            streaming will start from the previous failure point on retry.
    """

    retry_context: Optional[rest.RetryContext] = None
    if resumable:
        retry_context = rest.get_retry_context()
    try:
        line_count = 0
        async for line in rich_utils.decode_rich_status_async(response):
            if line is not None:
                line_count += 1
                if retry_context is None:
                    print(line, flush=True, end='', file=output_stream)
                elif line_count > retry_context.line_processed:
                    print(line, flush=True, end='', file=output_stream)
                    retry_context.line_processed = line_count
        if request_id is not None:
            return await get(request_id)
    except Exception:  # pylint: disable=broad-except
        logger.debug(f'To stream request logs: sky api logs {request_id}')
        raise


async def _stream_and_get(
    request_id: Optional[str] = None,
    config: StreamConfig = DEFAULT_STREAM_CONFIG,
) -> Any:
    """Streams the logs of a request or a log file and gets the final result.
    """
    return await stream_and_get(
        request_id,
        config.log_path,
        config.tail,
        config.follow,
        config.output_stream,
    )


async def stream_and_get(
    request_id: Optional[str] = None,
    log_path: Optional[str] = None,
    tail: Optional[int] = None,
    follow: bool = True,
    output_stream: Optional['io.TextIOBase'] = None,
) -> Any:
    """Streams the logs of a request or a log file and gets the final result.

    This will block until the request is finished. The request id can be a
    prefix of the full request id.

    Args:
        request_id: The prefix of the request ID of the request to stream.
        config: Configuration for streaming behavior.

    Returns:
        The ``Request Returns`` of the specified request. See the documentation
        of the specific requests above for more details.

    Raises:
        Exception: It raises the same exceptions as the specific requests,
            see ``Request Raises`` in the documentation of the specific requests
            above.
    """
    params = {
        'request_id': request_id,
        'log_path': log_path,
        'tail': str(tail) if tail is not None else None,
        'follow': str(follow).lower(),  # Convert boolean to string for aiohttp
        'format': 'console',
    }
    # Filter out None values
    params = {k: v for k, v in params.items() if v is not None}

    async with aiohttp.ClientSession() as session:
        response = await server_common.make_authenticated_request_async(
            session,
            'GET',
            '/api/stream',
            params=params,
            retry=False,
            timeout=aiohttp.ClientTimeout(
                total=None,
                connect=client_common.
                API_SERVER_REQUEST_CONNECTION_TIMEOUT_SECONDS))

        try:
            if response.status in [404, 400]:
                detail = (await response.json()).get('detail')
                with ux_utils.print_exception_no_traceback():
                    raise RuntimeError(f'Failed to stream logs: {detail}')
            elif response.status != 200:
                # TODO(syang): handle the case where the requestID is not
                # provided. https://github.com/skypilot-org/skypilot/issues/6549
                if request_id is None:
                    return None
                return await get(request_id)

            return await stream_response_async(request_id, response,
                                               output_stream)
        finally:
            response.close()


@usage_lib.entrypoint
@annotations.client_api
async def check(
    infra_list: Optional[Tuple[str, ...]],
    verbose: bool,
    workspace: Optional[str] = None,
    stream_logs: Optional[StreamConfig] = DEFAULT_STREAM_CONFIG
) -> Dict[str, List[str]]:
    """Async version of check() that checks the credentials to enable clouds."""
    request_id = await context_utils.to_thread(sdk.check, infra_list, verbose,
                                               workspace)
    if stream_logs is not None:
        return await _stream_and_get(request_id, stream_logs)
    else:
        return await get(request_id)


@usage_lib.entrypoint
@annotations.client_api
async def enabled_clouds(
        workspace: Optional[str] = None,
        expand: bool = False,
        stream_logs: Optional[StreamConfig] = DEFAULT_STREAM_CONFIG
) -> List[str]:
    """Async version of enabled_clouds() that gets the enabled clouds."""
    request_id = await context_utils.to_thread(sdk.enabled_clouds, workspace,
                                               expand)
    if stream_logs is not None:
        return await _stream_and_get(request_id, stream_logs)
    else:
        return await get(request_id)


@usage_lib.entrypoint
@annotations.client_api
async def list_accelerators(
    gpus_only: bool = True,
    name_filter: Optional[str] = None,
    region_filter: Optional[str] = None,
    quantity_filter: Optional[int] = None,
    clouds: Optional[Union[List[str], str]] = None,
    all_regions: bool = False,
    require_price: bool = True,
    case_sensitive: bool = True,
    stream_logs: Optional[StreamConfig] = DEFAULT_STREAM_CONFIG
<<<<<<< HEAD
) -> Dict[str, List['sky.catalog.common.InstanceTypeInfo']]:
=======
) -> Dict[str, List[catalog.common.InstanceTypeInfo]]:
>>>>>>> 4033cf04
    """Async version of list_accelerators() that lists the names of all
    accelerators offered by Sky."""
    request_id = await context_utils.to_thread(sdk.list_accelerators, gpus_only,
                                               name_filter, region_filter,
                                               quantity_filter, clouds,
                                               all_regions, require_price,
                                               case_sensitive)
    if stream_logs is not None:
        return await _stream_and_get(request_id, stream_logs)
    else:
        return await get(request_id)


@usage_lib.entrypoint
@annotations.client_api
async def list_accelerator_counts(
    gpus_only: bool = True,
    name_filter: Optional[str] = None,
    region_filter: Optional[str] = None,
    quantity_filter: Optional[int] = None,
    clouds: Optional[Union[List[str], str]] = None,
    stream_logs: Optional[StreamConfig] = DEFAULT_STREAM_CONFIG
) -> Dict[str, List[int]]:
    """Async version of list_accelerator_counts() that lists all accelerators
      offered by Sky and available counts."""
    request_id = await context_utils.to_thread(sdk.list_accelerator_counts,
                                               gpus_only, name_filter,
                                               region_filter, quantity_filter,
                                               clouds)
    if stream_logs is not None:
        return await _stream_and_get(request_id, stream_logs)
    else:
        return await get(request_id)


@usage_lib.entrypoint
@annotations.client_api
async def optimize(
<<<<<<< HEAD
    dag: 'sky.Dag',
    minimize: common.OptimizeTarget = common.OptimizeTarget.COST,
    admin_policy_request_options: Optional[
        'admin_policy.RequestOptions'] = None,
    stream_logs: Optional[StreamConfig] = DEFAULT_STREAM_CONFIG
) -> 'sky.dag.Dag':
=======
        dag: 'sky.Dag',
        minimize: common.OptimizeTarget = common.OptimizeTarget.COST,
        admin_policy_request_options: Optional[
            admin_policy.RequestOptions] = None,
        stream_logs: Optional[StreamConfig] = DEFAULT_STREAM_CONFIG
) -> 'sky.Dag':
>>>>>>> 4033cf04
    """Async version of optimize() that finds the best execution plan for the
      given DAG."""
    request_id = await context_utils.to_thread(sdk.optimize, dag, minimize,
                                               admin_policy_request_options)
    if stream_logs is not None:
        return await _stream_and_get(request_id, stream_logs)
    else:
        return await get(request_id)


@usage_lib.entrypoint
@annotations.client_api
async def workspaces(
    stream_logs: Optional[StreamConfig] = DEFAULT_STREAM_CONFIG
) -> Dict[str, Any]:
    """Async version of workspaces() that gets the workspaces."""
    request_id = await context_utils.to_thread(sdk.workspaces)
    if stream_logs is not None:
        return await _stream_and_get(request_id, stream_logs)
    else:
        return await get(request_id)


@usage_lib.entrypoint
@annotations.client_api
async def launch(
    task: Union['sky.Task', 'sky.Dag'],
    cluster_name: Optional[str] = None,
    retry_until_up: bool = False,
    idle_minutes_to_autostop: Optional[int] = None,
    wait_for: Optional['autostop_lib.AutostopWaitFor'] = None,
    dryrun: bool = False,
    down: bool = False,  # pylint: disable=redefined-outer-name
    backend: Optional['backends.Backend'] = None,
    optimize_target: common.OptimizeTarget = common.OptimizeTarget.COST,
    no_setup: bool = False,
    clone_disk_from: Optional[str] = None,
    fast: bool = False,
    # Internal only:
    # pylint: disable=invalid-name
    _need_confirmation: bool = False,
    _is_launched_by_jobs_controller: bool = False,
    _is_launched_by_sky_serve_controller: bool = False,
    _disable_controller_check: bool = False,
    stream_logs: Optional[StreamConfig] = DEFAULT_STREAM_CONFIG,
) -> Tuple[Optional[int], Optional['backends.ResourceHandle']]:
    """Async version of launch() that launches a cluster or task."""
    request_id = await context_utils.to_thread(
        sdk.launch, task, cluster_name, retry_until_up,
        idle_minutes_to_autostop, wait_for, dryrun, down, backend,
        optimize_target, no_setup, clone_disk_from, fast, _need_confirmation,
        _is_launched_by_jobs_controller, _is_launched_by_sky_serve_controller,
        _disable_controller_check)
    if stream_logs is not None:
        return await _stream_and_get(request_id, stream_logs)
    else:
        return await get(request_id)


@usage_lib.entrypoint
@annotations.client_api
async def exec(  # pylint: disable=redefined-builtin
    task: Union['sky.Task', 'sky.Dag'],
    cluster_name: Optional[str] = None,
    dryrun: bool = False,
    down: bool = False,  # pylint: disable=redefined-outer-name
    backend: Optional['backends.Backend'] = None,
    stream_logs: Optional[StreamConfig] = DEFAULT_STREAM_CONFIG,
) -> Tuple[Optional[int], Optional['backends.ResourceHandle']]:
    """Async version of exec() that executes a task on an existing cluster."""
    request_id = await context_utils.to_thread(sdk.exec, task, cluster_name,
                                               dryrun, down, backend)
    if stream_logs is not None:
        return await _stream_and_get(request_id, stream_logs)
    else:
        return await get(request_id)


@usage_lib.entrypoint
@annotations.client_api
async def tail_logs(cluster_name: str,
                    job_id: Optional[int],
                    follow: bool,
                    tail: int = 0,
                    output_stream: Optional['io.TextIOBase'] = None) -> int:
    """Async version of tail_logs() that tails the logs of a job."""
    return await context_utils.to_thread(sdk.tail_logs, cluster_name, job_id,
                                         follow, tail, output_stream)


@usage_lib.entrypoint
@annotations.client_api
async def download_logs(cluster_name: str,
                        job_ids: Optional[List[str]]) -> Dict[str, str]:
    """Async version of download_logs() that downloads the logs of jobs."""
    return await context_utils.to_thread(sdk.download_logs, cluster_name,
                                         job_ids)


@usage_lib.entrypoint
@annotations.client_api
async def start(
    cluster_name: str,
    idle_minutes_to_autostop: Optional[int] = None,
    retry_until_up: bool = False,
    down: bool = False,  # pylint: disable=redefined-outer-name
    force: bool = False,
    stream_logs: Optional[StreamConfig] = DEFAULT_STREAM_CONFIG,
) -> 'backends.CloudVmRayResourceHandle':
    """Async version of start() that restarts a cluster."""
    request_id = await context_utils.to_thread(sdk.start, cluster_name,
                                               idle_minutes_to_autostop,
                                               retry_until_up, down, force)
    if stream_logs is not None:
        return await _stream_and_get(request_id, stream_logs)
    else:
        return await get(request_id)


@usage_lib.entrypoint
@annotations.client_api
async def down(
        cluster_name: str,
        purge: bool = False,
        stream_logs: Optional[StreamConfig] = DEFAULT_STREAM_CONFIG) -> None:
    """Async version of down() that tears down a cluster."""
    request_id = await context_utils.to_thread(sdk.down, cluster_name, purge)
    if stream_logs is not None:
        return await _stream_and_get(request_id, stream_logs)
    else:
        return await get(request_id)


@usage_lib.entrypoint
@annotations.client_api
async def stop(
        cluster_name: str,
        purge: bool = False,
        stream_logs: Optional[StreamConfig] = DEFAULT_STREAM_CONFIG) -> None:
    """Async version of stop() that stops a cluster."""
    request_id = await context_utils.to_thread(sdk.stop, cluster_name, purge)
    if stream_logs is not None:
        return await _stream_and_get(request_id, stream_logs)
    else:
        return await get(request_id)


@usage_lib.entrypoint
@annotations.client_api
async def autostop(
    cluster_name: str,
    idle_minutes: int,
    down: bool = False,  # pylint: disable=redefined-outer-name
    stream_logs: Optional[StreamConfig] = DEFAULT_STREAM_CONFIG
) -> None:
    """Async version of autostop() that schedules an autostop/autodown for a
      cluster."""
    request_id = await context_utils.to_thread(sdk.autostop, cluster_name,
                                               idle_minutes, down)
    if stream_logs is not None:
        return await _stream_and_get(request_id, stream_logs)
    else:
        return await get(request_id)


@usage_lib.entrypoint
@annotations.client_api
async def queue(
        cluster_name: str,
        skip_finished: bool = False,
        all_users: bool = False,
        stream_logs: Optional[StreamConfig] = DEFAULT_STREAM_CONFIG
) -> List[dict]:
    """Async version of queue() that gets the job queue of a cluster."""
    request_id = await context_utils.to_thread(sdk.queue, cluster_name,
                                               skip_finished, all_users)
    if stream_logs is not None:
        return await _stream_and_get(request_id, stream_logs)
    else:
        return await get(request_id)


@usage_lib.entrypoint
@annotations.client_api
async def job_status(
    cluster_name: str,
    job_ids: Optional[List[int]] = None,
    stream_logs: Optional[StreamConfig] = DEFAULT_STREAM_CONFIG
) -> Dict[Optional[int], Optional['job_lib.JobStatus']]:
    """Async version of job_status() that gets the status of jobs on a
      cluster."""
    request_id = await context_utils.to_thread(sdk.job_status, cluster_name,
                                               job_ids)
    if stream_logs is not None:
        return await _stream_and_get(request_id, stream_logs)
    else:
        return await get(request_id)


@usage_lib.entrypoint
@annotations.client_api
async def cancel(
        cluster_name: str,
        all: bool = False,  # pylint: disable=redefined-builtin
        all_users: bool = False,
        job_ids: Optional[List[int]] = None,
        # pylint: disable=invalid-name
        _try_cancel_if_cluster_is_init: bool = False,
        stream_logs: Optional[StreamConfig] = DEFAULT_STREAM_CONFIG) -> None:
    """Async version of cancel() that cancels jobs on a cluster."""
    request_id = await context_utils.to_thread(sdk.cancel, cluster_name, all,
                                               all_users, job_ids,
                                               _try_cancel_if_cluster_is_init)
    if stream_logs is not None:
        return await _stream_and_get(request_id, stream_logs)
    else:
        return await get(request_id)


@usage_lib.entrypoint
@annotations.client_api
async def status(
    cluster_names: Optional[List[str]] = None,
    refresh: common.StatusRefreshMode = common.StatusRefreshMode.NONE,
    all_users: bool = False,
    stream_logs: Optional[StreamConfig] = DEFAULT_STREAM_CONFIG,
) -> List[Dict[str, Any]]:
    """Async version of status() that gets cluster statuses."""
    request_id = await context_utils.to_thread(sdk.status, cluster_names,
                                               refresh, all_users)
    if stream_logs is not None:
        return await _stream_and_get(request_id, stream_logs)
    else:
        return await get(request_id)


@usage_lib.entrypoint
@annotations.client_api
async def endpoints(
    cluster: str,
    port: Optional[Union[int, str]] = None,
    stream_logs: Optional[StreamConfig] = DEFAULT_STREAM_CONFIG
) -> Dict[str, str]:
    """Async version of endpoints() that gets the endpoint for a given cluster
      and port number."""
    request_id = await context_utils.to_thread(sdk.endpoints, cluster, port)
    if stream_logs is not None:
        return await _stream_and_get(request_id, stream_logs)
    else:
        return await get(request_id)


@usage_lib.entrypoint
@annotations.client_api
async def cost_report(
    stream_logs: Optional[StreamConfig] = DEFAULT_STREAM_CONFIG
) -> List[Dict[str, Any]]:
    """Async version of cost_report() that gets all cluster cost reports."""
    request_id = await context_utils.to_thread(sdk.cost_report)
    if stream_logs is not None:
        return await _stream_and_get(request_id, stream_logs)
    else:
        return await get(request_id)


@usage_lib.entrypoint
@annotations.client_api
async def storage_ls(
    stream_logs: Optional[StreamConfig] = DEFAULT_STREAM_CONFIG
) -> List[Dict[str, Any]]:
    """Async version of storage_ls() that gets the storages."""
    request_id = await context_utils.to_thread(sdk.storage_ls)
    if stream_logs is not None:
        return await _stream_and_get(request_id, stream_logs)
    else:
        return await get(request_id)


@usage_lib.entrypoint
@annotations.client_api
async def storage_delete(
        name: str,
        stream_logs: Optional[StreamConfig] = DEFAULT_STREAM_CONFIG) -> None:
    """Async version of storage_delete() that deletes a storage."""
    request_id = await context_utils.to_thread(sdk.storage_delete, name)
    if stream_logs is not None:
        return await _stream_and_get(request_id, stream_logs)
    else:
        return await get(request_id)


@usage_lib.entrypoint
@annotations.client_api
async def local_up(
        gpus: bool,
        ips: Optional[List[str]],
        ssh_user: Optional[str],
        ssh_key: Optional[str],
        cleanup: bool,
        context_name: Optional[str] = None,
        password: Optional[str] = None,
        stream_logs: Optional[StreamConfig] = DEFAULT_STREAM_CONFIG) -> None:
    """Async version of local_up() that launches a Kubernetes cluster on
    local machines."""
    request_id = await context_utils.to_thread(sdk.local_up, gpus, ips,
                                               ssh_user, ssh_key, cleanup,
                                               context_name, password)
    if stream_logs is not None:
        return await _stream_and_get(request_id, stream_logs)
    else:
        return await get(request_id)


@usage_lib.entrypoint
@annotations.client_api
async def local_down(
        stream_logs: Optional[StreamConfig] = DEFAULT_STREAM_CONFIG) -> None:
    """Async version of local_down() that tears down the Kubernetes cluster
    started by local_up."""
    request_id = await context_utils.to_thread(sdk.local_down)
    if stream_logs is not None:
        return await _stream_and_get(request_id, stream_logs)
    else:
        return await get(request_id)


@usage_lib.entrypoint
@annotations.client_api
async def ssh_up(
        infra: Optional[str] = None,
        stream_logs: Optional[StreamConfig] = DEFAULT_STREAM_CONFIG) -> None:
    """Async version of ssh_up() that deploys the SSH Node Pools defined in
      ~/.sky/ssh_targets.yaml."""
    request_id = await context_utils.to_thread(sdk.ssh_up, infra)
    if stream_logs is not None:
        return await _stream_and_get(request_id, stream_logs)
    else:
        return await get(request_id)


@usage_lib.entrypoint
@annotations.client_api
async def ssh_down(
        infra: Optional[str] = None,
        stream_logs: Optional[StreamConfig] = DEFAULT_STREAM_CONFIG) -> None:
    """Async version of ssh_down() that tears down a Kubernetes cluster on SSH
    targets."""
    request_id = await context_utils.to_thread(sdk.ssh_down, infra)
    if stream_logs is not None:
        return await _stream_and_get(request_id, stream_logs)
    else:
        return await get(request_id)


@usage_lib.entrypoint
@annotations.client_api
async def realtime_kubernetes_gpu_availability(
    context: Optional[str] = None,
    name_filter: Optional[str] = None,
    quantity_filter: Optional[int] = None,
    is_ssh: Optional[bool] = None,
    stream_logs: Optional[StreamConfig] = DEFAULT_STREAM_CONFIG
) -> List[Tuple[str, List['models.RealtimeGpuAvailability']]]:
    """Async version of realtime_kubernetes_gpu_availability() that gets the
      real-time Kubernetes GPU availability."""
    request_id = await context_utils.to_thread(
        sdk.realtime_kubernetes_gpu_availability, context, name_filter,
        quantity_filter, is_ssh)
    if stream_logs is not None:
        return await _stream_and_get(request_id, stream_logs)
    else:
        return await get(request_id)


@usage_lib.entrypoint
@annotations.client_api
async def kubernetes_node_info(
    context: Optional[str] = None,
    stream_logs: Optional[StreamConfig] = DEFAULT_STREAM_CONFIG
) -> 'models.KubernetesNodesInfo':
    """Async version of kubernetes_node_info() that gets the resource
    information for all the nodes in the cluster."""
    request_id = await context_utils.to_thread(sdk.kubernetes_node_info,
                                               context)
    if stream_logs is not None:
        return await _stream_and_get(request_id, stream_logs)
    else:
        return await get(request_id)


@usage_lib.entrypoint
@annotations.client_api
async def status_kubernetes(
    stream_logs: Optional[StreamConfig] = DEFAULT_STREAM_CONFIG
) -> Tuple[List['kubernetes_utils.KubernetesSkyPilotClusterInfoPayload'],
           List['kubernetes_utils.KubernetesSkyPilotClusterInfoPayload'],
           List[Dict[str, Any]], Optional[str]]:
    """Async version of status_kubernetes() that gets all SkyPilot clusters
      and jobs in the Kubernetes cluster."""
    request_id = await context_utils.to_thread(sdk.status_kubernetes)
    if stream_logs is not None:
        return await _stream_and_get(request_id, stream_logs)
    else:
        return await get(request_id)


@usage_lib.entrypoint
@annotations.client_api
async def api_cancel(
        request_ids: Optional[Union[str, List[str]]] = None,
        all_users: bool = False,
        silent: bool = False,
        stream_logs: Optional[StreamConfig] = DEFAULT_STREAM_CONFIG
) -> List[str]:
    """Async version of api_cancel() that aborts a request or all requests."""
    request_id = await context_utils.to_thread(sdk.api_cancel, request_ids,
                                               all_users, silent)
    if stream_logs is not None:
        return await _stream_and_get(request_id, stream_logs)
    else:
        return await get(request_id)


@usage_lib.entrypoint
@annotations.client_api
async def api_status(request_ids: Optional[List[str]] = None,
                     all_status: bool = False) -> List[payloads.RequestPayload]:
    """Async version of api_status() that lists all requests."""
    return await context_utils.to_thread(sdk.api_status, request_ids,
                                         all_status)


@usage_lib.entrypoint
@annotations.client_api
async def dashboard(starting_page: Optional[str] = None) -> None:
    """Async version of dashboard() that starts the dashboard for SkyPilot."""
    return await context_utils.to_thread(sdk.dashboard, starting_page)


@usage_lib.entrypoint
@annotations.client_api
async def api_info() -> responses.APIHealthResponse:
    """Async version of api_info() that gets the server's status, commit and
      version."""
    return await context_utils.to_thread(sdk.api_info)


@usage_lib.entrypoint
@annotations.client_api
async def api_stop() -> None:
    """Async version of api_stop() that stops the API server."""
    return await context_utils.to_thread(sdk.api_stop)


@usage_lib.entrypoint
@annotations.client_api
async def api_server_logs(follow: bool = True,
                          tail: Optional[int] = None) -> None:
    """Async version of api_server_logs() that streams the API server logs."""
    return await context_utils.to_thread(sdk.api_server_logs, follow, tail)


@usage_lib.entrypoint
@annotations.client_api
async def api_login(endpoint: Optional[str] = None,
                    get_token: bool = False) -> None:
    """Async version of api_login() that logs into a SkyPilot API server."""
    return await context_utils.to_thread(sdk.api_login, endpoint, get_token)<|MERGE_RESOLUTION|>--- conflicted
+++ resolved
@@ -18,21 +18,13 @@
 import aiohttp
 import colorama
 
-<<<<<<< HEAD
-=======
 from sky import admin_policy
-from sky import backends
 from sky import catalog
->>>>>>> 4033cf04
 from sky import exceptions
 from sky import sky_logging
 from sky.client import common as client_common
 from sky.client import sdk
-<<<<<<< HEAD
-=======
-from sky.provision.kubernetes import utils as kubernetes_utils
 from sky.schemas.api import responses
->>>>>>> 4033cf04
 from sky.server import common as server_common
 from sky.server import rest
 from sky.server.requests import payloads
@@ -49,10 +41,8 @@
     import io
 
     import sky
-    from sky import admin_policy
     from sky import backends
     from sky import models
-    import sky.catalog
     from sky.provision.kubernetes import utils as kubernetes_utils
     from sky.skylet import autostop_lib
     from sky.skylet import job_lib
@@ -313,11 +303,7 @@
     require_price: bool = True,
     case_sensitive: bool = True,
     stream_logs: Optional[StreamConfig] = DEFAULT_STREAM_CONFIG
-<<<<<<< HEAD
-) -> Dict[str, List['sky.catalog.common.InstanceTypeInfo']]:
-=======
 ) -> Dict[str, List[catalog.common.InstanceTypeInfo]]:
->>>>>>> 4033cf04
     """Async version of list_accelerators() that lists the names of all
     accelerators offered by Sky."""
     request_id = await context_utils.to_thread(sdk.list_accelerators, gpus_only,
@@ -356,21 +342,12 @@
 @usage_lib.entrypoint
 @annotations.client_api
 async def optimize(
-<<<<<<< HEAD
-    dag: 'sky.Dag',
-    minimize: common.OptimizeTarget = common.OptimizeTarget.COST,
-    admin_policy_request_options: Optional[
-        'admin_policy.RequestOptions'] = None,
-    stream_logs: Optional[StreamConfig] = DEFAULT_STREAM_CONFIG
-) -> 'sky.dag.Dag':
-=======
         dag: 'sky.Dag',
         minimize: common.OptimizeTarget = common.OptimizeTarget.COST,
         admin_policy_request_options: Optional[
             admin_policy.RequestOptions] = None,
         stream_logs: Optional[StreamConfig] = DEFAULT_STREAM_CONFIG
 ) -> 'sky.Dag':
->>>>>>> 4033cf04
     """Async version of optimize() that finds the best execution plan for the
       given DAG."""
     request_id = await context_utils.to_thread(sdk.optimize, dag, minimize,
