--- conflicted
+++ resolved
@@ -2371,11 +2371,7 @@
             # need to check before deleting.
             del config['api_server']
 
-<<<<<<< HEAD
-            common_utils.dump_yaml(str(config_path), config, blank=True)
-=======
         yaml_utils.dump_yaml(str(config_path), config, blank=True)
->>>>>>> ed322847
         skypilot_config.reload_config()
 
 
