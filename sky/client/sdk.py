--- conflicted
+++ resolved
@@ -138,20 +138,14 @@
 @usage_lib.entrypoint
 @server_common.check_server_healthy_or_start
 @annotations.client_api
-<<<<<<< HEAD
-def enabled_clouds(expand: bool = False) -> server_common.RequestId:
-    """Gets the enabled clouds.
-
-    Args:
-        expand: Whether to expand Kubernetes and SSH to list of resource pools.
-=======
-def enabled_clouds(workspace: Optional[str] = None) -> server_common.RequestId:
+def enabled_clouds(workspace: Optional[str] = None,
+                   expand: bool = False) -> server_common.RequestId:
     """Gets the enabled clouds.
 
     Args:
         workspace: The workspace to get the enabled clouds for. If None, the
         active workspace will be used.
->>>>>>> bbcd11ba
+        expand: Whether to expand Kubernetes and SSH to list of resource pools.
 
     Returns:
         The request ID of the enabled clouds request.
@@ -159,15 +153,10 @@
     Request Returns:
         A list of enabled clouds in string format.
     """
-<<<<<<< HEAD
-    response = requests.get((f'{server_common.get_server_url()}/enabled_clouds'
-                             f'?expand={expand}'),
-=======
     if workspace is None:
         workspace = skypilot_config.get_active_workspace()
     response = requests.get((f'{server_common.get_server_url()}/enabled_clouds?'
-                             f'workspace={workspace}'),
->>>>>>> bbcd11ba
+                             f'workspace={workspace}&expand={expand}'),
                             cookies=server_common.get_api_cookie_jar())
     return server_common.get_request_id(response)
 
