--- conflicted
+++ resolved
@@ -37,11 +37,8 @@
 from sky.client import common as client_common
 from sky.client import oauth as oauth_lib
 from sky.server import common as server_common
-<<<<<<< HEAD
 from sky.server import constants as server_constants
-=======
 from sky.server import rest
->>>>>>> 8111c82b
 from sky.server.requests import payloads
 from sky.server.requests import requests as requests_lib
 from sky.skylet import constants
@@ -1963,12 +1960,8 @@
                              'SKYPILOT_API_SERVER_ENDPOINT environment '
                              'variable.')
     server_common.check_server_healthy_or_start_fn(deploy, host, foreground,
-<<<<<<< HEAD
-                                                   enable_basic_auth, port)
-=======
-                                                   metrics, metrics_port,
+                                                   port, metrics, metrics_port,
                                                    enable_basic_auth)
->>>>>>> 8111c82b
     if foreground:
         # Explain why current process exited
         logger.info('API server is already running:')
