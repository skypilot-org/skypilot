"""Client-side Python SDK for SkyPilot.

All functions will return a future that can be awaited on with the `get` method.

Usage example:

.. code-block:: python

    request_id = sky.status()
    statuses = sky.get(request_id)

"""
import base64
import binascii
from http import cookiejar
import json
import logging
import os
import pathlib
import subprocess
import time
import typing
from typing import Any, Dict, List, Optional, Tuple, Union
from urllib import parse as urlparse
import webbrowser

import click
import colorama
import filelock

from sky import admin_policy
from sky import backends
from sky import exceptions
from sky import sky_logging
from sky import skypilot_config
from sky.adaptors import common as adaptors_common
from sky.client import common as client_common
from sky.client import oauth as oauth_lib
from sky.server import common as server_common
from sky.server import rest
from sky.server.requests import payloads
from sky.server.requests import requests as requests_lib
from sky.skylet import constants
from sky.usage import usage_lib
from sky.utils import admin_policy_utils
from sky.utils import annotations
from sky.utils import cluster_utils
from sky.utils import common
from sky.utils import common_utils
from sky.utils import context as sky_context
from sky.utils import dag_utils
from sky.utils import env_options
from sky.utils import infra_utils
from sky.utils import rich_utils
from sky.utils import status_lib
from sky.utils import subprocess_utils
from sky.utils import ux_utils
from sky.utils.kubernetes import ssh_utils

if typing.TYPE_CHECKING:
    import io

    import psutil
    import requests

    import sky
else:
    psutil = adaptors_common.LazyImport('psutil')

logger = sky_logging.init_logger(__name__)
logging.getLogger('httpx').setLevel(logging.CRITICAL)

_LINE_PROCESSED_KEY = 'line_processed'


def stream_response(request_id: Optional[str],
                    response: 'requests.Response',
                    output_stream: Optional['io.TextIOBase'] = None,
                    resumable: bool = False) -> Any:
    """Streams the response to the console.

    Args:
        request_id: The request ID.
        response: The HTTP response.
        output_stream: The output stream to write to. If None, print to the
            console.
        resumable: Whether the response is resumable on retry. If True, the
            streaming will start from the previous failure point on retry.
    """

    retry_context: Optional[rest.RetryContext] = None
    if resumable:
        retry_context = rest.get_retry_context()
    try:
        line_count = 0
        for line in rich_utils.decode_rich_status(response):
            if line is not None:
                line_count += 1
                if retry_context is None:
                    print(line, flush=True, end='', file=output_stream)
                elif line_count > retry_context.line_processed:
                    print(line, flush=True, end='', file=output_stream)
                    retry_context.line_processed = line_count
        if request_id is not None:
            return get(request_id)
    except Exception:  # pylint: disable=broad-except
        logger.debug(f'To stream request logs: sky api logs {request_id}')
        raise


@usage_lib.entrypoint
@server_common.check_server_healthy_or_start
@annotations.client_api
def check(infra_list: Optional[Tuple[str, ...]],
          verbose: bool,
          workspace: Optional[str] = None) -> server_common.RequestId:
    """Checks the credentials to enable clouds.

    Args:
        infra: The infra to check.
        verbose: Whether to show verbose output.
        workspace: The workspace to check. If None, all workspaces will be
        checked.

    Returns:
        The request ID of the check request.

    Request Returns:
        None
    """
    if infra_list is None:
        clouds = None
    else:
        specified_clouds = []
        for infra_str in infra_list:
            infra = infra_utils.InfraInfo.from_str(infra_str)
            if infra.cloud is None:
                with ux_utils.print_exception_no_traceback():
                    raise ValueError(f'Invalid infra to check: {infra_str}')
            if infra.region is not None or infra.zone is not None:
                region_zone = infra_str.partition('/')[-1]
                logger.warning(f'Infra {infra_str} is specified, but `check` '
                               f'only supports checking {infra.cloud}, '
                               f'ignoring {region_zone}')
            specified_clouds.append(infra.cloud)
        clouds = tuple(specified_clouds)
    body = payloads.CheckBody(clouds=clouds,
                              verbose=verbose,
                              workspace=workspace)
    response = rest.post(f'{server_common.get_server_url()}/check',
                         json=json.loads(body.model_dump_json()),
                         cookies=server_common.get_api_cookie_jar())
    return server_common.get_request_id(response)


@usage_lib.entrypoint
@server_common.check_server_healthy_or_start
@annotations.client_api
def enabled_clouds(workspace: Optional[str] = None,
                   expand: bool = False) -> server_common.RequestId:
    """Gets the enabled clouds.

    Args:
        workspace: The workspace to get the enabled clouds for. If None, the
        active workspace will be used.
        expand: Whether to expand Kubernetes and SSH to list of resource pools.

    Returns:
        The request ID of the enabled clouds request.

    Request Returns:
        A list of enabled clouds in string format.
    """
    if workspace is None:
        workspace = skypilot_config.get_active_workspace()
    response = rest.get((f'{server_common.get_server_url()}/enabled_clouds?'
                         f'workspace={workspace}&expand={expand}'),
                        cookies=server_common.get_api_cookie_jar())
    return server_common.get_request_id(response)


@usage_lib.entrypoint
@server_common.check_server_healthy_or_start
@annotations.client_api
def list_accelerators(gpus_only: bool = True,
                      name_filter: Optional[str] = None,
                      region_filter: Optional[str] = None,
                      quantity_filter: Optional[int] = None,
                      clouds: Optional[Union[List[str], str]] = None,
                      all_regions: bool = False,
                      require_price: bool = True,
                      case_sensitive: bool = True) -> server_common.RequestId:
    """Lists the names of all accelerators offered by Sky.

    This will include all accelerators offered by Sky, including those
    that may not be available in the user's account.

    Args:
        gpus_only: Whether to only list GPU accelerators.
        name_filter: The name filter.
        region_filter: The region filter.
        quantity_filter: The quantity filter.
        clouds: The clouds to list.
        all_regions: Whether to list all regions.
        require_price: Whether to require price.
        case_sensitive: Whether to case sensitive.

    Returns:
        The request ID of the list accelerator counts request.

    Request Returns:
        acc_to_instance_type_dict (Dict[str, List[InstanceTypeInfo]]): A
            dictionary of canonical accelerator names mapped to a list of
            instance type offerings. See usage in cli.py.
    """
    body = payloads.ListAcceleratorsBody(
        gpus_only=gpus_only,
        name_filter=name_filter,
        region_filter=region_filter,
        quantity_filter=quantity_filter,
        clouds=clouds,
        all_regions=all_regions,
        require_price=require_price,
        case_sensitive=case_sensitive,
    )
    response = rest.post(f'{server_common.get_server_url()}/list_accelerators',
                         json=json.loads(body.model_dump_json()),
                         cookies=server_common.get_api_cookie_jar())
    return server_common.get_request_id(response)


@usage_lib.entrypoint
@server_common.check_server_healthy_or_start
@annotations.client_api
def list_accelerator_counts(
        gpus_only: bool = True,
        name_filter: Optional[str] = None,
        region_filter: Optional[str] = None,
        quantity_filter: Optional[int] = None,
        clouds: Optional[Union[List[str],
                               str]] = None) -> server_common.RequestId:
    """Lists all accelerators offered by Sky and available counts.

    Args:
        gpus_only: Whether to only list GPU accelerators.
        name_filter: The name filter.
        region_filter: The region filter.
        quantity_filter: The quantity filter.
        clouds: The clouds to list.

    Returns:
        The request ID of the list accelerator counts request.

    Request Returns:
        acc_to_acc_num_dict (Dict[str, List[int]]): A dictionary of canonical
            accelerator names mapped to a list of available counts. See usage
            in cli.py.
    """
    body = payloads.ListAcceleratorCountsBody(
        gpus_only=gpus_only,
        name_filter=name_filter,
        region_filter=region_filter,
        quantity_filter=quantity_filter,
        clouds=clouds,
    )
    response = rest.post(
        f'{server_common.get_server_url()}/list_accelerator_counts',
        json=json.loads(body.model_dump_json()),
        cookies=server_common.get_api_cookie_jar())
    return server_common.get_request_id(response)


@usage_lib.entrypoint
@server_common.check_server_healthy_or_start
@annotations.client_api
def optimize(
    dag: 'sky.Dag',
    minimize: common.OptimizeTarget = common.OptimizeTarget.COST,
    admin_policy_request_options: Optional[admin_policy.RequestOptions] = None
) -> server_common.RequestId:
    """Finds the best execution plan for the given DAG.

    Args:
        dag: the DAG to optimize.
        minimize: whether to minimize cost or time.
        admin_policy_request_options: Request options used for admin policy
            validation. This is only required when a admin policy is in use,
            see: https://docs.skypilot.co/en/latest/cloud-setup/policy.html

    Returns:
        The request ID of the optimize request.

    Request Returns:
        optimized_dag (str): The optimized DAG in YAML format.

    Request Raises:
        exceptions.ResourcesUnavailableError: if no resources are available
            for a task.
        exceptions.NoCloudAccessError: if no public clouds are enabled.
    """
    dag_str = dag_utils.dump_chain_dag_to_yaml_str(dag)

    body = payloads.OptimizeBody(dag=dag_str,
                                 minimize=minimize,
                                 request_options=admin_policy_request_options)
    response = rest.post(f'{server_common.get_server_url()}/optimize',
                         json=json.loads(body.model_dump_json()),
                         cookies=server_common.get_api_cookie_jar())
    return server_common.get_request_id(response)


def workspaces() -> server_common.RequestId:
    """Gets the workspaces."""
    response = rest.get(f'{server_common.get_server_url()}/workspaces',
                        cookies=server_common.get_api_cookie_jar())
    return server_common.get_request_id(response)


@usage_lib.entrypoint
@server_common.check_server_healthy_or_start
@annotations.client_api
def validate(
    dag: 'sky.Dag',
    workdir_only: bool = False,
    admin_policy_request_options: Optional[admin_policy.RequestOptions] = None
) -> None:
    """Validates the tasks.

    The file paths (workdir and file_mounts) are validated on the client side
    while the rest (e.g. resource) are validated on server side.

    Raises exceptions if the DAG is invalid.

    Args:
        dag: the DAG to validate.
        workdir_only: whether to only validate the workdir. This is used for
            `exec` as it does not need other files/folders in file_mounts.
        admin_policy_request_options: Request options used for admin policy
            validation. This is only required when a admin policy is in use,
            see: https://docs.skypilot.co/en/latest/cloud-setup/policy.html
    """
    for task in dag.tasks:
        task.expand_and_validate_workdir()
        if not workdir_only:
            task.expand_and_validate_file_mounts()
    dag_str = dag_utils.dump_chain_dag_to_yaml_str(dag)
    body = payloads.ValidateBody(dag=dag_str,
                                 request_options=admin_policy_request_options)
    response = rest.post(f'{server_common.get_server_url()}/validate',
                         json=json.loads(body.model_dump_json()),
                         cookies=server_common.get_api_cookie_jar())
    if response.status_code == 400:
        with ux_utils.print_exception_no_traceback():
            raise exceptions.deserialize_exception(
                response.json().get('detail'))


@usage_lib.entrypoint
@server_common.check_server_healthy_or_start
@annotations.client_api
def dashboard(starting_page: Optional[str] = None) -> None:
    """Starts the dashboard for SkyPilot."""
    api_server_url = server_common.get_server_url()
    url = server_common.get_dashboard_url(api_server_url,
                                          starting_page=starting_page)
    logger.info(f'Opening dashboard in browser: {url}')
    webbrowser.open(url)


@usage_lib.entrypoint
@server_common.check_server_healthy_or_start
@annotations.client_api
@sky_context.contextual
def launch(
    task: Union['sky.Task', 'sky.Dag'],
    cluster_name: Optional[str] = None,
    retry_until_up: bool = False,
    idle_minutes_to_autostop: Optional[int] = None,
    dryrun: bool = False,
    down: bool = False,  # pylint: disable=redefined-outer-name
    backend: Optional[backends.Backend] = None,
    optimize_target: common.OptimizeTarget = common.OptimizeTarget.COST,
    no_setup: bool = False,
    clone_disk_from: Optional[str] = None,
    fast: bool = False,
    # Internal only:
    # pylint: disable=invalid-name
    _need_confirmation: bool = False,
    _is_launched_by_jobs_controller: bool = False,
    _is_launched_by_sky_serve_controller: bool = False,
    _disable_controller_check: bool = False,
) -> server_common.RequestId:
    """Launches a cluster or task.

    The task's setup and run commands are executed under the task's workdir
    (when specified, it is synced to remote cluster).  The task undergoes job
    queue scheduling on the cluster.

    Currently, the first argument must be a sky.Task, or (EXPERIMENTAL advanced
    usage) a sky.Dag. In the latter case, currently it must contain a single
    task; support for pipelines/general DAGs are in experimental branches.

    Example:
        .. code-block:: python

            import sky
            task = sky.Task(run='echo hello SkyPilot')
            task.set_resources(
                sky.Resources(infra='aws', accelerators='V100:4'))
            sky.launch(task, cluster_name='my-cluster')


    Args:
        task: sky.Task, or sky.Dag (experimental; 1-task only) to launch.
        cluster_name: name of the cluster to create/reuse.  If None,
          auto-generate a name.
        retry_until_up: whether to retry launching the cluster until it is
          up.
        idle_minutes_to_autostop: automatically stop the cluster after this
            many minute of idleness, i.e., no running or pending jobs in the
            cluster's job queue. Idleness gets reset whenever setting-up/
            running/pending jobs are found in the job queue. Setting this
            flag is equivalent to running
            ``sky.launch(...)`` and then
            ``sky.autostop(idle_minutes=<minutes>)``. If set, the autostop
            config specified in the task' resources will be overridden by
            this parameter.
        dryrun: if True, do not actually launch the cluster.
        down: Tear down the cluster after all jobs finish (successfully or
            abnormally). If --idle-minutes-to-autostop is also set, the
            cluster will be torn down after the specified idle time.
            Note that if errors occur during provisioning/data syncing/setting
            up, the cluster will not be torn down for debugging purposes. If
            set, the autostop config specified in the task' resources will be
            overridden by this parameter.
        backend: backend to use.  If None, use the default backend
          (CloudVMRayBackend).
        optimize_target: target to optimize for. Choices: OptimizeTarget.COST,
          OptimizeTarget.TIME.
        no_setup: if True, do not re-run setup commands.
        clone_disk_from: [Experimental] if set, clone the disk from the
          specified cluster. This is useful to migrate the cluster to a
          different availability zone or region.
        fast: [Experimental] If the cluster is already up and available,
          skip provisioning and setup steps.
        _need_confirmation: (Internal only) If True, show the confirmation
            prompt.

    Returns:
        The request ID of the launch request.

    Request Returns:
        job_id (Optional[int]): the job ID of the submitted job. None if the
          backend is not ``CloudVmRayBackend``, or no job is submitted to the
          cluster.
        handle (Optional[backends.ResourceHandle]): the handle to the cluster.
          None if dryrun.

    Request Raises:
        exceptions.ClusterOwnerIdentityMismatchError: if the cluster is owned
          by another user.
        exceptions.InvalidClusterNameError: if the cluster name is invalid.
        exceptions.ResourcesMismatchError: if the requested resources
          do not match the existing cluster.
        exceptions.NotSupportedError: if required features are not supported
          by the backend/cloud/cluster.
        exceptions.ResourcesUnavailableError: if the requested resources
          cannot be satisfied. The failover_history of the exception will be set
          as:

          1. Empty: iff the first-ever sky.optimize() fails to find a feasible
             resource; no pre-check or actual launch is attempted.

          2. Non-empty: iff at least 1 exception from either our pre-checks
             (e.g., cluster name invalid) or a region/zone throwing resource
             unavailability.

        exceptions.CommandError: any ssh command error.
        exceptions.NoCloudAccessError: if all clouds are disabled.

    Other exceptions may be raised depending on the backend.
    """
    if cluster_name is None:
        cluster_name = cluster_utils.generate_cluster_name()

    if clone_disk_from is not None:
        with ux_utils.print_exception_no_traceback():
            raise NotImplementedError('clone_disk_from is not implemented yet. '
                                      'Please contact the SkyPilot team if you '
                                      'need this feature at slack.skypilot.co.')
    dag = dag_utils.convert_entrypoint_to_dag(task)
    # Override the autostop config from command line flags to task YAML.
    for task in dag.tasks:
        for resource in task.resources:
            resource.override_autostop_config(
                down=down, idle_minutes=idle_minutes_to_autostop)
            if resource.autostop_config is not None:
                # For backward-compatbility, get the final autostop config for
                # admin policy.
                # TODO(aylei): remove this after 0.12.0
                down = resource.autostop_config.down
                idle_minutes_to_autostop = resource.autostop_config.idle_minutes

    request_options = admin_policy.RequestOptions(
        cluster_name=cluster_name,
        idle_minutes_to_autostop=idle_minutes_to_autostop,
        down=down,
        dryrun=dryrun)
    with admin_policy_utils.apply_and_use_config_in_current_request(
            dag, request_options=request_options, at_client_side=True) as dag:
        return _launch(
            dag,
            cluster_name,
            request_options,
            retry_until_up,
            idle_minutes_to_autostop,
            dryrun,
            down,
            backend,
            optimize_target,
            no_setup,
            clone_disk_from,
            fast,
            _need_confirmation,
            _is_launched_by_jobs_controller,
            _is_launched_by_sky_serve_controller,
            _disable_controller_check,
        )


def _launch(
    dag: 'sky.Dag',
    cluster_name: str,
    request_options: admin_policy.RequestOptions,
    retry_until_up: bool = False,
    idle_minutes_to_autostop: Optional[int] = None,
    dryrun: bool = False,
    down: bool = False,  # pylint: disable=redefined-outer-name
    backend: Optional[backends.Backend] = None,
    optimize_target: common.OptimizeTarget = common.OptimizeTarget.COST,
    no_setup: bool = False,
    clone_disk_from: Optional[str] = None,
    fast: bool = False,
    # Internal only:
    # pylint: disable=invalid-name
    _need_confirmation: bool = False,
    _is_launched_by_jobs_controller: bool = False,
    _is_launched_by_sky_serve_controller: bool = False,
    _disable_controller_check: bool = False,
) -> server_common.RequestId:
    """Auxiliary function for launch(), refer to launch() for details."""

    validate(dag, admin_policy_request_options=request_options)
    # The flags have been applied to the task YAML and the backward
    # compatibility of admin policy has been handled. We should no longer use
    # these flags.
    del down, idle_minutes_to_autostop

    confirm_shown = False
    if _need_confirmation:
        cluster_status = None
        # TODO(SKY-998): we should reduce RTTs before launching the cluster.
        request_id = status([cluster_name], all_users=True)
        clusters = get(request_id)
        cluster_user_hash = common_utils.get_user_hash()
        cluster_user_hash_str = ''
        current_user = common_utils.get_current_user_name()
        cluster_user_name = current_user
        if not clusters:
            # Show the optimize log before the prompt if the cluster does not
            # exist.
            request_id = optimize(dag,
                                  admin_policy_request_options=request_options)
            stream_and_get(request_id)
        else:
            cluster_record = clusters[0]
            cluster_status = cluster_record['status']
            cluster_user_hash = cluster_record['user_hash']
            cluster_user_name = cluster_record['user_name']
            if cluster_user_name == current_user:
                # Only show the hash if the username is the same as the local
                # username, to avoid confusion.
                cluster_user_hash_str = f' (hash: {cluster_user_hash})'

        # Prompt if (1) --cluster is None, or (2) cluster doesn't exist, or (3)
        # it exists but is STOPPED.
        prompt = None
        if cluster_status is None:
            prompt = (
                f'Launching a new cluster {cluster_name!r}. '
                # '{clone_source_str}. '
                'Proceed?')
        elif cluster_status == status_lib.ClusterStatus.STOPPED:
            user_name_str = ''
            if cluster_user_hash != common_utils.get_user_hash():
                user_name_str = (' created by another user '
                                 f'{cluster_user_name!r}'
                                 f'{cluster_user_hash_str}')
            prompt = (f'Restarting the stopped cluster {cluster_name!r}'
                      f'{user_name_str}. Proceed?')
        elif cluster_user_hash != common_utils.get_user_hash():
            # Prompt if the cluster was created by a different user.
            prompt = (f'Cluster {cluster_name!r} was created by another user '
                      f'{cluster_user_name!r}{cluster_user_hash_str}. '
                      'Reusing the cluster. Proceed?')
        if prompt is not None:
            confirm_shown = True
            click.confirm(prompt, default=True, abort=True, show_default=True)

    if not confirm_shown:
        click.secho('Running on cluster: ', fg='cyan', nl=False)
        click.secho(cluster_name)

    dag = client_common.upload_mounts_to_api_server(dag)

    dag_str = dag_utils.dump_chain_dag_to_yaml_str(dag)

    body = payloads.LaunchBody(
        task=dag_str,
        cluster_name=cluster_name,
        retry_until_up=retry_until_up,
        dryrun=dryrun,
        backend=backend.NAME if backend else None,
        optimize_target=optimize_target,
        no_setup=no_setup,
        clone_disk_from=clone_disk_from,
        fast=fast,
        # For internal use
        quiet_optimizer=_need_confirmation,
        is_launched_by_jobs_controller=_is_launched_by_jobs_controller,
        is_launched_by_sky_serve_controller=(
            _is_launched_by_sky_serve_controller),
        disable_controller_check=_disable_controller_check,
    )
    response = rest.post(
        f'{server_common.get_server_url()}/launch',
        json=json.loads(body.model_dump_json()),
        timeout=5,
        cookies=server_common.get_api_cookie_jar(),
    )
    return server_common.get_request_id(response)


@usage_lib.entrypoint
@server_common.check_server_healthy_or_start
@annotations.client_api
def exec(  # pylint: disable=redefined-builtin
    task: Union['sky.Task', 'sky.Dag'],
    cluster_name: Optional[str] = None,
    dryrun: bool = False,
    down: bool = False,  # pylint: disable=redefined-outer-name
    backend: Optional[backends.Backend] = None,
) -> server_common.RequestId:
    """Executes a task on an existing cluster.

    This function performs two actions:

    (1) workdir syncing, if the task has a workdir specified;
    (2) executing the task's ``run`` commands.

    All other steps (provisioning, setup commands, file mounts syncing) are
    skipped.  If any of those specifications changed in the task, this function
    will not reflect those changes.  To ensure a cluster's setup is up to date,
    use ``sky.launch()`` instead.

    Execution and scheduling behavior:

    - The task will undergo job queue scheduling, respecting any specified
      resource requirement. It can be executed on any node of the cluster with
      enough resources.
    - The task is run under the workdir (if specified).
    - The task is run non-interactively (without a pseudo-terminal or
      pty), so interactive commands such as ``htop`` do not work.
      Use ``ssh my_cluster`` instead.

    Args:
        task: sky.Task, or sky.Dag (experimental; 1-task only) containing the
          task to execute.
        cluster_name: name of an existing cluster to execute the task.
        dryrun: if True, do not actually execute the task.
        down: Tear down the cluster after all jobs finish (successfully or
          abnormally). If --idle-minutes-to-autostop is also set, the
          cluster will be torn down after the specified idle time.
          Note that if errors occur during provisioning/data syncing/setting
          up, the cluster will not be torn down for debugging purposes.
        backend: backend to use.  If None, use the default backend
          (CloudVMRayBackend).

    Returns:
        The request ID of the exec request.


    Request Returns:
        job_id (Optional[int]): the job ID of the submitted job. None if the
          backend is not CloudVmRayBackend, or no job is submitted to
          the cluster.
        handle (Optional[backends.ResourceHandle]): the handle to the cluster.
          None if dryrun.

    Request Raises:
        ValueError: if the specified cluster is not in UP status.
        sky.exceptions.ClusterDoesNotExist: if the specified cluster does not
          exist.
        sky.exceptions.NotSupportedError: if the specified cluster is a
          controller that does not support this operation.
    """
    dag = dag_utils.convert_entrypoint_to_dag(task)
    validate(dag, workdir_only=True)
    dag = client_common.upload_mounts_to_api_server(dag, workdir_only=True)
    dag_str = dag_utils.dump_chain_dag_to_yaml_str(dag)
    body = payloads.ExecBody(
        task=dag_str,
        cluster_name=cluster_name,
        dryrun=dryrun,
        down=down,
        backend=backend.NAME if backend else None,
    )

    response = rest.post(
        f'{server_common.get_server_url()}/exec',
        json=json.loads(body.model_dump_json()),
        timeout=5,
        cookies=server_common.get_api_cookie_jar(),
    )
    return server_common.get_request_id(response)


# TODO(aylei): when retry logs request, there will be duplciated log entries.
# We should fix this.
@usage_lib.entrypoint
@server_common.check_server_healthy_or_start
@annotations.client_api
@rest.retry_on_server_unavailable()
def tail_logs(cluster_name: str,
              job_id: Optional[int],
              follow: bool,
              tail: int = 0,
              output_stream: Optional['io.TextIOBase'] = None) -> int:
    """Tails the logs of a job.

    Args:
        cluster_name: name of the cluster.
        job_id: job id.
        follow: if True, follow the logs. Otherwise, return the logs
            immediately.
        tail: if > 0, tail the last N lines of the logs.
        output_stream: the stream to write the logs to. If None, print to the
            console.

    Returns:
        Exit code based on success or failure of the job. 0 if success,
        100 if the job failed. See exceptions.JobExitCode for possible exit
        codes.

    Request Raises:
        ValueError: if arguments are invalid or the cluster is not supported.
        sky.exceptions.ClusterDoesNotExist: if the cluster does not exist.
        sky.exceptions.ClusterNotUpError: if the cluster is not UP.
        sky.exceptions.NotSupportedError: if the cluster is not based on
          CloudVmRayBackend.
        sky.exceptions.ClusterOwnerIdentityMismatchError: if the current user is
          not the same as the user who created the cluster.
        sky.exceptions.CloudUserIdentityError: if we fail to get the current
          user identity.
    """
    body = payloads.ClusterJobBody(
        cluster_name=cluster_name,
        job_id=job_id,
        follow=follow,
        tail=tail,
    )
    response = rest.post(
        f'{server_common.get_server_url()}/logs',
        json=json.loads(body.model_dump_json()),
        stream=True,
        timeout=(client_common.API_SERVER_REQUEST_CONNECTION_TIMEOUT_SECONDS,
                 None),
        cookies=server_common.get_api_cookie_jar())
    request_id = server_common.get_request_id(response)
    # Log request is idempotent when tail is 0, thus can resume previous
    # streaming point on retry.
    return stream_response(request_id=request_id,
                           response=response,
                           output_stream=output_stream,
                           resumable=(tail == 0))


@usage_lib.entrypoint
@server_common.check_server_healthy_or_start
@annotations.client_api
def download_logs(cluster_name: str,
                  job_ids: Optional[List[str]]) -> Dict[str, str]:
    """Downloads the logs of jobs.

    Args:
        cluster_name: (str) name of the cluster.
        job_ids: (List[str]) job ids.

    Returns:
        The request ID of the download_logs request.

    Request Returns:
        job_log_paths (Dict[str, str]): a mapping of job_id to local log path.

    Request Raises:
        sky.exceptions.ClusterDoesNotExist: if the cluster does not exist.
        sky.exceptions.ClusterNotUpError: if the cluster is not UP.
        sky.exceptions.NotSupportedError: if the cluster is not based on
          CloudVmRayBackend.
        sky.exceptions.ClusterOwnerIdentityMismatchError: if the current user is
          not the same as the user who created the cluster.
        sky.exceptions.CloudUserIdentityError: if we fail to get the current
          user identity.
    """
    body = payloads.ClusterJobsDownloadLogsBody(
        cluster_name=cluster_name,
        job_ids=job_ids,
    )
    response = rest.post(f'{server_common.get_server_url()}/download_logs',
                         json=json.loads(body.model_dump_json()),
                         cookies=server_common.get_api_cookie_jar())
    job_id_remote_path_dict = stream_and_get(
        server_common.get_request_id(response))
    remote2local_path_dict = client_common.download_logs_from_api_server(
        job_id_remote_path_dict.values())
    return {
        job_id: remote2local_path_dict[remote_path]
        for job_id, remote_path in job_id_remote_path_dict.items()
    }


@usage_lib.entrypoint
@server_common.check_server_healthy_or_start
@annotations.client_api
def start(
    cluster_name: str,
    idle_minutes_to_autostop: Optional[int] = None,
    retry_until_up: bool = False,
    down: bool = False,  # pylint: disable=redefined-outer-name
    force: bool = False,
) -> server_common.RequestId:
    """Restart a cluster.

    If a cluster is previously stopped (status is STOPPED) or failed in
    provisioning/runtime installation (status is INIT), this function will
    attempt to start the cluster.  In the latter case, provisioning and runtime
    installation will be retried.

    Auto-failover provisioning is not used when restarting a stopped
    cluster. It will be started on the same cloud, region, and zone that were
    chosen before.

    If a cluster is already in the UP status, this function has no effect.

    Args:
        cluster_name: name of the cluster to start.
        idle_minutes_to_autostop: automatically stop the cluster after this
            many minute of idleness, i.e., no running or pending jobs in the
            cluster's job queue. Idleness gets reset whenever setting-up/
            running/pending jobs are found in the job queue. Setting this
            flag is equivalent to running ``sky.launch()`` and then
            ``sky.autostop(idle_minutes=<minutes>)``. If not set, the
            cluster will not be autostopped.
        retry_until_up: whether to retry launching the cluster until it is
            up.
        down: Autodown the cluster: tear down the cluster after specified
            minutes of idle time after all jobs finish (successfully or
            abnormally). Requires ``idle_minutes_to_autostop`` to be set.
        force: whether to force start the cluster even if it is already up.
            Useful for upgrading SkyPilot runtime.

    Returns:
        The request ID of the start request.

    Request Returns:
        None

    Request Raises:
        ValueError: argument values are invalid: (1) if ``down`` is set to True
            but ``idle_minutes_to_autostop`` is None; (2) if the specified
            cluster is the managed jobs controller, and either
            ``idle_minutes_to_autostop`` is not None or ``down`` is True (omit
            them to use the default autostop settings).
        sky.exceptions.ClusterDoesNotExist: the specified cluster does not
            exist.
        sky.exceptions.NotSupportedError: if the cluster to restart was
            launched using a non-default backend that does not support this
            operation.
        sky.exceptions.ClusterOwnerIdentitiesMismatchError: if the cluster to
            restart was launched by a different user.
    """
    body = payloads.StartBody(
        cluster_name=cluster_name,
        idle_minutes_to_autostop=idle_minutes_to_autostop,
        retry_until_up=retry_until_up,
        down=down,
        force=force,
    )
    response = rest.post(
        f'{server_common.get_server_url()}/start',
        json=json.loads(body.model_dump_json()),
        timeout=5,
        cookies=server_common.get_api_cookie_jar(),
    )
    return server_common.get_request_id(response)


@usage_lib.entrypoint
@server_common.check_server_healthy_or_start
@annotations.client_api
def down(cluster_name: str, purge: bool = False) -> server_common.RequestId:
    """Tears down a cluster.

    Tearing down a cluster will delete all associated resources (all billing
    stops), and any data on the attached disks will be lost.  Accelerators
    (e.g., TPUs) that are part of the cluster will be deleted too.

    Args:
        cluster_name: name of the cluster to down.
        purge: (Advanced) Forcefully remove the cluster from SkyPilot's cluster
            table, even if the actual cluster termination failed on the cloud.
            WARNING: This flag should only be set sparingly in certain manual
            troubleshooting scenarios; with it set, it is the user's
            responsibility to ensure there are no leaked instances and related
            resources.

    Returns:
        The request ID of the down request.

    Request Returns:
        None

    Request Raises:
        sky.exceptions.ClusterDoesNotExist: the specified cluster does not
            exist.
        RuntimeError: failed to tear down the cluster.
        sky.exceptions.NotSupportedError: the specified cluster is the managed
            jobs controller.

    """
    body = payloads.StopOrDownBody(
        cluster_name=cluster_name,
        purge=purge,
    )
    response = rest.post(
        f'{server_common.get_server_url()}/down',
        json=json.loads(body.model_dump_json()),
        timeout=5,
        cookies=server_common.get_api_cookie_jar(),
    )
    return server_common.get_request_id(response)


@usage_lib.entrypoint
@server_common.check_server_healthy_or_start
@annotations.client_api
def stop(cluster_name: str, purge: bool = False) -> server_common.RequestId:
    """Stops a cluster.

    Data on attached disks is not lost when a cluster is stopped.  Billing for
    the instances will stop, while the disks will still be charged.  Those
    disks will be reattached when restarting the cluster.

    Currently, spot instance clusters cannot be stopped (except for GCP, which
    does allow disk contents to be preserved when stopping spot VMs).

    Args:
        cluster_name: name of the cluster to stop.
        purge: (Advanced) Forcefully mark the cluster as stopped in SkyPilot's
            cluster table, even if the actual cluster stop operation failed on
            the cloud. WARNING: This flag should only be set sparingly in
            certain manual troubleshooting scenarios; with it set, it is the
            user's responsibility to ensure there are no leaked instances and
            related resources.

    Returns:
        The request ID of the stop request.

    Request Returns:
        None

    Request Raises:
        sky.exceptions.ClusterDoesNotExist: the specified cluster does not
            exist.
        RuntimeError: failed to stop the cluster.
        sky.exceptions.NotSupportedError: if the specified cluster is a spot
            cluster, or a TPU VM Pod cluster, or the managed jobs controller.

    """
    body = payloads.StopOrDownBody(
        cluster_name=cluster_name,
        purge=purge,
    )
    response = rest.post(
        f'{server_common.get_server_url()}/stop',
        json=json.loads(body.model_dump_json()),
        timeout=5,
        cookies=server_common.get_api_cookie_jar(),
    )
    return server_common.get_request_id(response)


@usage_lib.entrypoint
@server_common.check_server_healthy_or_start
@annotations.client_api
def autostop(
    cluster_name: str,
    idle_minutes: int,
    down: bool = False  # pylint: disable=redefined-outer-name
) -> server_common.RequestId:
    """Schedules an autostop/autodown for a cluster.

    Autostop/autodown will automatically stop or teardown a cluster when it
    becomes idle for a specified duration.  Idleness means there are no
    in-progress (pending/running) jobs in a cluster's job queue.

    Idleness time of a cluster is reset to zero, whenever:

    - A job is submitted (``sky.launch()`` or ``sky.exec()``).

    - The cluster has restarted.

    - An autostop is set when there is no active setting. (Namely, either
      there's never any autostop setting set, or the previous autostop setting
      was canceled.) This is useful for restarting the autostop timer.

    Example: say a cluster without any autostop set has been idle for 1 hour,
    then an autostop of 30 minutes is set. The cluster will not be immediately
    autostopped. Instead, the idleness timer only starts counting after the
    autostop setting was set.

    When multiple autostop settings are specified for the same cluster, the
    last setting takes precedence.

    Args:
        cluster_name: name of the cluster.
        idle_minutes: the number of minutes of idleness (no pending/running
            jobs) after which the cluster will be stopped automatically. Setting
            to a negative number cancels any autostop/autodown setting.
        down: if true, use autodown (tear down the cluster; non-restartable),
            rather than autostop (restartable).

    Returns:
        The request ID of the autostop request.

    Request Returns:
        None

    Request Raises:
        sky.exceptions.ClusterDoesNotExist: if the cluster does not exist.
        sky.exceptions.ClusterNotUpError: if the cluster is not UP.
        sky.exceptions.NotSupportedError: if the cluster is not based on
            CloudVmRayBackend or the cluster is TPU VM Pod.
        sky.exceptions.ClusterOwnerIdentityMismatchError: if the current user is
            not the same as the user who created the cluster.
        sky.exceptions.CloudUserIdentityError: if we fail to get the current
            user identity.
    """
    body = payloads.AutostopBody(
        cluster_name=cluster_name,
        idle_minutes=idle_minutes,
        down=down,
    )
    response = rest.post(
        f'{server_common.get_server_url()}/autostop',
        json=json.loads(body.model_dump_json()),
        timeout=5,
        cookies=server_common.get_api_cookie_jar(),
    )
    return server_common.get_request_id(response)


@usage_lib.entrypoint
@server_common.check_server_healthy_or_start
@annotations.client_api
def queue(cluster_name: str,
          skip_finished: bool = False,
          all_users: bool = False) -> server_common.RequestId:
    """Gets the job queue of a cluster.

    Args:
        cluster_name: name of the cluster.
        skip_finished: if True, skip finished jobs.
        all_users: if True, return jobs from all users.


    Returns:
        The request ID of the queue request.

    Request Returns:
        job_records (List[Dict[str, Any]]): A list of dicts for each job in the
            queue.

            .. code-block:: python

                [
                    {
                        'job_id': (int) job id,
                        'job_name': (str) job name,
                        'username': (str) username,
                        'user_hash': (str) user hash,
                        'submitted_at': (int) timestamp of submitted,
                        'start_at': (int) timestamp of started,
                        'end_at': (int) timestamp of ended,
                        'resources': (str) resources,
                        'status': (job_lib.JobStatus) job status,
                        'log_path': (str) log path,
                    }
                ]

    Request Raises:
        sky.exceptions.ClusterDoesNotExist: if the cluster does not exist.
        sky.exceptions.ClusterNotUpError: if the cluster is not UP.
        sky.exceptions.NotSupportedError: if the cluster is not based on
            ``CloudVmRayBackend``.
        sky.exceptions.ClusterOwnerIdentityMismatchError: if the current user is
            not the same as the user who created the cluster.
        sky.exceptions.CloudUserIdentityError: if we fail to get the current
            user identity.
        sky.exceptions.CommandError: if failed to get the job queue with ssh.
    """
    body = payloads.QueueBody(
        cluster_name=cluster_name,
        skip_finished=skip_finished,
        all_users=all_users,
    )
    response = rest.post(f'{server_common.get_server_url()}/queue',
                         json=json.loads(body.model_dump_json()),
                         cookies=server_common.get_api_cookie_jar())
    return server_common.get_request_id(response)


@usage_lib.entrypoint
@server_common.check_server_healthy_or_start
@annotations.client_api
def job_status(cluster_name: str,
               job_ids: Optional[List[int]] = None) -> server_common.RequestId:
    """Gets the status of jobs on a cluster.

    Args:
        cluster_name: name of the cluster.
        job_ids: job ids. If None, get the status of the last job.

    Returns:
        The request ID of the job status request.

    Request Returns:
        job_statuses (Dict[Optional[int], Optional[job_lib.JobStatus]]): A
            mapping of job_id to job statuses. The status will be None if the
            job does not exist. If job_ids is None and there is no job on the
            cluster, it will return {None: None}.

    Request Raises:
        sky.exceptions.ClusterDoesNotExist: if the cluster does not exist.
        sky.exceptions.ClusterNotUpError: if the cluster is not UP.
        sky.exceptions.NotSupportedError: if the cluster is not based on
            ``CloudVmRayBackend``.
        sky.exceptions.ClusterOwnerIdentityMismatchError: if the current user is
            not the same as the user who created the cluster.
        sky.exceptions.CloudUserIdentityError: if we fail to get the current
            user identity.
    """
    # TODO: merge this into the queue endpoint, i.e., let the queue endpoint
    # take job_ids to filter the returned jobs.
    body = payloads.JobStatusBody(
        cluster_name=cluster_name,
        job_ids=job_ids,
    )
    response = rest.post(f'{server_common.get_server_url()}/job_status',
                         json=json.loads(body.model_dump_json()),
                         cookies=server_common.get_api_cookie_jar())
    return server_common.get_request_id(response)


@usage_lib.entrypoint
@server_common.check_server_healthy_or_start
@annotations.client_api
def cancel(
    cluster_name: str,
    all: bool = False,  # pylint: disable=redefined-builtin
    all_users: bool = False,
    job_ids: Optional[List[int]] = None,
    # pylint: disable=invalid-name
    _try_cancel_if_cluster_is_init: bool = False
) -> server_common.RequestId:
    """Cancels jobs on a cluster.

    Args:
        cluster_name: name of the cluster.
        all: if True, cancel all jobs.
        all_users: if True, cancel all jobs from all users.
        job_ids: a list of job IDs to cancel.
        _try_cancel_if_cluster_is_init: (bool) whether to try cancelling the job
            even if the cluster is not UP, but the head node is still alive.
            This is used by the jobs controller to cancel the job when the
            worker node is preempted in the spot cluster.

    Returns:
        The request ID of the cancel request.

    Request Returns:
        None

    Request Raises:
        ValueError: if arguments are invalid.
        sky.exceptions.ClusterDoesNotExist: if the cluster does not exist.
        sky.exceptions.ClusterNotUpError: if the cluster is not UP.
        sky.exceptions.NotSupportedError: if the specified cluster is a
            controller that does not support this operation.
        sky.exceptions.ClusterOwnerIdentityMismatchError: if the current user is
            not the same as the user who created the cluster.
        sky.exceptions.CloudUserIdentityError: if we fail to get the current
            user identity.

    """
    body = payloads.CancelBody(
        cluster_name=cluster_name,
        all=all,
        all_users=all_users,
        job_ids=job_ids,
        try_cancel_if_cluster_is_init=_try_cancel_if_cluster_is_init,
    )
    response = rest.post(f'{server_common.get_server_url()}/cancel',
                         json=json.loads(body.model_dump_json()),
                         cookies=server_common.get_api_cookie_jar())
    return server_common.get_request_id(response)


@usage_lib.entrypoint
@server_common.check_server_healthy_or_start
@annotations.client_api
def status(
    cluster_names: Optional[List[str]] = None,
    refresh: common.StatusRefreshMode = common.StatusRefreshMode.NONE,
    all_users: bool = False,
) -> server_common.RequestId:
    """Gets cluster statuses.

    If cluster_names is given, return those clusters. Otherwise, return all
    clusters.

    Each cluster can have one of the following statuses:

    - ``INIT``: The cluster may be live or down. It can happen in the following
      cases:

      - Ongoing provisioning or runtime setup. (A ``sky.launch()`` has started
        but has not completed.)
      - Or, the cluster is in an abnormal state, e.g., some cluster nodes are
        down, or the SkyPilot runtime is unhealthy. (To recover the cluster,
        try ``sky launch`` again on it.)

    - ``UP``: Provisioning and runtime setup have succeeded and the cluster is
      live.  (The most recent ``sky.launch()`` has completed successfully.)

    - ``STOPPED``: The cluster is stopped and the storage is persisted. Use
      ``sky.start()`` to restart the cluster.

    Autostop column:

    - The autostop column indicates how long the cluster will be autostopped
      after minutes of idling (no jobs running). If ``to_down`` is True, the
      cluster will be autodowned, rather than autostopped.

    Getting up-to-date cluster statuses:

    - In normal cases where clusters are entirely managed by SkyPilot (i.e., no
      manual operations in cloud consoles) and no autostopping is used, the
      table returned by this command will accurately reflect the cluster
      statuses.

    - In cases where the clusters are changed outside of SkyPilot (e.g., manual
      operations in cloud consoles; unmanaged spot clusters getting preempted)
      or for autostop-enabled clusters, use ``refresh=True`` to query the
      latest cluster statuses from the cloud providers.

    Args:
        cluster_names: a list of cluster names to query. If not
            provided, all clusters will be queried.
        refresh: whether to query the latest cluster statuses from the cloud
            provider(s).
        all_users: whether to include all users' clusters. By default, only
            the current user's clusters are included.

    Returns:
        The request ID of the status request.

    Request Returns:
        cluster_records (List[Dict[str, Any]]): A list of dicts, with each dict
          containing the information of a cluster. If a cluster is found to be
          terminated or not found, it will be omitted from the returned list.

          .. code-block:: python

            {
              'name': (str) cluster name,
              'launched_at': (int) timestamp of last launch on this cluster,
              'handle': (ResourceHandle) an internal handle to the cluster,
              'last_use': (str) the last command/entrypoint that affected this
              cluster,
              'status': (sky.ClusterStatus) cluster status,
              'autostop': (int) idle time before autostop,
              'to_down': (bool) whether autodown is used instead of autostop,
              'metadata': (dict) metadata of the cluster,
              'user_hash': (str) user hash of the cluster owner,
              'user_name': (str) user name of the cluster owner,
              'resources_str': (str) the resource string representation of the
                cluster,
            }

    """
    # TODO(zhwu): this does not stream the logs output by logger back to the
    # user, due to the rich progress implementation.
    body = payloads.StatusBody(
        cluster_names=cluster_names,
        refresh=refresh,
        all_users=all_users,
    )
    response = rest.post(f'{server_common.get_server_url()}/status',
                         json=json.loads(body.model_dump_json()),
                         cookies=server_common.get_api_cookie_jar())
    return server_common.get_request_id(response)


@usage_lib.entrypoint
@server_common.check_server_healthy_or_start
@annotations.client_api
def endpoints(
        cluster: str,
        port: Optional[Union[int, str]] = None) -> server_common.RequestId:
    """Gets the endpoint for a given cluster and port number (endpoint).

    Args:
        cluster: The name of the cluster.
        port: The port number to get the endpoint for. If None, endpoints
            for all ports are returned.

    Returns:
        The request ID of the endpoints request.

    Request Returns:
        A dictionary of port numbers to endpoints. If port is None,
        the dictionary will contain all ports:endpoints exposed on the cluster.

    Request Raises:
        ValueError: if the cluster is not UP or the endpoint is not exposed.
        RuntimeError: if the cluster has no ports to be exposed or no endpoints
            are exposed yet.
    """
    body = payloads.EndpointsBody(
        cluster=cluster,
        port=port,
    )
    response = rest.post(f'{server_common.get_server_url()}/endpoints',
                         json=json.loads(body.model_dump_json()),
                         cookies=server_common.get_api_cookie_jar())
    return server_common.get_request_id(response)


@usage_lib.entrypoint
@server_common.check_server_healthy_or_start
@annotations.client_api
def cost_report(days: Optional[int] = None) -> server_common.RequestId:  # pylint: disable=redefined-builtin
    """Gets all cluster cost reports, including those that have been downed.

    The estimated cost column indicates price for the cluster based on the type
    of resources being used and the duration of use up until the call to
    status. This means if the cluster is UP, successive calls to report will
    show increasing price. The estimated cost is calculated based on the local
    cache of the cluster status, and may not be accurate for the cluster with
    autostop/use_spot set or terminated/stopped on the cloud console.

    Args:
        days: The number of days to get the cost report for. If not provided,
            the default is 30 days.

    Returns:
        The request ID of the cost report request.

    Request Returns:
        cluster_cost_records (List[Dict[str, Any]]): A list of dicts, with each
          dict containing the cost information of a cluster.

          .. code-block:: python

            {
              'name': (str) cluster name,
              'launched_at': (int) timestamp of last launch on this cluster,
              'duration': (int) total seconds that cluster was up and running,
              'last_use': (str) the last command/entrypoint that affected this
              'num_nodes': (int) number of nodes launched for cluster,
              'resources': (resources.Resources) type of resource launched,
              'cluster_hash': (str) unique hash identifying cluster,
              'usage_intervals': (List[Tuple[int, int]]) cluster usage times,
              'total_cost': (float) cost given resources and usage intervals,
            }
    """
    body = payloads.CostReportBody(days=days)
    response = rest.post(f'{server_common.get_server_url()}/cost_report',
                         json=json.loads(body.model_dump_json()),
                         cookies=server_common.get_api_cookie_jar())
    return server_common.get_request_id(response)


# === Storage APIs ===
@usage_lib.entrypoint
@server_common.check_server_healthy_or_start
@annotations.client_api
def storage_ls() -> server_common.RequestId:
    """Gets the storages.

    Returns:
        The request ID of the storage list request.

    Request Returns:
        storage_records (List[Dict[str, Any]]): A list of dicts, with each dict
            containing the information of a storage.

            .. code-block:: python

                {
                    'name': (str) storage name,
                    'launched_at': (int) timestamp of creation,
                    'store': (List[sky.StoreType]) storage type,
                    'last_use': (int) timestamp of last use,
                    'status': (sky.StorageStatus) storage status,
                }
        ]
    """
    response = rest.get(f'{server_common.get_server_url()}/storage/ls',
                        cookies=server_common.get_api_cookie_jar())
    return server_common.get_request_id(response)


@usage_lib.entrypoint
@server_common.check_server_healthy_or_start
@annotations.client_api
def storage_delete(name: str) -> server_common.RequestId:
    """Deletes a storage.

    Args:
        name: The name of the storage to delete.

    Returns:
        The request ID of the storage delete request.

    Request Returns:
        None

    Request Raises:
        ValueError: If the storage does not exist.
    """
    body = payloads.StorageBody(name=name)
    response = rest.post(f'{server_common.get_server_url()}/storage/delete',
                         json=json.loads(body.model_dump_json()),
                         cookies=server_common.get_api_cookie_jar())
    return server_common.get_request_id(response)


# === Kubernetes ===


@usage_lib.entrypoint
@server_common.check_server_healthy_or_start
@annotations.client_api
def local_up(gpus: bool,
             ips: Optional[List[str]],
             ssh_user: Optional[str],
             ssh_key: Optional[str],
             cleanup: bool,
             context_name: Optional[str] = None,
             password: Optional[str] = None) -> server_common.RequestId:
    """Launches a Kubernetes cluster on local machines.

    Returns:
        request_id: The request ID of the local up request.
    """
    # We do not allow local up when the API server is running remotely since it
    # will modify the kubeconfig.
    # TODO: move this check to server.
    if not server_common.is_api_server_local():
        with ux_utils.print_exception_no_traceback():
            raise ValueError(
                'sky local up is only supported when running SkyPilot locally.')

    body = payloads.LocalUpBody(gpus=gpus,
                                ips=ips,
                                ssh_user=ssh_user,
                                ssh_key=ssh_key,
                                cleanup=cleanup,
                                context_name=context_name,
                                password=password)
    response = rest.post(f'{server_common.get_server_url()}/local_up',
                         json=json.loads(body.model_dump_json()),
                         cookies=server_common.get_api_cookie_jar())
    return server_common.get_request_id(response)


@usage_lib.entrypoint
@server_common.check_server_healthy_or_start
@annotations.client_api
def local_down() -> server_common.RequestId:
    """Tears down the Kubernetes cluster started by local_up."""
    # We do not allow local up when the API server is running remotely since it
    # will modify the kubeconfig.
    # TODO: move this check to remote server.
    if not server_common.is_api_server_local():
        with ux_utils.print_exception_no_traceback():
            raise ValueError('sky local down is only supported when running '
                             'SkyPilot locally.')
    response = rest.post(f'{server_common.get_server_url()}/local_down',
                         cookies=server_common.get_api_cookie_jar())
    return server_common.get_request_id(response)


def _update_remote_ssh_node_pools(file: str,
                                  infra: Optional[str] = None) -> None:
    """Update the SSH node pools on the remote server.

    This function will also upload the local SSH key to the remote server, and
    replace the file path to the remote SSH key file path.

    Args:
        file: The path to the local SSH node pools config file.
        infra: The name of the cluster configuration in the local SSH node
            pools config file. If None, all clusters in the file are updated.
    """
    file = os.path.expanduser(file)
    if not os.path.exists(file):
        with ux_utils.print_exception_no_traceback():
            raise ValueError(
                f'SSH Node Pool config file {file} does not exist. '
                'Please check if the file exists and the path is correct.')
    config = ssh_utils.load_ssh_targets(file)
    config = ssh_utils.get_cluster_config(config, infra)
    pools_config = {}
    for name, pool_config in config.items():
        hosts_info = ssh_utils.prepare_hosts_info(
            name, pool_config, upload_ssh_key_func=_upload_ssh_key_and_wait)
        pools_config[name] = {'hosts': hosts_info}
    requests.post(f'{server_common.get_server_url()}/ssh_node_pools',
                  json=pools_config,
                  cookies=server_common.get_api_cookie_jar())


def _upload_ssh_key_and_wait(key_name: str, key_file_path: str) -> str:
    """Upload the SSH key to the remote server and wait for the key to be
    uploaded.

    Args:
        key_name: The name of the SSH key.
        key_file_path: The path to the local SSH key file.

    Returns:
        The path for the remote SSH key file on the API server.
    """
    if not os.path.exists(os.path.expanduser(key_file_path)):
        with ux_utils.print_exception_no_traceback():
            raise ValueError(f'SSH key file not found: {key_file_path}')

    with open(os.path.expanduser(key_file_path), 'rb') as key_file:
        response = requests.post(
            f'{server_common.get_server_url()}/ssh_node_pools/keys',
            files={
                'key_file': (key_name, key_file, 'application/octet-stream')
            },
            data={'key_name': key_name},
            cookies=server_common.get_api_cookie_jar())

    return response.json()['key_path']


@usage_lib.entrypoint
@server_common.check_server_healthy_or_start
@annotations.client_api
def ssh_up(infra: Optional[str] = None,
           file: Optional[str] = None) -> server_common.RequestId:
    """Deploys the SSH Node Pools defined in ~/.sky/ssh_targets.yaml.

    Args:
        infra: Name of the cluster configuration in ssh_targets.yaml.
            If None, the first cluster in the file is used.
        file: Name of the ssh node pool configuration file to use. If
            None, the default path, ~/.sky/ssh_node_pools.yaml is used.

    Returns:
        request_id: The request ID of the SSH cluster deployment request.
    """
<<<<<<< HEAD
    if file is not None:
        _update_remote_ssh_node_pools(file, infra)

    # Use SSH node pools router endpoint
    body = payloads.SSHUpBody(infra=infra, cleanup=False)
    if infra is not None:
        # Call the specific pool deployment endpoint
        response = requests.post(
            f'{server_common.get_server_url()}/ssh_node_pools/{infra}/deploy',
            cookies=server_common.get_api_cookie_jar())
    else:
        # Call the general deployment endpoint
        response = requests.post(
            f'{server_common.get_server_url()}/ssh_node_pools/deploy',
            json=json.loads(body.model_dump_json()),
            cookies=server_common.get_api_cookie_jar())
=======
    body = payloads.SSHUpBody(
        infra=infra,
        cleanup=False,
    )
    response = rest.post(f'{server_common.get_server_url()}/ssh_up',
                         json=json.loads(body.model_dump_json()),
                         cookies=server_common.get_api_cookie_jar())
>>>>>>> cc8dbb73
    return server_common.get_request_id(response)


@usage_lib.entrypoint
@server_common.check_server_healthy_or_start
@annotations.client_api
def ssh_down(infra: Optional[str] = None) -> server_common.RequestId:
    """Tears down a Kubernetes cluster on SSH targets.

    Args:
        infra: Name of the cluster configuration in ssh_targets.yaml.
            If None, the first cluster in the file is used.

    Returns:
        request_id: The request ID of the SSH cluster teardown request.
    """
<<<<<<< HEAD
    # Use SSH node pools router endpoint
    body = payloads.SSHUpBody(infra=infra, cleanup=True)
    if infra is not None:
        # Call the specific pool down endpoint
        response = requests.post(
            f'{server_common.get_server_url()}/ssh_node_pools/{infra}/down',
            cookies=server_common.get_api_cookie_jar())
    else:
        # Call the general down endpoint
        response = requests.post(
            f'{server_common.get_server_url()}/ssh_node_pools/down',
            json=json.loads(body.model_dump_json()),
            cookies=server_common.get_api_cookie_jar())
=======
    body = payloads.SSHUpBody(
        infra=infra,
        cleanup=True,
    )
    response = rest.post(f'{server_common.get_server_url()}/ssh_down',
                         json=json.loads(body.model_dump_json()),
                         cookies=server_common.get_api_cookie_jar())
>>>>>>> cc8dbb73
    return server_common.get_request_id(response)


@usage_lib.entrypoint
@server_common.check_server_healthy_or_start
@annotations.client_api
def realtime_kubernetes_gpu_availability(
        context: Optional[str] = None,
        name_filter: Optional[str] = None,
        quantity_filter: Optional[int] = None,
        is_ssh: Optional[bool] = None) -> server_common.RequestId:
    """Gets the real-time Kubernetes GPU availability.

    Returns:
        The request ID of the real-time Kubernetes GPU availability request.
    """
    body = payloads.RealtimeGpuAvailabilityRequestBody(
        context=context,
        name_filter=name_filter,
        quantity_filter=quantity_filter,
        is_ssh=is_ssh,
    )
    response = rest.post(
        f'{server_common.get_server_url()}/'
        'realtime_kubernetes_gpu_availability',
        json=json.loads(body.model_dump_json()),
        cookies=server_common.get_api_cookie_jar())
    return server_common.get_request_id(response)


@usage_lib.entrypoint
@server_common.check_server_healthy_or_start
@annotations.client_api
def kubernetes_node_info(
        context: Optional[str] = None) -> server_common.RequestId:
    """Gets the resource information for all the nodes in the cluster.

    Currently only GPU resources are supported. The function returns the total
    number of GPUs available on the node and the number of free GPUs on the
    node.

    If the user does not have sufficient permissions to list pods in all
    namespaces, the function will return free GPUs as -1.

    Args:
        context: The Kubernetes context. If None, the default context is used.

    Returns:
        The request ID of the Kubernetes node info request.

    Request Returns:
        KubernetesNodesInfo: A model that contains the node info map and other
            information.
    """
    body = payloads.KubernetesNodeInfoRequestBody(context=context)
    response = rest.post(
        f'{server_common.get_server_url()}/kubernetes_node_info',
        json=json.loads(body.model_dump_json()),
        cookies=server_common.get_api_cookie_jar())
    return server_common.get_request_id(response)


@usage_lib.entrypoint
@server_common.check_server_healthy_or_start
@annotations.client_api
def status_kubernetes() -> server_common.RequestId:
    """Gets all SkyPilot clusters and jobs in the Kubernetes cluster.

    Managed jobs and services are also included in the clusters returned.
    The caller must parse the controllers to identify which clusters are run
    as managed jobs or services.

    Returns:
        The request ID of the status request.

    Request Returns:
        A tuple containing:
        - all_clusters: List of KubernetesSkyPilotClusterInfoPayload with info
            for all clusters, including managed jobs, services and controllers.
        - unmanaged_clusters: List of KubernetesSkyPilotClusterInfoPayload with
            info for all clusters excluding managed jobs and services.
            Controllers are included.
        - all_jobs: List of managed jobs from all controllers. Each entry is a
            dictionary job info, see jobs.queue_from_kubernetes_pod for details.
        - context: Kubernetes context used to fetch the cluster information.
    """
    response = rest.get(f'{server_common.get_server_url()}/status_kubernetes',
                        cookies=server_common.get_api_cookie_jar())
    return server_common.get_request_id(response)


# === API request APIs ===
@usage_lib.entrypoint
@annotations.client_api
def get(request_id: str) -> Any:
    """Waits for and gets the result of a request.

    This function will not check the server health since /api/get is typically
    not the first API call in an SDK session and checking the server health
    may cause GET /api/get being sent to a restarted API server.

    Args:
        request_id: The request ID of the request to get.

    Returns:
        The ``Request Returns`` of the specified request. See the documentation
        of the specific requests above for more details.

    Raises:
        Exception: It raises the same exceptions as the specific requests,
            see ``Request Raises`` in the documentation of the specific requests
            above.
    """
    response = rest.get_without_retry(
        f'{server_common.get_server_url()}/api/get?request_id={request_id}',
        timeout=(client_common.API_SERVER_REQUEST_CONNECTION_TIMEOUT_SECONDS,
                 None),
        cookies=server_common.get_api_cookie_jar())
    request_task = None
    if response.status_code == 200:
        request_task = requests_lib.Request.decode(
            requests_lib.RequestPayload(**response.json()))
    elif response.status_code == 500:
        try:
            request_task = requests_lib.Request.decode(
                requests_lib.RequestPayload(**response.json().get('detail')))
            logger.debug(f'Got request with error: {request_task.name}')
        except Exception:  # pylint: disable=broad-except
            request_task = None
    if request_task is None:
        with ux_utils.print_exception_no_traceback():
            raise RuntimeError(f'Failed to get request {request_id}: '
                               f'{response.status_code} {response.text}')
    error = request_task.get_error()
    if error is not None:
        error_obj = error['object']
        if env_options.Options.SHOW_DEBUG_INFO.get():
            stacktrace = getattr(error_obj, 'stacktrace', str(error_obj))
            logger.error('=== Traceback on SkyPilot API Server ===\n'
                         f'{stacktrace}')
        with ux_utils.print_exception_no_traceback():
            raise error_obj
    if request_task.status == requests_lib.RequestStatus.CANCELLED:
        with ux_utils.print_exception_no_traceback():
            raise exceptions.RequestCancelled(
                f'{colorama.Fore.YELLOW}Current {request_task.name!r} request '
                f'({request_task.request_id}) is cancelled by another process.'
                f'{colorama.Style.RESET_ALL}')
    return request_task.get_return_value()


@usage_lib.entrypoint
@server_common.check_server_healthy_or_start
@annotations.client_api
def stream_and_get(
    request_id: Optional[str] = None,
    log_path: Optional[str] = None,
    tail: Optional[int] = None,
    follow: bool = True,
    output_stream: Optional['io.TextIOBase'] = None,
) -> Any:
    """Streams the logs of a request or a log file and gets the final result.

    This will block until the request is finished. The request id can be a
    prefix of the full request id.

    Args:
        request_id: The prefix of the request ID of the request to stream.
        log_path: The path to the log file to stream.
        tail: The number of lines to show from the end of the logs.
            If None, show all logs.
        follow: Whether to follow the logs.
        output_stream: The output stream to write to. If None, print to the
            console.

    Returns:
        The ``Request Returns`` of the specified request. See the documentation
        of the specific requests above for more details.

    Raises:
        Exception: It raises the same exceptions as the specific requests,
            see ``Request Raises`` in the documentation of the specific requests
            above.
    """
    params = {
        'request_id': request_id,
        'log_path': log_path,
        'tail': str(tail) if tail is not None else None,
        'follow': follow,
        'format': 'console',
    }
    response = rest.get_without_retry(
        f'{server_common.get_server_url()}/api/stream',
        params=params,
        timeout=(client_common.API_SERVER_REQUEST_CONNECTION_TIMEOUT_SECONDS,
                 None),
        stream=True,
        cookies=server_common.get_api_cookie_jar())
    if response.status_code in [404, 400]:
        detail = response.json().get('detail')
        with ux_utils.print_exception_no_traceback():
            raise RuntimeError(f'Failed to stream logs: {detail}')
    elif response.status_code != 200:
        return get(request_id)
    return stream_response(request_id, response, output_stream)


@usage_lib.entrypoint
@annotations.client_api
def api_cancel(request_ids: Optional[Union[str, List[str]]] = None,
               all_users: bool = False,
               silent: bool = False) -> server_common.RequestId:
    """Aborts a request or all requests.

    Args:
        request_ids: The request ID(s) to abort. Can be a single string or a
            list of strings.
        all_users: Whether to abort all requests from all users.
        silent: Whether to suppress the output.

    Returns:
        The request ID of the abort request itself.

    Request Returns:
        A list of request IDs that were cancelled.

    Raises:
        click.BadParameter: If no request ID is specified and not all or
            all_users is not set.
    """
    echo = logger.info if not silent else logger.debug
    user_id = None
    if not all_users:
        user_id = common_utils.get_user_hash()

    # Convert single request ID to list if needed
    if isinstance(request_ids, str):
        request_ids = [request_ids]

    body = payloads.RequestCancelBody(request_ids=request_ids, user_id=user_id)
    if all_users:
        echo('Cancelling all users\' requests...')
    elif request_ids is None:
        echo(f'Cancelling all requests for user {user_id!r}...')
    else:
        request_id_str = ', '.join(
            repr(request_id) for request_id in request_ids)
        plural = 's' if len(request_ids) > 1 else ''
        echo(f'Cancelling {len(request_ids)} request{plural}: '
             f'{request_id_str}...')

    response = rest.post(f'{server_common.get_server_url()}/api/cancel',
                         json=json.loads(body.model_dump_json()),
                         timeout=5,
                         cookies=server_common.get_api_cookie_jar())
    return server_common.get_request_id(response)


@usage_lib.entrypoint
@annotations.client_api
def api_status(
    request_ids: Optional[List[str]] = None,
    # pylint: disable=redefined-builtin
    all_status: bool = False
) -> List[requests_lib.RequestPayload]:
    """Lists all requests.

    Args:
        request_ids: The prefixes of the request IDs of the requests to query.
            If None, all requests are queried.
        all_status: Whether to list all finished requests as well. This argument
            is ignored if request_ids is not None.

    Returns:
        A list of request payloads.
    """
    body = payloads.RequestStatusBody(request_ids=request_ids,
                                      all_status=all_status)
    response = rest.get(
        f'{server_common.get_server_url()}/api/status',
        params=server_common.request_body_to_params(body),
        timeout=(client_common.API_SERVER_REQUEST_CONNECTION_TIMEOUT_SECONDS,
                 None),
        cookies=server_common.get_api_cookie_jar())
    server_common.handle_request_error(response)
    return [
        requests_lib.RequestPayload(**request) for request in response.json()
    ]


# === API server management APIs ===
@usage_lib.entrypoint
@server_common.check_server_healthy_or_start
@annotations.client_api
def api_info() -> Dict[str, Any]:
    """Gets the server's status, commit and version.

    Returns:
        A dictionary containing the server's status, commit and version.

        .. code-block:: python

            {
                'status': 'healthy',
                'api_version': '1',
                'commit': 'abc1234567890',
                'version': '1.0.0',
                'version_on_disk': '1.0.0',
                'user': {
                    'name': 'test@example.com',
                    'id': '12345abcd',
                },
            }

        Note that user may be None if we are not using an auth proxy.

    """
    response = rest.get(f'{server_common.get_server_url()}/api/health',
                        cookies=server_common.get_api_cookie_jar())
    response.raise_for_status()
    return response.json()


@usage_lib.entrypoint
@annotations.client_api
def api_start(
    *,
    deploy: bool = False,
    host: str = '127.0.0.1',
    foreground: bool = False,
    metrics: bool = False,
    metrics_port: Optional[int] = None,
    enable_basic_auth: bool = False,
) -> None:
    """Starts the API server.

    It checks the existence of the API server and starts it if it does not
    exist.

    Args:
        deploy: Whether to deploy the API server, i.e. fully utilize the
            resources of the machine.
        host: The host to deploy the API server. It will be set to 0.0.0.0
            if deploy is True, to allow remote access.
        foreground: Whether to run the API server in the foreground (run in
            the current process).
        metrics: Whether to export metrics of the API server.
        metrics_port: The port to export metrics of the API server.
        enable_basic_auth: Whether to enable basic authentication
            in the API server.
    Returns:
        None
    """
    if deploy:
        host = '0.0.0.0'
    if host not in server_common.AVAILBLE_LOCAL_API_SERVER_HOSTS:
        raise ValueError(f'Invalid host: {host}. Should be one of: '
                         f'{server_common.AVAILBLE_LOCAL_API_SERVER_HOSTS}')
    is_local_api_server = server_common.is_api_server_local()
    if not is_local_api_server:
        server_url = server_common.get_server_url()
        with ux_utils.print_exception_no_traceback():
            raise ValueError(f'Unable to start local API server: '
                             f'server endpoint is set to {server_url}. '
                             'To start a local API server, remove the endpoint '
                             'from the config file and/or unset the '
                             'SKYPILOT_API_SERVER_ENDPOINT environment '
                             'variable.')
    server_common.check_server_healthy_or_start_fn(deploy, host, foreground,
                                                   metrics, metrics_port,
                                                   enable_basic_auth)
    if foreground:
        # Explain why current process exited
        logger.info('API server is already running:')
    api_server_url = server_common.get_server_url(host)
    logger.info(f'{ux_utils.INDENT_SYMBOL}SkyPilot API server and dashboard: '
                f'{api_server_url}\n'
                f'{ux_utils.INDENT_LAST_SYMBOL}'
                f'View API server logs at: {constants.API_SERVER_LOGS}')


@usage_lib.entrypoint
@annotations.client_api
def api_stop() -> None:
    """Stops the API server.

    It will do nothing if the API server is remotely hosted.

    Returns:
        None
    """
    # Kill the uvicorn process by name: uvicorn sky.server.server:app
    server_url = server_common.get_server_url()
    if not server_common.is_api_server_local():
        with ux_utils.print_exception_no_traceback():
            raise RuntimeError(
                f'Cannot kill the API server at {server_url} because it is not '
                f'the default SkyPilot API server started locally.')

    found = False
    for process in psutil.process_iter(attrs=['pid', 'cmdline']):
        cmdline = process.info['cmdline']
        if cmdline and server_common.API_SERVER_CMD in ' '.join(cmdline):
            subprocess_utils.kill_children_processes(parent_pids=[process.pid],
                                                     force=True)
            found = True

    # Remove the database for requests.
    server_common.clear_local_api_server_database()

    if found:
        logger.info(f'{colorama.Fore.GREEN}SkyPilot API server stopped.'
                    f'{colorama.Style.RESET_ALL}')
    else:
        logger.info('SkyPilot API server is not running.')


# Use the same args as `docker logs`
@usage_lib.entrypoint
@annotations.client_api
def api_server_logs(follow: bool = True, tail: Optional[int] = None) -> None:
    """Streams the API server logs.

    Args:
        follow: Whether to follow the logs.
        tail: the number of lines to show from the end of the logs.
            If None, show all logs.

    Returns:
        None
    """
    if server_common.is_api_server_local():
        tail_args = ['-f'] if follow else []
        if tail is None:
            tail_args.extend(['-n', '+1'])
        else:
            tail_args.extend(['-n', f'{tail}'])
        log_path = os.path.expanduser(constants.API_SERVER_LOGS)
        subprocess.run(['tail', *tail_args, f'{log_path}'], check=False)
    else:
        stream_and_get(log_path=constants.API_SERVER_LOGS, tail=tail)


@usage_lib.entrypoint
@annotations.client_api
def api_login(endpoint: Optional[str] = None, get_token: bool = False) -> None:
    """Logs into a SkyPilot API server.

    This sets the endpoint globally, i.e., all SkyPilot CLI and SDK calls will
    use this endpoint.

    To temporarily override the endpoint, use the environment variable
    `SKYPILOT_API_SERVER_ENDPOINT` instead.

    Args:
        endpoint: The endpoint of the SkyPilot API server, e.g.,
            http://1.2.3.4:46580 or https://skypilot.mydomain.com.
        get_token: Whether to force getting a new token even if not needed.

    Returns:
        None
    """
    # TODO(zhwu): this SDK sets global endpoint, which may not be the best
    # design as a user may expect this is only effective for the current
    # session. We should consider using env var for specifying endpoint.
    if endpoint is None:
        endpoint = click.prompt('Enter your SkyPilot API server endpoint')
    # Check endpoint is a valid URL
    if (endpoint is not None and not endpoint.startswith('http://') and
            not endpoint.startswith('https://')):
        raise click.BadParameter('Endpoint must be a valid URL.')
    endpoint = endpoint.rstrip('/')

    server_status, api_server_info = server_common.check_server_healthy(
        endpoint)
    if server_status == server_common.ApiServerStatus.NEEDS_AUTH or get_token:
        # We detected an auth proxy, so go through the auth proxy cookie flow.
        token: Optional[str] = None
        server: Optional[oauth_lib.HTTPServer] = None
        try:
            callback_port = common_utils.find_free_port(8000)

            token_container: Dict[str, Optional[str]] = {'token': None}
            logger.debug('Starting local authentication server...')
            server = oauth_lib.start_local_auth_server(callback_port,
                                                       token_container,
                                                       endpoint)

            token_url = (f'{endpoint}/token?local_port={callback_port}')
            if webbrowser.open(token_url):
                click.echo(f'{colorama.Fore.GREEN}A web browser has been '
                           f'opened at {token_url}. Please continue the login '
                           f'in the web browser.{colorama.Style.RESET_ALL}\n'
                           f'{colorama.Style.DIM}To manually copy the token, '
                           f'press ctrl+c.{colorama.Style.RESET_ALL}')
            else:
                raise ValueError('Failed to open browser.')

            start_time = time.time()

            while (token_container['token'] is None and
                   time.time() - start_time < oauth_lib.AUTH_TIMEOUT):
                time.sleep(1)

            if token_container['token'] is None:
                click.echo(f'{colorama.Fore.YELLOW}Authentication timed out '
                           f'after {oauth_lib.AUTH_TIMEOUT} seconds.')
            else:
                token = token_container['token']

        except (Exception, KeyboardInterrupt) as e:  # pylint: disable=broad-except
            logger.debug(f'Automatic authentication failed: {e}, '
                         'falling back to manual token entry.')
            if isinstance(e, KeyboardInterrupt):
                click.echo(f'\n{colorama.Style.DIM}Interrupted. Press ctrl+c '
                           f'again to exit.{colorama.Style.RESET_ALL}')
            # Fall back to manual token entry
            token_url = f'{endpoint}/token'
            click.echo('Authentication is needed. Please visit this URL '
                       f'to set up the token:{colorama.Style.BRIGHT}\n\n'
                       f'{token_url}\n{colorama.Style.RESET_ALL}')
            token = click.prompt('Paste the token')
        finally:
            if server is not None:
                try:
                    server.server_close()
                except Exception:  # pylint: disable=broad-except
                    pass
            if not token:
                with ux_utils.print_exception_no_traceback():
                    raise ValueError('Authentication failed.')

        # Parse the token.
        # b64decode will ignore invalid characters, but does some length and
        # padding checks.
        try:
            data = base64.b64decode(token)
        except binascii.Error as e:
            raise ValueError(f'Malformed token: {token}') from e
        logger.debug(f'Token data: {data!r}')
        try:
            json_data = json.loads(data)
        except (json.JSONDecodeError, UnicodeDecodeError) as e:
            raise ValueError(f'Malformed token data: {data!r}') from e
        if not isinstance(json_data, dict):
            raise ValueError(f'Malformed token JSON: {json_data}')

        if json_data.get('v') == 1:
            user_hash = json_data.get('user')
            cookie_dict = json_data['cookies']
        elif 'v' not in json_data:
            user_hash = None
            cookie_dict = json_data
        else:
            raise ValueError(f'Unsupported token version: {json_data.get("v")}')

        parsed_url = urlparse.urlparse(endpoint)
        cookie_jar = cookiejar.MozillaCookieJar()
        for (name, value) in cookie_dict.items():
            # dict keys in JSON must be strings
            assert isinstance(name, str)
            if not isinstance(value, str):
                raise ValueError('Malformed token - bad key/value: '
                                 f'{name}: {value}')

            # See CookieJar._cookie_from_cookie_tuple
            # oauth2proxy default is Max-Age 604800
            expires = int(time.time()) + 604800
            domain = str(parsed_url.hostname)
            domain_initial_dot = domain.startswith('.')
            secure = parsed_url.scheme == 'https'
            if not domain_initial_dot:
                domain = '.' + domain

            cookie_jar.set_cookie(
                cookiejar.Cookie(
                    version=0,
                    name=name,
                    value=value,
                    port=None,
                    port_specified=False,
                    domain=domain,
                    domain_specified=True,
                    domain_initial_dot=domain_initial_dot,
                    path='',
                    path_specified=False,
                    secure=secure,
                    expires=expires,
                    discard=False,
                    comment=None,
                    comment_url=None,
                    rest=dict(),
                ))

        # Now that the cookies are parsed, save them to the cookie jar.
        server_common.set_api_cookie_jar(cookie_jar)

        # If we have a user_hash, save it to the local file
        if user_hash is not None:
            if not common_utils.is_valid_user_hash(user_hash):
                raise ValueError(f'Invalid user hash: {user_hash}')
            with open(os.path.expanduser('~/.sky/user_hash'),
                      'w',
                      encoding='utf-8') as f:
                f.write(user_hash)
    else:
        # Check if basic auth is enabled
        if api_server_info.basic_auth_enabled:
            if api_server_info.user is None:
                with ux_utils.print_exception_no_traceback():
                    raise ValueError(
                        'Basic auth is enabled but no valid user is found')
            # Set the user hash in the local file
            user_hash = api_server_info.user.get('id')
            if not user_hash or not common_utils.is_valid_user_hash(user_hash):
                raise ValueError(f'Invalid user hash: {user_hash}')
            with open(os.path.expanduser('~/.sky/user_hash'),
                      'w',
                      encoding='utf-8') as f:
                f.write(user_hash)

    # Set the endpoint in the config file
    config_path = pathlib.Path(
        skypilot_config.get_user_config_path()).expanduser()
    with filelock.FileLock(config_path.with_suffix('.lock')):
        if not config_path.exists():
            config_path.touch()
            config = {'api_server': {'endpoint': endpoint}}
        else:
            config = skypilot_config.get_user_config()
            config.set_nested(('api_server', 'endpoint'), endpoint)
        common_utils.dump_yaml(str(config_path), dict(config))
        dashboard_url = server_common.get_dashboard_url(endpoint)
        dashboard_msg = f'Dashboard: {dashboard_url}'
        click.secho(
            f'Logged into SkyPilot API server at: {endpoint}'
            f'\n{ux_utils.INDENT_LAST_SYMBOL}{colorama.Fore.GREEN}'
            f'{dashboard_msg}',
            fg='green')<|MERGE_RESOLUTION|>--- conflicted
+++ resolved
@@ -1586,7 +1586,6 @@
     Returns:
         request_id: The request ID of the SSH cluster deployment request.
     """
-<<<<<<< HEAD
     if file is not None:
         _update_remote_ssh_node_pools(file, infra)
 
@@ -1594,24 +1593,15 @@
     body = payloads.SSHUpBody(infra=infra, cleanup=False)
     if infra is not None:
         # Call the specific pool deployment endpoint
-        response = requests.post(
+        response = rest.post(
             f'{server_common.get_server_url()}/ssh_node_pools/{infra}/deploy',
             cookies=server_common.get_api_cookie_jar())
     else:
         # Call the general deployment endpoint
-        response = requests.post(
+        response = rest.post(
             f'{server_common.get_server_url()}/ssh_node_pools/deploy',
             json=json.loads(body.model_dump_json()),
             cookies=server_common.get_api_cookie_jar())
-=======
-    body = payloads.SSHUpBody(
-        infra=infra,
-        cleanup=False,
-    )
-    response = rest.post(f'{server_common.get_server_url()}/ssh_up',
-                         json=json.loads(body.model_dump_json()),
-                         cookies=server_common.get_api_cookie_jar())
->>>>>>> cc8dbb73
     return server_common.get_request_id(response)
 
 
@@ -1628,29 +1618,19 @@
     Returns:
         request_id: The request ID of the SSH cluster teardown request.
     """
-<<<<<<< HEAD
     # Use SSH node pools router endpoint
     body = payloads.SSHUpBody(infra=infra, cleanup=True)
     if infra is not None:
         # Call the specific pool down endpoint
-        response = requests.post(
+        response = rest.post(
             f'{server_common.get_server_url()}/ssh_node_pools/{infra}/down',
             cookies=server_common.get_api_cookie_jar())
     else:
         # Call the general down endpoint
-        response = requests.post(
+        response = rest.post(
             f'{server_common.get_server_url()}/ssh_node_pools/down',
             json=json.loads(body.model_dump_json()),
             cookies=server_common.get_api_cookie_jar())
-=======
-    body = payloads.SSHUpBody(
-        infra=infra,
-        cleanup=True,
-    )
-    response = rest.post(f'{server_common.get_server_url()}/ssh_down',
-                         json=json.loads(body.model_dump_json()),
-                         cookies=server_common.get_api_cookie_jar())
->>>>>>> cc8dbb73
     return server_common.get_request_id(response)
 
 
