--- conflicted
+++ resolved
@@ -89,13 +89,10 @@
     from sky import dag
     from sky.schemas.generated import autostopv1_pb2
     from sky.schemas.generated import autostopv1_pb2_grpc
-<<<<<<< HEAD
+    from sky.schemas.generated import jobsv1_pb2
+    from sky.schemas.generated import jobsv1_pb2_grpc
     from sky.schemas.generated import servev1_pb2
     from sky.schemas.generated import servev1_pb2_grpc
-=======
-    from sky.schemas.generated import jobsv1_pb2
-    from sky.schemas.generated import jobsv1_pb2_grpc
->>>>>>> 79666d36
 else:
     # To avoid requiring grpcio to be installed on the client side.
     grpc = adaptors_common.LazyImport(
@@ -107,16 +104,13 @@
         'sky.schemas.generated.autostopv1_pb2')
     autostopv1_pb2_grpc = adaptors_common.LazyImport(
         'sky.schemas.generated.autostopv1_pb2_grpc')
-<<<<<<< HEAD
+    jobsv1_pb2 = adaptors_common.LazyImport('sky.schemas.generated.jobsv1_pb2')
+    jobsv1_pb2_grpc = adaptors_common.LazyImport(
+        'sky.schemas.generated.jobsv1_pb2_grpc')
     servev1_pb2 = adaptors_common.LazyImport(
         'sky.schemas.generated.servev1_pb2')
     servev1_pb2_grpc = adaptors_common.LazyImport(
         'sky.schemas.generated.servev1_pb2_grpc')
-=======
-    jobsv1_pb2 = adaptors_common.LazyImport('sky.schemas.generated.jobsv1_pb2')
-    jobsv1_pb2_grpc = adaptors_common.LazyImport(
-        'sky.schemas.generated.jobsv1_pb2_grpc')
->>>>>>> 79666d36
 
 Path = str
 
@@ -3057,11 +3051,8 @@
 
     def __init__(self, channel: 'grpc.Channel'):
         self._autostop_stub = autostopv1_pb2_grpc.AutostopServiceStub(channel)
-<<<<<<< HEAD
+        self._jobs_stub = jobsv1_pb2_grpc.JobsServiceStub(channel)
         self._serve_stub = servev1_pb2_grpc.ServeServiceStub(channel)
-=======
-        self._jobs_stub = jobsv1_pb2_grpc.JobsServiceStub(channel)
->>>>>>> 79666d36
 
     def set_autostop(
         self,
@@ -3077,7 +3068,77 @@
     ) -> 'autostopv1_pb2.IsAutostoppingResponse':
         return self._autostop_stub.IsAutostopping(request, timeout=timeout)
 
-<<<<<<< HEAD
+    def add_job(
+        self,
+        request: 'jobsv1_pb2.AddJobRequest',
+        timeout: Optional[float] = constants.SKYLET_GRPC_TIMEOUT_SECONDS
+    ) -> 'jobsv1_pb2.AddJobResponse':
+        return self._jobs_stub.AddJob(request, timeout=timeout)
+
+    def queue_job(
+        self,
+        request: 'jobsv1_pb2.QueueJobRequest',
+        timeout: Optional[float] = constants.SKYLET_GRPC_TIMEOUT_SECONDS
+    ) -> 'jobsv1_pb2.QueueJobResponse':
+        return self._jobs_stub.QueueJob(request, timeout=timeout)
+
+    def update_status(
+        self,
+        request: 'jobsv1_pb2.UpdateStatusRequest',
+        timeout: Optional[float] = constants.SKYLET_GRPC_TIMEOUT_SECONDS
+    ) -> 'jobsv1_pb2.UpdateStatusResponse':
+        return self._jobs_stub.UpdateStatus(request, timeout=timeout)
+
+    def get_job_queue(
+        self,
+        request: 'jobsv1_pb2.GetJobQueueRequest',
+        timeout: Optional[float] = constants.SKYLET_GRPC_TIMEOUT_SECONDS
+    ) -> 'jobsv1_pb2.GetJobQueueResponse':
+        return self._jobs_stub.GetJobQueue(request, timeout=timeout)
+
+    def cancel_jobs(
+        self,
+        request: 'jobsv1_pb2.CancelJobsRequest',
+        timeout: Optional[float] = constants.SKYLET_GRPC_TIMEOUT_SECONDS
+    ) -> 'jobsv1_pb2.CancelJobsResponse':
+        return self._jobs_stub.CancelJobs(request, timeout=timeout)
+
+    def fail_all_in_progress_jobs(
+        self,
+        request: 'jobsv1_pb2.FailAllInProgressJobsRequest',
+        timeout: Optional[float] = constants.SKYLET_GRPC_TIMEOUT_SECONDS
+    ) -> 'jobsv1_pb2.FailAllInProgressJobsResponse':
+        return self._jobs_stub.FailAllInProgressJobs(request, timeout=timeout)
+
+    def get_job_status(
+        self,
+        request: 'jobsv1_pb2.GetJobStatusRequest',
+        timeout: Optional[float] = constants.SKYLET_GRPC_TIMEOUT_SECONDS
+    ) -> 'jobsv1_pb2.GetJobStatusResponse':
+        return self._jobs_stub.GetJobStatus(request, timeout=timeout)
+
+    def get_job_submitted_timestamp(
+        self,
+        request: 'jobsv1_pb2.GetJobSubmittedTimestampRequest',
+        timeout: Optional[float] = constants.SKYLET_GRPC_TIMEOUT_SECONDS
+    ) -> 'jobsv1_pb2.GetJobSubmittedTimestampResponse':
+        return self._jobs_stub.GetJobSubmittedTimestamp(request,
+                                                        timeout=timeout)
+
+    def get_job_ended_timestamp(
+        self,
+        request: 'jobsv1_pb2.GetJobEndedTimestampRequest',
+        timeout: Optional[float] = constants.SKYLET_GRPC_TIMEOUT_SECONDS
+    ) -> 'jobsv1_pb2.GetJobEndedTimestampResponse':
+        return self._jobs_stub.GetJobEndedTimestamp(request, timeout=timeout)
+
+    def get_log_dirs_for_jobs(
+        self,
+        request: 'jobsv1_pb2.GetLogDirsForJobsRequest',
+        timeout: Optional[float] = constants.SKYLET_GRPC_TIMEOUT_SECONDS
+    ) -> 'jobsv1_pb2.GetLogDirsForJobsResponse':
+        return self._jobs_stub.GetLogDirsForJobs(request, timeout=timeout)
+
     def get_service_status(
         self,
         request: 'servev1_pb2.GetServiceStatusRequest',
@@ -3125,78 +3186,6 @@
         timeout: Optional[float] = constants.SKYLET_GRPC_TIMEOUT_SECONDS
     ) -> 'servev1_pb2.UpdateServiceResponse':
         return self._serve_stub.UpdateService(request, timeout=timeout)
-=======
-    def add_job(
-        self,
-        request: 'jobsv1_pb2.AddJobRequest',
-        timeout: Optional[float] = constants.SKYLET_GRPC_TIMEOUT_SECONDS
-    ) -> 'jobsv1_pb2.AddJobResponse':
-        return self._jobs_stub.AddJob(request, timeout=timeout)
-
-    def queue_job(
-        self,
-        request: 'jobsv1_pb2.QueueJobRequest',
-        timeout: Optional[float] = constants.SKYLET_GRPC_TIMEOUT_SECONDS
-    ) -> 'jobsv1_pb2.QueueJobResponse':
-        return self._jobs_stub.QueueJob(request, timeout=timeout)
-
-    def update_status(
-        self,
-        request: 'jobsv1_pb2.UpdateStatusRequest',
-        timeout: Optional[float] = constants.SKYLET_GRPC_TIMEOUT_SECONDS
-    ) -> 'jobsv1_pb2.UpdateStatusResponse':
-        return self._jobs_stub.UpdateStatus(request, timeout=timeout)
-
-    def get_job_queue(
-        self,
-        request: 'jobsv1_pb2.GetJobQueueRequest',
-        timeout: Optional[float] = constants.SKYLET_GRPC_TIMEOUT_SECONDS
-    ) -> 'jobsv1_pb2.GetJobQueueResponse':
-        return self._jobs_stub.GetJobQueue(request, timeout=timeout)
-
-    def cancel_jobs(
-        self,
-        request: 'jobsv1_pb2.CancelJobsRequest',
-        timeout: Optional[float] = constants.SKYLET_GRPC_TIMEOUT_SECONDS
-    ) -> 'jobsv1_pb2.CancelJobsResponse':
-        return self._jobs_stub.CancelJobs(request, timeout=timeout)
-
-    def fail_all_in_progress_jobs(
-        self,
-        request: 'jobsv1_pb2.FailAllInProgressJobsRequest',
-        timeout: Optional[float] = constants.SKYLET_GRPC_TIMEOUT_SECONDS
-    ) -> 'jobsv1_pb2.FailAllInProgressJobsResponse':
-        return self._jobs_stub.FailAllInProgressJobs(request, timeout=timeout)
-
-    def get_job_status(
-        self,
-        request: 'jobsv1_pb2.GetJobStatusRequest',
-        timeout: Optional[float] = constants.SKYLET_GRPC_TIMEOUT_SECONDS
-    ) -> 'jobsv1_pb2.GetJobStatusResponse':
-        return self._jobs_stub.GetJobStatus(request, timeout=timeout)
-
-    def get_job_submitted_timestamp(
-        self,
-        request: 'jobsv1_pb2.GetJobSubmittedTimestampRequest',
-        timeout: Optional[float] = constants.SKYLET_GRPC_TIMEOUT_SECONDS
-    ) -> 'jobsv1_pb2.GetJobSubmittedTimestampResponse':
-        return self._jobs_stub.GetJobSubmittedTimestamp(request,
-                                                        timeout=timeout)
-
-    def get_job_ended_timestamp(
-        self,
-        request: 'jobsv1_pb2.GetJobEndedTimestampRequest',
-        timeout: Optional[float] = constants.SKYLET_GRPC_TIMEOUT_SECONDS
-    ) -> 'jobsv1_pb2.GetJobEndedTimestampResponse':
-        return self._jobs_stub.GetJobEndedTimestamp(request, timeout=timeout)
-
-    def get_log_dirs_for_jobs(
-        self,
-        request: 'jobsv1_pb2.GetLogDirsForJobsRequest',
-        timeout: Optional[float] = constants.SKYLET_GRPC_TIMEOUT_SECONDS
-    ) -> 'jobsv1_pb2.GetLogDirsForJobsResponse':
-        return self._jobs_stub.GetLogDirsForJobs(request, timeout=timeout)
->>>>>>> 79666d36
 
 
 @registry.BACKEND_REGISTRY.type_register(name='cloudvmray')
