--- conflicted
+++ resolved
@@ -553,27 +553,16 @@
     class ToProvisionConfig:
         """Resources to be provisioned."""
 
-<<<<<<< HEAD
-        def __init__(self, cluster_name: str,
-                     resources: Optional[resources_lib.Resources],
-                     num_nodes: int,
-                     prev_status: global_user_state.ClusterStatus) -> None:
-=======
         def __init__(
             self, cluster_name: str, resources: resources_lib.Resources,
             num_nodes: int,
             prev_cluster_status: Optional[global_user_state.ClusterStatus]
         ) -> None:
->>>>>>> 07ff922f
             assert cluster_name is not None, 'cluster_name must be specified.'
             self.cluster_name = cluster_name
             self.resources = resources
             self.num_nodes = num_nodes
-<<<<<<< HEAD
-            self.prev_status = prev_status
-=======
             self.prev_cluster_status = prev_cluster_status
->>>>>>> 07ff922f
 
     class GangSchedulingStatus(enum.Enum):
         """Enum for gang scheduling status."""
@@ -939,13 +928,6 @@
         cluster_name: str,
         prev_cluster_status: Optional[global_user_state.ClusterStatus]
     ) -> Iterable[Optional[List[clouds.Zone]]]:
-<<<<<<< HEAD
-        """
-
-        None means the cloud does not support zones.
-        An empty list means the cloud supports zones, but we have no zones
-        to try.
-=======
         """Yield zones within the given region to try for provisioning.
 
         Yields:
@@ -958,7 +940,6 @@
                 guaranteed to be non-empty.
               - Nothing yielded means the region does not offer the requested
                 resources.
->>>>>>> 07ff922f
         """
         assert (to_provision.cloud is not None and
                 to_provision.region is not None), (
@@ -967,32 +948,12 @@
         cloud = to_provision.cloud
         region = clouds.Region(to_provision.region)
         zones = None
-<<<<<<< HEAD
-        # Try loading previously launched region/zones and try them first,
-        # because we may have an existing cluster there.
-        # Get the *previous* cluster status and handle.
-
-        if prev_cluster_status is not None:
-=======
 
         def _get_previously_launched_zones() -> Optional[List[clouds.Zone]]:
->>>>>>> 07ff922f
             # When the cluster exists, the to_provision should have been set
             # to the previous cluster's resources.
             zones = [clouds.Zone(name=to_provision.zone)
                     ] if to_provision.zone is not None else None
-<<<<<<< HEAD
-            # Reuse the zone field in the ray yaml as the prev_resources.zone
-            # field may not be set before the previous cluster is launched.
-            handle = global_user_state.get_handle_from_cluster_name(
-                cluster_name)
-            assert handle is not None, cluster_name
-            config = common_utils.read_yaml(handle.cluster_yaml)
-            if zones is None:
-                # This is for the case when the zone field is not set in the
-                # launched resources in a previous launch (e.g., ctrl-c during
-                # launch and multi-node cluster before this PR).
-=======
             if zones is None:
                 # Reuse the zone field in the ray yaml as the
                 # prev_resources.zone field may not be set before the previous
@@ -1005,31 +966,23 @@
                 # This is for the case when the zone field is not set in the
                 # launched resources in a previous launch (e.g., ctrl-c during
                 # launch and multi-node cluster before PR #1700).
->>>>>>> 07ff922f
                 zones_str = config.get('provider', {}).get('availability_zone')
                 if zones_str is not None:
                     zones = [
                         clouds.Zone(name=zone) for zone in zones_str.split(',')
                     ]
-<<<<<<< HEAD
-=======
             return zones
 
         if prev_cluster_status is not None:
             # If the cluster is previously launched, we should relaunch in the
             # same region and zone.
             zones = _get_previously_launched_zones()
->>>>>>> 07ff922f
 
             if prev_cluster_status != global_user_state.ClusterStatus.UP:
                 logger.info(
                     f'Cluster {cluster_name!r} (status: '
                     f'{prev_cluster_status.value}) was previously launched '
-<<<<<<< HEAD
-                    f'in {cloud} ({region.name}). Relaunching in that region.')
-=======
                     f'in {cloud} {region.name}. Relaunching in that region.')
->>>>>>> 07ff922f
             # TODO(zhwu): The cluster being killed by cloud provider should
             # be tested whether re-launching a cluster killed spot instance
             # will recover the data.
@@ -1098,18 +1051,6 @@
             # cloud/region and with current resources.
             with ux_utils.print_exception_no_traceback():
                 raise exceptions.ResourcesUnavailableError(message)
-<<<<<<< HEAD
-        else:
-            # If it reaches here, it means the cluster does not exist.
-            for zones in cloud.zones_provision_loop(
-                    region=to_provision.region,
-                    instance_type=to_provision.instance_type,
-                    accelerators=to_provision.accelerators,
-                    use_spot=to_provision.use_spot,
-            ):
-                if zones is None:
-                    yield None
-=======
 
         # If it reaches here, it means the cluster did not exist, as all the
         # cases when the cluster exists have been handled above (either the
@@ -1128,7 +1069,6 @@
                 assert zones, (
                     'Either None or a non-empty list of zones should '
                     'be yielded')
->>>>>>> 07ff922f
                 # Only retry requested region/zones or all if not specified.
                 zone_names = [zone.name for zone in zones]
                 if not to_provision.valid_on_region_zones(
@@ -1136,18 +1076,7 @@
                     continue
                 if to_provision.zone is not None:
                     zones = [clouds.Zone(name=to_provision.zone)]
-<<<<<<< HEAD
-                if zones and num_nodes > 1:
-                    # When num_nodes > 1, we need to try the zones one by one,
-                    # to avoid the nodes of a same cluster being placed in
-                    # different zones. (This is a limitation of ray up)
-                    for zone in zones:
-                        yield [zone]
-                else:
-                    yield zones
-=======
                 yield zones
->>>>>>> 07ff922f
 
     def _try_provision_tpu(self, to_provision: resources_lib.Resources,
                            config_dict: Dict[str, str]) -> bool:
@@ -1209,11 +1138,7 @@
         dryrun: bool,
         stream_logs: bool,
         cluster_name: str,
-<<<<<<< HEAD
-        cloud_user_identity: str,
-=======
         cloud_user_identity: Optional[str],
->>>>>>> 07ff922f
         prev_cluster_status: Optional[global_user_state.ClusterStatus],
     ):
         """The provision retry loop."""
@@ -1262,15 +1187,10 @@
                 zones = remaining_unblocked_zones
 
             if zones is None:
-<<<<<<< HEAD
-                # For Azure, zones is always an empty list.
-                zone_str = 'all zones'
-=======
                 # For clouds that don't have a zone concept or cloud
                 # provisioners that do not support zone-based provisioning
                 # (e.g., Azure, Lambda).
                 zone_str = ''
->>>>>>> 07ff922f
             else:
                 zone_str = ','.join(z.name for z in zones)
                 zone_str = f' ({zone_str})'
@@ -1768,11 +1688,7 @@
         cluster_name = to_provision_config.cluster_name
         to_provision = to_provision_config.resources
         num_nodes = to_provision_config.num_nodes
-<<<<<<< HEAD
-        prev_cluster_status = to_provision_config.prev_status
-=======
         prev_cluster_status = to_provision_config.prev_cluster_status
->>>>>>> 07ff922f
         launchable_retries_disabled = (self._dag is None or
                                        self._optimize_target is None)
 
@@ -1844,12 +1760,6 @@
                 # Add failed resources to the blocklist, only when it
                 # is in fallback mode.
                 self._blocked_resources.add(to_provision)
-<<<<<<< HEAD
-            elif (global_user_state.get_handle_from_cluster_name(cluster_name)
-                  is None and num_nodes != task.num_nodes):
-                # If reached here, it means that the existing cluster should
-                # have been removed.
-=======
             else:
                 # If we reach here, it means that the existing cluster must have
                 # a previous status of INIT, because other statuses (UP,
@@ -1860,7 +1770,6 @@
                         INIT), prev_cluster_status
                 assert global_user_state.get_handle_from_cluster_name(
                     cluster_name) is None, cluster_name
->>>>>>> 07ff922f
                 logger.info('Retrying provisioning with requested resources '
                             f'{task.num_nodes}x {task.resources}')
                 # Retry with the current, potentially "smaller" resources:
@@ -2247,10 +2156,7 @@
                 (e.g., cluster name invalid) or a region/zone throwing
                 resource unavailability.
             exceptions.CommandError: any ssh command error.
-<<<<<<< HEAD
-=======
             # TODO(zhwu): complete the list of exceptions.
->>>>>>> 07ff922f
         """
         # FIXME: ray up for Azure with different cluster_names will overwrite
         # each other.
@@ -2261,15 +2167,10 @@
             backend_utils.CLUSTER_STATUS_LOCK_PATH.format(cluster_name))
         with timeline.FileLockEvent(lock_path):
             to_provision_config = RetryingVmProvisioner.ToProvisionConfig(
-<<<<<<< HEAD
-                cluster_name, to_provision, task.num_nodes, prev_status=None)
-            prev_cluster_status = None
-=======
                 cluster_name,
                 to_provision,
                 task.num_nodes,
                 prev_cluster_status=None)
->>>>>>> 07ff922f
             if not dryrun:  # dry run doesn't need to check existing cluster.
                 # Try to launch the exiting cluster first
                 to_provision_config = self._check_existing_cluster(
@@ -2394,11 +2295,7 @@
                         subprocess_utils.handle_returncode(
                             returncode,
                             get_zone_cmd,
-<<<<<<< HEAD
-                            'Failed to get zone for ',
-=======
                             f'Failed to get zone for {cluster_name!r}',
->>>>>>> 07ff922f
                             stderr=stderr,
                             stream_logs=stream_logs)
                         return stdout.strip()
@@ -2409,8 +2306,6 @@
                         # initialization.
                         handle.launched_resources = (
                             handle.launched_resources.copy(zone=zones[0]))
-<<<<<<< HEAD
-=======
                     # If the number of zones > 1, nodes in the cluster are
                     # launched in different zones (legacy clusters before
                     # #1700), leave the zone field of handle.launched_resources
@@ -2460,7 +2355,6 @@
                 returncode, cmd,
                 'Failed to set previously in-progress jobs to FAILED',
                 stdout + stderr)
->>>>>>> 07ff922f
 
         with timeline.Event('backend.provision.post_process'):
             global_user_state.add_or_update_cluster(
@@ -3388,8 +3282,6 @@
     def _check_existing_cluster(
             self, task: task_lib.Task, to_provision: resources_lib.Resources,
             cluster_name: str) -> RetryingVmProvisioner.ToProvisionConfig:
-<<<<<<< HEAD
-=======
         """Checks if the cluster exists and returns the provision config.
 
         Raises:
@@ -3398,7 +3290,6 @@
             exceptions.InvalidClusterNameError: If the cluster name is invalid.
             # TODO(zhwu): complete the list of exceptions.
         """
->>>>>>> 07ff922f
         prev_cluster_status, handle = (
             backend_utils.refresh_cluster_status_handle(
                 cluster_name, acquire_per_cluster_status_lock=False))
@@ -3412,11 +3303,7 @@
                 cluster_name,
                 handle.launched_resources,
                 handle.launched_nodes,
-<<<<<<< HEAD
-                prev_status=prev_cluster_status)
-=======
                 prev_cluster_status=prev_cluster_status)
->>>>>>> 07ff922f
         usage_lib.messages.usage.set_new_cluster()
         assert len(task.resources) == 1, task.resources
         # Use the task_cloud, because the cloud in `to_provision` can be changed
@@ -3446,11 +3333,7 @@
         return RetryingVmProvisioner.ToProvisionConfig(cluster_name,
                                                        to_provision,
                                                        task.num_nodes,
-<<<<<<< HEAD
-                                                       prev_status=None)
-=======
                                                        prev_cluster_status=None)
->>>>>>> 07ff922f
 
     def _set_tpu_name(self, handle: CloudVmRayResourceHandle,
                       tpu_name: str) -> None:
