--- conflicted
+++ resolved
@@ -128,11 +128,8 @@
         clouds.Lambda: 'lambda-ray.yml.j2',
         clouds.IBM: 'ibm-ray.yml.j2',
         clouds.Local: 'local-ray.yml.j2',
-<<<<<<< HEAD
+        clouds.SCP: 'scp-ray.yml.j2',
         clouds.OCI: 'oci-ray.yml.j2',
-=======
-        clouds.SCP: 'scp-ray.yml.j2',
->>>>>>> fe11b8ea
     }
     return cloud_to_template[type(cloud)]
 
@@ -3273,26 +3270,6 @@
                 # successfully removed cluster as no exception was raised
                 returncode = 0
 
-<<<<<<< HEAD
-        # Apr, 2023 by Hysun(hysun.he@oracle.com): Added support for OCI
-        # May, 2023 by Hysun: Allow terminate INIT cluster which may have
-        # some instances provisioning in backgroud but not completed.
-        elif (isinstance(cloud, clouds.OCI) and terminate and
-              prev_cluster_status in (global_user_state.ClusterStatus.STOPPED,
-                                      global_user_state.ClusterStatus.INIT)):
-            region = config['provider']['region']
-
-            # pylint: disable=import-outside-toplevel
-            from sky.skylet.providers.oci.query_helper import oci_query_helper
-            from ray.autoscaler.tags import TAG_RAY_CLUSTER_NAME
-
-            # 0: All terminated successfully, failed count otherwise
-            returncode = oci_query_helper.terminate_instances_by_tags(
-                {TAG_RAY_CLUSTER_NAME: cluster_name}, region)
-
-            # To avoid undefined local varaiables error.
-            stdout = stderr = ''
-=======
         elif terminate and isinstance(cloud, clouds.SCP):
             config['provider']['cache_stopped_nodes'] = not terminate
             provider = SCPNodeProvider(config['provider'], handle.cluster_name)
@@ -3312,7 +3289,24 @@
                 stdout = ''
                 stderr = str(e)
 
->>>>>>> fe11b8ea
+        # Apr, 2023 by Hysun(hysun.he@oracle.com): Added support for OCI
+        # May, 2023 by Hysun: Allow terminate INIT cluster which may have
+        # some instances provisioning in backgroud but not completed.
+        elif (isinstance(cloud, clouds.OCI) and terminate and
+              prev_cluster_status in (global_user_state.ClusterStatus.STOPPED,
+                                      global_user_state.ClusterStatus.INIT)):
+            region = config['provider']['region']
+
+            # pylint: disable=import-outside-toplevel
+            from sky.skylet.providers.oci.query_helper import oci_query_helper
+            from ray.autoscaler.tags import TAG_RAY_CLUSTER_NAME
+
+            # 0: All terminated successfully, failed count otherwise
+            returncode = oci_query_helper.terminate_instances_by_tags(
+                {TAG_RAY_CLUSTER_NAME: cluster_name}, region)
+
+            # To avoid undefined local varaiables error.
+            stdout = stderr = ''
         elif (terminate and
               (prev_cluster_status == global_user_state.ClusterStatus.STOPPED or
                use_tpu_vm)):
