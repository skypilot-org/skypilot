"""Backend: runs on cloud virtual machines, managed by Ray."""
import copy
import dataclasses
import enum
import inspect
import json
import math
import os
import pathlib
<<<<<<< HEAD
import queue as queue_lib
=======
import random
>>>>>>> 3436bcb1
import re
import shlex
import signal
import socket
import subprocess
import sys
import tempfile
import textwrap
import threading
import time
import typing
from typing import (Any, Callable, Dict, Iterable, List, Optional, Set, Tuple,
                    Union)

import colorama
import psutil

from sky import backends
from sky import catalog
from sky import check as sky_check
from sky import cloud_stores
from sky import clouds
from sky import exceptions
from sky import global_user_state
from sky import jobs as managed_jobs
from sky import optimizer
from sky import provision as provision_lib
from sky import resources as resources_lib
from sky import sky_logging
from sky import skypilot_config
from sky import task as task_lib
from sky.adaptors import common as adaptors_common
from sky.backends import backend_utils
from sky.backends import wheel_utils
from sky.clouds import cloud as sky_cloud
from sky.clouds.utils import gcp_utils
from sky.data import data_utils
from sky.data import storage as storage_lib
from sky.provision import common as provision_common
from sky.provision import instance_setup
from sky.provision import metadata_utils
from sky.provision import provisioner
from sky.provision.kubernetes import config as config_lib
from sky.provision.kubernetes import utils as kubernetes_utils
from sky.server.requests import requests as requests_lib
from sky.skylet import autostop_lib
from sky.skylet import constants
from sky.skylet import job_lib
from sky.skylet import log_lib
from sky.usage import usage_lib
from sky.utils import accelerator_registry
from sky.utils import annotations
from sky.utils import cluster_utils
from sky.utils import command_runner
from sky.utils import common
from sky.utils import common_utils
from sky.utils import context_utils
from sky.utils import controller_utils
from sky.utils import directory_utils
from sky.utils import env_options
from sky.utils import lock_events
from sky.utils import locks
from sky.utils import log_utils
from sky.utils import message_utils
from sky.utils import registry
from sky.utils import resources_utils
from sky.utils import rich_utils
from sky.utils import status_lib
from sky.utils import subprocess_utils
from sky.utils import timeline
from sky.utils import ux_utils
from sky.utils import volume as volume_lib
from sky.utils import yaml_utils

if typing.TYPE_CHECKING:
    import grpc

    from sky import dag
    from sky.schemas.generated import autostopv1_pb2
    from sky.schemas.generated import autostopv1_pb2_grpc
    from sky.schemas.generated import jobsv1_pb2
    from sky.schemas.generated import jobsv1_pb2_grpc
else:
    # To avoid requiring grpcio to be installed on the client side.
    grpc = adaptors_common.LazyImport(
        'grpc',
        # https://github.com/grpc/grpc/issues/37642 to avoid spam in console
        set_loggers=lambda: os.environ.update({'GRPC_VERBOSITY': 'NONE'})
        if not env_options.Options.SHOW_DEBUG_INFO.get() else None)
    autostopv1_pb2 = adaptors_common.LazyImport(
        'sky.schemas.generated.autostopv1_pb2')
    autostopv1_pb2_grpc = adaptors_common.LazyImport(
        'sky.schemas.generated.autostopv1_pb2_grpc')
    jobsv1_pb2 = adaptors_common.LazyImport('sky.schemas.generated.jobsv1_pb2')
    jobsv1_pb2_grpc = adaptors_common.LazyImport(
        'sky.schemas.generated.jobsv1_pb2_grpc')

Path = str

SKY_REMOTE_APP_DIR = backend_utils.SKY_REMOTE_APP_DIR
SKY_REMOTE_WORKDIR = constants.SKY_REMOTE_WORKDIR

logger = sky_logging.init_logger(__name__)

_PATH_SIZE_MEGABYTES_WARN_THRESHOLD = 256

# Timeout (seconds) for provision progress: if in this duration no new nodes
# are launched, abort and failover.
_NODES_LAUNCHING_PROGRESS_TIMEOUT = {
    clouds.AWS: 90,
    clouds.Azure: 90,
    clouds.GCP: 240,
    clouds.Lambda: 300,
    clouds.IBM: 160,
    clouds.OCI: 300,
    clouds.Paperspace: 600,
    clouds.Kubernetes: 300,
    clouds.Vsphere: 240,
}

# Time gap between retries after failing to provision in all possible places.
# Used only if --retry-until-up is set.
_RETRY_UNTIL_UP_INIT_GAP_SECONDS = 30

# The maximum retry count for fetching IP address.
_FETCH_IP_MAX_ATTEMPTS = 3

# How many times to query the cloud provider to make sure instances are
# stopping/terminating, and how long to wait between each query.
_TEARDOWN_WAIT_MAX_ATTEMPTS = 10
_TEARDOWN_WAIT_BETWEEN_ATTEMPS_SECONDS = 1

_TEARDOWN_FAILURE_MESSAGE = (
    f'\n{colorama.Fore.RED}Failed to terminate '
    '{cluster_name}. {extra_reason}'
    'If you want to ignore this error and remove the cluster '
    'from the status table, use `sky down --purge`.'
    f'{colorama.Style.RESET_ALL}\n'
    '**** STDOUT ****\n'
    '{stdout}\n'
    '**** STDERR ****\n'
    '{stderr}')

_TEARDOWN_PURGE_WARNING = (
    f'{colorama.Fore.YELLOW}'
    'WARNING: Received non-zero exit code from {reason}. '
    'Make sure resources are manually deleted.\n'
    'Details: {details}'
    f'{colorama.Style.RESET_ALL}')

_RSYNC_NOT_FOUND_MESSAGE = (
    '`rsync` command is not found in the specified image. '
    'Please use an image with rsync installed.')

_TPU_NOT_FOUND_ERROR = 'ERROR: (gcloud.compute.tpus.delete) NOT_FOUND'

_MAX_RAY_UP_RETRY = 5

# Number of retries for getting zones.
_MAX_GET_ZONE_RETRY = 3

_JOB_ID_PATTERN = re.compile(r'Job ID: ([0-9]+)')
_LOG_DIR_PATTERN = re.compile(r'Log Dir: ([^ ]+)')

# Path to the monkey-patched ray up script.
# We don't do import then __file__ because that script needs to be filled in
# (so import would fail).
_RAY_UP_WITH_MONKEY_PATCHED_HASH_LAUNCH_CONF_PATH = (
    pathlib.Path(directory_utils.get_sky_dir()) / 'backends' /
    'monkey_patches' / 'monkey_patch_ray_up.py')

# The maximum size of a command line arguments is 128 KB, i.e. the command
# executed with /bin/sh should be less than 128KB.
# https://github.com/torvalds/linux/blob/master/include/uapi/linux/binfmts.h
#
# If a user have very long run or setup commands, the generated command may
# exceed the limit, as we directly include scripts in job submission commands.
# If the command is too long, we instead write it to a file, rsync and execute
# it.
#
# We use 100KB as a threshold to be safe for other arguments that
# might be added during ssh.
_MAX_INLINE_SCRIPT_LENGTH = 100 * 1024

_RESOURCES_UNAVAILABLE_LOG = (
    'Reasons for provision failures (for details, please check the log above):')

# Number of seconds to wait locking the cluster before communicating with user.
_CLUSTER_LOCK_TIMEOUT = 5.0

_ACK = 'ack'
_FORWARDING_FROM = 'Forwarding from'


def _is_command_length_over_limit(command: str) -> bool:
    """Check if the length of the command exceeds the limit.

    We calculate the length of the command after quoting the command twice as
    when it is executed by the CommandRunner, the command will be quoted twice
    to ensure the correctness, which will add significant length to the command.
    """

    quoted_length = len(shlex.quote(shlex.quote(command)))
    return quoted_length > _MAX_INLINE_SCRIPT_LENGTH


def _get_cluster_config_template(cloud):
    cloud_to_template = {
        clouds.AWS: 'aws-ray.yml.j2',
        clouds.Azure: 'azure-ray.yml.j2',
        clouds.Cudo: 'cudo-ray.yml.j2',
        clouds.GCP: 'gcp-ray.yml.j2',
        clouds.Lambda: 'lambda-ray.yml.j2',
        clouds.IBM: 'ibm-ray.yml.j2',
        clouds.SCP: 'scp-ray.yml.j2',
        clouds.OCI: 'oci-ray.yml.j2',
        clouds.Paperspace: 'paperspace-ray.yml.j2',
        clouds.DO: 'do-ray.yml.j2',
        clouds.RunPod: 'runpod-ray.yml.j2',
        clouds.Kubernetes: 'kubernetes-ray.yml.j2',
        clouds.SSH: 'kubernetes-ray.yml.j2',
        clouds.Vsphere: 'vsphere-ray.yml.j2',
        clouds.Vast: 'vast-ray.yml.j2',
        clouds.Fluidstack: 'fluidstack-ray.yml.j2',
        clouds.Nebius: 'nebius-ray.yml.j2',
        clouds.Hyperbolic: 'hyperbolic-ray.yml.j2'
    }
    return cloud_to_template[type(cloud)]


def write_ray_up_script_with_patched_launch_hash_fn(
    cluster_config_path: Optional[str],
    ray_up_kwargs: Dict[str, bool],
) -> str:
    """Writes a Python script that runs `ray up` with our launch hash func.

    Our patched launch hash has one difference from the non-patched version: it
    does not include any `ssh_proxy_command` under `auth` as part of the hash
    calculation.
    """
    with open(_RAY_UP_WITH_MONKEY_PATCHED_HASH_LAUNCH_CONF_PATH,
              'r',
              encoding='utf-8') as f:
        ray_up_no_restart_script = f.read().format(
            ray_yaml_path=repr(cluster_config_path),
            ray_up_kwargs=ray_up_kwargs)
    with tempfile.NamedTemporaryFile('w',
                                     prefix='skypilot_ray_up_',
                                     suffix='.py',
                                     delete=False) as f:
        f.write(ray_up_no_restart_script)
        logger.debug(f'`ray up` script: {f.name}')
    return f.name


class RayCodeGen:
    """Code generator of a Ray program that executes a sky.Task.

    Usage:

      >> codegen = RayCodegen()
      >> codegen.add_prologue()

      >> codegen.add_ray_task(...)
      >> codegen.add_ray_task(...)

      >> codegen.add_epilogue()
      >> code = codegen.build()
    """

    def __init__(self):
        # Code generated so far, to be joined via '\n'.
        self._code = []
        # Guard method calling order.
        self._has_prologue = False
        self._has_epilogue = False

        # For n nodes gang scheduling.
        self._has_gang_scheduling = False
        self._num_nodes = 0

        self._has_register_run_fn = False

        # job_id
        # Job ID is used to identify the job (also this generated code).
        # It is a int automatically generated by the DB on the cluster
        # and monotonically increasing starting from 1.
        # To generate the job ID, we use the following logic:
        #   code = job_lib.JobLibCodeGen.add_job(username,
        #                                              run_timestamp)
        #   job_id = get_output(run_on_cluster(code))
        self.job_id = None

    def add_prologue(self, job_id: int) -> None:
        assert not self._has_prologue, 'add_prologue() called twice?'
        self._has_prologue = True
        self.job_id = job_id
        # Should use 'auto' or 'ray://<internal_head_ip>:10001' rather than
        # 'ray://localhost:10001', or 'ray://127.0.0.1:10001', for public cloud.
        # Otherwise, ray will fail to get the placement group because of a bug
        # in ray job.
        ray_address = 'auto'
        self._code = [
            textwrap.dedent(f"""\
            import functools
            import getpass
            import hashlib
            import io
            import os
            import pathlib
            import selectors
            import shlex
            import subprocess
            import sys
            import tempfile
            import textwrap
            import time
            from typing import Dict, List, Optional, Tuple, Union

            # Set the environment variables to avoid deduplicating logs and
            # scheduler events. This should be set in driver code, since we are
            # not using `ray job submit` anymore, and the environment variables
            # from the ray cluster is not inherited.
            os.environ['RAY_DEDUP_LOGS'] = '0'
            os.environ['RAY_SCHEDULER_EVENTS'] = '0'

            import ray
            import ray.util as ray_util

            from sky.skylet import autostop_lib
            from sky.skylet import constants
            from sky.skylet import job_lib
            from sky.utils import log_utils
            from sky.utils import subprocess_utils

            SKY_REMOTE_WORKDIR = {constants.SKY_REMOTE_WORKDIR!r}

            CANCELLED_RETURN_CODE = 137

            kwargs = dict()
            # Only set the `_temp_dir` to SkyPilot's ray cluster directory when
            # the directory exists for backward compatibility for the VM
            # launched before #1790.
            if os.path.exists({constants.SKY_REMOTE_RAY_TEMPDIR!r}):
                kwargs['_temp_dir'] = {constants.SKY_REMOTE_RAY_TEMPDIR!r}
            ray.init(
                address={ray_address!r},
                namespace='__sky__{job_id}__',
                log_to_driver=True,
                **kwargs
            )
            def get_or_fail(futures, pg) -> List[int]:
                \"\"\"Wait for tasks, if any fails, cancel all unready.\"\"\"
                if not futures:
                    return [], []
                returncodes = [1] * len(futures)
                pids = [None] * len(futures)
                failed = False
                # Wait for 1 task to be ready.
                ready = []
                # Keep invoking ray.wait if ready is empty. This is because
                # ray.wait with timeout=None will only wait for 10**6 seconds,
                # which will cause tasks running for more than 12 days to return
                # before becoming ready.
                # (Such tasks are common in serving jobs.)
                # Reference: https://github.com/ray-project/ray/blob/ray-2.9.3/python/ray/_private/worker.py#L2845-L2846

                def handle_ready_tasks(tasks: List[ray.ObjectRef]) -> None:
                    nonlocal returncodes, pids, failed
                    for task in tasks:
                        idx = futures.index(task)
                        res = ray.get(task)
                        returncodes[idx] = res['return_code']
                        pids[idx] = res['pid']
                        if res['return_code'] != 0:
                            failed = True

                while not ready:
                    ready, unready = ray.wait(futures)
                handle_ready_tasks(ready)
                while unready:
                    if failed:
                        for task in unready:
                            # ray.cancel without force fails to kill tasks.
                            # We use force=True to kill unready tasks.
                            ray.cancel(task, force=True)
                            # Use SIGKILL=128+9 to indicate the task is forcely
                            # killed.
                            idx = futures.index(task)
                            returncodes[idx] = CANCELLED_RETURN_CODE
                        break
                    ready, unready = ray.wait(unready)
                    handle_ready_tasks(ready)
                # Remove the placement group after all tasks are done, so that
                # the next job can be scheduled on the released resources
                # immediately.
                ray_util.remove_placement_group(pg)
                sys.stdout.flush()
                return returncodes, pids

            run_fn = None
            futures = []
            """),
            # FIXME: This is a hack to make sure that the functions can be found
            # by ray.remote. This should be removed once we have a better way to
            # specify dependencies for ray.
            inspect.getsource(log_lib._ProcessingArgs),  # pylint: disable=protected-access
            inspect.getsource(log_lib._get_context),  # pylint: disable=protected-access
            inspect.getsource(log_lib._handle_io_stream),  # pylint: disable=protected-access
            inspect.getsource(log_lib.process_subprocess_stream),
            inspect.getsource(log_lib.run_with_log),
            inspect.getsource(log_lib.make_task_bash_script),
            inspect.getsource(log_lib.add_ray_env_vars),
            inspect.getsource(log_lib.run_bash_command_with_log),
            inspect.getsource(log_lib.run_bash_command_with_log_and_return_pid),
            'run_bash_command_with_log = run_bash_command_with_log',
            'run_bash_command_with_log_and_return_pid = \
                ray.remote(run_bash_command_with_log_and_return_pid)',
        ]
        # Currently, the codegen program is/can only be submitted to the head
        # node, due to using job_lib for updating job statuses, and using
        # autostop_lib here.
        self._code.append(
            # Use hasattr to handle backward compatibility.
            # TODO(zongheng): remove in ~1-2 minor releases (currently 0.2.x).
            textwrap.dedent("""\
              if hasattr(autostop_lib, 'set_last_active_time_to_now'):
                  autostop_lib.set_last_active_time_to_now()
            """))
        self._code += [
            f'job_lib.set_status({job_id!r}, job_lib.JobStatus.PENDING)',
        ]

    def add_gang_scheduling_placement_group_and_setup(
        self,
        num_nodes: int,
        resources_dict: Dict[str, float],
        stable_cluster_internal_ips: List[str],
        env_vars: Dict[str, str],
        setup_cmd: Optional[str] = None,
        setup_log_path: Optional[str] = None,
    ) -> None:
        """Create the gang scheduling placement group for a Task.

        cluster_ips_sorted is used to ensure that the SKY_NODE_RANK environment
        variable is assigned in a deterministic order whenever a new task is
        added.
        """
        assert self._has_prologue, (
            'Call add_prologue() before '
            'add_gang_scheduling_placement_group_and_setup().')
        self._has_gang_scheduling = True
        self._num_nodes = num_nodes

        bundles = [copy.copy(resources_dict) for _ in range(num_nodes)]
        # Set CPU to avoid ray hanging the resources allocation
        # for remote functions, since the task will request 1 CPU
        # by default.
        task_cpu_demand = resources_dict.pop('CPU')

        if resources_dict:
            assert len(resources_dict) == 1, (
                'There can only be one type of accelerator per instance. '
                f'Found: {resources_dict}.')
            acc_name, acc_count = list(resources_dict.items())[0]
            gpu_dict = {'GPU': acc_count}
            # gpu_dict should be empty when the accelerator is not GPU.
            # TODO(zongheng,zhanghao): an alternative is to start the remote
            # cluster with custom resource 'GPU': <n> even if the accelerator(s)
            # are not GPU. We opt for the current solution for now.
            if accelerator_registry.is_schedulable_non_gpu_accelerator(
                    acc_name):
                gpu_dict = {}
            for bundle in bundles:
                bundle.update({
                    # Set the GPU to avoid ray hanging the resources allocation
                    **gpu_dict,
                })

        streaming_message = (
            f'{ux_utils.INDENT_LAST_SYMBOL}Job started. Streaming logs... '
            f'{colorama.Style.DIM}(Ctrl-C to exit log streaming; job will not '
            f'be killed){colorama.Style.RESET_ALL}')
        self._code += [
            textwrap.dedent(f"""\
                pg = ray_util.placement_group({json.dumps(bundles)}, 'STRICT_SPREAD')
                plural = 's' if {num_nodes} > 1 else ''
                node_str = f'{num_nodes} node{{plural}}'
                message = ('{ux_utils.INDENT_SYMBOL}{colorama.Style.DIM}'
                            'Waiting for task resources on '
                           f'{{node_str}}.{colorama.Style.RESET_ALL}')
                print(message, flush=True)
                # FIXME: This will print the error message from autoscaler if
                # it is waiting for other task to finish. We should hide the
                # error message.
                ray.get(pg.ready())
                print({streaming_message!r}, flush=True)
                """)
        ]

        job_id = self.job_id
        if setup_cmd is not None:
            setup_envs = env_vars.copy()
            setup_envs[constants.SKYPILOT_NUM_NODES] = str(num_nodes)
            self._code += [
                textwrap.dedent(f"""\
                setup_cmd = {setup_cmd!r}
                _SETUP_CPUS = 0.0001
                # The setup command will be run as a ray task with num_cpus=_SETUP_CPUS as the
                # requirement; this means Ray will set CUDA_VISIBLE_DEVICES to an empty string.
                # We unset it so that user setup command may properly use this env var.
                setup_cmd = 'unset CUDA_VISIBLE_DEVICES; ' + setup_cmd
                job_lib.set_status({job_id!r}, job_lib.JobStatus.SETTING_UP)

                # The schedule_step should be called after the job status is set to non-PENDING,
                # otherwise, the scheduler will think the current job is not submitted yet, and
                # skip the scheduling step.
                job_lib.scheduler.schedule_step()

                total_num_nodes = len(ray.nodes())
                setup_bundles = [{{"CPU": _SETUP_CPUS}} for _ in range(total_num_nodes)]
                setup_pg = ray.util.placement_group(setup_bundles, strategy='STRICT_SPREAD')
                setup_workers = [run_bash_command_with_log_and_return_pid \\
                    .options(
                        name='setup',
                        num_cpus=_SETUP_CPUS,
                        scheduling_strategy=ray.util.scheduling_strategies.PlacementGroupSchedulingStrategy(
                            placement_group=setup_pg,
                            placement_group_bundle_index=i)
                    ) \\
                    .remote(
                        setup_cmd,
                        os.path.expanduser({setup_log_path!r}),
                        env_vars={setup_envs!r},
                        stream_logs=True,
                        with_ray=True,
                    ) for i in range(total_num_nodes)]
                setup_returncodes, setup_pids = get_or_fail(setup_workers, setup_pg)
                success = True
                failed_workers_and_returncodes = []
                for i in range(len(setup_returncodes)):
                    returncode = setup_returncodes[i]
                    pid = setup_pids[i]
                    if pid == None:
                        pid = os.getpid()
                    if returncode != 0 and returncode != CANCELLED_RETURN_CODE:
                        success = False
                        failed_workers_and_returncodes.append((pid, returncode))
                if not success:
                    msg = f'ERROR: {colorama.Fore.RED}Job {self.job_id}\\'s setup failed. '
                    msg += f'Failed workers: ' + ', '.join([f'(pid={{pid}}, returncode={{returncode}})' for pid, returncode in failed_workers_and_returncodes])
                    msg += f'. See error logs above for more details.{colorama.Style.RESET_ALL}'
                    print(msg, flush=True)
                    job_lib.set_status({self.job_id!r}, job_lib.JobStatus.FAILED_SETUP)
                    # This waits for all streaming logs to finish.
                    time.sleep(1)
                    # Need this to set the job status in ray job to be FAILED.
                    sys.exit(1)
                """)
            ]

        self._code.append(f'job_lib.set_job_started({self.job_id!r})')
        if setup_cmd is None:
            # Need to call schedule_step() to make sure the scheduler
            # schedule the next pending job.
            self._code.append('job_lib.scheduler.schedule_step()')

        # Export IP and node rank to the environment variables.
        self._code += [
            textwrap.dedent(f"""\
                @ray.remote
                def check_ip():
                    return ray.util.get_node_ip_address()
                gang_scheduling_id_to_ip = ray.get([
                    check_ip.options(
                            num_cpus={task_cpu_demand},
                            scheduling_strategy=ray.util.scheduling_strategies.PlacementGroupSchedulingStrategy(
                                placement_group=pg,
                                placement_group_bundle_index=i
                            )).remote()
                    for i in range(pg.bundle_count)
                ])

                cluster_ips_to_node_id = {{ip: i for i, ip in enumerate({stable_cluster_internal_ips!r})}}
                job_ip_rank_list = sorted(gang_scheduling_id_to_ip, key=cluster_ips_to_node_id.get)
                job_ip_rank_map = {{ip: i for i, ip in enumerate(job_ip_rank_list)}}
                job_ip_list_str = '\\n'.join(job_ip_rank_list)
                """),
        ]

    def register_run_fn(self, run_fn: str, run_fn_name: str) -> None:
        """Register the run function to be run on the remote cluster.

        Args:
            run_fn: The run function to be run on the remote cluster.
        """
        assert self._has_gang_scheduling, (
            'Call add_gang_scheduling_placement_group_and_setup() '
            'before register_run_fn().')
        assert not self._has_register_run_fn, (
            'register_run_fn() called twice?')
        self._has_register_run_fn = True

        self._code += [
            run_fn,
            f'run_fn = {run_fn_name}',
        ]

    def add_ray_task(self,
                     bash_script: Optional[str],
                     task_name: Optional[str],
                     ray_resources_dict: Dict[str, float],
                     log_dir: str,
                     env_vars: Optional[Dict[str, str]] = None,
                     gang_scheduling_id: int = 0) -> None:
        """Generates code for a ray remote task that runs a bash command."""
        assert self._has_gang_scheduling, (
            'Call add_gang_scheduling_placement_group_and_setup() before '
            'add_ray_task().')
        assert (not self._has_register_run_fn or
                bash_script is None), ('bash_script should '
                                       'be None when run_fn is registered.')
        task_cpu_demand = ray_resources_dict.pop('CPU')
        # Build remote_task.options(...)
        #   resources=...
        #   num_gpus=...
        options = []
        options.append(f'num_cpus={task_cpu_demand}')

        num_gpus = 0.0
        if ray_resources_dict:
            assert len(ray_resources_dict) == 1, (
                'There can only be one type of accelerator per instance. '
                f'Found: {ray_resources_dict}.')
            num_gpus = list(ray_resources_dict.values())[0]
            options.append(f'resources={json.dumps(ray_resources_dict)}')

            resources_key = list(ray_resources_dict.keys())[0]
            if not accelerator_registry.is_schedulable_non_gpu_accelerator(
                    resources_key):
                # `num_gpus` should be empty when the accelerator is not GPU.
                # FIXME: use a set of GPU types, instead of 'tpu' in the key.

                # Passing this ensures that the Ray remote task gets
                # CUDA_VISIBLE_DEVICES set correctly.  If not passed, that flag
                # would be force-set to empty by Ray.
                options.append(f'num_gpus={num_gpus}')
        options.append(
            'scheduling_strategy=ray.util.scheduling_strategies.PlacementGroupSchedulingStrategy('  # pylint: disable=line-too-long
            'placement_group=pg, '
            f'placement_group_bundle_index={gang_scheduling_id})')

        sky_env_vars_dict_str = [
            textwrap.dedent(f"""\
            sky_env_vars_dict = {{}}
            sky_env_vars_dict['{constants.SKYPILOT_NODE_IPS}'] = job_ip_list_str
            sky_env_vars_dict['{constants.SKYPILOT_NUM_NODES}'] = len(job_ip_rank_list)
            """)
        ]

        if env_vars is not None:
            sky_env_vars_dict_str.extend(f'sky_env_vars_dict[{k!r}] = {v!r}'
                                         for k, v in env_vars.items())
        sky_env_vars_dict_str = '\n'.join(sky_env_vars_dict_str)

        options_str = ', '.join(options)
        logger.debug('Added Task with options: '
                     f'{options_str}')
        # Script to block completion of a job until all storage mounted with
        # CACHED_MOUNT mode is uploaded to remote.
        rclone_flush_script = textwrap.dedent(f"""\

        # Only waits if cached mount is enabled (RCLONE_MOUNT_CACHED_LOG_DIR is not empty)
        # findmnt alone is not enough, as some clouds (e.g. AWS on ARM64) uses
        # rclone for normal mounts as well.
        if [ $(findmnt -t fuse.rclone --noheading | wc -l) -gt 0 ] && \
           [ -d {constants.RCLONE_MOUNT_CACHED_LOG_DIR} ] && \
           [ "$(ls -A {constants.RCLONE_MOUNT_CACHED_LOG_DIR})" ]; then
            flushed=0
            # extra second on top of --vfs-cache-poll-interval to
            # avoid race condition between rclone log line creation and this check.
            sleep 1
            while [ $flushed -eq 0 ]; do
                # sleep for the same interval as --vfs-cache-poll-interval
                sleep {constants.RCLONE_CACHE_REFRESH_INTERVAL}
                flushed=1
                for file in {constants.RCLONE_MOUNT_CACHED_LOG_DIR}/*; do
                    exitcode=0
                    tac $file | grep "vfs cache: cleaned:" -m 1 | grep "in use 0, to upload 0, uploading 0" -q || exitcode=$?
                    if [ $exitcode -ne 0 ]; then
                        echo "skypilot: cached mount is still uploading to remote"
                        flushed=0
                        break
                    fi
                done
            done
            echo "skypilot: cached mount uploaded complete"
        fi""")
        self._code += [
            sky_env_vars_dict_str,
            textwrap.dedent(f"""\
        script = {bash_script!r}
        rclone_flush_script = {rclone_flush_script!r}
        if run_fn is not None:
            script = run_fn({gang_scheduling_id}, gang_scheduling_id_to_ip)

        if script is not None:
            script += rclone_flush_script
            sky_env_vars_dict['{constants.SKYPILOT_NUM_GPUS_PER_NODE}'] = {int(math.ceil(num_gpus))!r}

            ip = gang_scheduling_id_to_ip[{gang_scheduling_id!r}]
            rank = job_ip_rank_map[ip]

            if len(cluster_ips_to_node_id) == 1: # Single-node task on single-node cluter
                name_str = '{task_name},' if {task_name!r} != None else 'task,'
                log_path = os.path.expanduser(os.path.join({log_dir!r}, 'run.log'))
            else: # Single-node or multi-node task on multi-node cluster
                idx_in_cluster = cluster_ips_to_node_id[ip]
                if cluster_ips_to_node_id[ip] == 0:
                    node_name = 'head'
                else:
                    node_name = f'worker{{idx_in_cluster}}'
                name_str = f'{{node_name}}, rank={{rank}},'
                log_path = os.path.expanduser(os.path.join({log_dir!r}, f'{{rank}}-{{node_name}}.log'))
            sky_env_vars_dict['{constants.SKYPILOT_NODE_RANK}'] = rank

            sky_env_vars_dict['SKYPILOT_INTERNAL_JOB_ID'] = {self.job_id}

            futures.append(run_bash_command_with_log_and_return_pid \\
                    .options(name=name_str, {options_str}) \\
                    .remote(
                        script,
                        log_path,
                        env_vars=sky_env_vars_dict,
                        stream_logs=True,
                        with_ray=True,
                    ))""")
        ]

    def add_epilogue(self) -> None:
        """Generates code that waits for all tasks, then exits."""
        assert self._has_prologue, 'Call add_prologue() before add_epilogue().'
        assert not self._has_epilogue, 'add_epilogue() called twice?'
        self._has_epilogue = True

        self._code += [
            textwrap.dedent(f"""\
            returncodes, _ = get_or_fail(futures, pg)
            if sum(returncodes) != 0:
                job_lib.set_status({self.job_id!r}, job_lib.JobStatus.FAILED)
                # Schedule the next pending job immediately to make the job
                # scheduling more efficient.
                job_lib.scheduler.schedule_step()
                # This waits for all streaming logs to finish.
                time.sleep(0.5)
                reason = ''
                # 139 is the return code of SIGSEGV, i.e. Segmentation Fault.
                if any(r == 139 for r in returncodes):
                    reason = '(likely due to Segmentation Fault)'
                if any(r == 137 for r in returncodes):
                    # Find the first non-137 return code
                    non_137 = next(r for r in returncodes if r != 137)
                    reason = f'(A Worker failed with return code {{non_137}}, SkyPilot cleaned up the processes on other nodes with return code 137)'
                print('ERROR: {colorama.Fore.RED}Job {self.job_id} failed with '
                      'return code list:{colorama.Style.RESET_ALL}',
                      returncodes,
                      reason,
                      flush=True)
                # Need this to set the job status in ray job to be FAILED.
                sys.exit(1)
            else:
                job_lib.set_status({self.job_id!r}, job_lib.JobStatus.SUCCEEDED)
                # Schedule the next pending job immediately to make the job
                # scheduling more efficient.
                job_lib.scheduler.schedule_step()
                # This waits for all streaming logs to finish.
                time.sleep(0.5)
            """)
        ]

    def build(self) -> str:
        """Returns the entire generated program."""
        assert self._has_epilogue, 'Call add_epilogue() before build().'
        return '\n'.join(self._code)


class GangSchedulingStatus(enum.Enum):
    """Enum for gang scheduling status."""
    CLUSTER_READY = 0
    GANG_FAILED = 1
    HEAD_FAILED = 2


def _add_to_blocked_resources(blocked_resources: Set['resources_lib.Resources'],
                              resources: 'resources_lib.Resources') -> None:
    # If the resources is already blocked by blocked_resources, we don't need to
    # add it again to avoid duplicated entries.
    for r in blocked_resources:
        if resources.should_be_blocked_by(r):
            return
    blocked_resources.add(resources)


class FailoverCloudErrorHandlerV1:
    """Handles errors during provisioning and updates the blocked_resources.

    Deprecated: Newly added cloud should use the FailoverCloudErrorHandlerV2,
    which is more robust by parsing the errors raised by the cloud's API in a
    more structured way, instead of directly based on the stdout and stderr.
    """

    @staticmethod
    def _handle_errors(stdout: str, stderr: str,
                       is_error_str_known: Callable[[str], bool]) -> List[str]:
        stdout_splits = stdout.split('\n')
        stderr_splits = stderr.split('\n')
        errors = [
            s.strip()
            for s in stdout_splits + stderr_splits
            if is_error_str_known(s.strip())
        ]
        if errors:
            return errors
        if 'rsync: command not found' in stderr:
            with ux_utils.print_exception_no_traceback():
                e = RuntimeError(_RSYNC_NOT_FOUND_MESSAGE)
                setattr(e, 'detailed_reason',
                        f'stdout: {stdout}\nstderr: {stderr}')
                raise e
        detailed_reason = textwrap.dedent(f"""\
        ====== stdout ======
        {stdout}
        ====== stderr ======
        {stderr}
        """)
        logger.info('====== stdout ======')
        print(stdout)
        logger.info('====== stderr ======')
        print(stderr)
        with ux_utils.print_exception_no_traceback():
            e = RuntimeError('Errors occurred during provision; '
                             'check logs above.')
            setattr(e, 'detailed_reason', detailed_reason)
            raise e

    @staticmethod
    def _ibm_handler(blocked_resources: Set['resources_lib.Resources'],
                     launchable_resources: 'resources_lib.Resources',
                     region: 'clouds.Region',
                     zones: Optional[List['clouds.Zone']], stdout: str,
                     stderr: str):

        errors = FailoverCloudErrorHandlerV1._handle_errors(
            stdout, stderr,
            lambda x: 'ERR' in x.strip() or 'PANIC' in x.strip())

        logger.warning(f'Got error(s) on IBM cluster, in {region.name}:')
        messages = '\n\t'.join(errors)
        style = colorama.Style
        logger.warning(f'{style.DIM}\t{messages}{style.RESET_ALL}')

        for zone in zones:  # type: ignore[union-attr]
            _add_to_blocked_resources(blocked_resources,
                                      launchable_resources.copy(zone=zone.name))

    @staticmethod
    def update_blocklist_on_error(
            blocked_resources: Set['resources_lib.Resources'],
            launchable_resources: 'resources_lib.Resources',
            region: 'clouds.Region', zones: Optional[List['clouds.Zone']],
            stdout: Optional[str], stderr: Optional[str]) -> bool:
        """Handles cloud-specific errors and updates the block list.

        This parses textual stdout/stderr because we don't directly use the
        underlying clouds' SDKs.  If we did that, we could catch proper
        exceptions instead.

        Returns:
          definitely_no_nodes_launched: bool, True if definitely no nodes
            launched (e.g., due to VPC errors we have never sent the provision
            request), False otherwise.
        """
        assert launchable_resources.region == region.name, (
            launchable_resources, region)
        if stdout is None:
            # Gang scheduling failure (head node is definitely up, but some
            # workers' provisioning failed).  Simply block the zones.
            assert stderr is None, stderr
            if zones is not None:
                for zone in zones:
                    _add_to_blocked_resources(
                        blocked_resources,
                        launchable_resources.copy(zone=zone.name))
            return False  # definitely_no_nodes_launched
        assert stdout is not None and stderr is not None, (stdout, stderr)

        # TODO(zongheng): refactor into Cloud interface?
        cloud = launchable_resources.cloud
        handler = getattr(FailoverCloudErrorHandlerV1,
                          f'_{str(cloud).lower()}_handler')
        if handler is None:
            raise NotImplementedError(
                f'Cloud {cloud} unknown, or has not added '
                'support for parsing and handling provision failures. '
                'Please implement a handler in FailoverCloudErrorHandlerV1 when'
                'ray-autoscaler-based provisioner is used for the cloud.')
        handler(blocked_resources, launchable_resources, region, zones, stdout,
                stderr)

        stdout_splits = stdout.split('\n')
        stderr_splits = stderr.split('\n')
        # Determining whether head node launch *may* have been requested based
        # on outputs is tricky. We are conservative here by choosing an "early
        # enough" output line in the following:
        # https://github.com/ray-project/ray/blob/03b6bc7b5a305877501110ec04710a9c57011479/python/ray/autoscaler/_private/commands.py#L704-L737  # pylint: disable=line-too-long
        # This is okay, because we mainly want to use the return value of this
        # func to skip cleaning up never-launched clusters that encountered VPC
        # errors; their launch should not have printed any such outputs.
        head_node_launch_may_have_been_requested = any(
            'Acquiring an up-to-date head node' in line
            for line in stdout_splits + stderr_splits)
        # If head node request has definitely not been sent (this happens when
        # there are errors during node provider "bootstrapping", e.g.,
        # VPC-not-found errors), then definitely no nodes are launched.
        definitely_no_nodes_launched = (
            not head_node_launch_may_have_been_requested)

        return definitely_no_nodes_launched


class FailoverCloudErrorHandlerV2:
    """Handles errors during provisioning and updates the blocked_resources.

    This is a more robust version of FailoverCloudErrorHandlerV1. V2 parses
    the errors raised by the cloud's API using the exception, instead of the
    stdout and stderr.
    """

    @staticmethod
    def _azure_handler(blocked_resources: Set['resources_lib.Resources'],
                       launchable_resources: 'resources_lib.Resources',
                       region: 'clouds.Region', zones: List['clouds.Zone'],
                       err: Exception):
        del region, zones  # Unused.
        if '(ReadOnlyDisabledSubscription)' in str(err):
            logger.info(
                f'{colorama.Style.DIM}Azure subscription is read-only. '
                'Skip provisioning on Azure. Please check the subscription set '
                'with az account set -s <subscription_id>.'
                f'{colorama.Style.RESET_ALL}')
            _add_to_blocked_resources(
                blocked_resources,
                resources_lib.Resources(cloud=clouds.Azure()))
        elif 'ClientAuthenticationError' in str(err):
            _add_to_blocked_resources(
                blocked_resources,
                resources_lib.Resources(cloud=clouds.Azure()))
        else:
            _add_to_blocked_resources(blocked_resources,
                                      launchable_resources.copy(zone=None))

    @staticmethod
    def _gcp_handler(blocked_resources: Set['resources_lib.Resources'],
                     launchable_resources: 'resources_lib.Resources',
                     region: 'clouds.Region', zones: List['clouds.Zone'],
                     err: Exception):
        assert zones and len(zones) == 1, zones
        zone = zones[0]

        if not isinstance(err, provision_common.ProvisionerError):
            logger.warning(f'{colorama.Style.DIM}Got an unparsed error: {err}; '
                           f'blocking resources by its zone {zone.name}'
                           f'{colorama.Style.RESET_ALL}')
            _add_to_blocked_resources(blocked_resources,
                                      launchable_resources.copy(zone=zone.name))
            return
        errors = err.errors

        for e in errors:
            code = e['code']
            message = e['message']

            if code in ('QUOTA_EXCEEDED', 'quotaExceeded'):
                if '\'GPUS_ALL_REGIONS\' exceeded' in message:
                    # Global quota.  All regions in GCP will fail.  Ex:
                    # Quota 'GPUS_ALL_REGIONS' exceeded.  Limit: 1.0
                    # globally.
                    # This skip is only correct if we implement "first
                    # retry the region/zone of an existing cluster with the
                    # same name" correctly.
                    _add_to_blocked_resources(
                        blocked_resources,
                        launchable_resources.copy(region=None, zone=None))
                else:
                    # Per region.  Ex: Quota 'CPUS' exceeded.  Limit: 24.0
                    # in region us-west1.
                    _add_to_blocked_resources(
                        blocked_resources, launchable_resources.copy(zone=None))
            elif code in [
                    'ZONE_RESOURCE_POOL_EXHAUSTED',
                    'ZONE_RESOURCE_POOL_EXHAUSTED_WITH_DETAILS',
                    'UNSUPPORTED_OPERATION',
                    'insufficientCapacity',
            ]:  # Per zone.
                # Return codes can be found at https://cloud.google.com/compute/docs/troubleshooting/troubleshooting-vm-creation # pylint: disable=line-too-long
                # However, UNSUPPORTED_OPERATION is observed empirically
                # when VM is preempted during creation.  This seems to be
                # not documented by GCP.
                _add_to_blocked_resources(
                    blocked_resources,
                    launchable_resources.copy(zone=zone.name))
            elif code in ['RESOURCE_NOT_READY']:
                # This code is returned when the VM is still STOPPING.
                _add_to_blocked_resources(
                    blocked_resources,
                    launchable_resources.copy(zone=zone.name))
            elif code in ['RESOURCE_OPERATION_RATE_EXCEEDED']:
                # This code can happen when the VM is being created with a
                # machine image, and the VM and the machine image are on
                # different zones. We already have the retry when calling the
                # insert API, but if it still fails, we should block the zone
                # to avoid infinite retry.
                _add_to_blocked_resources(
                    blocked_resources,
                    launchable_resources.copy(zone=zone.name))
            elif code in [3, 8, 9]:
                # Error code 3 means TPU is preempted during creation.
                # Example:
                # {'code': 3, 'message': 'Cloud TPU received a bad request. update is not supported while in state PREEMPTED [EID: 0x73013519f5b7feb2]'} # pylint: disable=line-too-long
                # Error code 8 means TPU resources is out of
                # capacity. Example:
                # {'code': 8, 'message': 'There is no more capacity in the zone "europe-west4-a"; you can try in another zone where Cloud TPU Nodes are offered (see https://cloud.google.com/tpu/docs/regions) [EID: 0x1bc8f9d790be9142]'} # pylint: disable=line-too-long
                # Error code 9 means TPU resources is insufficient reserved
                # capacity. Example:
                # {'code': 9, 'message': 'Insufficient reserved capacity. Contact customer support to increase your reservation. [EID: 0x2f8bc266e74261a]'} # pylint: disable=line-too-long
                _add_to_blocked_resources(
                    blocked_resources,
                    launchable_resources.copy(zone=zone.name))
            elif code == 'RESOURCE_NOT_FOUND':
                # https://github.com/skypilot-org/skypilot/issues/1797
                # In the inner provision loop we have used retries to
                # recover but failed. This indicates this zone is most
                # likely out of capacity. The provision loop will terminate
                # any potentially live VMs before moving onto the next
                # zone.
                _add_to_blocked_resources(
                    blocked_resources,
                    launchable_resources.copy(zone=zone.name))
            elif code == 'VPC_NOT_FOUND':
                # User has specified a VPC that does not exist. On GCP, VPC is
                # global. So we skip the entire cloud.
                _add_to_blocked_resources(
                    blocked_resources,
                    launchable_resources.copy(region=None, zone=None))
            elif code == 'SUBNET_NOT_FOUND_FOR_VPC':
                if (launchable_resources.accelerators is not None and any(
                        acc.lower().startswith('tpu-v4')
                        for acc in launchable_resources.accelerators.keys()) and
                        region.name == 'us-central2'):
                    # us-central2 is a TPU v4 only region. The subnet for
                    # this region may not exist when the user does not have
                    # the TPU v4 quota. We should skip this region.
                    logger.warning('Please check if you have TPU v4 quotas '
                                   f'in {region.name}.')
                _add_to_blocked_resources(
                    blocked_resources,
                    launchable_resources.copy(region=region.name, zone=None))
            elif code == 'type.googleapis.com/google.rpc.QuotaFailure':
                # TPU VM pod specific error.
                if 'in region' in message:
                    # Example:
                    # "Quota 'TPUV2sPreemptiblePodPerProjectPerRegionForTPUAPI'
                    # exhausted. Limit 32 in region europe-west4"
                    _add_to_blocked_resources(
                        blocked_resources,
                        launchable_resources.copy(region=region.name,
                                                  zone=None))
                elif 'in zone' in message:
                    # Example:
                    # "Quota 'TPUV2sPreemptiblePodPerProjectPerZoneForTPUAPI'
                    # exhausted. Limit 32 in zone europe-west4-a"
                    _add_to_blocked_resources(
                        blocked_resources,
                        launchable_resources.copy(zone=zone.name))

            elif 'Requested disk size cannot be smaller than the image size' in message:
                logger.info('Skipping all regions due to disk size issue.')
                _add_to_blocked_resources(
                    blocked_resources,
                    launchable_resources.copy(region=None, zone=None))
            elif 'Policy update access denied.' in message or code == 'IAM_PERMISSION_DENIED':
                logger.info(
                    'Skipping all regions due to service account not '
                    'having the required permissions and the user '
                    'account does not have enough permission to '
                    'update it. Please contact your administrator and '
                    'check out: https://docs.skypilot.co/en/latest/cloud-setup/cloud-permissions/gcp.html\n'  # pylint: disable=line-too-long
                    f'Details: {message}')
                _add_to_blocked_resources(
                    blocked_resources,
                    launchable_resources.copy(region=None, zone=None))
            elif 'is not found or access is unauthorized' in message:
                # Parse HttpError for unauthorized regions. Example:
                # googleapiclient.errors.HttpError: <HttpError 403 when requesting ... returned "Location us-east1-d is not found or access is unauthorized.". # pylint: disable=line-too-long
                # Details: "Location us-east1-d is not found or access is
                # unauthorized.">
                _add_to_blocked_resources(
                    blocked_resources,
                    launchable_resources.copy(zone=zone.name))
            else:
                logger.debug('Got unparsed error blocking resources by zone: '
                             f'{e}.')
                _add_to_blocked_resources(
                    blocked_resources,
                    launchable_resources.copy(zone=zone.name))

    @staticmethod
    def _lambda_handler(blocked_resources: Set['resources_lib.Resources'],
                        launchable_resources: 'resources_lib.Resources',
                        region: 'clouds.Region',
                        zones: Optional[List['clouds.Zone']], error: Exception):
        output = str(error)
        # Sometimes, lambda cloud error will list available regions.
        if output.find('Regions with capacity available:') != -1:
            for r in catalog.regions('lambda'):
                if output.find(r.name) == -1:
                    _add_to_blocked_resources(
                        blocked_resources,
                        launchable_resources.copy(region=r.name, zone=None))
        else:
            FailoverCloudErrorHandlerV2._default_handler(
                blocked_resources, launchable_resources, region, zones, error)

    @staticmethod
    def _aws_handler(blocked_resources: Set['resources_lib.Resources'],
                     launchable_resources: 'resources_lib.Resources',
                     region: 'clouds.Region',
                     zones: Optional[List['clouds.Zone']],
                     error: Exception) -> None:
        logger.info(f'AWS handler error: {error}')
        # Block AWS if the credential has expired.
        if isinstance(error, exceptions.InvalidCloudCredentials):
            _add_to_blocked_resources(
                blocked_resources, resources_lib.Resources(cloud=clouds.AWS()))
        else:
            FailoverCloudErrorHandlerV2._default_handler(
                blocked_resources, launchable_resources, region, zones, error)

    @staticmethod
    def _scp_handler(blocked_resources: Set['resources_lib.Resources'],
                     launchable_resources: 'resources_lib.Resources',
                     region: 'clouds.Region',
                     zones: Optional[List['clouds.Zone']],
                     error: Exception) -> None:
        logger.info(f'SCP handler error: {error}')
        # Block SCP if the credential has expired.
        if isinstance(error, exceptions.InvalidCloudCredentials):
            _add_to_blocked_resources(
                blocked_resources, resources_lib.Resources(cloud=clouds.SCP()))
        else:
            FailoverCloudErrorHandlerV2._default_handler(
                blocked_resources, launchable_resources, region, zones, error)

    @staticmethod
    def _default_handler(blocked_resources: Set['resources_lib.Resources'],
                         launchable_resources: 'resources_lib.Resources',
                         region: 'clouds.Region',
                         zones: Optional[List['clouds.Zone']],
                         error: Exception) -> None:
        """Handles cloud-specific errors and updates the block list."""
        del region  # Unused.
        logger.debug(
            f'Got error(s) in {launchable_resources.cloud}:'
            f'{common_utils.format_exception(error, use_bracket=True)}')
        if zones is None:
            _add_to_blocked_resources(blocked_resources,
                                      launchable_resources.copy(zone=None))
        else:
            for zone in zones:
                _add_to_blocked_resources(
                    blocked_resources,
                    launchable_resources.copy(zone=zone.name))

    @staticmethod
    def update_blocklist_on_error(
            blocked_resources: Set['resources_lib.Resources'],
            launchable_resources: 'resources_lib.Resources',
            region: 'clouds.Region', zones: Optional[List['clouds.Zone']],
            error: Exception) -> None:
        """Handles cloud-specific errors and updates the block list."""
        cloud = launchable_resources.cloud
        handler = getattr(FailoverCloudErrorHandlerV2,
                          f'_{str(cloud).lower()}_handler',
                          FailoverCloudErrorHandlerV2._default_handler)
        handler(blocked_resources, launchable_resources, region, zones, error)


class RetryingVmProvisioner(object):
    """A provisioner that retries different cloud/regions/zones."""

    class ToProvisionConfig:
        """Resources to be provisioned."""

        def __init__(
            self,
            cluster_name: str,
            resources: resources_lib.Resources,
            num_nodes: int,
            prev_cluster_status: Optional[status_lib.ClusterStatus],
            prev_handle: Optional['CloudVmRayResourceHandle'],
            prev_cluster_ever_up: bool,
            prev_config_hash: Optional[str],
        ) -> None:
            assert cluster_name is not None, 'cluster_name must be specified.'
            self.cluster_name = cluster_name
            self.resources = resources
            self.num_nodes = num_nodes
            self.prev_cluster_status = prev_cluster_status
            self.prev_handle = prev_handle
            self.prev_cluster_ever_up = prev_cluster_ever_up
            self.prev_config_hash = prev_config_hash

    def __init__(self,
                 log_dir: str,
                 dag: 'dag.Dag',
                 optimize_target: 'common.OptimizeTarget',
                 requested_features: Set[clouds.CloudImplementationFeatures],
                 local_wheel_path: pathlib.Path,
                 wheel_hash: str,
                 blocked_resources: Optional[Iterable[
                     resources_lib.Resources]] = None,
                 is_managed: Optional[bool] = None):
        self._blocked_resources: Set[resources_lib.Resources] = set()
        if blocked_resources:
            # blocked_resources is not None and not empty.
            self._blocked_resources.update(blocked_resources)

        self.log_dir = os.path.expanduser(log_dir)
        self._dag = dag
        self._optimize_target = optimize_target
        self._requested_features = requested_features
        self._local_wheel_path = local_wheel_path
        self._wheel_hash = wheel_hash
        self._is_managed = is_managed

    def _yield_zones(
            self, to_provision: resources_lib.Resources, num_nodes: int,
            cluster_name: str,
            prev_cluster_status: Optional[status_lib.ClusterStatus],
            prev_cluster_ever_up: bool
    ) -> Iterable[Optional[List[clouds.Zone]]]:
        """Yield zones within the given region to try for provisioning.

        Yields:
            Zones to try for provisioning within the given to_provision.region.
              - None means the cloud does not support zones, but the region does
                offer the requested resources (so the outer loop should issue a
                request to that region).
              - Non-empty list means the cloud supports zones, and the zones
                do offer the requested resources. If a list is yielded, it is
                guaranteed to be non-empty.
              - Nothing yielded means the region does not offer the requested
                resources.
        """
        assert (to_provision.cloud is not None and
                to_provision.region is not None and to_provision.instance_type
                is not None), (to_provision,
                               'cloud, region and instance_type must have been '
                               'set by optimizer')
        cloud = to_provision.cloud
        region = clouds.Region(to_provision.region)
        zones = None

        def _get_previously_launched_zones() -> Optional[List[clouds.Zone]]:
            # When the cluster exists, the to_provision should have been set
            # to the previous cluster's resources.
            zones = [
                clouds.Zone(name=to_provision.zone),
            ] if to_provision.zone is not None else None
            if zones is None:
                # Reuse the zone field in the ray yaml as the
                # prev_resources.zone field may not be set before the previous
                # cluster is launched.
                handle = global_user_state.get_handle_from_cluster_name(
                    cluster_name)
                assert isinstance(handle, CloudVmRayResourceHandle), (
                    'handle should be CloudVmRayResourceHandle (found: '
                    f'{type(handle)}) {cluster_name!r}')
                config = global_user_state.get_cluster_yaml_dict(
                    handle.cluster_yaml)
                # This is for the case when the zone field is not set in the
                # launched resources in a previous launch (e.g., ctrl-c during
                # launch and multi-node cluster before PR #1700).
                zones_str = config.get('provider', {}).get('availability_zone')
                if zones_str is not None:
                    zones = [
                        clouds.Zone(name=zone) for zone in zones_str.split(',')
                    ]
            return zones

        if prev_cluster_status is not None:
            # If the cluster is previously launched, we should relaunch in the
            # same region and zone.
            zones = _get_previously_launched_zones()

            if prev_cluster_status != status_lib.ClusterStatus.UP:
                logger.info(
                    f'{colorama.Style.DIM}Cluster {cluster_name!r} (status: '
                    f'{prev_cluster_status.value}) was previously in '
                    f'{cloud} ({region.name}). Restarting.'
                    f'{colorama.Style.RESET_ALL}')
            yield zones

            # If it reaches here: the cluster status in the database gets
            # set to either STOPPED or None, since a launch request was issued
            # but failed, and the provisioning loop (_retry_zones()) stopped the
            # cluster if `cluster_ever_up` is True; or terminated the cluster
            # otherwise.
            if prev_cluster_ever_up:
                message = (f'Failed to launch cluster {cluster_name!r} '
                           f'(previous status: {prev_cluster_status.value}). '
                           'To retry launching the cluster, run: '
                           f'sky start {cluster_name}')
                with ux_utils.print_exception_no_traceback():
                    raise exceptions.ResourcesUnavailableError(message,
                                                               no_failover=True)

            assert (prev_cluster_status == status_lib.ClusterStatus.INIT
                   ), prev_cluster_status
            message = (f'Failed to launch cluster {cluster_name!r} '
                       f'(previous status: {prev_cluster_status.value}) '
                       f'with the original resources: {to_provision}.')
            # We attempted re-launching a previously INIT cluster with the
            # same cloud/region/resources, but failed. Here no_failover=False,
            # so we will retry provisioning it with the current requested
            # resources in the outer loop.
            #
            # This condition can be triggered for previously INIT cluster by
            # (1) launch, after answering prompt immediately ctrl-c;
            # (2) launch again.
            # After (1), the cluster exists with INIT, and may or may not be
            # live.  And if it hits here, it's definitely not alive (because
            # step (2) failed).  Hence it's ok to retry with different
            # cloud/region and with current resources.
            with ux_utils.print_exception_no_traceback():
                raise exceptions.ResourcesUnavailableError(message)

        # If it reaches here, it means the cluster did not exist, as all the
        # cases when the cluster exists have been handled above (either the
        # provision succeeded in the caller and no need to retry, or this
        # function raised an ResourcesUnavailableError).
        for zones in cloud.zones_provision_loop(
                region=to_provision.region,
                num_nodes=num_nodes,
                instance_type=to_provision.instance_type,
                accelerators=to_provision.accelerators,
                use_spot=to_provision.use_spot,
        ):
            if zones is None:
                yield None
            else:
                assert zones, (
                    'Either None or a non-empty list of zones should '
                    'be yielded')
                # Only retry requested region/zones or all if not specified.
                zone_names = [zone.name for zone in zones]
                if not to_provision.valid_on_region_zones(
                        region.name, zone_names):
                    continue
                if to_provision.zone is not None:
                    zones = [clouds.Zone(name=to_provision.zone)]
                yield zones

    def _insufficient_resources_msg(
        self,
        to_provision: resources_lib.Resources,
        requested_resources: Set[resources_lib.Resources],
        insufficient_resources: Optional[List[str]],
    ) -> str:
        insufficent_resource_msg = ('' if insufficient_resources is None else
                                    f' ({", ".join(insufficient_resources)})')
        message = f'Failed to acquire resources{insufficent_resource_msg} '
        if to_provision.zone is not None:
            message += (f'in {to_provision.zone} for {requested_resources}. ')
        elif to_provision.region is not None and to_provision.cloud is not None:
            # For public clouds, provision.region is always set.
            if clouds.SSH().is_same_cloud(to_provision.cloud):
                message += (
                    f'in SSH Node Pool ({to_provision.region.lstrip("ssh-")}) '
                    f'for {requested_resources}. The SSH Node Pool may not '
                    'have enough resources.')
            elif clouds.Kubernetes().is_same_cloud(to_provision.cloud):
                message += (f'in context {to_provision.region} for '
                            f'{requested_resources}. ')
            else:
                message += (f'in all zones in {to_provision.region} for '
                            f'{requested_resources}. ')
        else:
            message += (f'{to_provision.cloud} for {requested_resources}. ')
        return message

    def _retry_zones(
        self,
        to_provision: resources_lib.Resources,
        num_nodes: int,
        requested_resources: Set[resources_lib.Resources],
        dryrun: bool,
        stream_logs: bool,
        cluster_name: str,
        cloud_user_identity: Optional[List[str]],
        prev_cluster_status: Optional[status_lib.ClusterStatus],
        prev_handle: Optional['CloudVmRayResourceHandle'],
        prev_cluster_ever_up: bool,
        skip_if_config_hash_matches: Optional[str],
        volume_mounts: Optional[List[volume_lib.VolumeMount]],
    ) -> Dict[str, Any]:
        """The provision retry loop.

        Returns a config_dict with the following fields:
        All fields from backend_utils.write_cluster_config(). See its
          docstring.
        - 'provisioning_skipped': True if provisioning was short-circuited
          by skip_if_config_hash_matches, False otherwise.
        - 'handle': The provisioned cluster handle.
        - 'provision_record': (Only if using the new skypilot provisioner) The
          record returned by provisioner.bulk_provision().
        - 'resources_vars': (Only if using the new skypilot provisioner) The
          resources variables given by make_deploy_resources_variables().
        """
        # Get log_path name
        log_path = os.path.join(self.log_dir, 'provision.log')
        log_abs_path = os.path.abspath(log_path)
        if not dryrun:
            os.makedirs(os.path.expanduser(self.log_dir), exist_ok=True)
            os.system(f'touch {log_path}')

        rich_utils.force_update_status(
            ux_utils.spinner_message('Launching',
                                     log_path,
                                     cluster_name=cluster_name))

        # Get previous cluster status
        cluster_exists = prev_cluster_status is not None

        to_provision = to_provision.assert_launchable()

        assert to_provision.region is not None, (
            to_provision, 'region should have been set by the optimizer.')
        region = clouds.Region(to_provision.region)

        # Optimization - check if user has non-zero quota for
        # the instance type in the target region. If not, fail early
        # instead of trying to provision and failing later.
        try:
            need_provision = to_provision.cloud.check_quota_available(
                to_provision)

        except Exception as e:  # pylint: disable=broad-except
            need_provision = True
            logger.info(f'Error occurred when trying to check quota. '
                        f'Proceeding assuming quotas are available. Error: '
                        f'{common_utils.format_exception(e, use_bracket=True)}')

        if not need_provision:
            # if quota is found to be zero, raise exception and skip to
            # the next region
            if to_provision.use_spot:
                instance_descriptor = 'spot'
            else:
                instance_descriptor = 'on-demand'
            raise exceptions.ResourcesUnavailableError(
                f'{colorama.Fore.YELLOW}Found no quota for '
                f'{to_provision.instance_type} {instance_descriptor} '
                f'instances in region {to_provision.region} '
                f'in {to_provision.cloud}. '
                f'{colorama.Style.RESET_ALL}'
                f'To request quotas, check the instruction: '
                f'https://docs.skypilot.co/en/latest/cloud-setup/quota.html.')

        insufficient_resources = None
        for zones in self._yield_zones(to_provision, num_nodes, cluster_name,
                                       prev_cluster_status,
                                       prev_cluster_ever_up):
            # Filter out zones that are blocked, if any.
            # This optimize the provision loop by skipping zones that are
            # indicated to be unavailable from previous provision attempts.
            # It can happen for the provisioning on GCP, as the
            # yield_region_zones will return zones from a region one by one,
            # but the optimizer that does the filtering will not be involved
            # until the next region.
            if zones is not None:
                remaining_unblocked_zones = copy.deepcopy(zones)
                for zone in zones:
                    for blocked_resources in self._blocked_resources:
                        if to_provision.copy(
                                region=region.name,
                                zone=zone.name).should_be_blocked_by(
                                    blocked_resources):
                            remaining_unblocked_zones.remove(zone)
                            break
                if not remaining_unblocked_zones:
                    # Skip the region if all zones are blocked.
                    continue
                zones = remaining_unblocked_zones

            if zones is None:
                # For clouds that don't have a zone concept or cloud
                # provisioners that do not support zone-based provisioning
                # (e.g., Azure, Lambda).
                zone_str = ''
            else:
                zone_str = ','.join(z.name for z in zones)
                zone_str = f' ({zone_str})'
            try:
                config_dict = backend_utils.write_cluster_config(
                    to_provision,
                    num_nodes,
                    _get_cluster_config_template(to_provision.cloud),
                    cluster_name,
                    self._local_wheel_path,
                    self._wheel_hash,
                    region=region,
                    zones=zones,
                    dryrun=dryrun,
                    keep_launch_fields_in_existing_config=cluster_exists,
                    volume_mounts=volume_mounts,
                )
            except exceptions.ResourcesUnavailableError as e:
                # Failed due to catalog issue, e.g. image not found, or
                # GPUs are requested in a Kubernetes cluster but the cluster
                # does not have nodes labeled with GPU types.
                logger.info(f'{e}')
                continue
            except exceptions.InvalidCloudCredentials as e:
                # Failed due to invalid cloud credentials.
                logger.warning(f'{common_utils.format_exception(e)}')
                # We should block the entire cloud for invalid cloud credentials
                _add_to_blocked_resources(
                    self._blocked_resources,
                    to_provision.copy(region=None, zone=None))
                raise exceptions.ResourcesUnavailableError(
                    f'Failed to provision on cloud {to_provision.cloud} due to '
                    f'invalid cloud credentials: '
                    f'{common_utils.format_exception(e)}')
            except exceptions.InvalidCloudConfigs as e:
                # Failed due to invalid user configs in ~/.sky/config.yaml.
                logger.warning(f'{common_utils.format_exception(e)}')
                # We should block the entire cloud if the user config is
                # invalid.
                _add_to_blocked_resources(
                    self._blocked_resources,
                    to_provision.copy(region=None, zone=None))
                raise exceptions.ResourcesUnavailableError(
                    f'Failed to provision on cloud {to_provision.cloud} due to '
                    f'invalid cloud config: {common_utils.format_exception(e)}')

            if ('config_hash' in config_dict and
                    skip_if_config_hash_matches == config_dict['config_hash']):
                logger.debug('Skipping provisioning of cluster with matching '
                             'config hash.')
                config_dict['provisioning_skipped'] = True
                return config_dict
            config_dict['provisioning_skipped'] = False

            if dryrun:
                return config_dict

            cluster_config_file = config_dict['ray']

            launched_resources = to_provision.copy(region=region.name)
            if zones and len(zones) == 1:
                launched_resources = launched_resources.copy(zone=zones[0].name)

            prev_cluster_ips, prev_ssh_ports, prev_cluster_info = (None, None,
                                                                   None)
            if prev_handle is not None:
                prev_cluster_ips = prev_handle.stable_internal_external_ips
                prev_ssh_ports = prev_handle.stable_ssh_ports
                prev_cluster_info = prev_handle.cached_cluster_info
            # Record early, so if anything goes wrong, 'sky status' will show
            # the cluster name and users can appropriately 'sky down'.  It also
            # means a second 'sky launch -c <name>' will attempt to reuse.
            handle = CloudVmRayResourceHandle(
                cluster_name=cluster_name,
                # Backward compatibility will be guaranteed by the underlying
                # backend_utils.write_cluster_config, which gets the cluster
                # name on cloud from the ray yaml file, if the previous cluster
                # exists.
                cluster_name_on_cloud=config_dict['cluster_name_on_cloud'],
                cluster_yaml=cluster_config_file,
                launched_nodes=num_nodes,
                # OK for this to be shown in CLI as status == INIT.
                launched_resources=launched_resources,
                # Use the previous cluster's IPs and ports if available to
                # optimize the case where the cluster is restarted, i.e., no
                # need to query IPs and ports from the cloud provider.
                stable_internal_external_ips=prev_cluster_ips,
                stable_ssh_ports=prev_ssh_ports,
                cluster_info=prev_cluster_info,
            )
            usage_lib.messages.usage.update_final_cluster_status(
                status_lib.ClusterStatus.INIT)

            # This sets the status to INIT (even for a normal, UP cluster).
            global_user_state.add_or_update_cluster(
                cluster_name,
                cluster_handle=handle,
                requested_resources=requested_resources,
                ready=False,
                is_managed=self._is_managed,
                provision_log_path=log_abs_path,
            )

            # Add cluster event for actual provisioning start.
            global_user_state.add_cluster_event(
                cluster_name, status_lib.ClusterStatus.INIT,
                f'Provisioning on {to_provision.cloud.display_name()} ' +
                f'in {to_provision.region}',
                global_user_state.ClusterEventType.STATUS_CHANGE)

            global_user_state.set_owner_identity_for_cluster(
                cluster_name, cloud_user_identity)

            if (to_provision.cloud.PROVISIONER_VERSION ==
                    clouds.ProvisionerVersion.SKYPILOT):
                # TODO (suquark): Gradually move the other clouds to
                #  the new provisioner once they are ready.
                assert to_provision.region == region.name, (to_provision,
                                                            region)
                num_nodes = handle.launched_nodes
                # Some clouds, like RunPod, only support exposing ports during
                # launch. For those clouds, we pass the ports to open in the
                # `bulk_provision` to expose the ports during provisioning.
                # If the `bulk_provision` is to apply on an existing cluster,
                # it should be ignored by the underlying provisioner impl
                # as it will only apply to newly-created instances.
                ports_to_open_on_launch = (
                    list(resources_utils.port_ranges_to_set(to_provision.ports))
                    if to_provision.cloud.OPEN_PORTS_VERSION <=
                    clouds.OpenPortsVersion.LAUNCH_ONLY else None)
                try:
                    controller = controller_utils.Controllers.from_name(
                        cluster_name)
                    controller_str = ('' if controller is None else
                                      f' {controller.value.name}')
                    if isinstance(to_provision.cloud, clouds.Kubernetes):
                        suffix = '.'
                        if region.name.startswith('ssh-'):
                            suffix = f' ({region.name.lstrip("ssh-")})'
                        logger.info(
                            ux_utils.starting_message(
                                f'Launching{controller_str} on '
                                f'{to_provision.cloud}{suffix}'))
                    else:
                        logger.info(
                            ux_utils.starting_message(
                                f'Launching{controller_str} on '
                                f'{to_provision.cloud} '
                                f'{region.name}{colorama.Style.RESET_ALL}'
                                f'{zone_str}.'))
                    assert handle.cluster_yaml is not None
                    provision_record = provisioner.bulk_provision(
                        to_provision.cloud,
                        region,
                        zones,
                        resources_utils.ClusterName(
                            cluster_name, handle.cluster_name_on_cloud),
                        num_nodes=num_nodes,
                        cluster_yaml=handle.cluster_yaml,
                        prev_cluster_ever_up=prev_cluster_ever_up,
                        log_dir=self.log_dir,
                        ports_to_open_on_launch=ports_to_open_on_launch)
                    # NOTE: We will handle the logic of '_ensure_cluster_ray_started' #pylint: disable=line-too-long
                    # in 'provision_utils.post_provision_runtime_setup()' in the
                    # caller.
                    resources_vars = (
                        to_provision.cloud.make_deploy_resources_variables(
                            to_provision,
                            resources_utils.ClusterName(
                                cluster_name, handle.cluster_name_on_cloud),
                            region, zones, num_nodes))
                    config_dict['provision_record'] = provision_record
                    config_dict['resources_vars'] = resources_vars
                    config_dict['handle'] = handle
                    return config_dict
                except provision_common.StopFailoverError:
                    with ux_utils.print_exception_no_traceback():
                        raise
                except exceptions.InconsistentHighAvailabilityError:
                    # No teardown happens for this error.
                    with ux_utils.print_exception_no_traceback():
                        raise
                except config_lib.KubernetesError as e:
                    if e.insufficent_resources:
                        insufficient_resources = e.insufficent_resources
                    # NOTE: We try to cleanup the cluster even if the previous
                    # cluster does not exist. Also we are fast at
                    # cleaning up clusters now if there is no existing node.
                    CloudVmRayBackend().post_teardown_cleanup(
                        handle,
                        terminate=not prev_cluster_ever_up,
                        remove_from_db=False,
                        failover=True,
                    )
                    # TODO(suquark): other clouds may have different zone
                    #  blocking strategy. See '_update_blocklist_on_error'
                    #  for details.
                    FailoverCloudErrorHandlerV2.update_blocklist_on_error(
                        self._blocked_resources, to_provision, region, zones, e)
                    continue
                except Exception as e:  # pylint: disable=broad-except
                    # NOTE: We try to cleanup the cluster even if the previous
                    # cluster does not exist. Also we are fast at
                    # cleaning up clusters now if there is no existing node..
                    CloudVmRayBackend().post_teardown_cleanup(
                        handle,
                        terminate=not prev_cluster_ever_up,
                        remove_from_db=False,
                        failover=True)
                    # TODO(suquark): other clouds may have different zone
                    #  blocking strategy. See '_update_blocklist_on_error'
                    #  for details.
                    FailoverCloudErrorHandlerV2.update_blocklist_on_error(
                        self._blocked_resources, to_provision, region, zones, e)
                    continue
                # NOTE: The code below in the loop should not be reachable
                # with the new provisioner.

            logging_info = {
                'cluster_name': cluster_name,
                'region_name': region.name,
                'zone_str': zone_str,
            }

            status, stdout, stderr, head_internal_ip, head_external_ip = (
                self._gang_schedule_ray_up(to_provision.cloud,
                                           cluster_config_file, handle,
                                           log_abs_path, stream_logs,
                                           logging_info, to_provision.use_spot))

            if status == GangSchedulingStatus.CLUSTER_READY:
                # We must query the IPs from the cloud provider, when the
                # provisioning is done, to make sure the cluster IPs are
                # up-to-date.
                # The staled IPs may be caused by the node being restarted
                # manually or by the cloud provider.
                # Optimize the case where the cluster's head IPs can be parsed
                # from the output of 'ray up'.
                if handle.launched_nodes == 1:
                    handle.update_cluster_ips(
                        max_attempts=_FETCH_IP_MAX_ATTEMPTS,
                        internal_ips=[head_internal_ip],
                        external_ips=[head_external_ip])
                else:
                    handle.update_cluster_ips(
                        max_attempts=_FETCH_IP_MAX_ATTEMPTS)
                handle.update_ssh_ports(max_attempts=_FETCH_IP_MAX_ATTEMPTS)
                if cluster_exists:
                    # Guard against the case where there's an existing cluster
                    # with ray runtime messed up (e.g., manually killed) by (1)
                    # querying ray status (2) restarting ray if needed.
                    #
                    # The above 'ray up' will not restart it automatically due
                    # to 'ray up # --no-restart' flag.
                    #
                    # NOTE: this is performance sensitive and has been observed
                    # to take 9s. Only do this for existing clusters, not
                    # freshly launched ones (which should have ray runtime
                    # started).
                    self._ensure_cluster_ray_started(handle, log_abs_path)

                config_dict['handle'] = handle
                logger.info(
                    ux_utils.finishing_message(
                        f'Cluster launched: {cluster_name!r}.',
                        log_path,
                        cluster_name=cluster_name))
                return config_dict

            # The cluster is not ready. We must perform error recording and/or
            # cleanup.

            # If cluster was ever up, stop it; otherwise terminate.
            terminate_or_stop = not prev_cluster_ever_up
            definitely_no_nodes_launched = False
            if status == GangSchedulingStatus.HEAD_FAILED:
                # ray up failed for the head node.
                definitely_no_nodes_launched = (
                    FailoverCloudErrorHandlerV1.update_blocklist_on_error(
                        self._blocked_resources, to_provision, region, zones,
                        stdout, stderr))
            else:
                # gang scheduling failed.
                assert status == GangSchedulingStatus.GANG_FAILED, status
                # The stdout/stderr of ray up is not useful here, since
                # head node is successfully provisioned.
                definitely_no_nodes_launched = (
                    FailoverCloudErrorHandlerV1.update_blocklist_on_error(
                        self._blocked_resources,
                        to_provision,
                        region,
                        zones=zones,
                        stdout=None,
                        stderr=None))
                # GANG_FAILED means head is up, workers failed.
                assert definitely_no_nodes_launched is False, (
                    definitely_no_nodes_launched)

                # Only log the errors for GANG_FAILED, since HEAD_FAILED may
                # not have created any resources (it can happen however) and
                # HEAD_FAILED can happen in "normal" failover cases.
                logger.error('*** Failed provisioning the cluster. ***')
                terminate_str = ('Terminating'
                                 if terminate_or_stop else 'Stopping')
                logger.error(f'*** {terminate_str} the failed cluster. ***')

            # If these conditions hold, it *should* be safe to skip the cleanup
            # action. This is a UX optimization.
            #
            # We want to skip mainly for VPC/subnets errors thrown during node
            # provider bootstrapping: if users encountered "No VPC with name
            # 'xxx' is found in <region>.", then going ahead to down the
            # non-existent cluster will itself print out a (caught, harmless)
            # error with the same message.  This was found to be
            # confusing. Thus we skip termination.
            skip_cleanup = not cluster_exists and definitely_no_nodes_launched
            if skip_cleanup:
                continue

            # There may exist partial nodes (e.g., head node) so we must
            # terminate or stop before moving on to other regions.
            #
            # NOTE: even HEAD_FAILED could've left a live head node there,
            # so we must terminate/stop here too. E.g., node is up, and ray
            # autoscaler proceeds to setup commands, which may fail:
            #   ERR updater.py:138 -- New status: update-failed
            CloudVmRayBackend().teardown_no_lock(handle,
                                                 terminate=terminate_or_stop,
                                                 remove_from_db=False)

        message = self._insufficient_resources_msg(to_provision,
                                                   requested_resources,
                                                   insufficient_resources)
        # Do not failover to other locations if the cluster was ever up, since
        # the user can have some data on the cluster.
        raise exceptions.ResourcesUnavailableError(
            message, no_failover=prev_cluster_ever_up)

    # TODO(suquark): Deprecate this method
    # once the `provision_utils` is adopted for all the clouds.
    @timeline.event
    def _gang_schedule_ray_up(
        self, to_provision_cloud: clouds.Cloud, cluster_config_file: str,
        cluster_handle: 'backends.CloudVmRayResourceHandle', log_abs_path: str,
        stream_logs: bool, logging_info: dict, use_spot: bool
    ) -> Tuple[GangSchedulingStatus, str, str, Optional[str], Optional[str]]:
        """Provisions a cluster via 'ray up' and wait until fully provisioned.

        Returns:
            (GangSchedulingStatus; stdout; stderr;
                optional head_internal_ip; optional head_external_ip).
        """
        # FIXME(zhwu,zongheng): ray up on multiple nodes ups the head node then
        # waits for all workers; turn it into real gang scheduling.
        # FIXME: refactor code path to remove use of stream_logs
        del stream_logs

        def ray_up():
            # Runs `ray up <kwargs>` with our monkey-patched launch hash
            # calculation. See the monkey patch file for why.
            #
            # NOTE: --no-restart solves the following bug.  Without it, if 'ray
            # up' (sky launch) twice on a cluster with >1 node, the worker node
            # gets disconnected/killed by ray autoscaler; the whole task will
            # just freeze.  (Doesn't affect 1-node clusters.)  With this flag,
            # ray processes no longer restart and this bug doesn't show.
            # Downside is existing tasks on the cluster will keep running
            # (which may be ok with the semantics of 'sky launch' twice).
            # Tracked in https://github.com/ray-project/ray/issues/20402.
            # Ref: https://github.com/ray-project/ray/blob/releases/2.4.0/python/ray/autoscaler/sdk/sdk.py#L16-L49  # pylint: disable=line-too-long
            script_path = write_ray_up_script_with_patched_launch_hash_fn(
                cluster_config_file, ray_up_kwargs={'no_restart': True})

            # Redirect stdout/err to the file and streaming (if stream_logs).
            # With stdout/err redirected, 'ray up' will have no color and
            # different order from directly running in the console. The
            # `--log-style` and `--log-color` flags do not work. To reproduce,
            # `ray up --log-style pretty --log-color true | tee tmp.out`.
            returncode, stdout, stderr = log_lib.run_with_log(
                [sys.executable, script_path],
                log_abs_path,
                stream_logs=False,
                start_streaming_at='Shared connection to',
                line_processor=log_utils.RayUpLineProcessor(
                    log_abs_path, cluster_name=cluster_handle.cluster_name),
                # Reduce BOTO_MAX_RETRIES from 12 to 5 to avoid long hanging
                # time during 'ray up' if insufficient capacity occurs.
                env=dict(
                    os.environ,
                    BOTO_MAX_RETRIES='5',
                    # Use environment variables to disable the ray usage collection
                    # (to avoid overheads and potential issues with the usage)
                    # as sdk does not take the argument for disabling the usage
                    # collection.
                    RAY_USAGE_STATS_ENABLED='0'),
                require_outputs=True,
                # Disable stdin to avoid ray outputs mess up the terminal with
                # misaligned output when multithreading/multiprocessing are used
                # Refer to: https://github.com/ray-project/ray/blob/d462172be7c5779abf37609aed08af112a533e1e/python/ray/autoscaler/_private/subprocess_output_util.py#L264  # pylint: disable=line-too-long
                stdin=subprocess.DEVNULL)
            return returncode, stdout, stderr

        region_name = logging_info['region_name']
        zone_str = logging_info['zone_str']
        if isinstance(to_provision_cloud, clouds.Kubernetes):
            logger.info(
                ux_utils.starting_message(
                    f'Launching on {to_provision_cloud}.'))
        else:
            logger.info(
                ux_utils.starting_message(f'Launching on {to_provision_cloud} '
                                          f'{region_name}{zone_str}.'))
        start = time.time()

        # Edge case: /tmp/ray does not exist, so autoscaler can't create/store
        # cluster lock and cluster state.
        os.makedirs('/tmp/ray', exist_ok=True)

        # Launch the cluster with ray up

        # Retry if the any of the following happens:
        # 1. Failed due to timeout when fetching head node for Azure.
        # 2. Failed due to file mounts, because it is probably has too
        # many ssh connections and can be fixed by retrying.
        # This is required when using custom image for GCP.
        def need_ray_up(
                ray_up_return_value: Optional[Tuple[int, str, str]]) -> bool:

            # Indicates the first ray up.
            if ray_up_return_value is None:
                return True

            returncode, stdout, stderr = ray_up_return_value
            if returncode == 0:
                return False

            if isinstance(to_provision_cloud, clouds.Lambda):
                if 'Your API requests are being rate limited.' in stderr:
                    logger.info(
                        'Retrying due to Lambda API rate limit exceeded.')
                    return True

            if 'rsync: command not found' in stderr:
                logger.info('Skipping retry due to `rsync` not found in '
                            'the specified image.')
                return False

            if ('Processing file mounts' in stdout and
                    'Running setup commands' not in stdout and
                    'Failed to setup head node.' in stderr):
                logger.info(
                    'Retrying runtime setup due to ssh connection issue.')
                return True

            if ('ConnectionResetError: [Errno 54] Connection reset by peer'
                    in stderr):
                logger.info('Retrying due to Connection reset by peer.')
                return True
            return False

        retry_cnt = 0
        ray_up_return_value = None
        # 5 seconds to 180 seconds. We need backoff for e.g., rate limit per
        # minute errors.
        backoff = common_utils.Backoff(initial_backoff=5,
                                       max_backoff_factor=180 // 5)
        while (retry_cnt < _MAX_RAY_UP_RETRY and
               need_ray_up(ray_up_return_value)):
            retry_cnt += 1
            if retry_cnt > 1:
                sleep = backoff.current_backoff()
                logger.info(
                    'Retrying launching in {:.1f} seconds.'.format(sleep))
                time.sleep(sleep)
            # TODO(zhwu): when we retry ray up, it is possible that the ray
            # cluster fail to start because --no-restart flag is used.
            ray_up_return_value = ray_up()

        assert ray_up_return_value is not None
        returncode, stdout, stderr = ray_up_return_value

        logger.debug(f'`ray up` takes {time.time() - start:.1f} seconds with '
                     f'{retry_cnt} retries.')
        if returncode != 0:
            return GangSchedulingStatus.HEAD_FAILED, stdout, stderr, None, None

        # Only 1 node or head node provisioning failure.
        if cluster_handle.launched_nodes == 1 and returncode == 0:
            # Optimization: Try parse head ip from 'ray up' stdout.
            # Last line looks like: 'ssh ... <user>@<public head_ip>\n'
            position = stdout.rfind('@')
            # Use a regex to extract the IP address.
            external_ip_list = re.findall(backend_utils.IP_ADDR_REGEX,
                                          stdout[position + 1:])
            head_internal_ip, head_external_ip = None, None
            if len(external_ip_list) == 1:
                head_external_ip = external_ip_list[0]

            # Optimization: Try parse internal head ip from 'ray start' stdout.
            # The line looks like: 'Local node IP: <internal head_ip>\n'
            position = stdout.rfind('Local node IP')
            line = stdout[position:].partition('\n')[0]
            internal_ip_list = re.findall(backend_utils.IP_ADDR_REGEX,
                                          common_utils.remove_color(line))
            if len(internal_ip_list) == 1:
                head_internal_ip = internal_ip_list[0]

            logger.debug(f'Get head ips from ray up stdout: {head_internal_ip} '
                         f'{head_external_ip}')
            return (GangSchedulingStatus.CLUSTER_READY, stdout, stderr,
                    head_internal_ip, head_external_ip)

        # All code below is handling num_nodes > 1.
        # FIXME(zongheng): the below requires ray processes are up on head. To
        # repro it failing: launch a 2-node cluster, log into head and ray
        # stop, then launch again.
        cluster_ready = backend_utils.wait_until_ray_cluster_ready(
            cluster_config_file,
            num_nodes=cluster_handle.launched_nodes,
            log_path=log_abs_path,
            nodes_launching_progress_timeout=_NODES_LAUNCHING_PROGRESS_TIMEOUT[
                type(to_provision_cloud)])
        if cluster_ready:
            cluster_status = GangSchedulingStatus.CLUSTER_READY
            # ray up --no-restart again with upscaling_speed=0 after cluster is
            # ready to ensure cluster will not scale up after preemption (spot).
            # Skip for non-spot as this takes extra time to provision (~1min).
            if use_spot:
                ray_config = global_user_state.get_cluster_yaml_dict(
                    cluster_config_file)
                ray_config['upscaling_speed'] = 0
                yaml_utils.dump_yaml(cluster_config_file, ray_config)
                start = time.time()
                returncode, stdout, stderr = ray_up()
                logger.debug(
                    f'Upscaling reset takes {time.time() - start} seconds.')
                if returncode != 0:
                    return (GangSchedulingStatus.GANG_FAILED, stdout, stderr,
                            None, None)
        else:
            cluster_status = GangSchedulingStatus.GANG_FAILED

        # Do not need stdout/stderr if gang scheduling failed.
        # gang_succeeded = False, if head OK, but workers failed.
        return cluster_status, '', '', None, None

    def _ensure_cluster_ray_started(self, handle: 'CloudVmRayResourceHandle',
                                    log_abs_path) -> None:
        """Ensures ray processes are up on a just-provisioned cluster."""
        if handle.launched_nodes > 1:
            # FIXME(zongheng): this has NOT been tested with multinode
            # clusters; mainly because this function will not be reached in
            # that case.  See #140 for details.  If it were reached, the
            # following logic might work:
            #   - get all node ips
            #   - for all nodes: ray stop
            #   - ray up --restart-only
            return
        backend = CloudVmRayBackend()

        returncode, output, _ = backend.run_on_head(
            handle,
            instance_setup.RAY_STATUS_WITH_SKY_RAY_PORT_COMMAND,
            require_outputs=True)
        while returncode == 0 and 'No cluster status' in output:
            # Retry until ray status is ready. This is to avoid the case where
            # ray cluster is just started but the ray status is not ready yet.
            logger.info('Waiting for ray cluster to be ready remotely.')
            time.sleep(1)
            returncode, output, _ = backend.run_on_head(
                handle,
                instance_setup.RAY_STATUS_WITH_SKY_RAY_PORT_COMMAND,
                require_outputs=True)
        if returncode == 0:
            return
        backend.run_on_head(handle, f'{constants.SKY_RAY_CMD} stop')

        # Runs `ray up <kwargs>` with our monkey-patched launch hash
        # calculation. See the monkey patch file for why.
        script_path = write_ray_up_script_with_patched_launch_hash_fn(
            handle.cluster_yaml, ray_up_kwargs={'restart_only': True})
        log_lib.run_with_log(
            [sys.executable, script_path],
            log_abs_path,
            stream_logs=False,
            # Use environment variables to disable the ray usage collection
            # (to avoid overheads and potential issues with the usage)
            # as sdk does not take the argument for disabling the usage
            # collection.
            env=dict(os.environ, RAY_USAGE_STATS_ENABLED='0'),
            # Disable stdin to avoid ray outputs mess up the terminal with
            # misaligned output when multithreading/multiprocessing is used.
            # Refer to: https://github.com/ray-project/ray/blob/d462172be7c5779abf37609aed08af112a533e1e/python/ray/autoscaler/_private/subprocess_output_util.py#L264 # pylint: disable=line-too-long
            stdin=subprocess.DEVNULL)

    @timeline.event
    def provision_with_retries(
        self,
        task: task_lib.Task,
        to_provision_config: ToProvisionConfig,
        dryrun: bool,
        stream_logs: bool,
        skip_unnecessary_provisioning: bool,
    ) -> Dict[str, Any]:
        """Provision with retries for all launchable resources.

        Returns the config_dict from _retry_zones() - see its docstring for
        details.
        """
        cluster_name = to_provision_config.cluster_name
        to_provision = to_provision_config.resources
        num_nodes = to_provision_config.num_nodes
        prev_cluster_status = to_provision_config.prev_cluster_status
        prev_handle = to_provision_config.prev_handle
        prev_cluster_ever_up = to_provision_config.prev_cluster_ever_up
        launchable_retries_disabled = (self._dag is None or
                                       self._optimize_target is None)
        skip_if_config_hash_matches = (to_provision_config.prev_config_hash if
                                       skip_unnecessary_provisioning else None)

        failover_history: List[Exception] = list()
        resource_exceptions: Dict[resources_lib.Resources, Exception] = dict()
        # If the user is using local credentials which may expire, the
        # controller may leak resources if the credentials expire while a job
        # is running. Here we check the enabled clouds and expiring credentials
        # and raise a warning to the user.
        if task.is_controller_task():
            enabled_clouds = sky_check.get_cached_enabled_clouds_or_refresh(
                sky_cloud.CloudCapability.COMPUTE)
            expirable_clouds = backend_utils.get_expirable_clouds(
                enabled_clouds)

            if len(expirable_clouds) > 0:
                warnings = (f'\033[93mWarning: Credentials used for '
                            f'{expirable_clouds} may expire. Clusters may be '
                            f'leaked if the credentials expire while jobs '
                            f'are running. It is recommended to use credentials'
                            f' that never expire or a service account.\033[0m')
                logger.warning(warnings)

        to_provision = to_provision.assert_launchable()
        # Retrying launchable resources.
        while True:
            try:
                # Recheck cluster name as the 'except:' block below may
                # change the cloud assignment.
                common_utils.check_cluster_name_is_valid(cluster_name)

                if dryrun:
                    cloud_user = None
                else:
                    cloud_user = to_provision.cloud.get_active_user_identity()

                requested_features = self._requested_features.copy()
                # Skip stop feature for Kubernetes and RunPod controllers.
                if (isinstance(to_provision.cloud,
                               (clouds.Kubernetes, clouds.RunPod)) and
                        controller_utils.Controllers.from_name(cluster_name)
                        is not None):
                    # If autostop is disabled in config, the feature may not be
                    # requested, so use discard() instead of remove().
                    requested_features.discard(
                        clouds.CloudImplementationFeatures.AUTOSTOP)

                # Skip if to_provision.cloud does not support requested features
                to_provision.cloud.check_features_are_supported(
                    to_provision, requested_features)

                config_dict = self._retry_zones(
                    to_provision,
                    num_nodes,
                    requested_resources=set(task.resources),
                    dryrun=dryrun,
                    stream_logs=stream_logs,
                    cluster_name=cluster_name,
                    cloud_user_identity=cloud_user,
                    prev_cluster_status=prev_cluster_status,
                    prev_handle=prev_handle,
                    prev_cluster_ever_up=prev_cluster_ever_up,
                    skip_if_config_hash_matches=skip_if_config_hash_matches,
                    volume_mounts=task.volume_mounts,
                )
                if dryrun:
                    return config_dict
            except (exceptions.InvalidClusterNameError,
                    exceptions.NotSupportedError,
                    exceptions.CloudUserIdentityError) as e:
                # InvalidClusterNameError: cluster name is invalid,
                # NotSupportedError: cloud does not support requested features,
                # CloudUserIdentityError: cloud user identity is invalid.
                # The exceptions above should be applicable to the whole
                # cloud, so we do add the cloud to the blocked resources.
                logger.warning(common_utils.format_exception(e))
                _add_to_blocked_resources(
                    self._blocked_resources,
                    resources_lib.Resources(cloud=to_provision.cloud))
                failover_history.append(e)
            except exceptions.ResourcesUnavailableError as e:
                failover_history.append(e)
                if e.no_failover:
                    raise e.with_failover_history(failover_history)
                if launchable_retries_disabled:
                    logger.warning(
                        'DAG and optimize_target needs to be registered first '
                        'to enable cross-cloud retry. '
                        'To fix, call backend.register_info(dag=dag, '
                        'optimize_target=sky.OptimizeTarget.COST)')
                    raise e.with_failover_history(failover_history)

                logger.warning(common_utils.format_exception(e))
            else:
                # Provisioning succeeded.
                break

            if prev_cluster_status is None:
                # Add failed resources to the blocklist, only when it
                # is in fallback mode.
                _add_to_blocked_resources(self._blocked_resources, to_provision)
                assert len(failover_history) > 0
                resource_exceptions[to_provision] = failover_history[-1]
            else:
                # If we reach here, it means that the existing cluster must have
                # a previous status of INIT, because other statuses (UP,
                # STOPPED) will not trigger the failover due to `no_failover`
                # flag; see _yield_zones(). Also, the cluster should have been
                # terminated by _retry_zones().
                assert (prev_cluster_status == status_lib.ClusterStatus.INIT
                       ), prev_cluster_status
                assert global_user_state.get_handle_from_cluster_name(
                    cluster_name) is None, cluster_name
                logger.info(
                    ux_utils.retry_message(
                        f'Retrying provisioning with requested resources: '
                        f'{task.num_nodes}x {task.resources}'))
                # Retry with the current, potentially "smaller" resources:
                # to_provision == the current new resources (e.g., V100:1),
                # which may be "smaller" than the original (V100:8).
                # num_nodes is not part of a Resources so must be updated
                # separately.
                num_nodes = task.num_nodes
                prev_cluster_status = None
                prev_handle = None

            retry_message = ux_utils.retry_message(
                'Trying other potential resources.')
            logger.warning(f'\n{retry_message}')
            log_path = os.path.join(self.log_dir, 'provision.log')
            rich_utils.force_update_status(
                ux_utils.spinner_message('Looking for resources', log_path))
            # Set to None so that sky.optimize() will assign a new one
            # (otherwise will skip re-optimizing this task).
            # TODO: set all remaining tasks' best_resources to None.
            task.best_resources = None
            try:
                self._dag = optimizer.Optimizer.optimize(
                    self._dag,
                    minimize=self._optimize_target,
                    blocked_resources=self._blocked_resources)
            except exceptions.ResourcesUnavailableError as e:
                # Optimizer failed to find a feasible resources for the task,
                # either because the previous failovers have blocked all the
                # possible resources or the requested resources is too
                # restrictive. If we reach here, our failover logic finally
                # ends here.
                table = log_utils.create_table(['INFRA', 'RESOURCES', 'REASON'])
                for (resource, exception) in resource_exceptions.items():
                    table.add_row([
                        resource.infra.formatted_str(),
                        resources_utils.format_resource(resource,
                                                        simplify=True),
                        exception
                    ])
                # Set the max width of REASON column to 80 to avoid the table
                # being wrapped in a unreadable way.
                # pylint: disable=protected-access
                table._max_width = {'REASON': 80}
                raise exceptions.ResourcesUnavailableError(
                    _RESOURCES_UNAVAILABLE_LOG + '\n' + table.get_string(),
                    failover_history=failover_history)
            best_resources = task.best_resources
            assert task in self._dag.tasks, 'Internal logic error.'
            assert best_resources is not None, task
            to_provision = best_resources
        return config_dict


@dataclasses.dataclass
class SSHTunnelInfo:
    port: int
    pid: int


class CloudVmRayResourceHandle(backends.backend.ResourceHandle):
    """A pickle-able handle to a cluster created by CloudVmRayBackend.

    The handle object will last for the whole lifecycle of the cluster.

    - (required) Cluster name.
    - (required) Cluster name on cloud (different from the cluster name, as we
        append user hash to avoid conflict b/t multiple users in the same
        organization/account, and truncate the name for length limit). See
        design_docs/cluster_name.md for details.
    - (required) Path to a cluster.yaml file.
    - (optional) A cached head node public IP.  Filled in after a
        successful provision().
    - (optional) A cached stable list of (internal IP, external IP) tuples
        for all nodes in a cluster. Filled in after successful task execution.
    - (optional) Launched num nodes
    - (optional) Launched resources
    - (optional) Docker user name
    - (optional) If TPU(s) are managed, a path to a deletion script.
    - (optional) Skylet SSH tunnel info.
    """
    # Bump if any fields get added/removed/changed, and add backward
    # compatibility logic in __setstate__ and/or __getstate__.
    _VERSION = 12

    def __init__(
            self,
            *,
            cluster_name: str,
            cluster_name_on_cloud: str,
            cluster_yaml: Optional[str],
            launched_nodes: int,
            launched_resources: resources_lib.Resources,
            stable_internal_external_ips: Optional[List[Tuple[str,
                                                              str]]] = None,
            stable_ssh_ports: Optional[List[int]] = None,
            cluster_info: Optional[provision_common.ClusterInfo] = None
    ) -> None:
        self._version = self._VERSION
        self.cluster_name = cluster_name
        self.cluster_name_on_cloud = cluster_name_on_cloud
        # Replace the home directory with ~ for better robustness across systems
        # with different home directories.
        if cluster_yaml is not None and cluster_yaml.startswith(
                os.path.expanduser('~')):
            cluster_yaml = cluster_yaml.replace(os.path.expanduser('~'), '~', 1)
        self._cluster_yaml = cluster_yaml
        # List of (internal_ip, feasible_ip) tuples for all the nodes in the
        # cluster, sorted by the feasible ips. The feasible ips can be either
        # internal or external ips, depending on the use_internal_ips flag.
        self.stable_internal_external_ips = stable_internal_external_ips
        self.stable_ssh_ports = stable_ssh_ports
        self.cached_cluster_info = cluster_info
        self.launched_nodes = launched_nodes
        self.launched_resources = launched_resources
        self.docker_user: Optional[str] = None
        self.is_grpc_enabled = True

    def __repr__(self):
        return (f'ResourceHandle('
                f'\n\tcluster_name={self.cluster_name},'
                f'\n\tcluster_name_on_cloud={self.cluster_name_on_cloud},'
                f'\n\thead_ip={self.head_ip},'
                '\n\tstable_internal_external_ips='
                f'{self.stable_internal_external_ips},'
                '\n\tstable_ssh_ports='
                f'{self.stable_ssh_ports},'
                '\n\tcluster_yaml='
                f'{self.cluster_yaml}, '
                f'\n\tlaunched_resources={self.launched_nodes}x '
                f'{self.launched_resources}, '
                f'\n\tdocker_user={self.docker_user},'
                f'\n\tssh_user={self.ssh_user},'
                f'\n\tis_grpc_enabled={self.is_grpc_enabled},')

    def get_cluster_name(self):
        return self.cluster_name

    def _use_internal_ips(self):
        """Returns whether to use internal IPs for SSH connections."""
        # Directly load the `use_internal_ips` flag from the cluster yaml
        # instead of `skypilot_config` as the latter can be changed after the
        # cluster is UP.
        return global_user_state.get_cluster_yaml_dict(self.cluster_yaml).get(
            'provider', {}).get('use_internal_ips', False)

    def update_ssh_ports(self, max_attempts: int = 1) -> None:
        """Fetches and sets the SSH ports for the cluster nodes.

        Use this method to use any cloud-specific port fetching logic.
        """
        del max_attempts  # Unused.
        if self.cached_cluster_info is not None:
            self.stable_ssh_ports = self.cached_cluster_info.get_ssh_ports()
            return

        head_ssh_port = 22
        self.stable_ssh_ports = (
            [head_ssh_port] + [22] *
            (self.num_ips_per_node * self.launched_nodes - 1))

    def _update_cluster_info(self):
        # When a cluster is on a cloud that does not support the new
        # provisioner, we should skip updating cluster_info.
        if (self.launched_resources.cloud.PROVISIONER_VERSION >=
                clouds.ProvisionerVersion.SKYPILOT):
            provider_name = str(self.launched_resources.cloud).lower()
            config = {}
            # It is possible that the cluster yaml is not available when
            # the handle is unpickled for service replicas from the
            # controller with older version.
            yaml_str = global_user_state.get_cluster_yaml_str(self.cluster_yaml)
            if yaml_str is None:
                # If the cluster yaml is not available,
                # we skip updating the cluster info.
                return
            config = yaml_utils.safe_load(yaml_str)
            try:
                cluster_info = provision_lib.get_cluster_info(
                    provider_name,
                    region=self.launched_resources.region,
                    cluster_name_on_cloud=self.cluster_name_on_cloud,
                    provider_config=config.get('provider', None))
            except Exception as e:  # pylint: disable=broad-except
                # This could happen when the VM is not fully launched, and a
                # user is trying to terminate it with `sky down`.
                logger.debug('Failed to get cluster info for '
                             f'{self.cluster_name} from the new provisioner '
                             f'with {common_utils.format_exception(e)}.')
                raise exceptions.FetchClusterInfoError(
                    exceptions.FetchClusterInfoError.Reason.HEAD) from e
            if cluster_info.num_instances != self.launched_nodes:
                logger.debug(
                    f'Available nodes in the cluster {self.cluster_name} '
                    'do not match the number of nodes requested ('
                    f'{cluster_info.num_instances} != '
                    f'{self.launched_nodes}).')
                raise exceptions.FetchClusterInfoError(
                    exceptions.FetchClusterInfoError.Reason.HEAD)
            self.cached_cluster_info = cluster_info

    def update_cluster_ips(
            self,
            max_attempts: int = 1,
            internal_ips: Optional[List[Optional[str]]] = None,
            external_ips: Optional[List[Optional[str]]] = None,
            cluster_info: Optional[provision_common.ClusterInfo] = None
    ) -> None:
        """Updates the cluster IPs cached in the handle.

        We cache the cluster IPs in the handle to avoid having to retrieve
        them from the cloud provider every time we need them. This method
        updates the cached IPs.

        Optimizations:
            1) If the external IPs are provided (e.g. from the provision logs),
                we use them instead of retrieving them from the cloud provider.
            2) If the cached external IPs match the provided (fetched) external
                IPs, we don't need to update the internal IPs.
            3) If the internal IPs are provided (e.g. from the provision logs),
                we use them instead of retrieving them from the cloud provider.

        Args:
            max_attempts: The maximum number of attempts to get the head IP.
            internal_ips: The internal IPs to use for the cluster. It is an
                optimization to avoid retrieving the internal IPs from the
                cloud provider. Typically, it can be parsed from the provision
                logs.
            external_ips: The external IPs to use for the cluster. Similar to
                internal_ips, it is an optimization to avoid retrieving the
                external IPs from the cloud provider.

        Raises:
            exceptions.FetchClusterInfoError: if we failed to get the cluster
                infos. e.reason is HEAD or WORKER.
        """
        if cluster_info is not None:
            self.cached_cluster_info = cluster_info
            cluster_feasible_ips = self.cached_cluster_info.get_feasible_ips()
            cluster_internal_ips = self.cached_cluster_info.get_feasible_ips(
                force_internal_ips=True)
        else:
            # For clouds that do not support the SkyPilot Provisioner API.
            # TODO(zhwu): once all the clouds are migrated to SkyPilot
            # Provisioner API, we should remove this else block
            def is_provided_ips_valid(
                    ips: Optional[List[Optional[str]]]) -> bool:
                return (ips is not None and len(ips)
                        == self.num_ips_per_node * self.launched_nodes and
                        all(ip is not None for ip in ips))

            use_internal_ips = self._use_internal_ips()

            # cluster_feasible_ips is the list of IPs of the nodes in the
            # cluster which can be used to connect to the cluster. It is a list
            # of external IPs if the cluster is assigned public IPs, otherwise
            # it is a list of internal IPs.
            if is_provided_ips_valid(external_ips):
                logger.debug(f'Using provided external IPs: {external_ips}')
                cluster_feasible_ips = typing.cast(List[str], external_ips)
            else:
                cluster_feasible_ips = backend_utils.get_node_ips(
                    self.cluster_yaml,
                    self.launched_nodes,
                    head_ip_max_attempts=max_attempts,
                    worker_ip_max_attempts=max_attempts,
                    get_internal_ips=use_internal_ips)

            if self.cached_external_ips == cluster_feasible_ips:
                logger.debug(
                    'Skipping the fetching of internal IPs as the cached '
                    'external IPs matches the newly fetched ones.')
                # Optimization: If the cached external IPs are the same as the
                # retrieved feasible IPs, then we can skip retrieving internal
                # IPs since the cached IPs are up-to-date.
                return

            logger.debug(
                'Cached external IPs do not match with the newly fetched ones: '
                f'cached ({self.cached_external_ips}), new '
                f'({cluster_feasible_ips})')

            if use_internal_ips:
                # Optimization: if we know use_internal_ips is True (currently
                # only exposed for AWS and GCP), then our provisioner is
                # guaranteed to not assign public IPs, thus the first list of
                # IPs returned above are already private IPs. So skip the second
                # query.
                cluster_internal_ips = list(cluster_feasible_ips)
            elif is_provided_ips_valid(internal_ips):
                logger.debug(f'Using provided internal IPs: {internal_ips}')
                cluster_internal_ips = typing.cast(List[str], internal_ips)
            else:
                cluster_internal_ips = backend_utils.get_node_ips(
                    self.cluster_yaml,
                    self.launched_nodes,
                    head_ip_max_attempts=max_attempts,
                    worker_ip_max_attempts=max_attempts,
                    get_internal_ips=True)

        assert len(cluster_feasible_ips) == len(cluster_internal_ips), (
            f'Cluster {self.cluster_name!r}:'
            f'Expected same number of internal IPs {cluster_internal_ips}'
            f' and external IPs {cluster_feasible_ips}.')

        # List of (internal_ip, feasible_ip) tuples for all the nodes in the
        # cluster, sorted by the feasible ips. The feasible ips can be either
        # internal or external ips, depending on the use_internal_ips flag.
        internal_external_ips: List[Tuple[str, str]] = list(
            zip(cluster_internal_ips, cluster_feasible_ips))

        # Ensure head node is the first element, then sort based on the
        # external IPs for stableness. Skip for k8s nodes since pods
        # worker ids are already mapped.
        if (cluster_info is not None and
                cluster_info.provider_name == 'kubernetes'):
            stable_internal_external_ips = internal_external_ips
        else:
            stable_internal_external_ips = [internal_external_ips[0]] + sorted(
                internal_external_ips[1:], key=lambda x: x[1])
        self.stable_internal_external_ips = stable_internal_external_ips

    @context_utils.cancellation_guard
    # we expect different request to be acting on different clusters
    # (= different handles) so we have no real expectation of cache hit
    # across requests.
    # Do not change this cache to global scope
    # without understanding https://github.com/skypilot-org/skypilot/pull/6908
    @annotations.lru_cache(scope='request', maxsize=10)
    @timeline.event
    def get_command_runners(self,
                            force_cached: bool = False,
                            avoid_ssh_control: bool = False
                           ) -> List[command_runner.CommandRunner]:
        """Returns a list of command runners for the cluster."""
        ssh_credentials = backend_utils.ssh_credential_from_yaml(
            self.cluster_yaml, self.docker_user, self.ssh_user)
        if avoid_ssh_control:
            ssh_credentials.pop('ssh_control_name', None)

        launched_resources = self.launched_resources.assert_launchable()
        updated_to_skypilot_provisioner_after_provisioned = (
            launched_resources.cloud.PROVISIONER_VERSION >=
            clouds.ProvisionerVersion.SKYPILOT and
            self.cached_external_ips is not None and
            self.cached_cluster_info is None)
        if updated_to_skypilot_provisioner_after_provisioned:
            logger.debug(
                f'{launched_resources.cloud} has been updated to the new '
                f'provisioner after cluster {self.cluster_name} was '
                f'provisioned. Cached IPs are used for connecting to the '
                'cluster.')
        if (clouds.ProvisionerVersion.RAY_PROVISIONER_SKYPILOT_TERMINATOR >=
                launched_resources.cloud.PROVISIONER_VERSION or
                updated_to_skypilot_provisioner_after_provisioned):
            ip_list = (self.cached_external_ips
                       if force_cached else self.external_ips())
            if ip_list is None:
                return []
            # Potentially refresh the external SSH ports, in case the existing
            # cluster before #2491 was launched without external SSH ports
            # cached.
            port_list = self.external_ssh_ports()
            runners = command_runner.SSHCommandRunner.make_runner_list(
                zip(ip_list, port_list), **ssh_credentials)
            return runners
        if self.cached_cluster_info is None:
            # We have `and self.cached_external_ips is None` here, because
            # when a cluster's cloud is just upgraded to the new provsioner,
            # although it has the cached_external_ips, the cached_cluster_info
            # can be None. We need to update it here, even when force_cached is
            # set to True.
            # TODO: We can remove `self.cached_external_ips is None` after
            # all clouds moved to new provisioner.
            if force_cached and self.cached_external_ips is None:
                raise RuntimeError(
                    'Tried to use cached cluster info, but it\'s missing for '
                    f'cluster "{self.cluster_name}"')
            self._update_cluster_info()
        # For Kubernetes, `KubernetesCommandRunner` want to get the pod names
        # to run the command. But for high availability serve controller,
        # the controller pod is part of a deployment, and once the pod is
        # killed and a new one is created, the pod name changes, so we need
        # to manually update the cluster info here.
        # TODO(andyl): See if we can prevent this refresh. Like pass in
        # deployment name as identifier for KubernetesCommandRunner. Now this
        # is required for rsync as using deployment in rsync seems to cause
        # some unknown issues.
        # TODO(andyl): Should check through the real cluster info. Same as
        # the TODO in kubernetes/instance.py:terminate_instances
        if (isinstance(self.launched_resources.cloud, clouds.Kubernetes) and
                controller_utils.high_availability_specified(
                    self.cluster_name)):
            self._update_cluster_info()

        assert self.cached_cluster_info is not None, self
        runners = provision_lib.get_command_runners(
            self.cached_cluster_info.provider_name, self.cached_cluster_info,
            **ssh_credentials)
        return runners

    @property
    def cached_internal_ips(self) -> Optional[List[str]]:
        if self.stable_internal_external_ips is not None:
            return [ips[0] for ips in self.stable_internal_external_ips]
        return None

    def internal_ips(self,
                     max_attempts: int = _FETCH_IP_MAX_ATTEMPTS) -> List[str]:
        internal_ips = self.cached_internal_ips
        if internal_ips is not None:
            return internal_ips
        self.update_cluster_ips(max_attempts=max_attempts)
        internal_ips = self.cached_internal_ips
        assert internal_ips is not None, 'update_cluster_ips failed.'
        return internal_ips

    @property
    def cached_external_ips(self) -> Optional[List[str]]:
        if self.stable_internal_external_ips is not None:
            return [ips[1] for ips in self.stable_internal_external_ips]
        return None

    def external_ips(self,
                     max_attempts: int = _FETCH_IP_MAX_ATTEMPTS) -> List[str]:
        external_ips = self.cached_external_ips
        if external_ips is not None:
            return external_ips
        self.update_cluster_ips(max_attempts=max_attempts)
        external_ips = self.cached_external_ips
        assert external_ips is not None, 'update_cluster_ips failed.'
        return external_ips

    @property
    def cached_external_ssh_ports(self) -> Optional[List[int]]:
        if self.stable_ssh_ports is not None:
            return self.stable_ssh_ports
        return None

    def external_ssh_ports(self,
                           max_attempts: int = _FETCH_IP_MAX_ATTEMPTS
                          ) -> List[int]:
        cached_ssh_ports = self.cached_external_ssh_ports
        if cached_ssh_ports is not None:
            return cached_ssh_ports
        self.update_ssh_ports(max_attempts=max_attempts)
        cached_ssh_ports = self.cached_external_ssh_ports
        assert cached_ssh_ports is not None, 'update_ssh_ports failed.'
        return cached_ssh_ports

    def get_hourly_price(self) -> float:
        hourly_cost = (self.launched_resources.get_cost(3600) *
                       self.launched_nodes)
        return hourly_cost

    def setup_docker_user(self, cluster_config_file: str):
        ip_list = self.external_ips()
        assert ip_list is not None
        docker_user = backend_utils.get_docker_user(ip_list[0],
                                                    cluster_config_file)
        self.docker_user = docker_user

    def _get_skylet_ssh_tunnel(self) -> Optional[SSHTunnelInfo]:
        metadata = global_user_state.get_cluster_skylet_ssh_tunnel_metadata(
            self.cluster_name)
        if metadata is None:
            return None
        return SSHTunnelInfo(port=metadata[0], pid=metadata[1])

    def _set_skylet_ssh_tunnel(self, tunnel: Optional[SSHTunnelInfo]) -> None:
        global_user_state.set_cluster_skylet_ssh_tunnel_metadata(
            self.cluster_name,
            (tunnel.port, tunnel.pid) if tunnel is not None else None)

    def get_grpc_channel(self) -> 'grpc.Channel':
        # It's fine to not grab the lock here, as we're only reading,
        # and writes are very rare.
        # It's acceptable to read while another process is opening a tunnel,
        # because it will only happen on:
        # 1. A new cluster who has no tunnel yet, or
        # 2. A cluster with an unhealthy tunnel
        # For (2), for processes that read the "stale" tunnel, it will fail
        # and on the next retry, it will call get_grpc_channel again
        # and get the new tunnel.
        tunnel = self._get_skylet_ssh_tunnel()
        if tunnel is not None:
            try:
                # Check if the tunnel is open.
                with socket.socket(socket.AF_INET, socket.SOCK_STREAM) as s:
                    s.settimeout(0.5)
                    s.connect(('localhost', tunnel.port))
                return grpc.insecure_channel(f'localhost:{tunnel.port}')
            except socket.error as e:
                logger.warning(
                    'Failed to connect to SSH tunnel for cluster '
                    f'{self.cluster_name!r} on port {tunnel.port} ({e}), '
                    'acquiring lock')
                pass
        lock_id = backend_utils.cluster_tunnel_lock_id(self.cluster_name)
        lock_timeout = backend_utils.CLUSTER_TUNNEL_LOCK_TIMEOUT_SECONDS
        lock = locks.get_lock(lock_id, lock_timeout)
        try:
            with lock.acquire(blocking=True):
                # Re-read the tunnel from the DB.
                tunnel = self._get_skylet_ssh_tunnel()
                if tunnel is None:
                    logger.debug('No SSH tunnel found for cluster '
                                 f'{self.cluster_name!r}, '
                                 'opening the tunnel')
                    tunnel = self._open_and_update_skylet_tunnel()
                    return grpc.insecure_channel(f'localhost:{tunnel.port}')
                try:
                    with socket.socket(socket.AF_INET, socket.SOCK_STREAM) as s:
                        s.settimeout(0.5)
                        s.connect(('localhost', tunnel.port))
                        return grpc.insecure_channel(f'localhost:{tunnel.port}')
                except socket.error as e:
                    logger.warning(
                        'Failed to connect to SSH tunnel for cluster '
                        f'{self.cluster_name!r} on port {tunnel.port} ({e}), '
                        'opening new tunnel')
                    tunnel = self._open_and_update_skylet_tunnel()
                    return grpc.insecure_channel(f'localhost:{tunnel.port}')
        except locks.LockTimeout as e:
            raise RuntimeError(
                'Failed to get gRPC channel for cluster '
                f'{self.cluster_name!r} due to a timeout when waiting for the '
                'SSH tunnel to be opened. Please try again or manually remove '
                f'the lock at {lock_id}. '
                f'{common_utils.format_exception(e)}') from e

    def _cleanup_ssh_tunnel(self, tunnel_info: SSHTunnelInfo) -> None:
        """Clean up an SSH tunnel by terminating the process."""
        try:
            proc = psutil.Process(tunnel_info.pid)
            if proc.is_running() and proc.status() != psutil.STATUS_ZOMBIE:
                logger.debug(
                    f'Terminating SSH tunnel process {tunnel_info.pid}')
                proc.terminate()
                try:
                    proc.wait(timeout=3)
                except psutil.TimeoutExpired:
                    proc.kill()
                    proc.wait(timeout=1)
        except psutil.NoSuchProcess:
            pass
        except Exception as e:  # pylint: disable=broad-except
            logger.warning(
                f'Failed to cleanup SSH tunnel process {tunnel_info.pid}: {e}')

    def _open_and_update_skylet_tunnel(self) -> SSHTunnelInfo:
        """Opens an SSH tunnel to the Skylet on the head node,
        updates the cluster handle, and persists it to the database."""
        max_attempts = 3
<<<<<<< HEAD
        # There could be a race condition here, as find_free_port
        # can return the same port to multiple threads/processes.
        for attempt in range(max_attempts):
            local_port = common_utils.find_free_port(10000)
            runners = self.get_command_runners()
            head_runner = runners[0]
            if isinstance(head_runner, command_runner.SSHCommandRunner):
                # Disabling ControlMaster makes things easier to reason about
                # with respect to resource management/ownership,
                # as killing the process will close the tunnel too.
                head_runner.disable_control_master = True
                head_runner.port_forward_execute_remote_command = True

            # The default connect_timeout of 1s is too short for
            # connecting to clusters using a jump server.
            # We use NON_INTERACTIVE mode to avoid allocating a pseudo-tty,
            # which is counted towards non-idleness.
            cmd: List[str] = head_runner.port_forward_command(
                [(local_port, constants.SKYLET_GRPC_PORT)],
                connect_timeout=5,
                ssh_mode=command_runner.SshMode.NON_INTERACTIVE)
            if isinstance(head_runner, command_runner.SSHCommandRunner):
                # cat so the command doesn't exit until we kill it
                cmd += [f'"echo {_ACK} && cat"']
            cmd_str = ' '.join(cmd)
            logger.debug(f'Running port forward command: {cmd_str}')
            ssh_tunnel_proc = subprocess.Popen(cmd_str,
                                               shell=True,
                                               stdin=subprocess.PIPE,
                                               stdout=subprocess.PIPE,
                                               stderr=subprocess.PIPE,
                                               text=True)
            tunnel_info = SSHTunnelInfo(port=local_port,
                                        pid=ssh_tunnel_proc.pid)

            # Wait until we receive an ack from the remote cluster or
            # the SSH connection times out.
            queue: queue_lib.Queue = queue_lib.Queue()
            stdout_thread = threading.Thread(
                target=lambda queue, stdout: queue.put(stdout.readline()),
                args=(queue, ssh_tunnel_proc.stdout),
                daemon=True)
            stdout_thread.start()
            while ssh_tunnel_proc.poll() is None:
                try:
                    ack = queue.get_nowait()
                except queue_lib.Empty:
                    ack = None
                    time.sleep(0.1)
                    continue
                assert ack is not None
                if isinstance(
                        head_runner,
                        command_runner.SSHCommandRunner) and ack == f'{_ACK}\n':
                    break
                elif isinstance(head_runner,
                                command_runner.KubernetesCommandRunner
                               ) and _FORWARDING_FROM in ack:
                    # For Kind clusters, there seems to be a race condition.
                    # Calling grpc.channel_ready_future immediately after
                    # results in a connection refused error, leading to
                    # the process dying and the health check timing out.
                    # We did not observe this for non-Kind clusters.
                    # TODO(kevin): Find a better way to handle this.
                    time.sleep(0.5)
                    break

            if ssh_tunnel_proc.poll() is not None:
                stdout, stderr = ssh_tunnel_proc.communicate()
                # Don't retry if the error is due to timeout,
                # connection refused, Kubernetes pods not found,
                # or an in-progress termination.
                if (backend_utils.SSH_CONNECTION_ERROR_PATTERN.search(stderr) or
                        backend_utils.K8S_PODS_NOT_FOUND_PATTERN.search(stderr)
                        or attempt == max_attempts - 1):
                    raise exceptions.CommandError(
                        returncode=ssh_tunnel_proc.returncode,
                        command=cmd_str,
                        error_msg='Port forward failed',
                        detailed_reason=stderr)
                logger.warning(f'Port forward failed on port {local_port} '
                               f'({attempt + 1}/{max_attempts}). '
                               f'stdout: {stdout}, stderr: {stderr}')
                continue
=======
        # There could be a race condition here, as multiple processes may
        # attempt to open the same port at the same time.
        for attempt in range(max_attempts):
            runners = self.get_command_runners()
            head_runner = runners[0]
            local_port = random.randint(10000, 65535)
            try:
                ssh_tunnel_proc = backend_utils.open_ssh_tunnel(
                    head_runner, (local_port, constants.SKYLET_GRPC_PORT))
            except exceptions.CommandError as e:
                # Don't retry if the error is due to timeout,
                # connection refused, Kubernetes pods not found,
                # or an in-progress termination.
                if (e.detailed_reason is not None and
                    (backend_utils.SSH_CONNECTION_ERROR_PATTERN.search(
                        e.detailed_reason) or
                     backend_utils.K8S_PODS_NOT_FOUND_PATTERN.search(
                         e.detailed_reason) or attempt == max_attempts - 1)):
                    raise e
                logger.warning(
                    f'Failed to open SSH tunnel on port {local_port} '
                    f'({attempt + 1}/{max_attempts}). '
                    f'{e.error_msg}\n{e.detailed_reason}')
                continue
            tunnel_info = SSHTunnelInfo(port=local_port,
                                        pid=ssh_tunnel_proc.pid)
>>>>>>> 3436bcb1
            break

        try:
            grpc.channel_ready_future(
                grpc.insecure_channel(f'localhost:{tunnel_info.port}')).result(
                    timeout=constants.SKYLET_GRPC_TIMEOUT_SECONDS)
            # Clean up existing tunnel before setting up the new one.
            old_tunnel = self._get_skylet_ssh_tunnel()
            if old_tunnel is not None:
                self._cleanup_ssh_tunnel(old_tunnel)
            self._set_skylet_ssh_tunnel(tunnel_info)
            return tunnel_info
        except grpc.FutureTimeoutError as e:
            self._cleanup_ssh_tunnel(tunnel_info)
            logger.warning(
                f'Skylet gRPC channel for cluster {self.cluster_name} not '
                f'ready after {constants.SKYLET_GRPC_TIMEOUT_SECONDS}s')
            raise e
        except Exception as e:
            self._cleanup_ssh_tunnel(tunnel_info)
            raise e

    @property
    def cluster_yaml(self) -> Optional[str]:
        if self._cluster_yaml is None:
            return None
        return os.path.expanduser(self._cluster_yaml)

    @cluster_yaml.setter
    def cluster_yaml(self, value: Optional[str]):
        self._cluster_yaml = value

    @property
    def ssh_user(self):
        if self.cached_cluster_info is not None:
            # Overload ssh_user with the user stored in cluster_info, which is
            # useful for kubernetes case, where the ssh_user can depend on the
            # container image used. For those clusters launched with ray
            # autoscaler, we directly use the ssh_user in yaml config.
            return self.cached_cluster_info.ssh_user
        return None

    @property
    def head_ip(self):
        external_ips = self.cached_external_ips
        if external_ips is not None:
            return external_ips[0]
        return None

    @property
    def head_ssh_port(self):
        external_ssh_ports = self.cached_external_ssh_ports
        if external_ssh_ports:
            return external_ssh_ports[0]
        return None

    @property
    def num_ips_per_node(self) -> int:
        """Returns number of IPs per node in the cluster, handling TPU Pod."""
        is_tpu_vm_pod = gcp_utils.is_tpu_vm_pod(self.launched_resources)
        if is_tpu_vm_pod:
            num_ips = len(self.internal_ips())
        else:
            num_ips = 1
        return num_ips

    @property
    def is_grpc_enabled_with_flag(self) -> bool:
        """Returns whether this handle has gRPC enabled and gRPC flag is set."""
        return env_options.Options.ENABLE_GRPC.get() and self.is_grpc_enabled

    def __getstate__(self):
        state = self.__dict__.copy()
        # For backwards compatibility. Refer to
        # https://github.com/skypilot-org/skypilot/pull/7133
        state.setdefault('skylet_ssh_tunnel', None)
        return state

    def __setstate__(self, state):
        self._version = self._VERSION

        version = state.pop('_version', None)
        if version is None:
            version = -1
            state.pop('cluster_region', None)
        if version < 2:
            state['_cluster_yaml'] = state.pop('cluster_yaml')
        if version < 3:
            head_ip = state.pop('head_ip', None)
            state['stable_internal_external_ips'] = None
        if version < 4:
            # Version 4 adds self.stable_ssh_ports for Kubernetes support
            state['stable_ssh_ports'] = None
        if version < 5:
            state['docker_user'] = None

        if version < 6:
            state['cluster_name_on_cloud'] = state['cluster_name']

        if version < 8:
            self.cached_cluster_info = None

        if version < 9:
            # For backward compatibility, we should update the region of a
            # SkyPilot cluster on Kubernetes to the actual context it is using.
            # pylint: disable=import-outside-toplevel
            launched_resources = state['launched_resources']
            if isinstance(launched_resources.cloud, clouds.Kubernetes):
                yaml_config = global_user_state.get_cluster_yaml_dict(
                    os.path.expanduser(state['_cluster_yaml']))
                context = kubernetes_utils.get_context_from_config(
                    yaml_config['provider'])
                state['launched_resources'] = launched_resources.copy(
                    region=context)

        if version < 10:
            # In #4660, we keep the cluster entry in the database even when it
            # is in the transition from one region to another during the
            # failover. We allow `handle.cluster_yaml` to be None to indicate
            # that the cluster yaml is intentionally removed. Before that PR,
            # the `handle.cluster_yaml` is always not None, even if it is
            # intentionally removed.
            #
            # For backward compatibility, we set the `_cluster_yaml` to None
            # if the file does not exist, assuming all the removal of the
            # _cluster_yaml for existing clusters are intentional by SkyPilot.
            # are intentional by SkyPilot.
            if state['_cluster_yaml'] is not None and not os.path.exists(
                    os.path.expanduser(state['_cluster_yaml'])):
                state['_cluster_yaml'] = None

        if version < 11:
            state['is_grpc_enabled'] = False
            state['skylet_ssh_tunnel'] = None

        if version >= 12:
            # DEPRECATED in favor of skylet_ssh_tunnel_metadata column in the DB
            state.pop('skylet_ssh_tunnel', None)

        self.__dict__.update(state)

        # Because the update_cluster_ips and update_ssh_ports
        # functions use the handle, we call it on the current instance
        # after the state is updated.
        if version < 3 and head_ip is not None:
            try:
                self.update_cluster_ips()
            except exceptions.FetchClusterInfoError:
                # This occurs when an old cluster from was autostopped,
                # so the head IP in the database is not updated.
                pass
        if version < 4:
            self.update_ssh_ports()

        if version < 8:
            try:
                self._update_cluster_info()
            except exceptions.FetchClusterInfoError:
                # This occurs when an old cluster from was autostopped,
                # so the head IP in the database is not updated.
                pass


class LocalResourcesHandle(CloudVmRayResourceHandle):
    """A handle for local resources."""

    def __init__(
            self,
            *,
            cluster_name: str,
            cluster_name_on_cloud: str,
            cluster_yaml: Optional[str],
            launched_nodes: int,
            launched_resources: resources_lib.Resources,
            stable_internal_external_ips: Optional[List[Tuple[str,
                                                              str]]] = None,
            stable_ssh_ports: Optional[List[int]] = None,
            cluster_info: Optional[provision_common.ClusterInfo] = None
    ) -> None:
        super().__init__(
            cluster_name=cluster_name,
            cluster_name_on_cloud=cluster_name_on_cloud,
            cluster_yaml=cluster_yaml,
            launched_nodes=launched_nodes,
            launched_resources=launched_resources,
            stable_internal_external_ips=stable_internal_external_ips,
            stable_ssh_ports=stable_ssh_ports,
            cluster_info=cluster_info)
        # TODO (kyuds): handle jobs consolidation mode. Currently,
        # jobs consolidation mode will not run a skylet, hence
        # grpc server will not run. In the future, we should
        # figure out a way to start grpc in consolidation mode.
        self.is_grpc_enabled = False

    @context_utils.cancellation_guard
    # we expect different request to be acting on different clusters
    # (= different handles) so we have no real expectation of cache hit
    # across requests.
    # Do not change this cache to global scope
    # without understanding https://github.com/skypilot-org/skypilot/pull/6908
    @annotations.lru_cache(scope='request', maxsize=10)
    @timeline.event
    def get_command_runners(self,
                            force_cached: bool = False,
                            avoid_ssh_control: bool = False
                           ) -> List[command_runner.CommandRunner]:
        """Returns a list of local command runners."""
        del force_cached, avoid_ssh_control  # Unused.
        return [command_runner.LocalProcessCommandRunner()]


class SkyletClient:
    """The client to interact with a remote cluster through Skylet."""

    def __init__(self, channel: 'grpc.Channel'):
        self._autostop_stub = autostopv1_pb2_grpc.AutostopServiceStub(channel)
        self._jobs_stub = jobsv1_pb2_grpc.JobsServiceStub(channel)

    def set_autostop(
        self,
        request: 'autostopv1_pb2.SetAutostopRequest',
        timeout: Optional[float] = constants.SKYLET_GRPC_TIMEOUT_SECONDS
    ) -> 'autostopv1_pb2.SetAutostopResponse':
        return self._autostop_stub.SetAutostop(request, timeout=timeout)

    def is_autostopping(
        self,
        request: 'autostopv1_pb2.IsAutostoppingRequest',
        timeout: Optional[float] = constants.SKYLET_GRPC_TIMEOUT_SECONDS
    ) -> 'autostopv1_pb2.IsAutostoppingResponse':
        return self._autostop_stub.IsAutostopping(request, timeout=timeout)

    def add_job(
        self,
        request: jobsv1_pb2.AddJobRequest,
        timeout: Optional[float] = constants.SKYLET_GRPC_TIMEOUT_SECONDS
    ) -> jobsv1_pb2.AddJobResponse:
        return self._jobs_stub.AddJob(request, timeout=timeout)

    def queue_job(
        self,
        request: jobsv1_pb2.QueueJobRequest,
        timeout: Optional[float] = constants.SKYLET_GRPC_TIMEOUT_SECONDS
    ) -> jobsv1_pb2.QueueJobResponse:
        return self._jobs_stub.QueueJob(request, timeout=timeout)

    def update_status(
        self,
        request: jobsv1_pb2.UpdateStatusRequest,
        timeout: Optional[float] = constants.SKYLET_GRPC_TIMEOUT_SECONDS
    ) -> jobsv1_pb2.UpdateStatusResponse:
        return self._jobs_stub.UpdateStatus(request, timeout=timeout)

    def get_job_queue(
        self,
        request: jobsv1_pb2.GetJobQueueRequest,
        timeout: Optional[float] = constants.SKYLET_GRPC_TIMEOUT_SECONDS
    ) -> jobsv1_pb2.GetJobQueueResponse:
        return self._jobs_stub.GetJobQueue(request, timeout=timeout)

    def cancel_jobs(
        self,
        request: jobsv1_pb2.CancelJobsRequest,
        timeout: Optional[float] = constants.SKYLET_GRPC_TIMEOUT_SECONDS
    ) -> jobsv1_pb2.CancelJobsResponse:
        return self._jobs_stub.CancelJobs(request, timeout=timeout)

    def fail_all_in_progress_jobs(
        self,
        request: jobsv1_pb2.FailAllInProgressJobsRequest,
        timeout: Optional[float] = constants.SKYLET_GRPC_TIMEOUT_SECONDS
    ) -> jobsv1_pb2.FailAllInProgressJobsResponse:
        return self._jobs_stub.FailAllInProgressJobs(request, timeout=timeout)

    def get_job_status(
        self,
        request: jobsv1_pb2.GetJobStatusRequest,
        timeout: Optional[float] = constants.SKYLET_GRPC_TIMEOUT_SECONDS
    ) -> jobsv1_pb2.GetJobStatusResponse:
        return self._jobs_stub.GetJobStatus(request, timeout=timeout)

    def get_job_submitted_timestamp(
        self,
        request: jobsv1_pb2.GetJobSubmittedTimestampRequest,
        timeout: Optional[float] = constants.SKYLET_GRPC_TIMEOUT_SECONDS
    ) -> jobsv1_pb2.GetJobSubmittedTimestampResponse:
        return self._jobs_stub.GetJobSubmittedTimestamp(request,
                                                        timeout=timeout)

    def get_job_ended_timestamp(
        self,
        request: jobsv1_pb2.GetJobEndedTimestampRequest,
        timeout: Optional[float] = constants.SKYLET_GRPC_TIMEOUT_SECONDS
    ) -> jobsv1_pb2.GetJobEndedTimestampResponse:
        return self._jobs_stub.GetJobEndedTimestamp(request, timeout=timeout)

    def get_log_dirs_for_jobs(
        self,
        request: jobsv1_pb2.GetLogDirsForJobsRequest,
        timeout: Optional[float] = constants.SKYLET_GRPC_TIMEOUT_SECONDS
    ) -> jobsv1_pb2.GetLogDirsForJobsResponse:
        return self._jobs_stub.GetLogDirsForJobs(request, timeout=timeout)


@registry.BACKEND_REGISTRY.type_register(name='cloudvmray')
class CloudVmRayBackend(backends.Backend['CloudVmRayResourceHandle']):
    """Backend: runs on cloud virtual machines, managed by Ray.

    Changing this class may also require updates to:
      * Cloud providers' templates under config/
      * Cloud providers' implementations under clouds/
    """

    NAME = 'cloudvmray'

    # Backward compatibility, with the old name of the handle.
    ResourceHandle = CloudVmRayResourceHandle  # type: ignore

    def __init__(self):
        self.run_timestamp = sky_logging.get_run_timestamp()
        # NOTE: do not expanduser() here, as this '~/...' path is used for
        # remote as well to be expanded on the remote side.
        self.log_dir = os.path.join(constants.SKY_LOGS_DIRECTORY,
                                    self.run_timestamp)
        # Do not make directories to avoid create folder for commands that
        # do not need it (`sky status`, `sky logs` ...)
        # os.makedirs(self.log_dir, exist_ok=True)

        self._dag = None
        self._optimize_target = None
        self._requested_features = set()
        self._dump_final_script = False
        self._is_managed = False

        # Command for running the setup script. It is only set when the
        # setup needs to be run outside the self._setup() and as part of
        # a job (detach_setup, default).
        self._setup_cmd = None

    # --- Implementation of Backend APIs ---

    def register_info(self, **kwargs) -> None:
        self._dag = kwargs.pop('dag', self._dag)
        self._optimize_target = kwargs.pop(
            'optimize_target',
            self._optimize_target) or common.OptimizeTarget.COST
        self._requested_features = kwargs.pop('requested_features',
                                              self._requested_features)
        self._dump_final_script = kwargs.pop('dump_final_script', False)
        self._is_managed = kwargs.pop('is_managed', False)
        assert not kwargs, f'Unexpected kwargs: {kwargs}'

    def check_resources_fit_cluster(
        self,
        handle: CloudVmRayResourceHandle,
        task: task_lib.Task,
        check_ports: bool = False,
    ) -> resources_lib.Resources:
        """Check if resources requested by the task fit the cluster.

        The resources requested by the task should be smaller than the existing
        cluster.
        If multiple resources are specified, this checking will pass when
        at least one resource fits the cluster.

        Raises:
            exceptions.ResourcesMismatchError: If the resources in the task
                does not match the existing cluster.
        """

        launched_resources = handle.launched_resources
        cluster_name = handle.cluster_name

        # Usage Collection:
        usage_lib.messages.usage.update_cluster_resources(
            handle.launched_nodes, launched_resources)
        record = global_user_state.get_cluster_from_name(cluster_name)
        if record is not None:
            usage_lib.messages.usage.update_cluster_status(record['status'])

        assert launched_resources.region is not None, handle

        mismatch_str = (f'To fix: specify a new cluster name, or down the '
                        f'existing cluster first: sky down {cluster_name}')
        valid_resource = None
        requested_resource_list = []
        for resource in task.resources:
            if (task.num_nodes <= handle.launched_nodes and
                    resource.less_demanding_than(
                        launched_resources,
                        requested_num_nodes=task.num_nodes,
                        check_ports=check_ports)):
                valid_resource = resource
                break
            else:
                requested_resource_list.append(f'{task.num_nodes}x {resource}')

        if valid_resource is None:
            for example_resource in task.resources:
                if (example_resource.region is not None and
                        example_resource.region != launched_resources.region):
                    with ux_utils.print_exception_no_traceback():
                        raise exceptions.ResourcesMismatchError(
                            f'Task requested resources {example_resource} in region '  # pylint: disable=line-too-long
                            f'{example_resource.region!r}'
                            ', but the existing cluster '
                            f'is in region {launched_resources.region!r}.')
                if (example_resource.zone is not None and
                        example_resource.zone != launched_resources.zone):
                    zone_str = (f'is in zone {launched_resources.zone!r}.'
                                if launched_resources.zone is not None else
                                'does not have zone specified.')
                    with ux_utils.print_exception_no_traceback():
                        raise exceptions.ResourcesMismatchError(
                            f'Task requested resources {example_resource} in zone '  # pylint: disable=line-too-long
                            f'{example_resource.zone!r},'
                            'but the existing cluster '
                            f'{zone_str}')
                if (example_resource.requires_fuse and
                        not launched_resources.requires_fuse):
                    # Will not be reached for non-k8s case since the
                    # less_demanding_than only fails fuse requirement when
                    # the cloud is Kubernetes AND the cluster doesn't have fuse.
                    with ux_utils.print_exception_no_traceback():
                        raise exceptions.ResourcesMismatchError(
                            'Task requires FUSE support for mounting object '
                            'stores, but the existing cluster with '
                            f'{launched_resources!r} does not support FUSE '
                            f'mounting. Launch a new cluster to run this task.')
            requested_resource_str = ', '.join(requested_resource_list)
            if isinstance(task.resources, list):
                requested_resource_str = f'[{requested_resource_str}]'
            elif isinstance(task.resources, set):
                requested_resource_str = f'{{{requested_resource_str}}}'
            with ux_utils.print_exception_no_traceback():
                raise exceptions.ResourcesMismatchError(
                    'Requested resources do not match the existing '
                    'cluster.\n'
                    f'  Requested:\t{requested_resource_str}\n'
                    f'  Existing:\t{handle.launched_nodes}x '
                    f'{handle.launched_resources}\n'
                    f'{mismatch_str}')
        else:
            # For fractional acc count clusters, we round up the number of accs
            # to 1 (sky/utils/resources_utils.py::make_ray_custom_resources_str)
            # Here we scale the required acc count to (required / launched) * 1
            # so the total number of accs is the same as the requested number.
            launched_accs = launched_resources.accelerators
            if (launched_accs is not None and
                    valid_resource.accelerators is not None):
                for _, count in launched_accs.items():
                    if isinstance(count, float) and not count.is_integer():
                        valid_resource = valid_resource.copy(
                            accelerators={
                                k: v / count
                                for k, v in valid_resource.accelerators.items()
                            })
        return valid_resource

    def _provision(
        self,
        task: task_lib.Task,
        to_provision: Optional[resources_lib.Resources],
        dryrun: bool,
        stream_logs: bool,
        cluster_name: str,
        retry_until_up: bool = False,
        skip_unnecessary_provisioning: bool = False,
    ) -> Tuple[Optional[CloudVmRayResourceHandle], bool]:
        """Provisions the cluster, or re-provisions an existing cluster.

        Use the SKYPILOT provisioner if it's supported by the cloud, otherwise
        use 'ray up'.

        See also docstring for Backend.provision().

        Raises:
            exceptions.ClusterOwnerIdentityMismatchError: if the cluster
                'cluster_name' exists and is owned by another user.
            exceptions.InvalidClusterNameError: if the cluster name is invalid.
            exceptions.ResourcesMismatchError: if the requested resources
                do not match the existing cluster.
            exceptions.ResourcesUnavailableError: if the requested resources
                cannot be satisfied. The failover_history of the exception
                will be set as at least 1 exception from either our pre-checks
                (e.g., cluster name invalid) or a region/zone throwing
                resource unavailability.
            exceptions.CommandError: any ssh command error.
            RuntimeError: raised when 'rsync' is not installed.
            # TODO(zhwu): complete the list of exceptions.
        """
        # FIXME: ray up for Azure with different cluster_names will overwrite
        # each other.
        # When rsync is not installed in the user's machine, Ray will
        # silently retry to up the node for _MAX_RAY_UP_RETRY number
        # of times. This is time consuming so we fail early.
        backend_utils.check_rsync_installed()
        # Check if the cluster is owned by the current user. Raise
        # exceptions.ClusterOwnerIdentityMismatchError
        backend_utils.check_owner_identity(cluster_name)
        lock_id = backend_utils.cluster_status_lock_id(cluster_name)
        communicated_with_user = False

        while True:
            try:
                return self._locked_provision(lock_id, task, to_provision,
                                              dryrun, stream_logs, cluster_name,
                                              retry_until_up,
                                              skip_unnecessary_provisioning)
            except locks.LockTimeout:
                if not communicated_with_user:
                    rich_utils.force_update_status(
                        ux_utils.spinner_message('Launching - blocked by ' +
                                                 'other requests ' +
                                                 colorama.Style.RESET_ALL +
                                                 colorama.Style.DIM +
                                                 'Check concurrent requests: ' +
                                                 'sky api status '))

    def _locked_provision(
        self,
        lock_id: str,
        task: task_lib.Task,
        to_provision: Optional[resources_lib.Resources],
        dryrun: bool,
        stream_logs: bool,
        cluster_name: str,
        retry_until_up: bool = False,
        skip_unnecessary_provisioning: bool = False,
    ) -> Tuple[Optional[CloudVmRayResourceHandle], bool]:
        with lock_events.DistributedLockEvent(lock_id, _CLUSTER_LOCK_TIMEOUT):
            # Reset spinner message to remove any mention of being blocked
            # by other requests.
            rich_utils.force_update_status(
                ux_utils.spinner_message('Launching'))

            # Try to launch the exiting cluster first. If no existing
            # cluster, this function will create a to_provision_config
            # with required resources.
            to_provision_config = self._check_existing_cluster(
                task, to_provision, cluster_name, dryrun)
            assert to_provision_config.resources is not None, (
                'to_provision should not be None', to_provision_config)

            prev_cluster_status = to_provision_config.prev_cluster_status
            usage_lib.messages.usage.update_cluster_resources(
                to_provision_config.num_nodes, to_provision_config.resources)
            usage_lib.messages.usage.update_cluster_status(prev_cluster_status)

            # TODO(suquark): once we have sky on PyPI, we should directly
            # install sky from PyPI.
            # NOTE: can take ~2s.
            with timeline.Event('backend.provision.wheel_build'):
                # TODO(suquark): once we have sky on PyPI, we should directly
                # install sky from PyPI.
                local_wheel_path, wheel_hash = wheel_utils.build_sky_wheel()
            while True:
                # For on-demand instances, RetryingVmProvisioner will retry
                # within the given region first, then optionally retry on all
                # other clouds and regions (if backend.register_info()
                # has been called).
                # For spot instances, each provisioning request is made for a
                # single zone and the provisioner will retry on all other
                # clouds, regions, and zones.
                # See optimizer.py#_make_launchables_for_valid_region_zones()
                # for detailed reasons.

                # After this "round" of optimization across clouds, provisioning
                # may still have not succeeded. This while loop will then kick
                # in if retry_until_up is set, which will kick off new "rounds"
                # of optimization infinitely.
                try:
                    retry_provisioner = RetryingVmProvisioner(
                        self.log_dir,
                        self._dag,
                        self._optimize_target,
                        self._requested_features,
                        local_wheel_path,
                        wheel_hash,
                        blocked_resources=task.blocked_resources,
                        is_managed=self._is_managed)
                    log_path = os.path.join(self.log_dir, 'provision.log')
                    rich_utils.force_update_status(
                        ux_utils.spinner_message('Launching',
                                                 log_path,
                                                 cluster_name=cluster_name))
                    config_dict = retry_provisioner.provision_with_retries(
                        task, to_provision_config, dryrun, stream_logs,
                        skip_unnecessary_provisioning)
                    break
                except exceptions.ResourcesUnavailableError as e:
                    log_path = retry_provisioner.log_dir + '/provision.log'

                    error_message = (
                        f'{colorama.Fore.RED}Failed to provision all '
                        f'possible launchable resources.'
                        f'{colorama.Style.RESET_ALL}'
                        ' Relax the task\'s resource requirements: '
                        f'{task.num_nodes}x {list(task.resources)[0]}')
                    if e.no_failover:
                        error_message = str(e)

                    if retry_until_up:
                        gap_seconds = _RETRY_UNTIL_UP_INIT_GAP_SECONDS
                        retry_message = ux_utils.retry_message(
                            f'Retry after {gap_seconds:.0f}s ')
                        hint_message = (f'\n{retry_message} '
                                        f'{ux_utils.log_path_hint(log_path)}'
                                        f'{colorama.Style.RESET_ALL}')

                        # Add cluster event for retry.
                        global_user_state.add_cluster_event(
                            cluster_name, status_lib.ClusterStatus.INIT,
                            f'Retrying provisioning after {gap_seconds:.0f}s',
                            global_user_state.ClusterEventType.STATUS_CHANGE)

                        raise exceptions.ExecutionRetryableError(
                            error_message,
                            hint=hint_message,
                            retry_wait_seconds=gap_seconds)
                    # Clean up the cluster's entry in `sky status`.
                    # Do not remove the stopped cluster from the global state
                    # if failed to start.
                    if not e.no_failover:
                        global_user_state.add_cluster_event(
                            cluster_name,
                            None,
                            'Provision failed: ' + str(e),
                            global_user_state.ClusterEventType.STATUS_CHANGE,
                            nop_if_duplicate=True)
                        global_user_state.remove_cluster(cluster_name,
                                                         terminate=True)
                        usage_lib.messages.usage.update_final_cluster_status(
                            None)
                    logger.error(
                        ux_utils.error_message(
                            'Failed to provision resources. '
                            f'{ux_utils.log_path_hint(log_path)}'))
                    error_message += (
                        '\nTo keep retrying until the cluster is up, use '
                        'the `--retry-until-up` flag.')
                    with ux_utils.print_exception_no_traceback():
                        raise exceptions.ResourcesUnavailableError(
                            error_message + '\n' + str(e),
                            failover_history=e.failover_history) from None
            if dryrun:
                record = global_user_state.get_cluster_from_name(cluster_name)
                return record['handle'] if record is not None else None, False

            if config_dict['provisioning_skipped']:
                # Skip further provisioning.
                # In this case, we won't have certain fields in the config_dict
                # ('handle', 'provision_record', 'resources_vars')
                # We need to return the handle - but it should be the existing
                # handle for the cluster.
                record = global_user_state.get_cluster_from_name(cluster_name)
                assert record is not None and record['handle'] is not None, (
                    cluster_name, record)
                return record['handle'], True

            if 'provision_record' in config_dict:
                # New provisioner is used here.
                handle = config_dict['handle']
                provision_record = config_dict['provision_record']
                resources_vars = config_dict['resources_vars']
                config_hash = config_dict.get('config_hash', None)

                # Setup SkyPilot runtime after the cluster is provisioned
                # 1. Wait for SSH to be ready.
                # 2. Mount the cloud credentials, skypilot wheel,
                #    and other necessary files to the VM.
                # 3. Run setup commands to install dependencies.
                # 4. Starting ray cluster and skylet.

                # Add cluster event for runtime setup start
                global_user_state.add_cluster_event(
                    handle.cluster_name, status_lib.ClusterStatus.INIT,
                    'Setting up SkyPilot runtime on cluster',
                    global_user_state.ClusterEventType.STATUS_CHANGE)

                cluster_info = provisioner.post_provision_runtime_setup(
                    repr(handle.launched_resources.cloud),
                    resources_utils.ClusterName(handle.cluster_name,
                                                handle.cluster_name_on_cloud),
                    handle.cluster_yaml,
                    provision_record=provision_record,
                    custom_resource=resources_vars.get('custom_resources'),
                    log_dir=self.log_dir)
                # We use the IPs from the cluster_info to update_cluster_ips,
                # when the provisioning is done, to make sure the cluster IPs
                # are up-to-date.
                # The staled IPs may be caused by the node being restarted
                # manually or by the cloud provider.
                # Optimize the case where the cluster's IPs can be retrieved
                # from cluster_info.
                handle.docker_user = cluster_info.docker_user
                handle.update_cluster_ips(max_attempts=_FETCH_IP_MAX_ATTEMPTS,
                                          cluster_info=cluster_info)
                handle.update_ssh_ports(max_attempts=_FETCH_IP_MAX_ATTEMPTS)

                # Update launched resources.
                handle.launched_resources = handle.launched_resources.copy(
                    region=provision_record.region, zone=provision_record.zone)

                self._update_after_cluster_provisioned(
                    handle, to_provision_config.prev_handle, task,
                    prev_cluster_status, lock_id, config_hash)
                return handle, False

            cluster_config_file = config_dict['ray']
            handle = config_dict['handle']

            ip_list = handle.external_ips()
            ssh_port_list = handle.external_ssh_ports()
            assert ip_list is not None, handle
            assert ssh_port_list is not None, handle
            config = global_user_state.get_cluster_yaml_dict(
                cluster_config_file)
            if 'docker' in config:
                handle.setup_docker_user(cluster_config_file)

            # Get actual zone info and save it into handle.
            # NOTE: querying zones is expensive, observed 1node GCP >=4s.
            zone = handle.launched_resources.zone
            if zone is None:
                get_zone_cmd = (
                    handle.launched_resources.cloud.get_zone_shell_cmd())
                # zone is None for Azure
                if get_zone_cmd is not None:
                    runners = handle.get_command_runners()

                    def _get_zone(runner):
                        retry_count = 0
                        backoff = common_utils.Backoff(initial_backoff=1,
                                                       max_backoff_factor=3)
                        while True:
                            returncode, stdout, stderr = runner.run(
                                get_zone_cmd,
                                require_outputs=True,
                                stream_logs=False)
                            if returncode == 0:
                                break
                            retry_count += 1
                            if retry_count <= _MAX_GET_ZONE_RETRY:
                                time.sleep(backoff.current_backoff())
                                continue
                        subprocess_utils.handle_returncode(
                            returncode,
                            get_zone_cmd,
                            f'Failed to get zone for {cluster_name!r}',
                            stderr=stderr,
                            stream_logs=stream_logs)
                        return stdout.strip()

                    zones = subprocess_utils.run_in_parallel(_get_zone, runners)
                    if len(set(zones)) == 1:
                        # zone will be checked during Resources cls
                        # initialization.
                        handle.launched_resources = (
                            handle.launched_resources.copy(zone=zones[0]))
                    # If the number of zones > 1, nodes in the cluster are
                    # launched in different zones (legacy clusters before
                    # #1700), leave the zone field of handle.launched_resources
                    # to None.

            # For backward compatibility and robustness of skylet, it is checked
            # and restarted if necessary.
            logger.debug('Checking if skylet is running on the head node.')
            with rich_utils.safe_status(
                    ux_utils.spinner_message('Preparing SkyPilot runtime')):
                # We need to source bashrc for skylet to make sure the autostop
                # event can access the path to the cloud CLIs.
                self.run_on_head(handle,
                                 instance_setup.MAYBE_SKYLET_RESTART_CMD,
                                 source_bashrc=True)

            self._update_after_cluster_provisioned(
                handle, to_provision_config.prev_handle, task,
                prev_cluster_status, lock_id, config_hash)
            return handle, False

    def _open_ports(self, handle: CloudVmRayResourceHandle) -> None:
        cloud = handle.launched_resources.cloud
        logger.debug(
            f'Opening ports {handle.launched_resources.ports} for {cloud}')
        config = global_user_state.get_cluster_yaml_dict(handle.cluster_yaml)
        provider_config = config['provider']
        provision_lib.open_ports(repr(cloud), handle.cluster_name_on_cloud,
                                 handle.launched_resources.ports,
                                 provider_config)

    def _update_after_cluster_provisioned(
            self, handle: CloudVmRayResourceHandle,
            prev_handle: Optional[CloudVmRayResourceHandle],
            task: task_lib.Task,
            prev_cluster_status: Optional[status_lib.ClusterStatus],
            lock_id: str, config_hash: str) -> None:
        usage_lib.messages.usage.update_cluster_resources(
            handle.launched_nodes, handle.launched_resources)
        usage_lib.messages.usage.update_final_cluster_status(
            status_lib.ClusterStatus.UP)

        # Update job queue to avoid stale jobs (when restarted), before
        # setting the cluster to be ready.
        if prev_cluster_status == status_lib.ClusterStatus.INIT:
            # update_status will query the ray job status for all INIT /
            # PENDING / RUNNING jobs for the real status, since we do not
            # know the actual previous status of the cluster.
            logger.debug('Update job queue on remote cluster.')
            with rich_utils.safe_status(
                    ux_utils.spinner_message('Preparing SkyPilot runtime')):
                use_legacy = not handle.is_grpc_enabled

                if handle.is_grpc_enabled:
                    try:
                        request = jobsv1_pb2.UpdateStatusRequest()
                        backend_utils.invoke_skylet_with_retries(
                            handle,
                            lambda: SkyletClient(handle.get_grpc_channel()
                                                ).update_status(request))
                    except exceptions.SkyletMethodNotImplementedError:
                        use_legacy = True

                if use_legacy:
                    cmd = job_lib.JobLibCodeGen.update_status()
                    returncode, _, stderr = self.run_on_head(
                        handle, cmd, require_outputs=True)
                    subprocess_utils.handle_returncode(
                        returncode, cmd, 'Failed to update job status.', stderr)
        if prev_cluster_status == status_lib.ClusterStatus.STOPPED:
            # Safely set all the previous jobs to FAILED since the cluster
            # is restarted
            # An edge case here due to racing:
            # 1. A job finishes RUNNING, but right before it update itself
            # to SUCCEEDED, the cluster is STOPPED by `sky stop`.
            # 2. On next `sky start`, it gets reset to FAILED.
            use_legacy = not handle.is_grpc_enabled

            if handle.is_grpc_enabled:
                try:
                    fail_request = jobsv1_pb2.FailAllInProgressJobsRequest()
                    backend_utils.invoke_skylet_with_retries(
                        handle, lambda: SkyletClient(handle.get_grpc_channel()).
                        fail_all_in_progress_jobs(fail_request))
                except exceptions.SkyletMethodNotImplementedError:
                    use_legacy = True

            if use_legacy:
                cmd = job_lib.JobLibCodeGen.fail_all_jobs_in_progress()
                returncode, stdout, stderr = self.run_on_head(
                    handle, cmd, require_outputs=True)
                subprocess_utils.handle_returncode(
                    returncode, cmd,
                    'Failed to set previously in-progress jobs to FAILED',
                    stdout + stderr)

        prev_ports = None
        if prev_handle is not None:
            prev_ports = prev_handle.launched_resources.ports
        current_ports = handle.launched_resources.ports
        open_new_ports = bool(
            resources_utils.port_ranges_to_set(current_ports) -
            resources_utils.port_ranges_to_set(prev_ports))
        if open_new_ports:
            launched_resources = handle.launched_resources.assert_launchable()
            if not (launched_resources.cloud.OPEN_PORTS_VERSION <=
                    clouds.OpenPortsVersion.LAUNCH_ONLY):
                with rich_utils.safe_status(
                        ux_utils.spinner_message(
                            'Launching - Opening new ports')):
                    self._open_ports(handle)

        # Capture task YAML and command
        user_specified_task_config = None
        if task is not None:
            user_specified_task_config = task.to_yaml_config(
                use_user_specified_yaml=True)

        with timeline.Event('backend.provision.post_process'):
            global_user_state.add_or_update_cluster(
                handle.cluster_name,
                handle,
                set(task.resources),
                ready=True,
                config_hash=config_hash,
                task_config=user_specified_task_config,
            )

            # Add cluster event for successful provisioning.
            global_user_state.add_cluster_event(
                handle.cluster_name, status_lib.ClusterStatus.UP,
                'Cluster successfully provisioned with ' +
                f'{handle.launched_nodes} nodes',
                global_user_state.ClusterEventType.STATUS_CHANGE)

            usage_lib.messages.usage.update_final_cluster_status(
                status_lib.ClusterStatus.UP)
            # We still add the cluster to ssh config file on API server, this
            # is helpful for people trying to use `sky launch`'ed cluster for
            # ssh proxy jump.
            auth_config = backend_utils.ssh_credential_from_yaml(
                handle.cluster_yaml,
                ssh_user=handle.ssh_user,
                docker_user=handle.docker_user)
            cluster_utils.SSHConfigHelper.add_cluster(
                handle.cluster_name, handle.cached_external_ips, auth_config,
                handle.cached_external_ssh_ports, handle.docker_user,
                handle.ssh_user)

            locks.get_lock(lock_id).force_unlock()

    def _sync_workdir(self, handle: CloudVmRayResourceHandle,
                      workdir: Union[Path, Dict[str, Any]],
                      envs_and_secrets: Dict[str, str]) -> None:
        # Even though provision() takes care of it, there may be cases where
        # this function is called in isolation, without calling provision(),
        # e.g., in CLI.  So we should rerun rsync_up.
        if isinstance(workdir, dict):
            self._sync_git_workdir(handle, envs_and_secrets)
        else:
            self._sync_path_workdir(handle, workdir)

    def _sync_git_workdir(self, handle: CloudVmRayResourceHandle,
                          envs_and_secrets: Dict[str, str]) -> None:
        style = colorama.Style
        ip_list = handle.external_ips()
        assert ip_list is not None, 'external_ips is not cached in handle'

        log_path = os.path.join(self.log_dir, 'workdir_sync.log')

        # TODO(zhwu): refactor this with backend_utils.parallel_cmd_with_rsync
        runners = handle.get_command_runners()

        def _sync_git_workdir_node(
                runner: command_runner.CommandRunner) -> None:
            # Type assertion to help mypy understand the type
            assert hasattr(
                runner, 'git_clone'
            ), f'CommandRunner should have git_clone method, ' \
                f'got {type(runner)}'
            runner.git_clone(
                target_dir=SKY_REMOTE_WORKDIR,
                log_path=log_path,
                stream_logs=False,
                max_retry=3,
                envs_and_secrets=envs_and_secrets,
            )

        num_nodes = handle.launched_nodes
        plural = 's' if num_nodes > 1 else ''
        logger.info(
            f'  {style.DIM}Syncing workdir (to {num_nodes} node{plural}): '
            f'{SKY_REMOTE_WORKDIR}{style.RESET_ALL}')
        os.makedirs(os.path.expanduser(self.log_dir), exist_ok=True)
        os.system(f'touch {log_path}')
        num_threads = subprocess_utils.get_parallel_threads(
            str(handle.launched_resources.cloud))
        with rich_utils.safe_status(
                ux_utils.spinner_message('Syncing workdir', log_path)):
            subprocess_utils.run_in_parallel(_sync_git_workdir_node, runners,
                                             num_threads)
        logger.info(ux_utils.finishing_message('Synced workdir.', log_path))

    def _sync_path_workdir(self, handle: CloudVmRayResourceHandle,
                           workdir: Path) -> None:
        fore = colorama.Fore
        style = colorama.Style
        ip_list = handle.external_ips()
        assert ip_list is not None, 'external_ips is not cached in handle'
        full_workdir = os.path.abspath(os.path.expanduser(workdir))

        # These asserts have been validated at Task construction time.
        assert os.path.exists(full_workdir), f'{full_workdir} does not exist'
        if os.path.islink(full_workdir):
            logger.warning(
                f'{fore.YELLOW}Workdir {workdir!r} is a symlink. '
                f'Symlink contents are not uploaded.{style.RESET_ALL}')
        else:
            assert os.path.isdir(
                full_workdir), f'{full_workdir} should be a directory.'

        # Raise warning if directory is too large
        dir_size = backend_utils.path_size_megabytes(full_workdir)
        if dir_size >= _PATH_SIZE_MEGABYTES_WARN_THRESHOLD:
            logger.warning(
                f'  {fore.YELLOW}The size of workdir {workdir!r} '
                f'is {dir_size} MB. Try to keep workdir small or use '
                '.skyignore to exclude large files, as large sizes will slow '
                f'down rsync.{style.RESET_ALL}')

        log_path = os.path.join(self.log_dir, 'workdir_sync.log')

        # TODO(zhwu): refactor this with backend_utils.parallel_cmd_with_rsync
        runners = handle.get_command_runners()

        def _sync_workdir_node(runner: command_runner.CommandRunner) -> None:
            runner.rsync(
                source=workdir,
                target=SKY_REMOTE_WORKDIR,
                up=True,
                log_path=log_path,
                stream_logs=False,
            )

        num_nodes = handle.launched_nodes
        plural = 's' if num_nodes > 1 else ''
        logger.info(
            f'  {style.DIM}Syncing workdir (to {num_nodes} node{plural}): '
            f'{workdir} -> {SKY_REMOTE_WORKDIR}{style.RESET_ALL}')
        os.makedirs(os.path.expanduser(self.log_dir), exist_ok=True)
        os.system(f'touch {log_path}')
        num_threads = subprocess_utils.get_parallel_threads(
            str(handle.launched_resources.cloud))
        with rich_utils.safe_status(
                ux_utils.spinner_message('Syncing workdir', log_path)):
            subprocess_utils.run_in_parallel(_sync_workdir_node, runners,
                                             num_threads)
        logger.info(ux_utils.finishing_message('Synced workdir.', log_path))

    def _sync_file_mounts(
        self,
        handle: CloudVmRayResourceHandle,
        all_file_mounts: Optional[Dict[Path, Path]],
        storage_mounts: Optional[Dict[Path, storage_lib.Storage]],
    ) -> None:
        """Mounts all user files to the remote nodes.

        Note: This does not handle COPY storage_mounts. These should have
        already been translated into file_mounts by task.sync_storage_mounts().

        TODO: Delete COPY storage_mounts in task.sync_storage_mounts(), and
        assert here that all storage_mounts are MOUNT mode.
        """
        launched_resources = handle.launched_resources.assert_launchable()
        with rich_utils.safe_status(ux_utils.spinner_message('Syncing files')):
            controller_utils.replace_skypilot_config_path_in_file_mounts(
                launched_resources.cloud, all_file_mounts)
            self._execute_file_mounts(handle, all_file_mounts)
            self._execute_storage_mounts(handle, storage_mounts)
            self._set_storage_mounts_metadata(handle.cluster_name,
                                              storage_mounts)

    def _setup(self, handle: CloudVmRayResourceHandle, task: task_lib.Task,
               detach_setup: bool) -> None:
        start = time.time()

        if task.setup is None:
            return
        setup = task.setup
        # Sync the setup script up and run it.
        internal_ips = handle.internal_ips()
        remote_setup_file_name = f'/tmp/sky_setup_{self.run_timestamp}'
        # Need this `-i` option to make sure `source ~/.bashrc` work
        setup_cmd = f'/bin/bash -i {remote_setup_file_name} 2>&1'
        runners = handle.get_command_runners(avoid_ssh_control=True)

        def _setup_node(node_id: int) -> None:
            setup_envs = task.envs_and_secrets
            setup_envs.update(self._skypilot_predefined_env_vars(handle))
            setup_envs['SKYPILOT_SETUP_NODE_IPS'] = '\n'.join(internal_ips)
            setup_envs['SKYPILOT_SETUP_NODE_RANK'] = str(node_id)
            runner = runners[node_id]
            setup_script = log_lib.make_task_bash_script(setup,
                                                         env_vars=setup_envs)
            encoded_script = shlex.quote(setup_script)

            def _dump_final_script(
                    setup_script: str,
                    target_dir: str = remote_setup_file_name) -> None:
                with tempfile.NamedTemporaryFile('w', prefix='sky_setup_') as f:
                    f.write(setup_script)
                    f.flush()
                    setup_sh_path = f.name
                    runner.rsync(source=setup_sh_path,
                                 target=target_dir,
                                 up=True,
                                 stream_logs=False)

            # Always dump the full setup script to the persistent path first
            # In high availability mode, we need to dump the full setup script
            # to a persistent path BEFORE any other operations. This ensures
            # that if the pod restarts, it can find and execute the complete
            # setup script, rather than a reference to a temporary file that
            # would no longer exist after restart.
            if self._dump_final_script:
                _dump_final_script(setup_script,
                                   constants.PERSISTENT_SETUP_SCRIPT_PATH)

            if detach_setup or _is_command_length_over_limit(encoded_script):
                _dump_final_script(setup_script)
                create_script_code = 'true'
            else:
                create_script_code = (f'{{ echo {encoded_script} > '
                                      f'{remote_setup_file_name}; }}')

            if detach_setup:
                return

            setup_log_path = os.path.join(self.log_dir,
                                          f'setup-{runner.node_id}.log')

            def _run_setup(setup_cmd: str) -> int:
                returncode = runner.run(
                    setup_cmd,
                    log_path=setup_log_path,
                    process_stream=False,
                    # We do not source bashrc for setup, since bashrc is sourced
                    # in the script already.
                    # Skip an empty line and two lines due to the /bin/bash -i
                    # and source ~/.bashrc in the setup_cmd.
                    #   bash: cannot set terminal process group (7398): Inappropriate ioctl for device # pylint: disable=line-too-long
                    #   bash: no job control in this shell
                    skip_num_lines=3)
                return returncode

            returncode = _run_setup(f'{create_script_code} && {setup_cmd}',)

            def _load_setup_log_and_match(match_str: str) -> bool:
                try:
                    with open(os.path.expanduser(setup_log_path),
                              'r',
                              encoding='utf-8') as f:
                        return match_str.lower() in f.read().lower()
                except Exception as e:  # pylint: disable=broad-except
                    # We don't crash the setup if we cannot read the log file.
                    # Instead, we should retry the setup with dumping the script
                    # to a file to be safe.
                    logger.debug(
                        f'Failed to read setup log file {setup_log_path}: {e}')
                    return True

            if ((returncode == 255 and _load_setup_log_and_match('too long')) or
                (returncode == 1 and
                 _load_setup_log_and_match('request-uri too large'))):
                # If the setup script is too long, we retry it with dumping
                # the script to a file and running it with SSH. We use a
                # general length limit check before but it could be
                # inaccurate on some systems.
                # When there is a cloudflare proxy in front of the remote, it
                # could cause `414 Request-URI Too Large` error.
                logger.debug('Failed to run setup command inline due to '
                             'command length limit. Dumping setup script to '
                             'file and running it with SSH.')
                _dump_final_script(setup_script)
                returncode = _run_setup(setup_cmd)

            def error_message() -> str:
                # Use the function to avoid tailing the file in success case
                try:
                    last_10_lines = subprocess.run(
                        ['tail', '-n10',
                         os.path.expanduser(setup_log_path)],
                        stdout=subprocess.PIPE,
                        check=True).stdout.decode('utf-8')
                except subprocess.CalledProcessError:
                    last_10_lines = None

                err_msg = (f'Failed to setup with return code {returncode}. '
                           f'Check the details in log: {setup_log_path}')
                if last_10_lines:
                    err_msg += (f'\n\n{colorama.Fore.RED}'
                                '****** START Last lines of setup output ******'
                                f'{colorama.Style.RESET_ALL}\n'
                                f'{last_10_lines}'
                                f'{colorama.Fore.RED}'
                                '******* END Last lines of setup output *******'
                                f'{colorama.Style.RESET_ALL}')
                return err_msg

            subprocess_utils.handle_returncode(returncode=returncode,
                                               command=setup_cmd,
                                               error_msg=error_message)

        num_nodes = len(runners)
        plural = 's' if num_nodes > 1 else ''
        node_str = f'{num_nodes} VM{plural}'
        if isinstance(handle.launched_resources.cloud, clouds.Kubernetes):
            node_str = f'{num_nodes} pod{plural}'
        controller = controller_utils.Controllers.from_name(handle.cluster_name)
        if controller is not None:
            node_str = controller.value.name
        if not detach_setup:
            logger.info(
                ux_utils.starting_message(f'Running setup on {node_str}.'))
        # TODO(zhwu): run_in_parallel uses multi-thread to run the commands,
        # which can cause the program waiting for all the threads to finish,
        # even if some of them raise exceptions. We should replace it with
        # multi-process.
        rich_utils.stop_safe_status()
        subprocess_utils.run_in_parallel(_setup_node, list(range(num_nodes)))

        if detach_setup:
            # Only set this when setup needs to be run outside the self._setup()
            # as part of a job (detach_setup, default).
            self._setup_cmd = setup_cmd
            logger.info(ux_utils.finishing_message('Setup detached.'))
            return
        end = time.time()
        logger.debug(f'Setup took {end - start} seconds.')
        setup_log_path = os.path.join(self.log_dir, 'setup-*.log')
        logger.info(
            ux_utils.finishing_message('Setup completed.', setup_log_path))

    def _exec_code_on_head(
        self,
        handle: CloudVmRayResourceHandle,
        codegen: str,
        job_id: int,
        detach_run: bool = False,
        managed_job_dag: Optional['dag.Dag'] = None,
        remote_log_dir: Optional[str] = None,
    ) -> None:
        """Executes generated code on the head node."""
        use_legacy = not handle.is_grpc_enabled
        file_name = f'sky_job_{job_id}'
        script_path = os.path.join(SKY_REMOTE_APP_DIR, file_name)
        if remote_log_dir is None:
            remote_log_dir = self.log_dir
        remote_log_path = os.path.join(remote_log_dir, 'run.log')

        def _dump_code_to_file(codegen: str,
                               target_dir: str = SKY_REMOTE_APP_DIR) -> None:
            runners = handle.get_command_runners()
            head_runner = runners[0]
            with tempfile.NamedTemporaryFile('w', prefix='sky_app_') as fp:
                fp.write(codegen)
                fp.flush()
                script_path = os.path.join(target_dir, file_name)
                # We choose to sync code + exec, because the alternative of
                # 'ray submit' may not work as it may use system python
                # (python2) to execute the script. Happens for AWS.
                head_runner.rsync(source=fp.name,
                                  target=script_path,
                                  up=True,
                                  stream_logs=False)

        cd = f'cd {SKY_REMOTE_WORKDIR}'
        mkdir_code = (f'{cd} && mkdir -p {remote_log_dir} && '
                      f'touch {remote_log_path}')
        encoded_script = shlex.quote(codegen)
        create_script_code = f'{{ echo {encoded_script} > {script_path}; }}'
        job_submit_cmd = (
            # JOB_CMD_IDENTIFIER is used for identifying the process
            # retrieved with pid is the same driver process.
            f'{job_lib.JOB_CMD_IDENTIFIER.format(job_id)} && '
            f'{cd} && {constants.SKY_PYTHON_CMD} -u {script_path}'
            # Do not use &>, which is not POSIX and may not work.
            # Note that the order of ">filename 2>&1" matters.
            f'> {remote_log_path} 2>&1')
        code = job_lib.JobLibCodeGen.queue_job(job_id, job_submit_cmd)
        job_submit_cmd = ' && '.join([mkdir_code, create_script_code, code])

        # Should also be ealier than _is_command_length_over_limit
        # Same reason as in _setup
        if self._dump_final_script:
            _dump_code_to_file(job_submit_cmd,
                               constants.PERSISTENT_RUN_SCRIPT_DIR)

        if handle.is_grpc_enabled:
            try:
                managed_job_info: Optional[jobsv1_pb2.ManagedJobInfo] = None
                if managed_job_dag is not None:
                    workspace = skypilot_config.get_active_workspace(
                        force_user_workspace=True)
                    entrypoint = common_utils.get_current_command()

                    managed_job_tasks: List[jobsv1_pb2.ManagedJobTask] = []
                    for task_id, task in enumerate(managed_job_dag.tasks):
                        resources_str = backend_utils.get_task_resources_str(
                            task, is_managed_job=True)
                        managed_job_tasks.append(
                            jobsv1_pb2.ManagedJobTask(
                                task_id=task_id,
                                name=task.name,
                                resources_str=resources_str,
                                metadata_json=task.metadata_json))

                    managed_job_info = jobsv1_pb2.ManagedJobInfo(
                        name=managed_job_dag.name,
                        pool=managed_job_dag.pool,
                        workspace=workspace,
                        entrypoint=entrypoint,
                        tasks=managed_job_tasks)

                if _is_command_length_over_limit(codegen):
                    _dump_code_to_file(codegen)
                    queue_job_request = jobsv1_pb2.QueueJobRequest(
                        job_id=job_id,
                        # codegen not set - server assumes script uploaded
                        remote_log_dir=remote_log_dir,
                        managed_job=managed_job_info,
                        script_path=script_path)
                else:
                    queue_job_request = jobsv1_pb2.QueueJobRequest(
                        job_id=job_id,
                        codegen=codegen,
                        remote_log_dir=remote_log_dir,
                        managed_job=managed_job_info,
                        script_path=script_path)

                backend_utils.invoke_skylet_with_retries(
                    handle, lambda: SkyletClient(handle.get_grpc_channel()).
                    queue_job(queue_job_request))
            except exceptions.SkyletMethodNotImplementedError:
                use_legacy = True

        if use_legacy:
            if _is_command_length_over_limit(job_submit_cmd):
                _dump_code_to_file(codegen)
                job_submit_cmd = f'{mkdir_code} && {code}'

            def _maybe_add_managed_job_code(job_submit_cmd: str) -> str:
                if managed_job_dag is not None:
                    # Add the managed job to job queue database.
                    managed_job_codegen = managed_jobs.ManagedJobCodeGen()
                    managed_job_code = managed_job_codegen.set_pending(
                        job_id,
                        managed_job_dag,
                        skypilot_config.get_active_workspace(
                            force_user_workspace=True),
                        entrypoint=common_utils.get_current_command())
                    # Set the managed job to PENDING state to make sure that
                    # this managed job appears in the `sky jobs queue`, even
                    # if it needs to wait to be submitted.
                    # We cannot set the managed job to PENDING state in the
                    # job template (jobs-controller.yaml.j2), as it may need
                    # to wait for the run commands to be scheduled on the job
                    # controller in high-load cases.
                    job_submit_cmd += ' && ' + managed_job_code
                return job_submit_cmd

            job_submit_cmd = _maybe_add_managed_job_code(job_submit_cmd)

            returncode, stdout, stderr = self.run_on_head(handle,
                                                          job_submit_cmd,
                                                          stream_logs=False,
                                                          require_outputs=True)
            # Happens when someone calls `sky exec` but remote is outdated for
            # running a job. Necessitating calling `sky launch`.
            backend_utils.check_stale_runtime_on_remote(returncode, stderr,
                                                        handle.cluster_name)
            output = stdout + stderr
            if ((returncode == 255 and 'too long' in output.lower()) or
                (returncode == 1 and
                 'request-uri too large' in output.lower())):
                # If the generated script is too long, we retry it with dumping
                # the script to a file and running it with SSH. We use a general
                # length limit check before but it could be inaccurate on some
                # systems.
                # When there is a cloudflare proxy in front of the remote, it
                # could cause `414 Request-URI Too Large` error.
                logger.debug(
                    'Failed to submit job due to command length limit. '
                    'Dumping job to file and running it with SSH. '
                    f'Output: {output}')
                _dump_code_to_file(codegen)
                job_submit_cmd = f'{mkdir_code} && {code}'
                job_submit_cmd = _maybe_add_managed_job_code(job_submit_cmd)
                returncode, stdout, stderr = self.run_on_head(
                    handle,
                    job_submit_cmd,
                    stream_logs=False,
                    require_outputs=True)

            subprocess_utils.handle_returncode(
                returncode,
                job_submit_cmd,
                f'Failed to submit job {job_id}.',
                stderr=stdout + stderr)

        controller = controller_utils.Controllers.from_name(handle.cluster_name)
        if controller == controller_utils.Controllers.SKY_SERVE_CONTROLLER:
            logger.info(ux_utils.starting_message('Service registered.'))
        else:
            logger.info(
                ux_utils.starting_message(f'Job submitted, ID: {job_id}'))
        rich_utils.stop_safe_status()
        if not detach_run:
            if (handle.cluster_name == controller_utils.Controllers.
                    JOBS_CONTROLLER.value.cluster_name):
                self.tail_managed_job_logs(handle, job_id)
            else:
                # Sky logs. Not using subprocess.run since it will make the
                # ssh keep connected after ctrl-c.
                self.tail_logs(handle, job_id)

    def _add_job(self, handle: CloudVmRayResourceHandle,
                 job_name: Optional[str], resources_str: str,
                 metadata: str) -> Tuple[int, str]:
        use_legacy = not handle.is_grpc_enabled

        if handle.is_grpc_enabled:
            try:
                request = jobsv1_pb2.AddJobRequest(
                    job_name=job_name,
                    username=common_utils.get_user_hash(),
                    run_timestamp=self.run_timestamp,
                    resources_str=resources_str,
                    metadata=metadata)
                response = backend_utils.invoke_skylet_with_retries(
                    handle, lambda: SkyletClient(handle.get_grpc_channel()).
                    add_job(request))
                job_id = response.job_id
                log_dir = response.log_dir
                return job_id, log_dir
            except exceptions.SkyletMethodNotImplementedError:
                use_legacy = True

        if use_legacy:
            code = job_lib.JobLibCodeGen.add_job(
                job_name=job_name,
                username=common_utils.get_user_hash(),
                run_timestamp=self.run_timestamp,
                resources_str=resources_str,
                metadata=metadata)
            returncode, result_str, stderr = self.run_on_head(
                handle,
                code,
                stream_logs=False,
                require_outputs=True,
                separate_stderr=True)
            # Happens when someone calls `sky exec` but remote is outdated for
            # adding a job. Necessitating calling `sky launch`.
            backend_utils.check_stale_runtime_on_remote(returncode, stderr,
                                                        handle.cluster_name)
            # TODO(zhwu): this sometimes will unexpectedly fail, we can add
            # retry for this, after we figure out the reason.
            subprocess_utils.handle_returncode(returncode, code,
                                               'Failed to fetch job id.',
                                               stderr)
            try:
                job_id_match = _JOB_ID_PATTERN.search(result_str)
                if job_id_match is not None:
                    job_id = int(job_id_match.group(1))
                else:
                    # For backward compatibility.
                    job_id = int(result_str)
                log_dir_match = _LOG_DIR_PATTERN.search(result_str)
                if log_dir_match is not None:
                    log_dir = log_dir_match.group(1).strip()
                else:
                    # For backward compatibility, use the same log dir as local.
                    log_dir = self.log_dir
            except ValueError as e:
                logger.error(stderr)
                raise ValueError(f'Failed to parse job id: {result_str}; '
                                 f'Returncode: {returncode}') from e
        return job_id, log_dir

    def _execute(
        self,
        handle: CloudVmRayResourceHandle,
        task: task_lib.Task,
        detach_run: bool,
        dryrun: bool = False,
    ) -> Optional[int]:
        """Executes the task on the cluster.

        Returns:
            Job id if the task is submitted to the cluster, None otherwise.
        """
        if task.run is None and self._setup_cmd is None:
            # This message is fine without mentioning setup, as there are two
            # cases when run section is empty:
            # 1. setup specified: setup is executed in detached mode and this
            #    message will not be shown.
            # 2. no setup specified: this message is fine as a user is likely
            #    creating a cluster only, and ok with the empty run command.
            logger.info('Run commands not specified or empty.')
            return None
        if task.run is None:
            # If the task has no run command, we still need to execute the
            # generated ray driver program to run the setup command in detached
            # mode.
            # In this case, we reset the resources for the task, so that the
            # detached setup does not need to wait for the task resources to be
            # ready (which is not used for setup anyway).
            valid_resource = resources_lib.Resources()
        else:
            # Check the task resources vs the cluster resources. Since
            # `sky exec` will not run the provision and _check_existing_cluster
            # We need to check ports here since sky.exec shouldn't change
            # resources.
            valid_resource = self.check_resources_fit_cluster(handle,
                                                              task,
                                                              check_ports=True)
        task_copy = copy.copy(task)
        # Handle multiple resources exec case.
        task_copy.set_resources(valid_resource)
        if len(task.resources) > 1:
            logger.info('Multiple resources are specified '
                        f'for the task, using: {valid_resource}')
        task_copy.best_resources = None
        resources_str = backend_utils.get_task_resources_str(task_copy)

        if dryrun:
            logger.info(f'Dryrun complete. Would have run:\n{task}')
            return None

        job_id, log_dir = self._add_job(handle, task_copy.name, resources_str,
                                        task.metadata_json)

        num_actual_nodes = task.num_nodes * handle.num_ips_per_node
        # Case: task_lib.Task(run, num_nodes=N) or TPU VM Pods
        if num_actual_nodes > 1:
            self._execute_task_n_nodes(handle, task_copy, job_id, detach_run,
                                       log_dir)
        else:
            # Case: task_lib.Task(run, num_nodes=1)
            self._execute_task_one_node(handle, task_copy, job_id, detach_run,
                                        log_dir)

        return job_id

    def _post_execute(self, handle: CloudVmRayResourceHandle,
                      down: bool) -> None:
        """Post-execute cleanup."""
        del handle, down  # Unused.
        # All logic is handled in previous stages, no-op.

    def _teardown_ephemeral_storage(self, task: task_lib.Task) -> None:
        storage_mounts = task.storage_mounts
        if storage_mounts is not None:
            for _, storage in storage_mounts.items():
                if not storage.persistent:
                    storage.delete()

    def _teardown(self,
                  handle: CloudVmRayResourceHandle,
                  terminate: bool,
                  purge: bool = False):
        """Tear down or stop the cluster.

        Args:
            handle: The handle to the cluster.
            terminate: Terminate or stop the cluster.
            purge: Purge the cluster record from the cluster table, even if
                the teardown fails.
        Raises:
            exceptions.ClusterOwnerIdentityMismatchError: If the cluster is
                owned by another user.
            exceptions.CloudUserIdentityError: if we fail to get the current
                user identity.
            RuntimeError: If the cluster fails to be terminated/stopped.
        """
        cluster_name = handle.cluster_name
        # Check if the cluster is owned by the current user. Raise
        # exceptions.ClusterOwnerIdentityMismatchError
        yellow = colorama.Fore.YELLOW
        reset = colorama.Style.RESET_ALL
        is_identity_mismatch_and_purge = False
        try:
            backend_utils.check_owner_identity(cluster_name)
        except exceptions.ClusterOwnerIdentityMismatchError as e:
            if purge:
                logger.error(e)
                verbed = 'terminated' if terminate else 'stopped'
                logger.warning(
                    f'{yellow}Purge (-p/--purge) is set, ignoring the '
                    f'identity mismatch error and removing '
                    f'the cluster record from cluster table.{reset}\n{yellow}It'
                    ' is the user\'s responsibility to ensure that this '
                    f'cluster is actually {verbed} on the cloud.{reset}')
                is_identity_mismatch_and_purge = True
            else:
                raise
        lock_id = backend_utils.cluster_status_lock_id(cluster_name)
        lock = locks.get_lock(lock_id)
        # Retry in case new cluster operation comes in and holds the lock
        # right after the lock is removed.
        n_attempts = 2
        while True:
            n_attempts -= 1
            # In case other running cluster operations are still holding the
            # lock.
            lock.force_unlock()
            # We have to kill the cluster requests, because `down` and `stop`
            # should be higher priority than the cluster requests, and we should
            # release the lock from other requests.
            exclude_request_to_kill = 'sky.down' if terminate else 'sky.stop'
            try:
                # TODO(zhwu): we should get rid of this when it is being called
                # internally without involving an API server, e.g., when a
                # controller is trying to terminate a cluster.
                requests_lib.kill_cluster_requests(handle.cluster_name,
                                                   exclude_request_to_kill)
            except Exception as e:  # pylint: disable=broad-except
                # We allow the failure to kill other launch requests, because
                # it is not critical to the cluster teardown.
                logger.warning(
                    'Failed to kill other launch requests for the '
                    f'cluster {handle.cluster_name}: '
                    f'{common_utils.format_exception(e, use_bracket=True)}')
            try:
                with lock:
                    self.teardown_no_lock(
                        handle,
                        terminate,
                        purge,
                        # When --purge is set and we already see an ID mismatch
                        # error, we skip the refresh codepath. This is because
                        # refresh checks current user identity can throw
                        # ClusterOwnerIdentityMismatchError. The argument/flag
                        # `purge` should bypass such ID mismatch errors.
                        refresh_cluster_status=(
                            not is_identity_mismatch_and_purge))
                if terminate:
                    lock.force_unlock()
                break
            except locks.LockTimeout as e:
                logger.debug(f'Failed to acquire lock for {cluster_name}, '
                             f'retrying...')
                if n_attempts <= 0:
                    raise RuntimeError(
                        f'Cluster {cluster_name!r} is locked by {lock_id}. '
                        'Check to see if it is still being launched') from e

    # --- CloudVMRayBackend Specific APIs ---

    def get_job_status(
        self,
        handle: CloudVmRayResourceHandle,
        job_ids: Optional[List[int]] = None,
        stream_logs: bool = True
    ) -> Dict[Optional[int], Optional[job_lib.JobStatus]]:
        if handle.is_grpc_enabled:
            try:
                request = jobsv1_pb2.GetJobStatusRequest(job_ids=job_ids)
                response = backend_utils.invoke_skylet_with_retries(
                    handle, lambda: SkyletClient(handle.get_grpc_channel()).
                    get_job_status(request))
                statuses: Dict[Optional[int], Optional[job_lib.JobStatus]] = {
                    job_id: job_lib.JobStatus.from_protobuf(proto_status)
                    for job_id, proto_status in response.job_statuses.items()
                }
                return statuses
            except exceptions.SkyletMethodNotImplementedError:
                pass

        code = job_lib.JobLibCodeGen.get_job_status(job_ids)
        returncode, stdout, stderr = self.run_on_head(handle,
                                                      code,
                                                      stream_logs=stream_logs,
                                                      require_outputs=True,
                                                      separate_stderr=True)
        subprocess_utils.handle_returncode(returncode, code,
                                           'Failed to get job status.', stderr)
        statuses = job_lib.load_statuses_payload(stdout)
        return statuses

    def cancel_jobs(self,
                    handle: CloudVmRayResourceHandle,
                    jobs: Optional[List[int]],
                    cancel_all: bool = False,
                    user_hash: Optional[str] = None) -> None:
        """Cancels jobs.

        See `skylet.job_lib.cancel_jobs_encoded_results` for more details.
        """
        use_legacy = not handle.is_grpc_enabled

        if handle.is_grpc_enabled:
            try:
                request = jobsv1_pb2.CancelJobsRequest(job_ids=jobs,
                                                       cancel_all=cancel_all,
                                                       user_hash=user_hash)
                response = backend_utils.invoke_skylet_with_retries(
                    handle, lambda: SkyletClient(handle.get_grpc_channel()).
                    cancel_jobs(request))
                cancelled_ids = response.cancelled_job_ids
            except exceptions.SkyletMethodNotImplementedError:
                use_legacy = True

        if use_legacy:
            code = job_lib.JobLibCodeGen.cancel_jobs(jobs, cancel_all,
                                                     user_hash)
            returncode, stdout, _ = self.run_on_head(handle,
                                                     code,
                                                     stream_logs=False,
                                                     require_outputs=True)
            subprocess_utils.handle_returncode(
                returncode, code,
                f'Failed to cancel jobs on cluster {handle.cluster_name}.',
                stdout)
            cancelled_ids = message_utils.decode_payload(stdout)
        if cancelled_ids:
            logger.info(
                f'Cancelled job ID(s): {", ".join(map(str, cancelled_ids))}')
        else:
            logger.info('No jobs cancelled. They may be in terminal states.')

    def sync_down_logs(
            self,
            handle: CloudVmRayResourceHandle,
            job_ids: Optional[List[str]],
            local_dir: str = constants.SKY_LOGS_DIRECTORY) -> Dict[str, str]:
        """Sync down logs for the given job_ids.

        Returns:
            A dictionary mapping job_id to log path.
        """
        job_to_dir: Dict[str, str] = {}
        use_legacy = not handle.is_grpc_enabled

        if handle.is_grpc_enabled:
            try:
                int_job_ids = []
                if job_ids:
                    for str_job_id in job_ids:
                        if str_job_id.isdigit():
                            int_job_ids.append(int(str_job_id))
                request = jobsv1_pb2.GetLogDirsForJobsRequest(
                    job_ids=int_job_ids)
                response = backend_utils.invoke_skylet_with_retries(
                    handle, lambda: SkyletClient(handle.get_grpc_channel()).
                    get_log_dirs_for_jobs(request))
                job_log_dirs = response.job_log_dirs
                if not job_log_dirs:
                    logger.info(f'{colorama.Fore.YELLOW}'
                                'No matching log directories found'
                                f'{colorama.Style.RESET_ALL}')
                    return {}
                for job_id, log_dir in job_log_dirs.items():
                    # Convert to string for backwards compatibility
                    job_to_dir[str(job_id)] = log_dir
            except exceptions.SkyletMethodNotImplementedError:
                use_legacy = True

        if use_legacy:
            code = job_lib.JobLibCodeGen.get_log_dirs_for_jobs(job_ids)
            returncode, stdout, stderr = self.run_on_head(handle,
                                                          code,
                                                          stream_logs=False,
                                                          require_outputs=True,
                                                          separate_stderr=True)
            subprocess_utils.handle_returncode(returncode, code,
                                               'Failed to sync logs.', stderr)
            job_to_dir = message_utils.decode_payload(stdout)
            if not job_to_dir:
                logger.info(f'{colorama.Fore.YELLOW}'
                            'No matching log directories found'
                            f'{colorama.Style.RESET_ALL}')
                return {}

        job_ids = list(job_to_dir.keys())
        dirs = list(job_to_dir.values())
        remote_log_dirs = [
            # TODO(aylei): backward compatibility for legacy runtime that
            # returns run_timestamp only, remove after 0.12.0
            (dir if constants.SKY_LOGS_DIRECTORY in dir else os.path.join(
                constants.SKY_LOGS_DIRECTORY, dir)) for dir in dirs
        ]
        local_log_dirs = [(dir.replace(constants.SKY_LOGS_DIRECTORY, local_dir)
                           if constants.SKY_LOGS_DIRECTORY in dir else
                           os.path.join(local_dir, dir)) for dir in dirs]

        runners = handle.get_command_runners()

        def _rsync_down(args) -> None:
            """Rsync down logs from remote nodes.

            Args:
                args: A tuple of (runner, local_log_dir, remote_log_dir)
            """
            (runner, local_log_dir, remote_log_dir) = args
            try:
                os.makedirs(os.path.expanduser(local_log_dir), exist_ok=True)
                runner.rsync(
                    # Require a `/` at the end to make sure the parent dir
                    # are not created locally. We do not add additional '*' as
                    # kubernetes's rsync does not work with an ending '*'.
                    source=f'{remote_log_dir}/',
                    target=os.path.expanduser(local_log_dir),
                    up=False,
                    stream_logs=False,
                )
            except exceptions.CommandError as e:
                if e.returncode == exceptions.RSYNC_FILE_NOT_FOUND_CODE:
                    # Raised by rsync_down. Remote log dir may not exist, since
                    # the job can be run on some part of the nodes.
                    logger.debug(f'{runner.node_id} does not have the tasks/*.')
                else:
                    raise

        parallel_args = [[runner, *item]
                         for item in zip(local_log_dirs, remote_log_dirs)
                         for runner in runners]
        subprocess_utils.run_in_parallel(_rsync_down, parallel_args)
        return dict(zip(job_ids, local_log_dirs))

    @context_utils.cancellation_guard
    def tail_logs(
            self,
            handle: CloudVmRayResourceHandle,
            job_id: Optional[int],
            managed_job_id: Optional[int] = None,
            follow: bool = True,
            tail: int = 0,
            require_outputs: bool = False,
            stream_logs: bool = True,
            process_stream: bool = False) -> Union[int, Tuple[int, str, str]]:
        """Tail the logs of a job.

        Args:
            handle: The handle to the cluster.
            job_id: The job ID to tail the logs of.
            managed_job_id: The managed job ID for display purpose only.
            follow: Whether to follow the logs.
            tail: The number of lines to display from the end of the
                log file. If 0, print all lines.
            require_outputs: Whether to return the stdout/stderr of the command.
            stream_logs: Whether to stream the logs to stdout/stderr.
            process_stream: Whether to process the stream.

        Returns:
            The exit code of the tail command. Returns code 100 if the job has
            failed. See exceptions.JobExitCode for possible return codes.
        """
        code = job_lib.JobLibCodeGen.tail_logs(job_id,
                                               managed_job_id=managed_job_id,
                                               follow=follow,
                                               tail=tail)
        if job_id is None and managed_job_id is None:
            logger.info(
                'Job ID not provided. Streaming the logs of the latest job.')

        # With the stdin=subprocess.DEVNULL, the ctrl-c will not directly
        # kill the process, so we need to handle it manually here.
        if threading.current_thread() is threading.main_thread():
            signal.signal(signal.SIGINT, backend_utils.interrupt_handler)
            signal.signal(signal.SIGTSTP, backend_utils.stop_handler)
        try:
            final = self.run_on_head(
                handle,
                code,
                stream_logs=stream_logs,
                process_stream=process_stream,
                require_outputs=require_outputs,
                # Allocate a pseudo-terminal to disable output buffering.
                # Otherwise, there may be 5 minutes delay in logging.
                ssh_mode=command_runner.SshMode.INTERACTIVE,
            )
        except SystemExit as e:
            final = e.code
        return final

    def tail_managed_job_logs(self,
                              handle: CloudVmRayResourceHandle,
                              job_id: Optional[int] = None,
                              job_name: Optional[str] = None,
                              controller: bool = False,
                              follow: bool = True,
                              tail: Optional[int] = None) -> int:
        # if job_name is not None, job_id should be None
        assert job_name is None or job_id is None, (job_name, job_id)
        code = managed_jobs.ManagedJobCodeGen.stream_logs(
            job_name, job_id, follow, controller, tail)

        # With the stdin=subprocess.DEVNULL, the ctrl-c will not directly
        # kill the process, so we need to handle it manually here.
        if threading.current_thread() is threading.main_thread():
            signal.signal(signal.SIGINT, backend_utils.interrupt_handler)
            signal.signal(signal.SIGTSTP, backend_utils.stop_handler)

        # Refer to the notes in tail_logs.
        try:
            returncode = self.run_on_head(
                handle,
                code,
                stream_logs=True,
                process_stream=False,
                ssh_mode=command_runner.SshMode.INTERACTIVE,
            )
        except SystemExit as e:
            returncode = e.code
        return returncode

    def sync_down_managed_job_logs(
            self,
            handle: CloudVmRayResourceHandle,
            job_id: Optional[int] = None,
            job_name: Optional[str] = None,
            controller: bool = False,
            local_dir: str = constants.SKY_LOGS_DIRECTORY) -> Dict[str, str]:
        """Sync down logs for a managed job.

        Args:
            handle: The handle to the cluster.
            job_id: The job ID to sync down logs for.
            job_name: The job name to sync down logs for.
            controller: Whether to sync down logs for the controller.
            local_dir: The local directory to sync down logs to.

        Returns:
            A dictionary mapping job_id to log path.
        """
        # if job_name and job_id should not both be specified
        assert job_name is None or job_id is None, (job_name, job_id)

        if job_id is None:
            # generate code to get the job_id
            # if job_name is None, get all job_ids
            # TODO: Only get the latest job_id, since that's the only one we use
            code = managed_jobs.ManagedJobCodeGen.get_all_job_ids_by_name(
                job_name=job_name)
            returncode, job_ids, stderr = self.run_on_head(handle,
                                                           code,
                                                           stream_logs=False,
                                                           require_outputs=True,
                                                           separate_stderr=True)
            subprocess_utils.handle_returncode(returncode, code,
                                               'Failed to sync down logs.',
                                               stderr)
            job_ids = message_utils.decode_payload(job_ids)
            if not job_ids:
                logger.info(f'{colorama.Fore.YELLOW}'
                            'No matching job found'
                            f'{colorama.Style.RESET_ALL}')
                return {}
            elif len(job_ids) > 1:
                name_str = ''
                if job_name is not None:
                    name_str = ('Multiple jobs IDs found under the name '
                                f'{job_name}. ')
                controller_str = ' (controller)' if controller else ''
                logger.info(f'{colorama.Fore.YELLOW}'
                            f'{name_str}'
                            f'Downloading the latest job logs{controller_str}.'
                            f'{colorama.Style.RESET_ALL}')
            # list should aready be in descending order
            job_id = job_ids[0]

        if isinstance(handle, LocalResourcesHandle):
            # In consolidation mode, we don't submit a ray job, therefore no
            # run_timestamp is available. We use a dummy run_timestamp here.
            run_timestamps = {
                job_id: f'managed-jobs-consolidation-mode-{job_id}'
            }
        else:
            # get the run_timestamp
            # the function takes in [job_id]
            code = job_lib.JobLibCodeGen.get_log_dirs_for_jobs([str(job_id)])
            returncode, run_timestamps_payload, stderr = self.run_on_head(
                handle,
                code,
                stream_logs=False,
                require_outputs=True,
                separate_stderr=True)
            subprocess_utils.handle_returncode(returncode, code,
                                               'Failed to sync logs.', stderr)
            # returns with a dict of {job_id: run_timestamp}
            run_timestamps = message_utils.decode_payload(
                run_timestamps_payload)
        if not run_timestamps:
            logger.info(f'{colorama.Fore.YELLOW}'
                        'No matching log directories found'
                        f'{colorama.Style.RESET_ALL}')
            return {}

        run_timestamp = list(run_timestamps.values())[0]
        job_id = list(run_timestamps.keys())[0]

        # If run_timestamp contains the full path with SKY_LOGS_DIRECTORY,
        # strip the prefix to get just the relative part to avoid duplication
        # when constructing local paths.
        if run_timestamp.startswith(constants.SKY_LOGS_DIRECTORY):
            run_timestamp = run_timestamp[len(constants.SKY_LOGS_DIRECTORY
                                             ):].lstrip('/')
        local_log_dir = ''
        if controller:  # download controller logs
            remote_log = os.path.join(managed_jobs.JOBS_CONTROLLER_LOGS_DIR,
                                      f'{job_id}.log')
            local_log_dir = os.path.join(local_dir, 'managed_jobs',
                                         run_timestamp)
            os.makedirs(os.path.dirname(os.path.expanduser(local_log_dir)),
                        exist_ok=True)

            logger.debug(f'{colorama.Fore.CYAN}'
                         f'Job {job_id} local logs: {local_log_dir}'
                         f'{colorama.Style.RESET_ALL}')

            runners = handle.get_command_runners()

            def _rsync_down(args) -> None:
                """Rsync down logs from remote nodes.

                Args:
                    args: A tuple of (runner, local_log_dir, remote_log_dir)
                """
                (runner, local_log_dir, remote_log) = args
                try:
                    os.makedirs(os.path.expanduser(local_log_dir),
                                exist_ok=True)
                    runner.rsync(
                        source=remote_log,
                        target=f'{local_log_dir}/controller.log',
                        up=False,
                        stream_logs=False,
                    )
                except exceptions.CommandError as e:
                    if e.returncode == exceptions.RSYNC_FILE_NOT_FOUND_CODE:
                        # Raised by rsync_down. Remote log dir may not exist
                        # since the job can be run on some part of the nodes.
                        logger.debug(
                            f'{runner.node_id} does not have the tasks/*.')
                    else:
                        raise

            parallel_args = [
                (runner, local_log_dir, remote_log) for runner in runners
            ]
            subprocess_utils.run_in_parallel(_rsync_down, parallel_args)
        else:  # download job logs
            local_log_dir = os.path.join(local_dir, 'managed_jobs',
                                         run_timestamp)
            os.makedirs(os.path.dirname(os.path.expanduser(local_log_dir)),
                        exist_ok=True)
            log_file = os.path.join(local_log_dir, 'run.log')

            code = managed_jobs.ManagedJobCodeGen.stream_logs(
                job_name=None,
                job_id=int(job_id),
                follow=False,
                controller=False)
            # With the stdin=subprocess.DEVNULL, the ctrl-c will not
            # kill the process, so we need to handle it manually here.
            if threading.current_thread() is threading.main_thread():
                signal.signal(signal.SIGINT, backend_utils.interrupt_handler)
                signal.signal(signal.SIGTSTP, backend_utils.stop_handler)

            # We redirect the output to the log file
            # and disable the STDOUT and STDERR
            self.run_on_head(
                handle,
                code,
                log_path=os.path.expanduser(log_file),
                stream_logs=False,
                process_stream=False,
                ssh_mode=command_runner.SshMode.INTERACTIVE,
            )

        logger.debug(f'{colorama.Fore.CYAN}'
                     f'Job {job_id} logs: {local_log_dir}'
                     f'{colorama.Style.RESET_ALL}')
        return {str(job_id): local_log_dir}

    def teardown_no_lock(self,
                         handle: CloudVmRayResourceHandle,
                         terminate: bool,
                         purge: bool = False,
                         post_teardown_cleanup: bool = True,
                         refresh_cluster_status: bool = True,
                         remove_from_db: bool = True) -> None:
        """Teardown the cluster without acquiring the cluster status lock.

        NOTE: This method should not be called without holding the cluster
        status lock already.

        refresh_cluster_status is only used internally in the status refresh
        process, and should not be set to False in other cases.

        Raises:
            RuntimeError: If the cluster fails to be terminated/stopped.
        """
        exclude_request_to_kill = 'sky.down' if terminate else 'sky.stop'
        # We have to kill the cluster requests again within the lock, because
        # any pending requests on the same cluster should be cancelled after
        # the cluster is terminated/stopped. Otherwise, it will be quite
        # confusing to see the cluster restarted immediately after it is
        # terminated/stopped, when there is a pending launch request.
        try:
            # TODO(zhwu): we should get rid of this when it is being called
            # internally without involving an API server, e.g., when a
            # controller is trying to terminate a cluster.
            requests_lib.kill_cluster_requests(handle.cluster_name,
                                               exclude_request_to_kill)
        except Exception as e:  # pylint: disable=broad-except
            # We allow the failure to kill other launch requests, because
            # it is not critical to the cluster teardown.
            logger.warning(
                'Failed to kill other launch requests for the '
                f'cluster {handle.cluster_name}: '
                f'{common_utils.format_exception(e, use_bracket=True)}')
        cluster_status_fetched = False
        if refresh_cluster_status:
            try:
                prev_cluster_status, _ = (
                    backend_utils.refresh_cluster_status_handle(
                        handle.cluster_name,
                        # There is a case where
                        # 1. The cluster was interrupted during provisioning.
                        # 2. The API request to create the cluster instances was
                        #    sent to the cloud, but hasn't been processed yet.
                        # In this case, the cluster will be INIT. We should do a
                        # hard status refresh to see if the instances are
                        # actually there or not. Otherwise, teardown may not
                        # find the instances, leading to a leak. This was
                        # observed in AWS. See also
                        # _LAUNCH_DOUBLE_CHECK_WINDOW in backend_utils.py.
                        force_refresh_statuses={status_lib.ClusterStatus.INIT},
                        acquire_per_cluster_status_lock=False))
                cluster_status_fetched = True
            except exceptions.ClusterStatusFetchingError:
                logger.warning(
                    'Failed to fetch cluster status for '
                    f'{handle.cluster_name!r}. Assuming the cluster is still '
                    'up.')
        if not cluster_status_fetched:
            record = global_user_state.get_cluster_from_name(
                handle.cluster_name)
            prev_cluster_status = record[
                'status'] if record is not None else None
        if prev_cluster_status is None:
            # When the cluster is not in the cluster table, we guarantee that
            # all related resources / cache / config are cleaned up, i.e. it
            # is safe to skip and return True.
            ux_utils.console_newline()
            logger.warning(
                f'Cluster {handle.cluster_name!r} is already terminated. '
                'Skipped.')
            return

        if handle.cluster_yaml is None:
            logger.warning(f'Cluster {handle.cluster_name!r} has no '
                           f'provision yaml so it '
                           'has not been provisioned. Skipped.')
            global_user_state.remove_cluster(handle.cluster_name,
                                             terminate=terminate)
            return
        log_path = os.path.join(os.path.expanduser(self.log_dir),
                                'teardown.log')
        log_abs_path = os.path.abspath(log_path)
        launched_resources = handle.launched_resources.assert_launchable()
        cloud = launched_resources.cloud
        config = global_user_state.get_cluster_yaml_dict(handle.cluster_yaml)
        cluster_name = handle.cluster_name
        cluster_name_on_cloud = handle.cluster_name_on_cloud

        # Avoid possibly unbound warnings. Code below must overwrite these vars:
        returncode = 0
        stdout = ''
        stderr = ''

        if (cloud.PROVISIONER_VERSION >=
                clouds.ProvisionerVersion.RAY_PROVISIONER_SKYPILOT_TERMINATOR):
            logger.debug(f'Provisioner version: {cloud.PROVISIONER_VERSION} '
                         'using new provisioner for teardown.')
            # Stop the ray autoscaler first to avoid the head node trying to
            # re-launch the worker nodes, during the termination of the
            # cluster.
            try:
                # We do not check the return code, since Ray returns
                # non-zero return code when calling Ray stop,
                # even when the command was executed successfully.
                self.run_on_head(handle,
                                 f'{constants.SKY_RAY_CMD} stop --force')
            except exceptions.FetchClusterInfoError:
                # This error is expected if the previous cluster IP is
                # failed to be found,
                # i.e., the cluster is already stopped/terminated.
                if prev_cluster_status == status_lib.ClusterStatus.UP:
                    logger.warning(
                        'Failed to take down Ray autoscaler on the head node. '
                        'It might be because the cluster\'s head node has '
                        'already been terminated. It is fine to skip this.')

            try:
                provisioner.teardown_cluster(repr(cloud),
                                             resources_utils.ClusterName(
                                                 cluster_name,
                                                 cluster_name_on_cloud),
                                             terminate=terminate,
                                             provider_config=config['provider'])
            except Exception as e:  # pylint: disable=broad-except
                if purge:
                    logger.warning(
                        _TEARDOWN_PURGE_WARNING.format(
                            reason='stopping/terminating cluster nodes',
                            details=common_utils.format_exception(
                                e, use_bracket=True)))
                else:
                    raise

            if post_teardown_cleanup:
                self.post_teardown_cleanup(handle, terminate, purge,
                                           remove_from_db)
            return

        if (isinstance(cloud, clouds.IBM) and terminate and
                prev_cluster_status == status_lib.ClusterStatus.STOPPED):
            # pylint: disable= W0622 W0703 C0415
            from sky.adaptors import ibm
            from sky.skylet.providers.ibm.vpc_provider import IBMVPCProvider

            config_provider = global_user_state.get_cluster_yaml_dict(
                handle.cluster_yaml)['provider']
            region = config_provider['region']
            search_client = ibm.search_client()
            vpc_found = False
            # pylint: disable=unsubscriptable-object
            vpcs_filtered_by_tags_and_region = search_client.search(
                query=(f'type:vpc AND tags:{cluster_name_on_cloud} '
                       f'AND region:{region}'),
                fields=['tags', 'region', 'type'],
                limit=1000).get_result()['items']
            vpc_id = None
            try:
                vpc_id = vpcs_filtered_by_tags_and_region[0]['crn'].rsplit(
                    ':', 1)[-1]
                vpc_found = True
            except Exception:
                logger.critical('failed to locate vpc for ibm cloud')
                returncode = -1

            if vpc_found:
                # Delete VPC and it's associated resources
                vpc_provider = IBMVPCProvider(
                    config_provider['resource_group_id'], region,
                    cluster_name_on_cloud)
                vpc_provider.delete_vpc(vpc_id, region)
                # successfully removed cluster as no exception was raised
                returncode = 0

        else:
            config['provider']['cache_stopped_nodes'] = not terminate
            with tempfile.NamedTemporaryFile('w',
                                             prefix='sky_',
                                             delete=False,
                                             suffix='.yml') as f:
                yaml_utils.dump_yaml(f.name, config)
                f.flush()

                teardown_verb = 'Terminating' if terminate else 'Stopping'
                with rich_utils.safe_status(
                        ux_utils.spinner_message(
                            f'{teardown_verb}: {cluster_name}', log_path)):
                    # FIXME(zongheng): support retries. This call can fail for
                    # example due to GCP returning list requests per limit
                    # exceeded.
                    returncode, stdout, stderr = log_lib.run_with_log(
                        ['ray', 'down', '-y', f.name],
                        log_abs_path,
                        stream_logs=False,
                        require_outputs=True,
                        # Disable stdin to avoid ray outputs mess up the
                        # terminal with misaligned output when multithreading/
                        # multiprocessing are used.
                        # Refer to: https://github.com/ray-project/ray/blob/d462172be7c5779abf37609aed08af112a533e1e/python/ray/autoscaler/_private/subprocess_output_util.py#L264 # pylint: disable=line-too-long
                        stdin=subprocess.DEVNULL)
        if returncode != 0:
            if purge:
                logger.warning(
                    _TEARDOWN_PURGE_WARNING.format(
                        reason='stopping/terminating cluster nodes',
                        details=stderr))
            # 'TPU must be specified.': This error returns when we call "gcloud
            #   delete" with an empty VM list where no instance exists. Safe to
            #   ignore it and do cleanup locally. TODO(wei-lin): refactor error
            #   handling mechanism.
            #
            # 'SKYPILOT_ERROR_NO_NODES_LAUNCHED': this indicates nodes are
            #   never launched and the errors are related to pre-launch
            #   configurations (such as VPC not found). So it's safe & good UX
            #   to not print a failure message.
            elif ('TPU must be specified.' not in stderr and
                  'SKYPILOT_ERROR_NO_NODES_LAUNCHED: ' not in stderr):
                raise RuntimeError(
                    _TEARDOWN_FAILURE_MESSAGE.format(
                        extra_reason='',
                        cluster_name=common_utils.cluster_name_in_hint(
                            cluster_name, cluster_name_on_cloud),
                        stdout=stdout,
                        stderr=stderr))

        # No need to clean up if the cluster is already terminated
        # (i.e., prev_status is None), as the cleanup has already been done
        # if the cluster is removed from the status table.
        if post_teardown_cleanup:
            self.post_teardown_cleanup(handle, terminate, purge)

    def post_teardown_cleanup(self,
                              handle: CloudVmRayResourceHandle,
                              terminate: bool,
                              purge: bool = False,
                              remove_from_db: bool = True,
                              failover: bool = False) -> None:
        """Cleanup local configs/caches and delete TPUs after teardown.

        This method will handle the following cleanup steps:
        * Deleting the TPUs;
        * Removing ssh configs for the cluster;
        * Deleting the open ports;
        * Deleting the custom multi network infrastructure based on the
          failover flag (e.g. delete firewalls, subnets, and VPCs for GPU
          Direct if failover is False, otherwise, only delete the subnets);
        * Updating the local state of the cluster;
        * Removing the terminated cluster's scripts and ray yaml files.
        """
        cluster_name_on_cloud = handle.cluster_name_on_cloud
        cloud = handle.launched_resources.cloud

        if terminate and handle.launched_resources.is_image_managed is True:
            # Delete the image when terminating a "cloned" cluster, i.e.,
            # whose image is created by SkyPilot (--clone-disk-from)
            logger.debug(f'Deleting image {handle.launched_resources.image_id}')
            cluster_resources = handle.launched_resources
            cluster_cloud = cluster_resources.cloud
            image_dict = cluster_resources.image_id
            assert cluster_cloud is not None, cluster_resources
            assert image_dict is not None and len(image_dict) == 1
            image_id = list(image_dict.values())[0]
            try:
                cluster_cloud.delete_image(image_id,
                                           handle.launched_resources.region)
            except exceptions.CommandError as e:
                logger.warning(
                    f'Failed to delete cloned image {image_id}. Please '
                    'remove it manually to avoid image leakage. Details: '
                    f'{common_utils.format_exception(e, use_bracket=True)}')
        if terminate:
            # This function could be directly called from status refresh,
            # where we need to cleanup the cluster profile.
            metadata_utils.remove_cluster_metadata(handle.cluster_name)
            # The cluster yaml does not exist when skypilot has not found
            # the right resource to provision the cluster.
            if handle.cluster_yaml is not None:
                launched_resources = (
                    handle.launched_resources.assert_launchable())
                cloud = launched_resources.cloud
                config = global_user_state.get_cluster_yaml_dict(
                    handle.cluster_yaml)
                ports_cleaned_up = False
                custom_multi_network_cleaned_up = False
                try:
                    cloud.check_features_are_supported(
                        launched_resources,
                        {clouds.CloudImplementationFeatures.OPEN_PORTS})
                    provision_lib.cleanup_ports(repr(cloud),
                                                cluster_name_on_cloud,
                                                handle.launched_resources.ports,
                                                config['provider'])
                    ports_cleaned_up = True
                except exceptions.NotSupportedError:
                    ports_cleaned_up = True
                except exceptions.PortDoesNotExistError:
                    logger.debug('Ports do not exist. Skipping cleanup.')
                except Exception as e:  # pylint: disable=broad-except
                    if purge:
                        msg = common_utils.format_exception(e, use_bracket=True)
                        logger.warning(
                            f'Failed to cleanup ports. Skipping since purge is '
                            f'set. Details: {msg}')
                    else:
                        raise

                # Clean up custom multi networks, e.g. the subnets, firewalls,
                # and VPCs created for GCP GPUDirect TCPX
                try:
                    cloud.check_features_are_supported(
                        handle.launched_resources, {
                            clouds.CloudImplementationFeatures.
                            CUSTOM_MULTI_NETWORK
                        })
                    provision_lib.cleanup_custom_multi_network(
                        repr(cloud), cluster_name_on_cloud, config['provider'],
                        failover)
                    custom_multi_network_cleaned_up = True
                except exceptions.NotSupportedError:
                    custom_multi_network_cleaned_up = True
                except Exception as e:  # pylint: disable=broad-except
                    if purge:
                        msg = common_utils.format_exception(e, use_bracket=True)
                        logger.warning(
                            f'Failed to cleanup custom multi network. Skipping '
                            f'since purge is set. Details: {msg}')
                    else:
                        raise

                if ports_cleaned_up and custom_multi_network_cleaned_up:
                    try:
                        self.remove_cluster_config(handle)
                    except Exception as e:  # pylint: disable=broad-except
                        if purge:
                            msg = common_utils.format_exception(
                                e, use_bracket=True)
                            logger.warning(
                                f'Failed to remove cluster config. Skipping '
                                f'since purge is set. Details: {msg}')
                        else:
                            raise

        cluster_utils.SSHConfigHelper.remove_cluster(handle.cluster_name)

        def _detect_abnormal_non_terminated_nodes(
                handle: CloudVmRayResourceHandle) -> None:
            # Confirm that instances have actually transitioned state before
            # updating the state database. We do this immediately before
            # removing the state from the database, so that we can guarantee
            # that this is always called before the state is removed. We
            # considered running this check as part of
            # provisioner.teardown_cluster or provision.terminate_instances, but
            # it would open the door to code paths that successfully call this
            # function but do not first call teardown_cluster or
            # terminate_instances. See
            # https://github.com/skypilot-org/skypilot/pull/4443#discussion_r1872798032
            attempts = 0
            while True:
                config = global_user_state.get_cluster_yaml_dict(
                    handle.cluster_yaml)

                logger.debug(f'instance statuses attempt {attempts + 1}')
                node_status_dict = provision_lib.query_instances(
                    repr(cloud),
                    handle.cluster_name,
                    cluster_name_on_cloud,
                    config['provider'],
                    non_terminated_only=False)

                unexpected_node_state: Optional[Tuple[str, str]] = None
                for node_id, node_status_tuple in node_status_dict.items():
                    node_status, reason = node_status_tuple
                    reason = '' if reason is None else f' ({reason})'
                    logger.debug(f'{node_id} status: {node_status}{reason}')
                    # FIXME(cooperc): Some clouds (e.g. GCP) do not distinguish
                    # between "stopping/stopped" and "terminating/terminated",
                    # so we allow for either status instead of casing on
                    # `terminate`.
                    if node_status not in [
                            None, status_lib.ClusterStatus.STOPPED
                    ]:
                        unexpected_node_state = (node_id, node_status)
                        break

                if unexpected_node_state is None:
                    break

                attempts += 1
                if attempts < _TEARDOWN_WAIT_MAX_ATTEMPTS:
                    time.sleep(_TEARDOWN_WAIT_BETWEEN_ATTEMPS_SECONDS)
                else:
                    (node_id, node_status) = unexpected_node_state
                    raise RuntimeError(f'Instance {node_id} in unexpected '
                                       f'state {node_status}.')

        # If cluster_yaml is None, the cluster should ensured to be terminated,
        # so we don't need to do the double check.
        if handle.cluster_yaml is not None:
            try:
                _detect_abnormal_non_terminated_nodes(handle)
            except exceptions.ClusterStatusFetchingError as e:
                if purge:
                    msg = common_utils.format_exception(e, use_bracket=True)
                    logger.warning(
                        'Failed abnormal non-terminated nodes cleanup. '
                        'Skipping and cleaning up as purge is set. '
                        f'Details: {msg}')
                    logger.debug(f'Full exception details: {msg}',
                                 exc_info=True)
                else:
                    raise

        if not terminate or remove_from_db:
            global_user_state.remove_cluster(handle.cluster_name,
                                             terminate=terminate)

    def remove_cluster_config(self, handle: CloudVmRayResourceHandle) -> None:
        """Remove the YAML config of a cluster."""
        cluster_yaml_path = handle.cluster_yaml
        handle.cluster_yaml = None
        global_user_state.update_cluster_handle(handle.cluster_name, handle)
        global_user_state.remove_cluster_yaml(handle.cluster_name)
        common_utils.remove_file_if_exists(cluster_yaml_path)

    def set_autostop(self,
                     handle: CloudVmRayResourceHandle,
                     idle_minutes_to_autostop: Optional[int],
                     wait_for: Optional[autostop_lib.AutostopWaitFor],
                     down: bool = False,
                     stream_logs: bool = True) -> None:
        # The core.autostop() function should have already checked that the
        # cloud and resources support requested autostop.
        if idle_minutes_to_autostop is not None:
            # Skip auto-stop for Kubernetes and RunPod clusters.
            if (isinstance(handle.launched_resources.cloud,
                           (clouds.Kubernetes, clouds.RunPod)) and not down and
                    idle_minutes_to_autostop >= 0):
                # We should hit this code path only for the controllers on
                # Kubernetes and RunPod clusters, because autostop() will
                # skip the supported feature check. Non-controller k8s/runpod
                # clusters will have already errored out.
                controller = controller_utils.Controllers.from_name(
                    handle.cluster_name)
                assert (controller is not None), handle.cluster_name
                if (controller
                        == controller_utils.Controllers.SKY_SERVE_CONTROLLER and
                        isinstance(handle.launched_resources.cloud,
                                   clouds.Kubernetes)):
                    # For SkyServe controllers on Kubernetes: override autostop
                    # behavior to force autodown (instead of no-op)
                    # to avoid dangling controllers.

                    # down = False is the default, but warn the user in case
                    # they have explicitly specified it.
                    # TODO(cooperc): Fix for new autostop stuff.
                    config_override_down = skypilot_config.get_nested(
                        (controller.value.controller_type, 'controller',
                         'autostop', 'down'), None)
                    if config_override_down is False:  # will not match None
                        logger.warning(
                            'SkyServe controller autodown is disabled in the '
                            '~/.sky/config.yaml configuration file '
                            '(serve.controller.autostop.down_when_idle), but '
                            'it is force enabled for Kubernetes clusters.')

                    down = True
                else:
                    logger.info('Auto-stop is not supported for Kubernetes '
                                'and RunPod clusters. Skipping.')
                    return

            # Check if we're stopping spot
            assert (handle.launched_resources is not None and
                    handle.launched_resources.cloud is not None), handle
            if handle.is_grpc_enabled_with_flag:
                request = autostopv1_pb2.SetAutostopRequest(
                    idle_minutes=idle_minutes_to_autostop,
                    backend=self.NAME,
                    wait_for=wait_for.to_protobuf() if wait_for is not None else
                    autostopv1_pb2.AUTOSTOP_WAIT_FOR_UNSPECIFIED,
                    down=down,
                )
                backend_utils.invoke_skylet_with_retries(lambda: SkyletClient(
                    handle.get_grpc_channel()).set_autostop(request))
            else:
                code = autostop_lib.AutostopCodeGen.set_autostop(
                    idle_minutes_to_autostop, self.NAME, wait_for, down)
                returncode, _, stderr = self.run_on_head(
                    handle, code, require_outputs=True, stream_logs=stream_logs)
                subprocess_utils.handle_returncode(returncode,
                                                   code,
                                                   'Failed to set autostop',
                                                   stderr=stderr,
                                                   stream_logs=stream_logs)
            global_user_state.set_cluster_autostop_value(
                handle.cluster_name, idle_minutes_to_autostop, down)

        # Add/Remove autodown annotations to/from Kubernetes pods.
        if isinstance(handle.launched_resources.cloud, clouds.Kubernetes):
            kubernetes_utils.set_autodown_annotations(
                handle=handle,
                idle_minutes_to_autostop=idle_minutes_to_autostop,
                down=down)

    def is_definitely_autostopping(self,
                                   handle: CloudVmRayResourceHandle,
                                   stream_logs: bool = True) -> bool:
        """Check if the cluster is autostopping.

        Returns:
            True if the cluster is definitely autostopping. It is possible
            that the cluster is still autostopping when False is returned,
            due to errors like transient network issues.
        """
        if handle.head_ip is None:
            # The head node of the cluster is not UP or in an abnormal state.
            # We cannot check if the cluster is autostopping.
            return False
        if handle.is_grpc_enabled_with_flag:
            try:
                request = autostopv1_pb2.IsAutostoppingRequest()
                response = backend_utils.invoke_skylet_with_retries(
                    lambda: SkyletClient(handle.get_grpc_channel()
                                        ).is_autostopping(request))
                return response.is_autostopping
            except Exception as e:  # pylint: disable=broad-except
                # The cluster may have been terminated, causing the gRPC call
                # to timeout and fail.
                logger.debug(f'Failed to check if cluster is autostopping: {e}')
                return False
        else:
            code = autostop_lib.AutostopCodeGen.is_autostopping()
            returncode, stdout, stderr = self.run_on_head(
                handle, code, require_outputs=True, stream_logs=stream_logs)
            if returncode == 0:
                return message_utils.decode_payload(stdout)
            logger.debug('Failed to check if cluster is autostopping with '
                         f'{returncode}: {stdout+stderr}\n'
                         f'Command: {code}')
            return False

    # TODO(zhwu): Refactor this to a CommandRunner class, so different backends
    # can support its own command runner.
    @timeline.event
    @context_utils.cancellation_guard
    def run_on_head(
        self,
        handle: CloudVmRayResourceHandle,
        cmd: str,
        *,
        port_forward: Optional[List[int]] = None,
        log_path: str = '/dev/null',
        stream_logs: bool = False,
        ssh_mode: command_runner.SshMode = command_runner.SshMode.
        NON_INTERACTIVE,
        under_remote_workdir: bool = False,
        require_outputs: bool = False,
        separate_stderr: bool = False,
        process_stream: bool = True,
        source_bashrc: bool = False,
        **kwargs,
    ) -> Union[int, Tuple[int, str, str]]:
        """Runs 'cmd' on the cluster's head node.

        It will try to fetch the head node IP if it is not cached.

        Args:
            handle: The ResourceHandle to the cluster.
            cmd: The command to run.

            Advanced options:

            port_forward: A list of ports to forward.
            log_path: The path to the log file.
            stream_logs: Whether to stream the logs to stdout/stderr.
            ssh_mode: The mode to use for ssh.
                See command_runner.SSHCommandRunner.SSHMode for more details.
            under_remote_workdir: Whether to run the command under the remote
                workdir ~/sky_workdir.
            require_outputs: Whether to return the stdout and stderr of the
                command.
            separate_stderr: Whether to separate stderr from stdout.
            process_stream: Whether to post-process the stdout/stderr of the
                command, such as replacing or skipping lines on the fly. If
                enabled, lines are printed only when '\r' or '\n' is found.
            source_bashrc: Whether to source bashrc when running on the command
                on the VM. If it is a user-related commands, it would always be
                good to source bashrc to make sure the env vars are set.

        Returns:
            returncode
            or
            A tuple of (returncode, stdout, stderr).

        Raises:
            exceptions.FetchClusterInfoError: If the cluster info cannot be
                fetched.
        """
        # This will try to fetch the head node IP if it is not cached.

        runners = handle.get_command_runners()
        head_runner = runners[0]
        if under_remote_workdir:
            cmd = f'cd {SKY_REMOTE_WORKDIR} && {cmd}'

        return head_runner.run(
            cmd,
            port_forward=port_forward,
            log_path=log_path,
            process_stream=process_stream,
            stream_logs=stream_logs,
            ssh_mode=ssh_mode,
            require_outputs=require_outputs,
            separate_stderr=separate_stderr,
            source_bashrc=source_bashrc,
            **kwargs,
        )

    # --- Utilities ---

    @timeline.event
    def _check_existing_cluster(
            self,
            task: task_lib.Task,
            to_provision: Optional[resources_lib.Resources],
            cluster_name: str,
            dryrun: bool = False) -> RetryingVmProvisioner.ToProvisionConfig:
        """Checks if the cluster exists and returns the provision config.

        Raises:
            exceptions.ResourcesMismatchError: If the resources in the task
                does not match the existing cluster.
            exceptions.InvalidClusterNameError: If the cluster name is invalid.
            # TODO(zhwu): complete the list of exceptions.
        """
        record = global_user_state.get_cluster_from_name(cluster_name)
        if record is None:
            handle_before_refresh = None
            status_before_refresh = None
        else:
            handle_before_refresh = record['handle']
            status_before_refresh = record['status']

        handle: Optional[CloudVmRayResourceHandle]
        prev_cluster_status, handle = (status_before_refresh,
                                       handle_before_refresh)

        if not dryrun:
            # We force refresh any cluster (1) with INIT status, or (2) has
            # autostop set. This is to determine the actual state of such a
            # cluster and to make the hint that uses prev_cluster_status more
            # accurate.
            record = backend_utils.refresh_cluster_record(
                cluster_name,
                force_refresh_statuses={status_lib.ClusterStatus.INIT},
                acquire_per_cluster_status_lock=False,
            )
            if record is not None:
                prev_cluster_status = record['status']
                handle = record['handle']
            else:
                prev_cluster_status = None
                handle = None
        # We should check the cluster_ever_up after refresh, because if the
        # cluster is terminated (through console or auto-down), the record will
        # become None and the cluster_ever_up should be considered as False.
        cluster_ever_up = record is not None and record['cluster_ever_up']
        prev_config_hash = record['config_hash'] if record is not None else None
        logger.debug(f'cluster_ever_up: {cluster_ever_up}')
        logger.debug(f'record: {record}')

        if prev_cluster_status is not None:
            assert handle is not None
            # Cluster already exists.
            self.check_resources_fit_cluster(handle, task)
            # Use the existing cluster.
            assert handle.launched_resources is not None, (cluster_name, handle)
            # Take a random resource in order to get resource info that applies
            # to all resources.
            one_task_resource = list(task.resources)[0]

            # Assume resources share the same ports.
            for resource in task.resources:
                assert resource.ports == one_task_resource.ports
            requested_ports_set = resources_utils.port_ranges_to_set(
                one_task_resource.ports)
            current_ports_set = resources_utils.port_ranges_to_set(
                handle.launched_resources.ports)
            all_ports = resources_utils.port_set_to_ranges(current_ports_set |
                                                           requested_ports_set)
            to_provision = handle.launched_resources
            assert to_provision is not None
            to_provision = to_provision.assert_launchable()
            if (to_provision.cloud.OPEN_PORTS_VERSION <=
                    clouds.OpenPortsVersion.LAUNCH_ONLY):
                if not requested_ports_set <= current_ports_set:
                    current_cloud = to_provision.cloud
                    with ux_utils.print_exception_no_traceback():
                        raise exceptions.NotSupportedError(
                            'Failed to open new ports on an existing cluster '
                            f'with the current cloud {current_cloud} as it only'
                            ' supports opening ports on launch of the cluster. '
                            'Please terminate the existing cluster and launch '
                            'a new cluster with the desired ports open.')
            if all_ports:
                to_provision = to_provision.copy(ports=all_ports)
            # Docker login should always be the same for all resources, since
            # it's set from envs.
            for resource in task.resources:
                assert (resource.docker_login_config ==
                        one_task_resource.docker_login_config), (
                            resource.docker_login_config,
                            one_task_resource.docker_login_config)
            # If we have docker login config in the new task, override the
            # existing resources to pick up new credentials. This allows the
            # user to specify new or fixed credentials if the existing
            # credentials are not working. If we don't do this, the credentials
            # from the existing resources will always be reused.
            if one_task_resource.docker_login_config is not None:
                to_provision = to_provision.copy(
                    _docker_login_config=one_task_resource.docker_login_config)

            # cluster_config_overrides should be the same for all resources.
            for resource in task.resources:
                assert (resource.cluster_config_overrides ==
                        one_task_resource.cluster_config_overrides)
            if isinstance(to_provision.cloud, clouds.Kubernetes):
                # Warn users if the Kubernetes pod config is different
                # from the existing cluster.
                cluster_yaml_str = global_user_state.get_cluster_yaml_str(
                    cluster_name)
                actual_cluster_yaml_obj = yaml_utils.safe_load(cluster_yaml_str)
                desired_cluster_yaml_obj = (
                    kubernetes_utils.combine_pod_config_fields_and_metadata(
                        actual_cluster_yaml_obj,
                        cluster_config_overrides=one_task_resource.
                        cluster_config_overrides,
                        cloud=to_provision.cloud,
                        context=to_provision.region))

                def _get_pod_config(yaml_obj: Dict[str, Any]) -> Dict[str, Any]:
                    return (yaml_obj.get('available_node_types',
                                         {}).get('ray_head_default',
                                                 {}).get('node_config', {}))

                if _get_pod_config(desired_cluster_yaml_obj) != _get_pod_config(
                        actual_cluster_yaml_obj):
                    # pylint: disable=line-too-long
                    logger.warning(
                        f'{colorama.Fore.YELLOW}WARNING: Kubernetes pod config mismatch detected. Task requires different '
                        f'pod config than the existing cluster. The existing '
                        f'cluster will be used with its current pod config.'
                        f'To apply use your task\'s new pod config:\n'
                        f'  • Use a new cluster'
                        f'  • Or restart this cluster: sky down {cluster_name}; sky launch -c {cluster_name} ...'
                        f'{colorama.Style.RESET_ALL}')

            return RetryingVmProvisioner.ToProvisionConfig(
                cluster_name,
                to_provision,
                handle.launched_nodes,
                prev_cluster_status=prev_cluster_status,
                prev_handle=handle,
                prev_cluster_ever_up=cluster_ever_up,
                prev_config_hash=prev_config_hash)
        usage_lib.messages.usage.set_new_cluster()
        # Use the task_cloud, because the cloud in `to_provision` can be changed
        # later during the retry.
        common_utils.check_cluster_name_is_valid(cluster_name)

        if to_provision is None:
            # The cluster is recently terminated either by autostop or manually
            # terminated on the cloud. We should use the previously terminated
            # resources to provision the cluster.
            #
            # FIXME(zongheng): this assert can be hit by using two terminals.
            # First, create a 'dbg' cluster. Then:
            #   Terminal 1: sky down dbg -y
            #   Terminal 2: sky launch -c dbg -- echo
            # Run it in order. Terminal 2 will show this error after terminal 1
            # succeeds in downing the cluster and releasing the lock.
            assert isinstance(
                handle_before_refresh, CloudVmRayResourceHandle), (
                    f'Trying to launch cluster {cluster_name!r} recently '
                    'terminated on the cloud, but the handle is not a '
                    f'CloudVmRayResourceHandle ({handle_before_refresh}).')
            status_before_refresh_str = None
            if status_before_refresh is not None:
                status_before_refresh_str = status_before_refresh.value

            logger.info(
                f'The cluster {cluster_name!r} (status: '
                f'{status_before_refresh_str}) was not found on the cloud: it '
                'may be autodowned, manually terminated, or its launch never '
                'succeeded. Provisioning a new cluster by using the same '
                'resources as its original launch.')
            to_provision = handle_before_refresh.launched_resources
            self.check_resources_fit_cluster(handle_before_refresh, task)

        return RetryingVmProvisioner.ToProvisionConfig(
            cluster_name,
            to_provision,
            task.num_nodes,
            prev_cluster_status=None,
            prev_handle=None,
            prev_cluster_ever_up=False,
            prev_config_hash=prev_config_hash)

    def _execute_file_mounts(self, handle: CloudVmRayResourceHandle,
                             file_mounts: Optional[Dict[Path, Path]]):
        """Executes file mounts.

        Rsyncing local files and copying from remote stores.
        """
        # File mounts handling for remote paths possibly without write access:
        #  (1) in 'file_mounts' sections, add <prefix> to these target paths.
        #  (2) then, create symlinks from '/.../file' to '<prefix>/.../file'.
        if file_mounts is None or not file_mounts:
            return
        symlink_commands = []
        fore = colorama.Fore
        style = colorama.Style
        start = time.time()
        runners = handle.get_command_runners()
        log_path = os.path.join(self.log_dir, 'file_mounts.log')
        num_threads = subprocess_utils.get_max_workers_for_file_mounts(
            file_mounts, str(handle.launched_resources.cloud))

        # Check the files and warn
        for dst, src in file_mounts.items():
            if not data_utils.is_cloud_store_url(src):
                full_src = os.path.abspath(os.path.expanduser(src))
                # Checked during Task.set_file_mounts().
                assert os.path.exists(
                    full_src), f'{full_src} does not exist. {file_mounts}'
                src_size = backend_utils.path_size_megabytes(full_src)
                if src_size >= _PATH_SIZE_MEGABYTES_WARN_THRESHOLD:
                    logger.warning(
                        f'  {fore.YELLOW}The size of file mount src {src!r} '
                        f'is {src_size} MB. Try to keep src small or use '
                        '.skyignore to exclude large files, as large sizes '
                        f'will slow down rsync. {style.RESET_ALL}')
                if os.path.islink(full_src):
                    logger.warning(
                        f'  {fore.YELLOW}Source path {src!r} is a symlink. '
                        f'Symlink contents are not uploaded.{style.RESET_ALL}')

        os.makedirs(os.path.expanduser(self.log_dir), exist_ok=True)
        os.system(f'touch {log_path}')

        rich_utils.force_update_status(
            ux_utils.spinner_message('Syncing file mounts', log_path))

        for dst, src in file_mounts.items():
            # TODO: room for improvement.  Here there are many moving parts
            # (download gsutil on remote, run gsutil on remote).  Consider
            # alternatives (smart_open, each provider's own sdk), a
            # data-transfer container etc.
            if not os.path.isabs(dst) and not dst.startswith('~/'):
                dst = f'{SKY_REMOTE_WORKDIR}/{dst}'
            # Sync 'src' to 'wrapped_dst', a safe-to-write "wrapped" path.
            wrapped_dst = dst
            if not dst.startswith('~/') and not dst.startswith('/tmp/'):
                # Handles the remote paths possibly without write access.
                # (1) add <prefix> to these target paths.
                wrapped_dst = backend_utils.FileMountHelper.wrap_file_mount(dst)
                cmd = backend_utils.FileMountHelper.make_safe_symlink_command(
                    source=dst, target=wrapped_dst)
                symlink_commands.append(cmd)

            if not data_utils.is_cloud_store_url(src):
                full_src = os.path.abspath(os.path.expanduser(src))

                if os.path.isfile(full_src):
                    mkdir_for_wrapped_dst = (
                        f'mkdir -p {os.path.dirname(wrapped_dst)}')
                else:
                    mkdir_for_wrapped_dst = f'mkdir -p {wrapped_dst}'

                # TODO(mluo): Fix method so that mkdir and rsync run together
                backend_utils.parallel_data_transfer_to_nodes(
                    runners,
                    source=src,
                    target=wrapped_dst,
                    cmd=mkdir_for_wrapped_dst,
                    run_rsync=True,
                    action_message='Syncing',
                    log_path=log_path,
                    stream_logs=False,
                    num_threads=num_threads,
                )
                continue

            storage = cloud_stores.get_storage_from_path(src)
            if storage.is_directory(src):
                sync_cmd = (storage.make_sync_dir_command(
                    source=src, destination=wrapped_dst))
                # It is a directory so make sure it exists.
                mkdir_for_wrapped_dst = f'mkdir -p {wrapped_dst}'
            else:
                sync_cmd = (storage.make_sync_file_command(
                    source=src, destination=wrapped_dst))
                # It is a file so make sure *its parent dir* exists.
                mkdir_for_wrapped_dst = (
                    f'mkdir -p {os.path.dirname(wrapped_dst)}')

            download_target_commands = [
                # Ensure sync can write to wrapped_dst (e.g., '/data/').
                mkdir_for_wrapped_dst,
                # Both the wrapped and the symlink dir exist; sync.
                sync_cmd,
            ]
            command = ' && '.join(download_target_commands)
            # dst is only used for message printing.
            backend_utils.parallel_data_transfer_to_nodes(
                runners,
                source=src,
                target=dst,
                cmd=command,
                run_rsync=False,
                action_message='Syncing',
                log_path=log_path,
                stream_logs=False,
                # Need to source bashrc, as the cloud specific CLI or SDK may
                # require PATH in bashrc.
                source_bashrc=True,
                num_threads=num_threads,
            )
        # (2) Run the commands to create symlinks on all the nodes.
        symlink_command = ' && '.join(symlink_commands)
        if symlink_command:
            # ALIAS_SUDO_TO_EMPTY_FOR_ROOT_CMD sets sudo to empty string for
            # root. We need this as we do not source bashrc for the command for
            # better performance, and our sudo handling is only in bashrc.
            symlink_command = (
                f'{command_runner.ALIAS_SUDO_TO_EMPTY_FOR_ROOT_CMD} && '
                f'{symlink_command}')

            def _symlink_node(runner: command_runner.CommandRunner):
                returncode = runner.run(symlink_command, log_path=log_path)
                subprocess_utils.handle_returncode(
                    returncode, symlink_command,
                    'Failed to create symlinks. The target destination '
                    f'may already exist. Log: {log_path}')

            subprocess_utils.run_in_parallel(_symlink_node, runners,
                                             num_threads)
        end = time.time()
        logger.debug(f'File mount sync took {end - start} seconds.')
        logger.info(ux_utils.finishing_message('Synced file_mounts.', log_path))

    def _execute_storage_mounts(
            self, handle: CloudVmRayResourceHandle,
            storage_mounts: Optional[Dict[Path, storage_lib.Storage]]):
        """Executes storage mounts: installing mounting tools and mounting."""
        # Handle cases where `storage_mounts` is None. This occurs when users
        # initiate a 'sky start' command from a Skypilot version that predates
        # the introduction of the `storage_mounts_metadata` feature.
        if storage_mounts is None:
            return

        # Process only mount mode objects here. COPY mode objects have been
        # converted to regular copy file mounts and thus have been handled
        # in the '_execute_file_mounts' method.
        storage_mounts = {
            path: storage_mount
            for path, storage_mount in storage_mounts.items()
            if storage_mount.mode in storage_lib.MOUNTABLE_STORAGE_MODES
        }

        # Handle cases when there aren't any Storages with either MOUNT or
        # MOUNT_CACHED mode.
        if not storage_mounts:
            return
        start = time.time()
        runners = handle.get_command_runners()
        num_threads = subprocess_utils.get_parallel_threads(
            str(handle.launched_resources.cloud))
        log_path = os.path.join(self.log_dir, 'storage_mounts.log')

        plural = 's' if len(storage_mounts) > 1 else ''
        rich_utils.force_update_status(
            ux_utils.spinner_message(
                f'Mounting {len(storage_mounts)} storage{plural}', log_path))

        for dst, storage_obj in storage_mounts.items():
            storage_obj.construct()
            if not os.path.isabs(dst) and not dst.startswith('~/'):
                dst = f'{SKY_REMOTE_WORKDIR}/{dst}'
            # Raised when the bucket is externall removed before re-mounting
            # with sky start.
            if not storage_obj.stores:
                with ux_utils.print_exception_no_traceback():
                    raise exceptions.StorageExternalDeletionError(
                        f'The bucket, {storage_obj.name!r}, could not be '
                        f'mounted on cluster {handle.cluster_name!r}. Please '
                        'verify that the bucket exists. The cluster started '
                        'successfully without mounting the bucket.')
            # Get the first store and use it to mount
            store = list(storage_obj.stores.values())[0]
            assert store is not None, storage_obj
            if storage_obj.mode == storage_lib.StorageMode.MOUNT:
                mount_cmd = store.mount_command(dst)
                action_message = 'Mounting'
            else:
                assert storage_obj.mode == storage_lib.StorageMode.MOUNT_CACHED
                mount_cmd = store.mount_cached_command(dst)
                action_message = 'Mounting cached mode'
            src_print = (storage_obj.source
                         if storage_obj.source else storage_obj.name)
            if isinstance(src_print, list):
                src_print = ', '.join(src_print)
            try:
                backend_utils.parallel_data_transfer_to_nodes(
                    runners,
                    source=src_print,
                    target=dst,
                    cmd=mount_cmd,
                    run_rsync=False,
                    action_message=action_message,
                    log_path=log_path,
                    # Need to source bashrc, as the cloud specific CLI or SDK
                    # may require PATH in bashrc.
                    source_bashrc=True,
                    num_threads=num_threads,
                )
            except exceptions.CommandError as e:
                if e.returncode == exceptions.MOUNT_PATH_NON_EMPTY_CODE:
                    mount_path = (f'{colorama.Fore.RED}'
                                  f'{colorama.Style.BRIGHT}{dst}'
                                  f'{colorama.Style.RESET_ALL}')
                    error_msg = (f'Mount path {mount_path} is non-empty.'
                                 f' {mount_path} may be a standard unix '
                                 f'path or may contain files from a previous'
                                 f' task. To fix, change the mount path'
                                 f' to an empty or non-existent path.')
                    raise RuntimeError(error_msg) from None
                else:
                    # By default, raising an error caused from mounting_utils
                    # shows a big heredoc as part of it. Here, we want to
                    # conditionally show the heredoc only if SKYPILOT_DEBUG
                    # is set
                    if env_options.Options.SHOW_DEBUG_INFO.get():
                        raise exceptions.CommandError(
                            e.returncode,
                            command='to mount',
                            error_msg=e.error_msg,
                            detailed_reason=e.detailed_reason)
                    else:
                        # Strip the command (a big heredoc) from the exception
                        raise exceptions.CommandError(
                            e.returncode,
                            command='to mount',
                            error_msg=e.error_msg,
                            detailed_reason=e.detailed_reason) from None

        end = time.time()
        logger.debug(f'Storage mount sync took {end - start} seconds.')
        logger.info(ux_utils.finishing_message('Storage mounted.', log_path))

    def _set_storage_mounts_metadata(
            self, cluster_name: str,
            storage_mounts: Optional[Dict[Path, storage_lib.Storage]]) -> None:
        """Sets 'storage_mounts' object in cluster's storage_mounts_metadata.

        After converting Storage objects in 'storage_mounts' to metadata,
        it stores {PATH: StorageMetadata} into the table.
        """
        if not storage_mounts:
            return
        storage_mounts_metadata = {}
        for dst, storage_obj in storage_mounts.items():
            if storage_obj.mode not in storage_lib.MOUNTABLE_STORAGE_MODES:
                # Skip non-mount storage objects, as there is no need to
                # reconstruct them during cluster restart.
                continue
            storage_mounts_metadata[dst] = storage_obj.handle
        lock_id = backend_utils.cluster_file_mounts_lock_id(cluster_name)
        lock_timeout = backend_utils.CLUSTER_FILE_MOUNTS_LOCK_TIMEOUT_SECONDS
        try:
            with locks.get_lock(lock_id, lock_timeout):
                global_user_state.set_cluster_storage_mounts_metadata(
                    cluster_name, storage_mounts_metadata)
        except locks.LockTimeout as e:
            raise RuntimeError(
                f'Failed to store metadata for cluster {cluster_name!r} due to '
                'a timeout when trying to access local database. Please '
                f'try again or manually remove the lock at {lock_id}. '
                f'{common_utils.format_exception(e)}') from None

    def get_storage_mounts_metadata(
            self,
            cluster_name: str) -> Optional[Dict[Path, storage_lib.Storage]]:
        """Gets 'storage_mounts' object from cluster's storage_mounts_metadata.

        After retrieving storage_mounts_metadata, it converts back the
        StorageMetadata to Storage object and restores 'storage_mounts.'
        """
        lock_id = backend_utils.cluster_file_mounts_lock_id(cluster_name)
        lock_timeout = backend_utils.CLUSTER_FILE_MOUNTS_LOCK_TIMEOUT_SECONDS
        try:
            with locks.get_lock(lock_id, lock_timeout):
                storage_mounts_metadata = (
                    global_user_state.get_cluster_storage_mounts_metadata(
                        cluster_name))
        except locks.LockTimeout as e:
            raise RuntimeError(
                f'Failed to retrieve metadata for cluster {cluster_name!r} '
                'due to a timeout when trying to access local database. '
                f'Please try again or manually remove the lock at {lock_id}.'
                f' {common_utils.format_exception(e)}') from None

        if storage_mounts_metadata is None:
            return None
        storage_mounts = {}
        for dst, storage_metadata in storage_mounts_metadata.items():
            # Setting 'sync_on_reconstruction' to False prevents from Storage
            # object creation to sync local source syncing to the bucket. Local
            # source specified in Storage object is synced to the bucket only
            # when it is created with 'sky launch'.
            storage_mounts[dst] = storage_lib.Storage.from_metadata(
                storage_metadata, sync_on_reconstruction=False)
        return storage_mounts

    def _skypilot_predefined_env_vars(
            self, handle: CloudVmRayResourceHandle) -> Dict[str, str]:
        """Returns the SkyPilot predefined environment variables.

        TODO(zhwu): Check if a single variable for all the cluster info is more
        desirable or separate variables for each piece of info.
        NOTE: In order to avoid complication in a potential future separation
        of the info into multiple env vars, we should not treat this json format
        as a sink for all the cluster info.
        """
        return {
            'SKYPILOT_CLUSTER_INFO': json.dumps({
                'cluster_name': handle.cluster_name,
                'cloud': str(handle.launched_resources.cloud),
                'region': handle.launched_resources.region,
                'zone': handle.launched_resources.zone,
            })
        }

    def _get_task_env_vars(self, task: task_lib.Task, job_id: int,
                           handle: CloudVmRayResourceHandle) -> Dict[str, str]:
        """Returns the environment variables for the task."""
        env_vars = task.envs_and_secrets
        # If it is a managed job, the TASK_ID_ENV_VAR will have been already set
        # by the controller.
        if constants.TASK_ID_ENV_VAR not in env_vars:
            env_vars[
                constants.TASK_ID_ENV_VAR] = common_utils.get_global_job_id(
                    self.run_timestamp,
                    cluster_name=handle.cluster_name,
                    job_id=str(job_id))
        env_vars.update(self._skypilot_predefined_env_vars(handle))
        return env_vars

    def _execute_task_one_node(self, handle: CloudVmRayResourceHandle,
                               task: task_lib.Task, job_id: int,
                               detach_run: bool, remote_log_dir: str) -> None:
        # Launch the command as a Ray task.
        log_dir = os.path.join(remote_log_dir, 'tasks')

        resources_dict = backend_utils.get_task_demands_dict(task)
        internal_ips = handle.internal_ips()
        assert internal_ips is not None, 'internal_ips is not cached in handle'

        task_env_vars = self._get_task_env_vars(task, job_id, handle)

        codegen = RayCodeGen()
        codegen.add_prologue(job_id)
        codegen.add_gang_scheduling_placement_group_and_setup(
            1,
            resources_dict,
            stable_cluster_internal_ips=internal_ips,
            env_vars=task_env_vars,
            setup_cmd=self._setup_cmd,
            setup_log_path=os.path.join(log_dir, 'setup.log'),
        )

        if callable(task.run):
            run_fn_code = textwrap.dedent(inspect.getsource(task.run))
            run_fn_name = task.run.__name__
            codegen.register_run_fn(run_fn_code, run_fn_name)

        command_for_node = task.run if isinstance(task.run, str) else None
        codegen.add_ray_task(
            bash_script=command_for_node,
            env_vars=task_env_vars,
            task_name=task.name,
            ray_resources_dict=backend_utils.get_task_demands_dict(task),
            log_dir=log_dir)

        codegen.add_epilogue()

        self._exec_code_on_head(handle,
                                codegen.build(),
                                job_id,
                                detach_run=detach_run,
                                managed_job_dag=task.managed_job_dag,
                                remote_log_dir=remote_log_dir)

    def _execute_task_n_nodes(self, handle: CloudVmRayResourceHandle,
                              task: task_lib.Task, job_id: int,
                              detach_run: bool, remote_log_dir: str) -> None:
        # Strategy:
        #   ray.init(...)
        #   for node:
        #     submit _run_cmd(cmd) with resource {node_i: 1}
        log_dir = os.path.join(remote_log_dir, 'tasks')
        resources_dict = backend_utils.get_task_demands_dict(task)
        internal_ips = handle.internal_ips()
        assert internal_ips is not None, 'internal_ips is not cached in handle'

        # If TPU VM Pods is used, #num_nodes should be num_nodes * num_node_ips
        num_actual_nodes = task.num_nodes * handle.num_ips_per_node
        task_env_vars = self._get_task_env_vars(task, job_id, handle)

        codegen = RayCodeGen()
        codegen.add_prologue(job_id)
        codegen.add_gang_scheduling_placement_group_and_setup(
            num_actual_nodes,
            resources_dict,
            stable_cluster_internal_ips=internal_ips,
            env_vars=task_env_vars,
            setup_cmd=self._setup_cmd,
            setup_log_path=os.path.join(log_dir, 'setup.log'),
        )

        if callable(task.run):
            run_fn_code = textwrap.dedent(inspect.getsource(task.run))
            run_fn_name = task.run.__name__
            codegen.register_run_fn(run_fn_code, run_fn_name)

        # TODO(zhwu): The resources limitation for multi-node ray.tune and
        # horovod should be considered.
        for i in range(num_actual_nodes):
            command_for_node = task.run if isinstance(task.run, str) else None

            # Ray's per-node resources, to constrain scheduling each command to
            # the corresponding node, represented by private IPs.
            codegen.add_ray_task(
                bash_script=command_for_node,
                env_vars=task_env_vars,
                task_name=task.name,
                ray_resources_dict=backend_utils.get_task_demands_dict(task),
                log_dir=log_dir,
                gang_scheduling_id=i)

        codegen.add_epilogue()
        # TODO(zhanghao): Add help info for downloading logs.
        self._exec_code_on_head(handle,
                                codegen.build(),
                                job_id,
                                detach_run=detach_run,
                                managed_job_dag=task.managed_job_dag,
                                remote_log_dir=remote_log_dir)<|MERGE_RESOLUTION|>--- conflicted
+++ resolved
@@ -7,11 +7,7 @@
 import math
 import os
 import pathlib
-<<<<<<< HEAD
 import queue as queue_lib
-=======
-import random
->>>>>>> 3436bcb1
 import re
 import shlex
 import signal
@@ -2808,7 +2804,6 @@
         """Opens an SSH tunnel to the Skylet on the head node,
         updates the cluster handle, and persists it to the database."""
         max_attempts = 3
-<<<<<<< HEAD
         # There could be a race condition here, as find_free_port
         # can return the same port to multiple threads/processes.
         for attempt in range(max_attempts):
@@ -2893,34 +2888,6 @@
                                f'({attempt + 1}/{max_attempts}). '
                                f'stdout: {stdout}, stderr: {stderr}')
                 continue
-=======
-        # There could be a race condition here, as multiple processes may
-        # attempt to open the same port at the same time.
-        for attempt in range(max_attempts):
-            runners = self.get_command_runners()
-            head_runner = runners[0]
-            local_port = random.randint(10000, 65535)
-            try:
-                ssh_tunnel_proc = backend_utils.open_ssh_tunnel(
-                    head_runner, (local_port, constants.SKYLET_GRPC_PORT))
-            except exceptions.CommandError as e:
-                # Don't retry if the error is due to timeout,
-                # connection refused, Kubernetes pods not found,
-                # or an in-progress termination.
-                if (e.detailed_reason is not None and
-                    (backend_utils.SSH_CONNECTION_ERROR_PATTERN.search(
-                        e.detailed_reason) or
-                     backend_utils.K8S_PODS_NOT_FOUND_PATTERN.search(
-                         e.detailed_reason) or attempt == max_attempts - 1)):
-                    raise e
-                logger.warning(
-                    f'Failed to open SSH tunnel on port {local_port} '
-                    f'({attempt + 1}/{max_attempts}). '
-                    f'{e.error_msg}\n{e.detailed_reason}')
-                continue
-            tunnel_info = SSHTunnelInfo(port=local_port,
-                                        pid=ssh_tunnel_proc.pid)
->>>>>>> 3436bcb1
             break
 
         try:
@@ -3738,7 +3705,6 @@
                     try:
                         request = jobsv1_pb2.UpdateStatusRequest()
                         backend_utils.invoke_skylet_with_retries(
-                            handle,
                             lambda: SkyletClient(handle.get_grpc_channel()
                                                 ).update_status(request))
                     except exceptions.SkyletMethodNotImplementedError:
@@ -3763,8 +3729,8 @@
                 try:
                     fail_request = jobsv1_pb2.FailAllInProgressJobsRequest()
                     backend_utils.invoke_skylet_with_retries(
-                        handle, lambda: SkyletClient(handle.get_grpc_channel()).
-                        fail_all_in_progress_jobs(fail_request))
+                        lambda: SkyletClient(handle.get_grpc_channel(
+                        )).fail_all_in_progress_jobs(fail_request))
                 except exceptions.SkyletMethodNotImplementedError:
                     use_legacy = True
 
@@ -4221,9 +4187,8 @@
                         managed_job=managed_job_info,
                         script_path=script_path)
 
-                backend_utils.invoke_skylet_with_retries(
-                    handle, lambda: SkyletClient(handle.get_grpc_channel()).
-                    queue_job(queue_job_request))
+                backend_utils.invoke_skylet_with_retries(lambda: SkyletClient(
+                    handle.get_grpc_channel()).queue_job(queue_job_request))
             except exceptions.SkyletMethodNotImplementedError:
                 use_legacy = True
 
@@ -4321,8 +4286,8 @@
                     resources_str=resources_str,
                     metadata=metadata)
                 response = backend_utils.invoke_skylet_with_retries(
-                    handle, lambda: SkyletClient(handle.get_grpc_channel()).
-                    add_job(request))
+                    lambda: SkyletClient(handle.get_grpc_channel()).add_job(
+                        request))
                 job_id = response.job_id
                 log_dir = response.log_dir
                 return job_id, log_dir
@@ -4550,8 +4515,8 @@
             try:
                 request = jobsv1_pb2.GetJobStatusRequest(job_ids=job_ids)
                 response = backend_utils.invoke_skylet_with_retries(
-                    handle, lambda: SkyletClient(handle.get_grpc_channel()).
-                    get_job_status(request))
+                    lambda: SkyletClient(handle.get_grpc_channel()
+                                        ).get_job_status(request))
                 statuses: Dict[Optional[int], Optional[job_lib.JobStatus]] = {
                     job_id: job_lib.JobStatus.from_protobuf(proto_status)
                     for job_id, proto_status in response.job_statuses.items()
@@ -4588,8 +4553,8 @@
                                                        cancel_all=cancel_all,
                                                        user_hash=user_hash)
                 response = backend_utils.invoke_skylet_with_retries(
-                    handle, lambda: SkyletClient(handle.get_grpc_channel()).
-                    cancel_jobs(request))
+                    lambda: SkyletClient(handle.get_grpc_channel()).cancel_jobs(
+                        request))
                 cancelled_ids = response.cancelled_job_ids
             except exceptions.SkyletMethodNotImplementedError:
                 use_legacy = True
@@ -4635,8 +4600,8 @@
                 request = jobsv1_pb2.GetLogDirsForJobsRequest(
                     job_ids=int_job_ids)
                 response = backend_utils.invoke_skylet_with_retries(
-                    handle, lambda: SkyletClient(handle.get_grpc_channel()).
-                    get_log_dirs_for_jobs(request))
+                    lambda: SkyletClient(handle.get_grpc_channel()
+                                        ).get_log_dirs_for_jobs(request))
                 job_log_dirs = response.job_log_dirs
                 if not job_log_dirs:
                     logger.info(f'{colorama.Fore.YELLOW}'
