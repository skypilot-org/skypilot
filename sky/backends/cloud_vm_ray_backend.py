--- conflicted
+++ resolved
@@ -4383,16 +4383,6 @@
                 prev_cluster_status=prev_cluster_status,
                 prev_handle=handle)
         usage_lib.messages.usage.set_new_cluster()
-<<<<<<< HEAD
-        assert len(task.resources) == 1, task.resources
-=======
-        # Use the task_cloud, because the cloud in `to_provision` can be changed
-        # later during the retry.
-        for resources in task.resources:
-            task_cloud = (resources.cloud
-                          if resources.cloud is not None else clouds.Cloud)
-            task_cloud.check_cluster_name_is_valid(cluster_name)
->>>>>>> 1ce2dc18
 
         if to_provision is None:
             # The cluster is recently terminated either by autostop or manually
