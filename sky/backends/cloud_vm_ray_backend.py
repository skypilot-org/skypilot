"""Backend: runs on cloud virtual machines, managed by Ray."""
import ast
import copy
import enum
import getpass
import inspect
import json
import math
import os
import pathlib
import re
import signal
import subprocess
import sys
import tempfile
import textwrap
import threading
import time
import typing
from typing import Dict, Iterable, List, Optional, Set, Tuple, Union

import colorama
import filelock

import sky
from sky import backends
from sky import cloud_stores
from sky import clouds
from sky import exceptions
from sky import global_user_state
from sky import optimizer
from sky import provision as provision_lib
from sky import resources as resources_lib
from sky import serve as serve_lib
from sky import sky_logging
from sky import skypilot_config
from sky import spot as spot_lib
from sky import status_lib
from sky import task as task_lib
from sky.backends import backend_utils
from sky.backends import onprem_utils
from sky.backends import wheel_utils
from sky.data import data_utils
from sky.data import storage as storage_lib
from sky.data import storage_utils
from sky.provision import instance_setup
from sky.provision import metadata_utils
from sky.provision import provisioner
from sky.skylet import autostop_lib
from sky.skylet import constants
from sky.skylet import job_lib
from sky.skylet import log_lib
from sky.usage import usage_lib
from sky.utils import command_runner
from sky.utils import common_utils
<<<<<<< HEAD
from sky.utils import env_options
=======
from sky.utils import controller_utils
>>>>>>> b401b79e
from sky.utils import log_utils
from sky.utils import resources_utils
from sky.utils import rich_utils
from sky.utils import subprocess_utils
from sky.utils import timeline
from sky.utils import tpu_utils
from sky.utils import ux_utils

if typing.TYPE_CHECKING:
    from sky import dag

Path = str

SKY_REMOTE_APP_DIR = backend_utils.SKY_REMOTE_APP_DIR
SKY_REMOTE_WORKDIR = constants.SKY_REMOTE_WORKDIR

logger = sky_logging.init_logger(__name__)

_PATH_SIZE_MEGABYTES_WARN_THRESHOLD = 256

# Timeout (seconds) for provision progress: if in this duration no new nodes
# are launched, abort and failover.
_NODES_LAUNCHING_PROGRESS_TIMEOUT = {
    clouds.AWS: 90,
    clouds.Azure: 90,
    clouds.GCP: 240,
    clouds.Lambda: 150,
    clouds.IBM: 160,
    clouds.Local: 90,
    clouds.OCI: 300,
    clouds.Kubernetes: 300,
}

# Time gap between retries after failing to provision in all possible places.
# Used only if --retry-until-up is set.
_RETRY_UNTIL_UP_INIT_GAP_SECONDS = 60

# The maximum retry count for fetching IP address.
_FETCH_IP_MAX_ATTEMPTS = 3

_TEARDOWN_FAILURE_MESSAGE = (
    f'\n{colorama.Fore.RED}Failed to terminate '
    '{cluster_name}. {extra_reason}'
    'If you want to ignore this error and remove the cluster '
    'from the status table, use `sky down --purge`.'
    f'{colorama.Style.RESET_ALL}\n'
    '**** STDOUT ****\n'
    '{stdout}\n'
    '**** STDERR ****\n'
    '{stderr}')

_TEARDOWN_PURGE_WARNING = (
    f'{colorama.Fore.YELLOW}'
    'WARNING: Received non-zero exit code from {reason}. '
    'Make sure resources are manually deleted.\n'
    'Details: {details}'
    f'{colorama.Style.RESET_ALL}')

_RSYNC_NOT_FOUND_MESSAGE = (
    '`rsync` command is not found in the specified image. '
    'Please use an image with rsync installed.')

_TPU_NOT_FOUND_ERROR = 'ERROR: (gcloud.compute.tpus.delete) NOT_FOUND'

_CTRL_C_TIP_MESSAGE = ('INFO: Tip: use Ctrl-C to exit log streaming '
                       '(task will not be killed).')

_MAX_RAY_UP_RETRY = 5

# Number of retries for getting zones.
_MAX_GET_ZONE_RETRY = 3

_JOB_ID_PATTERN = re.compile(r'Job ID: ([0-9]+)')

# Path to the monkey-patched ray up script.
# We don't do import then __file__ because that script needs to be filled in
# (so import would fail).
_RAY_UP_WITH_MONKEY_PATCHED_HASH_LAUNCH_CONF_PATH = (
    pathlib.Path(sky.__file__).resolve().parent / 'backends' /
    'monkey_patches' / 'monkey_patch_ray_up.py')

# Restart skylet when the version does not match to keep the skylet up-to-date.
_MAYBE_SKYLET_RESTART_CMD = 'python3 -m sky.skylet.attempt_skylet'


def _get_cluster_config_template(cloud):
    cloud_to_template = {
        clouds.AWS: 'aws-ray.yml.j2',
        clouds.Azure: 'azure-ray.yml.j2',
        clouds.GCP: 'gcp-ray.yml.j2',
        clouds.Lambda: 'lambda-ray.yml.j2',
        clouds.IBM: 'ibm-ray.yml.j2',
        clouds.Local: 'local-ray.yml.j2',
        clouds.SCP: 'scp-ray.yml.j2',
        clouds.OCI: 'oci-ray.yml.j2',
        clouds.Kubernetes: 'kubernetes-ray.yml.j2',
    }
    return cloud_to_template[type(cloud)]


def write_ray_up_script_with_patched_launch_hash_fn(
    cluster_config_path: str,
    ray_up_kwargs: Dict[str, bool],
) -> str:
    """Writes a Python script that runs `ray up` with our launch hash func.

    Our patched launch hash has one difference from the non-patched version: it
    does not include any `ssh_proxy_command` under `auth` as part of the hash
    calculation.
    """
    with open(_RAY_UP_WITH_MONKEY_PATCHED_HASH_LAUNCH_CONF_PATH, 'r') as f:
        ray_up_no_restart_script = f.read().format(
            ray_yaml_path=repr(cluster_config_path),
            ray_up_kwargs=ray_up_kwargs)
    with tempfile.NamedTemporaryFile('w',
                                     prefix='skypilot_ray_up_',
                                     suffix='.py',
                                     delete=False) as f:
        f.write(ray_up_no_restart_script)
        logger.debug(f'`ray up` script: {f.name}')
    return f.name


class RayCodeGen:
    """Code generator of a Ray program that executes a sky.Task.

    Usage:

      >> codegen = RayCodegen()
      >> codegen.add_prologue()

      >> codegen.add_ray_task(...)
      >> codegen.add_ray_task(...)

      >> codegen.add_epilogue()
      >> code = codegen.build()
    """

    def __init__(self):
        # Code generated so far, to be joined via '\n'.
        self._code = []
        # Guard method calling order.
        self._has_prologue = False
        self._has_epilogue = False

        # For n nodes gang scheduling.
        self._has_gang_scheduling = False
        self._num_nodes = 0

        self._has_register_run_fn = False

        # job_id
        # Job ID is used to identify the job (also this generated code).
        # It is a int automatically generated by the DB on the cluster
        # and monotonically increasing starting from 1.
        # To generate the job ID, we use the following logic:
        #   code = job_lib.JobLibCodeGen.add_job(username,
        #                                              run_timestamp)
        #   job_id = get_output(run_on_cluster(code))
        self.job_id = None

    def add_prologue(self, job_id: int, is_local: bool = False) -> None:
        assert not self._has_prologue, 'add_prologue() called twice?'
        self._has_prologue = True
        self.job_id = job_id
        self.is_local = is_local
        # Should use 'auto' or 'ray://<internal_head_ip>:10001' rather than
        # 'ray://localhost:10001', or 'ray://127.0.0.1:10001', for public cloud.
        # Otherwise, ray will fail to get the placement group because of a bug
        # in ray job.
        # TODO(mluo): Check why 'auto' not working with on-prem cluster and
        # whether the placement group issue also occurs in on-prem cluster.
        ray_address = 'ray://localhost:10001' if is_local else 'auto'
        self._code = [
            textwrap.dedent(f"""\
            import getpass
            import hashlib
            import io
            import os
            import pathlib
            import sys
            import selectors
            import subprocess
            import tempfile
            import textwrap
            import time
            from typing import Dict, List, Optional, Tuple, Union

            import ray
            import ray.util as ray_util

            from sky.skylet import autostop_lib
            from sky.skylet import constants
            from sky.skylet import job_lib
            from sky.utils import log_utils

            SKY_REMOTE_WORKDIR = {constants.SKY_REMOTE_WORKDIR!r}

            kwargs = dict()
            # Only set the `_temp_dir` to SkyPilot's ray cluster directory when the directory
            # exists for backward compatibility for the VM launched before #1790.
            if os.path.exists({constants.SKY_REMOTE_RAY_TEMPDIR!r}):
                kwargs['_temp_dir'] = {constants.SKY_REMOTE_RAY_TEMPDIR!r}
            ray.init(
                address={ray_address!r},
                namespace='__sky__{job_id}__',
                log_to_driver=True,
                **kwargs
            )
            run_fn = None
            futures = []
            """),
            # FIXME: This is a hack to make sure that the functions can be found
            # by ray.remote. This should be removed once we have a better way to
            # specify dependencies for ray.
            inspect.getsource(log_lib._ProcessingArgs),  # pylint: disable=protected-access
            inspect.getsource(log_lib._handle_io_stream),  # pylint: disable=protected-access
            inspect.getsource(log_lib.process_subprocess_stream),
            inspect.getsource(log_lib.run_with_log),
            inspect.getsource(log_lib.make_task_bash_script),
            inspect.getsource(log_lib.add_ray_env_vars),
            inspect.getsource(log_lib.run_bash_command_with_log),
            'run_bash_command_with_log = ray.remote(run_bash_command_with_log)',
        ]
        # Currently, the codegen program is/can only be submitted to the head
        # node, due to using job_lib for updating job statuses, and using
        # autostop_lib here.
        self._code.append(
            # Use hasattr to handle backward compatibility.
            # TODO(zongheng): remove in ~1-2 minor releases (currently 0.2.x).
            textwrap.dedent("""\
              if hasattr(autostop_lib, 'set_last_active_time_to_now'):
                  autostop_lib.set_last_active_time_to_now()
            """))
        self._code += [
            f'job_lib.set_status({job_id!r}, job_lib.JobStatus.PENDING)',
        ]

    def add_gang_scheduling_placement_group_and_setup(
        self,
        num_nodes: int,
        resources_dict: Dict[str, float],
        stable_cluster_internal_ips: List[str],
        setup_cmd: Optional[str] = None,
        setup_log_path: Optional[str] = None,
        envs: Optional[Dict[str, str]] = None,
    ) -> None:
        """Create the gang scheduling placement group for a Task.

        cluster_ips_sorted is used to ensure that the SKY_NODE_RANK environment
        variable is assigned in a deterministic order whenever a new task is
        added.
        """
        assert self._has_prologue, (
            'Call add_prologue() before '
            'add_gang_scheduling_placement_group_and_setup().')
        self._has_gang_scheduling = True
        self._num_nodes = num_nodes

        bundles = [copy.copy(resources_dict) for _ in range(num_nodes)]
        # Set CPU to avoid ray hanging the resources allocation
        # for remote functions, since the task will request 1 CPU
        # by default.
        task_cpu_demand = resources_dict.pop('CPU')

        if resources_dict:
            assert len(resources_dict) == 1, (
                'There can only be one type of accelerator per instance. '
                f'Found: {resources_dict}.')
            acc_name, acc_count = list(resources_dict.items())[0]
            gpu_dict = {'GPU': acc_count}
            # gpu_dict should be empty when the accelerator is not GPU.
            # FIXME: This is a hack to make sure that we do not reserve
            # GPU when requesting TPU.
            if 'tpu' in acc_name.lower():
                gpu_dict = {}
            for bundle in bundles:
                bundle.update({
                    # Set the GPU to avoid ray hanging the resources allocation
                    **gpu_dict,
                })

        self._code += [
            textwrap.dedent(f"""\
                pg = ray_util.placement_group({json.dumps(bundles)}, 'STRICT_SPREAD')
                plural = 's' if {num_nodes} > 1 else ''
                node_str = f'{num_nodes} node{{plural}}'

                message = {_CTRL_C_TIP_MESSAGE!r} + '\\n'
                message += f'INFO: Waiting for task resources on {{node_str}}. This will block if the cluster is full.'
                print(message,
                      file=sys.stderr,
                      flush=True)
                # FIXME: This will print the error message from autoscaler if
                # it is waiting for other task to finish. We should hide the
                # error message.
                ray.get(pg.ready())
                print('INFO: All task resources reserved.',
                      file=sys.stderr,
                      flush=True)
                """)
        ]

        job_id = self.job_id
        if setup_cmd is not None:
            self._code += [
                textwrap.dedent(f"""\
                setup_cmd = {setup_cmd!r}
                _SETUP_CPUS = 0.0001
                # The setup command will be run as a ray task with num_cpus=_SETUP_CPUS as the
                # requirement; this means Ray will set CUDA_VISIBLE_DEVICES to an empty string.
                # We unset it so that user setup command may properly use this env var.
                setup_cmd = 'unset CUDA_VISIBLE_DEVICES; ' + setup_cmd
                job_lib.set_status({job_id!r}, job_lib.JobStatus.SETTING_UP)

                # The schedule_step should be called after the job status is set to non-PENDING,
                # otherwise, the scheduler will think the current job is not submitted yet, and
                # skip the scheduling step.
                job_lib.scheduler.schedule_step()

                total_num_nodes = len(ray.nodes())
                setup_bundles = [{{"CPU": _SETUP_CPUS}} for _ in range(total_num_nodes)]
                setup_pg = ray.util.placement_group(setup_bundles, strategy='STRICT_SPREAD')
                setup_workers = [run_bash_command_with_log \\
                    .options(
                        name='setup',
                        num_cpus=_SETUP_CPUS,
                        scheduling_strategy=ray.util.scheduling_strategies.PlacementGroupSchedulingStrategy(
                            placement_group=setup_pg,
                            placement_group_bundle_index=i)
                    ) \\
                    .remote(
                        setup_cmd,
                        os.path.expanduser({setup_log_path!r}),
                        getpass.getuser(),
                        job_id={self.job_id},
                        env_vars={envs!r},
                        stream_logs=True,
                        with_ray=True,
                        use_sudo={self.is_local},
                    ) for i in range(total_num_nodes)]
                setup_returncodes = ray.get(setup_workers)
                if sum(setup_returncodes) != 0:
                    job_lib.set_status({self.job_id!r}, job_lib.JobStatus.FAILED_SETUP)
                    # This waits for all streaming logs to finish.
                    time.sleep(1)
                    print('ERROR: {colorama.Fore.RED}Job {self.job_id}\\'s setup failed with '
                        'return code list:{colorama.Style.RESET_ALL}',
                        setup_returncodes,
                        file=sys.stderr,
                        flush=True)
                    # Need this to set the job status in ray job to be FAILED.
                    sys.exit(1)
                """)
            ]

        self._code.append(f'job_lib.set_job_started({self.job_id!r})')
        if setup_cmd is None:
            # Need to call schedule_step() to make sure the scheduler
            # schedule the next pending job.
            self._code.append('job_lib.scheduler.schedule_step()')

        # Export IP and node rank to the environment variables.
        self._code += [
            textwrap.dedent(f"""\
                @ray.remote
                def check_ip():
                    return ray.util.get_node_ip_address()
                gang_scheduling_id_to_ip = ray.get([
                    check_ip.options(
                            num_cpus={task_cpu_demand},
                            scheduling_strategy=ray.util.scheduling_strategies.PlacementGroupSchedulingStrategy(
                                placement_group=pg,
                                placement_group_bundle_index=i
                            )).remote()
                    for i in range(pg.bundle_count)
                ])
                print('INFO: Reserved IPs:', gang_scheduling_id_to_ip)

                cluster_ips_to_node_id = {{ip: i for i, ip in enumerate({stable_cluster_internal_ips!r})}}
                job_ip_rank_list = sorted(gang_scheduling_id_to_ip, key=cluster_ips_to_node_id.get)
                job_ip_rank_map = {{ip: i for i, ip in enumerate(job_ip_rank_list)}}
                job_ip_list_str = '\\n'.join(job_ip_rank_list)
                """),
        ]

    def register_run_fn(self, run_fn: str, run_fn_name: str) -> None:
        """Register the run function to be run on the remote cluster.

        Args:
            run_fn: The run function to be run on the remote cluster.
        """
        assert self._has_gang_scheduling, (
            'Call add_gang_scheduling_placement_group_and_setup() '
            'before register_run_fn().')
        assert not self._has_register_run_fn, (
            'register_run_fn() called twice?')
        self._has_register_run_fn = True

        self._code += [
            run_fn,
            f'run_fn = {run_fn_name}',
        ]

    def add_ray_task(self,
                     bash_script: Optional[str],
                     task_name: Optional[str],
                     job_run_id: Optional[str],
                     ray_resources_dict: Dict[str, float],
                     log_dir: str,
                     env_vars: Optional[Dict[str, str]] = None,
                     gang_scheduling_id: int = 0,
                     use_sudo: bool = False) -> None:
        """Generates code for a ray remote task that runs a bash command."""
        assert self._has_gang_scheduling, (
            'Call add_gang_scheduling_placement_group_and_setup() before '
            'add_ray_task().')
        assert (not self._has_register_run_fn or
                bash_script is None), ('bash_script should '
                                       'be None when run_fn is registered.')
        task_cpu_demand = ray_resources_dict.pop('CPU')
        # Build remote_task.options(...)
        #   resources=...
        #   num_gpus=...
        options = []
        options.append(f'num_cpus={task_cpu_demand}')

        num_gpus = 0.0
        if ray_resources_dict:
            assert len(ray_resources_dict) == 1, (
                'There can only be one type of accelerator per instance. '
                f'Found: {ray_resources_dict}.')
            num_gpus = list(ray_resources_dict.values())[0]
            options.append(f'resources={json.dumps(ray_resources_dict)}')

            resources_key = list(ray_resources_dict.keys())[0]
            if 'tpu' not in resources_key.lower():
                # `num_gpus` should be empty when the accelerator is not GPU.
                # FIXME: use a set of GPU types, instead of 'tpu' in the key.

                # Passing this ensures that the Ray remote task gets
                # CUDA_VISIBLE_DEVICES set correctly.  If not passed, that flag
                # would be force-set to empty by Ray.
                options.append(f'num_gpus={num_gpus}')
        options.append(
            'scheduling_strategy=ray.util.scheduling_strategies.PlacementGroupSchedulingStrategy('  # pylint: disable=line-too-long
            'placement_group=pg, '
            f'placement_group_bundle_index={gang_scheduling_id})')

        sky_env_vars_dict_str = [
            textwrap.dedent("""\
            sky_env_vars_dict = {}
            sky_env_vars_dict['SKYPILOT_NODE_IPS'] = job_ip_list_str
            # Environment starting with `SKY_` is deprecated.
            sky_env_vars_dict['SKY_NODE_IPS'] = job_ip_list_str
            """)
        ]

        if env_vars is not None:
            sky_env_vars_dict_str.extend(f'sky_env_vars_dict[{k!r}] = {v!r}'
                                         for k, v in env_vars.items())
        if job_run_id is not None:
            sky_env_vars_dict_str += [
                f'sky_env_vars_dict[{constants.TASK_ID_ENV_VAR!r}]'
                f' = {job_run_id!r}',
                # TODO(zhwu): remove this deprecated env var in later release
                # (after 0.5).
                f'sky_env_vars_dict[{constants.TASK_ID_ENV_VAR_DEPRECATED!r}]'
                f' = {job_run_id!r}'
            ]
        sky_env_vars_dict_str = '\n'.join(sky_env_vars_dict_str)

        options_str = ', '.join(options)
        logger.debug('Added Task with options: '
                     f'{options_str}')
        self._code += [
            sky_env_vars_dict_str,
            textwrap.dedent(f"""\
        script = {bash_script!r}
        if run_fn is not None:
            script = run_fn({gang_scheduling_id}, gang_scheduling_id_to_ip)


        if script is not None:
            sky_env_vars_dict['SKYPILOT_NUM_GPUS_PER_NODE'] = {int(math.ceil(num_gpus))!r}
            # Environment starting with `SKY_` is deprecated.
            sky_env_vars_dict['SKY_NUM_GPUS_PER_NODE'] = {int(math.ceil(num_gpus))!r}

            ip = gang_scheduling_id_to_ip[{gang_scheduling_id!r}]
            rank = job_ip_rank_map[ip]

            if len(cluster_ips_to_node_id) == 1: # Single-node task on single-node cluter
                name_str = '{task_name},' if {task_name!r} != None else 'task,'
                log_path = os.path.expanduser(os.path.join({log_dir!r}, 'run.log'))
            else: # Single-node or multi-node task on multi-node cluster
                idx_in_cluster = cluster_ips_to_node_id[ip]
                if cluster_ips_to_node_id[ip] == 0:
                    node_name = 'head'
                else:
                    node_name = f'worker{{idx_in_cluster}}'
                name_str = f'{{node_name}}, rank={{rank}},'
                log_path = os.path.expanduser(os.path.join({log_dir!r}, f'{{rank}}-{{node_name}}.log'))
            sky_env_vars_dict['SKYPILOT_NODE_RANK'] = rank
            # Environment starting with `SKY_` is deprecated.
            sky_env_vars_dict['SKY_NODE_RANK'] = rank

            sky_env_vars_dict['SKYPILOT_INTERNAL_JOB_ID'] = {self.job_id}
            # Environment starting with `SKY_` is deprecated.
            sky_env_vars_dict['SKY_INTERNAL_JOB_ID'] = {self.job_id}

            futures.append(run_bash_command_with_log \\
                    .options(name=name_str, {options_str}) \\
                    .remote(
                        script,
                        log_path,
                        getpass.getuser(),
                        job_id={self.job_id},
                        env_vars=sky_env_vars_dict,
                        stream_logs=True,
                        with_ray=True,
                        use_sudo={use_sudo},
                    ))""")
        ]

    def add_epilogue(self) -> None:
        """Generates code that waits for all tasks, then exits."""
        assert self._has_prologue, 'Call add_prologue() before add_epilogue().'
        assert not self._has_epilogue, 'add_epilogue() called twice?'
        self._has_epilogue = True

        self._code += [
            textwrap.dedent(f"""\
            returncodes = ray.get(futures)
            if sum(returncodes) != 0:
                job_lib.set_status({self.job_id!r}, job_lib.JobStatus.FAILED)
                # This waits for all streaming logs to finish.
                job_lib.scheduler.schedule_step()
                time.sleep(0.5)
                print('ERROR: {colorama.Fore.RED}Job {self.job_id} failed with '
                      'return code list:{colorama.Style.RESET_ALL}',
                      returncodes,
                      file=sys.stderr,
                      flush=True)
                # Need this to set the job status in ray job to be FAILED.
                sys.exit(1)
            else:
                sys.stdout.flush()
                sys.stderr.flush()
                job_lib.set_status({self.job_id!r}, job_lib.JobStatus.SUCCEEDED)
                # This waits for all streaming logs to finish.
                job_lib.scheduler.schedule_step()
                time.sleep(0.5)
            """)
        ]

    def build(self) -> str:
        """Returns the entire generated program."""
        assert self._has_epilogue, 'Call add_epilogue() before build().'
        return '\n'.join(self._code)


class GangSchedulingStatus(enum.Enum):
    """Enum for gang scheduling status."""
    CLUSTER_READY = 0
    GANG_FAILED = 1
    HEAD_FAILED = 2


class RetryingVmProvisioner(object):
    """A provisioner that retries different cloud/regions/zones."""

    class ToProvisionConfig:
        """Resources to be provisioned."""

        def __init__(
            self,
            cluster_name: str,
            resources: resources_lib.Resources,
            num_nodes: int,
            prev_cluster_status: Optional[status_lib.ClusterStatus],
            prev_handle: Optional['CloudVmRayResourceHandle'],
        ) -> None:
            assert cluster_name is not None, 'cluster_name must be specified.'
            self.cluster_name = cluster_name
            self.resources = resources
            self.num_nodes = num_nodes
            self.prev_cluster_status = prev_cluster_status
            self.prev_handle = prev_handle

    def __init__(self,
                 log_dir: str,
                 dag: 'dag.Dag',
                 optimize_target: 'optimizer.OptimizeTarget',
                 requested_features: Set[clouds.CloudImplementationFeatures],
                 local_wheel_path: pathlib.Path,
                 wheel_hash: str,
                 blocked_resources: Optional[Iterable[
                     resources_lib.Resources]] = None):
        self._blocked_resources: Set[resources_lib.Resources] = set()
        if blocked_resources:
            # blocked_resources is not None and not empty.
            self._blocked_resources.update(blocked_resources)

        self.log_dir = os.path.expanduser(log_dir)
        self._dag = dag
        self._optimize_target = optimize_target
        self._requested_features = requested_features
        self._local_wheel_path = local_wheel_path
        self._wheel_hash = wheel_hash

    def _update_blocklist_on_gcp_error(
            self, launchable_resources: 'resources_lib.Resources',
            region: 'clouds.Region', zones: Optional[List['clouds.Zone']],
            stdout: str, stderr: str):
        style = colorama.Style
        assert zones and len(zones) == 1, zones
        zone = zones[0]
        splits = stderr.split('\n')
        exception_list = [s for s in splits if s.startswith('Exception: ')]
        httperror_str = [
            s for s in splits
            # GCP API errors
            if s.startswith('googleapiclient.errors.HttpError: ') or
            # 'SKYPILOT_ERROR_NO_NODES_LAUNCHED': skypilot's changes to the
            # underlying provisioner provider; for errors prior to provisioning
            # like VPC setup.
            'SKYPILOT_ERROR_NO_NODES_LAUNCHED: ' in s
        ]
        if len(exception_list) == 1:
            # Parse structured response {'errors': [...]}.
            exception_str = exception_list[0][len('Exception: '):]
            try:
                exception_dict = ast.literal_eval(exception_str)
            except Exception as e:
                if 'wait_ready timeout exceeded' in exception_str:
                    # This error seems to occur when the provisioning process
                    # went through partially (e.g., for spot, initial
                    # provisioning succeeded, but while waiting for ssh/setting
                    # up it got preempted).
                    logger.error('Got the following exception, continuing: '
                                 f'{exception_list[0]}')
                    self._blocked_resources.add(
                        launchable_resources.copy(zone=zone.name))
                    return
                raise RuntimeError(
                    f'Failed to parse exception: {exception_str}') from e
            # TPU VM returns a different structured response.
            if 'errors' not in exception_dict:
                exception_dict = {'errors': [exception_dict]}
            for error in exception_dict['errors']:
                code = error['code']
                message = error['message']
                logger.warning(f'Got return code {code} in {zone.name} '
                               f'{style.DIM}(message: {message})'
                               f'{style.RESET_ALL}')
                if code == 'QUOTA_EXCEEDED':
                    if '\'GPUS_ALL_REGIONS\' exceeded' in message:
                        # Global quota.  All regions in GCP will fail.  Ex:
                        # Quota 'GPUS_ALL_REGIONS' exceeded.  Limit: 1.0
                        # globally.
                        # This skip is only correct if we implement "first
                        # retry the region/zone of an existing cluster with the
                        # same name" correctly.
                        self._blocked_resources.add(
                            launchable_resources.copy(region=None, zone=None))
                    else:
                        # Per region.  Ex: Quota 'CPUS' exceeded.  Limit: 24.0
                        # in region us-west1.
                        self._blocked_resources.add(
                            launchable_resources.copy(zone=None))
                elif code in [
                        'ZONE_RESOURCE_POOL_EXHAUSTED',
                        'ZONE_RESOURCE_POOL_EXHAUSTED_WITH_DETAILS',
                        'UNSUPPORTED_OPERATION'
                ]:  # Per zone.
                    # Return codes can be found at https://cloud.google.com/compute/docs/troubleshooting/troubleshooting-vm-creation # pylint: disable=line-too-long
                    # However, UNSUPPORTED_OPERATION is observed empirically
                    # when VM is preempted during creation.  This seems to be
                    # not documented by GCP.
                    self._blocked_resources.add(
                        launchable_resources.copy(zone=zone.name))
                elif code in ['RESOURCE_NOT_READY']:
                    # This code is returned when the VM is still STOPPING.
                    self._blocked_resources.add(
                        launchable_resources.copy(zone=zone.name))
                elif code in [3, 8, 9]:
                    # Error code 3 means TPU is preempted during creation.
                    # Example:
                    # {'code': 3, 'message': 'Cloud TPU received a bad request. update is not supported while in state PREEMPTED [EID: 0x73013519f5b7feb2]'} # pylint: disable=line-too-long
                    # Error code 8 means TPU resources is out of
                    # capacity. Example:
                    # {'code': 8, 'message': 'There is no more capacity in the zone "europe-west4-a"; you can try in another zone where Cloud TPU Nodes are offered (see https://cloud.google.com/tpu/docs/regions) [EID: 0x1bc8f9d790be9142]'} # pylint: disable=line-too-long
                    # Error code 9 means TPU resources is insufficient reserved
                    # capacity. Example:
                    # {'code': 9, 'message': 'Insufficient reserved capacity. Contact customer support to increase your reservation. [EID: 0x2f8bc266e74261a]'} # pylint: disable=line-too-long
                    self._blocked_resources.add(
                        launchable_resources.copy(zone=zone.name))
                elif code == 'RESOURCE_NOT_FOUND':
                    # https://github.com/skypilot-org/skypilot/issues/1797
                    # In the inner provision loop we have used retries to
                    # recover but failed. This indicates this zone is most
                    # likely out of capacity. The provision loop will terminate
                    # any potentially live VMs before moving onto the next
                    # zone.
                    self._blocked_resources.add(
                        launchable_resources.copy(zone=zone.name))
                else:
                    assert False, error
        elif len(httperror_str) >= 1:
            messages = '\n\t'.join(httperror_str)
            logger.warning(
                f'Got error(s):\n\t{style.DIM}{messages}{style.RESET_ALL}')
            if ('SKYPILOT_ERROR_NO_NODES_LAUNCHED: No VPC with name '
                    in stderr):
                # User has specified a VPC that does not exist. On GCP, VPC is
                # global. So we skip the entire cloud.
                self._blocked_resources.add(
                    launchable_resources.copy(region=None, zone=None))
            elif ('SKYPILOT_ERROR_NO_NODES_LAUNCHED: No subnet for region '
                  in stderr):
                if (any(acc.lower().startswith('tpu-v4')
                        for acc in launchable_resources.accelerators.keys()) and
                        region.name == 'us-central2'):
                    # us-central2 is a TPU v4 only region. The subnet for
                    # this region may not exist when the user does not have
                    # the TPU v4 quota. We should skip this region.
                    logger.warning('Please check if you have TPU v4 quotas '
                                   f'in {region.name}.')
                self._blocked_resources.add(
                    launchable_resources.copy(region=region.name, zone=None))
            elif ('Requested disk size cannot be smaller than the image size'
                  in httperror_str[0]):
                logger.info('Skipping all regions due to disk size issue.')
                self._blocked_resources.add(
                    launchable_resources.copy(region=None, zone=None))
            elif ('Policy update access denied.' in httperror_str[0] or
                  'IAM_PERMISSION_DENIED' in httperror_str[0]):
                logger.info(
                    'Skipping all regions due to service account not '
                    'having the required permissions and the user '
                    'account does not have enough permission to '
                    'update it. Please contact your administrator and '
                    'check out: https://skypilot.readthedocs.io/en/latest/cloud-setup/cloud-permissions/gcp.html\n'  # pylint: disable=line-too-long
                    f'Details: {httperror_str[0]}')
                self._blocked_resources.add(
                    launchable_resources.copy(region=None, zone=None))
            else:
                # Parse HttpError for unauthorized regions. Example:
                # googleapiclient.errors.HttpError: <HttpError 403 when requesting ... returned "Location us-east1-d is not found or access is unauthorized.". # pylint: disable=line-too-long
                # Details: "Location us-east1-d is not found or access is
                # unauthorized.">
                self._blocked_resources.add(
                    launchable_resources.copy(zone=zone.name))
        else:
            # No such structured error response found.
            assert not exception_list, stderr
            if 'Head node fetch timed out' in stderr:
                # Example: click.exceptions.ClickException: Head node fetch
                # timed out. Failed to create head node.
                # This is a transient error, but we have retried in need_ray_up
                # and failed.  So we skip this zone.
                logger.info('Got \'Head node fetch timed out\' in '
                            f'{zone.name}.')
                self._blocked_resources.add(
                    launchable_resources.copy(zone=zone.name))
            elif 'was not found' in stderr:
                # Example: The resource
                # 'projects/<id>/zones/zone/acceleratorTypes/nvidia-tesla-v100'
                # was not found.
                logger.warning(f'Got \'resource not found\' in {zone.name}.')
                self._blocked_resources.add(
                    launchable_resources.copy(zone=zone.name))
            elif 'rsync: command not found' in stderr:
                with ux_utils.print_exception_no_traceback():
                    raise RuntimeError(_RSYNC_NOT_FOUND_MESSAGE)
            else:
                logger.info('====== stdout ======')
                for s in stdout.split('\n'):
                    print(s)
                logger.info('====== stderr ======')
                for s in splits:
                    print(s)

                with ux_utils.print_exception_no_traceback():
                    raise RuntimeError('Errors occurred during provision; '
                                       'check logs above.')

    def _update_blocklist_on_aws_error(
            self, launchable_resources: 'resources_lib.Resources',
            region: 'clouds.Region', zones: Optional[List['clouds.Zone']],
            stdout: str, stderr: str):
        assert launchable_resources.is_launchable()
        assert zones is not None, 'AWS should always have zones.'

        style = colorama.Style
        stdout_splits = stdout.split('\n')
        stderr_splits = stderr.split('\n')
        errors = [
            s.strip()
            for s in stdout_splits + stderr_splits
            # 'An error occurred': boto3 errors
            # 'SKYPILOT_ERROR_NO_NODES_LAUNCHED': skypilot's changes to the AWS
            #    node provider; for errors prior to provisioning like VPC
            #    setup.
            if 'An error occurred' in s or
            'SKYPILOT_ERROR_NO_NODES_LAUNCHED: ' in s
        ]
        # Need to handle boto3 printing error but its retry succeeded:
        #   error occurred (Unsupported) .. not supported in your requested
        #   Availability Zone (us-west-2d)...retrying
        #   --> it automatically succeeded in another zone
        #   --> failed in [4/7] Running initialization commands due to user cmd
        # In this case, we should error out.
        head_node_up = any(
            line.startswith('<1/1> Setting up head node')
            for line in stdout_splits + stderr_splits)
        if not errors or head_node_up:
            if 'rsync: command not found' in stderr:
                with ux_utils.print_exception_no_traceback():
                    raise RuntimeError(_RSYNC_NOT_FOUND_MESSAGE)
            # TODO: Got transient 'Failed to create security group' that goes
            # away after a few minutes.  Should we auto retry other regions, or
            # let the user retry.
            logger.info('====== stdout ======')
            for s in stdout_splits:
                print(s)
            logger.info('====== stderr ======')
            for s in stderr_splits:
                print(s)
            with ux_utils.print_exception_no_traceback():
                raise RuntimeError('Errors occurred during provision; '
                                   'check logs above.')

        # Fill in the zones field in the Region.
        region_with_zones_list = clouds.AWS.regions_with_offering(
            launchable_resources.instance_type,
            launchable_resources.accelerators,
            launchable_resources.use_spot,
            region.name,
            zone=None)
        assert len(region_with_zones_list) == 1, region_with_zones_list
        region_with_zones = region_with_zones_list[0]
        assert region_with_zones.zones is not None, region_with_zones
        if set(zones) == set(region_with_zones.zones):
            # The underlying AWS NodeProvider will try all specified zones of
            # a region. (Each boto3 request takes one zone.)
            logger.warning(f'Got error(s) in all zones of {region.name}:')
        else:
            zones_str = ', '.join(z.name for z in zones)
            logger.warning(f'Got error(s) in {zones_str}:')
        messages = '\n\t'.join(errors)
        logger.warning(f'{style.DIM}\t{messages}{style.RESET_ALL}')
        for zone in zones:
            self._blocked_resources.add(
                launchable_resources.copy(zone=zone.name))

    def _update_blocklist_on_azure_error(
            self, launchable_resources: 'resources_lib.Resources',
            region: 'clouds.Region', zones: Optional[List['clouds.Zone']],
            stdout: str, stderr: str):
        del zones  # Unused.
        # The underlying ray autoscaler will try all zones of a region at once.
        style = colorama.Style
        stdout_splits = stdout.split('\n')
        stderr_splits = stderr.split('\n')
        errors = [
            s.strip()
            for s in stdout_splits + stderr_splits
            if ('Exception Details:' in s.strip() or 'InvalidTemplateDeployment'
                in s.strip() or '(ReadOnlyDisabledSubscription)' in s.strip())
        ]
        if not errors:
            if 'Head node fetch timed out' in stderr:
                # Example: click.exceptions.ClickException: Head node fetch
                # timed out. Failed to create head node.
                # This is a transient error, but we have retried in need_ray_up
                # and failed.  So we skip this region.
                logger.info('Got \'Head node fetch timed out\' in '
                            f'{region.name}.')
                self._blocked_resources.add(
                    launchable_resources.copy(region=region.name))
            elif 'rsync: command not found' in stderr:
                with ux_utils.print_exception_no_traceback():
                    raise RuntimeError(_RSYNC_NOT_FOUND_MESSAGE)
            logger.info('====== stdout ======')
            for s in stdout_splits:
                print(s)
            logger.info('====== stderr ======')
            for s in stderr_splits:
                print(s)
            with ux_utils.print_exception_no_traceback():
                raise RuntimeError('Errors occurred during provision; '
                                   'check logs above.')

        logger.warning(f'Got error(s) in {region.name}:')
        messages = '\n\t'.join(errors)
        logger.warning(f'{style.DIM}\t{messages}{style.RESET_ALL}')
        if any('(ReadOnlyDisabledSubscription)' in s for s in errors):
            self._blocked_resources.add(
                resources_lib.Resources(cloud=clouds.Azure()))
        else:
            self._blocked_resources.add(launchable_resources.copy(zone=None))

    def _update_blocklist_on_lambda_error(
            self, launchable_resources: 'resources_lib.Resources',
            region: 'clouds.Region', zones: Optional[List['clouds.Zone']],
            stdout: str, stderr: str):
        del zones  # Unused.
        style = colorama.Style
        stdout_splits = stdout.split('\n')
        stderr_splits = stderr.split('\n')
        errors = [
            s.strip()
            for s in stdout_splits + stderr_splits
            if 'LambdaCloudError:' in s.strip()
        ]
        if not errors:
            if 'rsync: command not found' in stderr:
                with ux_utils.print_exception_no_traceback():
                    raise RuntimeError(_RSYNC_NOT_FOUND_MESSAGE)
            logger.info('====== stdout ======')
            for s in stdout_splits:
                print(s)
            logger.info('====== stderr ======')
            for s in stderr_splits:
                print(s)
            with ux_utils.print_exception_no_traceback():
                raise RuntimeError('Errors occurred during provision; '
                                   'check logs above.')

        logger.warning(f'Got error(s) in {region.name}:')
        messages = '\n\t'.join(errors)
        logger.warning(f'{style.DIM}\t{messages}{style.RESET_ALL}')
        self._blocked_resources.add(launchable_resources.copy(zone=None))

        # Sometimes, LambdaCloudError will list available regions.
        for e in errors:
            if e.find('Regions with capacity available:') != -1:
                for r in clouds.Lambda.regions():
                    if e.find(r.name) == -1:
                        self._blocked_resources.add(
                            launchable_resources.copy(region=r.name, zone=None))

    def _update_blocklist_on_kubernetes_error(
            self, launchable_resources: 'resources_lib.Resources', region,
            zones, stdout, stderr):
        del zones  # Unused.
        style = colorama.Style
        stdout_splits = stdout.split('\n')
        stderr_splits = stderr.split('\n')
        errors = [
            s.strip()
            for s in stdout_splits + stderr_splits
            if 'KubernetesError:' in s.strip()
        ]
        if not errors:
            logger.info('====== stdout ======')
            for s in stdout_splits:
                print(s)
            logger.info('====== stderr ======')
            for s in stderr_splits:
                print(s)
            with ux_utils.print_exception_no_traceback():
                raise RuntimeError('Errors occurred during provisioning; '
                                   'check logs above.')

        logger.warning(f'Got error(s) in {region.name}:')
        messages = '\n\t'.join(errors)
        logger.warning(f'{style.DIM}\t{messages}{style.RESET_ALL}')
        self._blocked_resources.add(launchable_resources.copy(zone=None))

    def _update_blocklist_on_scp_error(
            self, launchable_resources: 'resources_lib.Resources', region,
            zones, stdout, stderr):
        del zones  # Unused.
        style = colorama.Style
        stdout_splits = stdout.split('\n')
        stderr_splits = stderr.split('\n')
        errors = [
            s.strip()
            for s in stdout_splits + stderr_splits
            if 'SCPError:' in s.strip()
        ]
        if not errors:
            if 'rsync: command not found' in stderr:
                with ux_utils.print_exception_no_traceback():
                    raise RuntimeError(_RSYNC_NOT_FOUND_MESSAGE)
            logger.info('====== stdout ======')
            for s in stdout_splits:
                print(s)
            logger.info('====== stderr ======')
            for s in stderr_splits:
                print(s)
            with ux_utils.print_exception_no_traceback():
                raise RuntimeError('Errors occurred during provision; '
                                   'check logs above.')

        logger.warning(f'Got error(s) in {region.name}:')
        messages = '\n\t'.join(errors)
        logger.warning(f'{style.DIM}\t{messages}{style.RESET_ALL}')
        self._blocked_resources.add(launchable_resources.copy(zone=None))

        # Sometimes, SCPError will list available regions.
        for e in errors:
            if e.find('Regions with capacity available:') != -1:
                for r in clouds.SCP.regions():
                    if e.find(r.name) == -1:
                        self._blocked_resources.add(
                            launchable_resources.copy(region=r.name, zone=None))

    def _update_blocklist_on_ibm_error(
            self, launchable_resources: 'resources_lib.Resources',
            region: 'clouds.Region', zones: Optional[List['clouds.Zone']],
            stdout: str, stderr: str):

        style = colorama.Style
        stdout_splits = stdout.split('\n')
        stderr_splits = stderr.split('\n')
        errors = [
            s.strip()
            for s in stdout_splits + stderr_splits
            if 'ERR' in s.strip() or 'PANIC' in s.strip()
        ]
        if not errors:
            if 'rsync: command not found' in stderr:
                with ux_utils.print_exception_no_traceback():
                    raise RuntimeError(_RSYNC_NOT_FOUND_MESSAGE)
            logger.info('====== stdout ======')
            for s in stdout_splits:
                print(s)
            logger.info('====== stderr ======')
            for s in stderr_splits:
                print(s)
            with ux_utils.print_exception_no_traceback():
                raise RuntimeError('Errors occurred during provision; '
                                   'check logs above.')
        logger.warning(f'Got error(s) on IBM cluster, in {region.name}:')
        messages = '\n\t'.join(errors)
        logger.warning(f'{style.DIM}\t{messages}{style.RESET_ALL}')

        for zone in zones:  # type: ignore[union-attr]
            self._blocked_resources.add(
                launchable_resources.copy(zone=zone.name))

    def _update_blocklist_on_local_error(
            self, launchable_resources: 'resources_lib.Resources',
            region: 'clouds.Region', zones: Optional[List['clouds.Zone']],
            stdout: str, stderr: str):
        del zones  # Unused.
        style = colorama.Style
        stdout_splits = stdout.split('\n')
        stderr_splits = stderr.split('\n')
        errors = [
            s.strip()
            for s in stdout_splits + stderr_splits
            if 'ERR' in s.strip() or 'PANIC' in s.strip()
        ]
        if not errors:
            if 'rsync: command not found' in stderr:
                with ux_utils.print_exception_no_traceback():
                    raise RuntimeError(_RSYNC_NOT_FOUND_MESSAGE)
            logger.info('====== stdout ======')
            for s in stdout_splits:
                print(s)
            logger.info('====== stderr ======')
            for s in stderr_splits:
                print(s)
            with ux_utils.print_exception_no_traceback():
                raise RuntimeError(
                    'Errors occurred during launching of cluster services; '
                    'check logs above.')
        logger.warning('Got error(s) on local cluster:')
        messages = '\n\t'.join(errors)
        logger.warning(f'{style.DIM}\t{messages}{style.RESET_ALL}')
        self._blocked_resources.add(
            launchable_resources.copy(region=region.name, zone=None))

    # Apr, 2023 by Hysun(hysun.he@oracle.com): Added support for OCI
    def _update_blocklist_on_oci_error(
            self, launchable_resources: 'resources_lib.Resources',
            region: 'clouds.Region', zones: Optional[List['clouds.Zone']],
            stdout: str, stderr: str):

        style = colorama.Style
        stdout_splits = stdout.split('\n')
        stderr_splits = stderr.split('\n')
        errors = [
            s.strip()
            for s in stdout_splits + stderr_splits
            if ('VcnSubnetNotFound' in s.strip()) or
            ('oci.exceptions.ServiceError' in s.strip() and
             ('NotAuthorizedOrNotFound' in s.strip() or 'CannotParseRequest' in
              s.strip() or 'InternalError' in s.strip() or
              'LimitExceeded' in s.strip() or 'NotAuthenticated' in s.strip()))
        ]
        if not errors:
            if 'rsync: command not found' in stderr:
                with ux_utils.print_exception_no_traceback():
                    raise RuntimeError(_RSYNC_NOT_FOUND_MESSAGE)
            logger.info('====== stdout ======')
            for s in stdout_splits:
                print(s)
            logger.info('====== stderr ======')
            for s in stderr_splits:
                print(s)
            with ux_utils.print_exception_no_traceback():
                raise RuntimeError('Errors occurred during provision; '
                                   'check logs above.')

        logger.warning(f'Got error(s) in {region.name}:')
        messages = '\n\t'.join(errors)
        logger.warning(f'{style.DIM}\t{messages}{style.RESET_ALL}')

        if zones is not None:
            for zone in zones:
                self._blocked_resources.add(
                    launchable_resources.copy(zone=zone.name))

    def _update_blocklist_on_error(
            self, launchable_resources: 'resources_lib.Resources',
            region: 'clouds.Region', zones: Optional[List['clouds.Zone']],
            stdout: Optional[str], stderr: Optional[str]) -> bool:
        """Handles cloud-specific errors and updates the block list.

        This parses textual stdout/stderr because we don't directly use the
        underlying clouds' SDKs.  If we did that, we could catch proper
        exceptions instead.

        Returns:
          definitely_no_nodes_launched: bool, True if definitely no nodes
            launched (e.g., due to VPC errors we have never sent the provision
            request), False otherwise.
        """
        assert launchable_resources.region == region.name, (
            launchable_resources, region)
        if stdout is None:
            # Gang scheduling failure (head node is definitely up, but some
            # workers' provisioning failed).  Simply block the zones.
            assert stderr is None, stderr
            if zones is not None:
                for zone in zones:
                    self._blocked_resources.add(
                        launchable_resources.copy(zone=zone.name))
            return False  # definitely_no_nodes_launched
        assert stdout is not None and stderr is not None, (stdout, stderr)

        # TODO(zongheng): refactor into Cloud interface?
        handlers = {
            clouds.AWS: self._update_blocklist_on_aws_error,
            clouds.Azure: self._update_blocklist_on_azure_error,
            clouds.GCP: self._update_blocklist_on_gcp_error,
            clouds.Lambda: self._update_blocklist_on_lambda_error,
            clouds.IBM: self._update_blocklist_on_ibm_error,
            clouds.SCP: self._update_blocklist_on_scp_error,
            clouds.Local: self._update_blocklist_on_local_error,
            clouds.Kubernetes: self._update_blocklist_on_kubernetes_error,
            clouds.OCI: self._update_blocklist_on_oci_error,
        }
        cloud = launchable_resources.cloud
        cloud_type = type(cloud)
        if cloud_type not in handlers:
            raise NotImplementedError(
                f'Cloud {cloud} unknown, or has not added '
                'support for parsing and handling provision failures.')
        handler = handlers[cloud_type]
        handler(launchable_resources, region, zones, stdout, stderr)

        stdout_splits = stdout.split('\n')
        stderr_splits = stderr.split('\n')
        # Determining whether head node launch *may* have been requested based
        # on outputs is tricky. We are conservative here by choosing an "early
        # enough" output line in the following:
        # https://github.com/ray-project/ray/blob/03b6bc7b5a305877501110ec04710a9c57011479/python/ray/autoscaler/_private/commands.py#L704-L737  # pylint: disable=line-too-long
        # This is okay, because we mainly want to use the return value of this
        # func to skip cleaning up never-launched clusters that encountered VPC
        # errors; their launch should not have printed any such outputs.
        head_node_launch_may_have_been_requested = any(
            'Acquiring an up-to-date head node' in line
            for line in stdout_splits + stderr_splits)
        # If head node request has definitely not been sent (this happens when
        # there are errors during node provider "bootstrapping", e.g.,
        # VPC-not-found errors), then definitely no nodes are launched.
        definitely_no_nodes_launched = (
            not head_node_launch_may_have_been_requested)

        return definitely_no_nodes_launched

    def _yield_zones(
        self, to_provision: resources_lib.Resources, num_nodes: int,
        cluster_name: str,
        prev_cluster_status: Optional[status_lib.ClusterStatus]
    ) -> Iterable[Optional[List[clouds.Zone]]]:
        """Yield zones within the given region to try for provisioning.

        Yields:
            Zones to try for provisioning within the given to_provision.region.
              - None means the cloud does not support zones, but the region does
                offer the requested resources (so the outer loop should issue a
                request to that region).
              - Non-empty list means the cloud supports zones, and the zones
                do offer the requested resources. If a list is yielded, it is
                guaranteed to be non-empty.
              - Nothing yielded means the region does not offer the requested
                resources.
        """
        assert (to_provision.cloud is not None and
                to_provision.region is not None and to_provision.instance_type
                is not None), (to_provision,
                               'cloud, region and instance_type must have been '
                               'set by optimizer')
        cloud = to_provision.cloud
        region = clouds.Region(to_provision.region)
        zones = None

        def _get_previously_launched_zones() -> Optional[List[clouds.Zone]]:
            # When the cluster exists, the to_provision should have been set
            # to the previous cluster's resources.
            zones = [
                clouds.Zone(name=to_provision.zone),
            ] if to_provision.zone is not None else None
            if zones is None:
                # Reuse the zone field in the ray yaml as the
                # prev_resources.zone field may not be set before the previous
                # cluster is launched.
                handle = global_user_state.get_handle_from_cluster_name(
                    cluster_name)
                assert isinstance(handle, CloudVmRayResourceHandle), (
                    'handle should be CloudVmRayResourceHandle (found: '
                    f'{type(handle)}) {cluster_name!r}')
                config = common_utils.read_yaml(handle.cluster_yaml)
                # This is for the case when the zone field is not set in the
                # launched resources in a previous launch (e.g., ctrl-c during
                # launch and multi-node cluster before PR #1700).
                zones_str = config.get('provider', {}).get('availability_zone')
                if zones_str is not None:
                    zones = [
                        clouds.Zone(name=zone) for zone in zones_str.split(',')
                    ]
            return zones

        if prev_cluster_status is not None:
            # If the cluster is previously launched, we should relaunch in the
            # same region and zone.
            zones = _get_previously_launched_zones()

            if prev_cluster_status != status_lib.ClusterStatus.UP:
                logger.info(
                    f'Cluster {cluster_name!r} (status: '
                    f'{prev_cluster_status.value}) was previously launched '
                    f'in {cloud} {region.name}. Relaunching in that region.')
            # TODO(zhwu): The cluster being killed by cloud provider should
            # be tested whether re-launching a cluster killed spot instance
            # will recover the data.
            yield zones

            # TODO(zhwu): update the following logics, since we have added
            # the support for refreshing the cluster status from the cloud
            # provider.
            # If it reaches here: the cluster status in the database gets
            # set to INIT, since a launch request was issued but failed.
            #
            # Cluster with status UP can reach here, if it was killed by the
            # cloud provider and no available resources in that region to
            # relaunch, which can happen to spot instance.
            if prev_cluster_status == status_lib.ClusterStatus.UP:
                message = (
                    f'Failed to connect to the cluster {cluster_name!r}. '
                    'It is possibly killed by cloud provider or manually '
                    'in the cloud provider console. To remove the cluster '
                    f'please run: sky down {cluster_name}')
                # Reset to UP (rather than keeping it at INIT), as INIT
                # mode will enable failover to other regions, causing
                # data lose.
                # TODO(zhwu): This is set to UP to be more conservative,
                # we may need to confirm whether the cluster is down in all
                # cases.
                global_user_state.set_cluster_status(
                    cluster_name, status_lib.ClusterStatus.UP)
                with ux_utils.print_exception_no_traceback():
                    raise exceptions.ResourcesUnavailableError(message,
                                                               no_failover=True)

            # Check the *previous* cluster status. If the cluster is previously
            # stopped, we should not retry other regions, since the previously
            # attached volumes are not visible on another region.
            elif prev_cluster_status == status_lib.ClusterStatus.STOPPED:
                message = (
                    'Failed to acquire resources to restart the stopped '
                    f'cluster {cluster_name} in {region.name}. Please retry '
                    'again later.')

                # Reset to STOPPED (rather than keeping it at INIT), because
                # (1) the cluster is not up (2) it ensures future `sky start`
                # will disable auto-failover too.
                global_user_state.set_cluster_status(
                    cluster_name, status_lib.ClusterStatus.STOPPED)

                with ux_utils.print_exception_no_traceback():
                    raise exceptions.ResourcesUnavailableError(message,
                                                               no_failover=True)
            assert prev_cluster_status == status_lib.ClusterStatus.INIT
            message = (f'Failed to launch cluster {cluster_name!r} '
                       f'(previous status: {prev_cluster_status.value}) '
                       f'with the original resources: {to_provision}.')
            # We attempted re-launching a previously INIT cluster with the
            # same cloud/region/resources, but failed. Here no_failover=False,
            # so we will retry provisioning it with the current requested
            # resources in the outer loop.
            #
            # This condition can be triggered for previously INIT cluster by
            # (1) launch, after answering prompt immediately ctrl-c;
            # (2) launch again.
            # After (1), the cluster exists with INIT, and may or may not be
            # live.  And if it hits here, it's definitely not alive (because
            # step (2) failed).  Hence it's ok to retry with different
            # cloud/region and with current resources.
            with ux_utils.print_exception_no_traceback():
                raise exceptions.ResourcesUnavailableError(message)

        # If it reaches here, it means the cluster did not exist, as all the
        # cases when the cluster exists have been handled above (either the
        # provision succeeded in the caller and no need to retry, or this
        # function raised an ResourcesUnavailableError).
        for zones in cloud.zones_provision_loop(
                region=to_provision.region,
                num_nodes=num_nodes,
                instance_type=to_provision.instance_type,
                accelerators=to_provision.accelerators,
                use_spot=to_provision.use_spot,
        ):
            if zones is None:
                yield None
            else:
                assert zones, (
                    'Either None or a non-empty list of zones should '
                    'be yielded')
                # Only retry requested region/zones or all if not specified.
                zone_names = [zone.name for zone in zones]
                if not to_provision.valid_on_region_zones(
                        region.name, zone_names):
                    continue
                if to_provision.zone is not None:
                    zones = [clouds.Zone(name=to_provision.zone)]
                yield zones

    def _try_provision_tpu(self, to_provision: resources_lib.Resources,
                           config_dict: Dict[str, str]) -> bool:
        """Returns whether the provision is successful."""
        tpu_name = config_dict['tpu_name']
        assert 'tpu-create-script' in config_dict, \
            'Expect TPU provisioning with gcloud.'
        try:
            with rich_utils.safe_status('[bold cyan]Provisioning TPU '
                                        f'[green]{tpu_name}[/]'):
                subprocess_utils.run(f'bash {config_dict["tpu-create-script"]}',
                                     stdout=subprocess.PIPE,
                                     stderr=subprocess.PIPE)
            return True
        except subprocess.CalledProcessError as e:
            stderr = e.stderr.decode('ascii')
            if 'ALREADY_EXISTS' in stderr:
                # FIXME: should use 'start' on stopped TPUs, replacing
                # 'create'. Or it can be in a "deleting" state. Investigate the
                # right thing to do (force kill + re-provision?).
                logger.info(
                    f'  TPU {tpu_name} already exists; skipped creation.')
                return True

            if 'RESOURCE_EXHAUSTED' in stderr:
                with ux_utils.print_exception_no_traceback():
                    raise exceptions.ResourcesUnavailableError(
                        f'TPU {tpu_name} creation failed due to quota '
                        'exhaustion. Please visit '
                        'https://console.cloud.google.com/iam-admin/quotas '
                        'for more information.')

            if 'PERMISSION_DENIED' in stderr:
                logger.info('  TPUs are not available in this zone.')
                return False

            if 'no more capacity in the zone' in stderr:
                logger.info('  No more capacity in this zone.')
                return False

            if 'CloudTpu received an invalid AcceleratorType' in stderr:
                # INVALID_ARGUMENT: CloudTpu received an invalid
                # AcceleratorType, "v3-8" for zone "us-central1-c". Valid
                # values are "v2-8, ".
                tpu_type = list(to_provision.accelerators.keys())[0]
                logger.info(
                    f'  TPU type {tpu_type} is not available in this zone.')
                return False

            logger.error(stderr)
            raise e

    def _retry_zones(
        self,
        to_provision: resources_lib.Resources,
        num_nodes: int,
        requested_resources: Set[resources_lib.Resources],
        dryrun: bool,
        stream_logs: bool,
        cluster_name: str,
        cloud_user_identity: Optional[List[str]],
        prev_cluster_status: Optional[status_lib.ClusterStatus],
        prev_handle: Optional['CloudVmRayResourceHandle'],
    ):
        """The provision retry loop."""
        style = colorama.Style
        fore = colorama.Fore
        # Get log_path name
        log_path = os.path.join(self.log_dir, 'provision.log')
        log_abs_path = os.path.abspath(log_path)
        if not dryrun:
            os.makedirs(os.path.expanduser(self.log_dir), exist_ok=True)
            os.system(f'touch {log_path}')
        tail_cmd = f'tail -n100 -f {log_path}'
        logger.info('To view detailed progress: '
                    f'{style.BRIGHT}{tail_cmd}{style.RESET_ALL}')

        # Get previous cluster status
        cluster_exists = prev_cluster_status is not None
        is_prev_cluster_healthy = prev_cluster_status in [
            status_lib.ClusterStatus.STOPPED, status_lib.ClusterStatus.UP
        ]

        assert to_provision.region is not None, (
            to_provision, 'region should have been set by the optimizer.')
        region = clouds.Region(to_provision.region)

        # Optimization - check if user has non-zero quota for
        # the instance type in the target region. If not, fail early
        # instead of trying to provision and failing later.
        try:
            need_provision = to_provision.cloud.check_quota_available(
                to_provision)

        except Exception as e:  # pylint: disable=broad-except
            need_provision = True
            logger.info(f'Error occurred when trying to check quota. '
                        f'Proceeding assuming quotas are available. Error: '
                        f'{common_utils.format_exception(e, use_bracket=True)}')

        if not need_provision:
            # if quota is found to be zero, raise exception and skip to
            # the next region
            if to_provision.use_spot:
                instance_descriptor = 'spot'
            else:
                instance_descriptor = 'on-demand'
            raise exceptions.ResourcesUnavailableError(
                f'{colorama.Fore.YELLOW}Found no quota for '
                f'{to_provision.instance_type} {instance_descriptor} '
                f'instances in region {to_provision.region} '
                f'in {to_provision.cloud}. '
                f'{colorama.Style.RESET_ALL}'
                f'To request quotas, check the instruction: '
                f'https://skypilot.readthedocs.io/en/latest/cloud-setup/quota.html.'  # pylint: disable=line-too-long
            )

        for zones in self._yield_zones(to_provision, num_nodes, cluster_name,
                                       prev_cluster_status):
            # Filter out zones that are blocked, if any.
            # This optimize the provision loop by skipping zones that are
            # indicated to be unavailable from previous provision attempts.
            # It can happen for the provisioning on GCP, as the
            # yield_region_zones will return zones from a region one by one,
            # but the optimizer that does the filtering will not be involved
            # until the next region.
            if zones is not None:
                remaining_unblocked_zones = copy.deepcopy(zones)
                for zone in zones:
                    for blocked_resources in self._blocked_resources:
                        if to_provision.copy(
                                region=region.name,
                                zone=zone.name).should_be_blocked_by(
                                    blocked_resources):
                            remaining_unblocked_zones.remove(zone)
                            break
                if not remaining_unblocked_zones:
                    # Skip the region if all zones are blocked.
                    continue
                zones = remaining_unblocked_zones

            if zones is None:
                # For clouds that don't have a zone concept or cloud
                # provisioners that do not support zone-based provisioning
                # (e.g., Azure, Lambda).
                zone_str = ''
            else:
                zone_str = ','.join(z.name for z in zones)
                zone_str = f' ({zone_str})'
            try:
                config_dict = backend_utils.write_cluster_config(
                    to_provision,
                    num_nodes,
                    _get_cluster_config_template(to_provision.cloud),
                    cluster_name,
                    self._local_wheel_path,
                    self._wheel_hash,
                    region=region,
                    zones=zones,
                    dryrun=dryrun,
                    keep_launch_fields_in_existing_config=cluster_exists)
            except exceptions.ResourcesUnavailableError as e:
                # Failed due to catalog issue, e.g. image not found, or
                # GPUs are requested in a Kubernetes cluster but the cluster
                # does not have nodes labeled with GPU types.
                logger.info(f'{e}')
                continue
            if dryrun:
                return config_dict
            cluster_config_file = config_dict['ray']

            launched_resources = to_provision.copy(region=region.name)
            if zones and len(zones) == 1:
                launched_resources = launched_resources.copy(zone=zones[0].name)

            prev_cluster_ips, prev_ssh_ports = None, None
            if prev_handle is not None:
                prev_cluster_ips = prev_handle.stable_internal_external_ips
                prev_ssh_ports = prev_handle.stable_ssh_ports
            # Record early, so if anything goes wrong, 'sky status' will show
            # the cluster name and users can appropriately 'sky down'.  It also
            # means a second 'sky launch -c <name>' will attempt to reuse.
            handle = CloudVmRayResourceHandle(
                cluster_name=cluster_name,
                # Backward compatibility will be guaranteed by the underlying
                # backend_utils.write_cluster_config, which gets the cluster
                # name on cloud from the ray yaml file, if the previous cluster
                # exists.
                cluster_name_on_cloud=config_dict['cluster_name_on_cloud'],
                cluster_yaml=cluster_config_file,
                launched_nodes=num_nodes,
                # OK for this to be shown in CLI as status == INIT.
                launched_resources=launched_resources,
                tpu_create_script=config_dict.get('tpu-create-script'),
                tpu_delete_script=config_dict.get('tpu-delete-script'),
                # Use the previous cluster's IPs and ports if available to
                # optimize the case where the cluster is restarted, i.e., no
                # need to query IPs and ports from the cloud provider.
                stable_internal_external_ips=prev_cluster_ips,
                stable_ssh_ports=prev_ssh_ports)
            usage_lib.messages.usage.update_final_cluster_status(
                status_lib.ClusterStatus.INIT)

            # This sets the status to INIT (even for a normal, UP cluster).
            global_user_state.add_or_update_cluster(
                cluster_name,
                cluster_handle=handle,
                requested_resources=requested_resources,
                ready=False,
            )

            global_user_state.set_owner_identity_for_cluster(
                cluster_name, cloud_user_identity)

            if isinstance(to_provision.cloud, clouds.AWS):
                # Use the new provisioner for AWS.
                # TODO (suquark): Gradually move the other clouds to
                #  the new provisioner once they are ready.
                assert to_provision.region == region.name, (to_provision,
                                                            region)
                num_nodes = handle.launched_nodes
                provision_record = provisioner.bulk_provision(
                    to_provision.cloud,
                    region,
                    zones,
                    provisioner.ClusterName(cluster_name,
                                            handle.cluster_name_on_cloud),
                    num_nodes=num_nodes,
                    cluster_yaml=handle.cluster_yaml,
                    is_prev_cluster_healthy=is_prev_cluster_healthy,
                    log_dir=self.log_dir)
                # NOTE: We will handle the logic of '_ensure_cluster_ray_started'
                # in 'provision_utils.post_provision_runtime_setup()' in the caller.
                if provision_record is not None:
                    resources_vars = (
                        to_provision.cloud.make_deploy_resources_variables(
                            to_provision, handle.cluster_name_on_cloud, region,
                            zones))
                    config_dict['provision_record'] = provision_record
                    config_dict['resources_vars'] = resources_vars
                    config_dict['handle'] = handle
                    return config_dict

                # NOTE: We try to cleanup the cluster even if the previous
                # cluster does not exist. Also we are fast at
                # cleaning up clusters now if there is no existing node..
                CloudVmRayBackend().post_teardown_cleanup(
                    handle, terminate=not is_prev_cluster_healthy)
                # TODO(suquark): other clouds may have different zone
                #  blocking strategy. See '_update_blocklist_on_error'
                #  for details.
                if zones is None:
                    self._blocked_resources.add(to_provision.copy(zone=None))
                    continue
                for zone in zones:
                    self._blocked_resources.add(
                        to_provision.copy(zone=zone.name))
                continue
                # NOTE: The code below in the loop should not be reachable
                # with the new provisioner.

            tpu_name = config_dict.get('tpu_name')
            if tpu_name is not None:
                logger.info(
                    f'{colorama.Style.BRIGHT}Provisioning TPU on '
                    f'{to_provision.cloud} '
                    f'{region.name}{colorama.Style.RESET_ALL}{zone_str}')

                success = self._try_provision_tpu(to_provision, config_dict)
                if not success:
                    continue

            logging_info = {
                'cluster_name': cluster_name,
                'region_name': region.name,
                'zone_str': zone_str,
            }
            status, stdout, stderr, head_internal_ip, head_external_ip = (
                self._gang_schedule_ray_up(to_provision.cloud,
                                           cluster_config_file, handle,
                                           log_abs_path, stream_logs,
                                           logging_info, to_provision.use_spot))

            if status == GangSchedulingStatus.CLUSTER_READY:
                # We must query the IPs from the cloud provider, when the
                # provisioning is done, to make sure the cluster IPs are
                # up-to-date.
                # The staled IPs may be caused by the node being restarted
                # manually or by the cloud provider.
                # Optimize the case where the cluster's head IPs can be parsed
                # from the output of 'ray up'.
                kwargs = {}
                if handle.launched_nodes == 1:
                    kwargs = {
                        'internal_ips': [head_internal_ip],
                        'external_ips': [head_external_ip]
                    }
                handle.update_cluster_ips(max_attempts=_FETCH_IP_MAX_ATTEMPTS,
                                          **kwargs)
                handle.update_ssh_ports(max_attempts=_FETCH_IP_MAX_ATTEMPTS)
                if cluster_exists:
                    # Guard against the case where there's an existing cluster
                    # with ray runtime messed up (e.g., manually killed) by (1)
                    # querying ray status (2) restarting ray if needed.
                    #
                    # The above 'ray up' will not restart it automatically due
                    # to 'ray up # --no-restart' flag.
                    #
                    # NOTE: this is performance sensitive and has been observed
                    # to take 9s. Only do this for existing clusters, not
                    # freshly launched ones (which should have ray runtime
                    # started).
                    self._ensure_cluster_ray_started(handle, log_abs_path)

                config_dict['handle'] = handle
                plural = '' if num_nodes == 1 else 's'
                if not isinstance(to_provision.cloud, clouds.Local):
                    logger.info(f'{fore.GREEN}Successfully provisioned or found'
                                f' existing VM{plural}.{style.RESET_ALL}')
                return config_dict

            # The cluster is not ready. We must perform error recording and/or
            # cleanup.

            # If cluster was previously UP or STOPPED, stop it; otherwise
            # terminate.
            # FIXME(zongheng): terminating a potentially live cluster is
            # scary. Say: users have an existing cluster that got into INIT, do
            # sky launch, somehow failed, then we may be terminating it here.
            terminate_or_stop = not is_prev_cluster_healthy
            definitely_no_nodes_launched = False
            if status == GangSchedulingStatus.HEAD_FAILED:
                # ray up failed for the head node.
                definitely_no_nodes_launched = self._update_blocklist_on_error(
                    to_provision, region, zones, stdout, stderr)
            else:
                # gang scheduling failed.
                assert status == GangSchedulingStatus.GANG_FAILED, status
                # The stdout/stderr of ray up is not useful here, since
                # head node is successfully provisioned.
                definitely_no_nodes_launched = self._update_blocklist_on_error(
                    to_provision, region, zones=zones, stdout=None, stderr=None)
                # GANG_FAILED means head is up, workers failed.
                assert definitely_no_nodes_launched is False, (
                    definitely_no_nodes_launched)

                # Only log the errors for GANG_FAILED, since HEAD_FAILED may
                # not have created any resources (it can happen however) and
                # HEAD_FAILED can happen in "normal" failover cases.
                logger.error('*** Failed provisioning the cluster. ***')
                terminate_str = ('Terminating'
                                 if terminate_or_stop else 'Stopping')
                logger.error(f'*** {terminate_str} the failed cluster. ***')

            # If these conditions hold, it *should* be safe to skip the cleanup
            # action. This is a UX optimization.
            #
            # We want to skip mainly for VPC/subnets errors thrown during node
            # provider bootstrapping: if users encountered "No VPC with name
            # 'xxx' is found in <region>.", then going ahead to down the
            # non-existent cluster will itself print out a (caught, harmless)
            # error with the same message.  This was found to be
            # confusing. Thus we skip termination.
            skip_cleanup = not cluster_exists and definitely_no_nodes_launched
            if skip_cleanup:
                continue

            # There may exist partial nodes (e.g., head node) so we must
            # terminate or stop before moving on to other regions.
            #
            # NOTE: even HEAD_FAILED could've left a live head node there,
            # so we must terminate/stop here too. E.g., node is up, and ray
            # autoscaler proceeds to setup commands, which may fail:
            #   ERR updater.py:138 -- New status: update-failed
            CloudVmRayBackend().teardown_no_lock(handle,
                                                 terminate=terminate_or_stop)

        if to_provision.zone is not None:
            message = (
                f'Failed to acquire resources in {to_provision.zone}. '
                'Try changing resource requirements or use another zone.')
        elif to_provision.region is not None:
            # For public clouds, provision.region is always set.
            message = ('Failed to acquire resources in all zones in '
                       f'{to_provision.region}. Try changing resource '
                       'requirements or use another region.')
        else:
            message = (f'Failed to acquire resources in {to_provision.cloud}. '
                       'Try changing resource requirements or use another '
                       'cloud provider.')
        # Do not failover to other clouds if the cluster was previously
        # UP or STOPPED, since the user can have some data on the cluster.
        raise exceptions.ResourcesUnavailableError(
            message, no_failover=is_prev_cluster_healthy)

    def _tpu_pod_setup(self, cluster_yaml: str,
                       cluster_handle: 'backends.CloudVmRayResourceHandle'):
        """Completes setup and start Ray cluster on TPU VM Pod nodes.

        This is a workaround for Ray Autoscaler where `ray up` does not
        run setup or launch ray cluster on TPU VM Pod nodes.
        """
        ssh_credentials = backend_utils.ssh_credential_from_yaml(
            cluster_yaml, cluster_handle.docker_user)
        # Always fetch the latest IPs, since GCP may change them without notice
        cluster_handle.update_cluster_ips()
        all_ips = cluster_handle.external_ips()
        num_tpu_devices = tpu_utils.get_num_tpu_devices(
            cluster_handle.launched_resources)
        if all_ips is None or len(all_ips) != num_tpu_devices:
            raise RuntimeError(
                f'Nodes IPs: {all_ips} does not'
                f'match number of TPU devices: {num_tpu_devices}.')

        # Get the private IP of head node for connecting Ray cluster.
        head_runner = command_runner.SSHCommandRunner(
            all_ips[0], port=cluster_handle.head_ssh_port, **ssh_credentials)
        cmd_str = 'python3 -c \"import ray; print(ray._private.services.get_node_ip_address())\"'  # pylint: disable=line-too-long
        rc, stdout, stderr = head_runner.run(cmd_str,
                                             require_outputs=True,
                                             stream_logs=False)
        subprocess_utils.handle_returncode(
            rc,
            cmd_str,
            'Failed to get private IP from head node.',
            stderr=stdout + stderr)
        head_ip_private = stdout.strip()

        ray_config = common_utils.read_yaml(cluster_yaml)
        worker_start_ray_commands = [f'echo "export RAY_HEAD_IP={head_ip_private}" >> ~/.bashrc && source ~/.bashrc']  # pylint: disable=line-too-long
        worker_start_ray_commands += ray_config['worker_start_ray_commands']

        # Setup TPU VM Pod workers and launch Ray cluster.
        onprem_utils.do_filemounts_and_setup_on_local_workers(
            cluster_yaml,
            worker_ips=all_ips[1:],
            extra_setup_cmds=worker_start_ray_commands)

    # TODO(suquark): Deprecate this method
    # once the `provision_utils` is adopted for all the clouds.
    @timeline.event
    def _gang_schedule_ray_up(
        self, to_provision_cloud: clouds.Cloud, cluster_config_file: str,
        cluster_handle: 'backends.CloudVmRayResourceHandle', log_abs_path: str,
        stream_logs: bool, logging_info: dict, use_spot: bool
    ) -> Tuple[GangSchedulingStatus, str, str, Optional[str], Optional[str]]:
        """Provisions a cluster via 'ray up' and wait until fully provisioned.

        Returns:
            (GangSchedulingStatus; stdout; stderr;
                optional head_internal_ip; optional head_external_ip).
        """
        # FIXME(zhwu,zongheng): ray up on multiple nodes ups the head node then
        # waits for all workers; turn it into real gang scheduling.
        # FIXME: refactor code path to remove use of stream_logs
        del stream_logs

        def ray_up():
            # Runs `ray up <kwargs>` with our monkey-patched launch hash
            # calculation. See the monkey patch file for why.
            #
            # NOTE: --no-restart solves the following bug.  Without it, if 'ray
            # up' (sky launch) twice on a cluster with >1 node, the worker node
            # gets disconnected/killed by ray autoscaler; the whole task will
            # just freeze.  (Doesn't affect 1-node clusters.)  With this flag,
            # ray processes no longer restart and this bug doesn't show.
            # Downside is existing tasks on the cluster will keep running
            # (which may be ok with the semantics of 'sky launch' twice).
            # Tracked in https://github.com/ray-project/ray/issues/20402.
            # Ref: https://github.com/ray-project/ray/blob/releases/2.4.0/python/ray/autoscaler/sdk/sdk.py#L16-L49  # pylint: disable=line-too-long
            script_path = write_ray_up_script_with_patched_launch_hash_fn(
                cluster_config_file, ray_up_kwargs={'no_restart': True})

            # Redirect stdout/err to the file and streaming (if stream_logs).
            # With stdout/err redirected, 'ray up' will have no color and
            # different order from directly running in the console. The
            # `--log-style` and `--log-color` flags do not work. To reproduce,
            # `ray up --log-style pretty --log-color true | tee tmp.out`.
            returncode, stdout, stderr = log_lib.run_with_log(
                [sys.executable, script_path],
                log_abs_path,
                stream_logs=False,
                start_streaming_at='Shared connection to',
                line_processor=log_utils.RayUpLineProcessor(),
                # Reduce BOTO_MAX_RETRIES from 12 to 5 to avoid long hanging
                # time during 'ray up' if insufficient capacity occurs.
                env=dict(
                    os.environ,
                    BOTO_MAX_RETRIES='5',
                    # Use environment variables to disable the ray usage collection
                    # (to avoid overheads and potential issues with the usage)
                    # as sdk does not take the argument for disabling the usage
                    # collection.
                    RAY_USAGE_STATS_ENABLED='0'),
                require_outputs=True,
                # Disable stdin to avoid ray outputs mess up the terminal with
                # misaligned output when multithreading/multiprocessing are used
                # Refer to: https://github.com/ray-project/ray/blob/d462172be7c5779abf37609aed08af112a533e1e/python/ray/autoscaler/_private/subprocess_output_util.py#L264  # pylint: disable=line-too-long
                stdin=subprocess.DEVNULL)
            return returncode, stdout, stderr

        region_name = logging_info['region_name']
        zone_str = logging_info['zone_str']
        style = colorama.Style
        if isinstance(to_provision_cloud, clouds.Local):
            cluster_name = logging_info['cluster_name']
            logger.info(f'{style.BRIGHT}Launching on local cluster '
                        f'{cluster_name!r}.')
        elif isinstance(to_provision_cloud, clouds.Kubernetes):
            logger.info(f'{style.BRIGHT}Launching on {to_provision_cloud} '
                        f'{style.RESET_ALL}')
        else:
            logger.info(f'{style.BRIGHT}Launching on {to_provision_cloud} '
                        f'{region_name}{style.RESET_ALL}{zone_str}')
        start = time.time()

        # Edge case: /tmp/ray does not exist, so autoscaler can't create/store
        # cluster lock and cluster state.
        os.makedirs('/tmp/ray', exist_ok=True)

        # Launch the cluster with ray up

        # Retry if the any of the following happens:
        # 1. Failed due to timeout when fetching head node for Azure.
        # 2. Failed due to file mounts, because it is probably has too
        # many ssh connections and can be fixed by retrying.
        # This is required when using custom image for GCP.
        def need_ray_up(
                ray_up_return_value: Optional[Tuple[int, str, str]]) -> bool:

            # Indicates the first ray up.
            if ray_up_return_value is None:
                return True

            returncode, stdout, stderr = ray_up_return_value
            if returncode == 0:
                return False

            if isinstance(to_provision_cloud, clouds.Azure):
                if 'Failed to invoke the Azure CLI' in stderr:
                    logger.info(
                        'Retrying head node provisioning due to Azure CLI '
                        'issues.')
                    return True
                if ('Head node fetch timed out. Failed to create head node.'
                        in stderr):
                    logger.info(
                        'Retrying head node provisioning due to head fetching '
                        'timeout.')
                    return True

            if isinstance(to_provision_cloud, clouds.GCP):
                if ('Quota exceeded for quota metric \'List requests\' and '
                        'limit \'List requests per minute\'' in stderr):
                    logger.info(
                        'Retrying due to list request rate limit exceeded.')
                    return True

                # https://github.com/skypilot-org/skypilot/issues/2666
                if ('Head node fetch timed out. Failed to create head node.'
                        in stderr):
                    logger.info(
                        'Retrying head node provisioning due to head fetching '
                        'timeout.')
                    return True

                # https://github.com/skypilot-org/skypilot/issues/1797
                # "The resource 'projects/xxx/zones/us-central1-b/instances/ray-yyy-head-<hash>-compute' was not found" # pylint: disable=line-too-long
                pattern = (r'\'code\': \'RESOURCE_NOT_FOUND\'.*The resource'
                           r'.*instances\/.*-compute\' was not found')
                result = re.search(pattern, stderr)
                if result is not None:
                    # Retry. Unlikely will succeed if it's due to no capacity.
                    logger.info('Retrying due to the possibly transient '
                                'RESOURCE_NOT_FOUND error.')
                    logger.debug(f'-- Stderr --\n{stderr}\n ----')
                    return True

                # "The resource 'projects/skypilot-375900/regions/us-central1/subnetworks/default' is not ready". Details: "[{'message': "The resource 'projects/xxx/regions/us-central1/subnetworks/default' is not ready", 'domain': 'global', 'reason': 'resourceNotReady'}]"> # pylint: disable=line-too-long
                pattern = (r'is not ready(.*)\'reason\': \'resourceNotReady\'')
                result = re.search(pattern, stderr)
                if result is not None:
                    # Retry. Unlikely will succeed if it's due to no capacity.
                    logger.info('Retrying due to the possibly transient '
                                'resourceNotReady error.')
                    logger.debug(f'-- Stderr --\n{stderr}\n ----')
                    return True

            if isinstance(to_provision_cloud, clouds.Lambda):
                if 'Your API requests are being rate limited.' in stderr:
                    logger.info(
                        'Retrying due to Lambda API rate limit exceeded.')
                    return True

            if 'rsync: command not found' in stderr:
                logger.info('Skipping retry due to `rsync` not found in '
                            'the specified image.')
                return False

            if ('Processing file mounts' in stdout and
                    'Running setup commands' not in stdout and
                    'Failed to setup head node.' in stderr):
                logger.info(
                    'Retrying runtime setup due to ssh connection issue.')
                return True

            if ('ConnectionResetError: [Errno 54] Connection reset by peer'
                    in stderr):
                logger.info('Retrying due to Connection reset by peer.')
                return True
            return False

        retry_cnt = 0
        ray_up_return_value = None
        # 5 seconds to 180 seconds. We need backoff for e.g., rate limit per
        # minute errors.
        backoff = common_utils.Backoff(initial_backoff=5,
                                       max_backoff_factor=180 // 5)
        while (retry_cnt < _MAX_RAY_UP_RETRY and
               need_ray_up(ray_up_return_value)):
            retry_cnt += 1
            if retry_cnt > 1:
                sleep = backoff.current_backoff()
                logger.info(
                    'Retrying launching in {:.1f} seconds.'.format(sleep))
                time.sleep(sleep)
            ray_up_return_value = ray_up()

        assert ray_up_return_value is not None
        returncode, stdout, stderr = ray_up_return_value

        logger.debug(f'`ray up` takes {time.time() - start:.1f} seconds with '
                     f'{retry_cnt} retries.')
        if returncode != 0:
            return GangSchedulingStatus.HEAD_FAILED, stdout, stderr, None, None

        resources = cluster_handle.launched_resources
        if tpu_utils.is_tpu_vm_pod(resources):
            logger.info(f'{style.BRIGHT}Setting up TPU VM Pod workers...'
                        f'{style.RESET_ALL}')
            self._tpu_pod_setup(cluster_config_file, cluster_handle)

        # Only 1 node or head node provisioning failure.
        if cluster_handle.launched_nodes == 1 and returncode == 0:
            # Optimization: Try parse head ip from 'ray up' stdout.
            # Last line looks like: 'ssh ... <user>@<public head_ip>\n'
            position = stdout.rfind('@')
            # Use a regex to extract the IP address.
            external_ip_list = re.findall(backend_utils.IP_ADDR_REGEX,
                                          stdout[position + 1:])
            head_internal_ip, head_external_ip = None, None
            if len(external_ip_list) == 1:
                head_external_ip = external_ip_list[0]

            # Optimization: Try parse internal head ip from 'ray start' stdout.
            # The line looks like: 'Local node IP: <internal head_ip>\n'
            position = stdout.rfind('Local node IP')
            line = stdout[position:].partition('\n')[0]
            internal_ip_list = re.findall(backend_utils.IP_ADDR_REGEX,
                                          common_utils.remove_color(line))
            if len(internal_ip_list) == 1:
                head_internal_ip = internal_ip_list[0]

            logger.debug(f'Get head ips from ray up stdout: {head_internal_ip} '
                         f'{head_external_ip}')
            return (GangSchedulingStatus.CLUSTER_READY, stdout, stderr,
                    head_internal_ip, head_external_ip)

        # All code below is handling num_nodes > 1.

        provision_str = ('Successfully provisioned or found existing head '
                         'instance.')
        if isinstance(to_provision_cloud, clouds.Local):
            provision_str = 'Successfully connected to head node.'

        logger.info(f'{style.BRIGHT}{provision_str} '
                    f'Waiting for workers.{style.RESET_ALL}')

        # Special handling is needed for the local case. This is due to a Ray
        # autoscaler bug, where filemounting and setup does not run on worker
        # nodes. Hence, this method here replicates what the Ray autoscaler
        # would do were it for public cloud.
        if isinstance(to_provision_cloud, clouds.Local):
            onprem_utils.do_filemounts_and_setup_on_local_workers(
                cluster_config_file)

        # FIXME(zongheng): the below requires ray processes are up on head. To
        # repro it failing: launch a 2-node cluster, log into head and ray
        # stop, then launch again.
        cluster_ready = backend_utils.wait_until_ray_cluster_ready(
            cluster_config_file,
            num_nodes=cluster_handle.launched_nodes,
            log_path=log_abs_path,
            nodes_launching_progress_timeout=_NODES_LAUNCHING_PROGRESS_TIMEOUT[
                type(to_provision_cloud)],
            is_local_cloud=isinstance(to_provision_cloud, clouds.Local))
        if cluster_ready:
            cluster_status = GangSchedulingStatus.CLUSTER_READY
            # ray up --no-restart again with upscaling_speed=0 after cluster is
            # ready to ensure cluster will not scale up after preemption (spot).
            # Skip for non-spot as this takes extra time to provision (~1min).
            if use_spot:
                ray_config = common_utils.read_yaml(cluster_config_file)
                ray_config['upscaling_speed'] = 0
                common_utils.dump_yaml(cluster_config_file, ray_config)
                start = time.time()
                returncode, stdout, stderr = ray_up()
                logger.debug(
                    f'Upscaling reset takes {time.time() - start} seconds.')
                if returncode != 0:
                    return (GangSchedulingStatus.GANG_FAILED, stdout, stderr,
                            None, None)
        else:
            cluster_status = GangSchedulingStatus.GANG_FAILED

        # Do not need stdout/stderr if gang scheduling failed.
        # gang_succeeded = False, if head OK, but workers failed.
        return cluster_status, '', '', None, None

    def _ensure_cluster_ray_started(self, handle: 'CloudVmRayResourceHandle',
                                    log_abs_path) -> None:
        """Ensures ray processes are up on a just-provisioned cluster."""
        if handle.launched_nodes > 1:
            # FIXME(zongheng): this has NOT been tested with multinode
            # clusters; mainly because this function will not be reached in
            # that case.  See #140 for details.  If it were reached, the
            # following logic might work:
            #   - get all node ips
            #   - for all nodes: ray stop
            #   - ray up --restart-only
            return
        backend = CloudVmRayBackend()

        returncode, output, _ = backend.run_on_head(
            handle,
            instance_setup.RAY_STATUS_WITH_SKY_RAY_PORT_COMMAND,
            require_outputs=True)
        while returncode == 0 and 'No cluster status' in output:
            # Retry until ray status is ready. This is to avoid the case where
            # ray cluster is just started but the ray status is not ready yet.
            logger.info('Waiting for ray cluster to be ready remotely.')
            time.sleep(1)
            returncode, output, _ = backend.run_on_head(
                handle,
                instance_setup.RAY_STATUS_WITH_SKY_RAY_PORT_COMMAND,
                require_outputs=True)
        if returncode == 0:
            return
        launched_resources = handle.launched_resources
        # Ray cluster should already be running if the system admin has setup
        # Ray.
        if isinstance(launched_resources.cloud, clouds.Local):
            raise RuntimeError(
                'The command `ray status` errored out on the head node '
                'of the local cluster. Check if ray[default]==2.4.0 '
                'is installed or running correctly.')
        backend.run_on_head(handle, 'ray stop')

        # Runs `ray up <kwargs>` with our monkey-patched launch hash
        # calculation. See the monkey patch file for why.
        script_path = write_ray_up_script_with_patched_launch_hash_fn(
            handle.cluster_yaml, ray_up_kwargs={'restart_only': True})
        log_lib.run_with_log(
            [sys.executable, script_path],
            log_abs_path,
            stream_logs=False,
            # Use environment variables to disable the ray usage collection
            # (to avoid overheads and potential issues with the usage)
            # as sdk does not take the argument for disabling the usage
            # collection.
            env=dict(os.environ, RAY_USAGE_STATS_ENABLED='0'),
            # Disable stdin to avoid ray outputs mess up the terminal with
            # misaligned output when multithreading/multiprocessing is used.
            # Refer to: https://github.com/ray-project/ray/blob/d462172be7c5779abf37609aed08af112a533e1e/python/ray/autoscaler/_private/subprocess_output_util.py#L264 # pylint: disable=line-too-long
            stdin=subprocess.DEVNULL)

    @timeline.event
    def provision_with_retries(
        self,
        task: task_lib.Task,
        to_provision_config: ToProvisionConfig,
        dryrun: bool,
        stream_logs: bool,
    ):
        """Provision with retries for all launchable resources."""
        cluster_name = to_provision_config.cluster_name
        to_provision = to_provision_config.resources
        num_nodes = to_provision_config.num_nodes
        prev_cluster_status = to_provision_config.prev_cluster_status
        prev_handle = to_provision_config.prev_handle
        launchable_retries_disabled = (self._dag is None or
                                       self._optimize_target is None)

        failover_history: List[Exception] = list()

        style = colorama.Style
        # Retrying launchable resources.
        while True:
            try:
                # Recheck cluster name as the 'except:' block below may
                # change the cloud assignment.
                to_provision.cloud.check_cluster_name_is_valid(cluster_name)
                if dryrun:
                    cloud_user = None
                else:
                    cloud_user = to_provision.cloud.get_current_user_identity()
                # Skip if to_provision.cloud does not support requested features
                to_provision.cloud.check_features_are_supported(
                    self._requested_features)

                config_dict = self._retry_zones(
                    to_provision,
                    num_nodes,
                    requested_resources=set(task.resources),
                    dryrun=dryrun,
                    stream_logs=stream_logs,
                    cluster_name=cluster_name,
                    cloud_user_identity=cloud_user,
                    prev_cluster_status=prev_cluster_status,
                    prev_handle=prev_handle)
                if dryrun:
                    return
            except (exceptions.InvalidClusterNameError,
                    exceptions.NotSupportedError,
                    exceptions.CloudUserIdentityError) as e:
                # InvalidClusterNameError: cluster name is invalid,
                # NotSupportedError: cloud does not support requested features,
                # CloudUserIdentityError: cloud user identity is invalid.
                # The exceptions above should be applicable to the whole
                # cloud, so we do add the cloud to the blocked resources.
                logger.warning(common_utils.format_exception(e))
                self._blocked_resources.add(
                    resources_lib.Resources(cloud=to_provision.cloud))
                failover_history.append(e)
            except exceptions.ResourcesUnavailableError as e:
                failover_history.append(e)
                if e.no_failover:
                    raise e.with_failover_history(failover_history)
                if launchable_retries_disabled:
                    logger.warning(
                        'DAG and optimize_target needs to be registered first '
                        'to enable cross-cloud retry. '
                        'To fix, call backend.register_info(dag=dag, '
                        'optimize_target=sky.OptimizeTarget.COST)')
                    raise e.with_failover_history(failover_history)

                logger.warning(common_utils.format_exception(e))
            else:
                # Provisioning succeeded.
                break

            if to_provision.zone is None:
                region_or_zone_str = str(to_provision.region)
            else:
                region_or_zone_str = str(to_provision.zone)
            logger.warning(f'\n{style.BRIGHT}Provision failed for {num_nodes}x '
                           f'{to_provision} in {region_or_zone_str}. '
                           f'Trying other locations (if any).{style.RESET_ALL}')
            if prev_cluster_status is None:
                # Add failed resources to the blocklist, only when it
                # is in fallback mode.
                self._blocked_resources.add(to_provision)
            else:
                # If we reach here, it means that the existing cluster must have
                # a previous status of INIT, because other statuses (UP,
                # STOPPED) will not trigger the failover due to `no_failover`
                # flag; see _yield_zones(). Also, the cluster should have been
                # terminated by _retry_zones().
                assert (prev_cluster_status == status_lib.ClusterStatus.INIT
                       ), prev_cluster_status
                assert global_user_state.get_handle_from_cluster_name(
                    cluster_name) is None, cluster_name
                logger.info('Retrying provisioning with requested resources '
                            f'{task.num_nodes}x {task.resources}')
                # Retry with the current, potentially "smaller" resources:
                # to_provision == the current new resources (e.g., V100:1),
                # which may be "smaller" than the original (V100:8).
                # num_nodes is not part of a Resources so must be updated
                # separately.
                num_nodes = task.num_nodes
                prev_cluster_status = None
                prev_handle = None

            # Set to None so that sky.optimize() will assign a new one
            # (otherwise will skip re-optimizing this task).
            # TODO: set all remaining tasks' best_resources to None.
            task.best_resources = None
            try:
                self._dag = sky.optimize(
                    self._dag,
                    minimize=self._optimize_target,
                    blocked_resources=self._blocked_resources)
            except exceptions.ResourcesUnavailableError as e:
                # Optimizer failed to find a feasible resources for the task,
                # either because the previous failovers have blocked all the
                # possible resources or the requested resources is too
                # restrictive. If we reach here, our failover logic finally
                # ends here.
                raise e.with_failover_history(failover_history)
            to_provision = task.best_resources
            assert task in self._dag.tasks, 'Internal logic error.'
            assert to_provision is not None, task
        return config_dict


class CloudVmRayResourceHandle(backends.backend.ResourceHandle):
    """A pickle-able handle to a cluster created by CloudVmRayBackend.

    The handle object will last for the whole lifecycle of the cluster.

    - (required) Cluster name.
    - (required) Cluster name on cloud (different from the cluster name, as we
        append user hash to avoid conflict b/t multiple users in the same
        organization/account, and truncate the name for length limit). See
        design_docs/cluster_name.md for details.
    - (required) Path to a cluster.yaml file.
    - (optional) A cached head node public IP.  Filled in after a
        successful provision().
    - (optional) A cached stable list of (internal IP, external IP) tuples
        for all nodes in a cluster. Filled in after successful task execution.
    - (optional) Launched num nodes
    - (optional) Launched resources
    - (optional) Docker user name
    - (optional) If TPU(s) are managed, a path to a deletion script.
    """
    # Bump if any fields get added/removed/changed, and add backward
    # compaitibility logic in __setstate__.
    _VERSION = 6

    def __init__(self,
                 *,
                 cluster_name: str,
                 cluster_name_on_cloud: str,
                 cluster_yaml: str,
                 launched_nodes: int,
                 launched_resources: resources_lib.Resources,
                 stable_internal_external_ips: Optional[List[Tuple[
                     str, str]]] = None,
                 stable_ssh_ports: Optional[List[int]] = None,
                 tpu_create_script: Optional[str] = None,
                 tpu_delete_script: Optional[str] = None) -> None:
        self._version = self._VERSION
        self.cluster_name = cluster_name
        self.cluster_name_on_cloud = cluster_name_on_cloud
        self._cluster_yaml = cluster_yaml.replace(os.path.expanduser('~'), '~',
                                                  1)
        # List of (internal_ip, external_ip) tuples for all the nodes
        # in the cluster, sorted by the external ips.
        self.stable_internal_external_ips = stable_internal_external_ips
        self.stable_ssh_ports = stable_ssh_ports
        self.launched_nodes = launched_nodes
        self.launched_resources = launched_resources
        self.docker_user: Optional[str] = None
        self.tpu_create_script = tpu_create_script
        self.tpu_delete_script = tpu_delete_script
        self._maybe_make_local_handle()

    def __repr__(self):
        return (f'ResourceHandle('
                f'\n\tcluster_name={self.cluster_name},'
                f'\n\tcluster_name_on_cloud={self.cluster_name_on_cloud},'
                f'\n\thead_ip={self.head_ip},'
                '\n\tstable_internal_external_ips='
                f'{self.stable_internal_external_ips},'
                '\n\tstable_ssh_ports='
                f'{self.stable_ssh_ports},'
                '\n\tcluster_yaml='
                f'{self.cluster_yaml}, '
                f'\n\tlaunched_resources={self.launched_nodes}x '
                f'{self.launched_resources}, '
                f'\n\tdocker_user={self.docker_user},'
                f'\n\ttpu_create_script={self.tpu_create_script}, '
                f'\n\ttpu_delete_script={self.tpu_delete_script})')

    def get_cluster_name(self):
        return self.cluster_name

    def _maybe_make_local_handle(self):
        """Adds local handle for the local cloud case.

        For public cloud, the first time sky launch is ran, task resources
        = cluster resources. For the local cloud case, sky launch is ran,
        task resources != cluster resources; hence, this method is needed
        to correct this.
        """
        self.local_handle = None
        local_file = os.path.expanduser(
            onprem_utils.SKY_USER_LOCAL_CONFIG_PATH.format(self.cluster_name))
        # Local cluster case requires several modifications:
        #   1) Create local_handle to store local cluster IPs and
        #      custom accelerators for each node.
        #   2) Replace launched_resources to represent a generic local
        #      node (without accelerator specifications).
        #   3) Replace launched_nodes to represent the total nodes in the
        #      local cluster.
        if os.path.isfile(local_file):
            config = onprem_utils.get_local_cluster_config_or_error(
                self.cluster_name)
            self.local_handle = {}
            cluster_config = config['cluster']
            auth_config = config['auth']
            ips = cluster_config['ips']
            local_region = clouds.Local.LOCAL_REGION.name
            # Convert existing ResourceHandle fields to specify local
            # cluster resources.
            self.launched_resources = resources_lib.Resources(
                cloud=clouds.Local(), region=local_region)
            self.launched_nodes = len(ips)
            self.local_handle['ips'] = ips
            cluster_accs = onprem_utils.get_local_cluster_accelerators(
                ips, auth_config)
            self.local_handle['cluster_resources'] = [
                resources_lib.Resources(
                    cloud=clouds.Local(),
                    accelerators=acc_dict if acc_dict else None,
                    region=local_region) for acc_dict in cluster_accs
            ]

    def _update_cluster_region(self):
        if self.launched_resources.region is not None:
            return

        config = common_utils.read_yaml(self.cluster_yaml)
        provider = config['provider']
        cloud = self.launched_resources.cloud
        if cloud.is_same_cloud(clouds.Azure()):
            region = provider['location']
        elif cloud.is_same_cloud(clouds.GCP()) or cloud.is_same_cloud(
                clouds.AWS()):
            region = provider['region']
        elif cloud.is_same_cloud(clouds.Local()):
            # There is only 1 region for Local cluster, 'Local'.
            region = clouds.Local.LOCAL_REGION.name

        self.launched_resources = self.launched_resources.copy(region=region)

    def update_ssh_ports(self, max_attempts: int = 1) -> None:
        """Fetches and sets the SSH ports for the cluster nodes.

        Use this method to use any cloud-specific port fetching logic.
        """
        del max_attempts  # Unused.
        head_ssh_port = 22
        self.stable_ssh_ports = ([head_ssh_port] + [22] *
                                 (self.num_node_ips - 1))

    def update_cluster_ips(
            self,
            max_attempts: int = 1,
            internal_ips: Optional[List[Optional[str]]] = None,
            external_ips: Optional[List[Optional[str]]] = None) -> None:
        """Updates the cluster IPs cached in the handle.

        We cache the cluster IPs in the handle to avoid having to retrieve
        them from the cloud provider every time we need them. This method
        updates the cached IPs.

        Optimizations:
            1) If the external IPs are provided (e.g. from the provision logs),
                we use them instead of retrieving them from the cloud provider.
            2) If the cached external IPs match the provided (fetched) external
                IPs, we don't need to update the internal IPs.
            3) If the internal IPs are provided (e.g. from the provision logs),
                we use them instead of retrieving them from the cloud provider.

        Args:
            max_attempts: The maximum number of attempts to get the head IP.
            internal_ips: The internal IPs to use for the cluster. It is an
                optimization to avoid retrieving the internal IPs from the
                cloud provider. Typically, it can be parsed from the provision
                logs.
            external_ips: The external IPs to use for the cluster. Similar to
                internal_ips, it is an optimization to avoid retrieving the
                external IPs from the cloud provider.

        Raises:
            exceptions.FetchIPError: if we failed to get the IPs. e.reason is
                HEAD or WORKER.
        """

        def is_provided_ips_valid(ips: Optional[List[Optional[str]]]) -> bool:
            return (ips is not None and len(ips) == self.num_node_ips and
                    all(ip is not None for ip in ips))

        if is_provided_ips_valid(external_ips):
            logger.debug(f'Using provided external IPs: {external_ips}')
            cluster_external_ips = typing.cast(List[str], external_ips)
        else:
            cluster_external_ips = backend_utils.get_node_ips(
                self.cluster_yaml,
                self.launched_nodes,
                handle=self,
                head_ip_max_attempts=max_attempts,
                worker_ip_max_attempts=max_attempts,
                get_internal_ips=False)

        if self.cached_external_ips == cluster_external_ips:
            logger.debug('Skipping the fetching of internal IPs as the cached '
                         'external IPs matches the newly fetched ones.')
            # Optimization: If the cached external IPs are the same as the
            # retrieved external IPs, then we can skip retrieving internal
            # IPs since the cached IPs are up-to-date.
            return
        logger.debug(
            'Cached external IPs do not match with the newly fetched ones: '
            f'cached ({self.cached_external_ips}), new ({cluster_external_ips})'
        )

        is_cluster_aws = (self.launched_resources is not None and
                          isinstance(self.launched_resources.cloud, clouds.AWS))
        if is_cluster_aws and skypilot_config.get_nested(
                keys=('aws', 'use_internal_ips'), default_value=False):
            # Optimization: if we know use_internal_ips is True (currently
            # only exposed for AWS), then our AWS NodeProvider is
            # guaranteed to pick subnets that will not assign public IPs,
            # thus the first list of IPs returned above are already private
            # IPs. So skip the second query.
            cluster_internal_ips = list(cluster_external_ips)
        elif is_provided_ips_valid(internal_ips):
            logger.debug(f'Using provided internal IPs: {internal_ips}')
            cluster_internal_ips = typing.cast(List[str], internal_ips)
        else:
            cluster_internal_ips = backend_utils.get_node_ips(
                self.cluster_yaml,
                self.launched_nodes,
                handle=self,
                head_ip_max_attempts=max_attempts,
                worker_ip_max_attempts=max_attempts,
                get_internal_ips=True)

        assert len(cluster_external_ips) == len(cluster_internal_ips), (
            f'Cluster {self.cluster_name!r}:'
            f'Expected same number of internal IPs {cluster_internal_ips}'
            f' and external IPs {cluster_external_ips}.')

        internal_external_ips: List[Tuple[str, str]] = list(
            zip(cluster_internal_ips, cluster_external_ips))

        # Ensure head node is the first element, then sort based on the
        # external IPs for stableness
        stable_internal_external_ips = [internal_external_ips[0]] + sorted(
            internal_external_ips[1:], key=lambda x: x[1])
        self.stable_internal_external_ips = stable_internal_external_ips

    @property
    def cached_internal_ips(self) -> Optional[List[str]]:
        if self.stable_internal_external_ips is not None:
            return [ips[0] for ips in self.stable_internal_external_ips]
        return None

    def internal_ips(self,
                     max_attempts: int = _FETCH_IP_MAX_ATTEMPTS) -> List[str]:
        internal_ips = self.cached_internal_ips
        if internal_ips is not None:
            return internal_ips
        self.update_cluster_ips(max_attempts=max_attempts)
        internal_ips = self.cached_internal_ips
        assert internal_ips is not None, 'update_cluster_ips failed.'
        return internal_ips

    @property
    def cached_external_ips(self) -> Optional[List[str]]:
        if self.stable_internal_external_ips is not None:
            return [ips[1] for ips in self.stable_internal_external_ips]
        return None

    def external_ips(self,
                     max_attempts: int = _FETCH_IP_MAX_ATTEMPTS) -> List[str]:
        external_ips = self.cached_external_ips
        if external_ips is not None:
            return external_ips
        self.update_cluster_ips(max_attempts=max_attempts)
        external_ips = self.cached_external_ips
        assert external_ips is not None, 'update_cluster_ips failed.'
        return external_ips

    @property
    def cached_external_ssh_ports(self) -> Optional[List[int]]:
        if self.stable_ssh_ports is not None:
            return self.stable_ssh_ports
        return None

    def external_ssh_ports(self,
                           max_attempts: int = _FETCH_IP_MAX_ATTEMPTS
                          ) -> List[int]:
        cached_ssh_ports = self.cached_external_ssh_ports
        if cached_ssh_ports is not None:
            return cached_ssh_ports
        self.update_ssh_ports(max_attempts=max_attempts)
        cached_ssh_ports = self.cached_external_ssh_ports
        assert cached_ssh_ports is not None, 'update_ssh_ports failed.'
        return cached_ssh_ports

    def get_hourly_price(self) -> float:
        hourly_cost = (self.launched_resources.get_cost(3600) *
                       self.launched_nodes)
        return hourly_cost

    def setup_docker_user(self, cluster_config_file: str):
        ip_list = self.external_ips()
        assert ip_list is not None
        docker_user = backend_utils.get_docker_user(ip_list[0],
                                                    cluster_config_file)
        self.docker_user = docker_user

    @property
    def cluster_yaml(self):
        return os.path.expanduser(self._cluster_yaml)

    @property
    def head_ip(self):
        external_ips = self.cached_external_ips
        if external_ips is not None:
            return external_ips[0]
        return None

    @property
    def head_ssh_port(self):
        external_ssh_ports = self.cached_external_ssh_ports
        if external_ssh_ports:
            return external_ssh_ports[0]
        return None

    @property
    def num_node_ips(self) -> int:
        """Returns number of IPs of the cluster, correctly handling TPU Pod."""
        is_tpu_vm_pod = tpu_utils.is_tpu_vm_pod(self.launched_resources)
        if is_tpu_vm_pod:
            num_ips = tpu_utils.get_num_tpu_devices(self.launched_resources)
        else:
            num_ips = self.launched_nodes
        return num_ips

    def __setstate__(self, state):
        self._version = self._VERSION

        version = state.pop('_version', None)
        if version is None:
            version = -1
            state.pop('cluster_region', None)
        if version < 2:
            state['_cluster_yaml'] = state.pop('cluster_yaml')
        if version < 3:
            head_ip = state.pop('head_ip', None)
            state['stable_internal_external_ips'] = None
        if version < 4:
            # Version 4 adds self.stable_ssh_ports for Kubernetes support
            state['stable_ssh_ports'] = None
        if version < 5:
            state['docker_user'] = None

        if version < 6:
            state['cluster_name_on_cloud'] = state['cluster_name']

        self.__dict__.update(state)

        # Because the update_cluster_ips and update_ssh_ports
        # functions use the handle, we call it on the current instance
        # after the state is updated.
        if version < 3 and head_ip is not None:
            try:
                self.update_cluster_ips()
            except exceptions.FetchIPError:
                # This occurs when an old cluster from was autostopped,
                # so the head IP in the database is not updated.
                pass
        if version < 4:
            self.update_ssh_ports()

        self._update_cluster_region()


class CloudVmRayBackend(backends.Backend['CloudVmRayResourceHandle']):
    """Backend: runs on cloud virtual machines, managed by Ray.

    Changing this class may also require updates to:
      * Cloud providers' templates under config/
      * Cloud providers' implementations under clouds/
    """

    NAME = 'cloudvmray'

    # Backward compatibility, with the old name of the handle.
    ResourceHandle = CloudVmRayResourceHandle  # pylint: disable=invalid-name

    def __init__(self):
        self.run_timestamp = backend_utils.get_run_timestamp()
        # NOTE: do not expanduser() here, as this '~/...' path is used for
        # remote as well to be expanded on the remote side.
        self.log_dir = os.path.join(constants.SKY_LOGS_DIRECTORY,
                                    self.run_timestamp)
        # Do not make directories to avoid create folder for commands that
        # do not need it (`sky status`, `sky logs` ...)
        # os.makedirs(self.log_dir, exist_ok=True)

        self._dag = None
        self._optimize_target = None
        self._requested_features = set()

        # Command for running the setup script. It is only set when the
        # setup needs to be run outside the self._setup() and as part of
        # a job (--detach-setup).
        self._setup_cmd = None

    # --- Implementation of Backend APIs ---

    def register_info(self, **kwargs) -> None:
        self._dag = kwargs.pop('dag', self._dag)
        self._optimize_target = kwargs.pop(
            'optimize_target',
            self._optimize_target) or optimizer.OptimizeTarget.COST
        self._requested_features = kwargs.pop('requested_features',
                                              self._requested_features)
        assert len(kwargs) == 0, f'Unexpected kwargs: {kwargs}'

    def check_resources_fit_cluster(
        self,
        handle: CloudVmRayResourceHandle,
        task: task_lib.Task,
        check_ports: bool = False,
    ) -> resources_lib.Resources:
        """Check if resources requested by the task fit the cluster.

        The resources requested by the task should be smaller than the existing
        cluster.
        If multiple resources are specified, this checking will pass when
        at least one resource fits the cluster.

        Raises:
            exceptions.ResourcesMismatchError: If the resources in the task
                does not match the existing cluster.
        """

        launched_resources = handle.launched_resources
        cluster_name = handle.cluster_name

        # Usage Collection:
        usage_lib.messages.usage.update_cluster_resources(
            handle.launched_nodes, launched_resources)
        record = global_user_state.get_cluster_from_name(cluster_name)
        if record is not None:
            usage_lib.messages.usage.update_cluster_status(record['status'])

        # Backward compatibility: the old launched_resources without region info
        # was handled by ResourceHandle._update_cluster_region.
        assert launched_resources.region is not None, handle

        mismatch_str = (f'To fix: specify a new cluster name, or down the '
                        f'existing cluster first: sky down {cluster_name}')
        if hasattr(handle, 'local_handle') and handle.local_handle is not None:
            launched_resources = handle.local_handle['cluster_resources']
            usage_lib.messages.usage.update_local_cluster_resources(
                launched_resources)
            mismatch_str = ('To fix: use accelerators/number of nodes that can '
                            'be satisfied by the local cluster')

        valid_resource = None
        requested_resource_list = []
        for resource in task.resources:
            if (task.num_nodes <= handle.launched_nodes and
                    resource.less_demanding_than(
                        launched_resources,
                        requested_num_nodes=task.num_nodes,
                        check_ports=check_ports)):
                valid_resource = resource
                break
            else:
                requested_resource_list.append(f'{task.num_nodes}x {resource}')

        if valid_resource is None:
            for example_resource in task.resources:
                if (example_resource.region is not None and
                        example_resource.region != launched_resources.region):
                    with ux_utils.print_exception_no_traceback():
                        raise exceptions.ResourcesMismatchError(
                            f'Task requested resources {example_resource} in region '  # pylint: disable=line-too-long
                            f'{example_resource.region!r}'
                            ', but the existing cluster '
                            f'is in region {launched_resources.region!r}.')
                if (example_resource.zone is not None and
                        example_resource.zone != launched_resources.zone):
                    zone_str = (f'is in zone {launched_resources.zone!r}.'
                                if launched_resources.zone is not None else
                                'does not have zone specified.')
                    with ux_utils.print_exception_no_traceback():
                        raise exceptions.ResourcesMismatchError(
                            f'Task requested resources {example_resource} in zone '  # pylint: disable=line-too-long
                            f'{example_resource.zone!r},'
                            'but the existing cluster '
                            f'{zone_str}')
            requested_resource_str = ', '.join(requested_resource_list)
            if isinstance(task.resources, list):
                requested_resource_str = f'[{requested_resource_str}]'
            elif isinstance(task.resources, set):
                requested_resource_str = f'{{{requested_resource_str}}}'
            with ux_utils.print_exception_no_traceback():
                raise exceptions.ResourcesMismatchError(
                    'Requested resources do not match the existing '
                    'cluster.\n'
                    f'  Requested:\t{requested_resource_str}\n'
                    f'  Existing:\t{handle.launched_nodes}x '
                    f'{handle.launched_resources}\n'
                    f'{mismatch_str}')
        return valid_resource

    def _provision(
            self,
            task: task_lib.Task,
            to_provision: Optional[resources_lib.Resources],
            dryrun: bool,
            stream_logs: bool,
            cluster_name: str,
            retry_until_up: bool = False) -> Optional[CloudVmRayResourceHandle]:
        """Provisions using 'ray up'.

        Raises:
            exceptions.ClusterOwnerIdentityMismatchError: if the cluster
                'cluster_name' exists and is owned by another user.
            exceptions.InvalidClusterNameError: if the cluster name is invalid.
            exceptions.ResourcesMismatchError: if the requested resources
                do not match the existing cluster.
            exceptions.ResourcesUnavailableError: if the requested resources
                cannot be satisfied. The failover_history of the exception
                will be set as at least 1 exception from either our pre-checks
                (e.g., cluster name invalid) or a region/zone throwing
                resource unavailability.
            exceptions.CommandError: any ssh command error.
            RuntimeErorr: raised when 'rsync' is not installed.
            # TODO(zhwu): complete the list of exceptions.
        """
        # FIXME: ray up for Azure with different cluster_names will overwrite
        # each other.
        # When rsync is not installed in the user's machine, Ray will
        # silently retry to up the node for _MAX_RAY_UP_RETRY number
        # of times. This is time consuming so we fail early.
        backend_utils.check_rsync_installed()
        # Check if the cluster is owned by the current user. Raise
        # exceptions.ClusterOwnerIdentityMismatchError
        backend_utils.check_owner_identity(cluster_name)
        lock_path = os.path.expanduser(
            backend_utils.CLUSTER_STATUS_LOCK_PATH.format(cluster_name))
        with timeline.FileLockEvent(lock_path):
            # Try to launch the exiting cluster first. If no existing cluster,
            # this function will create a to_provision_config with required
            # resources.
            to_provision_config = self._check_existing_cluster(
                task, to_provision, cluster_name, dryrun)
            assert to_provision_config.resources is not None, (
                'to_provision should not be None', to_provision_config)

            prev_cluster_status = to_provision_config.prev_cluster_status
            usage_lib.messages.usage.update_cluster_resources(
                to_provision_config.num_nodes, to_provision_config.resources)
            usage_lib.messages.usage.update_cluster_status(prev_cluster_status)

            # TODO(suquark): once we have sky on PyPI, we should directly
            # install sky from PyPI.
            # NOTE: can take ~2s.
            with timeline.Event('backend.provision.wheel_build'):
                # TODO(suquark): once we have sky on PyPI, we should directly
                # install sky from PyPI.
                local_wheel_path, wheel_hash = wheel_utils.build_sky_wheel()
            backoff = common_utils.Backoff(_RETRY_UNTIL_UP_INIT_GAP_SECONDS)
            attempt_cnt = 1
            while True:
                # For on-demand instances, RetryingVmProvisioner will retry
                # within the given region first, then optionally retry on all
                # other clouds and regions (if backend.register_info()
                # has been called).
                # For spot instances, each provisioning request is made for a
                # single zone and the provisioner will retry on all other
                # clouds, regions, and zones.
                # See optimizer.py#_make_launchables_for_valid_region_zones()
                # for detailed reasons.

                # After this "round" of optimization across clouds, provisioning
                # may still have not succeeded. This while loop will then kick
                # in if retry_until_up is set, which will kick off new "rounds"
                # of optimization infinitely.
                try:
                    retry_provisioner = RetryingVmProvisioner(
                        self.log_dir,
                        self._dag,
                        self._optimize_target,
                        self._requested_features,
                        local_wheel_path,
                        wheel_hash,
                        blocked_resources=task.blocked_resources)
                    config_dict = retry_provisioner.provision_with_retries(
                        task, to_provision_config, dryrun, stream_logs)
                    break
                except exceptions.ResourcesUnavailableError as e:
                    # Do not remove the stopped cluster from the global state
                    # if failed to start.
                    if e.no_failover:
                        error_message = str(e)
                    else:
                        # Clean up the cluster's entry in `sky status`.
                        global_user_state.remove_cluster(cluster_name,
                                                         terminate=True)
                        usage_lib.messages.usage.update_final_cluster_status(
                            None)
                        error_message = (
                            'Failed to provision all possible launchable '
                            'resources.'
                            f' Relax the task\'s resource requirements: '
                            f'{task.num_nodes}x {list(task.resources)[0]}')
                    if retry_until_up:
                        logger.error(error_message)
                        # Sleep and retry.
                        gap_seconds = backoff.current_backoff()
                        plural = 's' if attempt_cnt > 1 else ''
                        logger.info(
                            f'{colorama.Style.BRIGHT}=== Retry until up ==='
                            f'{colorama.Style.RESET_ALL}\n'
                            f'Retrying provisioning after {gap_seconds:.0f}s '
                            '(exponential backoff with random jittering). '
                            f'Already tried {attempt_cnt} attempt{plural}.')
                        attempt_cnt += 1
                        time.sleep(gap_seconds)
                        continue
                    error_message += (
                        '\nTo keep retrying until the cluster is up, use the '
                        '`--retry-until-up` flag.')
                    with ux_utils.print_exception_no_traceback():
                        raise exceptions.ResourcesUnavailableError(
                            error_message,
                            failover_history=e.failover_history) from None
            if dryrun:
                record = global_user_state.get_cluster_from_name(cluster_name)
                return record['handle'] if record is not None else None

            if 'provision_record' in config_dict:
                # New provisioner is used here.
                handle = config_dict['handle']
                provision_record = config_dict['provision_record']
                resources_vars = config_dict['resources_vars']

                # Setup SkyPilot runtime after the cluster is provisioned
                # 1. Wait for SSH to be ready.
                # 2. Mount the cloud credentials, skypilot wheel,
                #    and other necessary files to the VM.
                # 3. Run setup commands to install dependencies.
                # 4. Starting ray cluster and skylet.
                cluster_info = provisioner.post_provision_runtime_setup(
                    repr(handle.launched_resources.cloud),
                    provisioner.ClusterName(handle.cluster_name,
                                            handle.cluster_name_on_cloud),
                    handle.cluster_yaml,
                    provision_record=provision_record,
                    custom_resource=resources_vars.get('custom_resources'),
                    log_dir=self.log_dir)
                # We must query the IPs from the cloud provider, when the
                # provisioning is done, to make sure the cluster IPs are
                # up-to-date.
                # The staled IPs may be caused by the node being restarted
                # manually or by the cloud provider.
                # Optimize the case where the cluster's IPs can be retrieved
                # from cluster_info.
                internal_ips, external_ips = zip(*cluster_info.ip_tuples())
                if not cluster_info.has_external_ips():
                    external_ips = internal_ips
                handle.update_cluster_ips(max_attempts=_FETCH_IP_MAX_ATTEMPTS,
                                          internal_ips=list(internal_ips),
                                          external_ips=list(external_ips))
                handle.update_ssh_ports(max_attempts=_FETCH_IP_MAX_ATTEMPTS)
                handle.docker_user = cluster_info.docker_user

                # Update launched resources.
                handle.launched_resources = handle.launched_resources.copy(
                    region=provision_record.region, zone=provision_record.zone)
                self._update_after_cluster_provisioned(
                    handle, to_provision_config.prev_handle, task,
                    prev_cluster_status, handle.external_ips(),
                    handle.external_ssh_ports(), lock_path)
                return handle

            cluster_config_file = config_dict['ray']
            handle = config_dict['handle']

            ip_list = handle.external_ips()
            ssh_port_list = handle.external_ssh_ports()
            assert ip_list is not None, handle
            assert ssh_port_list is not None, handle

            config = common_utils.read_yaml(cluster_config_file)
            if 'docker' in config:
                handle.setup_docker_user(cluster_config_file)

            if 'tpu_name' in config_dict:
                self._set_tpu_name(handle, config_dict['tpu_name'])

            # Get actual zone info and save it into handle.
            # NOTE: querying zones is expensive, observed 1node GCP >=4s.
            zone = handle.launched_resources.zone
            if zone is None:
                get_zone_cmd = (
                    handle.launched_resources.cloud.get_zone_shell_cmd())
                # zone is None for Azure
                if get_zone_cmd is not None:
                    ssh_credentials = backend_utils.ssh_credential_from_yaml(
                        handle.cluster_yaml, handle.docker_user)
                    runners = command_runner.SSHCommandRunner.make_runner_list(
                        ip_list, port_list=ssh_port_list, **ssh_credentials)

                    def _get_zone(runner):
                        retry_count = 0
                        backoff = common_utils.Backoff(initial_backoff=1,
                                                       max_backoff_factor=3)
                        while True:
                            returncode, stdout, stderr = runner.run(
                                get_zone_cmd,
                                require_outputs=True,
                                stream_logs=False)
                            if returncode == 0:
                                break
                            retry_count += 1
                            if retry_count <= _MAX_GET_ZONE_RETRY:
                                time.sleep(backoff.current_backoff())
                                continue
                        subprocess_utils.handle_returncode(
                            returncode,
                            get_zone_cmd,
                            f'Failed to get zone for {cluster_name!r}',
                            stderr=stderr,
                            stream_logs=stream_logs)
                        return stdout.strip()

                    zones = subprocess_utils.run_in_parallel(_get_zone, runners)
                    if len(set(zones)) == 1:
                        # zone will be checked during Resources cls
                        # initialization.
                        handle.launched_resources = (
                            handle.launched_resources.copy(zone=zones[0]))
                    # If the number of zones > 1, nodes in the cluster are
                    # launched in different zones (legacy clusters before
                    # #1700), leave the zone field of handle.launched_resources
                    # to None.

            # For backward compatibility and robustness of skylet, it is checked
            # and restarted if necessary.
            logger.debug('Checking if skylet is running on the head node.')
            with rich_utils.safe_status(
                    '[bold cyan]Preparing SkyPilot runtime'):
                self.run_on_head(handle, _MAYBE_SKYLET_RESTART_CMD)

            self._update_after_cluster_provisioned(
                handle, to_provision_config.prev_handle, task,
                prev_cluster_status, ip_list, ssh_port_list, lock_path)
            return handle

    def _open_ports(self, handle: CloudVmRayResourceHandle) -> None:
        cloud = handle.launched_resources.cloud
        logger.debug(
            f'Opening ports {handle.launched_resources.ports} for {cloud}')
        config = common_utils.read_yaml(handle.cluster_yaml)
        provider_config = config['provider']
        provision_lib.open_ports(repr(cloud), handle.cluster_name_on_cloud,
                                 handle.launched_resources.ports,
                                 provider_config)

    def _update_after_cluster_provisioned(
            self, handle: CloudVmRayResourceHandle,
            prev_handle: Optional[CloudVmRayResourceHandle],
            task: task_lib.Task,
            prev_cluster_status: Optional[status_lib.ClusterStatus],
            ip_list: List[str], ssh_port_list: List[int],
            lock_path: str) -> None:
        usage_lib.messages.usage.update_cluster_resources(
            handle.launched_nodes, handle.launched_resources)
        usage_lib.messages.usage.update_final_cluster_status(
            status_lib.ClusterStatus.UP)

        # Update job queue to avoid stale jobs (when restarted), before
        # setting the cluster to be ready.
        if prev_cluster_status == status_lib.ClusterStatus.INIT:
            # update_status will query the ray job status for all INIT /
            # PENDING / RUNNING jobs for the real status, since we do not
            # know the actual previous status of the cluster.
            job_owner = onprem_utils.get_job_owner(handle.cluster_yaml,
                                                   handle.docker_user)
            cmd = job_lib.JobLibCodeGen.update_status(job_owner)
            logger.debug('Update job queue on remote cluster.')
            with rich_utils.safe_status(
                    '[bold cyan]Preparing SkyPilot runtime'):
                returncode, _, stderr = self.run_on_head(handle,
                                                         cmd,
                                                         require_outputs=True)
            subprocess_utils.handle_returncode(returncode, cmd,
                                               'Failed to update job status.',
                                               stderr)
        if prev_cluster_status == status_lib.ClusterStatus.STOPPED:
            # Safely set all the previous jobs to FAILED since the cluster
            # is restarted
            # An edge case here due to racing:
            # 1. A job finishes RUNNING, but right before it update itself
            # to SUCCEEDED, the cluster is STOPPED by `sky stop`.
            # 2. On next `sky start`, it gets reset to FAILED.
            cmd = job_lib.JobLibCodeGen.fail_all_jobs_in_progress()
            returncode, stdout, stderr = self.run_on_head(handle,
                                                          cmd,
                                                          require_outputs=True)
            subprocess_utils.handle_returncode(
                returncode, cmd,
                'Failed to set previously in-progress jobs to FAILED',
                stdout + stderr)

        prev_ports = None
        if prev_handle is not None:
            prev_ports = prev_handle.launched_resources.ports
        current_ports = handle.launched_resources.ports
        open_new_ports = bool(
            resources_utils.port_ranges_to_set(current_ports) -
            resources_utils.port_ranges_to_set(prev_ports))
        if open_new_ports:
            with rich_utils.safe_status(
                    '[bold cyan]Launching - Opening new ports'):
                self._open_ports(handle)

        with timeline.Event('backend.provision.post_process'):
            global_user_state.add_or_update_cluster(
                handle.cluster_name,
                handle,
                set(task.resources),
                ready=True,
            )
            usage_lib.messages.usage.update_final_cluster_status(
                status_lib.ClusterStatus.UP)
            auth_config = common_utils.read_yaml(handle.cluster_yaml)['auth']
            backend_utils.SSHConfigHelper.add_cluster(handle.cluster_name,
                                                      ip_list, auth_config,
                                                      ssh_port_list,
                                                      handle.docker_user)

            common_utils.remove_file_if_exists(lock_path)

    def _sync_workdir(self, handle: CloudVmRayResourceHandle,
                      workdir: Path) -> None:
        # Even though provision() takes care of it, there may be cases where
        # this function is called in isolation, without calling provision(),
        # e.g., in CLI.  So we should rerun rsync_up.
        fore = colorama.Fore
        style = colorama.Style
        ip_list = handle.external_ips()
        port_list = handle.external_ssh_ports()
        assert ip_list is not None, 'external_ips is not cached in handle'
        full_workdir = os.path.abspath(os.path.expanduser(workdir))

        # These asserts have been validated at Task construction time.
        assert os.path.exists(full_workdir), f'{full_workdir} does not exist'
        if os.path.islink(full_workdir):
            logger.warning(
                f'{fore.YELLOW}Workdir {workdir!r} is a symlink. '
                f'Symlink contents are not uploaded.{style.RESET_ALL}')
        else:
            assert os.path.isdir(
                full_workdir), f'{full_workdir} should be a directory.'

        # Raise warning if directory is too large
        dir_size = backend_utils.path_size_megabytes(full_workdir)
        if dir_size >= _PATH_SIZE_MEGABYTES_WARN_THRESHOLD:
            logger.warning(
                f'{fore.YELLOW}The size of workdir {workdir!r} '
                f'is {dir_size} MB. Try to keep workdir small or use '
                '.gitignore to exclude large files, as large sizes will slow '
                f'down rsync.{style.RESET_ALL}')

        log_path = os.path.join(self.log_dir, 'workdir_sync.log')

        ssh_credentials = backend_utils.ssh_credential_from_yaml(
            handle.cluster_yaml, handle.docker_user)

        # TODO(zhwu): refactor this with backend_utils.parallel_cmd_with_rsync
        runners = command_runner.SSHCommandRunner.make_runner_list(
            ip_list, port_list=port_list, **ssh_credentials)

        def _sync_workdir_node(runner: command_runner.SSHCommandRunner) -> None:
            runner.rsync(
                source=workdir,
                target=SKY_REMOTE_WORKDIR,
                up=True,
                log_path=log_path,
                stream_logs=False,
            )

        num_nodes = handle.launched_nodes
        plural = 's' if num_nodes > 1 else ''
        logger.info(
            f'{fore.CYAN}Syncing workdir (to {num_nodes} node{plural}): '
            f'{style.BRIGHT}{workdir}{style.RESET_ALL}'
            f' -> '
            f'{style.BRIGHT}{SKY_REMOTE_WORKDIR}{style.RESET_ALL}')
        os.makedirs(os.path.expanduser(self.log_dir), exist_ok=True)
        os.system(f'touch {log_path}')
        tail_cmd = f'tail -n100 -f {log_path}'
        logger.info('To view detailed progress: '
                    f'{style.BRIGHT}{tail_cmd}{style.RESET_ALL}')
        with rich_utils.safe_status('[bold cyan]Syncing[/]'):
            subprocess_utils.run_in_parallel(_sync_workdir_node, runners)

    def _sync_file_mounts(
        self,
        handle: CloudVmRayResourceHandle,
        all_file_mounts: Optional[Dict[Path, Path]],
        storage_mounts: Optional[Dict[Path, storage_lib.Storage]],
    ) -> None:
        """Mounts all user files to the remote nodes."""
        self._execute_file_mounts(handle, all_file_mounts)
        self._execute_storage_mounts(handle, storage_mounts,
                                     storage_utils.StorageMode.MOUNT)
        self._execute_storage_mounts(handle, storage_mounts,
                                     storage_utils.StorageMode.CSYNC)
        self._set_storage_mounts_metadata(handle.cluster_name, storage_mounts)

    def _setup(self, handle: CloudVmRayResourceHandle, task: task_lib.Task,
               detach_setup: bool) -> None:
        start = time.time()
        style = colorama.Style
        fore = colorama.Fore

        if task.setup is None:
            return

        setup_script = log_lib.make_task_bash_script(task.setup,
                                                     env_vars=task.envs)
        with tempfile.NamedTemporaryFile('w', prefix='sky_setup_') as f:
            f.write(setup_script)
            f.flush()
            setup_sh_path = f.name
            setup_file = os.path.basename(setup_sh_path)
            # Sync the setup script up and run it.
            ip_list = handle.external_ips()
            port_list = handle.external_ssh_ports()
            assert ip_list is not None, 'external_ips is not cached in handle'
            ssh_credentials = backend_utils.ssh_credential_from_yaml(
                handle.cluster_yaml, handle.docker_user)
            # Disable connection sharing for setup script to avoid old
            # connections being reused, which may cause stale ssh agent
            # forwarding.
            ssh_credentials.pop('ssh_control_name')
            runners = command_runner.SSHCommandRunner.make_runner_list(
                ip_list, port_list=port_list, **ssh_credentials)

            # Need this `-i` option to make sure `source ~/.bashrc` work
            setup_cmd = f'/bin/bash -i /tmp/{setup_file} 2>&1'

            def _setup_node(runner: command_runner.SSHCommandRunner) -> None:
                runner.rsync(source=setup_sh_path,
                             target=f'/tmp/{setup_file}',
                             up=True,
                             stream_logs=False)
                if detach_setup:
                    return
                setup_log_path = os.path.join(self.log_dir,
                                              f'setup-{runner.ip}.log')
                returncode = runner.run(
                    setup_cmd,
                    log_path=setup_log_path,
                    process_stream=False,
                )

                def error_message() -> str:
                    # Use the function to avoid tailing the file in success case
                    try:
                        last_10_lines = subprocess.run(
                            [
                                'tail', '-n10',
                                os.path.expanduser(setup_log_path)
                            ],
                            stdout=subprocess.PIPE,
                            check=True).stdout.decode('utf-8')
                    except subprocess.CalledProcessError:
                        last_10_lines = None

                    err_msg = (
                        f'Failed to setup with return code {returncode}. '
                        f'Check the details in log: {setup_log_path}')
                    if last_10_lines:
                        err_msg += (
                            f'\n\n{colorama.Fore.RED}'
                            '****** START Last lines of setup output ******'
                            f'{colorama.Style.RESET_ALL}\n'
                            f'{last_10_lines}'
                            f'{colorama.Fore.RED}'
                            '******* END Last lines of setup output *******'
                            f'{colorama.Style.RESET_ALL}')
                    return err_msg

                subprocess_utils.handle_returncode(returncode=returncode,
                                                   command=setup_cmd,
                                                   error_msg=error_message)

            num_nodes = len(ip_list)
            plural = 's' if num_nodes > 1 else ''
            if not detach_setup:
                logger.info(
                    f'{fore.CYAN}Running setup on {num_nodes} node{plural}.'
                    f'{style.RESET_ALL}')
            subprocess_utils.run_in_parallel(_setup_node, runners)

        if detach_setup:
            # Only set this when setup needs to be run outside the self._setup()
            # as part of a job (--detach-setup).
            self._setup_cmd = setup_cmd
            return
        logger.info(f'{fore.GREEN}Setup completed.{style.RESET_ALL}')
        end = time.time()
        logger.debug(f'Setup took {end - start} seconds.')

    def _exec_code_on_head(
        self,
        handle: CloudVmRayResourceHandle,
        codegen: str,
        job_id: int,
        executable: str,
        detach_run: bool = False,
        spot_dag: Optional['dag.Dag'] = None,
    ) -> None:
        """Executes generated code on the head node."""
        style = colorama.Style
        fore = colorama.Fore
        ssh_credentials = backend_utils.ssh_credential_from_yaml(
            handle.cluster_yaml, handle.docker_user)
        head_ssh_port = handle.head_ssh_port
        runner = command_runner.SSHCommandRunner(handle.head_ip,
                                                 port=head_ssh_port,
                                                 **ssh_credentials)
        with tempfile.NamedTemporaryFile('w', prefix='sky_app_') as fp:
            fp.write(codegen)
            fp.flush()
            script_path = os.path.join(SKY_REMOTE_APP_DIR, f'sky_job_{job_id}')
            # We choose to sync code + exec, because the alternative of 'ray
            # submit' may not work as it may use system python (python2) to
            # execute the script.  Happens for AWS.
            runner.rsync(source=fp.name,
                         target=script_path,
                         up=True,
                         stream_logs=False)
        remote_log_dir = self.log_dir
        remote_log_path = os.path.join(remote_log_dir, 'run.log')

        assert executable == 'python3', executable
        cd = f'cd {SKY_REMOTE_WORKDIR}'

        job_owner = ssh_credentials['ssh_user']
        if handle.docker_user is not None:
            job_owner = handle.docker_user
        ray_job_id = job_lib.make_ray_job_id(job_id, job_owner)
        if isinstance(handle.launched_resources.cloud, clouds.Local):
            # Ray Multitenancy is unsupported.
            # (Git Issue) https://github.com/ray-project/ray/issues/6800
            # Temporary workaround - wrap the run command in a script, and
            # execute it as the specified user.
            executable = onprem_utils.get_python_executable(handle.cluster_name)
            ray_command = (f'{cd} && {executable} -u {script_path} '
                           f'> {remote_log_path} 2>&1')
            job_submit_cmd = self._setup_and_create_job_cmd_on_local_head(
                handle, ray_command, ray_job_id)
        else:
            job_submit_cmd = (
                'RAY_DASHBOARD_PORT=$(python -c "from sky.skylet import job_lib; print(job_lib.get_job_submission_port())" 2> /dev/null || echo 8265);'  # pylint: disable=line-too-long
                f'{cd} && ray job submit '
                '--address=http://127.0.0.1:$RAY_DASHBOARD_PORT '
                f'--submission-id {ray_job_id} --no-wait '
                f'"{executable} -u {script_path} > {remote_log_path} 2>&1"')

            mkdir_code = (f'{cd} && mkdir -p {remote_log_dir} && '
                          f'touch {remote_log_path}')
            code = job_lib.JobLibCodeGen.queue_job(job_id, job_submit_cmd)
            job_submit_cmd = mkdir_code + ' && ' + code

            if spot_dag is not None:
                # Add the spot job to spot queue table.
                spot_codegen = spot_lib.SpotCodeGen()
                spot_code = spot_codegen.set_pending(job_id, spot_dag)
                # Set the spot job to PENDING state to make sure that this spot
                # job appears in the `sky spot queue`, when there are already 16
                # controller process jobs running on the controller VM with 8
                # CPU cores.
                # The spot job should be set to PENDING state *after* the
                # controller process job has been queued, as our skylet on spot
                # controller will set the spot job in FAILED state if the
                # controller process job does not exist.
                # We cannot set the spot job to PENDING state in the codegen for
                # the controller process job, as it will stay in the job pending
                # table and not be executed until there is an empty slot.
                job_submit_cmd = job_submit_cmd + ' && ' + spot_code

        returncode, stdout, stderr = self.run_on_head(handle,
                                                      job_submit_cmd,
                                                      stream_logs=False,
                                                      require_outputs=True)

        # Happens when someone calls `sky exec` but remote is outdated
        # necessitating calling `sky launch`.
        backend_utils.check_stale_runtime_on_remote(returncode, stdout,
                                                    handle.cluster_name)
        subprocess_utils.handle_returncode(returncode,
                                           job_submit_cmd,
                                           f'Failed to submit job {job_id}.',
                                           stderr=stdout + stderr)

        logger.info('Job submitted with Job ID: '
                    f'{style.BRIGHT}{job_id}{style.RESET_ALL}')

        try:
            if not detach_run:
                if handle.cluster_name == spot_lib.SPOT_CONTROLLER_NAME:
                    self.tail_spot_logs(handle, job_id)
                else:
                    # Sky logs. Not using subprocess.run since it will make the
                    # ssh keep connected after ctrl-c.
                    self.tail_logs(handle, job_id)
        finally:
            name = handle.cluster_name
            controller = controller_utils.Controllers.from_name(name)
            if controller == controller_utils.Controllers.SPOT_CONTROLLER:
                logger.info(
                    f'{fore.CYAN}Spot Job ID: '
                    f'{style.BRIGHT}{job_id}{style.RESET_ALL}'
                    '\nTo cancel the job:\t\t'
                    f'{backend_utils.BOLD}sky spot cancel {job_id}'
                    f'{backend_utils.RESET_BOLD}'
                    '\nTo stream job logs:\t\t'
                    f'{backend_utils.BOLD}sky spot logs {job_id}'
                    f'{backend_utils.RESET_BOLD}'
                    f'\nTo stream controller logs:\t'
                    f'{backend_utils.BOLD}sky spot logs --controller {job_id}'
                    f'{backend_utils.RESET_BOLD}'
                    '\nTo view all spot jobs:\t\t'
                    f'{backend_utils.BOLD}sky spot queue'
                    f'{backend_utils.RESET_BOLD}'
                    '\nTo view the spot job dashboard:\t'
                    f'{backend_utils.BOLD}sky spot dashboard'
                    f'{backend_utils.RESET_BOLD}')
            elif controller is None:
                logger.info(f'{fore.CYAN}Job ID: '
                            f'{style.BRIGHT}{job_id}{style.RESET_ALL}'
                            '\nTo cancel the job:\t'
                            f'{backend_utils.BOLD}sky cancel {name} {job_id}'
                            f'{backend_utils.RESET_BOLD}'
                            '\nTo stream job logs:\t'
                            f'{backend_utils.BOLD}sky logs {name} {job_id}'
                            f'{backend_utils.RESET_BOLD}'
                            '\nTo view the job queue:\t'
                            f'{backend_utils.BOLD}sky queue {name}'
                            f'{backend_utils.RESET_BOLD}')

    def _setup_and_create_job_cmd_on_local_head(
        self,
        handle: CloudVmRayResourceHandle,
        ray_command: str,
        ray_job_id: str,
    ):
        """Generates and prepares job submission code for local clusters."""
        ssh_credentials = backend_utils.ssh_credential_from_yaml(
            handle.cluster_yaml, handle.docker_user)
        ssh_user = ssh_credentials['ssh_user']
        runner = command_runner.SSHCommandRunner(handle.head_ip,
                                                 port=handle.head_ssh_port,
                                                 **ssh_credentials)
        remote_log_dir = self.log_dir
        with tempfile.NamedTemporaryFile('w', prefix='sky_local_app_') as fp:
            fp.write(ray_command)
            fp.flush()
            run_file = os.path.basename(fp.name)
            remote_run_file = f'/tmp/sky_local/{run_file}'
            # Ensures remote_run_file directory is created.
            runner.run(f'mkdir -p {os.path.dirname(remote_run_file)}',
                       stream_logs=False)
            # We choose to sync code + exec, so that Ray job submission API will
            # work for the multitenant case.
            runner.rsync(source=fp.name,
                         target=remote_run_file,
                         up=True,
                         stream_logs=False)
        runner.run(f'mkdir -p {remote_log_dir}; chmod a+rwx {remote_run_file}',
                   stream_logs=False)
        switch_user_cmd = job_lib.make_job_command_with_user_switching(
            ssh_user, remote_run_file)
        switch_user_cmd = ' '.join(switch_user_cmd)
        job_submit_cmd = (
            'ray job submit '
            '--address='
            f'http://127.0.0.1:{constants.SKY_REMOTE_RAY_DASHBOARD_PORT} '
            f'--submission-id {ray_job_id} '
            f'--no-wait -- {switch_user_cmd}')
        return job_submit_cmd

    def _add_job(self, handle: CloudVmRayResourceHandle,
                 job_name: Optional[str], resources_str: str) -> int:
        username = getpass.getuser()
        code = job_lib.JobLibCodeGen.add_job(job_name, username,
                                             self.run_timestamp, resources_str)
        returncode, job_id_str, stderr = self.run_on_head(handle,
                                                          code,
                                                          stream_logs=False,
                                                          require_outputs=True,
                                                          separate_stderr=True)
        # TODO(zhwu): this sometimes will unexpectedly fail, we can add
        # retry for this, after we figure out the reason.
        subprocess_utils.handle_returncode(returncode, code,
                                           'Failed to fetch job id.', stderr)
        try:
            job_id_match = _JOB_ID_PATTERN.search(job_id_str)
            if job_id_match is not None:
                job_id = int(job_id_match.group(1))
            else:
                # For backward compatibility.
                job_id = int(job_id_str)
        except ValueError as e:
            logger.error(stderr)
            raise ValueError(f'Failed to parse job id: {job_id_str}; '
                             f'Returncode: {returncode}') from e
        return job_id

    def _execute(
        self,
        handle: CloudVmRayResourceHandle,
        task: task_lib.Task,
        detach_run: bool,
        dryrun: bool = False,
    ) -> Optional[int]:
        """Executes the task on the cluster.

        Returns:
            Job id if the task is submitted to the cluster, None otherwise.
        """
        if task.run is None:
            logger.info('Run commands not specified or empty.')
            return None
        # Check the task resources vs the cluster resources. Since `sky exec`
        # will not run the provision and _check_existing_cluster
        # We need to check ports here since sky.exec shouldn't change resources
        valid_resource = self.check_resources_fit_cluster(handle,
                                                          task,
                                                          check_ports=True)
        task_copy = copy.copy(task)
        # Handle multiple resources exec case.
        task_copy.set_resources(valid_resource)
        if len(task.resources) > 1:
            logger.info('Multiple resources are specified'
                        f'for the task, using: {valid_resource}')
        task_copy.best_resources = None
        resources_str = backend_utils.get_task_resources_str(task_copy)

        if dryrun:
            logger.info(f'Dryrun complete. Would have run:\n{task}')
            return None

        job_id = self._add_job(handle, task_copy.name, resources_str)

        is_tpu_vm_pod = tpu_utils.is_tpu_vm_pod(handle.launched_resources)
        # Case: task_lib.Task(run, num_nodes=N) or TPU VM Pods
        if task_copy.num_nodes > 1 or is_tpu_vm_pod:
            self._execute_task_n_nodes(handle, task_copy, job_id, detach_run)
        else:
            # Case: task_lib.Task(run, num_nodes=1)
            self._execute_task_one_node(handle, task_copy, job_id, detach_run)

        return job_id

    def _post_execute(self, handle: CloudVmRayResourceHandle,
                      down: bool) -> None:
        fore = colorama.Fore
        style = colorama.Style
        name = handle.cluster_name
        controller = controller_utils.Controllers.from_name(name)
        if controller is not None or down:
            return
        stop_str = ('\nTo stop the cluster:'
                    f'\t{backend_utils.BOLD}sky stop {name}'
                    f'{backend_utils.RESET_BOLD}')
        if isinstance(handle.launched_resources.cloud, clouds.Local):
            stop_str = ''
        logger.info(f'\n{fore.CYAN}Cluster name: '
                    f'{style.BRIGHT}{name}{style.RESET_ALL}'
                    '\nTo log into the head VM:\t'
                    f'{backend_utils.BOLD}ssh {name}'
                    f'{backend_utils.RESET_BOLD}'
                    '\nTo submit a job:'
                    f'\t\t{backend_utils.BOLD}sky exec {name} yaml_file'
                    f'{backend_utils.RESET_BOLD}'
                    f'{stop_str}'
                    '\nTo teardown the cluster:'
                    f'\t{backend_utils.BOLD}sky down {name}'
                    f'{backend_utils.RESET_BOLD}')
        if handle.tpu_delete_script is not None:
            logger.info('Tip: `sky down` will delete launched TPU(s) too.')

    def _teardown_ephemeral_storage(self, task: task_lib.Task) -> None:
        storage_mounts = task.storage_mounts
        if storage_mounts is not None:
            for _, storage in storage_mounts.items():
                if not storage.persistent:
                    storage.delete()

    def _teardown(self,
                  handle: CloudVmRayResourceHandle,
                  terminate: bool,
                  purge: bool = False):
        """Tear down/ Stop the cluster.

        Args:
            handle: The handle to the cluster.
            terminate: Terminate or stop the cluster.
            purge: Purge the cluster record from the cluster table, even if
                the teardown fails.
        Raises:
            exceptions.ClusterOwnerIdentityMismatchError: If the cluster is
                owned by another user.
            exceptions.CloudUserIdentityError: if we fail to get the current
                user identity.
            RuntimeError: If the cluster fails to be terminated/stopped.
        """
        cluster_name = handle.cluster_name
        # Check if the cluster is owned by the current user. Raise
        # exceptions.ClusterOwnerIdentityMismatchError
        yellow = colorama.Fore.YELLOW
        reset = colorama.Style.RESET_ALL
        is_identity_mismatch_and_purge = False
        try:
            backend_utils.check_owner_identity(cluster_name)
        except exceptions.ClusterOwnerIdentityMismatchError as e:
            if purge:
                logger.error(e)
                verbed = 'terminated' if terminate else 'stopped'
                logger.warning(
                    f'{yellow}Purge (-p/--purge) is set, ignoring the '
                    f'identity mismatch error and removing '
                    f'the cluster record from cluster table.{reset}\n{yellow}It'
                    ' is the user\'s responsibility to ensure that this '
                    f'cluster is actually {verbed} on the cloud.{reset}')
                is_identity_mismatch_and_purge = True
            else:
                raise

        lock_path = os.path.expanduser(
            backend_utils.CLUSTER_STATUS_LOCK_PATH.format(cluster_name))

        try:
            # TODO(mraheja): remove pylint disabling when filelock
            # version updated
            # pylint: disable=abstract-class-instantiated
            with filelock.FileLock(
                    lock_path,
                    backend_utils.CLUSTER_STATUS_LOCK_TIMEOUT_SECONDS):
                self.teardown_no_lock(
                    handle,
                    terminate,
                    purge,
                    # When --purge is set and we already see an ID mismatch
                    # error, we skip the refresh codepath. This is because
                    # refresh checks current user identity can throw
                    # ClusterOwnerIdentityMismatchError. The argument/flag
                    # `purge` should bypass such ID mismatch errors.
                    refresh_cluster_status=not is_identity_mismatch_and_purge)
            if terminate:
                common_utils.remove_file_if_exists(lock_path)
        except filelock.Timeout as e:
            raise RuntimeError(
                f'Cluster {cluster_name!r} is locked by {lock_path}. '
                'Check to see if it is still being launched.') from e

    # --- CloudVMRayBackend Specific APIs ---

    def get_job_status(
        self,
        handle: CloudVmRayResourceHandle,
        job_ids: Optional[List[int]] = None,
        stream_logs: bool = True
    ) -> Dict[Optional[int], Optional[job_lib.JobStatus]]:
        code = job_lib.JobLibCodeGen.get_job_status(job_ids)
        returncode, stdout, stderr = self.run_on_head(handle,
                                                      code,
                                                      stream_logs=stream_logs,
                                                      require_outputs=True,
                                                      separate_stderr=True)
        subprocess_utils.handle_returncode(returncode, code,
                                           'Failed to get job status.', stderr)
        statuses = job_lib.load_statuses_payload(stdout)
        return statuses

    def cancel_jobs(self,
                    handle: CloudVmRayResourceHandle,
                    jobs: Optional[List[int]],
                    cancel_all: bool = False) -> None:
        """Cancels jobs.

        CloudVMRayBackend specific method.

        Args:
            handle: The cluster handle.
            jobs: Job IDs to cancel. (See `cancel_all` for special semantics.)
            cancel_all: Whether to cancel all jobs. If True, asserts `jobs` is
                set to None. If False and `jobs` is None, cancel the latest
                running job.
        """
        if cancel_all:
            assert jobs is None, (
                'If cancel_all=True, usage is to set jobs=None')
        job_owner = onprem_utils.get_job_owner(handle.cluster_yaml,
                                               handle.docker_user)
        code = job_lib.JobLibCodeGen.cancel_jobs(job_owner, jobs, cancel_all)

        # All error messages should have been redirected to stdout.
        returncode, stdout, stderr = self.run_on_head(handle,
                                                      code,
                                                      stream_logs=False,
                                                      require_outputs=True)
        # TODO(zongheng): remove after >=0.5.0, 2 minor versions after.
        backend_utils.check_stale_runtime_on_remote(returncode, stdout + stderr,
                                                    handle.cluster_name)
        subprocess_utils.handle_returncode(
            returncode, code,
            f'Failed to cancel jobs on cluster {handle.cluster_name}.', stdout)

        cancelled_ids = common_utils.decode_payload(stdout)
        if cancelled_ids:
            logger.info(
                f'Cancelled job ID(s): {", ".join(map(str, cancelled_ids))}')
        else:
            logger.info(
                'No jobs cancelled. They may already be in terminal states.')

    def sync_down_logs(
            self,
            handle: CloudVmRayResourceHandle,
            job_ids: Optional[List[str]],
            local_dir: str = constants.SKY_LOGS_DIRECTORY) -> Dict[str, str]:
        """Sync down logs for the given job_ids.

        Returns:
            A dictionary mapping job_id to log path.
        """
        code = job_lib.JobLibCodeGen.get_run_timestamp_with_globbing(job_ids)
        returncode, run_timestamps, stderr = self.run_on_head(
            handle,
            code,
            stream_logs=False,
            require_outputs=True,
            separate_stderr=True)
        subprocess_utils.handle_returncode(returncode, code,
                                           'Failed to sync logs.', stderr)
        run_timestamps = common_utils.decode_payload(run_timestamps)
        if not run_timestamps:
            logger.info(f'{colorama.Fore.YELLOW}'
                        'No matching log directories found'
                        f'{colorama.Style.RESET_ALL}')
            return {}

        job_ids = list(run_timestamps.keys())
        run_timestamps = list(run_timestamps.values())
        remote_log_dirs = [
            os.path.join(constants.SKY_LOGS_DIRECTORY, run_timestamp)
            for run_timestamp in run_timestamps
        ]
        local_log_dirs = [
            os.path.expanduser(os.path.join(local_dir, run_timestamp))
            for run_timestamp in run_timestamps
        ]

        style = colorama.Style
        fore = colorama.Fore
        for job_id, log_dir in zip(job_ids, local_log_dirs):
            logger.info(f'{fore.CYAN}Job {job_id} logs: {log_dir}'
                        f'{style.RESET_ALL}')

        ip_list = handle.external_ips()
        assert ip_list is not None, 'external_ips is not cached in handle'
        ssh_port_list = handle.external_ssh_ports()
        assert ssh_port_list is not None, 'external_ssh_ports is not cached ' \
                                          'in handle'
        ssh_credentials = backend_utils.ssh_credential_from_yaml(
            handle.cluster_yaml, handle.docker_user)
        runners = command_runner.SSHCommandRunner.make_runner_list(
            ip_list, port_list=ssh_port_list, **ssh_credentials)

        def _rsync_down(args) -> None:
            """Rsync down logs from remote nodes.

            Args:
                args: A tuple of (runner, local_log_dir, remote_log_dir)
            """
            (runner, local_log_dir, remote_log_dir) = args
            try:
                os.makedirs(local_log_dir, exist_ok=True)
                runner.rsync(
                    source=f'{remote_log_dir}/*',
                    target=local_log_dir,
                    up=False,
                    stream_logs=False,
                )
            except exceptions.CommandError as e:
                if e.returncode == exceptions.RSYNC_FILE_NOT_FOUND_CODE:
                    # Raised by rsync_down. Remote log dir may not exist, since
                    # the job can be run on some part of the nodes.
                    logger.debug(f'{runner.ip} does not have the tasks/*.')
                else:
                    raise

        parallel_args = [[runner, *item]
                         for item in zip(local_log_dirs, remote_log_dirs)
                         for runner in runners]
        subprocess_utils.run_in_parallel(_rsync_down, parallel_args)
        return dict(zip(job_ids, local_log_dirs))

    def tail_logs(self,
                  handle: CloudVmRayResourceHandle,
                  job_id: Optional[int],
                  spot_job_id: Optional[int] = None,
                  follow: bool = True) -> int:
        job_owner = onprem_utils.get_job_owner(handle.cluster_yaml,
                                               handle.docker_user)
        code = job_lib.JobLibCodeGen.tail_logs(job_owner,
                                               job_id,
                                               spot_job_id=spot_job_id,
                                               follow=follow)
        if job_id is None and spot_job_id is None:
            logger.info(
                'Job ID not provided. Streaming the logs of the latest job.')

        # With the stdin=subprocess.DEVNULL, the ctrl-c will not directly
        # kill the process, so we need to handle it manually here.
        if threading.current_thread() is threading.main_thread():
            signal.signal(signal.SIGINT, backend_utils.interrupt_handler)
            signal.signal(signal.SIGTSTP, backend_utils.stop_handler)
        try:
            returncode = self.run_on_head(
                handle,
                code,
                stream_logs=True,
                process_stream=False,
                # Allocate a pseudo-terminal to disable output buffering.
                # Otherwise, there may be 5 minutes delay in logging.
                ssh_mode=command_runner.SshMode.INTERACTIVE,
                # Disable stdin to avoid ray outputs mess up the terminal with
                # misaligned output in multithreading/multiprocessing.
                # Refer to: https://github.com/ray-project/ray/blob/d462172be7c5779abf37609aed08af112a533e1e/python/ray/autoscaler/_private/subprocess_output_util.py#L264 # pylint: disable=line-too-long
                stdin=subprocess.DEVNULL,
            )
        except SystemExit as e:
            returncode = e.code
        return returncode

    def tail_spot_logs(self,
                       handle: CloudVmRayResourceHandle,
                       job_id: Optional[int] = None,
                       job_name: Optional[str] = None,
                       follow: bool = True) -> None:
        # if job_name is not None, job_id should be None
        assert job_name is None or job_id is None, (job_name, job_id)
        if job_name is not None:
            code = spot_lib.SpotCodeGen.stream_logs_by_name(job_name, follow)
        else:
            code = spot_lib.SpotCodeGen.stream_logs_by_id(job_id, follow)

        # With the stdin=subprocess.DEVNULL, the ctrl-c will not directly
        # kill the process, so we need to handle it manually here.
        if threading.current_thread() is threading.main_thread():
            signal.signal(signal.SIGINT, backend_utils.interrupt_handler)
            signal.signal(signal.SIGTSTP, backend_utils.stop_handler)

        # Refer to the notes in tail_logs.
        self.run_on_head(
            handle,
            code,
            stream_logs=True,
            process_stream=False,
            ssh_mode=command_runner.SshMode.INTERACTIVE,
            stdin=subprocess.DEVNULL,
        )

    def tail_serve_logs(self, handle: CloudVmRayResourceHandle,
                        service_name: str, target: serve_lib.ServiceComponent,
                        replica_id: Optional[int], follow: bool) -> None:
        """Tail the logs of a service.

        Args:
            handle: The handle to the sky serve controller.
            service_name: The name of the service.
            target: The component to tail the logs of. Could be controller,
                load balancer, or replica.
            replica_id: The replica ID to tail the logs of. Only used when
                target is replica.
            follow: Whether to follow the logs.
        """
        if target != serve_lib.ServiceComponent.REPLICA:
            code = serve_lib.ServeCodeGen.stream_serve_process_logs(
                service_name,
                stream_controller=(
                    target == serve_lib.ServiceComponent.CONTROLLER),
                follow=follow)
        else:
            assert replica_id is not None, service_name
            code = serve_lib.ServeCodeGen.stream_replica_logs(
                service_name, replica_id, follow)

        signal.signal(signal.SIGINT, backend_utils.interrupt_handler)
        signal.signal(signal.SIGTSTP, backend_utils.stop_handler)

        self.run_on_head(
            handle,
            code,
            stream_logs=True,
            process_stream=False,
            ssh_mode=command_runner.SshMode.INTERACTIVE,
            stdin=subprocess.DEVNULL,
        )

    def teardown_no_lock(self,
                         handle: CloudVmRayResourceHandle,
                         terminate: bool,
                         purge: bool = False,
                         post_teardown_cleanup: bool = True,
                         refresh_cluster_status: bool = True) -> None:
        """Teardown the cluster without acquiring the cluster status lock.

        NOTE: This method should not be called without holding the cluster
        status lock already.

        refresh_cluster_status is only used internally in the status refresh
        process, and should not be set to False in other cases.

        Raises:
            RuntimeError: If the cluster fails to be terminated/stopped.
        """
        if refresh_cluster_status:
            prev_cluster_status, _ = (
                backend_utils.refresh_cluster_status_handle(
                    handle.cluster_name, acquire_per_cluster_status_lock=False))
        else:
            record = global_user_state.get_cluster_from_name(
                handle.cluster_name)
            prev_cluster_status = record[
                'status'] if record is not None else None
        if prev_cluster_status is None:
            # When the cluster is not in the cluster table, we guarantee that
            # all related resources / cache / config are cleaned up, i.e. it
            # is safe to skip and return True.
            ux_utils.console_newline()
            logger.warning(
                f'Cluster {handle.cluster_name!r} is already terminated. '
                'Skipped.')
            return
        # Check if the cluster includes storage with CSYNC mode and terminates
        # the CSYNC process after the syncing is completed if it was running.
        if self._has_csync(handle.cluster_name):
            backend_utils.wait_and_terminate_csync(handle.cluster_name)
        log_path = os.path.join(os.path.expanduser(self.log_dir),
                                'teardown.log')
        log_abs_path = os.path.abspath(log_path)
        cloud = handle.launched_resources.cloud
        config = common_utils.read_yaml(handle.cluster_yaml)
        cluster_name = handle.cluster_name
        cluster_name_on_cloud = handle.cluster_name_on_cloud

        # Avoid possibly unbound warnings. Code below must overwrite these vars:
        returncode = 0
        stdout = ''
        stderr = ''

        # Use the new provisioner for AWS.
        if isinstance(cloud, (clouds.AWS, clouds.GCP)):
            # Stop the ray autoscaler first to avoid the head node trying to
            # re-launch the worker nodes, during the termination of the
            # cluster.
            try:
                # We do not check the return code, since Ray returns
                # non-zero return code when calling Ray stop,
                # even when the command was executed successfully.
                self.run_on_head(handle, 'ray stop --force')
            except exceptions.FetchIPError:
                # This error is expected if the previous cluster IP is
                # failed to be found,
                # i.e., the cluster is already stopped/terminated.
                if prev_cluster_status == status_lib.ClusterStatus.UP:
                    logger.warning(
                        'Failed to take down Ray autoscaler on the head node. '
                        'It might be because the cluster\'s head node has '
                        'already been terminated. It is fine to skip this.')

            try:
                provisioner.teardown_cluster(repr(cloud),
                                             provisioner.ClusterName(
                                                 cluster_name,
                                                 cluster_name_on_cloud),
                                             terminate=terminate,
                                             provider_config=config['provider'])
            except Exception as e:  # pylint: disable=broad-except
                if purge:
                    logger.warning(
                        _TEARDOWN_PURGE_WARNING.format(
                            reason='stopping/terminating cluster nodes',
                            details=common_utils.format_exception(
                                e, use_bracket=True)))
                else:
                    raise

            if post_teardown_cleanup:
                self.post_teardown_cleanup(handle, terminate, purge)
            return

        if terminate and isinstance(cloud, clouds.Azure):
            # Here we handle termination of Azure by ourselves instead of Ray
            # autoscaler.
            resource_group = config['provider']['resource_group']
            terminate_cmd = f'az group delete -y --name {resource_group}'
            with rich_utils.safe_status(f'[bold cyan]Terminating '
                                        f'[green]{cluster_name}'):
                returncode, stdout, stderr = log_lib.run_with_log(
                    terminate_cmd,
                    log_abs_path,
                    shell=True,
                    stream_logs=False,
                    require_outputs=True)

        elif (isinstance(cloud, clouds.IBM) and terminate and
              prev_cluster_status == status_lib.ClusterStatus.STOPPED):
            # pylint: disable= W0622 W0703 C0415
            from sky.adaptors import ibm
            from sky.skylet.providers.ibm.vpc_provider import IBMVPCProvider

            config_provider = common_utils.read_yaml(
                handle.cluster_yaml)['provider']
            region = config_provider['region']
            search_client = ibm.search_client()
            vpc_found = False
            # pylint: disable=unsubscriptable-object
            vpcs_filtered_by_tags_and_region = search_client.search(
                query=(f'type:vpc AND tags:{cluster_name_on_cloud} '
                       f'AND region:{region}'),
                fields=['tags', 'region', 'type'],
                limit=1000).get_result()['items']
            vpc_id = None
            try:
                # pylint: disable=line-too-long
                vpc_id = vpcs_filtered_by_tags_and_region[0]['crn'].rsplit(
                    ':', 1)[-1]
                vpc_found = True
            except Exception:
                logger.critical('failed to locate vpc for ibm cloud')
                returncode = -1

            if vpc_found:
                # pylint: disable=line-too-long E1136
                # Delete VPC and it's associated resources
                vpc_provider = IBMVPCProvider(
                    config_provider['resource_group_id'], region,
                    cluster_name_on_cloud)
                vpc_provider.delete_vpc(vpc_id, region)
                # successfully removed cluster as no exception was raised
                returncode = 0

        elif terminate and isinstance(cloud, clouds.SCP):
            # pylint: disable=import-outside-toplevel
            from sky.skylet.providers.scp import node_provider
            config['provider']['cache_stopped_nodes'] = not terminate
            provider = node_provider.SCPNodeProvider(config['provider'],
                                                     cluster_name_on_cloud)
            try:
                if not os.path.exists(provider.metadata.path):
                    raise node_provider.SCPError(
                        'SKYPILOT_ERROR_NO_NODES_LAUNCHED: '
                        'Metadata file does not exist.')

                with open(provider.metadata.path, 'r') as f:
                    metadata = json.load(f)
                    node_id = next(iter(metadata.values())).get(
                        'creation', {}).get('virtualServerId', None)
                    provider.terminate_node(node_id)
                returncode = 0
            except node_provider.SCPError as e:
                returncode = 1
                stdout = ''
                stderr = str(e)

        # Apr, 2023 by Hysun(hysun.he@oracle.com): Added support for OCI
        # May, 2023 by Hysun: Allow terminate INIT cluster which may have
        # some instances provisioning in background but not completed.
        elif (isinstance(cloud, clouds.OCI) and terminate and
              prev_cluster_status in (status_lib.ClusterStatus.STOPPED,
                                      status_lib.ClusterStatus.INIT)):
            region = config['provider']['region']

            # pylint: disable=import-outside-toplevel
            from ray.autoscaler.tags import TAG_RAY_CLUSTER_NAME

            from sky.skylet.providers.oci.query_helper import oci_query_helper

            # 0: All terminated successfully, failed count otherwise
            returncode = oci_query_helper.terminate_instances_by_tags(
                {TAG_RAY_CLUSTER_NAME: cluster_name_on_cloud}, region)

            # To avoid undefined local variables error.
            stdout = stderr = ''
        else:
            config['provider']['cache_stopped_nodes'] = not terminate
            with tempfile.NamedTemporaryFile('w',
                                             prefix='sky_',
                                             delete=False,
                                             suffix='.yml') as f:
                common_utils.dump_yaml(f.name, config)
                f.flush()

                teardown_verb = 'Terminating' if terminate else 'Stopping'
                with rich_utils.safe_status(f'[bold cyan]{teardown_verb} '
                                            f'[green]{cluster_name}'):
                    # FIXME(zongheng): support retries. This call can fail for
                    # example due to GCP returning list requests per limit
                    # exceeded.
                    returncode, stdout, stderr = log_lib.run_with_log(
                        ['ray', 'down', '-y', f.name],
                        log_abs_path,
                        stream_logs=False,
                        require_outputs=True,
                        # Disable stdin to avoid ray outputs mess up the
                        # terminal with misaligned output when multithreading/
                        # multiprocessing are used.
                        # Refer to: https://github.com/ray-project/ray/blob/d462172be7c5779abf37609aed08af112a533e1e/python/ray/autoscaler/_private/subprocess_output_util.py#L264 # pylint: disable=line-too-long
                        stdin=subprocess.DEVNULL)
        if returncode != 0:
            if purge:
                logger.warning(
                    _TEARDOWN_PURGE_WARNING.format(
                        reason='stopping/terminating cluster nodes',
                        details=stderr))
            # 'TPU must be specified.': This error returns when we call "gcloud
            #   delete" with an empty VM list where no instance exists. Safe to
            #   ignore it and do cleanup locally. TODO(wei-lin): refactor error
            #   handling mechanism.
            #
            # 'SKYPILOT_ERROR_NO_NODES_LAUNCHED': this indicates nodes are
            #   never launched and the errors are related to pre-launch
            #   configurations (such as VPC not found). So it's safe & good UX
            #   to not print a failure message.
            #
            # '(ResourceGroupNotFound)': this indicates the resource group on
            #   Azure is not found. That means the cluster is already deleted
            #   on the cloud. So it's safe & good UX to not print a failure
            #   message.
            elif ('TPU must be specified.' not in stderr and
                  'SKYPILOT_ERROR_NO_NODES_LAUNCHED: ' not in stderr and
                  '(ResourceGroupNotFound)' not in stderr):
                raise RuntimeError(
                    _TEARDOWN_FAILURE_MESSAGE.format(
                        extra_reason='',
                        cluster_name=common_utils.cluster_name_in_hint(
                            cluster_name, cluster_name_on_cloud),
                        stdout=stdout,
                        stderr=stderr))

        # No need to clean up if the cluster is already terminated
        # (i.e., prev_status is None), as the cleanup has already been done
        # if the cluster is removed from the status table.
        if post_teardown_cleanup:
            self.post_teardown_cleanup(handle, terminate, purge)

    def post_teardown_cleanup(self,
                              handle: CloudVmRayResourceHandle,
                              terminate: bool,
                              purge: bool = False) -> None:
        """Cleanup local configs/caches and delete TPUs after teardown.

        This method will handle the following cleanup steps:
        * Deleting the TPUs;
        * Removing ssh configs for the cluster;
        * Updating the local state of the cluster;
        * Removing the terminated cluster's scripts and ray yaml files.

        Raises:
            RuntimeError: If it fails to delete the TPU.
        """
        log_path = os.path.join(os.path.expanduser(self.log_dir),
                                'teardown.log')
        log_abs_path = os.path.abspath(log_path)
        cluster_name_on_cloud = handle.cluster_name_on_cloud

        if (handle.tpu_delete_script is not None and
                os.path.exists(handle.tpu_delete_script)):
            with rich_utils.safe_status('[bold cyan]Terminating TPU...'):
                tpu_rc, tpu_stdout, tpu_stderr = log_lib.run_with_log(
                    ['bash', handle.tpu_delete_script],
                    log_abs_path,
                    stream_logs=False,
                    require_outputs=True)
            if tpu_rc != 0:
                if _TPU_NOT_FOUND_ERROR in tpu_stderr:
                    logger.info('TPU not found. '
                                'It should have been deleted already.')
                elif purge:
                    logger.warning(
                        _TEARDOWN_PURGE_WARNING.format(
                            reason='stopping/terminating TPU',
                            details=tpu_stderr))
                else:
                    raise RuntimeError(
                        _TEARDOWN_FAILURE_MESSAGE.format(
                            extra_reason='It is caused by TPU failure.',
                            cluster_name=common_utils.cluster_name_in_hint(
                                handle.cluster_name, cluster_name_on_cloud),
                            stdout=tpu_stdout,
                            stderr=tpu_stderr))
        if (terminate and handle.launched_resources.is_image_managed is True):
            # Delete the image when terminating a "cloned" cluster, i.e.,
            # whose image is created by SkyPilot (--clone-disk-from)
            logger.debug(f'Deleting image {handle.launched_resources.image_id}')
            cluster_resources = handle.launched_resources
            cluster_cloud = cluster_resources.cloud
            image_dict = cluster_resources.image_id
            assert cluster_cloud is not None, cluster_resources
            assert image_dict is not None and len(image_dict) == 1
            image_id = list(image_dict.values())[0]
            try:
                cluster_cloud.delete_image(image_id,
                                           handle.launched_resources.region)
            except exceptions.CommandError as e:
                logger.warning(
                    f'Failed to delete cloned image {image_id}. Please '
                    'remove it manually to avoid image leakage. Details: '
                    f'{common_utils.format_exception(e, use_bracket=True)}')
        if terminate:
            cloud = handle.launched_resources.cloud
            config = common_utils.read_yaml(handle.cluster_yaml)
            # TODO(tian): Add some API like
            # provision_lib.supports(cloud, 'cleanup_ports')
            # so that our backend do not need to know the specific details
            # for different clouds.
            if isinstance(cloud, (clouds.AWS, clouds.GCP, clouds.Azure)):
                provision_lib.cleanup_ports(repr(cloud), cluster_name_on_cloud,
                                            config['provider'])

        # The cluster file must exist because the cluster_yaml will only
        # be removed after the cluster entry in the database is removed.
        config = common_utils.read_yaml(handle.cluster_yaml)
        auth_config = config['auth']
        backend_utils.SSHConfigHelper.remove_cluster(handle.cluster_name,
                                                     handle.head_ip,
                                                     auth_config,
                                                     handle.docker_user)

        global_user_state.remove_cluster(handle.cluster_name,
                                         terminate=terminate)

        if terminate:
            # This function could be directly called from status refresh,
            # where we need to cleanup the cluster profile.
            metadata_utils.remove_cluster_metadata(handle.cluster_name)
            # Clean up TPU creation/deletion scripts
            if handle.tpu_delete_script is not None:
                assert handle.tpu_create_script is not None
                common_utils.remove_file_if_exists(handle.tpu_create_script)
                common_utils.remove_file_if_exists(handle.tpu_delete_script)

            # Clean up generated config
            # No try-except is needed since Ray will fail to teardown the
            # cluster if the cluster_yaml is missing.
            common_utils.remove_file_if_exists(handle.cluster_yaml)

    def set_autostop(self,
                     handle: CloudVmRayResourceHandle,
                     idle_minutes_to_autostop: Optional[int],
                     down: bool = False,
                     stream_logs: bool = True) -> None:
        if idle_minutes_to_autostop is not None:
            code = autostop_lib.AutostopCodeGen.set_autostop(
                idle_minutes_to_autostop, self.NAME, down)
            returncode, _, stderr = self.run_on_head(handle,
                                                     code,
                                                     require_outputs=True,
                                                     stream_logs=stream_logs)
            subprocess_utils.handle_returncode(returncode,
                                               code,
                                               'Failed to set autostop',
                                               stderr=stderr,
                                               stream_logs=stream_logs)
            global_user_state.set_cluster_autostop_value(
                handle.cluster_name, idle_minutes_to_autostop, down)

    def is_definitely_autostopping(self,
                                   handle: CloudVmRayResourceHandle,
                                   stream_logs: bool = True) -> bool:
        """Check if the cluster is autostopping.

        Returns:
            True if the cluster is definitely autostopping. It is possible
            that the cluster is still autostopping when False is returned,
            due to errors like transient network issues.
        """
        if handle.head_ip is None:
            # The head node of the cluster is not UP or in an abnormal state.
            # We cannot check if the cluster is autostopping.
            return False
        code = autostop_lib.AutostopCodeGen.is_autostopping()
        returncode, stdout, stderr = self.run_on_head(handle,
                                                      code,
                                                      require_outputs=True,
                                                      stream_logs=stream_logs)

        if returncode == 0:
            return common_utils.decode_payload(stdout)
        logger.debug(f'Failed to check if cluster is autostopping: {stderr}')
        return False

    # TODO(zhwu): Refactor this to a CommandRunner class, so different backends
    # can support its own command runner.
    @timeline.event
    def run_on_head(
        self,
        handle: CloudVmRayResourceHandle,
        cmd: str,
        *,
        port_forward: Optional[List[int]] = None,
        log_path: str = '/dev/null',
        stream_logs: bool = False,
        ssh_mode: command_runner.SshMode = command_runner.SshMode.
        NON_INTERACTIVE,
        under_remote_workdir: bool = False,
        require_outputs: bool = False,
        separate_stderr: bool = False,
        process_stream: bool = True,
        **kwargs,
    ) -> Union[int, Tuple[int, str, str]]:
        """Runs 'cmd' on the cluster's head node.

        It will try to fetch the head node IP if it is not cached.

        Args:
            handle: The ResourceHandle to the cluster.
            cmd: The command to run.

            Advanced options:

            port_forward: A list of ports to forward.
            log_path: The path to the log file.
            stream_logs: Whether to stream the logs to stdout/stderr.
            ssh_mode: The mode to use for ssh.
                See command_runner.SSHCommandRunner.SSHMode for more details.
            under_remote_workdir: Whether to run the command under the remote
                workdir ~/sky_workdir.
            require_outputs: Whether to return the stdout and stderr of the
                command.
            separate_stderr: Whether to separate stderr from stdout.
            process_stream: Whether to post-process the stdout/stderr of the
                command, such as replacing or skipping lines on the fly. If
                enabled, lines are printed only when '\r' or '\n' is found.

        Raises:
            exceptions.FetchIPError: If the head node IP cannot be fetched.
        """
        # This will try to fetch the head node IP if it is not cached.
        external_ips = handle.external_ips(max_attempts=_FETCH_IP_MAX_ATTEMPTS)
        head_ip = external_ips[0]
        external_ssh_ports = handle.external_ssh_ports(
            max_attempts=_FETCH_IP_MAX_ATTEMPTS)
        head_ssh_port = external_ssh_ports[0]

        ssh_credentials = backend_utils.ssh_credential_from_yaml(
            handle.cluster_yaml, handle.docker_user)
        runner = command_runner.SSHCommandRunner(head_ip,
                                                 port=head_ssh_port,
                                                 **ssh_credentials)
        if under_remote_workdir:
            cmd = f'cd {SKY_REMOTE_WORKDIR} && {cmd}'

        return runner.run(
            cmd,
            port_forward=port_forward,
            log_path=log_path,
            process_stream=process_stream,
            stream_logs=stream_logs,
            ssh_mode=ssh_mode,
            require_outputs=require_outputs,
            separate_stderr=separate_stderr,
            **kwargs,
        )

    # --- Utilities ---

    @timeline.event
    def _check_existing_cluster(
            self,
            task: task_lib.Task,
            to_provision: Optional[resources_lib.Resources],
            cluster_name: str,
            dryrun: bool = False) -> RetryingVmProvisioner.ToProvisionConfig:
        """Checks if the cluster exists and returns the provision config.

        Raises:
            exceptions.ResourcesMismatchError: If the resources in the task
                does not match the existing cluster.
            exceptions.InvalidClusterNameError: If the cluster name is invalid.
            # TODO(zhwu): complete the list of exceptions.
        """
        record = global_user_state.get_cluster_from_name(cluster_name)
        handle_before_refresh = None if record is None else record['handle']
        status_before_refresh = None if record is None else record['status']

        prev_cluster_status, handle = (status_before_refresh,
                                       handle_before_refresh)

        if not dryrun:
            prev_cluster_status, handle = (
                backend_utils.refresh_cluster_status_handle(
                    cluster_name,
                    # We force refresh for the init status to determine the
                    # actual state of a previous cluster in INIT state.
                    #
                    # This is important for the case, where an existing cluster
                    # is transitioned into INIT state due to key interruption
                    # during launching, with the following steps:
                    # (1) launch, after answering prompt immediately ctrl-c;
                    # (2) launch again.
                    # If we don't refresh the state of the cluster and reset it
                    # back to STOPPED, our failover logic will consider it as an
                    # abnormal cluster after hitting resources capacity limit on
                    # the cloud, and will start failover. This is not desired,
                    # because the user may want to keep the data on the disk of
                    # that cluster.
                    force_refresh_statuses={status_lib.ClusterStatus.INIT},
                    acquire_per_cluster_status_lock=False,
                ))
        if prev_cluster_status is not None:
            assert handle is not None
            # Cluster already exists.
            self.check_resources_fit_cluster(handle, task)
            # Use the existing cluster.
            assert handle.launched_resources is not None, (cluster_name, handle)
            # Assume resources share the same ports.
            for resource in task.resources:
                assert resource.ports == list(task.resources)[0].ports
            all_ports = resources_utils.port_set_to_ranges(
                resources_utils.port_ranges_to_set(
                    handle.launched_resources.ports) |
                resources_utils.port_ranges_to_set(
                    list(task.resources)[0].ports))
            to_provision = handle.launched_resources
            if all_ports:
                to_provision = to_provision.copy(ports=all_ports)
            return RetryingVmProvisioner.ToProvisionConfig(
                cluster_name,
                to_provision,
                handle.launched_nodes,
                prev_cluster_status=prev_cluster_status,
                prev_handle=handle)
        usage_lib.messages.usage.set_new_cluster()
        # Use the task_cloud, because the cloud in `to_provision` can be changed
        # later during the retry.
        for resources in task.resources:
            task_cloud = (resources.cloud
                          if resources.cloud is not None else clouds.Cloud)
            task_cloud.check_cluster_name_is_valid(cluster_name)

        if to_provision is None:
            # The cluster is recently terminated either by autostop or manually
            # terminated on the cloud. We should use the previously terminated
            # resources to provision the cluster.
            #
            # FIXME(zongheng): this assert can be hit by using two terminals.
            # First, create a 'dbg' cluster. Then:
            #   Terminal 1: sky down dbg -y
            #   Terminal 2: sky launch -c dbg -- echo
            # Run it in order. Terminal 2 will show this error after terminal 1
            # succeeds in downing the cluster and releasing the lock.
            assert isinstance(
                handle_before_refresh, CloudVmRayResourceHandle), (
                    f'Trying to launch cluster {cluster_name!r} recently '
                    'terminated on the cloud, but the handle is not a '
                    f'CloudVmRayResourceHandle ({handle_before_refresh}).')
            status_before_refresh_str = None
            if status_before_refresh is not None:
                status_before_refresh_str = status_before_refresh.value

            logger.info(
                f'The cluster {cluster_name!r} (status: '
                f'{status_before_refresh_str}) was not found on the cloud: it '
                'may be autodowned, manually terminated, or its launch never '
                'succeeded. Provisioning a new cluster by using the same '
                'resources as its original launch.')
            to_provision = handle_before_refresh.launched_resources
            self.check_resources_fit_cluster(handle_before_refresh, task)

        cloud = to_provision.cloud
        if isinstance(cloud, clouds.Local):
            # The field ssh_user is specified in the cluster config file.
            ssh_user = onprem_utils.get_local_cluster_config_or_error(
                cluster_name)['auth']['ssh_user']
            logger.info(f'{colorama.Fore.CYAN}Connecting to local cluster: '
                        f'{cluster_name!r} [Username: {ssh_user}].'
                        f'{colorama.Style.RESET_ALL}\n'
                        'Run `sky status` to see existing clusters.')
        else:
            logger.info(
                f'{colorama.Fore.CYAN}Creating a new cluster: {cluster_name!r} '
                f'[{task.num_nodes}x {to_provision}].'
                f'{colorama.Style.RESET_ALL}\n'
                'Tip: to reuse an existing cluster, '
                'specify --cluster (-c). '
                'Run `sky status` to see existing clusters.')
        return RetryingVmProvisioner.ToProvisionConfig(cluster_name,
                                                       to_provision,
                                                       task.num_nodes,
                                                       prev_cluster_status=None,
                                                       prev_handle=None)

    def _set_tpu_name(self, handle: CloudVmRayResourceHandle,
                      tpu_name: str) -> None:
        """Sets TPU_NAME on all nodes."""
        ip_list = handle.external_ips()
        assert ip_list is not None, 'external_ips is not cached in handle'
        ssh_credentials = backend_utils.ssh_credential_from_yaml(
            handle.cluster_yaml, handle.docker_user)

        runners = command_runner.SSHCommandRunner.make_runner_list(
            ip_list, port_list=None, **ssh_credentials)

        def _setup_tpu_name_on_node(
                runner: command_runner.SSHCommandRunner) -> None:
            cmd = (f'[[ -z $TPU_NAME ]] && echo "export TPU_NAME={tpu_name}" '
                   '>> ~/.bashrc || echo "TPU_NAME already set"')
            returncode = runner.run(cmd,
                                    log_path=os.path.join(
                                        self.log_dir, 'tpu_setup.log'))
            subprocess_utils.handle_returncode(
                returncode, cmd, 'Failed to set TPU_NAME on node.')

        subprocess_utils.run_in_parallel(_setup_tpu_name_on_node, runners)

    def _execute_file_mounts(self, handle: CloudVmRayResourceHandle,
                             file_mounts: Optional[Dict[Path, Path]]):
        """Executes file mounts.

        Rsyncing local files and copying from remote stores.
        """
        # File mounts handling for remote paths possibly without write access:
        #  (1) in 'file_mounts' sections, add <prefix> to these target paths.
        #  (2) then, create symlinks from '/.../file' to '<prefix>/.../file'.
        if file_mounts is None or not file_mounts:
            return
        symlink_commands = []
        fore = colorama.Fore
        style = colorama.Style
        logger.info(f'{fore.CYAN}Processing file mounts.{style.RESET_ALL}')
        start = time.time()
        ip_list = handle.external_ips()
        port_list = handle.external_ssh_ports()
        assert ip_list is not None, 'external_ips is not cached in handle'
        ssh_credentials = backend_utils.ssh_credential_from_yaml(
            handle.cluster_yaml, handle.docker_user)
        runners = command_runner.SSHCommandRunner.make_runner_list(
            ip_list, port_list=port_list, **ssh_credentials)
        log_path = os.path.join(self.log_dir, 'file_mounts.log')

        # Check the files and warn
        for dst, src in file_mounts.items():
            if not data_utils.is_cloud_store_url(src):
                full_src = os.path.abspath(os.path.expanduser(src))
                # Checked during Task.set_file_mounts().
                assert os.path.exists(full_src), f'{full_src} does not exist.'
                src_size = backend_utils.path_size_megabytes(full_src)
                if src_size >= _PATH_SIZE_MEGABYTES_WARN_THRESHOLD:
                    logger.warning(
                        f'{fore.YELLOW}The size of file mount src {src!r} '
                        f'is {src_size} MB. Try to keep src small or use '
                        '.gitignore to exclude large files, as large sizes '
                        f'will slow down rsync. {style.RESET_ALL}')
                if os.path.islink(full_src):
                    logger.warning(
                        f'{fore.YELLOW}Source path {src!r} is a symlink. '
                        f'Symlink contents are not uploaded.{style.RESET_ALL}')

        os.makedirs(os.path.expanduser(self.log_dir), exist_ok=True)
        os.system(f'touch {log_path}')
        tail_cmd = f'tail -n100 -f {log_path}'
        logger.info('To view detailed progress: '
                    f'{style.BRIGHT}{tail_cmd}{style.RESET_ALL}')

        for dst, src in file_mounts.items():
            # TODO: room for improvement.  Here there are many moving parts
            # (download gsutil on remote, run gsutil on remote).  Consider
            # alternatives (smart_open, each provider's own sdk), a
            # data-transfer container etc.
            if not os.path.isabs(dst) and not dst.startswith('~/'):
                dst = f'{SKY_REMOTE_WORKDIR}/{dst}'
            # Sync 'src' to 'wrapped_dst', a safe-to-write "wrapped" path.
            wrapped_dst = dst
            if not dst.startswith('~/') and not dst.startswith('/tmp/'):
                # Handles the remote paths possibly without write access.
                # (1) add <prefix> to these target paths.
                wrapped_dst = backend_utils.FileMountHelper.wrap_file_mount(dst)
                cmd = backend_utils.FileMountHelper.make_safe_symlink_command(
                    source=dst, target=wrapped_dst)
                symlink_commands.append(cmd)

            if not data_utils.is_cloud_store_url(src):
                full_src = os.path.abspath(os.path.expanduser(src))

                if os.path.isfile(full_src):
                    mkdir_for_wrapped_dst = (
                        f'mkdir -p {os.path.dirname(wrapped_dst)}')
                else:
                    mkdir_for_wrapped_dst = f'mkdir -p {wrapped_dst}'

                # TODO(mluo): Fix method so that mkdir and rsync run together
                backend_utils.parallel_data_transfer_to_nodes(
                    runners,
                    source=src,
                    target=wrapped_dst,
                    cmd=mkdir_for_wrapped_dst,
                    run_rsync=True,
                    action_message='Syncing',
                    log_path=log_path,
                    stream_logs=False,
                )
                continue

            storage = cloud_stores.get_storage_from_path(src)
            if storage.is_directory(src):
                sync = storage.make_sync_dir_command(source=src,
                                                     destination=wrapped_dst)
                # It is a directory so make sure it exists.
                mkdir_for_wrapped_dst = f'mkdir -p {wrapped_dst}'
            else:
                sync = storage.make_sync_file_command(source=src,
                                                      destination=wrapped_dst)
                # It is a file so make sure *its parent dir* exists.
                mkdir_for_wrapped_dst = (
                    f'mkdir -p {os.path.dirname(wrapped_dst)}')

            download_target_commands = [
                # Ensure sync can write to wrapped_dst (e.g., '/data/').
                mkdir_for_wrapped_dst,
                # Both the wrapped and the symlink dir exist; sync.
                sync,
            ]
            command = ' && '.join(download_target_commands)
            # dst is only used for message printing.
            backend_utils.parallel_data_transfer_to_nodes(
                runners,
                source=src,
                target=dst,
                cmd=command,
                run_rsync=False,
                action_message='Syncing',
                log_path=log_path,
                stream_logs=False,
            )
        # (2) Run the commands to create symlinks on all the nodes.
        symlink_command = ' && '.join(symlink_commands)
        if symlink_command:

            def _symlink_node(runner: command_runner.SSHCommandRunner):
                returncode = runner.run(symlink_command, log_path=log_path)
                subprocess_utils.handle_returncode(
                    returncode, symlink_command,
                    'Failed to create symlinks. The target destination '
                    f'may already exist. Log: {log_path}')

            subprocess_utils.run_in_parallel(_symlink_node, runners)
        end = time.time()
        logger.debug(f'File mount sync took {end - start} seconds.')

    def _execute_storage_mounts(
            self, handle: CloudVmRayResourceHandle,
            storage_mounts: Optional[Dict[Path, storage_lib.Storage]],
            mount_mode: storage_utils.StorageMode):
        """Executes storage mounts: installing mounting tools and mounting."""
        # Handle cases where `storage_mounts` is None. This occurs when users
        # initiate a 'sky start' command from a Skypilot version that predates
        # the introduction of the `storage_mounts_metadata` feature.
        if storage_mounts is None:
            return

        # Process only mount mode objects here. COPY mode objects have been
        # converted to regular copy file mounts and thus have been handled
        # in the '_execute_file_mounts' method.
        storage_mounts = {
            path: storage_mount
            for path, storage_mount in storage_mounts.items()
            if storage_mount.mode == mount_mode
        }

        # Handle cases when there aren't any Storages with MOUNT mode.
        if not storage_mounts:
            return

        cloud = handle.launched_resources.cloud
        # TODO(romil): Support Mounting for Local (remove sudo installation)
        if isinstance(cloud, clouds.Local):
            logger.warning(
                f'{colorama.Fore.YELLOW}Sky On-prem does not support '
                f'mounting. No action will be taken.{colorama.Style.RESET_ALL}')
            return

        if mount_mode == storage_utils.StorageMode.MOUNT:
            mode_str = 'mount'
            action_message = 'Mounting'
        else:  # CSYNC mdoe
            mode_str = 'csync'
            action_message = 'Setting up CSYNC'

        fore = colorama.Fore
        style = colorama.Style
        plural = 's' if len(storage_mounts) > 1 else ''
        logger.info(f'{fore.CYAN}Processing {len(storage_mounts)} '
                    f'storage {mode_str}{plural}.{style.RESET_ALL}')
        start = time.time()
        ip_list = handle.external_ips()
        port_list = handle.external_ssh_ports()
        assert ip_list is not None, 'external_ips is not cached in handle'
        ssh_credentials = backend_utils.ssh_credential_from_yaml(
            handle.cluster_yaml, handle.docker_user)
        runners = command_runner.SSHCommandRunner.make_runner_list(
            ip_list, port_list=port_list, **ssh_credentials)
        log_path = os.path.join(self.log_dir, f'storage_{mode_str}s.log')

        for dst, storage_obj in storage_mounts.items():
            if not os.path.isabs(dst) and not dst.startswith('~/'):
                dst = f'{SKY_REMOTE_WORKDIR}/{dst}'
            # Raised when the bucket is externall removed before re-mounting
            # with sky start.
            if not storage_obj.stores:
                with ux_utils.print_exception_no_traceback():
                    raise exceptions.StorageExternalDeletionError(
                        f'The bucket, {storage_obj.name!r}, could not be '
                        f'mounted on cluster {handle.cluster_name!r}. Please '
                        'verify that the bucket exists. The cluster started '
                        'successfully without mounting the bucket.')
            # Get the first store and use it to mount
            store = list(storage_obj.stores.values())[0]
            if mount_mode == storage_utils.StorageMode.MOUNT:
                mount_cmd = store.mount_command(dst)
            else:  # CSYNC mode
                mount_cmd = store.csync_command(dst,
                                                storage_obj.interval_seconds)
            src_print = (storage_obj.source
                         if storage_obj.source else storage_obj.name)
            if isinstance(src_print, list):
                src_print = ', '.join(src_print)
            try:
                backend_utils.parallel_data_transfer_to_nodes(
                    runners,
                    source=src_print,
                    target=dst,
                    cmd=mount_cmd,
                    run_rsync=False,
                    action_message=action_message,
                    log_path=log_path,
                )
            except exceptions.CommandError as e:
                if e.returncode == exceptions.MOUNT_PATH_NON_EMPTY_CODE:
                    mount_path = (f'{colorama.Fore.RED}'
                                  f'{colorama.Style.BRIGHT}{dst}'
                                  f'{colorama.Style.RESET_ALL}')
                    error_msg = (f'Mount path {mount_path} is non-empty.'
                                 f' {mount_path} may be a standard unix '
                                 f'path or may contain files from a previous'
                                 f' task. To fix, change the mount path'
                                 f' to an empty or non-existent path.')
                    raise RuntimeError(error_msg) from None
                else:
                    # By default, raising an error caused from mounting_utils
                    # shows a big heredoc as part of it. Here, we want to
                    # conditionally show the heredoc only if SKYPILOT_DEBUG
                    # is set
                    if env_options.Options.SHOW_DEBUG_INFO.get():
                        raise exceptions.CommandError(
                            e.returncode,
                            command=f'to {mode_str}',
                            error_msg=e.error_msg,
                            detailed_reason=e.detailed_reason)
                    else:
                        # Strip the command (a big heredoc) from the exception
                        raise exceptions.CommandError(
                            e.returncode,
                            command=f'to {mode_str}',
                            error_msg=e.error_msg,
                            detailed_reason=e.detailed_reason) from None

        end = time.time()
        logger.debug(f'Setting storage {mode_str} took {end - start} seconds.')

    def _has_csync(self, cluster_name: str) -> bool:
        """Checks if there are CSYNC mode storages within the cluster."""
        storage_mounts = self.get_storage_mounts_metadata(cluster_name)
        if storage_mounts is not None:
            for _, storage_obj in storage_mounts.items():
                if storage_obj.mode == storage_utils.StorageMode.CSYNC:
                    return True
        return False

    def _set_storage_mounts_metadata(
            self, cluster_name: str,
            storage_mounts: Optional[Dict[Path, storage_lib.Storage]]) -> None:
        """Sets 'storage_mounts' object in cluster's storage_mounts_metadata.

        After converting Storage objects in 'storage_mounts' to metadata,
        it stores {PATH: StorageMetadata} into the table.
        """
        if not storage_mounts:
            return
        storage_mounts_metadata = {}
        for dst, storage_obj in storage_mounts.items():
            storage_mounts_metadata[dst] = storage_obj.handle
        lock_path = (
            backend_utils.CLUSTER_FILE_MOUNTS_LOCK_PATH.format(cluster_name))
        lock_timeout = backend_utils.CLUSTER_FILE_MOUNTS_LOCK_TIMEOUT_SECONDS
        try:
            with filelock.FileLock(lock_path, lock_timeout):
                global_user_state.set_cluster_storage_mounts_metadata(
                    cluster_name, storage_mounts_metadata)
        except filelock.Timeout as e:
            raise RuntimeError(
                f'Failed to store metadata for cluster {cluster_name!r} due to '
                'a timeout when trying to access local database. Please '
                f'try again or manually remove the lock at {lock_path}. '
                f'{common_utils.format_exception(e)}') from None

    def get_storage_mounts_metadata(
            self,
            cluster_name: str) -> Optional[Dict[Path, storage_lib.Storage]]:
        """Gets 'storage_mounts' object from cluster's storage_mounts_metadata.

        After retrieving storage_mounts_metadata, it converts back the
        StorageMetadata to Storage object and restores 'storage_mounts.'
        """
        lock_path = (
            backend_utils.CLUSTER_FILE_MOUNTS_LOCK_PATH.format(cluster_name))
        lock_timeout = backend_utils.CLUSTER_FILE_MOUNTS_LOCK_TIMEOUT_SECONDS
        try:
            with filelock.FileLock(lock_path, lock_timeout):
                storage_mounts_metadata = (
                    global_user_state.get_cluster_storage_mounts_metadata(
                        cluster_name))
        except filelock.Timeout as e:
            raise RuntimeError(
                f'Failed to retrieve metadata for cluster {cluster_name!r} '
                'due to a timeout when trying to access local database. '
                f'Please try again or manually remove the lock at {lock_path}.'
                f' {common_utils.format_exception(e)}') from None

        if storage_mounts_metadata is None:
            return None
        storage_mounts = {}
        for dst, storage_metadata in storage_mounts_metadata.items():
            # Setting 'sync_on_reconstruction' to False prevents from Storage
            # object creation to sync local source syncing to the bucket. Local
            # source specified in Storage object is synced to the bucket only
            # when it is created with 'sky launch'.
            storage_mounts[dst] = storage_lib.Storage.from_metadata(
                storage_metadata, sync_on_reconstruction=False)
        return storage_mounts

    def _execute_task_one_node(self, handle: CloudVmRayResourceHandle,
                               task: task_lib.Task, job_id: int,
                               detach_run: bool) -> None:
        # Launch the command as a Ray task.
        log_dir = os.path.join(self.log_dir, 'tasks')

        resources_dict = backend_utils.get_task_demands_dict(task)
        internal_ips = handle.internal_ips()
        assert internal_ips is not None, 'internal_ips is not cached in handle'

        codegen = RayCodeGen()
        is_local = isinstance(handle.launched_resources.cloud, clouds.Local)
        codegen.add_prologue(job_id, is_local=is_local)
        codegen.add_gang_scheduling_placement_group_and_setup(
            1,
            resources_dict,
            stable_cluster_internal_ips=internal_ips,
            setup_cmd=self._setup_cmd,
            setup_log_path=os.path.join(log_dir, 'setup.log'),
            envs=task.envs,
        )

        if callable(task.run):
            run_fn_code = textwrap.dedent(inspect.getsource(task.run))
            run_fn_name = task.run.__name__
            codegen.register_run_fn(run_fn_code, run_fn_name)

        # If it is a managed spot job, the TASK_ID_ENV_VAR will have been
        # already set by the controller.
        job_run_id = task.envs.get(
            constants.TASK_ID_ENV_VAR,
            common_utils.get_global_job_id(self.run_timestamp,
                                           cluster_name=handle.cluster_name,
                                           job_id=str(job_id)))

        command_for_node = task.run if isinstance(task.run, str) else None
        use_sudo = isinstance(handle.launched_resources.cloud, clouds.Local)
        codegen.add_ray_task(
            bash_script=command_for_node,
            env_vars=task.envs,
            task_name=task.name,
            job_run_id=job_run_id,
            ray_resources_dict=backend_utils.get_task_demands_dict(task),
            log_dir=log_dir,
            use_sudo=use_sudo)

        codegen.add_epilogue()

        self._exec_code_on_head(handle,
                                codegen.build(),
                                job_id,
                                executable='python3',
                                detach_run=detach_run,
                                spot_dag=task.spot_dag)

    def _execute_task_n_nodes(self, handle: CloudVmRayResourceHandle,
                              task: task_lib.Task, job_id: int,
                              detach_run: bool) -> None:
        # Strategy:
        #   ray.init(...)
        #   for node:
        #     submit _run_cmd(cmd) with resource {node_i: 1}
        log_dir_base = self.log_dir
        log_dir = os.path.join(log_dir_base, 'tasks')
        resources_dict = backend_utils.get_task_demands_dict(task)
        internal_ips = handle.internal_ips()
        assert internal_ips is not None, 'internal_ips is not cached in handle'

        # If TPU VM Pods is used, #num_nodes should be #num_tpu_devices
        is_tpu_vm_pod = tpu_utils.is_tpu_vm_pod(handle.launched_resources)
        if is_tpu_vm_pod:
            num_actual_nodes = tpu_utils.get_num_tpu_devices(
                handle.launched_resources)
        else:
            num_actual_nodes = task.num_nodes
        assert isinstance(num_actual_nodes, int), num_actual_nodes

        codegen = RayCodeGen()
        is_local = isinstance(handle.launched_resources.cloud, clouds.Local)
        codegen.add_prologue(job_id, is_local=is_local)
        codegen.add_gang_scheduling_placement_group_and_setup(
            num_actual_nodes,
            resources_dict,
            stable_cluster_internal_ips=internal_ips,
            setup_cmd=self._setup_cmd,
            setup_log_path=os.path.join(log_dir, 'setup.log'),
            envs=task.envs)

        if callable(task.run):
            run_fn_code = textwrap.dedent(inspect.getsource(task.run))
            run_fn_name = task.run.__name__
            codegen.register_run_fn(run_fn_code, run_fn_name)

        # If it is a managed spot job, the TASK_ID_ENV_VAR will have been
        # already set by the controller.
        job_run_id = task.envs.get(
            constants.TASK_ID_ENV_VAR,
            common_utils.get_global_job_id(self.run_timestamp,
                                           cluster_name=handle.cluster_name,
                                           job_id=str(job_id)))

        # TODO(zhwu): The resources limitation for multi-node ray.tune and
        # horovod should be considered.
        for i in range(num_actual_nodes):
            command_for_node = task.run if isinstance(task.run, str) else None

            # Ray's per-node resources, to constrain scheduling each command to
            # the corresponding node, represented by private IPs.
            use_sudo = isinstance(handle.launched_resources.cloud, clouds.Local)
            codegen.add_ray_task(
                bash_script=command_for_node,
                env_vars=task.envs,
                task_name=task.name,
                job_run_id=job_run_id,
                ray_resources_dict=backend_utils.get_task_demands_dict(task),
                log_dir=log_dir,
                gang_scheduling_id=i,
                use_sudo=use_sudo,
            )

        codegen.add_epilogue()
        # TODO(zhanghao): Add help info for downloading logs.
        self._exec_code_on_head(handle,
                                codegen.build(),
                                job_id,
                                executable='python3',
                                detach_run=detach_run,
                                spot_dag=task.spot_dag)<|MERGE_RESOLUTION|>--- conflicted
+++ resolved
@@ -53,11 +53,9 @@
 from sky.usage import usage_lib
 from sky.utils import command_runner
 from sky.utils import common_utils
-<<<<<<< HEAD
 from sky.utils import env_options
-=======
 from sky.utils import controller_utils
->>>>>>> b401b79e
+from sky.utils import env_options
 from sky.utils import log_utils
 from sky.utils import resources_utils
 from sky.utils import rich_utils
