"""Backend: runs on cloud virtual machines, managed by Ray."""
import ast
import copy
import enum
import getpass
import inspect
import math
import json
import os
import pathlib
import re
import signal
import subprocess
import sys
import tempfile
import textwrap
import threading
import time
import typing
from typing import Dict, Iterable, List, Optional, Tuple, Union, Set

import colorama
import filelock

import sky
from sky import backends
from sky import clouds
from sky import cloud_stores
from sky import exceptions
from sky import global_user_state
from sky import provision as provision_lib
from sky import resources as resources_lib
from sky import sky_logging
from sky import optimizer
from sky import skypilot_config
from sky import spot as spot_lib
from sky import status_lib
from sky import task as task_lib
from sky.data import data_utils
from sky.data import storage as storage_lib
from sky.backends import backend_utils
from sky.backends import onprem_utils
from sky.backends import wheel_utils
from sky.skylet import autostop_lib
from sky.skylet import constants
from sky.skylet import job_lib
from sky.skylet import log_lib
from sky.usage import usage_lib
from sky.utils import common_utils
from sky.utils import command_runner
from sky.utils import log_utils
from sky.utils import subprocess_utils
from sky.utils import timeline
from sky.utils import tpu_utils
from sky.utils import ux_utils
from sky.skylet.providers.scp.node_provider import SCPNodeProvider, SCPError

if typing.TYPE_CHECKING:
    from sky import dag

Path = str

SKY_REMOTE_APP_DIR = backend_utils.SKY_REMOTE_APP_DIR
SKY_REMOTE_WORKDIR = constants.SKY_REMOTE_WORKDIR

logger = sky_logging.init_logger(__name__)

_PATH_SIZE_MEGABYTES_WARN_THRESHOLD = 256

# Timeout (seconds) for provision progress: if in this duration no new nodes
# are launched, abort and failover.
_NODES_LAUNCHING_PROGRESS_TIMEOUT = {
    clouds.AWS: 90,
    clouds.Azure: 90,
    clouds.GCP: 240,
    clouds.Lambda: 150,
    clouds.IBM: 160,
    clouds.Local: 90,
    clouds.OCI: 300,
}

# Time gap between retries after failing to provision in all possible places.
# Used only if --retry-until-up is set.
_RETRY_UNTIL_UP_INIT_GAP_SECONDS = 60

# The maximum retry count for fetching IP address.
_FETCH_IP_MAX_ATTEMPTS = 3

_TEARDOWN_FAILURE_MESSAGE = (
    f'\n{colorama.Fore.RED}Failed to terminate '
    '{cluster_name}. {extra_reason}'
    'If you want to ignore this error and remove the cluster '
    'from the status table, use `sky down --purge`.'
    f'{colorama.Style.RESET_ALL}\n'
    '**** STDOUT ****\n'
    '{stdout}\n'
    '**** STDERR ****\n'
    '{stderr}')

_TEARDOWN_PURGE_WARNING = (
    f'{colorama.Fore.YELLOW}'
    'WARNING: Received non-zero exit code from {reason}. '
    'Make sure resources are manually deleted.\n'
    'Details: {details}'
    f'{colorama.Style.RESET_ALL}')

_RSYNC_NOT_FOUND_MESSAGE = (
    '`rsync` command is not found in the specified image. '
    'Please use an image with rsync installed.')

_TPU_NOT_FOUND_ERROR = 'ERROR: (gcloud.compute.tpus.delete) NOT_FOUND'

_CTRL_C_TIP_MESSAGE = ('INFO: Tip: use Ctrl-C to exit log streaming '
                       '(task will not be killed).')

_MAX_RAY_UP_RETRY = 5

# Number of retries for getting zones.
_MAX_GET_ZONE_RETRY = 3

_JOB_ID_PATTERN = re.compile(r'Job ID: ([0-9]+)')

# Path to the monkey-patched ray up script.
# We don't do import then __file__ because that script needs to be filled in
# (so import would fail).
_RAY_UP_WITH_MONKEY_PATCHED_HASH_LAUNCH_CONF_PATH = (
    pathlib.Path(sky.__file__).resolve().parent / 'backends' /
    'monkey_patches' / 'monkey_patch_ray_up.py')

# Restart skylet when the version does not match to keep the skylet up-to-date.
_MAYBE_SKYLET_RESTART_CMD = 'python3 -m sky.skylet.attempt_skylet'


def _get_cluster_config_template(cloud):
    cloud_to_template = {
        clouds.AWS: 'aws-ray.yml.j2',
        clouds.Azure: 'azure-ray.yml.j2',
        clouds.GCP: 'gcp-ray.yml.j2',
        clouds.Lambda: 'lambda-ray.yml.j2',
        clouds.IBM: 'ibm-ray.yml.j2',
        clouds.Local: 'local-ray.yml.j2',
        clouds.SCP: 'scp-ray.yml.j2',
        clouds.OCI: 'oci-ray.yml.j2',
        clouds.Kubernetes: 'kubernetes-ray.yml.j2',
    }
    return cloud_to_template[type(cloud)]


def write_ray_up_script_with_patched_launch_hash_fn(
    cluster_config_path: str,
    ray_up_kwargs: Dict[str, bool],
) -> str:
    """Writes a Python script that runs `ray up` with our launch hash func.

    Our patched launch hash has one difference from the non-patched version: it
    does not include any `ssh_proxy_command` under `auth` as part of the hash
    calculation.
    """
    with open(_RAY_UP_WITH_MONKEY_PATCHED_HASH_LAUNCH_CONF_PATH, 'r') as f:
        ray_up_no_restart_script = f.read().format(
            ray_yaml_path=repr(cluster_config_path),
            ray_up_kwargs=ray_up_kwargs)
    with tempfile.NamedTemporaryFile('w',
                                     prefix='skypilot_ray_up_',
                                     suffix='.py',
                                     delete=False) as f:
        f.write(ray_up_no_restart_script)
        logger.debug(f'`ray up` script: {f.name}')
    return f.name


class RayCodeGen:
    """Code generator of a Ray program that executes a sky.Task.

    Usage:

      >> codegen = RayCodegen()
      >> codegen.add_prologue()

      >> codegen.add_ray_task(...)
      >> codegen.add_ray_task(...)

      >> codegen.add_epilogue()
      >> code = codegen.build()
    """

    def __init__(self):
        # Code generated so far, to be joined via '\n'.
        self._code = []
        # Guard method calling order.
        self._has_prologue = False
        self._has_epilogue = False

        # For n nodes gang scheduling.
        self._has_gang_scheduling = False
        self._num_nodes = 0

        self._has_register_run_fn = False

        # job_id
        # Job ID is used to identify the job (also this generated code).
        # It is a int automatically generated by the DB on the cluster
        # and monotonically increasing starting from 1.
        # To generate the job ID, we use the following logic:
        #   code = job_lib.JobLibCodeGen.add_job(username,
        #                                              run_timestamp)
        #   job_id = get_output(run_on_cluster(code))
        self.job_id = None

    def add_prologue(self, job_id: int, is_local: bool = False) -> None:
        assert not self._has_prologue, 'add_prologue() called twice?'
        self._has_prologue = True
        self.job_id = job_id
        self.is_local = is_local
        # Should use 'auto' or 'ray://<internal_head_ip>:10001' rather than
        # 'ray://localhost:10001', or 'ray://127.0.0.1:10001', for public cloud.
        # Otherwise, ray will fail to get the placement group because of a bug
        # in ray job.
        # TODO(mluo): Check why 'auto' not working with on-prem cluster and
        # whether the placement group issue also occurs in on-prem cluster.
        ray_address = 'ray://localhost:10001' if is_local else 'auto'
        self._code = [
            textwrap.dedent(f"""\
            import getpass
            import hashlib
            import io
            import os
            import pathlib
            import sys
            import selectors
            import subprocess
            import tempfile
            import textwrap
            import time
            from typing import Dict, List, Optional, Tuple, Union

            import ray
            import ray.util as ray_util

            from sky.skylet import autostop_lib
            from sky.skylet import constants
            from sky.skylet import job_lib
            from sky.utils import log_utils

            SKY_REMOTE_WORKDIR = {constants.SKY_REMOTE_WORKDIR!r}

            kwargs = dict()
            # Only set the `_temp_dir` to SkyPilot's ray cluster directory when the directory
            # exists for backward compatibility for the VM launched before #1790.
            if os.path.exists({constants.SKY_REMOTE_RAY_TEMPDIR!r}):
                kwargs['_temp_dir'] = {constants.SKY_REMOTE_RAY_TEMPDIR!r}
            ray.init(
                address={ray_address!r},
                namespace='__sky__{job_id}__',
                log_to_driver=True,
                **kwargs
            )
            run_fn = None
            futures = []
            """),
            # FIXME: This is a hack to make sure that the functions can be found
            # by ray.remote. This should be removed once we have a better way to
            # specify dependencies for ray.
            inspect.getsource(log_lib._ProcessingArgs),  # pylint: disable=protected-access
            inspect.getsource(log_lib._handle_io_stream),  # pylint: disable=protected-access
            inspect.getsource(log_lib.process_subprocess_stream),
            inspect.getsource(log_lib.run_with_log),
            inspect.getsource(log_lib.make_task_bash_script),
            inspect.getsource(log_lib.add_ray_env_vars),
            inspect.getsource(log_lib.run_bash_command_with_log),
            'run_bash_command_with_log = ray.remote(run_bash_command_with_log)',
        ]
        # Currently, the codegen program is/can only be submitted to the head
        # node, due to using job_lib for updating job statuses, and using
        # autostop_lib here.
        self._code.append(
            # Use hasattr to handle backward compatibility.
            # TODO(zongheng): remove in ~1-2 minor releases (currently 0.2.x).
            textwrap.dedent("""\
              if hasattr(autostop_lib, 'set_last_active_time_to_now'):
                  autostop_lib.set_last_active_time_to_now()
            """))
        self._code += [
            f'job_lib.set_status({job_id!r}, job_lib.JobStatus.PENDING)',
        ]

    def add_gang_scheduling_placement_group_and_setup(
        self,
        num_nodes: int,
        accelerator_dict: Optional[Dict[str, float]],
        stable_cluster_internal_ips: List[str],
        setup_cmd: Optional[str] = None,
        setup_log_path: Optional[str] = None,
        envs: Optional[Dict[str, str]] = None,
    ) -> None:
        """Create the gang scheduling placement group for a Task.

        cluster_ips_sorted is used to ensure that the SKY_NODE_RANK environment
        variable is assigned in a deterministic order whenever a new task is
        added.
        """
        assert self._has_prologue, (
            'Call add_prologue() before '
            'add_gang_scheduling_placement_group_and_setup().')
        self._has_gang_scheduling = True
        self._num_nodes = num_nodes

        # Set CPU to avoid ray hanging the resources allocation
        # for remote functions, since the task will request 1 CPU
        # by default.
        bundles = [{
            'CPU': backend_utils.DEFAULT_TASK_CPU_DEMAND
        } for _ in range(num_nodes)]

        if accelerator_dict is not None:
            acc_name = list(accelerator_dict.keys())[0]
            acc_count = list(accelerator_dict.values())[0]
            gpu_dict = {'GPU': acc_count}
            # gpu_dict should be empty when the accelerator is not GPU.
            # FIXME: This is a hack to make sure that we do not reserve
            # GPU when requesting TPU.
            if 'tpu' in acc_name.lower():
                gpu_dict = {}
            for bundle in bundles:
                bundle.update({
                    **accelerator_dict,
                    # Set the GPU to avoid ray hanging the resources allocation
                    **gpu_dict,
                })

        self._code += [
            textwrap.dedent(f"""\
                pg = ray_util.placement_group({json.dumps(bundles)}, 'STRICT_SPREAD')
                plural = 's' if {num_nodes} > 1 else ''
                node_str = f'{num_nodes} node{{plural}}'

                message = {_CTRL_C_TIP_MESSAGE!r} + '\\n'
                message += f'INFO: Waiting for task resources on {{node_str}}. This will block if the cluster is full.'
                print(message,
                      file=sys.stderr,
                      flush=True)
                # FIXME: This will print the error message from autoscaler if
                # it is waiting for other task to finish. We should hide the
                # error message.
                ray.get(pg.ready())
                print('INFO: All task resources reserved.',
                      file=sys.stderr,
                      flush=True)
                """)
        ]

        job_id = self.job_id
        if setup_cmd is not None:
            self._code += [
                textwrap.dedent(f"""\
                setup_cmd = {setup_cmd!r}
                _SETUP_CPUS = 0.0001
                # The setup command will be run as a ray task with num_cpus=_SETUP_CPUS as the
                # requirement; this means Ray will set CUDA_VISIBLE_DEVICES to an empty string.
                # We unset it so that user setup command may properly use this env var.
                setup_cmd = 'unset CUDA_VISIBLE_DEVICES; ' + setup_cmd
                job_lib.set_status({job_id!r}, job_lib.JobStatus.SETTING_UP)

                # The schedule_step should be called after the job status is set to non-PENDING,
                # otherwise, the scheduler will think the current job is not submitted yet, and
                # skip the scheduling step.
                job_lib.scheduler.schedule_step()

                total_num_nodes = len(ray.nodes())
                setup_bundles = [{{"CPU": _SETUP_CPUS}} for _ in range(total_num_nodes)]
                setup_pg = ray.util.placement_group(setup_bundles, strategy='STRICT_SPREAD')
                setup_workers = [run_bash_command_with_log \\
                    .options(
                        name='setup',
                        num_cpus=_SETUP_CPUS,
                        scheduling_strategy=ray.util.scheduling_strategies.PlacementGroupSchedulingStrategy(
                            placement_group=setup_pg,
                            placement_group_bundle_index=i)
                    ) \\
                    .remote(
                        setup_cmd,
                        os.path.expanduser({setup_log_path!r}),
                        getpass.getuser(),
                        job_id={self.job_id},
                        env_vars={envs!r},
                        stream_logs=True,
                        with_ray=True,
                        use_sudo={self.is_local},
                    ) for i in range(total_num_nodes)]
                setup_returncodes = ray.get(setup_workers)
                if sum(setup_returncodes) != 0:
                    job_lib.set_status({self.job_id!r}, job_lib.JobStatus.FAILED_SETUP)
                    # This waits for all streaming logs to finish.
                    time.sleep(1)
                    print('ERROR: {colorama.Fore.RED}Job {self.job_id}\\'s setup failed with '
                        'return code list:{colorama.Style.RESET_ALL}',
                        setup_returncodes,
                        file=sys.stderr,
                        flush=True)
                    # Need this to set the job status in ray job to be FAILED.
                    sys.exit(1)
                """)
            ]

        self._code.append(f'job_lib.set_job_started({self.job_id!r})')
        if setup_cmd is None:
            # Need to call schedule_step() to make sure the scheduler
            # schedule the next pending job.
            self._code.append('job_lib.scheduler.schedule_step()')

        # Export IP and node rank to the environment variables.
        self._code += [
            textwrap.dedent(f"""\
                @ray.remote
                def check_ip():
                    return ray.util.get_node_ip_address()
                gang_scheduling_id_to_ip = ray.get([
                    check_ip.options(
                            num_cpus={backend_utils.DEFAULT_TASK_CPU_DEMAND},
                            scheduling_strategy=ray.util.scheduling_strategies.PlacementGroupSchedulingStrategy(
                                placement_group=pg,
                                placement_group_bundle_index=i
                            )).remote()
                    for i in range(pg.bundle_count)
                ])
                print('INFO: Reserved IPs:', gang_scheduling_id_to_ip)

                cluster_ips_to_node_id = {{ip: i for i, ip in enumerate({stable_cluster_internal_ips!r})}}
                job_ip_rank_list = sorted(gang_scheduling_id_to_ip, key=cluster_ips_to_node_id.get)
                job_ip_rank_map = {{ip: i for i, ip in enumerate(job_ip_rank_list)}}
                job_ip_list_str = '\\n'.join(job_ip_rank_list)
                """),
        ]

    def register_run_fn(self, run_fn: str, run_fn_name: str) -> None:
        """Register the run function to be run on the remote cluster.

        Args:
            run_fn: The run function to be run on the remote cluster.
        """
        assert self._has_gang_scheduling, (
            'Call add_gang_scheduling_placement_group_and_setup() '
            'before register_run_fn().')
        assert not self._has_register_run_fn, (
            'register_run_fn() called twice?')
        self._has_register_run_fn = True

        self._code += [
            run_fn,
            f'run_fn = {run_fn_name}',
        ]

    def add_ray_task(self,
                     bash_script: Optional[str],
                     task_name: Optional[str],
                     job_run_id: Optional[str],
                     ray_resources_dict: Optional[Dict[str, float]],
                     log_dir: str,
                     env_vars: Optional[Dict[str, str]] = None,
                     gang_scheduling_id: int = 0,
                     use_sudo: bool = False) -> None:
        """Generates code for a ray remote task that runs a bash command."""
        assert self._has_gang_scheduling, (
            'Call add_gang_scheduling_placement_group_and_setup() before '
            'add_ray_task().')
        assert (not self._has_register_run_fn or
                bash_script is None), ('bash_script should '
                                       'be None when run_fn is registered.')
        # Build remote_task.options(...)
        #   resources=...
        #   num_gpus=...
        options = []
        options.append(f'num_cpus={backend_utils.DEFAULT_TASK_CPU_DEMAND}')

        num_gpus = 0.0
        if ray_resources_dict is not None:
            assert len(ray_resources_dict) == 1, \
                ('There can only be one type of accelerator per instance.'
                 f' Found: {ray_resources_dict}.')
            num_gpus = list(ray_resources_dict.values())[0]
            options.append(f'resources={json.dumps(ray_resources_dict)}')

            resources_key = list(ray_resources_dict.keys())[0]
            if 'tpu' not in resources_key.lower():
                # `num_gpus` should be empty when the accelerator is not GPU.
                # FIXME: use a set of GPU types, instead of 'tpu' in the key.

                # Passing this ensures that the Ray remote task gets
                # CUDA_VISIBLE_DEVICES set correctly.  If not passed, that flag
                # would be force-set to empty by Ray.
                options.append(f'num_gpus={num_gpus}')
        options.append(
            'scheduling_strategy=ray.util.scheduling_strategies.PlacementGroupSchedulingStrategy('  # pylint: disable=line-too-long
            'placement_group=pg, '
            f'placement_group_bundle_index={gang_scheduling_id})')

        sky_env_vars_dict_str = [
            textwrap.dedent("""\
            sky_env_vars_dict = {}
            sky_env_vars_dict['SKYPILOT_NODE_IPS'] = job_ip_list_str
            # Environment starting with `SKY_` is deprecated.
            sky_env_vars_dict['SKY_NODE_IPS'] = job_ip_list_str
            """)
        ]

        if env_vars is not None:
            sky_env_vars_dict_str.extend(f'sky_env_vars_dict[{k!r}] = {v!r}'
                                         for k, v in env_vars.items())
        if job_run_id is not None:
            sky_env_vars_dict_str += [
                f'sky_env_vars_dict[{constants.TASK_ID_ENV_VAR!r}]'
                f' = {job_run_id!r}',
                # TODO(zhwu): remove this deprecated env var in later release
                # (after 0.5).
                f'sky_env_vars_dict[{constants.TASK_ID_ENV_VAR_DEPRECATED!r}]'
                f' = {job_run_id!r}'
            ]
        sky_env_vars_dict_str = '\n'.join(sky_env_vars_dict_str)

        options_str = ', '.join(options)
        logger.debug('Added Task with options: '
                     f'{options_str}')
        self._code += [
            sky_env_vars_dict_str,
            textwrap.dedent(f"""\
        script = {bash_script!r}
        if run_fn is not None:
            script = run_fn({gang_scheduling_id}, gang_scheduling_id_to_ip)


        if script is not None:
            sky_env_vars_dict['SKYPILOT_NUM_GPUS_PER_NODE'] = {int(math.ceil(num_gpus))!r}
            # Environment starting with `SKY_` is deprecated.
            sky_env_vars_dict['SKY_NUM_GPUS_PER_NODE'] = {int(math.ceil(num_gpus))!r}

            ip = gang_scheduling_id_to_ip[{gang_scheduling_id!r}]
            rank = job_ip_rank_map[ip]

            if len(cluster_ips_to_node_id) == 1: # Single-node task on single-node cluter
                name_str = '{task_name},' if {task_name!r} != None else 'task,'
                log_path = os.path.expanduser(os.path.join({log_dir!r}, 'run.log'))
            else: # Single-node or multi-node task on multi-node cluster
                idx_in_cluster = cluster_ips_to_node_id[ip]
                if cluster_ips_to_node_id[ip] == 0:
                    node_name = 'head'
                else:
                    node_name = f'worker{{idx_in_cluster}}'
                name_str = f'{{node_name}}, rank={{rank}},'
                log_path = os.path.expanduser(os.path.join({log_dir!r}, f'{{rank}}-{{node_name}}.log'))
            sky_env_vars_dict['SKYPILOT_NODE_RANK'] = rank
            # Environment starting with `SKY_` is deprecated.
            sky_env_vars_dict['SKY_NODE_RANK'] = rank

            sky_env_vars_dict['SKYPILOT_INTERNAL_JOB_ID'] = {self.job_id}
            # Environment starting with `SKY_` is deprecated.
            sky_env_vars_dict['SKY_INTERNAL_JOB_ID'] = {self.job_id}

            futures.append(run_bash_command_with_log \\
                    .options(name=name_str, {options_str}) \\
                    .remote(
                        script,
                        log_path,
                        getpass.getuser(),
                        job_id={self.job_id},
                        env_vars=sky_env_vars_dict,
                        stream_logs=True,
                        with_ray=True,
                        use_sudo={use_sudo},
                    ))""")
        ]

    def add_epilogue(self) -> None:
        """Generates code that waits for all tasks, then exits."""
        assert self._has_prologue, 'Call add_prologue() before add_epilogue().'
        assert not self._has_epilogue, 'add_epilogue() called twice?'
        self._has_epilogue = True

        self._code += [
            textwrap.dedent(f"""\
            returncodes = ray.get(futures)
            if sum(returncodes) != 0:
                job_lib.set_status({self.job_id!r}, job_lib.JobStatus.FAILED)
                # This waits for all streaming logs to finish.
                job_lib.scheduler.schedule_step()
                time.sleep(0.5)
                print('ERROR: {colorama.Fore.RED}Job {self.job_id} failed with '
                      'return code list:{colorama.Style.RESET_ALL}',
                      returncodes,
                      file=sys.stderr,
                      flush=True)
                # Need this to set the job status in ray job to be FAILED.
                sys.exit(1)
            else:
                sys.stdout.flush()
                sys.stderr.flush()
                job_lib.set_status({self.job_id!r}, job_lib.JobStatus.SUCCEEDED)
                # This waits for all streaming logs to finish.
                job_lib.scheduler.schedule_step()
                time.sleep(0.5)
            """)
        ]

    def build(self) -> str:
        """Returns the entire generated program."""
        assert self._has_epilogue, 'Call add_epilogue() before build().'
        return '\n'.join(self._code)


class RetryingVmProvisioner(object):
    """A provisioner that retries different cloud/regions/zones."""

    class ToProvisionConfig:
        """Resources to be provisioned."""

        def __init__(
                self, cluster_name: str, resources: resources_lib.Resources,
                num_nodes: int,
                prev_cluster_status: Optional[status_lib.ClusterStatus]
        ) -> None:
            assert cluster_name is not None, 'cluster_name must be specified.'
            self.cluster_name = cluster_name
            self.resources = resources
            self.num_nodes = num_nodes
            self.prev_cluster_status = prev_cluster_status

    class GangSchedulingStatus(enum.Enum):
        """Enum for gang scheduling status."""
        CLUSTER_READY = 0
        GANG_FAILED = 1
        HEAD_FAILED = 2

    def __init__(self,
                 log_dir: str,
                 dag: 'dag.Dag',
                 optimize_target: 'optimizer.OptimizeTarget',
                 requested_features: Set[clouds.CloudImplementationFeatures],
                 local_wheel_path: pathlib.Path,
                 wheel_hash: str,
                 blocked_resources: Optional[Iterable[
                     resources_lib.Resources]] = None):
        self._blocked_resources: Set[resources_lib.Resources] = set()
        if blocked_resources:
            # blocked_resources is not None and not empty.
            self._blocked_resources.update(blocked_resources)

        self.log_dir = os.path.expanduser(log_dir)
        self._dag = dag
        self._optimize_target = optimize_target
        self._requested_features = requested_features
        self._local_wheel_path = local_wheel_path
        self._wheel_hash = wheel_hash

    def _update_blocklist_on_gcp_error(
            self, launchable_resources: 'resources_lib.Resources',
            region: 'clouds.Region', zones: Optional[List['clouds.Zone']],
            stdout: str, stderr: str):

        del region  # unused
        style = colorama.Style
        assert zones and len(zones) == 1, zones
        zone = zones[0]
        splits = stderr.split('\n')
        exception_list = [s for s in splits if s.startswith('Exception: ')]
        httperror_str = [
            s for s in splits
            if s.startswith('googleapiclient.errors.HttpError: ')
        ]
        if len(exception_list) == 1:
            # Parse structured response {'errors': [...]}.
            exception_str = exception_list[0][len('Exception: '):]
            try:
                exception_dict = ast.literal_eval(exception_str)
            except Exception as e:
                if 'wait_ready timeout exceeded' in exception_str:
                    # This error seems to occur when the provisioning process
                    # went through partially (e.g., for spot, initial
                    # provisioning succeeded, but while waiting for ssh/setting
                    # up it got preempted).
                    logger.error('Got the following exception, continuing: '
                                 f'{exception_list[0]}')
                    self._blocked_resources.add(
                        launchable_resources.copy(zone=zone.name))
                    return
                raise RuntimeError(
                    f'Failed to parse exception: {exception_str}') from e
            # TPU VM returns a different structured response.
            if 'errors' not in exception_dict:
                exception_dict = {'errors': [exception_dict]}
            for error in exception_dict['errors']:
                code = error['code']
                message = error['message']
                logger.warning(f'Got return code {code} in {zone.name} '
                               f'{style.DIM}(message: {message})'
                               f'{style.RESET_ALL}')
                if code == 'QUOTA_EXCEEDED':
                    if '\'GPUS_ALL_REGIONS\' exceeded' in message:
                        # Global quota.  All regions in GCP will fail.  Ex:
                        # Quota 'GPUS_ALL_REGIONS' exceeded.  Limit: 1.0
                        # globally.
                        # This skip is only correct if we implement "first
                        # retry the region/zone of an existing cluster with the
                        # same name" correctly.
                        self._blocked_resources.add(
                            launchable_resources.copy(region=None, zone=None))
                    else:
                        # Per region.  Ex: Quota 'CPUS' exceeded.  Limit: 24.0
                        # in region us-west1.
                        self._blocked_resources.add(
                            launchable_resources.copy(zone=None))
                elif code in [
                        'ZONE_RESOURCE_POOL_EXHAUSTED',
                        'ZONE_RESOURCE_POOL_EXHAUSTED_WITH_DETAILS',
                        'UNSUPPORTED_OPERATION'
                ]:  # Per zone.
                    # Return codes can be found at https://cloud.google.com/compute/docs/troubleshooting/troubleshooting-vm-creation # pylint: disable=line-too-long
                    # However, UNSUPPORTED_OPERATION is observed empirically
                    # when VM is preempted during creation.  This seems to be
                    # not documented by GCP.
                    self._blocked_resources.add(
                        launchable_resources.copy(zone=zone.name))
                elif code in ['RESOURCE_NOT_READY']:
                    # This code is returned when the VM is still STOPPING.
                    self._blocked_resources.add(
                        launchable_resources.copy(zone=zone.name))
                elif code in [8, 9]:
                    # Error code 8 means TPU resources is out of
                    # capacity. Example:
                    # {'code': 8, 'message': 'There is no more capacity in the zone "europe-west4-a"; you can try in another zone where Cloud TPU Nodes are offered (see https://cloud.google.com/tpu/docs/regions) [EID: 0x1bc8f9d790be9142]'} # pylint: disable=line-too-long
                    # Error code 9 means TPU resources is insufficient reserved
                    # capacity. Example:
                    # {'code': 9, 'message': 'Insufficient reserved capacity. Contact customer support to increase your reservation. [EID: 0x2f8bc266e74261a]'} # pylint: disable=line-too-long
                    self._blocked_resources.add(
                        launchable_resources.copy(zone=zone.name))
                elif code == 'RESOURCE_NOT_FOUND':
                    # https://github.com/skypilot-org/skypilot/issues/1797
                    # In the inner provision loop we have used retries to
                    # recover but failed. This indicates this zone is most
                    # likely out of capacity. The provision loop will terminate
                    # any potentially live VMs before moving onto the next
                    # zone.
                    self._blocked_resources.add(
                        launchable_resources.copy(zone=zone.name))
                else:
                    assert False, error
        elif len(httperror_str) >= 1:
            logger.info(f'Got {httperror_str[0]}')
            if ('Requested disk size cannot be smaller than the image size'
                    in httperror_str[0]):
                logger.info('Skipping all regions due to disk size issue.')
                self._blocked_resources.add(
                    launchable_resources.copy(region=None, zone=None))
            elif ('Policy update access denied.' in httperror_str[0] or
                  'IAM_PERMISSION_DENIED' in httperror_str[0]):
                logger.info(
                    'Skipping all regions due to service account not '
                    'having the required permissions and the user '
                    'account does not have enough permission to '
                    'update it. Please contact your administrator and '
                    'check out: https://skypilot.readthedocs.io/en/latest/cloud-setup/cloud-permissions.html#gcp\n'  # pylint: disable=line-too-long
                    f'Details: {httperror_str[0]}')
                self._blocked_resources.add(
                    launchable_resources.copy(region=None, zone=None))

            else:
                # Parse HttpError for unauthorized regions. Example:
                # googleapiclient.errors.HttpError: <HttpError 403 when requesting ... returned "Location us-east1-d is not found or access is unauthorized.". # pylint: disable=line-too-long
                # Details: "Location us-east1-d is not found or access is
                # unauthorized.">
                self._blocked_resources.add(
                    launchable_resources.copy(zone=zone.name))
        else:
            # No such structured error response found.
            assert not exception_list, stderr
            if 'was not found' in stderr:
                # Example: The resource
                # 'projects/<id>/zones/zone/acceleratorTypes/nvidia-tesla-v100'
                # was not found.
                logger.warning(f'Got \'resource not found\' in {zone.name}.')
                self._blocked_resources.add(
                    launchable_resources.copy(zone=zone.name))
            elif 'rsync: command not found' in stderr:
                with ux_utils.print_exception_no_traceback():
                    raise RuntimeError(_RSYNC_NOT_FOUND_MESSAGE)
            else:
                logger.info('====== stdout ======')
                for s in stdout.split('\n'):
                    print(s)
                logger.info('====== stderr ======')
                for s in splits:
                    print(s)

                with ux_utils.print_exception_no_traceback():
                    raise RuntimeError('Errors occurred during provision; '
                                       'check logs above.')

    def _update_blocklist_on_aws_error(
            self, launchable_resources: 'resources_lib.Resources',
            region: 'clouds.Region', zones: Optional[List['clouds.Zone']],
            stdout: str, stderr: str):
        assert launchable_resources.is_launchable()
        assert zones is not None, 'AWS should always have zones.'

        style = colorama.Style
        stdout_splits = stdout.split('\n')
        stderr_splits = stderr.split('\n')
        errors = [
            s.strip()
            for s in stdout_splits + stderr_splits
            # 'An error occurred': boto3 errors
            # 'SKYPILOT_ERROR_NO_NODES_LAUNCHED': skypilot's changes to the AWS
            #    node provider; for errors prior to provisioning like VPC
            #    setup.
            if 'An error occurred' in s or
            'SKYPILOT_ERROR_NO_NODES_LAUNCHED: ' in s
        ]
        # Need to handle boto3 printing error but its retry succeeded:
        #   error occurred (Unsupported) .. not supported in your requested
        #   Availability Zone (us-west-2d)...retrying
        #   --> it automatically succeeded in another zone
        #   --> failed in [4/7] Running initialization commands due to user cmd
        # In this case, we should error out.
        head_node_up = any(
            line.startswith('<1/1> Setting up head node')
            for line in stdout_splits + stderr_splits)
        if not errors or head_node_up:
            if 'rsync: command not found' in stderr:
                with ux_utils.print_exception_no_traceback():
                    raise RuntimeError(_RSYNC_NOT_FOUND_MESSAGE)
            # TODO: Got transient 'Failed to create security group' that goes
            # away after a few minutes.  Should we auto retry other regions, or
            # let the user retry.
            logger.info('====== stdout ======')
            for s in stdout_splits:
                print(s)
            logger.info('====== stderr ======')
            for s in stderr_splits:
                print(s)
            with ux_utils.print_exception_no_traceback():
                raise RuntimeError('Errors occurred during provision; '
                                   'check logs above.')

        # Fill in the zones field in the Region.
        region_with_zones_list = clouds.AWS.regions_with_offering(
            launchable_resources.instance_type,
            launchable_resources.accelerators,
            launchable_resources.use_spot,
            region.name,
            zone=None)
        assert len(region_with_zones_list) == 1, region_with_zones_list
        region_with_zones = region_with_zones_list[0]
        assert region_with_zones.zones is not None, region_with_zones
        if set(zones) == set(region_with_zones.zones):
            # The underlying AWS NodeProvider will try all specified zones of a
            # region. (Each boto3 request takes one zone.)
            logger.warning(f'Got error(s) in all zones of {region.name}:')
        else:
            zones_str = ', '.join(z.name for z in zones)
            logger.warning(f'Got error(s) in {zones_str}:')
        messages = '\n\t'.join(errors)
        logger.warning(f'{style.DIM}\t{messages}{style.RESET_ALL}')
        for zone in zones:
            self._blocked_resources.add(
                launchable_resources.copy(zone=zone.name))

    def _update_blocklist_on_azure_error(
            self, launchable_resources: 'resources_lib.Resources',
            region: 'clouds.Region', zones: Optional[List['clouds.Zone']],
            stdout: str, stderr: str):
        del zones  # Unused.
        # The underlying ray autoscaler will try all zones of a region at once.
        style = colorama.Style
        stdout_splits = stdout.split('\n')
        stderr_splits = stderr.split('\n')
        errors = [
            s.strip()
            for s in stdout_splits + stderr_splits
            if ('Exception Details:' in s.strip() or 'InvalidTemplateDeployment'
                in s.strip() or '(ReadOnlyDisabledSubscription)' in s.strip())
        ]
        if not errors:
            if 'rsync: command not found' in stderr:
                with ux_utils.print_exception_no_traceback():
                    raise RuntimeError(_RSYNC_NOT_FOUND_MESSAGE)
            logger.info('====== stdout ======')
            for s in stdout_splits:
                print(s)
            logger.info('====== stderr ======')
            for s in stderr_splits:
                print(s)
            with ux_utils.print_exception_no_traceback():
                raise RuntimeError('Errors occurred during provision; '
                                   'check logs above.')

        logger.warning(f'Got error(s) in {region.name}:')
        messages = '\n\t'.join(errors)
        logger.warning(f'{style.DIM}\t{messages}{style.RESET_ALL}')
        if any('(ReadOnlyDisabledSubscription)' in s for s in errors):
            self._blocked_resources.add(
                resources_lib.Resources(cloud=clouds.Azure()))
        else:
            self._blocked_resources.add(launchable_resources.copy(zone=None))

    def _update_blocklist_on_lambda_error(
            self, launchable_resources: 'resources_lib.Resources',
            region: 'clouds.Region', zones: Optional[List['clouds.Zone']],
            stdout: str, stderr: str):
        del zones  # Unused.
        style = colorama.Style
        stdout_splits = stdout.split('\n')
        stderr_splits = stderr.split('\n')
        errors = [
            s.strip()
            for s in stdout_splits + stderr_splits
            if 'LambdaCloudError:' in s.strip()
        ]
        if not errors:
            if 'rsync: command not found' in stderr:
                with ux_utils.print_exception_no_traceback():
                    raise RuntimeError(_RSYNC_NOT_FOUND_MESSAGE)
            logger.info('====== stdout ======')
            for s in stdout_splits:
                print(s)
            logger.info('====== stderr ======')
            for s in stderr_splits:
                print(s)
            with ux_utils.print_exception_no_traceback():
                raise RuntimeError('Errors occurred during provision; '
                                   'check logs above.')

        logger.warning(f'Got error(s) in {region.name}:')
        messages = '\n\t'.join(errors)
        logger.warning(f'{style.DIM}\t{messages}{style.RESET_ALL}')
        self._blocked_resources.add(launchable_resources.copy(zone=None))

        # Sometimes, LambdaCloudError will list available regions.
        for e in errors:
            if e.find('Regions with capacity available:') != -1:
                for r in clouds.Lambda.regions():
                    if e.find(r.name) == -1:
                        self._blocked_resources.add(
                            launchable_resources.copy(region=r.name, zone=None))

    def _update_blocklist_on_kubernetes_error(
            self, launchable_resources: 'resources_lib.Resources', region,
            zones, stdout, stderr):
        del zones  # Unused.
        style = colorama.Style
        stdout_splits = stdout.split('\n')
        stderr_splits = stderr.split('\n')
        errors = [
            s.strip()
            for s in stdout_splits + stderr_splits
            if 'KubernetesError:' in s.strip()
        ]
        if not errors:
            logger.info('====== stdout ======')
            for s in stdout_splits:
                print(s)
            logger.info('====== stderr ======')
            for s in stderr_splits:
                print(s)
            with ux_utils.print_exception_no_traceback():
                raise RuntimeError('Errors occurred during provisioning; '
                                   'check logs above.')

        logger.warning(f'Got error(s) in {region.name}:')
        messages = '\n\t'.join(errors)
        logger.warning(f'{style.DIM}\t{messages}{style.RESET_ALL}')
        self._blocked_resources.add(launchable_resources.copy(zone=None))

    def _update_blocklist_on_scp_error(
            self, launchable_resources: 'resources_lib.Resources', region,
            zones, stdout, stderr):
        del zones  # Unused.
        style = colorama.Style
        stdout_splits = stdout.split('\n')
        stderr_splits = stderr.split('\n')
        errors = [
            s.strip()
            for s in stdout_splits + stderr_splits
            if 'SCPError:' in s.strip()
        ]
        if not errors:
            if 'rsync: command not found' in stderr:
                with ux_utils.print_exception_no_traceback():
                    raise RuntimeError(_RSYNC_NOT_FOUND_MESSAGE)
            logger.info('====== stdout ======')
            for s in stdout_splits:
                print(s)
            logger.info('====== stderr ======')
            for s in stderr_splits:
                print(s)
            with ux_utils.print_exception_no_traceback():
                raise RuntimeError('Errors occurred during provision; '
                                   'check logs above.')

        logger.warning(f'Got error(s) in {region.name}:')
        messages = '\n\t'.join(errors)
        logger.warning(f'{style.DIM}\t{messages}{style.RESET_ALL}')
        self._blocked_resources.add(launchable_resources.copy(zone=None))

        # Sometimes, SCPError will list available regions.
        for e in errors:
            if e.find('Regions with capacity available:') != -1:
                for r in clouds.SCP.regions():
                    if e.find(r.name) == -1:
                        self._blocked_resources.add(
                            launchable_resources.copy(region=r.name, zone=None))

    def _update_blocklist_on_ibm_error(
            self, launchable_resources: 'resources_lib.Resources',
            region: 'clouds.Region', zones: Optional[List['clouds.Zone']],
            stdout: str, stderr: str):

        style = colorama.Style
        stdout_splits = stdout.split('\n')
        stderr_splits = stderr.split('\n')
        errors = [
            s.strip()
            for s in stdout_splits + stderr_splits
            if 'ERR' in s.strip() or 'PANIC' in s.strip()
        ]
        if not errors:
            if 'rsync: command not found' in stderr:
                with ux_utils.print_exception_no_traceback():
                    raise RuntimeError(_RSYNC_NOT_FOUND_MESSAGE)
            logger.info('====== stdout ======')
            for s in stdout_splits:
                print(s)
            logger.info('====== stderr ======')
            for s in stderr_splits:
                print(s)
            with ux_utils.print_exception_no_traceback():
                raise RuntimeError('Errors occurred during provision; '
                                   'check logs above.')
        logger.warning(f'Got error(s) on IBM cluster, in {region.name}:')
        messages = '\n\t'.join(errors)
        logger.warning(f'{style.DIM}\t{messages}{style.RESET_ALL}')

        for zone in zones:  # type: ignore[union-attr]
            self._blocked_resources.add(
                launchable_resources.copy(zone=zone.name))

    def _update_blocklist_on_local_error(
            self, launchable_resources: 'resources_lib.Resources',
            region: 'clouds.Region', zones: Optional[List['clouds.Zone']],
            stdout: str, stderr: str):
        del zones  # Unused.
        style = colorama.Style
        stdout_splits = stdout.split('\n')
        stderr_splits = stderr.split('\n')
        errors = [
            s.strip()
            for s in stdout_splits + stderr_splits
            if 'ERR' in s.strip() or 'PANIC' in s.strip()
        ]
        if not errors:
            if 'rsync: command not found' in stderr:
                with ux_utils.print_exception_no_traceback():
                    raise RuntimeError(_RSYNC_NOT_FOUND_MESSAGE)
            logger.info('====== stdout ======')
            for s in stdout_splits:
                print(s)
            logger.info('====== stderr ======')
            for s in stderr_splits:
                print(s)
            with ux_utils.print_exception_no_traceback():
                raise RuntimeError(
                    'Errors occurred during launching of cluster services; '
                    'check logs above.')
        logger.warning('Got error(s) on local cluster:')
        messages = '\n\t'.join(errors)
        logger.warning(f'{style.DIM}\t{messages}{style.RESET_ALL}')
        self._blocked_resources.add(
            launchable_resources.copy(region=region.name, zone=None))

    # Apr, 2023 by Hysun(hysun.he@oracle.com): Added support for OCI
    def _update_blocklist_on_oci_error(
            self, launchable_resources: 'resources_lib.Resources',
            region: 'clouds.Region', zones: Optional[List['clouds.Zone']],
            stdout: str, stderr: str):

        style = colorama.Style
        stdout_splits = stdout.split('\n')
        stderr_splits = stderr.split('\n')
        errors = [
            s.strip()
            for s in stdout_splits + stderr_splits
            if ('VcnSubnetNotFound' in s.strip()) or
            ('oci.exceptions.ServiceError' in s.strip() and
             ('NotAuthorizedOrNotFound' in s.strip() or 'CannotParseRequest' in
              s.strip() or 'InternalError' in s.strip() or
              'LimitExceeded' in s.strip() or 'NotAuthenticated' in s.strip()))
        ]
        if not errors:
            if 'rsync: command not found' in stderr:
                with ux_utils.print_exception_no_traceback():
                    raise RuntimeError(_RSYNC_NOT_FOUND_MESSAGE)
            logger.info('====== stdout ======')
            for s in stdout_splits:
                print(s)
            logger.info('====== stderr ======')
            for s in stderr_splits:
                print(s)
            with ux_utils.print_exception_no_traceback():
                raise RuntimeError('Errors occurred during provision; '
                                   'check logs above.')

        logger.warning(f'Got error(s) in {region.name}:')
        messages = '\n\t'.join(errors)
        logger.warning(f'{style.DIM}\t{messages}{style.RESET_ALL}')

        if zones is not None:
            for zone in zones:
                self._blocked_resources.add(
                    launchable_resources.copy(zone=zone.name))

    def _update_blocklist_on_error(
            self, launchable_resources: 'resources_lib.Resources',
            region: 'clouds.Region', zones: Optional[List['clouds.Zone']],
            stdout: Optional[str], stderr: Optional[str]) -> bool:
        """Handles cloud-specific errors and updates the block list.

        This parses textual stdout/stderr because we don't directly use the
        underlying clouds' SDKs.  If we did that, we could catch proper
        exceptions instead.

        Returns:
          definitely_no_nodes_launched: bool, True if definitely no nodes
            launched (e.g., due to VPC errors we have never sent the provision
            request), False otherwise.
        """
        assert launchable_resources.region == region.name, (
            launchable_resources, region)
        if stdout is None:
            # Gang scheduling failure (head node is definitely up, but some
            # workers' provisioning failed).  Simply block the zones.
            assert stderr is None, stderr
            if zones is not None:
                for zone in zones:
                    self._blocked_resources.add(
                        launchable_resources.copy(zone=zone.name))
            return False  # definitely_no_nodes_launched
        assert stdout is not None and stderr is not None, (stdout, stderr)

        # TODO(zongheng): refactor into Cloud interface?
        handlers = {
            clouds.AWS: self._update_blocklist_on_aws_error,
            clouds.Azure: self._update_blocklist_on_azure_error,
            clouds.GCP: self._update_blocklist_on_gcp_error,
            clouds.Lambda: self._update_blocklist_on_lambda_error,
            clouds.IBM: self._update_blocklist_on_ibm_error,
            clouds.SCP: self._update_blocklist_on_scp_error,
            clouds.Local: self._update_blocklist_on_local_error,
            clouds.Kubernetes: self._update_blocklist_on_kubernetes_error,
            clouds.OCI: self._update_blocklist_on_oci_error,
        }
        cloud = launchable_resources.cloud
        cloud_type = type(cloud)
        if cloud_type not in handlers:
            raise NotImplementedError(
                f'Cloud {cloud} unknown, or has not added '
                'support for parsing and handling provision failures.')
        handler = handlers[cloud_type]
        handler(launchable_resources, region, zones, stdout, stderr)

        stdout_splits = stdout.split('\n')
        stderr_splits = stderr.split('\n')
        # Determining whether head node launch *may* have been requested based
        # on outputs is tricky. We are conservative here by choosing an "early
        # enough" output line in the following:
        # https://github.com/ray-project/ray/blob/03b6bc7b5a305877501110ec04710a9c57011479/python/ray/autoscaler/_private/commands.py#L704-L737  # pylint: disable=line-too-long
        # This is okay, because we mainly want to use the return value of this
        # func to skip cleaning up never-launched clusters that encountered VPC
        # errors; their launch should not have printed any such outputs.
        head_node_launch_may_have_been_requested = any(
            'Acquiring an up-to-date head node' in line
            for line in stdout_splits + stderr_splits)
        # If head node request has definitely not been sent (this happens when
        # there are errors during node provider "bootstrapping", e.g.,
        # VPC-not-found errors), then definitely no nodes are launched.
        definitely_no_nodes_launched = (
            not head_node_launch_may_have_been_requested)

        return definitely_no_nodes_launched

    def _yield_zones(
        self, to_provision: resources_lib.Resources, num_nodes: int,
        cluster_name: str,
        prev_cluster_status: Optional[status_lib.ClusterStatus]
    ) -> Iterable[Optional[List[clouds.Zone]]]:
        """Yield zones within the given region to try for provisioning.

        Yields:
            Zones to try for provisioning within the given to_provision.region.
              - None means the cloud does not support zones, but the region does
                offer the requested resources (so the outer loop should issue a
                request to that region).
              - Non-empty list means the cloud supports zones, and the zones
                do offer the requested resources. If a list is yielded, it is
                guaranteed to be non-empty.
              - Nothing yielded means the region does not offer the requested
                resources.
        """
        assert (to_provision.cloud is not None and
                to_provision.region is not None and to_provision.instance_type
                is not None), (to_provision,
                               'cloud, region and instance_type must have been '
                               'set by optimizer')
        cloud = to_provision.cloud
        region = clouds.Region(to_provision.region)
        zones = None

        def _get_previously_launched_zones() -> Optional[List[clouds.Zone]]:
            # When the cluster exists, the to_provision should have been set
            # to the previous cluster's resources.
            zones = [
                clouds.Zone(name=to_provision.zone),
            ] if to_provision.zone is not None else None
            if zones is None:
                # Reuse the zone field in the ray yaml as the
                # prev_resources.zone field may not be set before the previous
                # cluster is launched.
                handle = global_user_state.get_handle_from_cluster_name(
                    cluster_name)
                assert isinstance(handle, CloudVmRayResourceHandle), (
                    'handle should be CloudVmRayResourceHandle (found: '
                    f'{type(handle)}) {cluster_name!r}')
                config = common_utils.read_yaml(handle.cluster_yaml)
                # This is for the case when the zone field is not set in the
                # launched resources in a previous launch (e.g., ctrl-c during
                # launch and multi-node cluster before PR #1700).
                zones_str = config.get('provider', {}).get('availability_zone')
                if zones_str is not None:
                    zones = [
                        clouds.Zone(name=zone) for zone in zones_str.split(',')
                    ]
            return zones

        if prev_cluster_status is not None:
            # If the cluster is previously launched, we should relaunch in the
            # same region and zone.
            zones = _get_previously_launched_zones()

            if prev_cluster_status != status_lib.ClusterStatus.UP:
                logger.info(
                    f'Cluster {cluster_name!r} (status: '
                    f'{prev_cluster_status.value}) was previously launched '
                    f'in {cloud} {region.name}. Relaunching in that region.')
            # TODO(zhwu): The cluster being killed by cloud provider should
            # be tested whether re-launching a cluster killed spot instance
            # will recover the data.
            yield zones

            # TODO(zhwu): update the following logics, since we have added
            # the support for refreshing the cluster status from the cloud
            # provider.
            # If it reaches here: the cluster status in the database gets
            # set to INIT, since a launch request was issued but failed.
            #
            # Cluster with status UP can reach here, if it was killed by the
            # cloud provider and no available resources in that region to
            # relaunch, which can happen to spot instance.
            if prev_cluster_status == status_lib.ClusterStatus.UP:
                message = (
                    f'Failed to connect to the cluster {cluster_name!r}. '
                    'It is possibly killed by cloud provider or manually '
                    'in the cloud provider console. To remove the cluster '
                    f'please run: sky down {cluster_name}')
                # Reset to UP (rather than keeping it at INIT), as INIT
                # mode will enable failover to other regions, causing
                # data lose.
                # TODO(zhwu): This is set to UP to be more conservative,
                # we may need to confirm whether the cluster is down in all
                # cases.
                global_user_state.set_cluster_status(
                    cluster_name, status_lib.ClusterStatus.UP)
                with ux_utils.print_exception_no_traceback():
                    raise exceptions.ResourcesUnavailableError(message,
                                                               no_failover=True)

            # Check the *previous* cluster status. If the cluster is previously
            # stopped, we should not retry other regions, since the previously
            # attached volumes are not visible on another region.
            elif prev_cluster_status == status_lib.ClusterStatus.STOPPED:
                message = (
                    'Failed to acquire resources to restart the stopped '
                    f'cluster {cluster_name} in {region.name}. Please retry '
                    'again later.')

                # Reset to STOPPED (rather than keeping it at INIT), because
                # (1) the cluster is not up (2) it ensures future `sky start`
                # will disable auto-failover too.
                global_user_state.set_cluster_status(
                    cluster_name, status_lib.ClusterStatus.STOPPED)

                with ux_utils.print_exception_no_traceback():
                    raise exceptions.ResourcesUnavailableError(message,
                                                               no_failover=True)
            assert prev_cluster_status == status_lib.ClusterStatus.INIT
            message = (f'Failed to launch cluster {cluster_name!r} '
                       f'(previous status: {prev_cluster_status.value}) '
                       f'with the original resources: {to_provision}.')
            # We attempted re-launching a previously INIT cluster with the
            # same cloud/region/resources, but failed. Here no_failover=False,
            # so we will retry provisioning it with the current requested
            # resources in the outer loop.
            #
            # This condition can be triggered for previously INIT cluster by
            # (1) launch, after answering prompt immediately ctrl-c;
            # (2) launch again.
            # After (1), the cluster exists with INIT, and may or may not be
            # live.  And if it hits here, it's definitely not alive (because
            # step (2) failed).  Hence it's ok to retry with different
            # cloud/region and with current resources.
            with ux_utils.print_exception_no_traceback():
                raise exceptions.ResourcesUnavailableError(message)

        # If it reaches here, it means the cluster did not exist, as all the
        # cases when the cluster exists have been handled above (either the
        # provision succeeded in the caller and no need to retry, or this
        # function raised an ResourcesUnavailableError).
        for zones in cloud.zones_provision_loop(
                region=to_provision.region,
                num_nodes=num_nodes,
                instance_type=to_provision.instance_type,
                accelerators=to_provision.accelerators,
                use_spot=to_provision.use_spot,
        ):
            if zones is None:
                yield None
            else:
                assert zones, (
                    'Either None or a non-empty list of zones should '
                    'be yielded')
                # Only retry requested region/zones or all if not specified.
                zone_names = [zone.name for zone in zones]
                if not to_provision.valid_on_region_zones(
                        region.name, zone_names):
                    continue
                if to_provision.zone is not None:
                    zones = [clouds.Zone(name=to_provision.zone)]
                yield zones

    def _try_provision_tpu(self, to_provision: resources_lib.Resources,
                           config_dict: Dict[str, str]) -> bool:
        """Returns whether the provision is successful."""
        tpu_name = config_dict['tpu_name']
        assert 'tpu-create-script' in config_dict, \
            'Expect TPU provisioning with gcloud.'
        try:
            with log_utils.safe_rich_status('[bold cyan]Provisioning TPU '
                                            f'[green]{tpu_name}[/]'):
                subprocess_utils.run(f'bash {config_dict["tpu-create-script"]}',
                                     stdout=subprocess.PIPE,
                                     stderr=subprocess.PIPE)
            return True
        except subprocess.CalledProcessError as e:
            stderr = e.stderr.decode('ascii')
            if 'ALREADY_EXISTS' in stderr:
                # FIXME: should use 'start' on stopped TPUs, replacing
                # 'create'. Or it can be in a "deleting" state. Investigate the
                # right thing to do (force kill + re-provision?).
                logger.info(
                    f'  TPU {tpu_name} already exists; skipped creation.')
                return True

            if 'RESOURCE_EXHAUSTED' in stderr:
                with ux_utils.print_exception_no_traceback():
                    raise exceptions.ResourcesUnavailableError(
                        f'TPU {tpu_name} creation failed due to quota '
                        'exhaustion. Please visit '
                        'https://console.cloud.google.com/iam-admin/quotas '
                        'for more information.')

            if 'PERMISSION_DENIED' in stderr:
                logger.info('  TPUs are not available in this zone.')
                return False

            if 'no more capacity in the zone' in stderr:
                logger.info('  No more capacity in this zone.')
                return False

            if 'CloudTpu received an invalid AcceleratorType' in stderr:
                # INVALID_ARGUMENT: CloudTpu received an invalid
                # AcceleratorType, "v3-8" for zone "us-central1-c". Valid
                # values are "v2-8, ".
                tpu_type = list(to_provision.accelerators.keys())[0]
                logger.info(
                    f'  TPU type {tpu_type} is not available in this zone.')
                return False

            logger.error(stderr)
            raise e

    def _retry_zones(
        self,
        to_provision: resources_lib.Resources,
        num_nodes: int,
        requested_resources: Set[resources_lib.Resources],
        dryrun: bool,
        stream_logs: bool,
        cluster_name: str,
        cloud_user_identity: Optional[List[str]],
        prev_cluster_status: Optional[status_lib.ClusterStatus],
    ):
        """The provision retry loop."""
        style = colorama.Style
        fore = colorama.Fore
        # Get log_path name
        log_path = os.path.join(self.log_dir, 'provision.log')
        log_abs_path = os.path.abspath(log_path)
        if not dryrun:
            os.makedirs(os.path.expanduser(self.log_dir), exist_ok=True)
            os.system(f'touch {log_path}')
        tail_cmd = f'tail -n100 -f {log_path}'
        logger.info('To view detailed progress: '
                    f'{style.BRIGHT}{tail_cmd}{style.RESET_ALL}')

        # Get previous cluster status
        cluster_exists = prev_cluster_status is not None
        is_prev_cluster_healthy = prev_cluster_status in [
            status_lib.ClusterStatus.STOPPED, status_lib.ClusterStatus.UP
        ]

        assert to_provision.region is not None, (
            to_provision, 'region should have been set by the optimizer.')
        region = clouds.Region(to_provision.region)

        # Optimization - check if user has non-zero quota for
        # the instance type in the target region. If not, fail early
        # instead of trying to provision and failing later.
        try:
            need_provision = to_provision.cloud.check_quota_available(
                to_provision)

        except Exception as e:  # pylint: disable=broad-except
            need_provision = True
            logger.info(f'Error occurred when trying to check quota. '
                        f'Proceeding assuming quotas are available. Error: '
                        f'{common_utils.format_exception(e, use_bracket=True)}')

        if not need_provision:
            # if quota is found to be zero, raise exception and skip to
            # the next region
            if to_provision.use_spot:
                instance_descriptor = 'spot'
            else:
                instance_descriptor = 'on-demand'
            raise exceptions.ResourcesUnavailableError(
                f'{colorama.Fore.YELLOW}Found no quota for '
                f'{to_provision.instance_type} {instance_descriptor} '
                f'instances in region {to_provision.region} '
                f'in {to_provision.cloud}. '
                f'{colorama.Style.RESET_ALL}'
                f'To request quotas, check the instruction: '
                f'https://skypilot.readthedocs.io/en/latest/cloud-setup/quota.html.'  # pylint: disable=line-too-long
            )

        for zones in self._yield_zones(to_provision, num_nodes, cluster_name,
                                       prev_cluster_status):
            # Filter out zones that are blocked, if any.
            # This optimize the provision loop by skipping zones that are
            # indicated to be unavailable from previous provision attempts.
            # It can happen for the provisioning on GCP, as the
            # yield_region_zones will return zones from a region one by one,
            # but the optimizer that does the filtering will not be involved
            # until the next region.
            if zones is not None:
                remaining_unblocked_zones = copy.deepcopy(zones)
                for zone in zones:
                    for blocked_resources in self._blocked_resources:
                        if to_provision.copy(
                                region=region.name,
                                zone=zone.name).should_be_blocked_by(
                                    blocked_resources):
                            remaining_unblocked_zones.remove(zone)
                            break
                if not remaining_unblocked_zones:
                    # Skip the region if all zones are blocked.
                    continue
                zones = remaining_unblocked_zones

            if zones is None:
                # For clouds that don't have a zone concept or cloud
                # provisioners that do not support zone-based provisioning
                # (e.g., Azure, Lambda).
                zone_str = ''
            else:
                zone_str = ','.join(z.name for z in zones)
                zone_str = f' ({zone_str})'
            try:
                config_dict = backend_utils.write_cluster_config(
                    to_provision,
                    num_nodes,
                    to_provision.ports,
                    _get_cluster_config_template(to_provision.cloud),
                    cluster_name,
                    self._local_wheel_path,
                    self._wheel_hash,
                    region=region,
                    zones=zones,
                    dryrun=dryrun,
                    keep_launch_fields_in_existing_config=cluster_exists)
            except exceptions.ResourcesUnavailableError as e:
                # Failed due to catalog issue, e.g. image not found.
                logger.info(
                    f'Failed to find catalog in region {region.name}: {e}')
                continue
            if dryrun:
                return config_dict
            cluster_config_file = config_dict['ray']

            # Record early, so if anything goes wrong, 'sky status' will show
            # the cluster name and users can appropriately 'sky down'.  It also
            # means a second 'sky launch -c <name>' will attempt to reuse.
            handle = CloudVmRayResourceHandle(
                cluster_name=cluster_name,
                cluster_yaml=cluster_config_file,
                launched_nodes=num_nodes,
                # OK for this to be shown in CLI as status == INIT.
                launched_resources=to_provision.copy(region=region.name),
                tpu_create_script=config_dict.get('tpu-create-script'),
                tpu_delete_script=config_dict.get('tpu-delete-script'))
            usage_lib.messages.usage.update_final_cluster_status(
                status_lib.ClusterStatus.INIT)

            # This sets the status to INIT (even for a normal, UP cluster).
            global_user_state.add_or_update_cluster(
                cluster_name,
                cluster_handle=handle,
                requested_resources=requested_resources,
                ready=False,
            )

            global_user_state.set_owner_identity_for_cluster(
                cluster_name, cloud_user_identity)

            tpu_name = config_dict.get('tpu_name')
            if tpu_name is not None:
                logger.info(
                    f'{colorama.Style.BRIGHT}Provisioning TPU on '
                    f'{to_provision.cloud} '
                    f'{region.name}{colorama.Style.RESET_ALL}{zone_str}')

                success = self._try_provision_tpu(to_provision, config_dict)
                if not success:
                    continue

            logging_info = {
                'cluster_name': cluster_name,
                'region_name': region.name,
                'zone_str': zone_str,
            }
            status, stdout, stderr, head_ip = self._gang_schedule_ray_up(
                to_provision.cloud, cluster_config_file, handle, log_abs_path,
                stream_logs, logging_info, to_provision.use_spot)

            if status == self.GangSchedulingStatus.CLUSTER_READY:
                if cluster_exists:
                    # Guard against the case where there's an existing cluster
                    # with ray runtime messed up (e.g., manually killed) by (1)
                    # querying ray status (2) restarting ray if needed.
                    #
                    # The above 'ray up' will not restart it automatically due
                    # to 'ray up # --no-restart' flag.
                    #
                    # NOTE: this is performance sensitive and has been observed
                    # to take 9s. Only do this for existing clusters, not
                    # freshly launched ones (which should have ray runtime
                    # started).
                    self._ensure_cluster_ray_started(handle, log_abs_path)

                cluster_name = config_dict['cluster_name']
                config_dict['launched_resources'] = to_provision.copy(
                    region=region.name)
                config_dict['launched_nodes'] = num_nodes
                # Optimizations: head_ip and zones may or may not be None. In
                # the latter case, the caller doesn't need to query them again.
                config_dict['head_ip'] = head_ip
                config_dict['zones'] = zones
                plural = '' if num_nodes == 1 else 's'
                if not isinstance(to_provision.cloud, clouds.Local):
                    logger.info(f'{fore.GREEN}Successfully provisioned or found'
                                f' existing VM{plural}.{style.RESET_ALL}')
                return config_dict

            # The cluster is not ready. We must perform error recording and/or
            # cleanup.

            # If cluster was previously UP or STOPPED, stop it; otherwise
            # terminate.
            # FIXME(zongheng): terminating a potentially live cluster is
            # scary. Say: users have an existing cluster that got into INIT, do
            # sky launch, somehow failed, then we may be terminating it here.
            terminate_or_stop = not is_prev_cluster_healthy
            definitely_no_nodes_launched = False
            if status == self.GangSchedulingStatus.HEAD_FAILED:
                # ray up failed for the head node.
                definitely_no_nodes_launched = self._update_blocklist_on_error(
                    to_provision, region, zones, stdout, stderr)
            else:
                # gang scheduling failed.
                assert status == self.GangSchedulingStatus.GANG_FAILED, status
                # The stdout/stderr of ray up is not useful here, since
                # head node is successfully provisioned.
                definitely_no_nodes_launched = self._update_blocklist_on_error(
                    to_provision, region, zones=zones, stdout=None, stderr=None)
                # GANG_FAILED means head is up, workers failed.
                assert definitely_no_nodes_launched is False, (
                    definitely_no_nodes_launched)

                # Only log the errors for GANG_FAILED, since HEAD_FAILED may
                # not have created any resources (it can happen however) and
                # HEAD_FAILED can happen in "normal" failover cases.
                logger.error('*** Failed provisioning the cluster. ***')
                terminate_str = ('Terminating'
                                 if terminate_or_stop else 'Stopping')
                logger.error(f'*** {terminate_str} the failed cluster. ***')

            # If these conditions hold, it *should* be safe to skip the cleanup
            # action. This is a UX optimization.
            #
            # We want to skip mainly for VPC/subnets errors thrown during node
            # provider bootstrapping: if users encountered "No VPC with name
            # 'xxx' is found in <region>.", then going ahead to down the
            # non-existent cluster will itself print out a (caught, harmless)
            # error with the same message.  This was found to be
            # confusing. Thus we skip termination.
            skip_cleanup = not cluster_exists and definitely_no_nodes_launched
            if skip_cleanup:
                continue

            # There may exist partial nodes (e.g., head node) so we must
            # terminate or stop before moving on to other regions.
            #
            # NOTE: even HEAD_FAILED could've left a live head node there,
            # so we must terminate/stop here too. E.g., node is up, and ray
            # autoscaler proceeds to setup commands, which may fail:
            #   ERR updater.py:138 -- New status: update-failed
            CloudVmRayBackend().teardown_no_lock(handle,
                                                 terminate=terminate_or_stop)

        if to_provision.zone is not None:
            message = (
                f'Failed to acquire resources in {to_provision.zone}. '
                'Try changing resource requirements or use another zone.')
        elif to_provision.region is not None:
            # For public clouds, provision.region is always set.
            message = ('Failed to acquire resources in all zones in '
                       f'{to_provision.region}. Try changing resource '
                       'requirements or use another region.')
        else:
            message = (f'Failed to acquire resources in {to_provision.cloud}. '
                       'Try changing resource requirements or use another '
                       'cloud provider.')
        # Do not failover to other clouds if the cluster was previously
        # UP or STOPPED, since the user can have some data on the cluster.
        raise exceptions.ResourcesUnavailableError(
            message, no_failover=is_prev_cluster_healthy)

    def _tpu_pod_setup(self, cluster_yaml: str,
                       cluster_handle: 'backends.CloudVmRayResourceHandle'):
        """Completes setup and start Ray cluster on TPU VM Pod nodes.

        This is a workaround for Ray Autoscaler where `ray up` does not
        run setup or launch ray cluster on TPU VM Pod nodes.
        """
        ssh_credentials = backend_utils.ssh_credential_from_yaml(
            cluster_yaml, cluster_handle.docker_user)
        all_ips = cluster_handle.external_ips(use_cached_ips=False)
        num_tpu_devices = tpu_utils.get_num_tpu_devices(
            cluster_handle.launched_resources)
        if all_ips is None or len(all_ips) != num_tpu_devices:
            raise RuntimeError(
                f'Nodes IPs: {all_ips} does not'
                f'match number of TPU devices: {num_tpu_devices}.')

        # Get the private IP of head node for connecting Ray cluster.
        head_runner = command_runner.SSHCommandRunner(all_ips[0],
                                                      **ssh_credentials)
        cmd_str = 'python3 -c \"import ray; print(ray._private.services.get_node_ip_address())\"'  # pylint: disable=line-too-long
        rc, stdout, stderr = head_runner.run(cmd_str,
                                             require_outputs=True,
                                             stream_logs=False)
        subprocess_utils.handle_returncode(
            rc,
            cmd_str,
            'Failed to get private IP from head node.',
            stderr=stdout + stderr)
        head_ip_private = stdout.strip()

        ray_config = common_utils.read_yaml(cluster_yaml)
        worker_start_ray_commands = [f'echo "export RAY_HEAD_IP={head_ip_private}" >> ~/.bashrc && source ~/.bashrc']  # pylint: disable=line-too-long
        worker_start_ray_commands += ray_config['worker_start_ray_commands']

        # Setup TPU VM Pod workers and launch Ray cluster.
        onprem_utils.do_filemounts_and_setup_on_local_workers(
            cluster_yaml,
            worker_ips=all_ips[1:],
            extra_setup_cmds=worker_start_ray_commands)

    @timeline.event
    def _gang_schedule_ray_up(
            self, to_provision_cloud: clouds.Cloud, cluster_config_file: str,
            cluster_handle: 'backends.CloudVmRayResourceHandle',
            log_abs_path: str, stream_logs: bool, logging_info: dict,
            use_spot: bool
    ) -> Tuple[GangSchedulingStatus, str, str, Optional[str]]:
        """Provisions a cluster via 'ray up' and wait until fully provisioned.

        Returns:
          (GangSchedulingStatus; stdout; stderr; optional head_ip).
        """
        # FIXME(zhwu,zongheng): ray up on multiple nodes ups the head node then
        # waits for all workers; turn it into real gang scheduling.
        # FIXME: refactor code path to remove use of stream_logs
        del stream_logs

        def ray_up():
            # Runs `ray up <kwargs>` with our monkey-patched launch hash
            # calculation. See the monkey patch file for why.
            #
            # NOTE: --no-restart solves the following bug.  Without it, if 'ray
            # up' (sky launch) twice on a cluster with >1 node, the worker node
            # gets disconnected/killed by ray autoscaler; the whole task will
            # just freeze.  (Doesn't affect 1-node clusters.)  With this flag,
            # ray processes no longer restart and this bug doesn't show.
            # Downside is existing tasks on the cluster will keep running
            # (which may be ok with the semantics of 'sky launch' twice).
            # Tracked in https://github.com/ray-project/ray/issues/20402.
            # Ref: https://github.com/ray-project/ray/blob/releases/2.4.0/python/ray/autoscaler/sdk/sdk.py#L16-L49  # pylint: disable=line-too-long
            script_path = write_ray_up_script_with_patched_launch_hash_fn(
                cluster_config_file, ray_up_kwargs={'no_restart': True})

            # Redirect stdout/err to the file and streaming (if stream_logs).
            # With stdout/err redirected, 'ray up' will have no color and
            # different order from directly running in the console. The
            # `--log-style` and `--log-color` flags do not work. To reproduce,
            # `ray up --log-style pretty --log-color true | tee tmp.out`.
            returncode, stdout, stderr = log_lib.run_with_log(
                [sys.executable, script_path],
                log_abs_path,
                stream_logs=False,
                start_streaming_at='Shared connection to',
                line_processor=log_utils.RayUpLineProcessor(),
                # Reduce BOTO_MAX_RETRIES from 12 to 5 to avoid long hanging
                # time during 'ray up' if insufficient capacity occurs.
                env=dict(
                    os.environ,
                    BOTO_MAX_RETRIES='5',
                    # Use environment variables to disable the ray usage collection
                    # (to avoid overheads and potential issues with the usage)
                    # as sdk does not take the argument for disabling the usage
                    # collection.
                    RAY_USAGE_STATS_ENABLED='0'),
                require_outputs=True,
                # Disable stdin to avoid ray outputs mess up the terminal with
                # misaligned output when multithreading/multiprocessing are used
                # Refer to: https://github.com/ray-project/ray/blob/d462172be7c5779abf37609aed08af112a533e1e/python/ray/autoscaler/_private/subprocess_output_util.py#L264  # pylint: disable=line-too-long
                stdin=subprocess.DEVNULL)
            return returncode, stdout, stderr

        region_name = logging_info['region_name']
        zone_str = logging_info['zone_str']
        style = colorama.Style
        if isinstance(to_provision_cloud, clouds.Local):
            cluster_name = logging_info['cluster_name']
            logger.info(f'{style.BRIGHT}Launching on local cluster '
                        f'{cluster_name!r}.')
        elif isinstance(to_provision_cloud, clouds.Kubernetes):
            logger.info(f'{style.BRIGHT}Launching on {to_provision_cloud} '
                        f'{style.RESET_ALL}')
        else:
            logger.info(f'{style.BRIGHT}Launching on {to_provision_cloud} '
                        f'{region_name}{style.RESET_ALL}{zone_str}')
        start = time.time()

        # Edge case: /tmp/ray does not exist, so autoscaler can't create/store
        # cluster lock and cluster state.
        os.makedirs('/tmp/ray', exist_ok=True)

        # Launch the cluster with ray up

        # Retry if the any of the following happens:
        # 1. Failed due to timeout when fetching head node for Azure.
        # 2. Failed due to file mounts, because it is probably has too
        # many ssh connections and can be fixed by retrying.
        # This is required when using custom image for GCP.
        def need_ray_up(
                ray_up_return_value: Optional[Tuple[int, str, str]]) -> bool:

            # Indicates the first ray up.
            if ray_up_return_value is None:
                return True

            returncode, stdout, stderr = ray_up_return_value
            if returncode == 0:
                return False

            if isinstance(to_provision_cloud, clouds.Azure):
                if 'Failed to invoke the Azure CLI' in stderr:
                    logger.info(
                        'Retrying head node provisioning due to Azure CLI '
                        'issues.')
                    return True
                if ('Head node fetch timed out. Failed to create head node.'
                        in stderr):
                    logger.info(
                        'Retrying head node provisioning due to head fetching '
                        'timeout.')
                    return True

            if isinstance(to_provision_cloud, clouds.GCP):
                if ('Quota exceeded for quota metric \'List requests\' and '
                        'limit \'List requests per minute\'' in stderr):
                    logger.info(
                        'Retrying due to list request rate limit exceeded.')
                    return True

                # https://github.com/skypilot-org/skypilot/issues/1797
                # "The resource 'projects/xxx/zones/us-central1-b/instances/ray-yyy-head-<hash>-compute' was not found" # pylint: disable=line-too-long
                pattern = (r'\'code\': \'RESOURCE_NOT_FOUND\'.*The resource'
                           r'.*instances\/.*-compute\' was not found')
                result = re.search(pattern, stderr)
                if result is not None:
                    # Retry. Unlikely will succeed if it's due to no capacity.
                    logger.info(
                        'Retrying due to the possibly flaky RESOURCE_NOT_FOUND '
                        'error.')
                    return True

            if isinstance(to_provision_cloud, clouds.Lambda):
                if 'Your API requests are being rate limited.' in stderr:
                    logger.info(
                        'Retrying due to Lambda API rate limit exceeded.')
                    return True

            if 'rsync: command not found' in stderr:
                logger.info('Skipping retry due to `rsync` not found in '
                            'the specified image.')
                return False

            if ('Processing file mounts' in stdout and
                    'Running setup commands' not in stdout and
                    'Failed to setup head node.' in stderr):
                logger.info(
                    'Retrying runtime setup due to ssh connection issue.')
                return True

            if ('ConnectionResetError: [Errno 54] Connection reset by peer'
                    in stderr):
                logger.info('Retrying due to Connection reset by peer.')
                return True
            return False

        retry_cnt = 0
        ray_up_return_value = None
        # 5 seconds to 180 seconds. We need backoff for e.g., rate limit per
        # minute errors.
        backoff = common_utils.Backoff(initial_backoff=5,
                                       max_backoff_factor=180 // 5)
        while (retry_cnt < _MAX_RAY_UP_RETRY and
               need_ray_up(ray_up_return_value)):
            retry_cnt += 1
            if retry_cnt > 1:
                sleep = backoff.current_backoff()
                logger.info(
                    'Retrying launching in {:.1f} seconds.'.format(sleep))
                time.sleep(sleep)
            ray_up_return_value = ray_up()

        assert ray_up_return_value is not None
        returncode, stdout, stderr = ray_up_return_value

        logger.debug(f'`ray up` takes {time.time() - start:.1f} seconds with '
                     f'{retry_cnt} retries.')
        if returncode != 0:
            return self.GangSchedulingStatus.HEAD_FAILED, stdout, stderr, None

        resources = cluster_handle.launched_resources
        if tpu_utils.is_tpu_vm_pod(resources):
            logger.info(f'{style.BRIGHT}Setting up TPU VM Pod workers...'
                        f'{style.RESET_ALL}')
            self._tpu_pod_setup(cluster_config_file, cluster_handle)

        # Only 1 node or head node provisioning failure.
        if cluster_handle.launched_nodes == 1 and returncode == 0:
            # Optimization: Try parse head ip from 'ray up' stdout.
            # Last line looks like: 'ssh ... <user>@<public head_ip>\n'
            position = stdout.rfind('@')
            # Use a regex to extract the IP address.
            ip_list = re.findall(backend_utils.IP_ADDR_REGEX,
                                 stdout[position + 1:])
            # If something's wrong. Ok to not return a head_ip.
            head_ip = None
            if len(ip_list) == 1:
                head_ip = ip_list[0]
            return (self.GangSchedulingStatus.CLUSTER_READY, stdout, stderr,
                    head_ip)

        # All code below is handling num_nodes > 1.

        provision_str = 'Successfully provisioned or found existing head VM.'
        if isinstance(to_provision_cloud, clouds.Local):
            provision_str = 'Successfully connected to head node.'

        logger.info(f'{style.BRIGHT}{provision_str} '
                    f'Waiting for workers.{style.RESET_ALL}')

        # Special handling is needed for the local case. This is due to a Ray
        # autoscaler bug, where filemounting and setup does not run on worker
        # nodes. Hence, this method here replicates what the Ray autoscaler
        # would do were it for public cloud.
        if isinstance(to_provision_cloud, clouds.Local):
            onprem_utils.do_filemounts_and_setup_on_local_workers(
                cluster_config_file)

        # FIXME(zongheng): the below requires ray processes are up on head. To
        # repro it failing: launch a 2-node cluster, log into head and ray
        # stop, then launch again.
        cluster_ready = backend_utils.wait_until_ray_cluster_ready(
            cluster_config_file,
            cluster_handle.launched_nodes,
            log_path=log_abs_path,
            nodes_launching_progress_timeout=_NODES_LAUNCHING_PROGRESS_TIMEOUT[
                type(to_provision_cloud)],
            is_local_cloud=isinstance(to_provision_cloud, clouds.Local))
        if cluster_ready:
            cluster_status = self.GangSchedulingStatus.CLUSTER_READY
            # ray up --no-restart again with upscaling_speed=0 after cluster is
            # ready to ensure cluster will not scale up after preemption (spot).
            # Skip for non-spot as this takes extra time to provision (~1min).
            if use_spot:
                ray_config = common_utils.read_yaml(cluster_config_file)
                ray_config['upscaling_speed'] = 0
                common_utils.dump_yaml(cluster_config_file, ray_config)
                start = time.time()
                returncode, stdout, stderr = ray_up()
                logger.debug(
                    f'Upscaling reset takes {time.time() - start} seconds.')
                if returncode != 0:
                    return (self.GangSchedulingStatus.GANG_FAILED, stdout,
                            stderr, None)
        else:
            cluster_status = self.GangSchedulingStatus.GANG_FAILED

        # Do not need stdout/stderr if gang scheduling failed.
        # gang_succeeded = False, if head OK, but workers failed.
        return cluster_status, '', '', None

    def _ensure_cluster_ray_started(self, handle: 'CloudVmRayResourceHandle',
                                    log_abs_path) -> None:
        """Ensures ray processes are up on a just-provisioned cluster."""
        if handle.launched_nodes > 1:
            # FIXME(zongheng): this has NOT been tested with multinode
            # clusters; mainly because this function will not be reached in
            # that case.  See #140 for details.  If it were reached, the
            # following logic might work:
            #   - get all node ips
            #   - for all nodes: ray stop
            #   - ray up --restart-only
            return
        backend = CloudVmRayBackend()

        returncode = backend.run_on_head(
            handle, backend_utils.RAY_STATUS_WITH_SKY_RAY_PORT_COMMAND)
        if returncode == 0:
            return
        launched_resources = handle.launched_resources
        # Ray cluster should already be running if the system admin has setup
        # Ray.
        if isinstance(launched_resources.cloud, clouds.Local):
            raise RuntimeError(
                'The command `ray status` errored out on the head node '
                'of the local cluster. Check if ray[default]==2.4.0 '
                'is installed or running correctly.')
        backend.run_on_head(handle, 'ray stop')

        # Runs `ray up <kwargs>` with our monkey-patched launch hash
        # calculation. See the monkey patch file for why.
        script_path = write_ray_up_script_with_patched_launch_hash_fn(
            handle.cluster_yaml, ray_up_kwargs={'restart_only': True})
        log_lib.run_with_log(
            [sys.executable, script_path],
            log_abs_path,
            stream_logs=False,
            # Use environment variables to disable the ray usage collection
            # (to avoid overheads and potential issues with the usage)
            # as sdk does not take the argument for disabling the usage
            # collection.
            env=dict(os.environ, RAY_USAGE_STATS_ENABLED='0'),
            # Disable stdin to avoid ray outputs mess up the terminal with
            # misaligned output when multithreading/multiprocessing is used.
            # Refer to: https://github.com/ray-project/ray/blob/d462172be7c5779abf37609aed08af112a533e1e/python/ray/autoscaler/_private/subprocess_output_util.py#L264 # pylint: disable=line-too-long
            stdin=subprocess.DEVNULL)

    @timeline.event
    def provision_with_retries(
        self,
        task: task_lib.Task,
        to_provision_config: ToProvisionConfig,
        dryrun: bool,
        stream_logs: bool,
    ):
        """Provision with retries for all launchable resources."""
        cluster_name = to_provision_config.cluster_name
        to_provision = to_provision_config.resources
        num_nodes = to_provision_config.num_nodes
        prev_cluster_status = to_provision_config.prev_cluster_status
        launchable_retries_disabled = (self._dag is None or
                                       self._optimize_target is None)

        failover_history: List[Exception] = list()

        style = colorama.Style
        # Retrying launchable resources.
        while True:
            try:
                # Recheck cluster name as the 'except:' block below may
                # change the cloud assignment.
                to_provision.cloud.check_cluster_name_is_valid(cluster_name)
                if dryrun:
                    cloud_user = None
                else:
                    cloud_user = to_provision.cloud.get_current_user_identity()
                # Skip if to_provision.cloud does not support requested features
                to_provision.cloud.check_features_are_supported(
                    self._requested_features)

                config_dict = self._retry_zones(
                    to_provision,
                    num_nodes,
                    requested_resources=task.resources,
                    dryrun=dryrun,
                    stream_logs=stream_logs,
                    cluster_name=cluster_name,
                    cloud_user_identity=cloud_user,
                    prev_cluster_status=prev_cluster_status)
                if dryrun:
                    return
            except (exceptions.InvalidClusterNameError,
                    exceptions.NotSupportedError,
                    exceptions.CloudUserIdentityError) as e:
                # InvalidClusterNameError: cluster name is invalid,
                # NotSupportedError: cloud does not support requested features,
                # CloudUserIdentityError: cloud user identity is invalid.
                # The exceptions above should be applicable to the whole
                # cloud, so we do add the cloud to the blocked resources.
                logger.warning(common_utils.format_exception(e))
                self._blocked_resources.add(
                    resources_lib.Resources(cloud=to_provision.cloud))
                failover_history.append(e)
            except exceptions.ResourcesUnavailableError as e:
                failover_history.append(e)
                if e.no_failover:
                    raise e.with_failover_history(failover_history)
                if launchable_retries_disabled:
                    logger.warning(
                        'DAG and optimize_target needs to be registered first '
                        'to enable cross-cloud retry. '
                        'To fix, call backend.register_info(dag=dag, '
                        'optimize_target=sky.OptimizeTarget.COST)')
                    raise e.with_failover_history(failover_history)

                logger.warning(common_utils.format_exception(e))
            else:
                # Provisioning succeeded.
                break

            if to_provision.zone is None:
                region_or_zone_str = str(to_provision.region)
            else:
                region_or_zone_str = str(to_provision.zone)
            logger.warning(f'\n{style.BRIGHT}Provision failed for {num_nodes}x '
                           f'{to_provision} in {region_or_zone_str}. '
                           f'Trying other locations (if any).{style.RESET_ALL}')
            if prev_cluster_status is None:
                # Add failed resources to the blocklist, only when it
                # is in fallback mode.
                self._blocked_resources.add(to_provision)
            else:
                # If we reach here, it means that the existing cluster must have
                # a previous status of INIT, because other statuses (UP,
                # STOPPED) will not trigger the failover due to `no_failover`
                # flag; see _yield_zones(). Also, the cluster should have been
                # terminated by _retry_zones().
                assert (prev_cluster_status == status_lib.ClusterStatus.INIT
                       ), prev_cluster_status
                assert global_user_state.get_handle_from_cluster_name(
                    cluster_name) is None, cluster_name
                logger.info('Retrying provisioning with requested resources '
                            f'{task.num_nodes}x {task.resources}')
                # Retry with the current, potentially "smaller" resources:
                # to_provision == the current new resources (e.g., V100:1),
                # which may be "smaller" than the original (V100:8).
                # num_nodes is not part of a Resources so must be updated
                # separately.
                num_nodes = task.num_nodes
                prev_cluster_status = None

            # Set to None so that sky.optimize() will assign a new one
            # (otherwise will skip re-optimizing this task).
            # TODO: set all remaining tasks' best_resources to None.
            task.best_resources = None
            try:
                self._dag = sky.optimize(
                    self._dag,
                    minimize=self._optimize_target,
                    blocked_resources=self._blocked_resources)
            except exceptions.ResourcesUnavailableError as e:
                # Optimizer failed to find a feasible resources for the task,
                # either because the previous failovers have blocked all the
                # possible resources or the requested resources is too
                # restrictive. If we reach here, our failover logic finally
                # ends here.
                raise e.with_failover_history(failover_history)
            to_provision = task.best_resources
            assert task in self._dag.tasks, 'Internal logic error.'
            assert to_provision is not None, task
        return config_dict


class CloudVmRayResourceHandle(backends.backend.ResourceHandle):
    """A pickle-able tuple of:

    - (required) Cluster name.
    - (required) Path to a cluster.yaml file.
    - (optional) A cached head node public IP.  Filled in after a
        successful provision().
    - (optional) A cached stable list of (internal IP, external IP) tuples
        for all nodes in a cluster. Filled in after successful task execution.
    - (optional) Launched num nodes
    - (optional) Launched resources
    - (optional) Docker user name
    - (optional) If TPU(s) are managed, a path to a deletion script.
    """
    _VERSION = 4

    def __init__(self,
                 *,
                 cluster_name: str,
                 cluster_yaml: str,
                 launched_nodes: int,
                 launched_resources: resources_lib.Resources,
                 stable_internal_external_ips: Optional[List[Tuple[
                     str, str]]] = None,
                 stable_ssh_ports: Optional[List[int]] = None,
                 tpu_create_script: Optional[str] = None,
                 tpu_delete_script: Optional[str] = None) -> None:
        self._version = self._VERSION
        self.cluster_name = cluster_name
        self._cluster_yaml = cluster_yaml.replace(os.path.expanduser('~'), '~',
                                                  1)
        # List of (internal_ip, external_ip) tuples for all the nodes
        # in the cluster, sorted by the external ips.
        self.stable_internal_external_ips = stable_internal_external_ips
        self.stable_ssh_ports = stable_ssh_ports
        self.launched_nodes = launched_nodes
        self.launched_resources = launched_resources
        self.docker_user: Optional[str] = None
        self.tpu_create_script = tpu_create_script
        self.tpu_delete_script = tpu_delete_script
        self._maybe_make_local_handle()

    def __repr__(self):
        return (f'ResourceHandle('
                f'\n\tcluster_name={self.cluster_name},'
                f'\n\thead_ip={self.head_ip},'
                '\n\tstable_internal_external_ips='
                f'{self.stable_internal_external_ips},'
                '\n\tstable_ssh_ports='
                f'{self.stable_ssh_ports},'
                '\n\tcluster_yaml='
                f'{self.cluster_yaml}, '
                f'\n\tlaunched_resources={self.launched_nodes}x '
                f'{self.launched_resources}, '
                f'\n\tdocker_user={self.docker_user},'
                f'\n\ttpu_create_script={self.tpu_create_script}, '
                f'\n\ttpu_delete_script={self.tpu_delete_script})')

    def get_cluster_name(self):
        return self.cluster_name

    def _maybe_make_local_handle(self):
        """Adds local handle for the local cloud case.

        For public cloud, the first time sky launch is ran, task resources
        = cluster resources. For the local cloud case, sky launch is ran,
        task resources != cluster resources; hence, this method is needed
        to correct this.
        """
        self.local_handle = None
        local_file = os.path.expanduser(
            onprem_utils.SKY_USER_LOCAL_CONFIG_PATH.format(self.cluster_name))
        # Local cluster case requires several modifications:
        #   1) Create local_handle to store local cluster IPs and
        #      custom accelerators for each node.
        #   2) Replace launched_resources to represent a generic local
        #      node (without accelerator specifications).
        #   3) Replace launched_nodes to represent the total nodes in the
        #      local cluster.
        if os.path.isfile(local_file):
            config = onprem_utils.get_local_cluster_config_or_error(
                self.cluster_name)
            self.local_handle = {}
            cluster_config = config['cluster']
            auth_config = config['auth']
            ips = cluster_config['ips']
            local_region = clouds.Local.regions()[0].name
            # Convert existing ResourceHandle fields to specify local
            # cluster resources.
            self.launched_resources = resources_lib.Resources(
                cloud=clouds.Local(), region=local_region)
            self.launched_nodes = len(ips)
            self.local_handle['ips'] = ips
            cluster_accs = onprem_utils.get_local_cluster_accelerators(
                ips, auth_config)
            self.local_handle['cluster_resources'] = [
                resources_lib.Resources(
                    cloud=clouds.Local(),
                    accelerators=acc_dict if acc_dict else None,
                    region=local_region) for acc_dict in cluster_accs
            ]

    def _update_cluster_region(self):
        if self.launched_resources.region is not None:
            return

        config = common_utils.read_yaml(self.cluster_yaml)
        provider = config['provider']
        cloud = self.launched_resources.cloud
        if cloud.is_same_cloud(clouds.Azure()):
            region = provider['location']
        elif cloud.is_same_cloud(clouds.GCP()) or cloud.is_same_cloud(
                clouds.AWS()):
            region = provider['region']
        elif cloud.is_same_cloud(clouds.Local()):
            # There is only 1 region for Local cluster, 'Local'.
            local_regions = clouds.Local.regions()
            region = local_regions[0].name

        self.launched_resources = self.launched_resources.copy(region=region)

    def _update_stable_ssh_ports(self, max_attempts: int = 1) -> None:
        # TODO(romilb): Replace this with a call to the cloud class to get ports
        if isinstance(self.launched_resources.cloud, clouds.Kubernetes):
            head_port = backend_utils.get_head_ssh_port(
                self, use_cache=False, max_attempts=max_attempts)
            # TODO(romilb): Multinode doesn't work with Kubernetes yet.
            worker_ports = [22] * (self.launched_nodes - 1)
            ports = [head_port] + worker_ports
        else:
            # Use port 22 for other clouds
            ports = [22] * self.num_node_ips
        self.stable_ssh_ports = ports

    def _update_stable_cluster_ips(self, max_attempts: int = 1) -> None:
        cluster_external_ips = backend_utils.get_node_ips(
            self.cluster_yaml,
            self.launched_nodes,
            handle=self,
            head_ip_max_attempts=max_attempts,
            worker_ip_max_attempts=max_attempts,
            get_internal_ips=False)

        if self.external_ips() == cluster_external_ips:
            # Optimization: If the cached external IPs are the same as the
            # retrieved external IPs, then we can skip retrieving internal
            # IPs since the cached IPs are up-to-date.
            return

        is_cluster_aws = (self.launched_resources is not None and
                          isinstance(self.launched_resources.cloud, clouds.AWS))
        if is_cluster_aws and skypilot_config.get_nested(
                keys=('aws', 'use_internal_ips'), default_value=False):
            # Optimization: if we know use_internal_ips is True (currently
            # only exposed for AWS), then our AWS NodeProvider is
            # guaranteed to pick subnets that will not assign public IPs,
            # thus the first list of IPs returned above are already private
            # IPs. So skip the second query.
            cluster_internal_ips = list(cluster_external_ips)
        else:
            cluster_internal_ips = backend_utils.get_node_ips(
                self.cluster_yaml,
                self.launched_nodes,
                handle=self,
                head_ip_max_attempts=max_attempts,
                worker_ip_max_attempts=max_attempts,
                get_internal_ips=True)

        assert len(cluster_external_ips) == len(cluster_internal_ips), (
            f'Cluster {self.cluster_name!r}:'
            f'Expected same number of internal IPs {cluster_internal_ips}'
            f' and external IPs {cluster_external_ips}.')

        internal_external_ips = list(
            zip(cluster_internal_ips, cluster_external_ips))

        # Ensure head node is the first element, then sort based on the
        # external IPs for stableness
        stable_internal_external_ips = [internal_external_ips[0]] + sorted(
            internal_external_ips[1:], key=lambda x: x[1])
        self.stable_internal_external_ips = stable_internal_external_ips

    def internal_ips(self,
                     max_attempts: int = _FETCH_IP_MAX_ATTEMPTS,
                     use_cached_ips: bool = True) -> Optional[List[str]]:
        if not use_cached_ips:
            self._update_stable_cluster_ips(max_attempts=max_attempts)
        if self.stable_internal_external_ips is not None:
            return [ips[0] for ips in self.stable_internal_external_ips]
        return None

    def external_ips(self,
                     max_attempts: int = _FETCH_IP_MAX_ATTEMPTS,
                     use_cached_ips: bool = True) -> Optional[List[str]]:
        if not use_cached_ips:
            self._update_stable_cluster_ips(max_attempts=max_attempts)
        if self.stable_internal_external_ips is not None:
            return [ips[1] for ips in self.stable_internal_external_ips]
        return None

    def external_ssh_ports(
            self,
            max_attempts: int = _FETCH_IP_MAX_ATTEMPTS,
            use_cached_ports: bool = True) -> Optional[List[int]]:
        if not use_cached_ports:
            self._update_stable_ssh_ports(max_attempts=max_attempts)
        if self.stable_ssh_ports is not None:
            return self.stable_ssh_ports
        return None

    def get_hourly_price(self) -> float:
        hourly_cost = (self.launched_resources.get_cost(3600) *
                       self.launched_nodes)
        return hourly_cost

    def setup_docker_user(self, cluster_config_file: str):
        ip_list = self.external_ips()
        assert ip_list is not None
        docker_user = backend_utils.get_docker_user(ip_list[0],
                                                    cluster_config_file)
        self.docker_user = docker_user

    @property
    def cluster_yaml(self):
        return os.path.expanduser(self._cluster_yaml)

    @property
    def head_ip(self):
        external_ips = self.external_ips()
        if external_ips is not None:
            return external_ips[0]
        return None

    @property
    def head_ssh_port(self):
        external_ssh_ports = self.external_ssh_ports()
        if external_ssh_ports:
            return external_ssh_ports[0]
        return None

    @property
    def num_node_ips(self) -> int:
        """Returns number of IPs of the cluster, correctly handling TPU Pod."""
        is_tpu_vm_pod = tpu_utils.is_tpu_vm_pod(self.launched_resources)
        if is_tpu_vm_pod:
            num_ips = tpu_utils.get_num_tpu_devices(self.launched_resources)
        else:
            num_ips = self.launched_nodes
        return num_ips

    def __setstate__(self, state):
        self._version = self._VERSION

        version = state.pop('_version', None)
        if version is None:
            version = -1
            state.pop('cluster_region', None)
        if version < 2:
            state['_cluster_yaml'] = state.pop('cluster_yaml')
        if version < 3:
            head_ip = state.pop('head_ip', None)
            state['stable_internal_external_ips'] = None
        if version < 4:
<<<<<<< HEAD
            state['docker_user'] = None
=======
            # Version 4 adds self.stable_ssh_ports for Kubernetes support
            state['stable_ssh_ports'] = None
>>>>>>> 2b2a158c

        self.__dict__.update(state)

        # Because the _update_stable_cluster_ips and _update_stable_ssh_ports
        # functions use the handle, we call it on the current instance
        # after the state is updated.
        if version < 3 and head_ip is not None:
            try:
                self._update_stable_cluster_ips()
            except exceptions.FetchIPError:
                # This occurs when an old cluster from was autostopped,
                # so the head IP in the database is not updated.
                pass
        if version < 4:
            self._update_stable_ssh_ports()

        self._update_cluster_region()


class CloudVmRayBackend(backends.Backend['CloudVmRayResourceHandle']):
    """Backend: runs on cloud virtual machines, managed by Ray.

    Changing this class may also require updates to:
      * Cloud providers' templates under config/
      * Cloud providers' implementations under clouds/
    """

    NAME = 'cloudvmray'

    # Backward compatibility, with the old name of the handle.
    ResourceHandle = CloudVmRayResourceHandle  # pylint: disable=invalid-name

    def __init__(self):
        self.run_timestamp = backend_utils.get_run_timestamp()
        # NOTE: do not expanduser() here, as this '~/...' path is used for
        # remote as well to be expanded on the remote side.
        self.log_dir = os.path.join(constants.SKY_LOGS_DIRECTORY,
                                    self.run_timestamp)
        # Do not make directories to avoid create folder for commands that
        # do not need it (`sky status`, `sky logs` ...)
        # os.makedirs(self.log_dir, exist_ok=True)

        self._dag = None
        self._optimize_target = None
        self._requested_features = set()

        # Command for running the setup script. It is only set when the
        # setup needs to be run outside the self._setup() and as part of
        # a job (--detach-setup).
        self._setup_cmd = None

    # --- Implementation of Backend APIs ---

    def register_info(self, **kwargs) -> None:
        self._dag = kwargs.pop('dag', self._dag)
        self._optimize_target = kwargs.pop(
            'optimize_target',
            self._optimize_target) or optimizer.OptimizeTarget.COST
        self._requested_features = kwargs.pop('requested_features',
                                              self._requested_features)
        assert len(kwargs) == 0, f'Unexpected kwargs: {kwargs}'

    def check_resources_fit_cluster(self, handle: CloudVmRayResourceHandle,
                                    task: task_lib.Task):
        """Check if resources requested by the task fit the cluster.

        The resources requested by the task should be smaller than the existing
        cluster.

        Raises:
            exceptions.ResourcesMismatchError: If the resources in the task
                does not match the existing cluster.
        """
        assert len(task.resources) == 1, task.resources

        launched_resources = handle.launched_resources
        task_resources = list(task.resources)[0]
        cluster_name = handle.cluster_name
        usage_lib.messages.usage.update_cluster_resources(
            handle.launched_nodes, launched_resources)
        record = global_user_state.get_cluster_from_name(cluster_name)
        if record is not None:
            usage_lib.messages.usage.update_cluster_status(record['status'])

        # Backward compatibility: the old launched_resources without region info
        # was handled by ResourceHandle._update_cluster_region.
        assert launched_resources.region is not None, handle

        mismatch_str = (f'To fix: specify a new cluster name, or down the '
                        f'existing cluster first: sky down {cluster_name}')
        if hasattr(handle, 'local_handle') and handle.local_handle is not None:
            launched_resources = handle.local_handle['cluster_resources']
            usage_lib.messages.usage.update_local_cluster_resources(
                launched_resources)
            mismatch_str = ('To fix: use accelerators/number of nodes that can '
                            'be satisfied by the local cluster')
        # Requested_resources <= actual_resources.
        # Special handling for local cloud case, which assumes a cluster can
        # be heterogeneous. Here, launched_resources is a list of custom
        # accelerators per node, and Resources.less_demanding_than determines
        # how many nodes satisfy task resource requirements.
        if not (task.num_nodes <= handle.launched_nodes and
                task_resources.less_demanding_than(
                    launched_resources, requested_num_nodes=task.num_nodes)):
            if (task_resources.region is not None and
                    task_resources.region != launched_resources.region):
                with ux_utils.print_exception_no_traceback():
                    raise exceptions.ResourcesMismatchError(
                        'Task requested resources in region '
                        f'{task_resources.region!r}, but the existing cluster '
                        f'is in region {launched_resources.region!r}.')
            if (task_resources.zone is not None and
                    task_resources.zone != launched_resources.zone):
                zone_str = (f'is in zone {launched_resources.zone!r}.'
                            if launched_resources.zone is not None else
                            'does not have zone specified.')
                with ux_utils.print_exception_no_traceback():
                    raise exceptions.ResourcesMismatchError(
                        'Task requested resources in zone '
                        f'{task_resources.zone!r}, but the existing cluster '
                        f'{zone_str}')
            with ux_utils.print_exception_no_traceback():
                raise exceptions.ResourcesMismatchError(
                    'Requested resources do not match the existing cluster.\n'
                    f'  Requested:\t{task.num_nodes}x {task_resources} \n'
                    f'  Existing:\t{handle.launched_nodes}x '
                    f'{handle.launched_resources}\n'
                    f'{mismatch_str}')

    def _provision(
            self,
            task: task_lib.Task,
            to_provision: Optional[resources_lib.Resources],
            dryrun: bool,
            stream_logs: bool,
            cluster_name: str,
            retry_until_up: bool = False) -> Optional[CloudVmRayResourceHandle]:
        """Provisions using 'ray up'.

        Raises:
            exceptions.ClusterOwnerIdentityMismatchError: if the cluster
                'cluster_name' exists and is owned by another user.
            exceptions.InvalidClusterNameError: if the cluster name is invalid.
            exceptions.ResourcesMismatchError: if the requested resources
                do not match the existing cluster.
            exceptions.ResourcesUnavailableError: if the requested resources
                cannot be satisfied. The failover_history of the exception
                will be set as at least 1 exception from either our pre-checks
                (e.g., cluster name invalid) or a region/zone throwing
                resource unavailability.
            exceptions.CommandError: any ssh command error.
            RuntimeErorr: raised when 'rsync' is not installed.
            # TODO(zhwu): complete the list of exceptions.
        """
        # FIXME: ray up for Azure with different cluster_names will overwrite
        # each other.
        # When rsync is not installed in the user's machine, Ray will
        # silently retry to up the node for _MAX_RAY_UP_RETRY number
        # of times. This is time consuming so we fail early.
        backend_utils.check_rsync_installed()
        # Check if the cluster is owned by the current user. Raise
        # exceptions.ClusterOwnerIdentityMismatchError
        backend_utils.check_owner_identity(cluster_name)
        lock_path = os.path.expanduser(
            backend_utils.CLUSTER_STATUS_LOCK_PATH.format(cluster_name))
        with timeline.FileLockEvent(lock_path):
            to_provision_config = RetryingVmProvisioner.ToProvisionConfig(
                cluster_name,
                to_provision,
                task.num_nodes,
                prev_cluster_status=None)
            # Try to launch the exiting cluster first
            to_provision_config = self._check_existing_cluster(
                task, to_provision, cluster_name, dryrun)
            assert to_provision_config.resources is not None, (
                'to_provision should not be None', to_provision_config)

            prev_cluster_status = to_provision_config.prev_cluster_status
            usage_lib.messages.usage.update_cluster_resources(
                to_provision_config.num_nodes, to_provision_config.resources)
            usage_lib.messages.usage.update_cluster_status(prev_cluster_status)

            # TODO(suquark): once we have sky on PyPI, we should directly
            # install sky from PyPI.
            # NOTE: can take ~2s.
            with timeline.Event('backend.provision.wheel_build'):
                # TODO(suquark): once we have sky on PyPI, we should directly
                # install sky from PyPI.
                local_wheel_path, wheel_hash = wheel_utils.build_sky_wheel()
            backoff = common_utils.Backoff(_RETRY_UNTIL_UP_INIT_GAP_SECONDS)
            attempt_cnt = 1
            while True:
                # For on-demand instances, RetryingVmProvisioner will retry
                # within the given region first, then optionally retry on all
                # other clouds and regions (if backend.register_info()
                # has been called).
                # For spot instances, each provisioning request is made for a
                # single zone and the provisioner will retry on all other
                # clouds, regions, and zones.
                # See optimizer.py#_make_launchables_for_valid_region_zones()
                # for detailed reasons.

                # After this "round" of optimization across clouds, provisioning
                # may still have not succeeded. This while loop will then kick
                # in if retry_until_up is set, which will kick off new "rounds"
                # of optimization infinitely.
                try:
                    provisioner = RetryingVmProvisioner(
                        self.log_dir,
                        self._dag,
                        self._optimize_target,
                        self._requested_features,
                        local_wheel_path,
                        wheel_hash,
                        blocked_resources=task.blocked_resources)
                    config_dict = provisioner.provision_with_retries(
                        task, to_provision_config, dryrun, stream_logs)
                    break
                except exceptions.ResourcesUnavailableError as e:
                    # Do not remove the stopped cluster from the global state
                    # if failed to start.
                    if e.no_failover:
                        error_message = str(e)
                    else:
                        # Clean up the cluster's entry in `sky status`.
                        global_user_state.remove_cluster(cluster_name,
                                                         terminate=True)
                        usage_lib.messages.usage.update_final_cluster_status(
                            None)
                        error_message = (
                            'Failed to provision all possible launchable '
                            'resources.'
                            f' Relax the task\'s resource requirements: '
                            f'{task.num_nodes}x {list(task.resources)[0]}')
                    if retry_until_up:
                        logger.error(error_message)
                        # Sleep and retry.
                        gap_seconds = backoff.current_backoff()
                        plural = 's' if attempt_cnt > 1 else ''
                        logger.info(
                            f'{colorama.Style.BRIGHT}=== Retry until up ==='
                            f'{colorama.Style.RESET_ALL}\n'
                            f'Retrying provisioning after {gap_seconds:.0f}s '
                            '(exponential backoff with random jittering). '
                            f'Already tried {attempt_cnt} attempt{plural}.')
                        attempt_cnt += 1
                        time.sleep(gap_seconds)
                        continue
                    error_message += (
                        '\nTo keep retrying until the cluster is up, use the '
                        '`--retry-until-up` flag.')
                    with ux_utils.print_exception_no_traceback():
                        raise exceptions.ResourcesUnavailableError(
                            error_message,
                            failover_history=e.failover_history) from None
            if dryrun:
                record = global_user_state.get_cluster_from_name(cluster_name)
                return record['handle'] if record is not None else None
            cluster_config_file = config_dict['ray']

            handle = CloudVmRayResourceHandle(
                cluster_name=cluster_name,
                cluster_yaml=cluster_config_file,
                launched_nodes=config_dict['launched_nodes'],
                launched_resources=config_dict['launched_resources'],
                # TPU.
                tpu_create_script=config_dict.get('tpu-create-script'),
                tpu_delete_script=config_dict.get('tpu-delete-script'))

            ip_list = handle.external_ips(max_attempts=_FETCH_IP_MAX_ATTEMPTS,
                                          use_cached_ips=False)
            ssh_port_list = handle.external_ssh_ports(
                max_attempts=_FETCH_IP_MAX_ATTEMPTS, use_cached_ports=False)
            assert ip_list is not None, handle
            assert ssh_port_list is not None, handle

            config = common_utils.read_yaml(cluster_config_file)
            if 'docker' in config:
                handle.setup_docker_user(cluster_config_file)

            if 'tpu_name' in config_dict:
                self._set_tpu_name(handle, config_dict['tpu_name'])

            # Get actual zone info and save it into handle.
            # NOTE: querying zones is expensive, observed 1node GCP >=4s.
            zones = config_dict['zones']
            if zones is not None and len(zones) == 1:  # zones is None for Azure
                # Optimization for if the provision request was for 1 zone
                # (currently happens only for GCP since it uses per-zone
                # provisioning), then we know the exact zone already.
                handle.launched_resources = handle.launched_resources.copy(
                    zone=zones[0].name)
            else:
                get_zone_cmd = (
                    handle.launched_resources.cloud.get_zone_shell_cmd())
                if get_zone_cmd is not None:
                    ssh_credentials = backend_utils.ssh_credential_from_yaml(
                        handle.cluster_yaml, handle.docker_user)
                    runners = command_runner.SSHCommandRunner.make_runner_list(
                        ip_list, port_list=ssh_port_list, **ssh_credentials)

                    def _get_zone(runner):
                        retry_count = 0
                        backoff = common_utils.Backoff(initial_backoff=1,
                                                       max_backoff_factor=3)
                        while True:
                            returncode, stdout, stderr = runner.run(
                                get_zone_cmd,
                                require_outputs=True,
                                stream_logs=False)
                            if returncode == 0:
                                break
                            retry_count += 1
                            if retry_count <= _MAX_GET_ZONE_RETRY:
                                time.sleep(backoff.current_backoff())
                                continue
                        subprocess_utils.handle_returncode(
                            returncode,
                            get_zone_cmd,
                            f'Failed to get zone for {cluster_name!r}',
                            stderr=stderr,
                            stream_logs=stream_logs)
                        return stdout.strip()

                    zones = subprocess_utils.run_in_parallel(_get_zone, runners)
                    if len(set(zones)) == 1:
                        # zone will be checked during Resources cls
                        # initialization.
                        handle.launched_resources = (
                            handle.launched_resources.copy(zone=zones[0]))
                    # If the number of zones > 1, nodes in the cluster are
                    # launched in different zones (legacy clusters before
                    # #1700), leave the zone field of handle.launched_resources
                    # to None.
            self._update_after_cluster_provisioned(handle, task,
                                                   prev_cluster_status, ip_list,
                                                   ssh_port_list, lock_path)
            return handle

    def _update_after_cluster_provisioned(
            self, handle: CloudVmRayResourceHandle, task: task_lib.Task,
            prev_cluster_status: Optional[status_lib.ClusterStatus],
            ip_list: List[str], ssh_port_list: List[int],
            lock_path: str) -> None:
        usage_lib.messages.usage.update_cluster_resources(
            handle.launched_nodes, handle.launched_resources)
        usage_lib.messages.usage.update_final_cluster_status(
            status_lib.ClusterStatus.UP)

        # For backward compatibility and robustness of skylet, it is restarted
        with log_utils.safe_rich_status('Updating remote skylet'):
            self.run_on_head(handle, _MAYBE_SKYLET_RESTART_CMD)

        # Update job queue to avoid stale jobs (when restarted), before
        # setting the cluster to be ready.
        if prev_cluster_status == status_lib.ClusterStatus.INIT:
            # update_status will query the ray job status for all INIT /
            # PENDING / RUNNING jobs for the real status, since we do not
            # know the actual previous status of the cluster.
            job_owner = onprem_utils.get_job_owner(handle.cluster_yaml,
                                                   handle.docker_user)
            cmd = job_lib.JobLibCodeGen.update_status(job_owner)
            with log_utils.safe_rich_status('[bold cyan]Preparing Job Queue'):
                returncode, _, stderr = self.run_on_head(handle,
                                                         cmd,
                                                         require_outputs=True)
            subprocess_utils.handle_returncode(returncode, cmd,
                                               'Failed to update job status.',
                                               stderr)
        if prev_cluster_status == status_lib.ClusterStatus.STOPPED:
            # Safely set all the previous jobs to FAILED since the cluster
            # is restarted
            # An edge case here due to racing:
            # 1. A job finishes RUNNING, but right before it update itself
            # to SUCCEEDED, the cluster is STOPPED by `sky stop`.
            # 2. On next `sky start`, it gets reset to FAILED.
            cmd = job_lib.JobLibCodeGen.fail_all_jobs_in_progress()
            returncode, stdout, stderr = self.run_on_head(handle,
                                                          cmd,
                                                          require_outputs=True)
            subprocess_utils.handle_returncode(
                returncode, cmd,
                'Failed to set previously in-progress jobs to FAILED',
                stdout + stderr)

        with timeline.Event('backend.provision.post_process'):
            global_user_state.add_or_update_cluster(
                handle.cluster_name,
                handle,
                task.resources,
                ready=True,
            )
            usage_lib.messages.usage.update_final_cluster_status(
                status_lib.ClusterStatus.UP)
            auth_config = common_utils.read_yaml(handle.cluster_yaml)['auth']
            backend_utils.SSHConfigHelper.add_cluster(handle.cluster_name,
                                                      ip_list, auth_config,
                                                      ssh_port_list)

            common_utils.remove_file_if_exists(lock_path)

    def _sync_workdir(self, handle: CloudVmRayResourceHandle,
                      workdir: Path) -> None:
        # Even though provision() takes care of it, there may be cases where
        # this function is called in isolation, without calling provision(),
        # e.g., in CLI.  So we should rerun rsync_up.
        fore = colorama.Fore
        style = colorama.Style
        ip_list = handle.external_ips()
        port_list = handle.external_ssh_ports()
        assert ip_list is not None, 'external_ips is not cached in handle'
        full_workdir = os.path.abspath(os.path.expanduser(workdir))

        # These asserts have been validated at Task construction time.
        assert os.path.exists(full_workdir), f'{full_workdir} does not exist'
        if os.path.islink(full_workdir):
            logger.warning(
                f'{fore.YELLOW}Workdir {workdir!r} is a symlink. '
                f'Symlink contents are not uploaded.{style.RESET_ALL}')
        else:
            assert os.path.isdir(
                full_workdir), f'{full_workdir} should be a directory.'

        # Raise warning if directory is too large
        dir_size = backend_utils.path_size_megabytes(full_workdir)
        if dir_size >= _PATH_SIZE_MEGABYTES_WARN_THRESHOLD:
            logger.warning(
                f'{fore.YELLOW}The size of workdir {workdir!r} '
                f'is {dir_size} MB. Try to keep workdir small or use '
                '.gitignore to exclude large files, as large sizes will slow '
                f'down rsync.{style.RESET_ALL}')

        log_path = os.path.join(self.log_dir, 'workdir_sync.log')

        ssh_credentials = backend_utils.ssh_credential_from_yaml(
            handle.cluster_yaml, handle.docker_user)

        # TODO(zhwu): refactor this with backend_utils.parallel_cmd_with_rsync
        runners = command_runner.SSHCommandRunner.make_runner_list(
            ip_list, port_list=port_list, **ssh_credentials)

        def _sync_workdir_node(runner: command_runner.SSHCommandRunner) -> None:
            runner.rsync(
                source=workdir,
                target=SKY_REMOTE_WORKDIR,
                up=True,
                log_path=log_path,
                stream_logs=False,
            )

        num_nodes = handle.launched_nodes
        plural = 's' if num_nodes > 1 else ''
        logger.info(
            f'{fore.CYAN}Syncing workdir (to {num_nodes} node{plural}): '
            f'{style.BRIGHT}{workdir}{style.RESET_ALL}'
            f' -> '
            f'{style.BRIGHT}{SKY_REMOTE_WORKDIR}{style.RESET_ALL}')
        os.makedirs(os.path.expanduser(self.log_dir), exist_ok=True)
        os.system(f'touch {log_path}')
        tail_cmd = f'tail -n100 -f {log_path}'
        logger.info('To view detailed progress: '
                    f'{style.BRIGHT}{tail_cmd}{style.RESET_ALL}')
        with log_utils.safe_rich_status('[bold cyan]Syncing[/]'):
            subprocess_utils.run_in_parallel(_sync_workdir_node, runners)

    def _sync_file_mounts(
        self,
        handle: CloudVmRayResourceHandle,
        all_file_mounts: Dict[Path, Path],
        storage_mounts: Dict[Path, storage_lib.Storage],
    ) -> None:
        """Mounts all user files to the remote nodes."""
        self._execute_file_mounts(handle, all_file_mounts)
        self._execute_storage_mounts(handle, storage_mounts)

    def _setup(self, handle: CloudVmRayResourceHandle, task: task_lib.Task,
               detach_setup: bool) -> None:
        start = time.time()
        style = colorama.Style
        fore = colorama.Fore

        if task.setup is None:
            return

        setup_script = log_lib.make_task_bash_script(task.setup,
                                                     env_vars=task.envs)
        with tempfile.NamedTemporaryFile('w', prefix='sky_setup_') as f:
            f.write(setup_script)
            f.flush()
            setup_sh_path = f.name
            setup_file = os.path.basename(setup_sh_path)
            # Sync the setup script up and run it.
            ip_list = handle.external_ips()
            port_list = handle.external_ssh_ports()
            assert ip_list is not None, 'external_ips is not cached in handle'
            ssh_credentials = backend_utils.ssh_credential_from_yaml(
                handle.cluster_yaml, handle.docker_user)
            # Disable connection sharing for setup script to avoid old
            # connections being reused, which may cause stale ssh agent
            # forwarding.
            ssh_credentials.pop('ssh_control_name')
            runners = command_runner.SSHCommandRunner.make_runner_list(
                ip_list, port_list=port_list, **ssh_credentials)

            # Need this `-i` option to make sure `source ~/.bashrc` work
            setup_cmd = f'/bin/bash -i /tmp/{setup_file} 2>&1'

            def _setup_node(runner: command_runner.SSHCommandRunner) -> None:
                runner.rsync(source=setup_sh_path,
                             target=f'/tmp/{setup_file}',
                             up=True,
                             stream_logs=False)
                if detach_setup:
                    return
                setup_log_path = os.path.join(self.log_dir,
                                              f'setup-{runner.ip}.log')
                returncode = runner.run(
                    setup_cmd,
                    log_path=setup_log_path,
                    process_stream=False,
                )

                def error_message() -> str:
                    # Use the function to avoid tailing the file in success case
                    try:
                        last_10_lines = subprocess.run(
                            [
                                'tail', '-n10',
                                os.path.expanduser(setup_log_path)
                            ],
                            stdout=subprocess.PIPE,
                            check=True).stdout.decode('utf-8')
                    except subprocess.CalledProcessError:
                        last_10_lines = None

                    err_msg = (
                        f'Failed to setup with return code {returncode}. '
                        f'Check the details in log: {setup_log_path}')
                    if last_10_lines:
                        err_msg += (
                            f'\n\n{colorama.Fore.RED}'
                            '****** START Last lines of setup output ******'
                            f'{colorama.Style.RESET_ALL}\n'
                            f'{last_10_lines}'
                            f'{colorama.Fore.RED}'
                            '******* END Last lines of setup output *******'
                            f'{colorama.Style.RESET_ALL}')
                    return err_msg

                subprocess_utils.handle_returncode(returncode=returncode,
                                                   command=setup_cmd,
                                                   error_msg=error_message)

            num_nodes = len(ip_list)
            plural = 's' if num_nodes > 1 else ''
            if not detach_setup:
                logger.info(
                    f'{fore.CYAN}Running setup on {num_nodes} node{plural}.'
                    f'{style.RESET_ALL}')
            subprocess_utils.run_in_parallel(_setup_node, runners)

        if detach_setup:
            # Only set this when setup needs to be run outside the self._setup()
            # as part of a job (--detach-setup).
            self._setup_cmd = setup_cmd
            return
        logger.info(f'{fore.GREEN}Setup completed.{style.RESET_ALL}')
        end = time.time()
        logger.debug(f'Setup took {end - start} seconds.')

    def _exec_code_on_head(
        self,
        handle: CloudVmRayResourceHandle,
        codegen: str,
        job_id: int,
        executable: str,
        detach_run: bool = False,
        spot_dag: Optional['dag.Dag'] = None,
    ) -> None:
        """Executes generated code on the head node."""
        style = colorama.Style
        fore = colorama.Fore
        ssh_credentials = backend_utils.ssh_credential_from_yaml(
<<<<<<< HEAD
            handle.cluster_yaml, handle.docker_user)
=======
            handle.cluster_yaml)
        head_ssh_port = backend_utils.get_head_ssh_port(handle)
>>>>>>> 2b2a158c
        runner = command_runner.SSHCommandRunner(handle.head_ip,
                                                 port=head_ssh_port,
                                                 **ssh_credentials)
        with tempfile.NamedTemporaryFile('w', prefix='sky_app_') as fp:
            fp.write(codegen)
            fp.flush()
            script_path = os.path.join(SKY_REMOTE_APP_DIR, f'sky_job_{job_id}')
            # We choose to sync code + exec, because the alternative of 'ray
            # submit' may not work as it may use system python (python2) to
            # execute the script.  Happens for AWS.
            runner.rsync(source=fp.name,
                         target=script_path,
                         up=True,
                         stream_logs=False)
        remote_log_dir = self.log_dir
        remote_log_path = os.path.join(remote_log_dir, 'run.log')

        assert executable == 'python3', executable
        cd = f'cd {SKY_REMOTE_WORKDIR}'

        job_owner = ssh_credentials['ssh_user']
        if handle.docker_user is not None:
            job_owner = handle.docker_user
        ray_job_id = job_lib.make_ray_job_id(job_id, job_owner)
        if isinstance(handle.launched_resources.cloud, clouds.Local):
            # Ray Multitenancy is unsupported.
            # (Git Issue) https://github.com/ray-project/ray/issues/6800
            # Temporary workaround - wrap the run command in a script, and
            # execute it as the specified user.
            executable = onprem_utils.get_python_executable(handle.cluster_name)
            ray_command = (f'{cd} && {executable} -u {script_path} '
                           f'> {remote_log_path} 2>&1')
            job_submit_cmd = self._setup_and_create_job_cmd_on_local_head(
                handle, ray_command, ray_job_id)
        else:
            job_submit_cmd = (
                'RAY_DASHBOARD_PORT=$(python -c "from sky.skylet import job_lib; print(job_lib.get_job_submission_port())" 2> /dev/null || echo 8265);'  # pylint: disable=line-too-long
                f'{cd} && ray job submit '
                '--address=http://127.0.0.1:$RAY_DASHBOARD_PORT '
                f'--submission-id {ray_job_id} --no-wait '
                f'"{executable} -u {script_path} > {remote_log_path} 2>&1"')

            mkdir_code = (f'{cd} && mkdir -p {remote_log_dir} && '
                          f'touch {remote_log_path}')
            code = job_lib.JobLibCodeGen.queue_job(job_id, job_submit_cmd)
            job_submit_cmd = mkdir_code + ' && ' + code

            if spot_dag is not None:
                # Add the spot job to spot queue table.
                spot_codegen = spot_lib.SpotCodeGen()
                spot_code = spot_codegen.set_pending(job_id, spot_dag)
                # Set the spot job to PENDING state to make sure that this spot
                # job appears in the `sky spot queue`, when there are already 16
                # controller process jobs running on the controller VM with 8
                # CPU cores.
                # The spot job should be set to PENDING state *after* the
                # controller process job has been queued, as our skylet on spot
                # controller will set the spot job in FAILED state if the
                # controller process job does not exist.
                # We cannot set the spot job to PENDING state in the codegen for
                # the controller process job, as it will stay in the job pending
                # table and not be executed until there is an empty slot.
                job_submit_cmd = job_submit_cmd + ' && ' + spot_code

        returncode, stdout, stderr = self.run_on_head(handle,
                                                      job_submit_cmd,
                                                      stream_logs=False,
                                                      require_outputs=True)

        if 'has no attribute' in stdout:
            # Happens when someone calls `sky exec` but remote is outdated
            # necessicating calling `sky launch`
            with ux_utils.print_exception_no_traceback():
                raise RuntimeError(
                    f'{colorama.Fore.RED}SkyPilot runtime is stale on the '
                    'remote cluster. To update, run: sky launch -c '
                    f'{handle.cluster_name}{colorama.Style.RESET_ALL}')

        subprocess_utils.handle_returncode(returncode,
                                           job_submit_cmd,
                                           f'Failed to submit job {job_id}.',
                                           stderr=stdout + stderr)

        logger.info('Job submitted with Job ID: '
                    f'{style.BRIGHT}{job_id}{style.RESET_ALL}')

        try:
            if not detach_run:
                if handle.cluster_name == spot_lib.SPOT_CONTROLLER_NAME:
                    self.tail_spot_logs(handle, job_id)
                else:
                    # Sky logs. Not using subprocess.run since it will make the
                    # ssh keep connected after ctrl-c.
                    self.tail_logs(handle, job_id)
        finally:
            name = handle.cluster_name
            if name == spot_lib.SPOT_CONTROLLER_NAME:
                logger.info(
                    f'{fore.CYAN}Spot Job ID: '
                    f'{style.BRIGHT}{job_id}{style.RESET_ALL}'
                    '\nTo cancel the job:\t\t'
                    f'{backend_utils.BOLD}sky spot cancel {job_id}'
                    f'{backend_utils.RESET_BOLD}'
                    '\nTo stream job logs:\t\t'
                    f'{backend_utils.BOLD}sky spot logs {job_id}'
                    f'{backend_utils.RESET_BOLD}'
                    f'\nTo stream controller logs:\t'
                    f'{backend_utils.BOLD}sky spot logs --controller {job_id}'
                    f'{backend_utils.RESET_BOLD}'
                    '\nTo view all spot jobs:\t\t'
                    f'{backend_utils.BOLD}sky spot queue'
                    f'{backend_utils.RESET_BOLD}'
                    '\nTo view the spot job dashboard:\t'
                    f'{backend_utils.BOLD}sky spot dashboard'
                    f'{backend_utils.RESET_BOLD}')
            else:
                logger.info(f'{fore.CYAN}Job ID: '
                            f'{style.BRIGHT}{job_id}{style.RESET_ALL}'
                            '\nTo cancel the job:\t'
                            f'{backend_utils.BOLD}sky cancel {name} {job_id}'
                            f'{backend_utils.RESET_BOLD}'
                            '\nTo stream job logs:\t'
                            f'{backend_utils.BOLD}sky logs {name} {job_id}'
                            f'{backend_utils.RESET_BOLD}'
                            '\nTo view the job queue:\t'
                            f'{backend_utils.BOLD}sky queue {name}'
                            f'{backend_utils.RESET_BOLD}')

    def _setup_and_create_job_cmd_on_local_head(
        self,
        handle: CloudVmRayResourceHandle,
        ray_command: str,
        ray_job_id: str,
    ):
        """Generates and prepares job submission code for local clusters."""
        ssh_credentials = backend_utils.ssh_credential_from_yaml(
            handle.cluster_yaml, handle.docker_user)
        ssh_user = ssh_credentials['ssh_user']
        runner = command_runner.SSHCommandRunner(handle.head_ip,
                                                 **ssh_credentials)
        remote_log_dir = self.log_dir
        with tempfile.NamedTemporaryFile('w', prefix='sky_local_app_') as fp:
            fp.write(ray_command)
            fp.flush()
            run_file = os.path.basename(fp.name)
            remote_run_file = f'/tmp/sky_local/{run_file}'
            # Ensures remote_run_file directory is created.
            runner.run(f'mkdir -p {os.path.dirname(remote_run_file)}',
                       stream_logs=False)
            # We choose to sync code + exec, so that Ray job submission API will
            # work for the multitenant case.
            runner.rsync(source=fp.name,
                         target=remote_run_file,
                         up=True,
                         stream_logs=False)
        runner.run(f'mkdir -p {remote_log_dir}; chmod a+rwx {remote_run_file}',
                   stream_logs=False)
        switch_user_cmd = job_lib.make_job_command_with_user_switching(
            ssh_user, remote_run_file)
        switch_user_cmd = ' '.join(switch_user_cmd)
        job_submit_cmd = (
            'ray job submit '
            '--address='
            f'http://127.0.0.1:{constants.SKY_REMOTE_RAY_DASHBOARD_PORT} '
            f'--submission-id {ray_job_id} '
            f'--no-wait -- {switch_user_cmd}')
        return job_submit_cmd

    def _add_job(self, handle: CloudVmRayResourceHandle,
                 job_name: Optional[str], resources_str: str) -> int:
        username = getpass.getuser()
        code = job_lib.JobLibCodeGen.add_job(job_name, username,
                                             self.run_timestamp, resources_str)
        returncode, job_id_str, stderr = self.run_on_head(handle,
                                                          code,
                                                          stream_logs=False,
                                                          require_outputs=True,
                                                          separate_stderr=True)
        # TODO(zhwu): this sometimes will unexpectedly fail, we can add
        # retry for this, after we figure out the reason.
        subprocess_utils.handle_returncode(returncode, code,
                                           'Failed to fetch job id.', stderr)
        try:
            job_id_match = _JOB_ID_PATTERN.search(job_id_str)
            if job_id_match is not None:
                job_id = int(job_id_match.group(1))
            else:
                # For backward compatibility.
                job_id = int(job_id_str)
        except ValueError as e:
            logger.error(stderr)
            raise ValueError(f'Failed to parse job id: {job_id_str}; '
                             f'Returncode: {returncode}') from e
        return job_id

    def _execute(
        self,
        handle: CloudVmRayResourceHandle,
        task: task_lib.Task,
        detach_run: bool,
        dryrun: bool = False,
    ) -> None:
        if task.run is None:
            logger.info('Run commands not specified or empty.')
            return
        # Check the task resources vs the cluster resources. Since `sky exec`
        # will not run the provision and _check_existing_cluster
        self.check_resources_fit_cluster(handle, task)

        resources_str = backend_utils.get_task_resources_str(task)

        if dryrun:
            logger.info(f'Dryrun complete. Would have run:\n{task}')
            return

        job_id = self._add_job(handle, task.name, resources_str)

        is_tpu_vm_pod = tpu_utils.is_tpu_vm_pod(handle.launched_resources)
        # Case: task_lib.Task(run, num_nodes=N) or TPU VM Pods
        if task.num_nodes > 1 or is_tpu_vm_pod:
            self._execute_task_n_nodes(handle, task, job_id, detach_run)
        else:
            # Case: task_lib.Task(run, num_nodes=1)
            self._execute_task_one_node(handle, task, job_id, detach_run)

    def _post_execute(self, handle: CloudVmRayResourceHandle,
                      down: bool) -> None:
        fore = colorama.Fore
        style = colorama.Style
        name = handle.cluster_name
        if name == spot_lib.SPOT_CONTROLLER_NAME or down:
            return
        stop_str = ('\nTo stop the cluster:'
                    f'\t{backend_utils.BOLD}sky stop {name}'
                    f'{backend_utils.RESET_BOLD}')
        if isinstance(handle.launched_resources.cloud, clouds.Local):
            stop_str = ''
        logger.info(f'\n{fore.CYAN}Cluster name: '
                    f'{style.BRIGHT}{name}{style.RESET_ALL}'
                    '\nTo log into the head VM:\t'
                    f'{backend_utils.BOLD}ssh {name}'
                    f'{backend_utils.RESET_BOLD}'
                    '\nTo submit a job:'
                    f'\t\t{backend_utils.BOLD}sky exec {name} yaml_file'
                    f'{backend_utils.RESET_BOLD}'
                    f'{stop_str}'
                    '\nTo teardown the cluster:'
                    f'\t{backend_utils.BOLD}sky down {name}'
                    f'{backend_utils.RESET_BOLD}')
        if handle.tpu_delete_script is not None:
            logger.info('Tip: `sky down` will delete launched TPU(s) too.')

    def _teardown_ephemeral_storage(self, task: task_lib.Task) -> None:
        storage_mounts = task.storage_mounts
        if storage_mounts is not None:
            for _, storage in storage_mounts.items():
                if not storage.persistent:
                    storage.delete()

    def _teardown(self,
                  handle: CloudVmRayResourceHandle,
                  terminate: bool,
                  purge: bool = False):
        """Tear down/ Stop the cluster.

        Args:
            handle: The handle to the cluster.
            terminate: Terminate or stop the cluster.
            purge: Purge the cluster record from the cluster table, even if
                the teardown fails.
        Raises:
            exceptions.ClusterOwnerIdentityMismatchError: If the cluster is
                owned by another user.
            exceptions.CloudUserIdentityError: if we fail to get the current
                user identity.
            RuntimeError: If the cluster fails to be terminated/stopped.
        """
        cluster_name = handle.cluster_name
        # Check if the cluster is owned by the current user. Raise
        # exceptions.ClusterOwnerIdentityMismatchError
        yellow = colorama.Fore.YELLOW
        reset = colorama.Style.RESET_ALL
        is_identity_mismatch_and_purge = False
        try:
            backend_utils.check_owner_identity(cluster_name)
        except exceptions.ClusterOwnerIdentityMismatchError as e:
            if purge:
                logger.error(e)
                verbed = 'terminated' if terminate else 'stopped'
                logger.warning(
                    f'{yellow}Purge (-p/--purge) is set, ignoring the '
                    f'identity mismatch error and removing '
                    f'the cluser record from cluster table.{reset}\n{yellow}It '
                    'is the user\'s responsibility to ensure that this '
                    f'cluster is actually {verbed} on the cloud.{reset}')
                is_identity_mismatch_and_purge = True
            else:
                raise

        lock_path = os.path.expanduser(
            backend_utils.CLUSTER_STATUS_LOCK_PATH.format(cluster_name))

        try:
            # TODO(mraheja): remove pylint disabling when filelock
            # version updated
            # pylint: disable=abstract-class-instantiated
            with filelock.FileLock(
                    lock_path,
                    backend_utils.CLUSTER_STATUS_LOCK_TIMEOUT_SECONDS):
                self.teardown_no_lock(
                    handle,
                    terminate,
                    purge,
                    # When --purge is set and we already see an ID mismatch
                    # error, we skip the refresh codepath. This is because
                    # refresh checks current user identity can throw
                    # ClusterOwnerIdentityMismatchError. The argument/flag
                    # `purge` should bypass such ID mismatch errors.
                    refresh_cluster_status=not is_identity_mismatch_and_purge)
            if terminate:
                common_utils.remove_file_if_exists(lock_path)
        except filelock.Timeout as e:
            raise RuntimeError(
                f'Cluster {cluster_name!r} is locked by {lock_path}. '
                'Check to see if it is still being launched.') from e

    # --- CloudVMRayBackend Specific APIs ---

    def get_job_status(
        self,
        handle: CloudVmRayResourceHandle,
        job_ids: Optional[List[int]] = None,
        stream_logs: bool = True
    ) -> Dict[Optional[int], Optional[job_lib.JobStatus]]:
        code = job_lib.JobLibCodeGen.get_job_status(job_ids)
        returncode, stdout, stderr = self.run_on_head(handle,
                                                      code,
                                                      stream_logs=stream_logs,
                                                      require_outputs=True,
                                                      separate_stderr=True)
        subprocess_utils.handle_returncode(returncode, code,
                                           'Failed to get job status.', stderr)
        statuses = job_lib.load_statuses_payload(stdout)
        return statuses

    def cancel_jobs(self, handle: CloudVmRayResourceHandle,
                    jobs: Optional[List[int]]):
        job_owner = onprem_utils.get_job_owner(handle.cluster_yaml,
                                               handle.docker_user)
        code = job_lib.JobLibCodeGen.cancel_jobs(job_owner, jobs)

        # All error messages should have been redirected to stdout.
        returncode, stdout, _ = self.run_on_head(handle,
                                                 code,
                                                 stream_logs=False,
                                                 require_outputs=True)
        subprocess_utils.handle_returncode(
            returncode, code,
            f'Failed to cancel jobs on cluster {handle.cluster_name}.', stdout)

    def sync_down_logs(
            self,
            handle: CloudVmRayResourceHandle,
            job_ids: Optional[List[str]],
            local_dir: str = constants.SKY_LOGS_DIRECTORY) -> Dict[str, str]:
        """Sync down logs for the given job_ids.

        Returns:
            A dictionary mapping job_id to log path.
        """
        code = job_lib.JobLibCodeGen.get_run_timestamp_with_globbing(job_ids)
        returncode, run_timestamps, stderr = self.run_on_head(
            handle,
            code,
            stream_logs=False,
            require_outputs=True,
            separate_stderr=True)
        subprocess_utils.handle_returncode(returncode, code,
                                           'Failed to sync logs.', stderr)
        run_timestamps = common_utils.decode_payload(run_timestamps)
        if not run_timestamps:
            logger.info(f'{colorama.Fore.YELLOW}'
                        'No matching log directories found'
                        f'{colorama.Style.RESET_ALL}')
            return {}

        job_ids = list(run_timestamps.keys())
        run_timestamps = list(run_timestamps.values())
        remote_log_dirs = [
            os.path.join(constants.SKY_LOGS_DIRECTORY, run_timestamp)
            for run_timestamp in run_timestamps
        ]
        local_log_dirs = [
            os.path.expanduser(os.path.join(local_dir, run_timestamp))
            for run_timestamp in run_timestamps
        ]

        style = colorama.Style
        fore = colorama.Fore
        for job_id, log_dir in zip(job_ids, local_log_dirs):
            logger.info(f'{fore.CYAN}Job {job_id} logs: {log_dir}'
                        f'{style.RESET_ALL}')

        ip_list = handle.external_ips()
        assert ip_list is not None, 'external_ips is not cached in handle'
        ssh_port_list = handle.external_ssh_ports()
        assert ssh_port_list is not None, 'external_ssh_ports is not cached ' \
                                          'in handle'
        ssh_credentials = backend_utils.ssh_credential_from_yaml(
            handle.cluster_yaml, handle.docker_user)
        runners = command_runner.SSHCommandRunner.make_runner_list(
            ip_list, port_list=ssh_port_list, **ssh_credentials)

        def _rsync_down(args) -> None:
            """Rsync down logs from remote nodes.

            Args:
                args: A tuple of (runner, local_log_dir, remote_log_dir)
            """
            (runner, local_log_dir, remote_log_dir) = args
            try:
                os.makedirs(local_log_dir, exist_ok=True)
                runner.rsync(
                    source=f'{remote_log_dir}/*',
                    target=local_log_dir,
                    up=False,
                    stream_logs=False,
                )
            except exceptions.CommandError as e:
                if e.returncode == exceptions.RSYNC_FILE_NOT_FOUND_CODE:
                    # Raised by rsync_down. Remote log dir may not exist, since
                    # the job can be run on some part of the nodes.
                    logger.debug(f'{runner.ip} does not have the tasks/*.')
                else:
                    raise

        parallel_args = [[runner, *item]
                         for item in zip(local_log_dirs, remote_log_dirs)
                         for runner in runners]
        subprocess_utils.run_in_parallel(_rsync_down, parallel_args)
        return dict(zip(job_ids, local_log_dirs))

    def tail_logs(self,
                  handle: CloudVmRayResourceHandle,
                  job_id: Optional[int],
                  spot_job_id: Optional[int] = None,
                  follow: bool = True) -> int:
        job_owner = onprem_utils.get_job_owner(handle.cluster_yaml,
                                               handle.docker_user)
        code = job_lib.JobLibCodeGen.tail_logs(job_owner,
                                               job_id,
                                               spot_job_id=spot_job_id,
                                               follow=follow)
        if job_id is None and spot_job_id is None:
            logger.info(
                'Job ID not provided. Streaming the logs of the latest job.')

        # With the stdin=subprocess.DEVNULL, the ctrl-c will not directly
        # kill the process, so we need to handle it manually here.
        if threading.current_thread() is threading.main_thread():
            signal.signal(signal.SIGINT, backend_utils.interrupt_handler)
            signal.signal(signal.SIGTSTP, backend_utils.stop_handler)
        try:
            returncode = self.run_on_head(
                handle,
                code,
                stream_logs=True,
                process_stream=False,
                # Allocate a pseudo-terminal to disable output buffering.
                # Otherwise, there may be 5 minutes delay in logging.
                ssh_mode=command_runner.SshMode.INTERACTIVE,
                # Disable stdin to avoid ray outputs mess up the terminal with
                # misaligned output in multithreading/multiprocessing.
                # Refer to: https://github.com/ray-project/ray/blob/d462172be7c5779abf37609aed08af112a533e1e/python/ray/autoscaler/_private/subprocess_output_util.py#L264 # pylint: disable=line-too-long
                stdin=subprocess.DEVNULL,
            )
        except SystemExit as e:
            returncode = e.code
        return returncode

    def tail_spot_logs(self,
                       handle: CloudVmRayResourceHandle,
                       job_id: Optional[int] = None,
                       job_name: Optional[str] = None,
                       follow: bool = True) -> None:
        # if job_name is not None, job_id should be None
        assert job_name is None or job_id is None, (job_name, job_id)
        if job_name is not None:
            code = spot_lib.SpotCodeGen.stream_logs_by_name(job_name, follow)
        else:
            code = spot_lib.SpotCodeGen.stream_logs_by_id(job_id, follow)

        # With the stdin=subprocess.DEVNULL, the ctrl-c will not directly
        # kill the process, so we need to handle it manually here.
        if threading.current_thread() is threading.main_thread():
            signal.signal(signal.SIGINT, backend_utils.interrupt_handler)
            signal.signal(signal.SIGTSTP, backend_utils.stop_handler)

        # Refer to the notes in tail_logs.
        self.run_on_head(
            handle,
            code,
            stream_logs=True,
            process_stream=False,
            ssh_mode=command_runner.SshMode.INTERACTIVE,
            stdin=subprocess.DEVNULL,
        )

    def teardown_no_lock(self,
                         handle: CloudVmRayResourceHandle,
                         terminate: bool,
                         purge: bool = False,
                         post_teardown_cleanup: bool = True,
                         refresh_cluster_status: bool = True) -> None:
        """Teardown the cluster without acquiring the cluster status lock.

        NOTE: This method should not be called without holding the cluster
        status lock already.

        refresh_cluster_status is only used internally in the status refresh
        process, and should not be set to False in other cases.

        Raises:
            RuntimeError: If the cluster fails to be terminated/stopped.
        """
        if refresh_cluster_status:
            prev_cluster_status, _ = (
                backend_utils.refresh_cluster_status_handle(
                    handle.cluster_name, acquire_per_cluster_status_lock=False))
        else:
            record = global_user_state.get_cluster_from_name(
                handle.cluster_name)
            prev_cluster_status = record[
                'status'] if record is not None else None
        if prev_cluster_status is None:
            # When the cluster is not in the cluster table, we guarantee that
            # all related resources / cache / config are cleaned up, i.e. it
            # is safe to skip and return True.
            ux_utils.console_newline()
            logger.warning(
                f'Cluster {handle.cluster_name!r} is already terminated. '
                'Skipped.')
            return
        log_path = os.path.join(os.path.expanduser(self.log_dir),
                                'teardown.log')
        log_abs_path = os.path.abspath(log_path)
        cloud = handle.launched_resources.cloud
        config = common_utils.read_yaml(handle.cluster_yaml)
        cluster_name = handle.cluster_name

        # Avoid possibly unbound warnings. Code below must overwrite these vars:
        returncode = 0
        stdout = ''
        stderr = ''

        # Use the new provisioner for AWS.
        if isinstance(cloud, (clouds.AWS, clouds.GCP)):
            # Stop the ray autoscaler first to avoid the head node trying to
            # re-launch the worker nodes, during the termination of the
            # cluster.
            try:
                # We do not check the return code, since Ray returns
                # non-zero return code when calling Ray stop,
                # even when the command was executed successfully.
                self.run_on_head(handle, 'ray stop --force')
            except RuntimeError:
                # This error is expected if the previous cluster IP is
                # failed to be found,
                # i.e., the cluster is already stopped/terminated.
                if prev_cluster_status == status_lib.ClusterStatus.UP:
                    logger.warning(
                        'Failed to take down Ray autoscaler on the head node. '
                        'It might be because the cluster\'s head node has '
                        'already been terminated. It is fine to skip this.')
            operation_fn = provision_lib.stop_instances
            if terminate:
                operation_fn = provision_lib.terminate_instances
            try:
                operation_fn(repr(cloud),
                             cluster_name,
                             provider_config=config['provider'])
            except Exception as e:  # pylint: disable=broad-except
                if purge:
                    logger.warning(
                        _TEARDOWN_PURGE_WARNING.format(
                            reason='stopping/terminating cluster nodes',
                            details=common_utils.format_exception(
                                e, use_bracket=True)))
                else:
                    raise

            if post_teardown_cleanup:
                self.post_teardown_cleanup(handle, terminate, purge)
            return

        if terminate and isinstance(cloud, clouds.Azure):
            # Here we handle termination of Azure by ourselves instead of Ray
            # autoscaler.
            resource_group = config['provider']['resource_group']
            terminate_cmd = f'az group delete -y --name {resource_group}'
            with log_utils.safe_rich_status(f'[bold cyan]Terminating '
                                            f'[green]{cluster_name}'):
                returncode, stdout, stderr = log_lib.run_with_log(
                    terminate_cmd,
                    log_abs_path,
                    shell=True,
                    stream_logs=False,
                    require_outputs=True)

        elif (isinstance(cloud, clouds.IBM) and terminate and
              prev_cluster_status == status_lib.ClusterStatus.STOPPED):
            # pylint: disable= W0622 W0703 C0415
            from sky.adaptors import ibm
            from sky.skylet.providers.ibm.vpc_provider import IBMVPCProvider

            config_provider = common_utils.read_yaml(
                handle.cluster_yaml)['provider']
            region = config_provider['region']
            cluster_name = handle.cluster_name
            search_client = ibm.search_client()
            vpc_found = False
            # pylint: disable=unsubscriptable-object
            vpcs_filtered_by_tags_and_region = search_client.search(
                query=f'type:vpc AND tags:{cluster_name} AND region:{region}',
                fields=['tags', 'region', 'type'],
                limit=1000).get_result()['items']
            vpc_id = None
            try:
                # pylint: disable=line-too-long
                vpc_id = vpcs_filtered_by_tags_and_region[0]['crn'].rsplit(
                    ':', 1)[-1]
                vpc_found = True
            except Exception:
                logger.critical('failed to locate vpc for ibm cloud')
                returncode = -1

            if vpc_found:
                # pylint: disable=line-too-long E1136
                # Delete VPC and it's associated resources
                vpc_provider = IBMVPCProvider(
                    config_provider['resource_group_id'], region, cluster_name)
                vpc_provider.delete_vpc(vpc_id, region)
                # successfully removed cluster as no exception was raised
                returncode = 0

        elif terminate and isinstance(cloud, clouds.SCP):
            config['provider']['cache_stopped_nodes'] = not terminate
            provider = SCPNodeProvider(config['provider'], handle.cluster_name)
            try:
                if not os.path.exists(provider.metadata.path):
                    raise SCPError('SKYPILOT_ERROR_NO_NODES_LAUNCHED: '
                                   'Metadata file does not exist.')

                with open(provider.metadata.path, 'r') as f:
                    metadata = json.load(f)
                    node_id = next(iter(metadata.values())).get(
                        'creation', {}).get('virtualServerId', None)
                    provider.terminate_node(node_id)
                returncode = 0
            except SCPError as e:
                returncode = 1
                stdout = ''
                stderr = str(e)

        # Apr, 2023 by Hysun(hysun.he@oracle.com): Added support for OCI
        # May, 2023 by Hysun: Allow terminate INIT cluster which may have
        # some instances provisioning in background but not completed.
        elif (isinstance(cloud, clouds.OCI) and terminate and
              prev_cluster_status in (status_lib.ClusterStatus.STOPPED,
                                      status_lib.ClusterStatus.INIT)):
            region = config['provider']['region']

            # pylint: disable=import-outside-toplevel
            from sky.skylet.providers.oci.query_helper import oci_query_helper
            from ray.autoscaler.tags import TAG_RAY_CLUSTER_NAME

            # 0: All terminated successfully, failed count otherwise
            returncode = oci_query_helper.terminate_instances_by_tags(
                {TAG_RAY_CLUSTER_NAME: cluster_name}, region)

            # To avoid undefined local variables error.
            stdout = stderr = ''
        else:
            config['provider']['cache_stopped_nodes'] = not terminate
            with tempfile.NamedTemporaryFile('w',
                                             prefix='sky_',
                                             delete=False,
                                             suffix='.yml') as f:
                common_utils.dump_yaml(f.name, config)
                f.flush()

                teardown_verb = 'Terminating' if terminate else 'Stopping'
                with log_utils.safe_rich_status(f'[bold cyan]{teardown_verb} '
                                                f'[green]{cluster_name}'):
                    # FIXME(zongheng): support retries. This call can fail for
                    # example due to GCP returning list requests per limit
                    # exceeded.
                    returncode, stdout, stderr = log_lib.run_with_log(
                        ['ray', 'down', '-y', f.name],
                        log_abs_path,
                        stream_logs=False,
                        require_outputs=True,
                        # Disable stdin to avoid ray outputs mess up the
                        # terminal with misaligned output when multithreading/
                        # multiprocessing are used.
                        # Refer to: https://github.com/ray-project/ray/blob/d462172be7c5779abf37609aed08af112a533e1e/python/ray/autoscaler/_private/subprocess_output_util.py#L264 # pylint: disable=line-too-long
                        stdin=subprocess.DEVNULL)
        if returncode != 0:
            if purge:
                logger.warning(
                    _TEARDOWN_PURGE_WARNING.format(
                        reason='stopping/terminating cluster nodes',
                        details=stderr))
            # 'TPU must be specified.': This error returns when we call "gcloud
            #   delete" with an empty VM list where no instance exists. Safe to
            #   ignore it and do cleanup locally. TODO(wei-lin): refactor error
            #   handling mechanism.
            #
            # 'SKYPILOT_ERROR_NO_NODES_LAUNCHED': this indicates nodes are
            #   never launched and the errors are related to pre-launch
            #   configurations (such as VPC not found). So it's safe & good UX
            #   to not print a failure message.
            #
            # '(ResourceGroupNotFound)': this indicates the resource group on
            #   Azure is not found. That means the cluster is already deleted
            #   on the cloud. So it's safe & good UX to not print a failure
            #   message.
            elif ('TPU must be specified.' not in stderr and
                  'SKYPILOT_ERROR_NO_NODES_LAUNCHED: ' not in stderr and
                  '(ResourceGroupNotFound)' not in stderr):
                raise RuntimeError(
                    _TEARDOWN_FAILURE_MESSAGE.format(
                        extra_reason='',
                        cluster_name=handle.cluster_name,
                        stdout=stdout,
                        stderr=stderr))

        # No need to clean up if the cluster is already terminated
        # (i.e., prev_status is None), as the cleanup has already been done
        # if the cluster is removed from the status table.
        if post_teardown_cleanup:
            self.post_teardown_cleanup(handle, terminate, purge)

    def post_teardown_cleanup(self,
                              handle: CloudVmRayResourceHandle,
                              terminate: bool,
                              purge: bool = False) -> None:
        """Cleanup local configs/caches and delete TPUs after teardown.

        This method will handle the following cleanup steps:
        * Deleting the TPUs;
        * Removing ssh configs for the cluster;
        * Updating the local state of the cluster;
        * Removing the terminated cluster's scripts and ray yaml files.

        Raises:
            RuntimeError: If it fails to delete the TPU.
        """
        log_path = os.path.join(os.path.expanduser(self.log_dir),
                                'teardown.log')
        log_abs_path = os.path.abspath(log_path)

        if (handle.tpu_delete_script is not None and
                os.path.exists(handle.tpu_delete_script)):
            with log_utils.safe_rich_status('[bold cyan]Terminating TPU...'):
                tpu_rc, tpu_stdout, tpu_stderr = log_lib.run_with_log(
                    ['bash', handle.tpu_delete_script],
                    log_abs_path,
                    stream_logs=False,
                    require_outputs=True)
            if tpu_rc != 0:
                if _TPU_NOT_FOUND_ERROR in tpu_stderr:
                    logger.info('TPU not found. '
                                'It should have been deleted already.')
                elif purge:
                    logger.warning(
                        _TEARDOWN_PURGE_WARNING.format(
                            reason='stopping/terminating TPU',
                            details=tpu_stderr))
                else:
                    raise RuntimeError(
                        _TEARDOWN_FAILURE_MESSAGE.format(
                            extra_reason='It is caused by TPU failure.',
                            cluster_name=handle.cluster_name,
                            stdout=tpu_stdout,
                            stderr=tpu_stderr))
        if (terminate and handle.launched_resources.is_image_managed is True):
            # Delete the image when terminating a "cloned" cluster, i.e.,
            # whose image is created by SkyPilot (--clone-disk-from)
            logger.debug(f'Deleting image {handle.launched_resources.image_id}')
            cluster_resources = handle.launched_resources
            cluster_cloud = cluster_resources.cloud
            image_dict = cluster_resources.image_id
            assert cluster_cloud is not None, cluster_resources
            assert image_dict is not None and len(image_dict) == 1
            image_id = list(image_dict.values())[0]
            try:
                cluster_cloud.delete_image(image_id,
                                           handle.launched_resources.region)
            except exceptions.CommandError as e:
                logger.warning(
                    f'Failed to delete cloned image {image_id}. Please '
                    'remove it manually to avoid image leakage. Details: '
                    f'{common_utils.format_exception(e, use_bracket=True)}')
        if terminate:
            cloud = handle.launched_resources.cloud
            config = common_utils.read_yaml(handle.cluster_yaml)
            if isinstance(cloud, (clouds.AWS, clouds.GCP)):
                # Clean up AWS SGs
                provision_lib.cleanup_ports(repr(cloud), handle.cluster_name,
                                            config['provider'])

        # The cluster file must exist because the cluster_yaml will only
        # be removed after the cluster entry in the database is removed.
        config = common_utils.read_yaml(handle.cluster_yaml)
        auth_config = config['auth']
        backend_utils.SSHConfigHelper.remove_cluster(handle.cluster_name,
                                                     handle.head_ip,
                                                     auth_config)

        global_user_state.remove_cluster(handle.cluster_name,
                                         terminate=terminate)

        if terminate:
            # Clean up TPU creation/deletion scripts
            if handle.tpu_delete_script is not None:
                assert handle.tpu_create_script is not None
                common_utils.remove_file_if_exists(handle.tpu_create_script)
                common_utils.remove_file_if_exists(handle.tpu_delete_script)

            # Clean up generated config
            # No try-except is needed since Ray will fail to teardown the
            # cluster if the cluster_yaml is missing.
            common_utils.remove_file_if_exists(handle.cluster_yaml)

    def set_autostop(self,
                     handle: CloudVmRayResourceHandle,
                     idle_minutes_to_autostop: Optional[int],
                     down: bool = False,
                     stream_logs: bool = True) -> None:
        if idle_minutes_to_autostop is not None:
            code = autostop_lib.AutostopCodeGen.set_autostop(
                idle_minutes_to_autostop, self.NAME, down)
            returncode, _, stderr = self.run_on_head(handle,
                                                     code,
                                                     require_outputs=True,
                                                     stream_logs=stream_logs)
            subprocess_utils.handle_returncode(returncode,
                                               code,
                                               'Failed to set autostop',
                                               stderr=stderr,
                                               stream_logs=stream_logs)
            global_user_state.set_cluster_autostop_value(
                handle.cluster_name, idle_minutes_to_autostop, down)

    def is_definitely_autostopping(self,
                                   handle: CloudVmRayResourceHandle,
                                   stream_logs: bool = True) -> bool:
        """Check if the cluster is autostopping.

        Returns:
            True if the cluster is definitely autostopping. It is possible
            that the cluster is still autostopping when False is returned,
            due to errors like transient network issues.
        """
        if handle.head_ip is None:
            # The head node of the cluster is not UP or in an abnormal state.
            # We cannot check if the cluster is autostopping.
            return False
        code = autostop_lib.AutostopCodeGen.is_autostopping()
        returncode, stdout, stderr = self.run_on_head(handle,
                                                      code,
                                                      require_outputs=True,
                                                      stream_logs=stream_logs)

        if returncode == 0:
            return common_utils.decode_payload(stdout)
        logger.debug(f'Failed to check if cluster is autostopping: {stderr}')
        return False

    # TODO(zhwu): Refactor this to a CommandRunner class, so different backends
    # can support its own command runner.
    @timeline.event
    def run_on_head(
        self,
        handle: CloudVmRayResourceHandle,
        cmd: str,
        *,
        port_forward: Optional[List[int]] = None,
        log_path: str = '/dev/null',
        stream_logs: bool = False,
        ssh_mode: command_runner.SshMode = command_runner.SshMode.
        NON_INTERACTIVE,
        under_remote_workdir: bool = False,
        require_outputs: bool = False,
        separate_stderr: bool = False,
        process_stream: bool = True,
        **kwargs,
    ) -> Union[int, Tuple[int, str, str]]:
        """Runs 'cmd' on the cluster's head node.

        Args:
            handle: The ResourceHandle to the cluster.
            cmd: The command to run.

            Advanced options:

            port_forward: A list of ports to forward.
            log_path: The path to the log file.
            stream_logs: Whether to stream the logs to stdout/stderr.
            ssh_mode: The mode to use for ssh.
                See command_runner.SSHCommandRunner.SSHMode for more details.
            under_remote_workdir: Whether to run the command under the remote
                workdir ~/sky_workdir.
            require_outputs: Whether to return the stdout and stderr of the
                command.
            separate_stderr: Whether to separate stderr from stdout.
            process_stream: Whether to post-process the stdout/stderr of the
                command, such as replacing or skipping lines on the fly. If
                enabled, lines are printed only when '\r' or '\n' is found.
        """
        head_ip = backend_utils.get_head_ip(handle, _FETCH_IP_MAX_ATTEMPTS)
        head_ssh_port = backend_utils.get_head_ssh_port(handle,
                                                        _FETCH_IP_MAX_ATTEMPTS)
        ssh_credentials = backend_utils.ssh_credential_from_yaml(
<<<<<<< HEAD
            handle.cluster_yaml, handle.docker_user)
        runner = command_runner.SSHCommandRunner(head_ip, **ssh_credentials)
=======
            handle.cluster_yaml)
        runner = command_runner.SSHCommandRunner(head_ip,
                                                 port=head_ssh_port,
                                                 **ssh_credentials)
>>>>>>> 2b2a158c
        if under_remote_workdir:
            cmd = f'cd {SKY_REMOTE_WORKDIR} && {cmd}'

        return runner.run(
            cmd,
            port_forward=port_forward,
            log_path=log_path,
            process_stream=process_stream,
            stream_logs=stream_logs,
            ssh_mode=ssh_mode,
            require_outputs=require_outputs,
            separate_stderr=separate_stderr,
            **kwargs,
        )

    # --- Utilities ---

    @timeline.event
    def _check_existing_cluster(
            self,
            task: task_lib.Task,
            to_provision: Optional[resources_lib.Resources],
            cluster_name: str,
            dryrun: bool = False) -> RetryingVmProvisioner.ToProvisionConfig:
        """Checks if the cluster exists and returns the provision config.

        Raises:
            exceptions.ResourcesMismatchError: If the resources in the task
                does not match the existing cluster.
            exceptions.InvalidClusterNameError: If the cluster name is invalid.
            # TODO(zhwu): complete the list of exceptions.
        """
        record = global_user_state.get_cluster_from_name(cluster_name)
        handle_before_refresh = None if record is None else record['handle']
        status_before_refresh = None if record is None else record['status']

        prev_cluster_status, handle = (status_before_refresh,
                                       handle_before_refresh)

        if not dryrun:
            prev_cluster_status, handle = (
                backend_utils.refresh_cluster_status_handle(
                    cluster_name,
                    # We force refresh for the init status to determine the
                    # actual state of a previous cluster in INIT state.
                    #
                    # This is important for the case, where an existing cluster
                    # is transitioned into INIT state due to key interruption
                    # during launching, with the following steps:
                    # (1) launch, after answering prompt immediately ctrl-c;
                    # (2) launch again.
                    # If we don't refresh the state of the cluster and reset it
                    # back to STOPPED, our failover logic will consider it as an
                    # abnormal cluster after hitting resources capacity limit on
                    # the cloud, and will start failover. This is not desired,
                    # because the user may want to keep the data on the disk of
                    # that cluster.
                    force_refresh_statuses={status_lib.ClusterStatus.INIT},
                    acquire_per_cluster_status_lock=False,
                ))
        if prev_cluster_status is not None:
            assert handle is not None
            # Cluster already exists.
            self.check_resources_fit_cluster(handle, task)
            # Use the existing cluster.
            assert handle.launched_resources is not None, (cluster_name, handle)
            return RetryingVmProvisioner.ToProvisionConfig(
                cluster_name,
                handle.launched_resources,
                handle.launched_nodes,
                prev_cluster_status=prev_cluster_status)
        usage_lib.messages.usage.set_new_cluster()
        assert len(task.resources) == 1, task.resources
        # Use the task_cloud, because the cloud in `to_provision` can be changed
        # later during the retry.
        resources = list(task.resources)[0]
        task_cloud = (resources.cloud
                      if resources.cloud is not None else clouds.Cloud)
        task_cloud.check_cluster_name_is_valid(cluster_name)

        if to_provision is None:
            # The cluster is recently terminated either by autostop or manually
            # terminated on the cloud. We should use the previously terminated
            # resources to provision the cluster.
            assert isinstance(
                handle_before_refresh, CloudVmRayResourceHandle), (
                    f'Trying to launch cluster {cluster_name!r} recently '
                    'terminated  on the cloud, but the handle is not a '
                    f'CloudVmRayResourceHandle ({handle_before_refresh}).')
            status_before_refresh_str = None
            if status_before_refresh is not None:
                status_before_refresh_str = status_before_refresh.value

            logger.info(
                f'The cluster {cluster_name!r} (status: '
                f'{status_before_refresh_str}) was not found on the cloud: it '
                'may be autodowned, manually terminated, or its launch never '
                'succeeded. Provisioning a new cluster by using the same '
                'resources as its original launch.')
            to_provision = handle_before_refresh.launched_resources
            self.check_resources_fit_cluster(handle_before_refresh, task)

        cloud = to_provision.cloud
        if isinstance(cloud, clouds.Local):
            # The field ssh_user is specified in the cluster config file.
            ssh_user = onprem_utils.get_local_cluster_config_or_error(
                cluster_name)['auth']['ssh_user']
            logger.info(f'{colorama.Fore.CYAN}Connecting to local cluster: '
                        f'{cluster_name!r} [Username: {ssh_user}].'
                        f'{colorama.Style.RESET_ALL}\n'
                        'Run `sky status` to see existing clusters.')
        else:
            logger.info(
                f'{colorama.Fore.CYAN}Creating a new cluster: "{cluster_name}" '
                f'[{task.num_nodes}x {to_provision}].'
                f'{colorama.Style.RESET_ALL}\n'
                'Tip: to reuse an existing cluster, '
                'specify --cluster (-c). '
                'Run `sky status` to see existing clusters.')
        return RetryingVmProvisioner.ToProvisionConfig(cluster_name,
                                                       to_provision,
                                                       task.num_nodes,
                                                       prev_cluster_status=None)

    def _set_tpu_name(self, handle: CloudVmRayResourceHandle,
                      tpu_name: str) -> None:
        """Sets TPU_NAME on all nodes."""
        ip_list = handle.external_ips()
        assert ip_list is not None, 'external_ips is not cached in handle'
        ssh_credentials = backend_utils.ssh_credential_from_yaml(
            handle.cluster_yaml, handle.docker_user)

        runners = command_runner.SSHCommandRunner.make_runner_list(
            ip_list, port_list=None, **ssh_credentials)

        def _setup_tpu_name_on_node(
                runner: command_runner.SSHCommandRunner) -> None:
            cmd = (f'[[ -z $TPU_NAME ]] && echo "export TPU_NAME={tpu_name}" '
                   '>> ~/.bashrc || echo "TPU_NAME already set"')
            returncode = runner.run(cmd,
                                    log_path=os.path.join(
                                        self.log_dir, 'tpu_setup.log'))
            subprocess_utils.handle_returncode(
                returncode, cmd, 'Failed to set TPU_NAME on node.')

        subprocess_utils.run_in_parallel(_setup_tpu_name_on_node, runners)

    def _execute_file_mounts(self, handle: CloudVmRayResourceHandle,
                             file_mounts: Dict[Path, Path]):
        """Executes file mounts.

        Rsyncing local files and copying from remote stores.
        """
        # File mounts handling for remote paths possibly without write access:
        #  (1) in 'file_mounts' sections, add <prefix> to these target paths.
        #  (2) then, create symlinks from '/.../file' to '<prefix>/.../file'.
        if file_mounts is None or not file_mounts:
            return
        symlink_commands = []
        fore = colorama.Fore
        style = colorama.Style
        logger.info(f'{fore.CYAN}Processing file mounts.{style.RESET_ALL}')
        start = time.time()
        ip_list = handle.external_ips()
        port_list = handle.external_ssh_ports()
        assert ip_list is not None, 'external_ips is not cached in handle'
        ssh_credentials = backend_utils.ssh_credential_from_yaml(
            handle.cluster_yaml, handle.docker_user)
        runners = command_runner.SSHCommandRunner.make_runner_list(
            ip_list, port_list=port_list, **ssh_credentials)
        log_path = os.path.join(self.log_dir, 'file_mounts.log')

        # Check the files and warn
        for dst, src in file_mounts.items():
            if not data_utils.is_cloud_store_url(src):
                full_src = os.path.abspath(os.path.expanduser(src))
                # Checked during Task.set_file_mounts().
                assert os.path.exists(full_src), f'{full_src} does not exist.'
                src_size = backend_utils.path_size_megabytes(full_src)
                if src_size >= _PATH_SIZE_MEGABYTES_WARN_THRESHOLD:
                    logger.warning(
                        f'{fore.YELLOW}The size of file mount src {src!r} '
                        f'is {src_size} MB. Try to keep src small or use '
                        '.gitignore to exclude large files, as large sizes '
                        f'will slow down rsync. {style.RESET_ALL}')
                if os.path.islink(full_src):
                    logger.warning(
                        f'{fore.YELLOW}Source path {src!r} is a symlink. '
                        f'Symlink contents are not uploaded.{style.RESET_ALL}')

        os.makedirs(os.path.expanduser(self.log_dir), exist_ok=True)
        os.system(f'touch {log_path}')
        tail_cmd = f'tail -n100 -f {log_path}'
        logger.info('To view detailed progress: '
                    f'{style.BRIGHT}{tail_cmd}{style.RESET_ALL}')

        for dst, src in file_mounts.items():
            # TODO: room for improvement.  Here there are many moving parts
            # (download gsutil on remote, run gsutil on remote).  Consider
            # alternatives (smart_open, each provider's own sdk), a
            # data-transfer container etc.
            if not os.path.isabs(dst) and not dst.startswith('~/'):
                dst = f'{SKY_REMOTE_WORKDIR}/{dst}'
            # Sync 'src' to 'wrapped_dst', a safe-to-write "wrapped" path.
            wrapped_dst = dst
            if not dst.startswith('~/') and not dst.startswith('/tmp/'):
                # Handles the remote paths possibly without write access.
                # (1) add <prefix> to these target paths.
                wrapped_dst = backend_utils.FileMountHelper.wrap_file_mount(dst)
                cmd = backend_utils.FileMountHelper.make_safe_symlink_command(
                    source=dst, target=wrapped_dst)
                symlink_commands.append(cmd)

            if not data_utils.is_cloud_store_url(src):
                full_src = os.path.abspath(os.path.expanduser(src))

                if os.path.isfile(full_src):
                    mkdir_for_wrapped_dst = (
                        f'mkdir -p {os.path.dirname(wrapped_dst)}')
                else:
                    mkdir_for_wrapped_dst = f'mkdir -p {wrapped_dst}'

                # TODO(mluo): Fix method so that mkdir and rsync run together
                backend_utils.parallel_data_transfer_to_nodes(
                    runners,
                    source=src,
                    target=wrapped_dst,
                    cmd=mkdir_for_wrapped_dst,
                    run_rsync=True,
                    action_message='Syncing',
                    log_path=log_path,
                    stream_logs=False,
                )
                continue

            storage = cloud_stores.get_storage_from_path(src)
            if storage.is_directory(src):
                sync = storage.make_sync_dir_command(source=src,
                                                     destination=wrapped_dst)
                # It is a directory so make sure it exists.
                mkdir_for_wrapped_dst = f'mkdir -p {wrapped_dst}'
            else:
                sync = storage.make_sync_file_command(source=src,
                                                      destination=wrapped_dst)
                # It is a file so make sure *its parent dir* exists.
                mkdir_for_wrapped_dst = (
                    f'mkdir -p {os.path.dirname(wrapped_dst)}')

            download_target_commands = [
                # Ensure sync can write to wrapped_dst (e.g., '/data/').
                mkdir_for_wrapped_dst,
                # Both the wrapped and the symlink dir exist; sync.
                sync,
            ]
            command = ' && '.join(download_target_commands)
            # dst is only used for message printing.
            backend_utils.parallel_data_transfer_to_nodes(
                runners,
                source=src,
                target=dst,
                cmd=command,
                run_rsync=False,
                action_message='Syncing',
                log_path=log_path,
                stream_logs=False,
            )
        # (2) Run the commands to create symlinks on all the nodes.
        symlink_command = ' && '.join(symlink_commands)
        if symlink_command:

            def _symlink_node(runner: command_runner.SSHCommandRunner):
                returncode = runner.run(symlink_command, log_path=log_path)
                subprocess_utils.handle_returncode(
                    returncode, symlink_command,
                    'Failed to create symlinks. The target destination '
                    f'may already exist. Log: {log_path}')

            subprocess_utils.run_in_parallel(_symlink_node, runners)
        end = time.time()
        logger.debug(f'File mount sync took {end - start} seconds.')

    def _execute_storage_mounts(self, handle: CloudVmRayResourceHandle,
                                storage_mounts: Dict[Path,
                                                     storage_lib.Storage]):
        """Executes storage mounts: installing mounting tools and mounting."""
        # Process only mount mode objects here. COPY mode objects have been
        # converted to regular copy file mounts and thus have been handled
        # in the '__execute_file_mounts' method.
        storage_mounts = {
            path: storage_mount
            for path, storage_mount in storage_mounts.items()
            if storage_mount.mode == storage_lib.StorageMode.MOUNT
        }

        if not storage_mounts:
            return

        cloud = handle.launched_resources.cloud
        # TODO(romil): Support Mounting for Local (remove sudo installation)
        if isinstance(cloud, clouds.Local):
            logger.warning(
                f'{colorama.Fore.YELLOW}Sky On-prem does not support '
                f'mounting. No action will be taken.{colorama.Style.RESET_ALL}')
            return

        fore = colorama.Fore
        style = colorama.Style
        plural = 's' if len(storage_mounts) > 1 else ''
        logger.info(f'{fore.CYAN}Processing {len(storage_mounts)} '
                    f'storage mount{plural}.{style.RESET_ALL}')
        start = time.time()
        ip_list = handle.external_ips()
        port_list = handle.external_ssh_ports()
        assert ip_list is not None, 'external_ips is not cached in handle'
        ssh_credentials = backend_utils.ssh_credential_from_yaml(
            handle.cluster_yaml, handle.docker_user)
        runners = command_runner.SSHCommandRunner.make_runner_list(
            ip_list, port_list=port_list, **ssh_credentials)
        log_path = os.path.join(self.log_dir, 'storage_mounts.log')

        for dst, storage_obj in storage_mounts.items():
            if not os.path.isabs(dst) and not dst.startswith('~/'):
                dst = f'{SKY_REMOTE_WORKDIR}/{dst}'
            # Get the first store and use it to mount
            store = list(storage_obj.stores.values())[0]
            mount_cmd = store.mount_command(dst)
            src_print = (storage_obj.source
                         if storage_obj.source else storage_obj.name)
            if isinstance(src_print, list):
                src_print = ', '.join(src_print)
            try:
                backend_utils.parallel_data_transfer_to_nodes(
                    runners,
                    source=src_print,
                    target=dst,
                    cmd=mount_cmd,
                    run_rsync=False,
                    action_message='Mounting',
                    log_path=log_path,
                )
            except exceptions.CommandError as e:
                if e.returncode == exceptions.MOUNT_PATH_NON_EMPTY_CODE:
                    mount_path = (f'{colorama.Fore.RED}'
                                  f'{colorama.Style.BRIGHT}{dst}'
                                  f'{colorama.Style.RESET_ALL}')
                    error_msg = (f'Mount path {mount_path} is non-empty.'
                                 f' {mount_path} may be a standard unix '
                                 f'path or may contain files from a previous'
                                 f' task. To fix, change the mount path'
                                 f' to an empty or non-existent path.')
                    raise RuntimeError(error_msg) from None
                else:
                    # Strip the command (a big heredoc) from the exception
                    raise exceptions.CommandError(
                        e.returncode, command='to mount',
                        error_msg=e.error_msg) from None

        end = time.time()
        logger.debug(f'Storage mount sync took {end - start} seconds.')

    def _execute_task_one_node(self, handle: CloudVmRayResourceHandle,
                               task: task_lib.Task, job_id: int,
                               detach_run: bool) -> None:
        # Launch the command as a Ray task.
        log_dir = os.path.join(self.log_dir, 'tasks')

        accelerator_dict = backend_utils.get_task_demands_dict(task)
        internal_ips = handle.internal_ips()
        assert internal_ips is not None, 'internal_ips is not cached in handle'

        codegen = RayCodeGen()
        is_local = isinstance(handle.launched_resources.cloud, clouds.Local)
        codegen.add_prologue(job_id, is_local=is_local)
        codegen.add_gang_scheduling_placement_group_and_setup(
            1,
            accelerator_dict,
            stable_cluster_internal_ips=internal_ips,
            setup_cmd=self._setup_cmd,
            setup_log_path=os.path.join(log_dir, 'setup.log'),
            envs=task.envs,
        )

        if callable(task.run):
            run_fn_code = textwrap.dedent(inspect.getsource(task.run))
            run_fn_name = task.run.__name__
            codegen.register_run_fn(run_fn_code, run_fn_name)

        # If it is a managed spot job, the TASK_ID_ENV_VAR will have been
        # already set by the controller.
        job_run_id = task.envs.get(
            constants.TASK_ID_ENV_VAR,
            common_utils.get_global_job_id(self.run_timestamp,
                                           cluster_name=handle.cluster_name,
                                           job_id=str(job_id)))

        command_for_node = task.run if isinstance(task.run, str) else None
        use_sudo = isinstance(handle.launched_resources.cloud, clouds.Local)
        codegen.add_ray_task(
            bash_script=command_for_node,
            env_vars=task.envs,
            task_name=task.name,
            job_run_id=job_run_id,
            ray_resources_dict=backend_utils.get_task_demands_dict(task),
            log_dir=log_dir,
            use_sudo=use_sudo)

        codegen.add_epilogue()

        self._exec_code_on_head(handle,
                                codegen.build(),
                                job_id,
                                executable='python3',
                                detach_run=detach_run,
                                spot_dag=task.spot_dag)

    def _execute_task_n_nodes(self, handle: CloudVmRayResourceHandle,
                              task: task_lib.Task, job_id: int,
                              detach_run: bool) -> None:
        # Strategy:
        #   ray.init(...)
        #   for node:
        #     submit _run_cmd(cmd) with resource {node_i: 1}
        log_dir_base = self.log_dir
        log_dir = os.path.join(log_dir_base, 'tasks')
        accelerator_dict = backend_utils.get_task_demands_dict(task)
        internal_ips = handle.internal_ips()
        assert internal_ips is not None, 'internal_ips is not cached in handle'

        # If TPU VM Pods is used, #num_nodes should be #num_tpu_devices
        is_tpu_vm_pod = tpu_utils.is_tpu_vm_pod(handle.launched_resources)
        if is_tpu_vm_pod:
            num_actual_nodes = tpu_utils.get_num_tpu_devices(
                handle.launched_resources)
        else:
            num_actual_nodes = task.num_nodes
        assert isinstance(num_actual_nodes, int), num_actual_nodes

        codegen = RayCodeGen()
        is_local = isinstance(handle.launched_resources.cloud, clouds.Local)
        codegen.add_prologue(job_id, is_local=is_local)
        codegen.add_gang_scheduling_placement_group_and_setup(
            num_actual_nodes,
            accelerator_dict,
            stable_cluster_internal_ips=internal_ips,
            setup_cmd=self._setup_cmd,
            setup_log_path=os.path.join(log_dir, 'setup.log'),
            envs=task.envs)

        if callable(task.run):
            run_fn_code = textwrap.dedent(inspect.getsource(task.run))
            run_fn_name = task.run.__name__
            codegen.register_run_fn(run_fn_code, run_fn_name)

        # If it is a managed spot job, the TASK_ID_ENV_VAR will have been
        # already set by the controller.
        job_run_id = task.envs.get(
            constants.TASK_ID_ENV_VAR,
            common_utils.get_global_job_id(self.run_timestamp,
                                           cluster_name=handle.cluster_name,
                                           job_id=str(job_id)))

        # TODO(zhwu): The resources limitation for multi-node ray.tune and
        # horovod should be considered.
        for i in range(num_actual_nodes):
            command_for_node = task.run if isinstance(task.run, str) else None

            # Ray's per-node resources, to constrain scheduling each command to
            # the corresponding node, represented by private IPs.
            use_sudo = isinstance(handle.launched_resources.cloud, clouds.Local)
            codegen.add_ray_task(
                bash_script=command_for_node,
                env_vars=task.envs,
                task_name=task.name,
                job_run_id=job_run_id,
                ray_resources_dict=accelerator_dict,
                log_dir=log_dir,
                gang_scheduling_id=i,
                use_sudo=use_sudo,
            )

        codegen.add_epilogue()
        # TODO(zhanghao): Add help info for downloading logs.
        self._exec_code_on_head(handle,
                                codegen.build(),
                                job_id,
                                executable='python3',
                                detach_run=detach_run,
                                spot_dag=task.spot_dag)<|MERGE_RESOLUTION|>--- conflicted
+++ resolved
@@ -2135,7 +2135,7 @@
     - (optional) Docker user name
     - (optional) If TPU(s) are managed, a path to a deletion script.
     """
-    _VERSION = 4
+    _VERSION = 5
 
     def __init__(self,
                  *,
@@ -2384,12 +2384,10 @@
             head_ip = state.pop('head_ip', None)
             state['stable_internal_external_ips'] = None
         if version < 4:
-<<<<<<< HEAD
-            state['docker_user'] = None
-=======
             # Version 4 adds self.stable_ssh_ports for Kubernetes support
             state['stable_ssh_ports'] = None
->>>>>>> 2b2a158c
+        if version < 5:
+            state['docker_user'] = None
 
         self.__dict__.update(state)
 
@@ -2973,12 +2971,8 @@
         style = colorama.Style
         fore = colorama.Fore
         ssh_credentials = backend_utils.ssh_credential_from_yaml(
-<<<<<<< HEAD
             handle.cluster_yaml, handle.docker_user)
-=======
-            handle.cluster_yaml)
         head_ssh_port = backend_utils.get_head_ssh_port(handle)
->>>>>>> 2b2a158c
         runner = command_runner.SSHCommandRunner(handle.head_ip,
                                                  port=head_ssh_port,
                                                  **ssh_credentials)
@@ -3904,15 +3898,10 @@
         head_ssh_port = backend_utils.get_head_ssh_port(handle,
                                                         _FETCH_IP_MAX_ATTEMPTS)
         ssh_credentials = backend_utils.ssh_credential_from_yaml(
-<<<<<<< HEAD
             handle.cluster_yaml, handle.docker_user)
-        runner = command_runner.SSHCommandRunner(head_ip, **ssh_credentials)
-=======
-            handle.cluster_yaml)
         runner = command_runner.SSHCommandRunner(head_ip,
                                                  port=head_ssh_port,
                                                  **ssh_credentials)
->>>>>>> 2b2a158c
         if under_remote_workdir:
             cmd = f'cd {SKY_REMOTE_WORKDIR} && {cmd}'
 
