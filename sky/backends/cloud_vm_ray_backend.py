"""Backend: runs on cloud virtual machines, managed by Ray."""
import copy
import enum
import functools
import getpass
import inspect
import json
import math
import os
import pathlib
import re
import shlex
import signal
import subprocess
import sys
import tempfile
import textwrap
import threading
import time
import typing
from typing import (Any, Callable, Dict, Iterable, List, Optional, Set, Tuple,
                    Union)

import colorama
import filelock

import sky
from sky import backends
from sky import check as sky_check
from sky import cloud_stores
from sky import clouds
from sky import exceptions
from sky import global_user_state
from sky import jobs as managed_jobs
from sky import optimizer
from sky import provision as provision_lib
from sky import resources as resources_lib
from sky import sky_logging
from sky import status_lib
from sky import task as task_lib
from sky.backends import backend_utils
from sky.backends import wheel_utils
from sky.clouds import service_catalog
from sky.clouds.utils import gcp_utils
from sky.data import data_utils
from sky.data import storage as storage_lib
from sky.provision import common as provision_common
from sky.provision import instance_setup
from sky.provision import metadata_utils
from sky.provision import provisioner
from sky.provision.kubernetes import utils as kubernetes_utils
from sky.skylet import autostop_lib
from sky.skylet import constants
from sky.skylet import job_lib
from sky.skylet import log_lib
from sky.usage import usage_lib
from sky.utils import accelerator_registry
from sky.utils import command_runner
from sky.utils import common_utils
from sky.utils import controller_utils
from sky.utils import log_utils
from sky.utils import resources_utils
from sky.utils import rich_utils
from sky.utils import subprocess_utils
from sky.utils import timeline
from sky.utils import ux_utils

if typing.TYPE_CHECKING:
    from sky import dag

Path = str

SKY_REMOTE_APP_DIR = backend_utils.SKY_REMOTE_APP_DIR
SKY_REMOTE_WORKDIR = constants.SKY_REMOTE_WORKDIR

logger = sky_logging.init_logger(__name__)

_PATH_SIZE_MEGABYTES_WARN_THRESHOLD = 256

# Timeout (seconds) for provision progress: if in this duration no new nodes
# are launched, abort and failover.
_NODES_LAUNCHING_PROGRESS_TIMEOUT = {
    clouds.AWS: 90,
    clouds.Azure: 90,
    clouds.GCP: 240,
    clouds.Lambda: 300,
    clouds.IBM: 160,
    clouds.OCI: 300,
    clouds.Paperspace: 600,
    clouds.Kubernetes: 300,
    clouds.Vsphere: 240,
}

# Time gap between retries after failing to provision in all possible places.
# Used only if --retry-until-up is set.
_RETRY_UNTIL_UP_INIT_GAP_SECONDS = 30

# The maximum retry count for fetching IP address.
_FETCH_IP_MAX_ATTEMPTS = 3

# How many times to query the cloud provider to make sure instances are
# stopping/terminating, and how long to wait between each query.
_TEARDOWN_WAIT_MAX_ATTEMPTS = 10
_TEARDOWN_WAIT_BETWEEN_ATTEMPS_SECONDS = 1

_TEARDOWN_FAILURE_MESSAGE = (
    f'\n{colorama.Fore.RED}Failed to terminate '
    '{cluster_name}. {extra_reason}'
    'If you want to ignore this error and remove the cluster '
    'from the status table, use `sky down --purge`.'
    f'{colorama.Style.RESET_ALL}\n'
    '**** STDOUT ****\n'
    '{stdout}\n'
    '**** STDERR ****\n'
    '{stderr}')

_TEARDOWN_PURGE_WARNING = (
    f'{colorama.Fore.YELLOW}'
    'WARNING: Received non-zero exit code from {reason}. '
    'Make sure resources are manually deleted.\n'
    'Details: {details}'
    f'{colorama.Style.RESET_ALL}')

_RSYNC_NOT_FOUND_MESSAGE = (
    '`rsync` command is not found in the specified image. '
    'Please use an image with rsync installed.')

_TPU_NOT_FOUND_ERROR = 'ERROR: (gcloud.compute.tpus.delete) NOT_FOUND'

_MAX_RAY_UP_RETRY = 5

# Number of retries for getting zones.
_MAX_GET_ZONE_RETRY = 3

_JOB_ID_PATTERN = re.compile(r'Job ID: ([0-9]+)')

# Path to the monkey-patched ray up script.
# We don't do import then __file__ because that script needs to be filled in
# (so import would fail).
_RAY_UP_WITH_MONKEY_PATCHED_HASH_LAUNCH_CONF_PATH = (
    pathlib.Path(sky.__file__).resolve().parent / 'backends' /
    'monkey_patches' / 'monkey_patch_ray_up.py')

# The maximum size of a command line arguments is 128 KB, i.e. the command
# executed with /bin/sh should be less than 128KB.
# https://github.com/torvalds/linux/blob/master/include/uapi/linux/binfmts.h
#
# If a user have very long run or setup commands, the generated command may
# exceed the limit, as we directly include scripts in job submission commands.
# If the command is too long, we instead write it to a file, rsync and execute
# it.
#
# We use 120KB as a threshold to be safe for other arguments that
# might be added during ssh.
_MAX_INLINE_SCRIPT_LENGTH = 120 * 1024


def _is_command_length_over_limit(command: str) -> bool:
    """Check if the length of the command exceeds the limit.

    We calculate the length of the command after quoting the command twice as
    when it is executed by the CommandRunner, the command will be quoted twice
    to ensure the correctness, which will add significant length to the command.
    """

    quoted_length = len(shlex.quote(shlex.quote(command)))
    return quoted_length > _MAX_INLINE_SCRIPT_LENGTH


def _get_cluster_config_template(cloud):
    cloud_to_template = {
        clouds.AWS: 'aws-ray.yml.j2',
        clouds.Azure: 'azure-ray.yml.j2',
        clouds.Cudo: 'cudo-ray.yml.j2',
        clouds.GCP: 'gcp-ray.yml.j2',
        clouds.Lambda: 'lambda-ray.yml.j2',
        clouds.IBM: 'ibm-ray.yml.j2',
        clouds.SCP: 'scp-ray.yml.j2',
        clouds.OCI: 'oci-ray.yml.j2',
        clouds.Paperspace: 'paperspace-ray.yml.j2',
        clouds.DO: 'do-ray.yml.j2',
        clouds.RunPod: 'runpod-ray.yml.j2',
        clouds.Kubernetes: 'kubernetes-ray.yml.j2',
        clouds.Vsphere: 'vsphere-ray.yml.j2',
        clouds.Fluidstack: 'fluidstack-ray.yml.j2'
    }
    return cloud_to_template[type(cloud)]


def write_ray_up_script_with_patched_launch_hash_fn(
    cluster_config_path: str,
    ray_up_kwargs: Dict[str, bool],
) -> str:
    """Writes a Python script that runs `ray up` with our launch hash func.

    Our patched launch hash has one difference from the non-patched version: it
    does not include any `ssh_proxy_command` under `auth` as part of the hash
    calculation.
    """
    with open(_RAY_UP_WITH_MONKEY_PATCHED_HASH_LAUNCH_CONF_PATH,
              'r',
              encoding='utf-8') as f:
        ray_up_no_restart_script = f.read().format(
            ray_yaml_path=repr(cluster_config_path),
            ray_up_kwargs=ray_up_kwargs)
    with tempfile.NamedTemporaryFile('w',
                                     prefix='skypilot_ray_up_',
                                     suffix='.py',
                                     delete=False) as f:
        f.write(ray_up_no_restart_script)
        logger.debug(f'`ray up` script: {f.name}')
    return f.name


class RayCodeGen:
    """Code generator of a Ray program that executes a sky.Task.

    Usage:

      >> codegen = RayCodegen()
      >> codegen.add_prologue()

      >> codegen.add_ray_task(...)
      >> codegen.add_ray_task(...)

      >> codegen.add_epilogue()
      >> code = codegen.build()
    """

    def __init__(self):
        # Code generated so far, to be joined via '\n'.
        self._code = []
        # Guard method calling order.
        self._has_prologue = False
        self._has_epilogue = False

        # For n nodes gang scheduling.
        self._has_gang_scheduling = False
        self._num_nodes = 0

        self._has_register_run_fn = False

        # job_id
        # Job ID is used to identify the job (also this generated code).
        # It is a int automatically generated by the DB on the cluster
        # and monotonically increasing starting from 1.
        # To generate the job ID, we use the following logic:
        #   code = job_lib.JobLibCodeGen.add_job(username,
        #                                              run_timestamp)
        #   job_id = get_output(run_on_cluster(code))
        self.job_id = None

    def add_prologue(self, job_id: int) -> None:
        assert not self._has_prologue, 'add_prologue() called twice?'
        self._has_prologue = True
        self.job_id = job_id
        # Should use 'auto' or 'ray://<internal_head_ip>:10001' rather than
        # 'ray://localhost:10001', or 'ray://127.0.0.1:10001', for public cloud.
        # Otherwise, ray will fail to get the placement group because of a bug
        # in ray job.
        ray_address = 'auto'
        self._code = [
            textwrap.dedent(f"""\
            import getpass
            import hashlib
            import io
            import os
            import pathlib
            import selectors
            import shlex
            import subprocess
            import sys
            import tempfile
            import textwrap
            import time
            from typing import Dict, List, Optional, Tuple, Union

            # Set the environment variables to avoid deduplicating logs and
            # scheduler events. This should be set in driver code, since we are
            # not using `ray job submit` anymore, and the environment variables
            # from the ray cluster is not inherited.
            os.environ['RAY_DEDUP_LOGS'] = '0'
            os.environ['RAY_SCHEDULER_EVENTS'] = '0'

            import ray
            import ray.util as ray_util

            from sky.skylet import autostop_lib
            from sky.skylet import constants
            from sky.skylet import job_lib
            from sky.utils import log_utils
            from sky.utils import subprocess_utils

            SKY_REMOTE_WORKDIR = {constants.SKY_REMOTE_WORKDIR!r}

            kwargs = dict()
            # Only set the `_temp_dir` to SkyPilot's ray cluster directory when
            # the directory exists for backward compatibility for the VM
            # launched before #1790.
            if os.path.exists({constants.SKY_REMOTE_RAY_TEMPDIR!r}):
                kwargs['_temp_dir'] = {constants.SKY_REMOTE_RAY_TEMPDIR!r}
            ray.init(
                address={ray_address!r},
                namespace='__sky__{job_id}__',
                log_to_driver=True,
                **kwargs
            )
            def get_or_fail(futures, pg) -> List[int]:
                \"\"\"Wait for tasks, if any fails, cancel all unready.\"\"\"
                if not futures:
                    return []
                returncodes = [1] * len(futures)
                # Wait for 1 task to be ready.
                ready = []
                # Keep invoking ray.wait if ready is empty. This is because
                # ray.wait with timeout=None will only wait for 10**6 seconds,
                # which will cause tasks running for more than 12 days to return
                # before becoming ready.
                # (Such tasks are common in serving jobs.)
                # Reference: https://github.com/ray-project/ray/blob/ray-2.9.3/python/ray/_private/worker.py#L2845-L2846
                while not ready:
                    ready, unready = ray.wait(futures)
                idx = futures.index(ready[0])
                returncodes[idx] = ray.get(ready[0])
                while unready:
                    if returncodes[idx] != 0:
                        for task in unready:
                            # ray.cancel without force fails to kill tasks.
                            # We use force=True to kill unready tasks.
                            ray.cancel(task, force=True)
                            # Use SIGKILL=128+9 to indicate the task is forcely
                            # killed.
                            idx = futures.index(task)
                            returncodes[idx] = 137
                        break
                    ready, unready = ray.wait(unready)
                    idx = futures.index(ready[0])
                    returncodes[idx] = ray.get(ready[0])
                # Remove the placement group after all tasks are done, so that
                # the next job can be scheduled on the released resources
                # immediately.
                ray_util.remove_placement_group(pg)
                sys.stdout.flush()
                return returncodes

            run_fn = None
            futures = []
            """),
            # FIXME: This is a hack to make sure that the functions can be found
            # by ray.remote. This should be removed once we have a better way to
            # specify dependencies for ray.
            inspect.getsource(log_lib._ProcessingArgs),  # pylint: disable=protected-access
            inspect.getsource(log_lib._handle_io_stream),  # pylint: disable=protected-access
            inspect.getsource(log_lib.process_subprocess_stream),
            inspect.getsource(log_lib.run_with_log),
            inspect.getsource(log_lib.make_task_bash_script),
            inspect.getsource(log_lib.add_ray_env_vars),
            inspect.getsource(log_lib.run_bash_command_with_log),
            'run_bash_command_with_log = ray.remote(run_bash_command_with_log)',
        ]
        # Currently, the codegen program is/can only be submitted to the head
        # node, due to using job_lib for updating job statuses, and using
        # autostop_lib here.
        self._code.append(
            # Use hasattr to handle backward compatibility.
            # TODO(zongheng): remove in ~1-2 minor releases (currently 0.2.x).
            textwrap.dedent("""\
              if hasattr(autostop_lib, 'set_last_active_time_to_now'):
                  autostop_lib.set_last_active_time_to_now()
            """))
        self._code += [
            f'job_lib.set_status({job_id!r}, job_lib.JobStatus.PENDING)',
        ]

    def add_gang_scheduling_placement_group_and_setup(
        self,
        num_nodes: int,
        resources_dict: Dict[str, float],
        stable_cluster_internal_ips: List[str],
        env_vars: Dict[str, str],
        setup_cmd: Optional[str] = None,
        setup_log_path: Optional[str] = None,
    ) -> None:
        """Create the gang scheduling placement group for a Task.

        cluster_ips_sorted is used to ensure that the SKY_NODE_RANK environment
        variable is assigned in a deterministic order whenever a new task is
        added.
        """
        assert self._has_prologue, (
            'Call add_prologue() before '
            'add_gang_scheduling_placement_group_and_setup().')
        self._has_gang_scheduling = True
        self._num_nodes = num_nodes

        bundles = [copy.copy(resources_dict) for _ in range(num_nodes)]
        # Set CPU to avoid ray hanging the resources allocation
        # for remote functions, since the task will request 1 CPU
        # by default.
        task_cpu_demand = resources_dict.pop('CPU')

        if resources_dict:
            assert len(resources_dict) == 1, (
                'There can only be one type of accelerator per instance. '
                f'Found: {resources_dict}.')
            acc_name, acc_count = list(resources_dict.items())[0]
            gpu_dict = {'GPU': acc_count}
            # gpu_dict should be empty when the accelerator is not GPU.
            # TODO(zongheng,zhanghao): an alternative is to start the remote
            # cluster with custom resource 'GPU': <n> even if the accelerator(s)
            # are not GPU. We opt for the current solution for now.
            if accelerator_registry.is_schedulable_non_gpu_accelerator(
                    acc_name):
                gpu_dict = {}
            for bundle in bundles:
                bundle.update({
                    # Set the GPU to avoid ray hanging the resources allocation
                    **gpu_dict,
                })

        streaming_message = (
            f'{ux_utils.INDENT_LAST_SYMBOL}Job started. Streaming logs... '
            f'{colorama.Style.DIM}(Ctrl-C to exit log streaming; job will not '
            f'be killed){colorama.Style.RESET_ALL}')
        self._code += [
            textwrap.dedent(f"""\
                pg = ray_util.placement_group({json.dumps(bundles)}, 'STRICT_SPREAD')
                plural = 's' if {num_nodes} > 1 else ''
                node_str = f'{num_nodes} node{{plural}}'

                # We have this `INFO: Tip:` message only for backward
                # compatibility, because if a cluster has the old SkyPilot version,
                # it relies on this message to start log streaming.
                # This message will be skipped for new clusters, because we use
                # start_streaming_at for the `Waiting for task resources on`
                # message.
                # TODO: Remove this message in v0.9.0.
                message = ('{ux_utils.INDENT_SYMBOL}{colorama.Style.DIM}INFO: '
                           'Tip: use Ctrl-C to exit log streaming, not kill '
                           'the job.{colorama.Style.RESET_ALL}\\n')
                message += ('{ux_utils.INDENT_SYMBOL}{colorama.Style.DIM}'
                            'Waiting for task resources on '
                           f'{{node_str}}.{colorama.Style.RESET_ALL}')
                print(message, flush=True)
                # FIXME: This will print the error message from autoscaler if
                # it is waiting for other task to finish. We should hide the
                # error message.
                ray.get(pg.ready())
                print({streaming_message!r}, flush=True)
                """)
        ]

        job_id = self.job_id
        if setup_cmd is not None:
            setup_envs = env_vars.copy()
            setup_envs[constants.SKYPILOT_NUM_NODES] = str(num_nodes)
            self._code += [
                textwrap.dedent(f"""\
                setup_cmd = {setup_cmd!r}
                _SETUP_CPUS = 0.0001
                # The setup command will be run as a ray task with num_cpus=_SETUP_CPUS as the
                # requirement; this means Ray will set CUDA_VISIBLE_DEVICES to an empty string.
                # We unset it so that user setup command may properly use this env var.
                setup_cmd = 'unset CUDA_VISIBLE_DEVICES; ' + setup_cmd
                job_lib.set_status({job_id!r}, job_lib.JobStatus.SETTING_UP)

                # The schedule_step should be called after the job status is set to non-PENDING,
                # otherwise, the scheduler will think the current job is not submitted yet, and
                # skip the scheduling step.
                job_lib.scheduler.schedule_step()

                total_num_nodes = len(ray.nodes())
                setup_bundles = [{{"CPU": _SETUP_CPUS}} for _ in range(total_num_nodes)]
                setup_pg = ray.util.placement_group(setup_bundles, strategy='STRICT_SPREAD')
                setup_workers = [run_bash_command_with_log \\
                    .options(
                        name='setup',
                        num_cpus=_SETUP_CPUS,
                        scheduling_strategy=ray.util.scheduling_strategies.PlacementGroupSchedulingStrategy(
                            placement_group=setup_pg,
                            placement_group_bundle_index=i)
                    ) \\
                    .remote(
                        setup_cmd,
                        os.path.expanduser({setup_log_path!r}),
                        env_vars={setup_envs!r},
                        stream_logs=True,
                        with_ray=True,
                    ) for i in range(total_num_nodes)]
                setup_returncodes = get_or_fail(setup_workers, setup_pg)
                if sum(setup_returncodes) != 0:
                    job_lib.set_status({self.job_id!r}, job_lib.JobStatus.FAILED_SETUP)
                    # This waits for all streaming logs to finish.
                    time.sleep(1)
                    print('ERROR: {colorama.Fore.RED}Job {self.job_id}\\'s setup failed with '
                        'return code list:{colorama.Style.RESET_ALL}',
                        setup_returncodes,
                        flush=True)
                    # Need this to set the job status in ray job to be FAILED.
                    sys.exit(1)
                """)
            ]

        self._code.append(f'job_lib.set_job_started({self.job_id!r})')
        if setup_cmd is None:
            # Need to call schedule_step() to make sure the scheduler
            # schedule the next pending job.
            self._code.append('job_lib.scheduler.schedule_step()')

        # Export IP and node rank to the environment variables.
        self._code += [
            textwrap.dedent(f"""\
                @ray.remote
                def check_ip():
                    return ray.util.get_node_ip_address()
                gang_scheduling_id_to_ip = ray.get([
                    check_ip.options(
                            num_cpus={task_cpu_demand},
                            scheduling_strategy=ray.util.scheduling_strategies.PlacementGroupSchedulingStrategy(
                                placement_group=pg,
                                placement_group_bundle_index=i
                            )).remote()
                    for i in range(pg.bundle_count)
                ])

                cluster_ips_to_node_id = {{ip: i for i, ip in enumerate({stable_cluster_internal_ips!r})}}
                job_ip_rank_list = sorted(gang_scheduling_id_to_ip, key=cluster_ips_to_node_id.get)
                job_ip_rank_map = {{ip: i for i, ip in enumerate(job_ip_rank_list)}}
                job_ip_list_str = '\\n'.join(job_ip_rank_list)
                """),
        ]

    def register_run_fn(self, run_fn: str, run_fn_name: str) -> None:
        """Register the run function to be run on the remote cluster.

        Args:
            run_fn: The run function to be run on the remote cluster.
        """
        assert self._has_gang_scheduling, (
            'Call add_gang_scheduling_placement_group_and_setup() '
            'before register_run_fn().')
        assert not self._has_register_run_fn, (
            'register_run_fn() called twice?')
        self._has_register_run_fn = True

        self._code += [
            run_fn,
            f'run_fn = {run_fn_name}',
        ]

    def add_ray_task(self,
                     bash_script: Optional[str],
                     task_name: Optional[str],
                     ray_resources_dict: Dict[str, float],
                     log_dir: str,
                     env_vars: Optional[Dict[str, str]] = None,
                     gang_scheduling_id: int = 0) -> None:
        """Generates code for a ray remote task that runs a bash command."""
        assert self._has_gang_scheduling, (
            'Call add_gang_scheduling_placement_group_and_setup() before '
            'add_ray_task().')
        assert (not self._has_register_run_fn or
                bash_script is None), ('bash_script should '
                                       'be None when run_fn is registered.')
        task_cpu_demand = ray_resources_dict.pop('CPU')
        # Build remote_task.options(...)
        #   resources=...
        #   num_gpus=...
        options = []
        options.append(f'num_cpus={task_cpu_demand}')

        num_gpus = 0.0
        if ray_resources_dict:
            assert len(ray_resources_dict) == 1, (
                'There can only be one type of accelerator per instance. '
                f'Found: {ray_resources_dict}.')
            num_gpus = list(ray_resources_dict.values())[0]
            options.append(f'resources={json.dumps(ray_resources_dict)}')

            resources_key = list(ray_resources_dict.keys())[0]
            if not accelerator_registry.is_schedulable_non_gpu_accelerator(
                    resources_key):
                # `num_gpus` should be empty when the accelerator is not GPU.
                # FIXME: use a set of GPU types, instead of 'tpu' in the key.

                # Passing this ensures that the Ray remote task gets
                # CUDA_VISIBLE_DEVICES set correctly.  If not passed, that flag
                # would be force-set to empty by Ray.
                options.append(f'num_gpus={num_gpus}')
        options.append(
            'scheduling_strategy=ray.util.scheduling_strategies.PlacementGroupSchedulingStrategy('  # pylint: disable=line-too-long
            'placement_group=pg, '
            f'placement_group_bundle_index={gang_scheduling_id})')

        sky_env_vars_dict_str = [
            textwrap.dedent(f"""\
            sky_env_vars_dict = {{}}
            sky_env_vars_dict['{constants.SKYPILOT_NODE_IPS}'] = job_ip_list_str
            # Backward compatibility: Environment starting with `SKY_` is
            # deprecated. Remove it in v0.9.0.
            sky_env_vars_dict['SKY_NODE_IPS'] = job_ip_list_str
            sky_env_vars_dict['{constants.SKYPILOT_NUM_NODES}'] = len(job_ip_rank_list)
            """)
        ]

        if env_vars is not None:
            sky_env_vars_dict_str.extend(f'sky_env_vars_dict[{k!r}] = {v!r}'
                                         for k, v in env_vars.items())
        sky_env_vars_dict_str = '\n'.join(sky_env_vars_dict_str)

        options_str = ', '.join(options)
        logger.debug('Added Task with options: '
                     f'{options_str}')
        self._code += [
            sky_env_vars_dict_str,
            textwrap.dedent(f"""\
        script = {bash_script!r}
        if run_fn is not None:
            script = run_fn({gang_scheduling_id}, gang_scheduling_id_to_ip)


        if script is not None:
            sky_env_vars_dict['{constants.SKYPILOT_NUM_GPUS_PER_NODE}'] = {int(math.ceil(num_gpus))!r}
            # Backward compatibility: Environment starting with `SKY_` is
            # deprecated. Remove it in v0.9.0.
            sky_env_vars_dict['SKY_NUM_GPUS_PER_NODE'] = {int(math.ceil(num_gpus))!r}

            ip = gang_scheduling_id_to_ip[{gang_scheduling_id!r}]
            rank = job_ip_rank_map[ip]

            if len(cluster_ips_to_node_id) == 1: # Single-node task on single-node cluter
                name_str = '{task_name},' if {task_name!r} != None else 'task,'
                log_path = os.path.expanduser(os.path.join({log_dir!r}, 'run.log'))
            else: # Single-node or multi-node task on multi-node cluster
                idx_in_cluster = cluster_ips_to_node_id[ip]
                if cluster_ips_to_node_id[ip] == 0:
                    node_name = 'head'
                else:
                    node_name = f'worker{{idx_in_cluster}}'
                name_str = f'{{node_name}}, rank={{rank}},'
                log_path = os.path.expanduser(os.path.join({log_dir!r}, f'{{rank}}-{{node_name}}.log'))
            sky_env_vars_dict['{constants.SKYPILOT_NODE_RANK}'] = rank
            # Backward compatibility: Environment starting with `SKY_` is
            # deprecated. Remove it in v0.9.0.
            sky_env_vars_dict['SKY_NODE_RANK'] = rank

            sky_env_vars_dict['SKYPILOT_INTERNAL_JOB_ID'] = {self.job_id}
            # Backward compatibility: Environment starting with `SKY_` is
            # deprecated. Remove it in v0.9.0.
            sky_env_vars_dict['SKY_INTERNAL_JOB_ID'] = {self.job_id}

            futures.append(run_bash_command_with_log \\
                    .options(name=name_str, {options_str}) \\
                    .remote(
                        script,
                        log_path,
                        env_vars=sky_env_vars_dict,
                        stream_logs=True,
                        with_ray=True,
                    ))""")
        ]

    def add_epilogue(self) -> None:
        """Generates code that waits for all tasks, then exits."""
        assert self._has_prologue, 'Call add_prologue() before add_epilogue().'
        assert not self._has_epilogue, 'add_epilogue() called twice?'
        self._has_epilogue = True

        self._code += [
            textwrap.dedent(f"""\
            returncodes = get_or_fail(futures, pg)
            if sum(returncodes) != 0:
                job_lib.set_status({self.job_id!r}, job_lib.JobStatus.FAILED)
                # Schedule the next pending job immediately to make the job
                # scheduling more efficient.
                job_lib.scheduler.schedule_step()
                # This waits for all streaming logs to finish.
                time.sleep(0.5)
                reason = ''
                # 139 is the return code of SIGSEGV, i.e. Segmentation Fault.
                if any(r == 139 for r in returncodes):
                    reason = '(likely due to Segmentation Fault)'
                print('ERROR: {colorama.Fore.RED}Job {self.job_id} failed with '
                      'return code list:{colorama.Style.RESET_ALL}',
                      returncodes,
                      reason,
                      flush=True)
                # Need this to set the job status in ray job to be FAILED.
                sys.exit(1)
            else:
                job_lib.set_status({self.job_id!r}, job_lib.JobStatus.SUCCEEDED)
                # Schedule the next pending job immediately to make the job
                # scheduling more efficient.
                job_lib.scheduler.schedule_step()
                # This waits for all streaming logs to finish.
                time.sleep(0.5)
            """)
        ]

    def build(self) -> str:
        """Returns the entire generated program."""
        assert self._has_epilogue, 'Call add_epilogue() before build().'
        return '\n'.join(self._code)


class GangSchedulingStatus(enum.Enum):
    """Enum for gang scheduling status."""
    CLUSTER_READY = 0
    GANG_FAILED = 1
    HEAD_FAILED = 2


def _add_to_blocked_resources(blocked_resources: Set['resources_lib.Resources'],
                              resources: 'resources_lib.Resources') -> None:
    # If the resources is already blocked by blocked_resources, we don't need to
    # add it again to avoid duplicated entries.
    for r in blocked_resources:
        if resources.should_be_blocked_by(r):
            return
    blocked_resources.add(resources)


class FailoverCloudErrorHandlerV1:
    """Handles errors during provisioning and updates the blocked_resources.

    Deprecated: Newly added cloud should use the FailoverCloudErrorHandlerV2,
    which is more robust by parsing the errors raised by the cloud's API in a
    more structured way, instead of directly based on the stdout and stderr.
    """

    @staticmethod
    def _handle_errors(stdout: str, stderr: str,
                       is_error_str_known: Callable[[str], bool]) -> List[str]:
        stdout_splits = stdout.split('\n')
        stderr_splits = stderr.split('\n')
        errors = [
            s.strip()
            for s in stdout_splits + stderr_splits
            if is_error_str_known(s.strip())
        ]
        if errors:
            return errors
        if 'rsync: command not found' in stderr:
            with ux_utils.print_exception_no_traceback():
                e = RuntimeError(_RSYNC_NOT_FOUND_MESSAGE)
                setattr(e, 'detailed_reason',
                        f'stdout: {stdout}\nstderr: {stderr}')
                raise e
        detailed_reason = textwrap.dedent(f"""\
        ====== stdout ======
        {stdout}
        ====== stderr ======
        {stderr}
        """)
        logger.info('====== stdout ======')
        print(stdout)
        logger.info('====== stderr ======')
        print(stderr)
        with ux_utils.print_exception_no_traceback():
            e = RuntimeError('Errors occurred during provision; '
                             'check logs above.')
            setattr(e, 'detailed_reason', detailed_reason)
            raise e

    @staticmethod
    def _lambda_handler(blocked_resources: Set['resources_lib.Resources'],
                        launchable_resources: 'resources_lib.Resources',
                        region: 'clouds.Region',
                        zones: Optional[List['clouds.Zone']], stdout: str,
                        stderr: str):
        del region, zones  # Unused.
        errors = FailoverCloudErrorHandlerV1._handle_errors(
            stdout,
            stderr,
            is_error_str_known=lambda x: 'LambdaCloudError:' in x.strip())
        messages = '\n  '.join(errors)
        style = colorama.Style
        logger.warning(f'  {style.DIM}{messages}{style.RESET_ALL}')
        _add_to_blocked_resources(blocked_resources,
                                  launchable_resources.copy(zone=None))

        # Sometimes, LambdaCloudError will list available regions.
        for e in errors:
            if e.find('Regions with capacity available:') != -1:
                for r in service_catalog.regions('lambda'):
                    if e.find(r.name) == -1:
                        _add_to_blocked_resources(
                            blocked_resources,
                            launchable_resources.copy(region=r.name, zone=None))

    @staticmethod
    def _scp_handler(blocked_resources: Set['resources_lib.Resources'],
                     launchable_resources: 'resources_lib.Resources',
                     region: 'clouds.Region',
                     zones: Optional[List['clouds.Zone']], stdout: str,
                     stderr: str):
        del zones  # Unused.
        errors = FailoverCloudErrorHandlerV1._handle_errors(
            stdout,
            stderr,
            is_error_str_known=lambda x: 'SCPError:' in x.strip())

        logger.warning(f'Got error(s) in {region.name}:')
        messages = '\n\t'.join(errors)
        style = colorama.Style
        logger.warning(f'{style.DIM}\t{messages}{style.RESET_ALL}')
        _add_to_blocked_resources(blocked_resources,
                                  launchable_resources.copy(zone=None))

        # Sometimes, SCPError will list available regions.
        for e in errors:
            if e.find('Regions with capacity available:') != -1:
                for r in service_catalog.regions('scp'):
                    if e.find(r.name) == -1:
                        _add_to_blocked_resources(
                            blocked_resources,
                            launchable_resources.copy(region=r.name, zone=None))

    @staticmethod
    def _ibm_handler(blocked_resources: Set['resources_lib.Resources'],
                     launchable_resources: 'resources_lib.Resources',
                     region: 'clouds.Region',
                     zones: Optional[List['clouds.Zone']], stdout: str,
                     stderr: str):

        errors = FailoverCloudErrorHandlerV1._handle_errors(
            stdout, stderr,
            lambda x: 'ERR' in x.strip() or 'PANIC' in x.strip())

        logger.warning(f'Got error(s) on IBM cluster, in {region.name}:')
        messages = '\n\t'.join(errors)
        style = colorama.Style
        logger.warning(f'{style.DIM}\t{messages}{style.RESET_ALL}')

        for zone in zones:  # type: ignore[union-attr]
            _add_to_blocked_resources(blocked_resources,
                                      launchable_resources.copy(zone=zone.name))

    # Apr, 2023 by Hysun(hysun.he@oracle.com): Added support for OCI
    @staticmethod
    def _oci_handler(blocked_resources: Set['resources_lib.Resources'],
                     launchable_resources: 'resources_lib.Resources',
                     region: 'clouds.Region',
                     zones: Optional[List['clouds.Zone']], stdout: str,
                     stderr: str):
        known_service_errors = [
            'NotAuthorizedOrNotFound', 'CannotParseRequest', 'InternalError',
            'LimitExceeded', 'NotAuthenticated'
        ]
        errors = FailoverCloudErrorHandlerV1._handle_errors(
            stdout, stderr, lambda x: 'VcnSubnetNotFound' in x.strip() or
            ('oci.exceptions.ServiceError' in x.strip() and any(
                known_err in x.strip() for known_err in known_service_errors)))
        logger.warning(f'Got error(s) in {region.name}:')
        messages = '\n\t'.join(errors)
        style = colorama.Style
        logger.warning(f'{style.DIM}\t{messages}{style.RESET_ALL}')

        if zones is not None:
            for zone in zones:
                _add_to_blocked_resources(
                    blocked_resources,
                    launchable_resources.copy(zone=zone.name))

    @staticmethod
    def update_blocklist_on_error(
            blocked_resources: Set['resources_lib.Resources'],
            launchable_resources: 'resources_lib.Resources',
            region: 'clouds.Region', zones: Optional[List['clouds.Zone']],
            stdout: Optional[str], stderr: Optional[str]) -> bool:
        """Handles cloud-specific errors and updates the block list.

        This parses textual stdout/stderr because we don't directly use the
        underlying clouds' SDKs.  If we did that, we could catch proper
        exceptions instead.

        Returns:
          definitely_no_nodes_launched: bool, True if definitely no nodes
            launched (e.g., due to VPC errors we have never sent the provision
            request), False otherwise.
        """
        assert launchable_resources.region == region.name, (
            launchable_resources, region)
        if stdout is None:
            # Gang scheduling failure (head node is definitely up, but some
            # workers' provisioning failed).  Simply block the zones.
            assert stderr is None, stderr
            if zones is not None:
                for zone in zones:
                    _add_to_blocked_resources(
                        blocked_resources,
                        launchable_resources.copy(zone=zone.name))
            return False  # definitely_no_nodes_launched
        assert stdout is not None and stderr is not None, (stdout, stderr)

        # TODO(zongheng): refactor into Cloud interface?
        cloud = launchable_resources.cloud
        handler = getattr(FailoverCloudErrorHandlerV1,
                          f'_{str(cloud).lower()}_handler')
        if handler is None:
            raise NotImplementedError(
                f'Cloud {cloud} unknown, or has not added '
                'support for parsing and handling provision failures. '
                'Please implement a handler in FailoverCloudErrorHandlerV1 when'
                'ray-autoscaler-based provisioner is used for the cloud.')
        handler(blocked_resources, launchable_resources, region, zones, stdout,
                stderr)

        stdout_splits = stdout.split('\n')
        stderr_splits = stderr.split('\n')
        # Determining whether head node launch *may* have been requested based
        # on outputs is tricky. We are conservative here by choosing an "early
        # enough" output line in the following:
        # https://github.com/ray-project/ray/blob/03b6bc7b5a305877501110ec04710a9c57011479/python/ray/autoscaler/_private/commands.py#L704-L737  # pylint: disable=line-too-long
        # This is okay, because we mainly want to use the return value of this
        # func to skip cleaning up never-launched clusters that encountered VPC
        # errors; their launch should not have printed any such outputs.
        head_node_launch_may_have_been_requested = any(
            'Acquiring an up-to-date head node' in line
            for line in stdout_splits + stderr_splits)
        # If head node request has definitely not been sent (this happens when
        # there are errors during node provider "bootstrapping", e.g.,
        # VPC-not-found errors), then definitely no nodes are launched.
        definitely_no_nodes_launched = (
            not head_node_launch_may_have_been_requested)

        return definitely_no_nodes_launched


class FailoverCloudErrorHandlerV2:
    """Handles errors during provisioning and updates the blocked_resources.

    This is a more robust version of FailoverCloudErrorHandlerV1. V2 parses
    the errors raised by the cloud's API using the exception, instead of the
    stdout and stderr.
    """

    @staticmethod
    def _azure_handler(blocked_resources: Set['resources_lib.Resources'],
                       launchable_resources: 'resources_lib.Resources',
                       region: 'clouds.Region', zones: List['clouds.Zone'],
                       err: Exception):
        del region, zones  # Unused.
        if '(ReadOnlyDisabledSubscription)' in str(err):
            logger.info(
                f'{colorama.Style.DIM}Azure subscription is read-only. '
                'Skip provisioning on Azure. Please check the subscription set '
                'with az account set -s <subscription_id>.'
                f'{colorama.Style.RESET_ALL}')
            _add_to_blocked_resources(
                blocked_resources,
                resources_lib.Resources(cloud=clouds.Azure()))
        elif 'ClientAuthenticationError' in str(err):
            _add_to_blocked_resources(
                blocked_resources,
                resources_lib.Resources(cloud=clouds.Azure()))
        else:
            _add_to_blocked_resources(blocked_resources,
                                      launchable_resources.copy(zone=None))

    @staticmethod
    def _gcp_handler(blocked_resources: Set['resources_lib.Resources'],
                     launchable_resources: 'resources_lib.Resources',
                     region: 'clouds.Region', zones: List['clouds.Zone'],
                     err: Exception):
        assert zones and len(zones) == 1, zones
        zone = zones[0]

        if not isinstance(err, provision_common.ProvisionerError):
            logger.warning(f'{colorama.Style.DIM}Got an unparsed error: {err}; '
                           f'blocking resources by its zone {zone.name}'
                           f'{colorama.Style.RESET_ALL}')
            _add_to_blocked_resources(blocked_resources,
                                      launchable_resources.copy(zone=zone.name))
            return
        errors = err.errors

        for e in errors:
            code = e['code']
            message = e['message']

            if code in ('QUOTA_EXCEEDED', 'quotaExceeded'):
                if '\'GPUS_ALL_REGIONS\' exceeded' in message:
                    # Global quota.  All regions in GCP will fail.  Ex:
                    # Quota 'GPUS_ALL_REGIONS' exceeded.  Limit: 1.0
                    # globally.
                    # This skip is only correct if we implement "first
                    # retry the region/zone of an existing cluster with the
                    # same name" correctly.
                    _add_to_blocked_resources(
                        blocked_resources,
                        launchable_resources.copy(region=None, zone=None))
                else:
                    # Per region.  Ex: Quota 'CPUS' exceeded.  Limit: 24.0
                    # in region us-west1.
                    _add_to_blocked_resources(
                        blocked_resources, launchable_resources.copy(zone=None))
            elif code in [
                    'ZONE_RESOURCE_POOL_EXHAUSTED',
                    'ZONE_RESOURCE_POOL_EXHAUSTED_WITH_DETAILS',
                    'UNSUPPORTED_OPERATION',
                    'insufficientCapacity',
            ]:  # Per zone.
                # Return codes can be found at https://cloud.google.com/compute/docs/troubleshooting/troubleshooting-vm-creation # pylint: disable=line-too-long
                # However, UNSUPPORTED_OPERATION is observed empirically
                # when VM is preempted during creation.  This seems to be
                # not documented by GCP.
                _add_to_blocked_resources(
                    blocked_resources,
                    launchable_resources.copy(zone=zone.name))
            elif code in ['RESOURCE_NOT_READY']:
                # This code is returned when the VM is still STOPPING.
                _add_to_blocked_resources(
                    blocked_resources,
                    launchable_resources.copy(zone=zone.name))
            elif code in ['RESOURCE_OPERATION_RATE_EXCEEDED']:
                # This code can happen when the VM is being created with a
                # machine image, and the VM and the machine image are on
                # different zones. We already have the retry when calling the
                # insert API, but if it still fails, we should block the zone
                # to avoid infinite retry.
                _add_to_blocked_resources(
                    blocked_resources,
                    launchable_resources.copy(zone=zone.name))
            elif code in [3, 8, 9]:
                # Error code 3 means TPU is preempted during creation.
                # Example:
                # {'code': 3, 'message': 'Cloud TPU received a bad request. update is not supported while in state PREEMPTED [EID: 0x73013519f5b7feb2]'} # pylint: disable=line-too-long
                # Error code 8 means TPU resources is out of
                # capacity. Example:
                # {'code': 8, 'message': 'There is no more capacity in the zone "europe-west4-a"; you can try in another zone where Cloud TPU Nodes are offered (see https://cloud.google.com/tpu/docs/regions) [EID: 0x1bc8f9d790be9142]'} # pylint: disable=line-too-long
                # Error code 9 means TPU resources is insufficient reserved
                # capacity. Example:
                # {'code': 9, 'message': 'Insufficient reserved capacity. Contact customer support to increase your reservation. [EID: 0x2f8bc266e74261a]'} # pylint: disable=line-too-long
                _add_to_blocked_resources(
                    blocked_resources,
                    launchable_resources.copy(zone=zone.name))
            elif code == 'RESOURCE_NOT_FOUND':
                # https://github.com/skypilot-org/skypilot/issues/1797
                # In the inner provision loop we have used retries to
                # recover but failed. This indicates this zone is most
                # likely out of capacity. The provision loop will terminate
                # any potentially live VMs before moving onto the next
                # zone.
                _add_to_blocked_resources(
                    blocked_resources,
                    launchable_resources.copy(zone=zone.name))
            elif code == 'VPC_NOT_FOUND':
                # User has specified a VPC that does not exist. On GCP, VPC is
                # global. So we skip the entire cloud.
                _add_to_blocked_resources(
                    blocked_resources,
                    launchable_resources.copy(region=None, zone=None))
            elif code == 'SUBNET_NOT_FOUND_FOR_VPC':
                if (launchable_resources.accelerators is not None and any(
                        acc.lower().startswith('tpu-v4')
                        for acc in launchable_resources.accelerators.keys()) and
                        region.name == 'us-central2'):
                    # us-central2 is a TPU v4 only region. The subnet for
                    # this region may not exist when the user does not have
                    # the TPU v4 quota. We should skip this region.
                    logger.warning('Please check if you have TPU v4 quotas '
                                   f'in {region.name}.')
                _add_to_blocked_resources(
                    blocked_resources,
                    launchable_resources.copy(region=region.name, zone=None))
            elif code == 'type.googleapis.com/google.rpc.QuotaFailure':
                # TPU VM pod specific error.
                if 'in region' in message:
                    # Example:
                    # "Quota 'TPUV2sPreemptiblePodPerProjectPerRegionForTPUAPI'
                    # exhausted. Limit 32 in region europe-west4"
                    _add_to_blocked_resources(
                        blocked_resources,
                        launchable_resources.copy(region=region.name,
                                                  zone=None))
                elif 'in zone' in message:
                    # Example:
                    # "Quota 'TPUV2sPreemptiblePodPerProjectPerZoneForTPUAPI'
                    # exhausted. Limit 32 in zone europe-west4-a"
                    _add_to_blocked_resources(
                        blocked_resources,
                        launchable_resources.copy(zone=zone.name))

            elif 'Requested disk size cannot be smaller than the image size' in message:
                logger.info('Skipping all regions due to disk size issue.')
                _add_to_blocked_resources(
                    blocked_resources,
                    launchable_resources.copy(region=None, zone=None))
            elif 'Policy update access denied.' in message or code == 'IAM_PERMISSION_DENIED':
                logger.info(
                    'Skipping all regions due to service account not '
                    'having the required permissions and the user '
                    'account does not have enough permission to '
                    'update it. Please contact your administrator and '
                    'check out: https://docs.skypilot.co/en/latest/cloud-setup/cloud-permissions/gcp.html\n'  # pylint: disable=line-too-long
                    f'Details: {message}')
                _add_to_blocked_resources(
                    blocked_resources,
                    launchable_resources.copy(region=None, zone=None))
            elif 'is not found or access is unauthorized' in message:
                # Parse HttpError for unauthorized regions. Example:
                # googleapiclient.errors.HttpError: <HttpError 403 when requesting ... returned "Location us-east1-d is not found or access is unauthorized.". # pylint: disable=line-too-long
                # Details: "Location us-east1-d is not found or access is
                # unauthorized.">
                _add_to_blocked_resources(
                    blocked_resources,
                    launchable_resources.copy(zone=zone.name))
            else:
                logger.debug('Got unparsed error blocking resources by zone: '
                             f'{e}.')
                _add_to_blocked_resources(
                    blocked_resources,
                    launchable_resources.copy(zone=zone.name))

    @staticmethod
    def _default_handler(blocked_resources: Set['resources_lib.Resources'],
                         launchable_resources: 'resources_lib.Resources',
                         region: 'clouds.Region',
                         zones: Optional[List['clouds.Zone']],
                         error: Exception) -> None:
        """Handles cloud-specific errors and updates the block list."""
        del region  # Unused.
        logger.debug(
            f'Got error(s) in {launchable_resources.cloud}:'
            f'{common_utils.format_exception(error, use_bracket=True)}')
        if zones is None:
            _add_to_blocked_resources(blocked_resources,
                                      launchable_resources.copy(zone=None))
        else:
            for zone in zones:
                _add_to_blocked_resources(
                    blocked_resources,
                    launchable_resources.copy(zone=zone.name))

    @staticmethod
    def update_blocklist_on_error(
            blocked_resources: Set['resources_lib.Resources'],
            launchable_resources: 'resources_lib.Resources',
            region: 'clouds.Region', zones: Optional[List['clouds.Zone']],
            error: Exception) -> None:
        """Handles cloud-specific errors and updates the block list."""
        cloud = launchable_resources.cloud
        handler = getattr(FailoverCloudErrorHandlerV2,
                          f'_{str(cloud).lower()}_handler',
                          FailoverCloudErrorHandlerV2._default_handler)
        handler(blocked_resources, launchable_resources, region, zones, error)


class RetryingVmProvisioner(object):
    """A provisioner that retries different cloud/regions/zones."""

    class ToProvisionConfig:
        """Resources to be provisioned."""

        def __init__(
            self,
            cluster_name: str,
            resources: resources_lib.Resources,
            num_nodes: int,
            prev_cluster_status: Optional[status_lib.ClusterStatus],
            prev_handle: Optional['CloudVmRayResourceHandle'],
            prev_cluster_ever_up: bool,
            prev_config_hash: Optional[str],
        ) -> None:
            assert cluster_name is not None, 'cluster_name must be specified.'
            self.cluster_name = cluster_name
            self.resources = resources
            self.num_nodes = num_nodes
            self.prev_cluster_status = prev_cluster_status
            self.prev_handle = prev_handle
            self.prev_cluster_ever_up = prev_cluster_ever_up
            self.prev_config_hash = prev_config_hash

    def __init__(self,
                 log_dir: str,
                 dag: 'dag.Dag',
                 optimize_target: 'optimizer.OptimizeTarget',
                 requested_features: Set[clouds.CloudImplementationFeatures],
                 local_wheel_path: pathlib.Path,
                 wheel_hash: str,
                 blocked_resources: Optional[Iterable[
                     resources_lib.Resources]] = None):
        self._blocked_resources: Set[resources_lib.Resources] = set()
        if blocked_resources:
            # blocked_resources is not None and not empty.
            self._blocked_resources.update(blocked_resources)

        self.log_dir = os.path.expanduser(log_dir)
        self._dag = dag
        self._optimize_target = optimize_target
        self._requested_features = requested_features
        self._local_wheel_path = local_wheel_path
        self._wheel_hash = wheel_hash

    def _yield_zones(
            self, to_provision: resources_lib.Resources, num_nodes: int,
            cluster_name: str,
            prev_cluster_status: Optional[status_lib.ClusterStatus],
            prev_cluster_ever_up: bool
    ) -> Iterable[Optional[List[clouds.Zone]]]:
        """Yield zones within the given region to try for provisioning.

        Yields:
            Zones to try for provisioning within the given to_provision.region.
              - None means the cloud does not support zones, but the region does
                offer the requested resources (so the outer loop should issue a
                request to that region).
              - Non-empty list means the cloud supports zones, and the zones
                do offer the requested resources. If a list is yielded, it is
                guaranteed to be non-empty.
              - Nothing yielded means the region does not offer the requested
                resources.
        """
        assert (to_provision.cloud is not None and
                to_provision.region is not None and to_provision.instance_type
                is not None), (to_provision,
                               'cloud, region and instance_type must have been '
                               'set by optimizer')
        cloud = to_provision.cloud
        region = clouds.Region(to_provision.region)
        zones = None

        def _get_previously_launched_zones() -> Optional[List[clouds.Zone]]:
            # When the cluster exists, the to_provision should have been set
            # to the previous cluster's resources.
            zones = [
                clouds.Zone(name=to_provision.zone),
            ] if to_provision.zone is not None else None
            if zones is None:
                # Reuse the zone field in the ray yaml as the
                # prev_resources.zone field may not be set before the previous
                # cluster is launched.
                handle = global_user_state.get_handle_from_cluster_name(
                    cluster_name)
                assert isinstance(handle, CloudVmRayResourceHandle), (
                    'handle should be CloudVmRayResourceHandle (found: '
                    f'{type(handle)}) {cluster_name!r}')
                config = common_utils.read_yaml(handle.cluster_yaml)
                # This is for the case when the zone field is not set in the
                # launched resources in a previous launch (e.g., ctrl-c during
                # launch and multi-node cluster before PR #1700).
                zones_str = config.get('provider', {}).get('availability_zone')
                if zones_str is not None:
                    zones = [
                        clouds.Zone(name=zone) for zone in zones_str.split(',')
                    ]
            return zones

        if prev_cluster_status is not None:
            # If the cluster is previously launched, we should relaunch in the
            # same region and zone.
            zones = _get_previously_launched_zones()

            if prev_cluster_status != status_lib.ClusterStatus.UP:
                logger.info(
                    f'{colorama.Style.DIM}Cluster {cluster_name!r} (status: '
                    f'{prev_cluster_status.value}) was previously in '
                    f'{cloud} ({region.name}). Restarting.'
                    f'{colorama.Style.RESET_ALL}')
            yield zones

            # If it reaches here: the cluster status in the database gets
            # set to either STOPPED or None, since a launch request was issued
            # but failed, and the provisioning loop (_retry_zones()) stopped the
            # cluster if `cluster_ever_up` is True; or terminated the cluster
            # otherwise.
            if prev_cluster_ever_up:
                message = (f'Failed to launch cluster {cluster_name!r} '
                           f'(previous status: {prev_cluster_status.value}). '
                           'To retry launching the cluster, run: '
                           f'sky start {cluster_name}')
                with ux_utils.print_exception_no_traceback():
                    raise exceptions.ResourcesUnavailableError(message,
                                                               no_failover=True)

            assert (prev_cluster_status == status_lib.ClusterStatus.INIT
                   ), prev_cluster_status
            message = (f'Failed to launch cluster {cluster_name!r} '
                       f'(previous status: {prev_cluster_status.value}) '
                       f'with the original resources: {to_provision}.')
            # We attempted re-launching a previously INIT cluster with the
            # same cloud/region/resources, but failed. Here no_failover=False,
            # so we will retry provisioning it with the current requested
            # resources in the outer loop.
            #
            # This condition can be triggered for previously INIT cluster by
            # (1) launch, after answering prompt immediately ctrl-c;
            # (2) launch again.
            # After (1), the cluster exists with INIT, and may or may not be
            # live.  And if it hits here, it's definitely not alive (because
            # step (2) failed).  Hence it's ok to retry with different
            # cloud/region and with current resources.
            with ux_utils.print_exception_no_traceback():
                raise exceptions.ResourcesUnavailableError(message)

        # If it reaches here, it means the cluster did not exist, as all the
        # cases when the cluster exists have been handled above (either the
        # provision succeeded in the caller and no need to retry, or this
        # function raised an ResourcesUnavailableError).
        for zones in cloud.zones_provision_loop(
                region=to_provision.region,
                num_nodes=num_nodes,
                instance_type=to_provision.instance_type,
                accelerators=to_provision.accelerators,
                use_spot=to_provision.use_spot,
        ):
            if zones is None:
                yield None
            else:
                assert zones, (
                    'Either None or a non-empty list of zones should '
                    'be yielded')
                # Only retry requested region/zones or all if not specified.
                zone_names = [zone.name for zone in zones]
                if not to_provision.valid_on_region_zones(
                        region.name, zone_names):
                    continue
                if to_provision.zone is not None:
                    zones = [clouds.Zone(name=to_provision.zone)]
                yield zones

    def _retry_zones(
        self,
        to_provision: resources_lib.Resources,
        num_nodes: int,
        requested_resources: Set[resources_lib.Resources],
        dryrun: bool,
        stream_logs: bool,
        cluster_name: str,
        cloud_user_identity: Optional[List[str]],
        prev_cluster_status: Optional[status_lib.ClusterStatus],
        prev_handle: Optional['CloudVmRayResourceHandle'],
        prev_cluster_ever_up: bool,
        skip_if_config_hash_matches: Optional[str],
    ) -> Dict[str, Any]:
        """The provision retry loop.

        Returns a config_dict with the following fields:
        All fields from backend_utils.write_cluster_config(). See its
          docstring.
        - 'provisioning_skipped': True if provisioning was short-circuited
          by skip_if_config_hash_matches, False otherwise.
        - 'handle': The provisioned cluster handle.
        - 'provision_record': (Only if using the new skypilot provisioner) The
          record returned by provisioner.bulk_provision().
        - 'resources_vars': (Only if using the new skypilot provisioner) The
          resources variables given by make_deploy_resources_variables().
        """
        # Get log_path name
        log_path = os.path.join(self.log_dir, 'provision.log')
        log_abs_path = os.path.abspath(log_path)
        if not dryrun:
            os.makedirs(os.path.expanduser(self.log_dir), exist_ok=True)
            os.system(f'touch {log_path}')
        rich_utils.force_update_status(
            ux_utils.spinner_message('Launching', log_path))

        # Get previous cluster status
        cluster_exists = prev_cluster_status is not None

        assert to_provision.region is not None, (
            to_provision, 'region should have been set by the optimizer.')
        region = clouds.Region(to_provision.region)

        # Optimization - check if user has non-zero quota for
        # the instance type in the target region. If not, fail early
        # instead of trying to provision and failing later.
        try:
            need_provision = to_provision.cloud.check_quota_available(
                to_provision)

        except Exception as e:  # pylint: disable=broad-except
            need_provision = True
            logger.info(f'Error occurred when trying to check quota. '
                        f'Proceeding assuming quotas are available. Error: '
                        f'{common_utils.format_exception(e, use_bracket=True)}')

        if not need_provision:
            # if quota is found to be zero, raise exception and skip to
            # the next region
            if to_provision.use_spot:
                instance_descriptor = 'spot'
            else:
                instance_descriptor = 'on-demand'
            raise exceptions.ResourcesUnavailableError(
                f'{colorama.Fore.YELLOW}Found no quota for '
                f'{to_provision.instance_type} {instance_descriptor} '
                f'instances in region {to_provision.region} '
                f'in {to_provision.cloud}. '
                f'{colorama.Style.RESET_ALL}'
                f'To request quotas, check the instruction: '
                f'https://docs.skypilot.co/en/latest/cloud-setup/quota.html.')

        for zones in self._yield_zones(to_provision, num_nodes, cluster_name,
                                       prev_cluster_status,
                                       prev_cluster_ever_up):
            # Filter out zones that are blocked, if any.
            # This optimize the provision loop by skipping zones that are
            # indicated to be unavailable from previous provision attempts.
            # It can happen for the provisioning on GCP, as the
            # yield_region_zones will return zones from a region one by one,
            # but the optimizer that does the filtering will not be involved
            # until the next region.
            if zones is not None:
                remaining_unblocked_zones = copy.deepcopy(zones)
                for zone in zones:
                    for blocked_resources in self._blocked_resources:
                        if to_provision.copy(
                                region=region.name,
                                zone=zone.name).should_be_blocked_by(
                                    blocked_resources):
                            remaining_unblocked_zones.remove(zone)
                            break
                if not remaining_unblocked_zones:
                    # Skip the region if all zones are blocked.
                    continue
                zones = remaining_unblocked_zones

            if zones is None:
                # For clouds that don't have a zone concept or cloud
                # provisioners that do not support zone-based provisioning
                # (e.g., Azure, Lambda).
                zone_str = ''
            else:
                zone_str = ','.join(z.name for z in zones)
                zone_str = f' ({zone_str})'
            try:
                config_dict = backend_utils.write_cluster_config(
                    to_provision,
                    num_nodes,
                    _get_cluster_config_template(to_provision.cloud),
                    cluster_name,
                    self._local_wheel_path,
                    self._wheel_hash,
                    region=region,
                    zones=zones,
                    dryrun=dryrun,
                    keep_launch_fields_in_existing_config=cluster_exists)
            except exceptions.ResourcesUnavailableError as e:
                # Failed due to catalog issue, e.g. image not found, or
                # GPUs are requested in a Kubernetes cluster but the cluster
                # does not have nodes labeled with GPU types.
                logger.info(f'{e}')
                continue
            except exceptions.InvalidCloudConfigs as e:
                # Failed due to invalid user configs in ~/.sky/config.yaml.
                logger.warning(f'{common_utils.format_exception(e)}')
                # We should block the entire cloud if the user config is
                # invalid.
                _add_to_blocked_resources(
                    self._blocked_resources,
                    to_provision.copy(region=None, zone=None))
                raise exceptions.ResourcesUnavailableError(
                    f'Failed to provision on cloud {to_provision.cloud} due to '
                    f'invalid cloud config: {common_utils.format_exception(e)}')

            if ('config_hash' in config_dict and
                    skip_if_config_hash_matches == config_dict['config_hash']):
                logger.debug('Skipping provisioning of cluster with matching '
                             'config hash.')
                config_dict['provisioning_skipped'] = True
                return config_dict
            config_dict['provisioning_skipped'] = False

            if dryrun:
                return config_dict

            cluster_config_file = config_dict['ray']

            launched_resources = to_provision.copy(region=region.name)
            if zones and len(zones) == 1:
                launched_resources = launched_resources.copy(zone=zones[0].name)

            prev_cluster_ips, prev_ssh_ports, prev_cluster_info = (None, None,
                                                                   None)
            if prev_handle is not None:
                prev_cluster_ips = prev_handle.stable_internal_external_ips
                prev_ssh_ports = prev_handle.stable_ssh_ports
                prev_cluster_info = prev_handle.cached_cluster_info
            # Record early, so if anything goes wrong, 'sky status' will show
            # the cluster name and users can appropriately 'sky down'.  It also
            # means a second 'sky launch -c <name>' will attempt to reuse.
            handle = CloudVmRayResourceHandle(
                cluster_name=cluster_name,
                # Backward compatibility will be guaranteed by the underlying
                # backend_utils.write_cluster_config, which gets the cluster
                # name on cloud from the ray yaml file, if the previous cluster
                # exists.
                cluster_name_on_cloud=config_dict['cluster_name_on_cloud'],
                cluster_yaml=cluster_config_file,
                launched_nodes=num_nodes,
                # OK for this to be shown in CLI as status == INIT.
                launched_resources=launched_resources,
                # Use the previous cluster's IPs and ports if available to
                # optimize the case where the cluster is restarted, i.e., no
                # need to query IPs and ports from the cloud provider.
                stable_internal_external_ips=prev_cluster_ips,
                stable_ssh_ports=prev_ssh_ports,
                cluster_info=prev_cluster_info,
            )
            usage_lib.messages.usage.update_final_cluster_status(
                status_lib.ClusterStatus.INIT)

            # This sets the status to INIT (even for a normal, UP cluster).
            global_user_state.add_or_update_cluster(
                cluster_name,
                cluster_handle=handle,
                requested_resources=requested_resources,
                ready=False,
            )

            global_user_state.set_owner_identity_for_cluster(
                cluster_name, cloud_user_identity)

            if (to_provision.cloud.PROVISIONER_VERSION ==
                    clouds.ProvisionerVersion.SKYPILOT):
                # TODO (suquark): Gradually move the other clouds to
                #  the new provisioner once they are ready.
                assert to_provision.region == region.name, (to_provision,
                                                            region)
                num_nodes = handle.launched_nodes
                # Some clouds, like RunPod, only support exposing ports during
                # launch. For those clouds, we pass the ports to open in the
                # `bulk_provision` to expose the ports during provisioning.
                # If the `bulk_provision` is to apply on an existing cluster,
                # it should be ignored by the underlying provisioner impl
                # as it will only apply to newly-created instances.
                ports_to_open_on_launch = (
                    list(resources_utils.port_ranges_to_set(to_provision.ports))
                    if to_provision.cloud.OPEN_PORTS_VERSION <=
                    clouds.OpenPortsVersion.LAUNCH_ONLY else None)
                try:
                    controller = controller_utils.Controllers.from_name(
                        cluster_name)
                    controller_str = ('' if controller is None else
                                      f' {controller.value.name}')
                    if isinstance(to_provision.cloud, clouds.Kubernetes):
                        # Omit the region name for Kubernetes.
                        logger.info(
                            ux_utils.starting_message(
                                f'Launching{controller_str} on '
                                f'{to_provision.cloud}.'))
                    else:
                        logger.info(
                            ux_utils.starting_message(
                                f'Launching{controller_str} on '
                                f'{to_provision.cloud} '
                                f'{region.name}{colorama.Style.RESET_ALL}'
                                f'{zone_str}.'))
                    provision_record = provisioner.bulk_provision(
                        to_provision.cloud,
                        region,
                        zones,
                        resources_utils.ClusterName(
                            cluster_name, handle.cluster_name_on_cloud),
                        num_nodes=num_nodes,
                        cluster_yaml=handle.cluster_yaml,
                        prev_cluster_ever_up=prev_cluster_ever_up,
                        log_dir=self.log_dir,
                        ports_to_open_on_launch=ports_to_open_on_launch)
                    # NOTE: We will handle the logic of '_ensure_cluster_ray_started' #pylint: disable=line-too-long
                    # in 'provision_utils.post_provision_runtime_setup()' in the
                    # caller.
                    resources_vars = (
                        to_provision.cloud.make_deploy_resources_variables(
                            to_provision,
                            resources_utils.ClusterName(
                                cluster_name, handle.cluster_name_on_cloud),
                            region, zones, num_nodes))
                    config_dict['provision_record'] = provision_record
                    config_dict['resources_vars'] = resources_vars
                    config_dict['handle'] = handle
                    return config_dict
                except provision_common.StopFailoverError:
                    with ux_utils.print_exception_no_traceback():
                        raise
                except Exception as e:  # pylint: disable=broad-except
                    # NOTE: We try to cleanup the cluster even if the previous
                    # cluster does not exist. Also we are fast at
                    # cleaning up clusters now if there is no existing node..
                    CloudVmRayBackend().post_teardown_cleanup(
                        handle, terminate=not prev_cluster_ever_up)
                    # TODO(suquark): other clouds may have different zone
                    #  blocking strategy. See '_update_blocklist_on_error'
                    #  for details.
                    FailoverCloudErrorHandlerV2.update_blocklist_on_error(
                        self._blocked_resources, to_provision, region, zones, e)
                    continue
                # NOTE: The code below in the loop should not be reachable
                # with the new provisioner.

            logging_info = {
                'cluster_name': cluster_name,
                'region_name': region.name,
                'zone_str': zone_str,
            }

            status, stdout, stderr, head_internal_ip, head_external_ip = (
                self._gang_schedule_ray_up(to_provision.cloud,
                                           cluster_config_file, handle,
                                           log_abs_path, stream_logs,
                                           logging_info, to_provision.use_spot))

            if status == GangSchedulingStatus.CLUSTER_READY:
                # We must query the IPs from the cloud provider, when the
                # provisioning is done, to make sure the cluster IPs are
                # up-to-date.
                # The staled IPs may be caused by the node being restarted
                # manually or by the cloud provider.
                # Optimize the case where the cluster's head IPs can be parsed
                # from the output of 'ray up'.
                if handle.launched_nodes == 1:
                    handle.update_cluster_ips(
                        max_attempts=_FETCH_IP_MAX_ATTEMPTS,
                        internal_ips=[head_internal_ip],
                        external_ips=[head_external_ip])
                else:
                    handle.update_cluster_ips(
                        max_attempts=_FETCH_IP_MAX_ATTEMPTS)
                handle.update_ssh_ports(max_attempts=_FETCH_IP_MAX_ATTEMPTS)
                if cluster_exists:
                    # Guard against the case where there's an existing cluster
                    # with ray runtime messed up (e.g., manually killed) by (1)
                    # querying ray status (2) restarting ray if needed.
                    #
                    # The above 'ray up' will not restart it automatically due
                    # to 'ray up # --no-restart' flag.
                    #
                    # NOTE: this is performance sensitive and has been observed
                    # to take 9s. Only do this for existing clusters, not
                    # freshly launched ones (which should have ray runtime
                    # started).
                    self._ensure_cluster_ray_started(handle, log_abs_path)

                config_dict['handle'] = handle
                logger.info(
                    ux_utils.finishing_message(
                        f'Cluster launched: {cluster_name!r}.', log_path))
                return config_dict

            # The cluster is not ready. We must perform error recording and/or
            # cleanup.

            # If cluster was ever up, stop it; otherwise terminate.
            terminate_or_stop = not prev_cluster_ever_up
            definitely_no_nodes_launched = False
            if status == GangSchedulingStatus.HEAD_FAILED:
                # ray up failed for the head node.
                definitely_no_nodes_launched = (
                    FailoverCloudErrorHandlerV1.update_blocklist_on_error(
                        self._blocked_resources, to_provision, region, zones,
                        stdout, stderr))
            else:
                # gang scheduling failed.
                assert status == GangSchedulingStatus.GANG_FAILED, status
                # The stdout/stderr of ray up is not useful here, since
                # head node is successfully provisioned.
                definitely_no_nodes_launched = (
                    FailoverCloudErrorHandlerV1.update_blocklist_on_error(
                        self._blocked_resources,
                        to_provision,
                        region,
                        zones=zones,
                        stdout=None,
                        stderr=None))
                # GANG_FAILED means head is up, workers failed.
                assert definitely_no_nodes_launched is False, (
                    definitely_no_nodes_launched)

                # Only log the errors for GANG_FAILED, since HEAD_FAILED may
                # not have created any resources (it can happen however) and
                # HEAD_FAILED can happen in "normal" failover cases.
                logger.error('*** Failed provisioning the cluster. ***')
                terminate_str = ('Terminating'
                                 if terminate_or_stop else 'Stopping')
                logger.error(f'*** {terminate_str} the failed cluster. ***')

            # If these conditions hold, it *should* be safe to skip the cleanup
            # action. This is a UX optimization.
            #
            # We want to skip mainly for VPC/subnets errors thrown during node
            # provider bootstrapping: if users encountered "No VPC with name
            # 'xxx' is found in <region>.", then going ahead to down the
            # non-existent cluster will itself print out a (caught, harmless)
            # error with the same message.  This was found to be
            # confusing. Thus we skip termination.
            skip_cleanup = not cluster_exists and definitely_no_nodes_launched
            if skip_cleanup:
                continue

            # There may exist partial nodes (e.g., head node) so we must
            # terminate or stop before moving on to other regions.
            #
            # NOTE: even HEAD_FAILED could've left a live head node there,
            # so we must terminate/stop here too. E.g., node is up, and ray
            # autoscaler proceeds to setup commands, which may fail:
            #   ERR updater.py:138 -- New status: update-failed
            CloudVmRayBackend().teardown_no_lock(handle,
                                                 terminate=terminate_or_stop)

        if to_provision.zone is not None:
            message = (
                f'Failed to acquire resources in {to_provision.zone} for '
                f'{requested_resources}. ')
        elif to_provision.region is not None:
            # For public clouds, provision.region is always set.
            message = ('Failed to acquire resources in all zones in '
                       f'{to_provision.region} for {requested_resources}. ')
        else:
            message = (f'Failed to acquire resources in {to_provision.cloud} '
                       f'for {requested_resources}. ')
        # Do not failover to other locations if the cluster was ever up, since
        # the user can have some data on the cluster.
        raise exceptions.ResourcesUnavailableError(
            message, no_failover=prev_cluster_ever_up)

    # TODO(suquark): Deprecate this method
    # once the `provision_utils` is adopted for all the clouds.
    @timeline.event
    def _gang_schedule_ray_up(
        self, to_provision_cloud: clouds.Cloud, cluster_config_file: str,
        cluster_handle: 'backends.CloudVmRayResourceHandle', log_abs_path: str,
        stream_logs: bool, logging_info: dict, use_spot: bool
    ) -> Tuple[GangSchedulingStatus, str, str, Optional[str], Optional[str]]:
        """Provisions a cluster via 'ray up' and wait until fully provisioned.

        Returns:
            (GangSchedulingStatus; stdout; stderr;
                optional head_internal_ip; optional head_external_ip).
        """
        # FIXME(zhwu,zongheng): ray up on multiple nodes ups the head node then
        # waits for all workers; turn it into real gang scheduling.
        # FIXME: refactor code path to remove use of stream_logs
        del stream_logs

        def ray_up():
            # Runs `ray up <kwargs>` with our monkey-patched launch hash
            # calculation. See the monkey patch file for why.
            #
            # NOTE: --no-restart solves the following bug.  Without it, if 'ray
            # up' (sky launch) twice on a cluster with >1 node, the worker node
            # gets disconnected/killed by ray autoscaler; the whole task will
            # just freeze.  (Doesn't affect 1-node clusters.)  With this flag,
            # ray processes no longer restart and this bug doesn't show.
            # Downside is existing tasks on the cluster will keep running
            # (which may be ok with the semantics of 'sky launch' twice).
            # Tracked in https://github.com/ray-project/ray/issues/20402.
            # Ref: https://github.com/ray-project/ray/blob/releases/2.4.0/python/ray/autoscaler/sdk/sdk.py#L16-L49  # pylint: disable=line-too-long
            script_path = write_ray_up_script_with_patched_launch_hash_fn(
                cluster_config_file, ray_up_kwargs={'no_restart': True})

            # Redirect stdout/err to the file and streaming (if stream_logs).
            # With stdout/err redirected, 'ray up' will have no color and
            # different order from directly running in the console. The
            # `--log-style` and `--log-color` flags do not work. To reproduce,
            # `ray up --log-style pretty --log-color true | tee tmp.out`.
            returncode, stdout, stderr = log_lib.run_with_log(
                [sys.executable, script_path],
                log_abs_path,
                stream_logs=False,
                start_streaming_at='Shared connection to',
                line_processor=log_utils.RayUpLineProcessor(log_abs_path),
                # Reduce BOTO_MAX_RETRIES from 12 to 5 to avoid long hanging
                # time during 'ray up' if insufficient capacity occurs.
                env=dict(
                    os.environ,
                    BOTO_MAX_RETRIES='5',
                    # Use environment variables to disable the ray usage collection
                    # (to avoid overheads and potential issues with the usage)
                    # as sdk does not take the argument for disabling the usage
                    # collection.
                    RAY_USAGE_STATS_ENABLED='0'),
                require_outputs=True,
                # Disable stdin to avoid ray outputs mess up the terminal with
                # misaligned output when multithreading/multiprocessing are used
                # Refer to: https://github.com/ray-project/ray/blob/d462172be7c5779abf37609aed08af112a533e1e/python/ray/autoscaler/_private/subprocess_output_util.py#L264  # pylint: disable=line-too-long
                stdin=subprocess.DEVNULL)
            return returncode, stdout, stderr

        region_name = logging_info['region_name']
        zone_str = logging_info['zone_str']
        if isinstance(to_provision_cloud, clouds.Kubernetes):
            logger.info(
                ux_utils.starting_message(
                    f'Launching on {to_provision_cloud}.'))
        else:
            logger.info(
                ux_utils.starting_message(f'Launching on {to_provision_cloud} '
                                          f'{region_name}{zone_str}.'))
        start = time.time()

        # Edge case: /tmp/ray does not exist, so autoscaler can't create/store
        # cluster lock and cluster state.
        os.makedirs('/tmp/ray', exist_ok=True)

        # Launch the cluster with ray up

        # Retry if the any of the following happens:
        # 1. Failed due to timeout when fetching head node for Azure.
        # 2. Failed due to file mounts, because it is probably has too
        # many ssh connections and can be fixed by retrying.
        # This is required when using custom image for GCP.
        def need_ray_up(
                ray_up_return_value: Optional[Tuple[int, str, str]]) -> bool:

            # Indicates the first ray up.
            if ray_up_return_value is None:
                return True

            returncode, stdout, stderr = ray_up_return_value
            if returncode == 0:
                return False

            if isinstance(to_provision_cloud, clouds.Lambda):
                if 'Your API requests are being rate limited.' in stderr:
                    logger.info(
                        'Retrying due to Lambda API rate limit exceeded.')
                    return True

            if 'rsync: command not found' in stderr:
                logger.info('Skipping retry due to `rsync` not found in '
                            'the specified image.')
                return False

            if ('Processing file mounts' in stdout and
                    'Running setup commands' not in stdout and
                    'Failed to setup head node.' in stderr):
                logger.info(
                    'Retrying runtime setup due to ssh connection issue.')
                return True

            if ('ConnectionResetError: [Errno 54] Connection reset by peer'
                    in stderr):
                logger.info('Retrying due to Connection reset by peer.')
                return True
            return False

        retry_cnt = 0
        ray_up_return_value = None
        # 5 seconds to 180 seconds. We need backoff for e.g., rate limit per
        # minute errors.
        backoff = common_utils.Backoff(initial_backoff=5,
                                       max_backoff_factor=180 // 5)
        while (retry_cnt < _MAX_RAY_UP_RETRY and
               need_ray_up(ray_up_return_value)):
            retry_cnt += 1
            if retry_cnt > 1:
                sleep = backoff.current_backoff()
                logger.info(
                    'Retrying launching in {:.1f} seconds.'.format(sleep))
                time.sleep(sleep)
            # TODO(zhwu): when we retry ray up, it is possible that the ray
            # cluster fail to start because --no-restart flag is used.
            ray_up_return_value = ray_up()

        assert ray_up_return_value is not None
        returncode, stdout, stderr = ray_up_return_value

        logger.debug(f'`ray up` takes {time.time() - start:.1f} seconds with '
                     f'{retry_cnt} retries.')
        if returncode != 0:
            return GangSchedulingStatus.HEAD_FAILED, stdout, stderr, None, None

        # Only 1 node or head node provisioning failure.
        if cluster_handle.launched_nodes == 1 and returncode == 0:
            # Optimization: Try parse head ip from 'ray up' stdout.
            # Last line looks like: 'ssh ... <user>@<public head_ip>\n'
            position = stdout.rfind('@')
            # Use a regex to extract the IP address.
            external_ip_list = re.findall(backend_utils.IP_ADDR_REGEX,
                                          stdout[position + 1:])
            head_internal_ip, head_external_ip = None, None
            if len(external_ip_list) == 1:
                head_external_ip = external_ip_list[0]

            # Optimization: Try parse internal head ip from 'ray start' stdout.
            # The line looks like: 'Local node IP: <internal head_ip>\n'
            position = stdout.rfind('Local node IP')
            line = stdout[position:].partition('\n')[0]
            internal_ip_list = re.findall(backend_utils.IP_ADDR_REGEX,
                                          common_utils.remove_color(line))
            if len(internal_ip_list) == 1:
                head_internal_ip = internal_ip_list[0]

            logger.debug(f'Get head ips from ray up stdout: {head_internal_ip} '
                         f'{head_external_ip}')
            return (GangSchedulingStatus.CLUSTER_READY, stdout, stderr,
                    head_internal_ip, head_external_ip)

        # All code below is handling num_nodes > 1.
        # FIXME(zongheng): the below requires ray processes are up on head. To
        # repro it failing: launch a 2-node cluster, log into head and ray
        # stop, then launch again.
        cluster_ready = backend_utils.wait_until_ray_cluster_ready(
            cluster_config_file,
            num_nodes=cluster_handle.launched_nodes,
            log_path=log_abs_path,
            nodes_launching_progress_timeout=_NODES_LAUNCHING_PROGRESS_TIMEOUT[
                type(to_provision_cloud)])
        if cluster_ready:
            cluster_status = GangSchedulingStatus.CLUSTER_READY
            # ray up --no-restart again with upscaling_speed=0 after cluster is
            # ready to ensure cluster will not scale up after preemption (spot).
            # Skip for non-spot as this takes extra time to provision (~1min).
            if use_spot:
                ray_config = common_utils.read_yaml(cluster_config_file)
                ray_config['upscaling_speed'] = 0
                common_utils.dump_yaml(cluster_config_file, ray_config)
                start = time.time()
                returncode, stdout, stderr = ray_up()
                logger.debug(
                    f'Upscaling reset takes {time.time() - start} seconds.')
                if returncode != 0:
                    return (GangSchedulingStatus.GANG_FAILED, stdout, stderr,
                            None, None)
        else:
            cluster_status = GangSchedulingStatus.GANG_FAILED

        # Do not need stdout/stderr if gang scheduling failed.
        # gang_succeeded = False, if head OK, but workers failed.
        return cluster_status, '', '', None, None

    def _ensure_cluster_ray_started(self, handle: 'CloudVmRayResourceHandle',
                                    log_abs_path) -> None:
        """Ensures ray processes are up on a just-provisioned cluster."""
        if handle.launched_nodes > 1:
            # FIXME(zongheng): this has NOT been tested with multinode
            # clusters; mainly because this function will not be reached in
            # that case.  See #140 for details.  If it were reached, the
            # following logic might work:
            #   - get all node ips
            #   - for all nodes: ray stop
            #   - ray up --restart-only
            return
        backend = CloudVmRayBackend()

        returncode, output, _ = backend.run_on_head(
            handle,
            instance_setup.RAY_STATUS_WITH_SKY_RAY_PORT_COMMAND,
            require_outputs=True)
        while returncode == 0 and 'No cluster status' in output:
            # Retry until ray status is ready. This is to avoid the case where
            # ray cluster is just started but the ray status is not ready yet.
            logger.info('Waiting for ray cluster to be ready remotely.')
            time.sleep(1)
            returncode, output, _ = backend.run_on_head(
                handle,
                instance_setup.RAY_STATUS_WITH_SKY_RAY_PORT_COMMAND,
                require_outputs=True)
        if returncode == 0:
            return
        backend.run_on_head(handle, f'{constants.SKY_RAY_CMD} stop')

        # Runs `ray up <kwargs>` with our monkey-patched launch hash
        # calculation. See the monkey patch file for why.
        script_path = write_ray_up_script_with_patched_launch_hash_fn(
            handle.cluster_yaml, ray_up_kwargs={'restart_only': True})
        log_lib.run_with_log(
            [sys.executable, script_path],
            log_abs_path,
            stream_logs=False,
            # Use environment variables to disable the ray usage collection
            # (to avoid overheads and potential issues with the usage)
            # as sdk does not take the argument for disabling the usage
            # collection.
            env=dict(os.environ, RAY_USAGE_STATS_ENABLED='0'),
            # Disable stdin to avoid ray outputs mess up the terminal with
            # misaligned output when multithreading/multiprocessing is used.
            # Refer to: https://github.com/ray-project/ray/blob/d462172be7c5779abf37609aed08af112a533e1e/python/ray/autoscaler/_private/subprocess_output_util.py#L264 # pylint: disable=line-too-long
            stdin=subprocess.DEVNULL)

    @timeline.event
    def provision_with_retries(
        self,
        task: task_lib.Task,
        to_provision_config: ToProvisionConfig,
        dryrun: bool,
        stream_logs: bool,
        skip_unnecessary_provisioning: bool,
    ) -> Dict[str, Any]:
        """Provision with retries for all launchable resources.

        Returns the config_dict from _retry_zones() - see its docstring for
        details.
        """
        cluster_name = to_provision_config.cluster_name
        to_provision = to_provision_config.resources
        num_nodes = to_provision_config.num_nodes
        prev_cluster_status = to_provision_config.prev_cluster_status
        prev_handle = to_provision_config.prev_handle
        prev_cluster_ever_up = to_provision_config.prev_cluster_ever_up
        launchable_retries_disabled = (self._dag is None or
                                       self._optimize_target is None)
        skip_if_config_hash_matches = (to_provision_config.prev_config_hash if
                                       skip_unnecessary_provisioning else None)

        failover_history: List[Exception] = list()
        # If the user is using local credentials which may expire, the
        # controller may leak resources if the credentials expire while a job
        # is running. Here we check the enabled clouds and expiring credentials
        # and raise a warning to the user.
        if task.is_controller_task():
            enabled_clouds = sky_check.get_cached_enabled_clouds_or_refresh()
            expirable_clouds = backend_utils.get_expirable_clouds(
                enabled_clouds)

            if len(expirable_clouds) > 0:
                warnings = (f'\033[93mWarning: Credentials used for '
                            f'{expirable_clouds} may expire. Clusters may be '
                            f'leaked if the credentials expire while jobs '
                            f'are running. It is recommended to use credentials'
                            f' that never expire or a service account.\033[0m')
                logger.warning(warnings)

        # Retrying launchable resources.
        while True:
            try:
                # Recheck cluster name as the 'except:' block below may
                # change the cloud assignment.
                common_utils.check_cluster_name_is_valid(cluster_name)
                if dryrun:
                    cloud_user = None
                else:
                    cloud_user = to_provision.cloud.get_active_user_identity()

                requested_features = self._requested_features.copy()
                # Skip stop feature for Kubernetes and RunPod controllers.
                if (isinstance(to_provision.cloud,
                               (clouds.Kubernetes, clouds.RunPod)) and
                        controller_utils.Controllers.from_name(cluster_name)
                        is not None):
                    assert (clouds.CloudImplementationFeatures.STOP
                            in requested_features), requested_features
                    requested_features.remove(
                        clouds.CloudImplementationFeatures.STOP)

                # Skip if to_provision.cloud does not support requested features
                to_provision.cloud.check_features_are_supported(
                    to_provision, requested_features)

                config_dict = self._retry_zones(
                    to_provision,
                    num_nodes,
                    requested_resources=set(task.resources),
                    dryrun=dryrun,
                    stream_logs=stream_logs,
                    cluster_name=cluster_name,
                    cloud_user_identity=cloud_user,
                    prev_cluster_status=prev_cluster_status,
                    prev_handle=prev_handle,
                    prev_cluster_ever_up=prev_cluster_ever_up,
                    skip_if_config_hash_matches=skip_if_config_hash_matches)
                if dryrun:
                    return config_dict
            except (exceptions.InvalidClusterNameError,
                    exceptions.NotSupportedError,
                    exceptions.CloudUserIdentityError) as e:
                # InvalidClusterNameError: cluster name is invalid,
                # NotSupportedError: cloud does not support requested features,
                # CloudUserIdentityError: cloud user identity is invalid.
                # The exceptions above should be applicable to the whole
                # cloud, so we do add the cloud to the blocked resources.
                logger.warning(common_utils.format_exception(e))
                _add_to_blocked_resources(
                    self._blocked_resources,
                    resources_lib.Resources(cloud=to_provision.cloud))
                failover_history.append(e)
            except exceptions.ResourcesUnavailableError as e:
                failover_history.append(e)
                if e.no_failover:
                    raise e.with_failover_history(failover_history)
                if launchable_retries_disabled:
                    logger.warning(
                        'DAG and optimize_target needs to be registered first '
                        'to enable cross-cloud retry. '
                        'To fix, call backend.register_info(dag=dag, '
                        'optimize_target=sky.OptimizeTarget.COST)')
                    raise e.with_failover_history(failover_history)

                logger.warning(common_utils.format_exception(e))
            else:
                # Provisioning succeeded.
                break

            if prev_cluster_status is None:
                # Add failed resources to the blocklist, only when it
                # is in fallback mode.
                _add_to_blocked_resources(self._blocked_resources, to_provision)
            else:
                # If we reach here, it means that the existing cluster must have
                # a previous status of INIT, because other statuses (UP,
                # STOPPED) will not trigger the failover due to `no_failover`
                # flag; see _yield_zones(). Also, the cluster should have been
                # terminated by _retry_zones().
                assert (prev_cluster_status == status_lib.ClusterStatus.INIT
                       ), prev_cluster_status
                assert global_user_state.get_handle_from_cluster_name(
                    cluster_name) is None, cluster_name
                logger.info(
                    ux_utils.retry_message(
                        f'Retrying provisioning with requested resources: '
                        f'{task.num_nodes}x {task.resources}'))
                # Retry with the current, potentially "smaller" resources:
                # to_provision == the current new resources (e.g., V100:1),
                # which may be "smaller" than the original (V100:8).
                # num_nodes is not part of a Resources so must be updated
                # separately.
                num_nodes = task.num_nodes
                prev_cluster_status = None
                prev_handle = None

            retry_message = ux_utils.retry_message(
                'Trying other potential resources.')
            logger.warning(f'\n{retry_message}')
            log_path = os.path.join(self.log_dir, 'provision.log')
            rich_utils.force_update_status(
                ux_utils.spinner_message('Looking for resources', log_path))
            # Set to None so that sky.optimize() will assign a new one
            # (otherwise will skip re-optimizing this task).
            # TODO: set all remaining tasks' best_resources to None.
            task.best_resources = None
            try:
                self._dag = sky.optimize(
                    self._dag,
                    minimize=self._optimize_target,
                    blocked_resources=self._blocked_resources)
            except exceptions.ResourcesUnavailableError as e:
                # Optimizer failed to find a feasible resources for the task,
                # either because the previous failovers have blocked all the
                # possible resources or the requested resources is too
                # restrictive. If we reach here, our failover logic finally
                # ends here.
                raise e.with_failover_history(failover_history)
            to_provision = task.best_resources
            assert task in self._dag.tasks, 'Internal logic error.'
            assert to_provision is not None, task
        return config_dict


class CloudVmRayResourceHandle(backends.backend.ResourceHandle):
    """A pickle-able handle to a cluster created by CloudVmRayBackend.

    The handle object will last for the whole lifecycle of the cluster.

    - (required) Cluster name.
    - (required) Cluster name on cloud (different from the cluster name, as we
        append user hash to avoid conflict b/t multiple users in the same
        organization/account, and truncate the name for length limit). See
        design_docs/cluster_name.md for details.
    - (required) Path to a cluster.yaml file.
    - (optional) A cached head node public IP.  Filled in after a
        successful provision().
    - (optional) A cached stable list of (internal IP, external IP) tuples
        for all nodes in a cluster. Filled in after successful task execution.
    - (optional) Launched num nodes
    - (optional) Launched resources
    - (optional) Docker user name
    - (optional) If TPU(s) are managed, a path to a deletion script.
    """
    # Bump if any fields get added/removed/changed, and add backward
    # compaitibility logic in __setstate__.
    _VERSION = 9

    def __init__(
            self,
            *,
            cluster_name: str,
            cluster_name_on_cloud: str,
            cluster_yaml: str,
            launched_nodes: int,
            launched_resources: resources_lib.Resources,
            stable_internal_external_ips: Optional[List[Tuple[str,
                                                              str]]] = None,
            stable_ssh_ports: Optional[List[int]] = None,
            cluster_info: Optional[provision_common.ClusterInfo] = None
    ) -> None:
        self._version = self._VERSION
        self.cluster_name = cluster_name
        self.cluster_name_on_cloud = cluster_name_on_cloud
        # Replace the home directory with ~ for better robustness across systems
        # with different home directories.
        if cluster_yaml.startswith(os.path.expanduser('~')):
            cluster_yaml = cluster_yaml.replace(os.path.expanduser('~'), '~', 1)
        self._cluster_yaml = cluster_yaml
        # List of (internal_ip, feasible_ip) tuples for all the nodes in the
        # cluster, sorted by the feasible ips. The feasible ips can be either
        # internal or external ips, depending on the use_internal_ips flag.
        self.stable_internal_external_ips = stable_internal_external_ips
        self.stable_ssh_ports = stable_ssh_ports
        self.cached_cluster_info = cluster_info
        self.launched_nodes = launched_nodes
        self.launched_resources = launched_resources
        self.docker_user: Optional[str] = None

    def __repr__(self):
        return (f'ResourceHandle('
                f'\n\tcluster_name={self.cluster_name},'
                f'\n\tcluster_name_on_cloud={self.cluster_name_on_cloud},'
                f'\n\thead_ip={self.head_ip},'
                '\n\tstable_internal_external_ips='
                f'{self.stable_internal_external_ips},'
                '\n\tstable_ssh_ports='
                f'{self.stable_ssh_ports},'
                '\n\tcluster_yaml='
                f'{self.cluster_yaml}, '
                f'\n\tlaunched_resources={self.launched_nodes}x '
                f'{self.launched_resources}, '
                f'\n\tdocker_user={self.docker_user},'
                f'\n\tssh_user={self.ssh_user}')

    def get_cluster_name(self):
        return self.cluster_name

    def _use_internal_ips(self):
        """Returns whether to use internal IPs for SSH connections."""
        # Directly load the `use_internal_ips` flag from the cluster yaml
        # instead of `skypilot_config` as the latter can be changed after the
        # cluster is UP.
        return common_utils.read_yaml(self.cluster_yaml).get(
            'provider', {}).get('use_internal_ips', False)

    def update_ssh_ports(self, max_attempts: int = 1) -> None:
        """Fetches and sets the SSH ports for the cluster nodes.

        Use this method to use any cloud-specific port fetching logic.
        """
        del max_attempts  # Unused.
        if self.cached_cluster_info is not None:
            self.stable_ssh_ports = self.cached_cluster_info.get_ssh_ports()
            return

        head_ssh_port = 22
        self.stable_ssh_ports = (
            [head_ssh_port] + [22] *
            (self.num_ips_per_node * self.launched_nodes - 1))

    def _update_cluster_info(self):
        # When a cluster is on a cloud that does not support the new
        # provisioner, we should skip updating cluster_info.
        if (self.launched_resources.cloud.PROVISIONER_VERSION >=
                clouds.ProvisionerVersion.SKYPILOT):
            provider_name = str(self.launched_resources.cloud).lower()
            config = {}
            if os.path.exists(self.cluster_yaml):
                # It is possible that the cluster yaml is not available when
                # the handle is unpickled for service replicas from the
                # controller with older version.
                config = common_utils.read_yaml(self.cluster_yaml)
            try:
                cluster_info = provision_lib.get_cluster_info(
                    provider_name,
                    region=self.launched_resources.region,
                    cluster_name_on_cloud=self.cluster_name_on_cloud,
                    provider_config=config.get('provider', None))
            except Exception as e:  # pylint: disable=broad-except
                # This could happen when the VM is not fully launched, and a
                # user is trying to terminate it with `sky down`.
                logger.debug('Failed to get cluster info for '
                             f'{self.cluster_name} from the new provisioner '
                             f'with {common_utils.format_exception(e)}.')
                raise exceptions.FetchClusterInfoError(
                    exceptions.FetchClusterInfoError.Reason.HEAD) from e
            if cluster_info.num_instances != self.launched_nodes:
                logger.debug(
                    f'Available nodes in the cluster {self.cluster_name} '
                    'do not match the number of nodes requested ('
                    f'{cluster_info.num_instances} != '
                    f'{self.launched_nodes}).')
                raise exceptions.FetchClusterInfoError(
                    exceptions.FetchClusterInfoError.Reason.HEAD)
            self.cached_cluster_info = cluster_info

    def update_cluster_ips(
            self,
            max_attempts: int = 1,
            internal_ips: Optional[List[Optional[str]]] = None,
            external_ips: Optional[List[Optional[str]]] = None,
            cluster_info: Optional[provision_common.ClusterInfo] = None
    ) -> None:
        """Updates the cluster IPs cached in the handle.

        We cache the cluster IPs in the handle to avoid having to retrieve
        them from the cloud provider every time we need them. This method
        updates the cached IPs.

        Optimizations:
            1) If the external IPs are provided (e.g. from the provision logs),
                we use them instead of retrieving them from the cloud provider.
            2) If the cached external IPs match the provided (fetched) external
                IPs, we don't need to update the internal IPs.
            3) If the internal IPs are provided (e.g. from the provision logs),
                we use them instead of retrieving them from the cloud provider.

        Args:
            max_attempts: The maximum number of attempts to get the head IP.
            internal_ips: The internal IPs to use for the cluster. It is an
                optimization to avoid retrieving the internal IPs from the
                cloud provider. Typically, it can be parsed from the provision
                logs.
            external_ips: The external IPs to use for the cluster. Similar to
                internal_ips, it is an optimization to avoid retrieving the
                external IPs from the cloud provider.

        Raises:
            exceptions.FetchClusterInfoError: if we failed to get the cluster
                infos. e.reason is HEAD or WORKER.
        """
        if cluster_info is not None:
            self.cached_cluster_info = cluster_info
            cluster_feasible_ips = self.cached_cluster_info.get_feasible_ips()
            cluster_internal_ips = self.cached_cluster_info.get_feasible_ips(
                force_internal_ips=True)
        else:
            # For clouds that do not support the SkyPilot Provisioner API.
            # TODO(zhwu): once all the clouds are migrated to SkyPilot
            # Provisioner API, we should remove this else block
            def is_provided_ips_valid(
                    ips: Optional[List[Optional[str]]]) -> bool:
                return (ips is not None and len(ips)
                        == self.num_ips_per_node * self.launched_nodes and
                        all(ip is not None for ip in ips))

            use_internal_ips = self._use_internal_ips()

            # cluster_feasible_ips is the list of IPs of the nodes in the
            # cluster which can be used to connect to the cluster. It is a list
            # of external IPs if the cluster is assigned public IPs, otherwise
            # it is a list of internal IPs.
            if is_provided_ips_valid(external_ips):
                logger.debug(f'Using provided external IPs: {external_ips}')
                cluster_feasible_ips = typing.cast(List[str], external_ips)
            else:
                cluster_feasible_ips = backend_utils.get_node_ips(
                    self.cluster_yaml,
                    self.launched_nodes,
                    head_ip_max_attempts=max_attempts,
                    worker_ip_max_attempts=max_attempts,
                    get_internal_ips=use_internal_ips)

            if self.cached_external_ips == cluster_feasible_ips:
                logger.debug(
                    'Skipping the fetching of internal IPs as the cached '
                    'external IPs matches the newly fetched ones.')
                # Optimization: If the cached external IPs are the same as the
                # retrieved feasible IPs, then we can skip retrieving internal
                # IPs since the cached IPs are up-to-date.
                return

            logger.debug(
                'Cached external IPs do not match with the newly fetched ones: '
                f'cached ({self.cached_external_ips}), new '
                f'({cluster_feasible_ips})')

            if use_internal_ips:
                # Optimization: if we know use_internal_ips is True (currently
                # only exposed for AWS and GCP), then our provisioner is
                # guaranteed to not assign public IPs, thus the first list of
                # IPs returned above are already private IPs. So skip the second
                # query.
                cluster_internal_ips = list(cluster_feasible_ips)
            elif is_provided_ips_valid(internal_ips):
                logger.debug(f'Using provided internal IPs: {internal_ips}')
                cluster_internal_ips = typing.cast(List[str], internal_ips)
            else:
                cluster_internal_ips = backend_utils.get_node_ips(
                    self.cluster_yaml,
                    self.launched_nodes,
                    head_ip_max_attempts=max_attempts,
                    worker_ip_max_attempts=max_attempts,
                    get_internal_ips=True)

        assert len(cluster_feasible_ips) == len(cluster_internal_ips), (
            f'Cluster {self.cluster_name!r}:'
            f'Expected same number of internal IPs {cluster_internal_ips}'
            f' and external IPs {cluster_feasible_ips}.')

        # List of (internal_ip, feasible_ip) tuples for all the nodes in the
        # cluster, sorted by the feasible ips. The feasible ips can be either
        # internal or external ips, depending on the use_internal_ips flag.
        internal_external_ips: List[Tuple[str, str]] = list(
            zip(cluster_internal_ips, cluster_feasible_ips))

        # Ensure head node is the first element, then sort based on the
        # external IPs for stableness
        stable_internal_external_ips = [internal_external_ips[0]] + sorted(
            internal_external_ips[1:], key=lambda x: x[1])
        self.stable_internal_external_ips = stable_internal_external_ips

    @functools.lru_cache()
    @timeline.event
    def get_command_runners(self,
                            force_cached: bool = False,
                            avoid_ssh_control: bool = False
                           ) -> List[command_runner.CommandRunner]:
        """Returns a list of command runners for the cluster."""
        ssh_credentials = backend_utils.ssh_credential_from_yaml(
            self.cluster_yaml, self.docker_user, self.ssh_user)
        if avoid_ssh_control:
            ssh_credentials.pop('ssh_control_name', None)
        updated_to_skypilot_provisioner_after_provisioned = (
            self.launched_resources.cloud.PROVISIONER_VERSION >=
            clouds.ProvisionerVersion.SKYPILOT and
            self.cached_external_ips is not None and
            self.cached_cluster_info is None)
        if updated_to_skypilot_provisioner_after_provisioned:
            logger.debug(
                f'{self.launched_resources.cloud} has been updated to the new '
                f'provisioner after cluster {self.cluster_name} was '
                f'provisioned. Cached IPs are used for connecting to the '
                'cluster.')
        if (clouds.ProvisionerVersion.RAY_PROVISIONER_SKYPILOT_TERMINATOR >=
                self.launched_resources.cloud.PROVISIONER_VERSION or
                updated_to_skypilot_provisioner_after_provisioned):
            ip_list = (self.cached_external_ips
                       if force_cached else self.external_ips())
            if ip_list is None:
                return []
            # Potentially refresh the external SSH ports, in case the existing
            # cluster before #2491 was launched without external SSH ports
            # cached.
            port_list = self.external_ssh_ports()
            runners = command_runner.SSHCommandRunner.make_runner_list(
                zip(ip_list, port_list), **ssh_credentials)
            return runners
        if self.cached_cluster_info is None:
            # We have `and self.cached_external_ips is None` here, because
            # when a cluster's cloud is just upgraded to the new provsioner,
            # although it has the cached_external_ips, the cached_cluster_info
            # can be None. We need to update it here, even when force_cached is
            # set to True.
            # TODO: We can remove `self.cached_external_ips is None` after
            # version 0.8.0.
            if force_cached and self.cached_external_ips is None:
                raise RuntimeError(
                    'Tried to use cached cluster info, but it\'s missing for '
                    f'cluster "{self.cluster_name}"')
            self._update_cluster_info()
        assert self.cached_cluster_info is not None, self
        runners = provision_lib.get_command_runners(
            self.cached_cluster_info.provider_name, self.cached_cluster_info,
            **ssh_credentials)
        return runners

    @property
    def cached_internal_ips(self) -> Optional[List[str]]:
        if self.stable_internal_external_ips is not None:
            return [ips[0] for ips in self.stable_internal_external_ips]
        return None

    def internal_ips(self,
                     max_attempts: int = _FETCH_IP_MAX_ATTEMPTS) -> List[str]:
        internal_ips = self.cached_internal_ips
        if internal_ips is not None:
            return internal_ips
        self.update_cluster_ips(max_attempts=max_attempts)
        internal_ips = self.cached_internal_ips
        assert internal_ips is not None, 'update_cluster_ips failed.'
        return internal_ips

    @property
    def cached_external_ips(self) -> Optional[List[str]]:
        if self.stable_internal_external_ips is not None:
            return [ips[1] for ips in self.stable_internal_external_ips]
        return None

    def external_ips(self,
                     max_attempts: int = _FETCH_IP_MAX_ATTEMPTS) -> List[str]:
        external_ips = self.cached_external_ips
        if external_ips is not None:
            return external_ips
        self.update_cluster_ips(max_attempts=max_attempts)
        external_ips = self.cached_external_ips
        assert external_ips is not None, 'update_cluster_ips failed.'
        return external_ips

    @property
    def cached_external_ssh_ports(self) -> Optional[List[int]]:
        if self.stable_ssh_ports is not None:
            return self.stable_ssh_ports
        return None

    def external_ssh_ports(self,
                           max_attempts: int = _FETCH_IP_MAX_ATTEMPTS
                          ) -> List[int]:
        cached_ssh_ports = self.cached_external_ssh_ports
        if cached_ssh_ports is not None:
            return cached_ssh_ports
        self.update_ssh_ports(max_attempts=max_attempts)
        cached_ssh_ports = self.cached_external_ssh_ports
        assert cached_ssh_ports is not None, 'update_ssh_ports failed.'
        return cached_ssh_ports

    def get_hourly_price(self) -> float:
        hourly_cost = (self.launched_resources.get_cost(3600) *
                       self.launched_nodes)
        return hourly_cost

    def setup_docker_user(self, cluster_config_file: str):
        ip_list = self.external_ips()
        assert ip_list is not None
        docker_user = backend_utils.get_docker_user(ip_list[0],
                                                    cluster_config_file)
        self.docker_user = docker_user

    @property
    def cluster_yaml(self):
        return os.path.expanduser(self._cluster_yaml)

    @property
    def ssh_user(self):
        if self.cached_cluster_info is not None:
            # Overload ssh_user with the user stored in cluster_info, which is
            # useful for kubernetes case, where the ssh_user can depend on the
            # container image used. For those clusters launched with ray
            # autoscaler, we directly use the ssh_user in yaml config.
            return self.cached_cluster_info.ssh_user
        return None

    @property
    def head_ip(self):
        external_ips = self.cached_external_ips
        if external_ips is not None:
            return external_ips[0]
        return None

    @property
    def head_ssh_port(self):
        external_ssh_ports = self.cached_external_ssh_ports
        if external_ssh_ports:
            return external_ssh_ports[0]
        return None

    @property
    def num_ips_per_node(self) -> int:
        """Returns number of IPs per node in the cluster, handling TPU Pod."""
        is_tpu_vm_pod = gcp_utils.is_tpu_vm_pod(self.launched_resources)
        if is_tpu_vm_pod:
            num_ips = len(self.internal_ips())
        else:
            num_ips = 1
        return num_ips

    def __setstate__(self, state):
        self._version = self._VERSION

        version = state.pop('_version', None)
        if version is None:
            version = -1
            state.pop('cluster_region', None)
        if version < 2:
            state['_cluster_yaml'] = state.pop('cluster_yaml')
        if version < 3:
            head_ip = state.pop('head_ip', None)
            state['stable_internal_external_ips'] = None
        if version < 4:
            # Version 4 adds self.stable_ssh_ports for Kubernetes support
            state['stable_ssh_ports'] = None
        if version < 5:
            state['docker_user'] = None

        if version < 6:
            state['cluster_name_on_cloud'] = state['cluster_name']

        if version < 8:
            self.cached_cluster_info = None

        if version < 9:
            # For backward compatibility, we should update the region of a
            # SkyPilot cluster on Kubernetes to the actual context it is using.
            # pylint: disable=import-outside-toplevel
            launched_resources = state['launched_resources']
            if isinstance(launched_resources.cloud, clouds.Kubernetes):
                yaml_config = common_utils.read_yaml(
                    os.path.expanduser(state['_cluster_yaml']))
                context = kubernetes_utils.get_context_from_config(
                    yaml_config['provider'])
                state['launched_resources'] = launched_resources.copy(
                    region=context)

        self.__dict__.update(state)

        # Because the update_cluster_ips and update_ssh_ports
        # functions use the handle, we call it on the current instance
        # after the state is updated.
        if version < 3 and head_ip is not None:
            try:
                self.update_cluster_ips()
            except exceptions.FetchClusterInfoError:
                # This occurs when an old cluster from was autostopped,
                # so the head IP in the database is not updated.
                pass
        if version < 4:
            self.update_ssh_ports()

        if version < 8:
            try:
                self._update_cluster_info()
            except exceptions.FetchClusterInfoError:
                # This occurs when an old cluster from was autostopped,
                # so the head IP in the database is not updated.
                pass


class CloudVmRayBackend(backends.Backend['CloudVmRayResourceHandle']):
    """Backend: runs on cloud virtual machines, managed by Ray.

    Changing this class may also require updates to:
      * Cloud providers' templates under config/
      * Cloud providers' implementations under clouds/
    """

    NAME = 'cloudvmray'

    # Backward compatibility, with the old name of the handle.
    ResourceHandle = CloudVmRayResourceHandle  # pylint: disable=invalid-name

    def __init__(self):
        self.run_timestamp = sky_logging.get_run_timestamp()
        # NOTE: do not expanduser() here, as this '~/...' path is used for
        # remote as well to be expanded on the remote side.
        self.log_dir = os.path.join(constants.SKY_LOGS_DIRECTORY,
                                    self.run_timestamp)
        # Do not make directories to avoid create folder for commands that
        # do not need it (`sky status`, `sky logs` ...)
        # os.makedirs(self.log_dir, exist_ok=True)

        self._dag = None
        self._optimize_target = None
        self._requested_features = set()

        # Command for running the setup script. It is only set when the
        # setup needs to be run outside the self._setup() and as part of
        # a job (--detach-setup).
        self._setup_cmd = None

    # --- Implementation of Backend APIs ---

    def register_info(self, **kwargs) -> None:
        self._dag = kwargs.pop('dag', self._dag)
        self._optimize_target = kwargs.pop(
            'optimize_target',
            self._optimize_target) or optimizer.OptimizeTarget.COST
        self._requested_features = kwargs.pop('requested_features',
                                              self._requested_features)
        assert not kwargs, f'Unexpected kwargs: {kwargs}'

    def check_resources_fit_cluster(
        self,
        handle: CloudVmRayResourceHandle,
        task: task_lib.Task,
        check_ports: bool = False,
    ) -> resources_lib.Resources:
        """Check if resources requested by the task fit the cluster.

        The resources requested by the task should be smaller than the existing
        cluster.
        If multiple resources are specified, this checking will pass when
        at least one resource fits the cluster.

        Raises:
            exceptions.ResourcesMismatchError: If the resources in the task
                does not match the existing cluster.
        """

        launched_resources = handle.launched_resources
        cluster_name = handle.cluster_name

        # Usage Collection:
        usage_lib.messages.usage.update_cluster_resources(
            handle.launched_nodes, launched_resources)
        record = global_user_state.get_cluster_from_name(cluster_name)
        if record is not None:
            usage_lib.messages.usage.update_cluster_status(record['status'])

        assert launched_resources.region is not None, handle

        mismatch_str = (f'To fix: specify a new cluster name, or down the '
                        f'existing cluster first: sky down {cluster_name}')
        valid_resource = None
        requested_resource_list = []
        for resource in task.resources:
            if (task.num_nodes <= handle.launched_nodes and
                    resource.less_demanding_than(
                        launched_resources,
                        requested_num_nodes=task.num_nodes,
                        check_ports=check_ports)):
                valid_resource = resource
                break
            else:
                requested_resource_list.append(f'{task.num_nodes}x {resource}')

        if valid_resource is None:
            for example_resource in task.resources:
                if (example_resource.region is not None and
                        example_resource.region != launched_resources.region):
                    with ux_utils.print_exception_no_traceback():
                        raise exceptions.ResourcesMismatchError(
                            f'Task requested resources {example_resource} in region '  # pylint: disable=line-too-long
                            f'{example_resource.region!r}'
                            ', but the existing cluster '
                            f'is in region {launched_resources.region!r}.')
                if (example_resource.zone is not None and
                        example_resource.zone != launched_resources.zone):
                    zone_str = (f'is in zone {launched_resources.zone!r}.'
                                if launched_resources.zone is not None else
                                'does not have zone specified.')
                    with ux_utils.print_exception_no_traceback():
                        raise exceptions.ResourcesMismatchError(
                            f'Task requested resources {example_resource} in zone '  # pylint: disable=line-too-long
                            f'{example_resource.zone!r},'
                            'but the existing cluster '
                            f'{zone_str}')
                if (example_resource.requires_fuse and
                        not launched_resources.requires_fuse):
                    # Will not be reached for non-k8s case since the
                    # less_demanding_than only fails fuse requirement when
                    # the cloud is Kubernetes AND the cluster doesn't have fuse.
                    with ux_utils.print_exception_no_traceback():
                        raise exceptions.ResourcesMismatchError(
                            'Task requires FUSE support for mounting object '
                            'stores, but the existing cluster with '
                            f'{launched_resources!r} does not support FUSE '
                            f'mounting. Launch a new cluster to run this task.')
            requested_resource_str = ', '.join(requested_resource_list)
            if isinstance(task.resources, list):
                requested_resource_str = f'[{requested_resource_str}]'
            elif isinstance(task.resources, set):
                requested_resource_str = f'{{{requested_resource_str}}}'
            with ux_utils.print_exception_no_traceback():
                raise exceptions.ResourcesMismatchError(
                    'Requested resources do not match the existing '
                    'cluster.\n'
                    f'  Requested:\t{requested_resource_str}\n'
                    f'  Existing:\t{handle.launched_nodes}x '
                    f'{handle.launched_resources}\n'
                    f'{mismatch_str}')
        else:
            # For fractional acc count clusters, we round up the number of accs
            # to 1 (sky/utils/resources_utils.py::make_ray_custom_resources_str)
            # Here we scale the required acc count to (required / launched) * 1
            # so the total number of accs is the same as the requested number.
            launched_accs = launched_resources.accelerators
            if (launched_accs is not None and
                    valid_resource.accelerators is not None):
                for _, count in launched_accs.items():
                    if isinstance(count, float) and not count.is_integer():
                        valid_resource = valid_resource.copy(
                            accelerators={
                                k: v / count
                                for k, v in valid_resource.accelerators.items()
                            })
        return valid_resource

    def _provision(
        self,
        task: task_lib.Task,
        to_provision: Optional[resources_lib.Resources],
        dryrun: bool,
        stream_logs: bool,
        cluster_name: str,
        retry_until_up: bool = False,
        skip_unnecessary_provisioning: bool = False,
    ) -> Optional[CloudVmRayResourceHandle]:
        """Provisions the cluster, or re-provisions an existing cluster.

        Use the SKYPILOT provisioner if it's supported by the cloud, otherwise
        use 'ray up'.

        See also docstring for Backend.provision().

        Raises:
            exceptions.ClusterOwnerIdentityMismatchError: if the cluster
                'cluster_name' exists and is owned by another user.
            exceptions.InvalidClusterNameError: if the cluster name is invalid.
            exceptions.ResourcesMismatchError: if the requested resources
                do not match the existing cluster.
            exceptions.ResourcesUnavailableError: if the requested resources
                cannot be satisfied. The failover_history of the exception
                will be set as at least 1 exception from either our pre-checks
                (e.g., cluster name invalid) or a region/zone throwing
                resource unavailability.
            exceptions.CommandError: any ssh command error.
            RuntimeError: raised when 'rsync' is not installed.
            # TODO(zhwu): complete the list of exceptions.
        """
        # FIXME: ray up for Azure with different cluster_names will overwrite
        # each other.
        # When rsync is not installed in the user's machine, Ray will
        # silently retry to up the node for _MAX_RAY_UP_RETRY number
        # of times. This is time consuming so we fail early.
        backend_utils.check_rsync_installed()
        # Check if the cluster is owned by the current user. Raise
        # exceptions.ClusterOwnerIdentityMismatchError
        backend_utils.check_owner_identity(cluster_name)
        lock_path = os.path.expanduser(
            backend_utils.CLUSTER_STATUS_LOCK_PATH.format(cluster_name))
        with timeline.FileLockEvent(lock_path):
            # Try to launch the exiting cluster first. If no existing cluster,
            # this function will create a to_provision_config with required
            # resources.
            to_provision_config = self._check_existing_cluster(
                task, to_provision, cluster_name, dryrun)
            assert to_provision_config.resources is not None, (
                'to_provision should not be None', to_provision_config)

            prev_cluster_status = to_provision_config.prev_cluster_status
            usage_lib.messages.usage.update_cluster_resources(
                to_provision_config.num_nodes, to_provision_config.resources)
            usage_lib.messages.usage.update_cluster_status(prev_cluster_status)

            # TODO(suquark): once we have sky on PyPI, we should directly
            # install sky from PyPI.
            # NOTE: can take ~2s.
            with timeline.Event('backend.provision.wheel_build'):
                # TODO(suquark): once we have sky on PyPI, we should directly
                # install sky from PyPI.
                local_wheel_path, wheel_hash = wheel_utils.build_sky_wheel()
                # The most frequent reason for the failure of a provision
                # request is resource unavailability instead of rate
                # limiting; to make users wait shorter, we do not make
                # backoffs exponential.
                backoff = common_utils.Backoff(
                    initial_backoff=_RETRY_UNTIL_UP_INIT_GAP_SECONDS,
                    max_backoff_factor=1)
            attempt_cnt = 1
            while True:
                # For on-demand instances, RetryingVmProvisioner will retry
                # within the given region first, then optionally retry on all
                # other clouds and regions (if backend.register_info()
                # has been called).
                # For spot instances, each provisioning request is made for a
                # single zone and the provisioner will retry on all other
                # clouds, regions, and zones.
                # See optimizer.py#_make_launchables_for_valid_region_zones()
                # for detailed reasons.

                # After this "round" of optimization across clouds, provisioning
                # may still have not succeeded. This while loop will then kick
                # in if retry_until_up is set, which will kick off new "rounds"
                # of optimization infinitely.
                try:
                    retry_provisioner = RetryingVmProvisioner(
                        self.log_dir,
                        self._dag,
                        self._optimize_target,
                        self._requested_features,
                        local_wheel_path,
                        wheel_hash,
                        blocked_resources=task.blocked_resources)
                    log_path = os.path.join(self.log_dir, 'provision.log')
                    rich_utils.force_update_status(
                        ux_utils.spinner_message('Launching', log_path))
                    config_dict = retry_provisioner.provision_with_retries(
                        task, to_provision_config, dryrun, stream_logs,
                        skip_unnecessary_provisioning)
                    break
                except exceptions.ResourcesUnavailableError as e:
                    # Do not remove the stopped cluster from the global state
                    # if failed to start.
                    if e.no_failover:
                        error_message = str(e)
                    else:
                        usage_lib.messages.usage.update_final_cluster_status(
                            None)
                        error_message = (
                            f'{colorama.Fore.RED}Failed to provision all '
                            f'possible launchable resources.'
                            f'{colorama.Style.RESET_ALL}'
                            ' Relax the task\'s resource requirements: '
                            f'{task.num_nodes}x {list(task.resources)[0]}')

                    log_path = retry_provisioner.log_dir + '/provision.log'
                    if retry_until_up:
                        logger.error(error_message)
                        # Sleep and retry.
                        gap_seconds = backoff.current_backoff()
                        plural = 's' if attempt_cnt > 1 else ''
                        retry_message = ux_utils.retry_message(
                            f'Retry after {gap_seconds:.0f}s '
                            f'({attempt_cnt} attempt{plural}). ')
                        logger.info(f'\n{retry_message} '
                                    f'{ux_utils.log_path_hint(log_path)}'
                                    f'{colorama.Style.RESET_ALL}')
                        attempt_cnt += 1
                        time.sleep(gap_seconds)
                        continue
                    logger.error(
                        ux_utils.error_message(
                            'Failed to provision resources. '
                            f'{ux_utils.log_path_hint(log_path)}'))
                    error_message += (
                        '\nTo keep retrying until the cluster is up, use '
                        'the `--retry-until-up` flag.')
                    with ux_utils.print_exception_no_traceback():
                        raise exceptions.ResourcesUnavailableError(
                            error_message,
                            failover_history=e.failover_history) from None
            if dryrun:
                record = global_user_state.get_cluster_from_name(cluster_name)
                return record['handle'] if record is not None else None

            if config_dict['provisioning_skipped']:
                # Skip further provisioning.
                # In this case, we won't have certain fields in the config_dict
                # ('handle', 'provision_record', 'resources_vars')
                # We need to return the handle - but it should be the existing
                # handle for the cluster.
                record = global_user_state.get_cluster_from_name(cluster_name)
                assert record is not None and record['handle'] is not None, (
                    cluster_name, record)
                return record['handle']

            if 'provision_record' in config_dict:
                # New provisioner is used here.
                handle = config_dict['handle']
                provision_record = config_dict['provision_record']
                resources_vars = config_dict['resources_vars']
                config_hash = config_dict.get('config_hash', None)

                # Setup SkyPilot runtime after the cluster is provisioned
                # 1. Wait for SSH to be ready.
                # 2. Mount the cloud credentials, skypilot wheel,
                #    and other necessary files to the VM.
                # 3. Run setup commands to install dependencies.
                # 4. Starting ray cluster and skylet.
                cluster_info = provisioner.post_provision_runtime_setup(
                    repr(handle.launched_resources.cloud),
                    resources_utils.ClusterName(handle.cluster_name,
                                                handle.cluster_name_on_cloud),
                    handle.cluster_yaml,
                    provision_record=provision_record,
                    custom_resource=resources_vars.get('custom_resources'),
                    log_dir=self.log_dir)
                # We use the IPs from the cluster_info to update_cluster_ips,
                # when the provisioning is done, to make sure the cluster IPs
                # are up-to-date.
                # The staled IPs may be caused by the node being restarted
                # manually or by the cloud provider.
                # Optimize the case where the cluster's IPs can be retrieved
                # from cluster_info.
                handle.docker_user = cluster_info.docker_user
                handle.update_cluster_ips(max_attempts=_FETCH_IP_MAX_ATTEMPTS,
                                          cluster_info=cluster_info)
                handle.update_ssh_ports(max_attempts=_FETCH_IP_MAX_ATTEMPTS)

                # Update launched resources.
                handle.launched_resources = handle.launched_resources.copy(
                    region=provision_record.region, zone=provision_record.zone)

                self._update_after_cluster_provisioned(
                    handle, to_provision_config.prev_handle, task,
                    prev_cluster_status, handle.external_ips(),
                    handle.external_ssh_ports(), lock_path, config_hash)
                return handle

            cluster_config_file = config_dict['ray']
            handle = config_dict['handle']

            ip_list = handle.external_ips()
            ssh_port_list = handle.external_ssh_ports()
            assert ip_list is not None, handle
            assert ssh_port_list is not None, handle

            config = common_utils.read_yaml(cluster_config_file)
            if 'docker' in config:
                handle.setup_docker_user(cluster_config_file)

            # Get actual zone info and save it into handle.
            # NOTE: querying zones is expensive, observed 1node GCP >=4s.
            zone = handle.launched_resources.zone
            if zone is None:
                get_zone_cmd = (
                    handle.launched_resources.cloud.get_zone_shell_cmd())
                # zone is None for Azure
                if get_zone_cmd is not None:
                    runners = handle.get_command_runners()

                    def _get_zone(runner):
                        retry_count = 0
                        backoff = common_utils.Backoff(initial_backoff=1,
                                                       max_backoff_factor=3)
                        while True:
                            returncode, stdout, stderr = runner.run(
                                get_zone_cmd,
                                require_outputs=True,
                                stream_logs=False)
                            if returncode == 0:
                                break
                            retry_count += 1
                            if retry_count <= _MAX_GET_ZONE_RETRY:
                                time.sleep(backoff.current_backoff())
                                continue
                        subprocess_utils.handle_returncode(
                            returncode,
                            get_zone_cmd,
                            f'Failed to get zone for {cluster_name!r}',
                            stderr=stderr,
                            stream_logs=stream_logs)
                        return stdout.strip()

                    zones = subprocess_utils.run_in_parallel(_get_zone, runners)
                    if len(set(zones)) == 1:
                        # zone will be checked during Resources cls
                        # initialization.
                        handle.launched_resources = (
                            handle.launched_resources.copy(zone=zones[0]))
                    # If the number of zones > 1, nodes in the cluster are
                    # launched in different zones (legacy clusters before
                    # #1700), leave the zone field of handle.launched_resources
                    # to None.

            # For backward compatibility and robustness of skylet, it is checked
            # and restarted if necessary.
            logger.debug('Checking if skylet is running on the head node.')
            with rich_utils.safe_status(
                    ux_utils.spinner_message('Preparing SkyPilot runtime')):
                # We need to source bashrc for skylet to make sure the autostop
                # event can access the path to the cloud CLIs.
                self.run_on_head(handle,
                                 instance_setup.MAYBE_SKYLET_RESTART_CMD,
                                 source_bashrc=True)

            self._update_after_cluster_provisioned(
                handle, to_provision_config.prev_handle, task,
                prev_cluster_status, ip_list, ssh_port_list, lock_path,
                config_hash)
            return handle

    def _open_ports(self, handle: CloudVmRayResourceHandle) -> None:
        cloud = handle.launched_resources.cloud
        logger.debug(
            f'Opening ports {handle.launched_resources.ports} for {cloud}')
        config = common_utils.read_yaml(handle.cluster_yaml)
        provider_config = config['provider']
        provision_lib.open_ports(repr(cloud), handle.cluster_name_on_cloud,
                                 handle.launched_resources.ports,
                                 provider_config)

    def _update_after_cluster_provisioned(
            self, handle: CloudVmRayResourceHandle,
            prev_handle: Optional[CloudVmRayResourceHandle],
            task: task_lib.Task,
            prev_cluster_status: Optional[status_lib.ClusterStatus],
            ip_list: List[str], ssh_port_list: List[int], lock_path: str,
            config_hash: str) -> None:
        usage_lib.messages.usage.update_cluster_resources(
            handle.launched_nodes, handle.launched_resources)
        usage_lib.messages.usage.update_final_cluster_status(
            status_lib.ClusterStatus.UP)

        # Update job queue to avoid stale jobs (when restarted), before
        # setting the cluster to be ready.
        if prev_cluster_status == status_lib.ClusterStatus.INIT:
            # update_status will query the ray job status for all INIT /
            # PENDING / RUNNING jobs for the real status, since we do not
            # know the actual previous status of the cluster.
            cmd = job_lib.JobLibCodeGen.update_status()
            logger.debug('Update job queue on remote cluster.')
            with rich_utils.safe_status(
                    ux_utils.spinner_message('Preparing SkyPilot runtime')):
                returncode, _, stderr = self.run_on_head(handle,
                                                         cmd,
                                                         require_outputs=True)
            subprocess_utils.handle_returncode(returncode, cmd,
                                               'Failed to update job status.',
                                               stderr)
        if prev_cluster_status == status_lib.ClusterStatus.STOPPED:
            # Safely set all the previous jobs to FAILED since the cluster
            # is restarted
            # An edge case here due to racing:
            # 1. A job finishes RUNNING, but right before it update itself
            # to SUCCEEDED, the cluster is STOPPED by `sky stop`.
            # 2. On next `sky start`, it gets reset to FAILED.
            cmd = job_lib.JobLibCodeGen.fail_all_jobs_in_progress()
            returncode, stdout, stderr = self.run_on_head(handle,
                                                          cmd,
                                                          require_outputs=True)
            subprocess_utils.handle_returncode(
                returncode, cmd,
                'Failed to set previously in-progress jobs to FAILED',
                stdout + stderr)

        prev_ports = None
        if prev_handle is not None:
            prev_ports = prev_handle.launched_resources.ports
        current_ports = handle.launched_resources.ports
        open_new_ports = bool(
            resources_utils.port_ranges_to_set(current_ports) -
            resources_utils.port_ranges_to_set(prev_ports))
        if open_new_ports:
            cloud = handle.launched_resources.cloud
            if not (cloud.OPEN_PORTS_VERSION <=
                    clouds.OpenPortsVersion.LAUNCH_ONLY):
                with rich_utils.safe_status(
                        ux_utils.spinner_message(
                            'Launching - Opening new ports')):
                    self._open_ports(handle)

        with timeline.Event('backend.provision.post_process'):
            global_user_state.add_or_update_cluster(
                handle.cluster_name,
                handle,
                set(task.resources),
                ready=True,
                config_hash=config_hash,
            )
            usage_lib.messages.usage.update_final_cluster_status(
                status_lib.ClusterStatus.UP)
            auth_config = backend_utils.ssh_credential_from_yaml(
                handle.cluster_yaml,
                ssh_user=handle.ssh_user,
                docker_user=handle.docker_user)
            backend_utils.SSHConfigHelper.add_cluster(handle.cluster_name,
                                                      ip_list, auth_config,
                                                      ssh_port_list,
                                                      handle.docker_user,
                                                      handle.ssh_user)

            common_utils.remove_file_if_exists(lock_path)

    def _sync_workdir(self, handle: CloudVmRayResourceHandle,
                      workdir: Path) -> None:
        # Even though provision() takes care of it, there may be cases where
        # this function is called in isolation, without calling provision(),
        # e.g., in CLI.  So we should rerun rsync_up.
        fore = colorama.Fore
        style = colorama.Style
        ip_list = handle.external_ips()
        assert ip_list is not None, 'external_ips is not cached in handle'
        full_workdir = os.path.abspath(os.path.expanduser(workdir))

        # These asserts have been validated at Task construction time.
        assert os.path.exists(full_workdir), f'{full_workdir} does not exist'
        if os.path.islink(full_workdir):
            logger.warning(
                f'{fore.YELLOW}Workdir {workdir!r} is a symlink. '
                f'Symlink contents are not uploaded.{style.RESET_ALL}')
        else:
            assert os.path.isdir(
                full_workdir), f'{full_workdir} should be a directory.'

        # Raise warning if directory is too large
        dir_size = backend_utils.path_size_megabytes(full_workdir)
        if dir_size >= _PATH_SIZE_MEGABYTES_WARN_THRESHOLD:
            logger.warning(
                f'  {fore.YELLOW}The size of workdir {workdir!r} '
                f'is {dir_size} MB. Try to keep workdir small or use '
                '.skyignore to exclude large files, as large sizes will slow '
                f'down rsync.{style.RESET_ALL}')

        log_path = os.path.join(self.log_dir, 'workdir_sync.log')

        # TODO(zhwu): refactor this with backend_utils.parallel_cmd_with_rsync
        runners = handle.get_command_runners()

        def _sync_workdir_node(runner: command_runner.CommandRunner) -> None:
            runner.rsync(
                source=workdir,
                target=SKY_REMOTE_WORKDIR,
                up=True,
                log_path=log_path,
                stream_logs=False,
            )

        num_nodes = handle.launched_nodes
        plural = 's' if num_nodes > 1 else ''
        logger.info(
            f'  {style.DIM}Syncing workdir (to {num_nodes} node{plural}): '
            f'{workdir} -> {SKY_REMOTE_WORKDIR}{style.RESET_ALL}')
        os.makedirs(os.path.expanduser(self.log_dir), exist_ok=True)
        os.system(f'touch {log_path}')
        num_threads = subprocess_utils.get_parallel_threads(
            str(handle.launched_resources.cloud))
        with rich_utils.safe_status(
                ux_utils.spinner_message('Syncing workdir', log_path)):
            subprocess_utils.run_in_parallel(_sync_workdir_node, runners,
                                             num_threads)
        logger.info(ux_utils.finishing_message('Workdir synced.', log_path))

    def _sync_file_mounts(
        self,
        handle: CloudVmRayResourceHandle,
        all_file_mounts: Optional[Dict[Path, Path]],
        storage_mounts: Optional[Dict[Path, storage_lib.Storage]],
    ) -> None:
        """Mounts all user files to the remote nodes."""
        with rich_utils.safe_status(ux_utils.spinner_message('Syncing files')):
            controller_utils.replace_skypilot_config_path_in_file_mounts(
                handle.launched_resources.cloud, all_file_mounts)
            self._execute_file_mounts(handle, all_file_mounts)
            self._execute_storage_mounts(handle, storage_mounts)
            self._set_storage_mounts_metadata(handle.cluster_name,
                                              storage_mounts)

    def _setup(self, handle: CloudVmRayResourceHandle, task: task_lib.Task,
               detach_setup: bool) -> None:
        start = time.time()

        if task.setup is None:
            return
        setup = task.setup
        # Sync the setup script up and run it.
        internal_ips = handle.internal_ips()
        remote_setup_file_name = f'/tmp/sky_setup_{self.run_timestamp}'
        # Need this `-i` option to make sure `source ~/.bashrc` work
        setup_cmd = f'/bin/bash -i {remote_setup_file_name} 2>&1'
        runners = handle.get_command_runners(avoid_ssh_control=True)

        def _setup_node(node_id: int) -> None:
            setup_envs = task.envs.copy()
            setup_envs.update(self._skypilot_predefined_env_vars(handle))
            setup_envs['SKYPILOT_SETUP_NODE_IPS'] = '\n'.join(internal_ips)
            setup_envs['SKYPILOT_SETUP_NODE_RANK'] = str(node_id)
            runner = runners[node_id]
            setup_script = log_lib.make_task_bash_script(setup,
                                                         env_vars=setup_envs)
            encoded_script = shlex.quote(setup_script)

            def _dump_setup_script(setup_script: str) -> None:
                with tempfile.NamedTemporaryFile('w', prefix='sky_setup_') as f:
                    f.write(setup_script)
                    f.flush()
                    setup_sh_path = f.name
                    runner.rsync(source=setup_sh_path,
                                 target=remote_setup_file_name,
                                 up=True,
                                 stream_logs=False)

            if detach_setup or _is_command_length_over_limit(encoded_script):
                _dump_setup_script(setup_script)
                create_script_code = 'true'
            else:
                create_script_code = (f'{{ echo {encoded_script} > '
                                      f'{remote_setup_file_name}; }}')

            if detach_setup:
                return

            setup_log_path = os.path.join(self.log_dir,
                                          f'setup-{runner.node_id}.log')

            def _run_setup(setup_cmd: str) -> int:
                returncode = runner.run(
                    setup_cmd,
                    log_path=setup_log_path,
                    process_stream=False,
                    # We do not source bashrc for setup, since bashrc is sourced
                    # in the script already.
                    # Skip an empty line and two lines due to the /bin/bash -i
                    # and source ~/.bashrc in the setup_cmd.
                    #   bash: cannot set terminal process group (7398): Inappropriate ioctl for device # pylint: disable=line-too-long
                    #   bash: no job control in this shell
                    skip_num_lines=3)
                return returncode

            returncode = _run_setup(f'{create_script_code} && {setup_cmd}',)
            if returncode == 255:
                is_message_too_long = False
                try:
                    with open(os.path.expanduser(setup_log_path),
                              'r',
                              encoding='utf-8') as f:
                        if 'too long' in f.read():
                            is_message_too_long = True
                except Exception as e:  # pylint: disable=broad-except
                    # We don't crash the setup if we cannot read the log file.
                    # Instead, we should retry the setup with dumping the script
                    # to a file to be safe.
                    logger.debug('Failed to read setup log file '
                                 f'{setup_log_path}: {e}')
                    is_message_too_long = True

                if is_message_too_long:
                    # If the setup script is too long, we retry it with dumping
                    # the script to a file and running it with SSH. We use a
                    # general length limit check before but it could be
                    # inaccurate on some systems.
                    logger.debug(
                        'Failed to run setup command inline due to '
                        'command length limit. Dumping setup script to '
                        'file and running it with SSH.')
                    _dump_setup_script(setup_script)
                    returncode = _run_setup(setup_cmd)

            def error_message() -> str:
                # Use the function to avoid tailing the file in success case
                try:
                    last_10_lines = subprocess.run(
                        ['tail', '-n10',
                         os.path.expanduser(setup_log_path)],
                        stdout=subprocess.PIPE,
                        check=True).stdout.decode('utf-8')
                except subprocess.CalledProcessError:
                    last_10_lines = None

                err_msg = (f'Failed to setup with return code {returncode}. '
                           f'Check the details in log: {setup_log_path}')
                if last_10_lines:
                    err_msg += (f'\n\n{colorama.Fore.RED}'
                                '****** START Last lines of setup output ******'
                                f'{colorama.Style.RESET_ALL}\n'
                                f'{last_10_lines}'
                                f'{colorama.Fore.RED}'
                                '******* END Last lines of setup output *******'
                                f'{colorama.Style.RESET_ALL}')
                return err_msg

            subprocess_utils.handle_returncode(returncode=returncode,
                                               command=setup_cmd,
                                               error_msg=error_message)

        num_nodes = len(runners)
        plural = 's' if num_nodes > 1 else ''
        node_str = f'{num_nodes} VM{plural}'
        if isinstance(handle.launched_resources.cloud, clouds.Kubernetes):
            node_str = f'{num_nodes} pod{plural}'
        controller = controller_utils.Controllers.from_name(handle.cluster_name)
        if controller is not None:
            node_str = controller.value.name
        if not detach_setup:
            logger.info(
                ux_utils.starting_message(f'Running setup on {node_str}.'))
        # TODO(zhwu): run_in_parallel uses multi-thread to run the commands,
        # which can cause the program waiting for all the threads to finish,
        # even if some of them raise exceptions. We should replace it with
        # multi-process.
        rich_utils.stop_safe_status()
        subprocess_utils.run_in_parallel(_setup_node, list(range(num_nodes)))

        if detach_setup:
            # Only set this when setup needs to be run outside the self._setup()
            # as part of a job (--detach-setup).
            self._setup_cmd = setup_cmd
            logger.info(ux_utils.finishing_message('Setup completed.'))
            return
        end = time.time()
        logger.debug(f'Setup took {end - start} seconds.')
        setup_log_path = os.path.join(self.log_dir, 'setup-*.log')
        logger.info(
            ux_utils.finishing_message('Setup completed.', setup_log_path))

    def _exec_code_on_head(
        self,
        handle: CloudVmRayResourceHandle,
        codegen: str,
        job_id: int,
        detach_run: bool = False,
        managed_job_dag: Optional['dag.Dag'] = None,
    ) -> None:
        """Executes generated code on the head node."""
        style = colorama.Style
        fore = colorama.Fore

        script_path = os.path.join(SKY_REMOTE_APP_DIR, f'sky_job_{job_id}')
        remote_log_dir = self.log_dir
        remote_log_path = os.path.join(remote_log_dir, 'run.log')

        cd = f'cd {SKY_REMOTE_WORKDIR}'

        mkdir_code = (f'{cd} && mkdir -p {remote_log_dir} && '
                      f'touch {remote_log_path}')
        encoded_script = shlex.quote(codegen)
        create_script_code = (f'{{ echo {encoded_script} > {script_path}; }}')
        job_submit_cmd = (
            # JOB_CMD_IDENTIFIER is used for identifying the process retrieved
            # with pid is the same driver process.
            f'{job_lib.JOB_CMD_IDENTIFIER.format(job_id)} && '
            f'{cd} && {constants.SKY_PYTHON_CMD} -u {script_path}'
            # Do not use &>, which is not POSIX and may not work.
            # Note that the order of ">filename 2>&1" matters.
            f'> {remote_log_path} 2>&1')

        code = job_lib.JobLibCodeGen.queue_job(job_id, job_submit_cmd)
        job_submit_cmd = ' && '.join([mkdir_code, create_script_code, code])

        def _dump_code_to_file(codegen: str) -> None:
            runners = handle.get_command_runners()
            head_runner = runners[0]
            with tempfile.NamedTemporaryFile('w', prefix='sky_app_') as fp:
                fp.write(codegen)
                fp.flush()
                script_path = os.path.join(SKY_REMOTE_APP_DIR,
                                           f'sky_job_{job_id}')
                # We choose to sync code + exec, because the alternative of 'ray
                # submit' may not work as it may use system python (python2) to
                # execute the script. Happens for AWS.
                head_runner.rsync(source=fp.name,
                                  target=script_path,
                                  up=True,
                                  stream_logs=False)

        if _is_command_length_over_limit(job_submit_cmd):
            _dump_code_to_file(codegen)
            job_submit_cmd = f'{mkdir_code} && {code}'

        if managed_job_dag is not None:
            # Add the managed job to job queue database.
            managed_job_codegen = managed_jobs.ManagedJobCodeGen()
            managed_job_code = managed_job_codegen.set_pending(
                job_id, managed_job_dag)
            # Set the managed job to PENDING state to make sure that this
            # managed job appears in the `sky jobs queue`, when there are
            # already 2x vCPU controller processes running on the controller VM,
            # e.g., 16 controller processes running on a controller with 8
            # vCPUs.
            # The managed job should be set to PENDING state *after* the
            # controller process job has been queued, as our skylet on spot
            # controller will set the managed job in FAILED state if the
            # controller process job does not exist.
            # We cannot set the managed job to PENDING state in the codegen for
            # the controller process job, as it will stay in the job pending
            # table and not be executed until there is an empty slot.
            job_submit_cmd = job_submit_cmd + ' && ' + managed_job_code

        returncode, stdout, stderr = self.run_on_head(handle,
                                                      job_submit_cmd,
                                                      stream_logs=False,
                                                      require_outputs=True)
        # Happens when someone calls `sky exec` but remote is outdated for
        # running a job. Necessitating calling `sky launch`.
        backend_utils.check_stale_runtime_on_remote(returncode, stderr,
                                                    handle.cluster_name)
        if returncode == 255 and 'too long' in stdout + stderr:
            # If the generated script is too long, we retry it with dumping
            # the script to a file and running it with SSH. We use a general
            # length limit check before but it could be inaccurate on some
            # systems.
            logger.debug('Failed to submit job due to command length limit. '
                         'Dumping job to file and running it with SSH.')
            _dump_code_to_file(codegen)
            job_submit_cmd = f'{mkdir_code} && {code}'
            returncode, stdout, stderr = self.run_on_head(handle,
                                                          job_submit_cmd,
                                                          stream_logs=False,
                                                          require_outputs=True)

        subprocess_utils.handle_returncode(returncode,
                                           job_submit_cmd,
                                           f'Failed to submit job {job_id}.',
                                           stderr=stdout + stderr)

        controller = controller_utils.Controllers.from_name(handle.cluster_name)
        if controller == controller_utils.Controllers.SKY_SERVE_CONTROLLER:
            logger.info(ux_utils.starting_message('Service registered.'))
        else:
            logger.info(
                ux_utils.starting_message(f'Job submitted, ID: {job_id}'))
        rich_utils.stop_safe_status()
        try:
            if not detach_run:
                if (handle.cluster_name in controller_utils.Controllers.
                        JOBS_CONTROLLER.value.candidate_cluster_names):
                    self.tail_managed_job_logs(handle, job_id)
                else:
                    # Sky logs. Not using subprocess.run since it will make the
                    # ssh keep connected after ctrl-c.
                    self.tail_logs(handle, job_id)
        finally:
            name = handle.cluster_name
            controller = controller_utils.Controllers.from_name(name)
            if controller == controller_utils.Controllers.JOBS_CONTROLLER:
                logger.info(
                    f'\n{fore.CYAN}Managed Job ID: '
                    f'{style.BRIGHT}{job_id}{style.RESET_ALL}'
                    f'\n📋 Useful Commands'
                    f'\n{ux_utils.INDENT_SYMBOL}To cancel the job:\t\t\t'
                    f'{ux_utils.BOLD}sky jobs cancel {job_id}'
                    f'{ux_utils.RESET_BOLD}'
                    f'\n{ux_utils.INDENT_SYMBOL}To stream job logs:\t\t\t'
                    f'{ux_utils.BOLD}sky jobs logs {job_id}'
                    f'{ux_utils.RESET_BOLD}'
                    f'\n{ux_utils.INDENT_SYMBOL}To stream controller logs:\t\t'
                    f'{ux_utils.BOLD}sky jobs logs --controller {job_id}'
                    f'{ux_utils.RESET_BOLD}'
                    f'\n{ux_utils.INDENT_SYMBOL}To view all managed jobs:\t\t'
                    f'{ux_utils.BOLD}sky jobs queue'
                    f'{ux_utils.RESET_BOLD}'
                    f'\n{ux_utils.INDENT_LAST_SYMBOL}To view managed job '
                    f'dashboard:\t{ux_utils.BOLD}sky jobs dashboard'
                    f'{ux_utils.RESET_BOLD}')
            elif controller is None:
                logger.info(f'\n{fore.CYAN}Job ID: '
                            f'{style.BRIGHT}{job_id}{style.RESET_ALL}'
                            f'\n📋 Useful Commands'
                            f'\n{ux_utils.INDENT_SYMBOL}To cancel the job:\t\t'
                            f'{ux_utils.BOLD}sky cancel {name} {job_id}'
                            f'{ux_utils.RESET_BOLD}'
                            f'\n{ux_utils.INDENT_SYMBOL}To stream job logs:\t\t'
                            f'{ux_utils.BOLD}sky logs {name} {job_id}'
                            f'{ux_utils.RESET_BOLD}'
                            f'\n{ux_utils.INDENT_LAST_SYMBOL}To view job '
                            'queue:\t\t'
                            f'{ux_utils.BOLD}sky queue {name}'
                            f'{ux_utils.RESET_BOLD}')

    def _add_job(self, handle: CloudVmRayResourceHandle,
                 job_name: Optional[str], resources_str: str) -> int:
        username = getpass.getuser()
        code = job_lib.JobLibCodeGen.add_job(job_name, username,
                                             self.run_timestamp, resources_str)
        returncode, job_id_str, stderr = self.run_on_head(handle,
                                                          code,
                                                          stream_logs=False,
                                                          require_outputs=True,
                                                          separate_stderr=True)
        # Happens when someone calls `sky exec` but remote is outdated for
        # adding a job. Necessitating calling `sky launch`.
        backend_utils.check_stale_runtime_on_remote(returncode, stderr,
                                                    handle.cluster_name)
        # TODO(zhwu): this sometimes will unexpectedly fail, we can add
        # retry for this, after we figure out the reason.
        subprocess_utils.handle_returncode(returncode, code,
                                           'Failed to fetch job id.', stderr)
        try:
            job_id_match = _JOB_ID_PATTERN.search(job_id_str)
            if job_id_match is not None:
                job_id = int(job_id_match.group(1))
            else:
                # For backward compatibility.
                job_id = int(job_id_str)
        except ValueError as e:
            logger.error(stderr)
            raise ValueError(f'Failed to parse job id: {job_id_str}; '
                             f'Returncode: {returncode}') from e
        return job_id

    def _execute(
        self,
        handle: CloudVmRayResourceHandle,
        task: task_lib.Task,
        detach_run: bool,
        dryrun: bool = False,
    ) -> Optional[int]:
        """Executes the task on the cluster.

        Returns:
            Job id if the task is submitted to the cluster, None otherwise.
        """
        if task.run is None and self._setup_cmd is None:
            # This message is fine without mentioning setup, as there are three
            # cases when run section is empty:
            # 1. setup specified, no --detach-setup: setup is executed and this
            #    message is fine for saying no run command specified.
            # 2. setup specified, with --detach-setup: setup is executed in
            #    detached mode and this message will not be shown.
            # 3. no setup specified: this message is fine as a user is likely
            #    creating a cluster only, and ok with the empty run command.
            logger.info('Run commands not specified or empty.')
            return None
        if task.run is None:
            # If the task has no run command, we still need to execute the
            # generated ray driver program to run the setup command in detached
            # mode.
            # In this case, we reset the resources for the task, so that the
            # detached setup does not need to wait for the task resources to be
            # ready (which is not used for setup anyway).
            valid_resource = sky.Resources()
        else:
            # Check the task resources vs the cluster resources. Since
            # `sky exec` will not run the provision and _check_existing_cluster
            # We need to check ports here since sky.exec shouldn't change
            # resources.
            valid_resource = self.check_resources_fit_cluster(handle,
                                                              task,
                                                              check_ports=True)
        task_copy = copy.copy(task)
        # Handle multiple resources exec case.
        task_copy.set_resources(valid_resource)
        if len(task.resources) > 1:
            logger.info('Multiple resources are specified '
                        f'for the task, using: {valid_resource}')
        task_copy.best_resources = None
        resources_str = backend_utils.get_task_resources_str(task_copy)

        if dryrun:
            logger.info(f'Dryrun complete. Would have run:\n{task}')
            return None

        job_id = self._add_job(handle, task_copy.name, resources_str)

        num_actual_nodes = task.num_nodes * handle.num_ips_per_node
        # Case: task_lib.Task(run, num_nodes=N) or TPU VM Pods
        if num_actual_nodes > 1:
            self._execute_task_n_nodes(handle, task_copy, job_id, detach_run)
        else:
            # Case: task_lib.Task(run, num_nodes=1)
            self._execute_task_one_node(handle, task_copy, job_id, detach_run)

        return job_id

    def _post_execute(self, handle: CloudVmRayResourceHandle,
                      down: bool) -> None:
        name = handle.cluster_name
        controller = controller_utils.Controllers.from_name(name)
        if controller is not None:
            return
        logger.info(f'\nCluster name: {name}'
                    f'\n{ux_utils.INDENT_SYMBOL}To log into the head VM:\t'
                    f'{ux_utils.BOLD}ssh {name}'
                    f'{ux_utils.RESET_BOLD}'
                    f'\n{ux_utils.INDENT_SYMBOL}To submit a job:'
                    f'\t\t{ux_utils.BOLD}sky exec {name} yaml_file'
                    f'{ux_utils.RESET_BOLD}'
                    f'\n{ux_utils.INDENT_SYMBOL}To stop the cluster:'
                    f'\t{ux_utils.BOLD}sky stop {name}'
                    f'{ux_utils.RESET_BOLD}'
                    f'\n{ux_utils.INDENT_LAST_SYMBOL}To teardown the cluster:'
                    f'\t{ux_utils.BOLD}sky down {name}'
                    f'{ux_utils.RESET_BOLD}')
        if (gcp_utils.is_tpu(handle.launched_resources) and
                not gcp_utils.is_tpu_vm(handle.launched_resources)):
            logger.info('Tip: `sky down` will delete launched TPU(s) too.')

    def _teardown_ephemeral_storage(self, task: task_lib.Task) -> None:
        storage_mounts = task.storage_mounts
        if storage_mounts is not None:
            for _, storage in storage_mounts.items():
                if not storage.persistent:
                    storage.delete()

    def _teardown(self,
                  handle: CloudVmRayResourceHandle,
                  terminate: bool,
                  purge: bool = False):
        """Tear down or stop the cluster.

        Args:
            handle: The handle to the cluster.
            terminate: Terminate or stop the cluster.
            purge: Purge the cluster record from the cluster table, even if
                the teardown fails.
        Raises:
            exceptions.ClusterOwnerIdentityMismatchError: If the cluster is
                owned by another user.
            exceptions.CloudUserIdentityError: if we fail to get the current
                user identity.
            RuntimeError: If the cluster fails to be terminated/stopped.
        """
        cluster_name = handle.cluster_name
        # Check if the cluster is owned by the current user. Raise
        # exceptions.ClusterOwnerIdentityMismatchError
        yellow = colorama.Fore.YELLOW
        reset = colorama.Style.RESET_ALL
        is_identity_mismatch_and_purge = False
        try:
            backend_utils.check_owner_identity(cluster_name)
        except exceptions.ClusterOwnerIdentityMismatchError as e:
            if purge:
                logger.error(e)
                verbed = 'terminated' if terminate else 'stopped'
                logger.warning(
                    f'{yellow}Purge (-p/--purge) is set, ignoring the '
                    f'identity mismatch error and removing '
                    f'the cluster record from cluster table.{reset}\n{yellow}It'
                    ' is the user\'s responsibility to ensure that this '
                    f'cluster is actually {verbed} on the cloud.{reset}')
                is_identity_mismatch_and_purge = True
            else:
                raise

        lock_path = os.path.expanduser(
            backend_utils.CLUSTER_STATUS_LOCK_PATH.format(cluster_name))

        try:
            with timeline.FileLockEvent(
                    lock_path,
                    backend_utils.CLUSTER_STATUS_LOCK_TIMEOUT_SECONDS):
                self.teardown_no_lock(
                    handle,
                    terminate,
                    purge,
                    # When --purge is set and we already see an ID mismatch
                    # error, we skip the refresh codepath. This is because
                    # refresh checks current user identity can throw
                    # ClusterOwnerIdentityMismatchError. The argument/flag
                    # `purge` should bypass such ID mismatch errors.
                    refresh_cluster_status=not is_identity_mismatch_and_purge)
            if terminate:
                common_utils.remove_file_if_exists(lock_path)
        except filelock.Timeout as e:
            raise RuntimeError(
                f'Cluster {cluster_name!r} is locked by {lock_path}. '
                'Check to see if it is still being launched') from e

    # --- CloudVMRayBackend Specific APIs ---

    def get_job_status(
        self,
        handle: CloudVmRayResourceHandle,
        job_ids: Optional[List[int]] = None,
        stream_logs: bool = True
    ) -> Dict[Optional[int], Optional[job_lib.JobStatus]]:
        code = job_lib.JobLibCodeGen.get_job_status(job_ids)
        returncode, stdout, stderr = self.run_on_head(handle,
                                                      code,
                                                      stream_logs=stream_logs,
                                                      require_outputs=True,
                                                      separate_stderr=True)
        subprocess_utils.handle_returncode(returncode, code,
                                           'Failed to get job status.', stderr)
        statuses = job_lib.load_statuses_payload(stdout)
        return statuses

    def cancel_jobs(self,
                    handle: CloudVmRayResourceHandle,
                    jobs: Optional[List[int]],
                    cancel_all: bool = False) -> None:
        """Cancels jobs.

        CloudVMRayBackend specific method.

        Args:
            handle: The cluster handle.
            jobs: Job IDs to cancel. (See `cancel_all` for special semantics.)
            cancel_all: Whether to cancel all jobs. If True, asserts `jobs` is
                set to None. If False and `jobs` is None, cancel the latest
                running job.
        """
        if cancel_all:
            assert jobs is None, (
                'If cancel_all=True, usage is to set jobs=None')
        code = job_lib.JobLibCodeGen.cancel_jobs(jobs, cancel_all)

        # All error messages should have been redirected to stdout.
        returncode, stdout, _ = self.run_on_head(handle,
                                                 code,
                                                 stream_logs=False,
                                                 require_outputs=True)
        subprocess_utils.handle_returncode(
            returncode, code,
            f'Failed to cancel jobs on cluster {handle.cluster_name}.', stdout)

        cancelled_ids = common_utils.decode_payload(stdout)
        if cancelled_ids:
            logger.info(
                f'Cancelled job ID(s): {", ".join(map(str, cancelled_ids))}')
        else:
            logger.info(
                'No jobs cancelled. They may already be in terminal states.')

    def sync_down_logs(
            self,
            handle: CloudVmRayResourceHandle,
            job_ids: Optional[List[str]],
            local_dir: str = constants.SKY_LOGS_DIRECTORY) -> Dict[str, str]:
        """Sync down logs for the given job_ids.

        Returns:
            A dictionary mapping job_id to log path.
        """
        code = job_lib.JobLibCodeGen.get_run_timestamp_with_globbing(job_ids)
        returncode, run_timestamps, stderr = self.run_on_head(
            handle,
            code,
            stream_logs=False,
            require_outputs=True,
            separate_stderr=True)
        subprocess_utils.handle_returncode(returncode, code,
                                           'Failed to sync logs.', stderr)
        run_timestamps = common_utils.decode_payload(run_timestamps)
        if not run_timestamps:
            logger.info(f'{colorama.Fore.YELLOW}'
                        'No matching log directories found'
                        f'{colorama.Style.RESET_ALL}')
            return {}

        job_ids = list(run_timestamps.keys())
        run_timestamps = list(run_timestamps.values())
        remote_log_dirs = [
            os.path.join(constants.SKY_LOGS_DIRECTORY, run_timestamp)
            for run_timestamp in run_timestamps
        ]
        local_log_dirs = [
            os.path.expanduser(os.path.join(local_dir, run_timestamp))
            for run_timestamp in run_timestamps
        ]

        style = colorama.Style
        fore = colorama.Fore
        for job_id, log_dir in zip(job_ids, local_log_dirs):
            logger.info(f'{fore.CYAN}Job {job_id} logs: {log_dir}'
                        f'{style.RESET_ALL}')

        runners = handle.get_command_runners()

        def _rsync_down(args) -> None:
            """Rsync down logs from remote nodes.

            Args:
                args: A tuple of (runner, local_log_dir, remote_log_dir)
            """
            (runner, local_log_dir, remote_log_dir) = args
            try:
                os.makedirs(local_log_dir, exist_ok=True)
                runner.rsync(
                    # Require a `/` at the end to make sure the parent dir
                    # are not created locally. We do not add additional '*' as
                    # kubernetes's rsync does not work with an ending '*'.
                    source=f'{remote_log_dir}/',
                    target=local_log_dir,
                    up=False,
                    stream_logs=False,
                )
            except exceptions.CommandError as e:
                if e.returncode == exceptions.RSYNC_FILE_NOT_FOUND_CODE:
                    # Raised by rsync_down. Remote log dir may not exist, since
                    # the job can be run on some part of the nodes.
                    logger.debug(f'{runner.node_id} does not have the tasks/*.')
                else:
                    raise

        parallel_args = [[runner, *item]
                         for item in zip(local_log_dirs, remote_log_dirs)
                         for runner in runners]
        subprocess_utils.run_in_parallel(_rsync_down, parallel_args)
        return dict(zip(job_ids, local_log_dirs))

    def tail_logs(self,
                  handle: CloudVmRayResourceHandle,
                  job_id: Optional[int],
                  managed_job_id: Optional[int] = None,
                  follow: bool = True,
                  tail: int = 0) -> int:
        """Tail the logs of a job.

        Args:
            handle: The handle to the cluster.
            job_id: The job ID to tail the logs of.
            managed_job_id: The managed job ID for display purpose only.
            follow: Whether to follow the logs.
            tail: The number of lines to display from the end of the
                log file. If 0, print all lines.
        """
        code = job_lib.JobLibCodeGen.tail_logs(job_id,
                                               managed_job_id=managed_job_id,
                                               follow=follow,
                                               tail=tail)
        if job_id is None and managed_job_id is None:
            logger.info(
                'Job ID not provided. Streaming the logs of the latest job.')

        # With the stdin=subprocess.DEVNULL, the ctrl-c will not directly
        # kill the process, so we need to handle it manually here.
        if threading.current_thread() is threading.main_thread():
            signal.signal(signal.SIGINT, backend_utils.interrupt_handler)
            signal.signal(signal.SIGTSTP, backend_utils.stop_handler)
        try:
            returncode = self.run_on_head(
                handle,
                code,
                stream_logs=True,
                process_stream=False,
                # Allocate a pseudo-terminal to disable output buffering.
                # Otherwise, there may be 5 minutes delay in logging.
                ssh_mode=command_runner.SshMode.INTERACTIVE,
                # Disable stdin to avoid ray outputs mess up the terminal with
                # misaligned output in multithreading/multiprocessing.
                # Refer to: https://github.com/ray-project/ray/blob/d462172be7c5779abf37609aed08af112a533e1e/python/ray/autoscaler/_private/subprocess_output_util.py#L264 # pylint: disable=line-too-long
                stdin=subprocess.DEVNULL,
            )
        except SystemExit as e:
            returncode = e.code
        return returncode

    def tail_managed_job_logs(self,
                              handle: CloudVmRayResourceHandle,
                              job_id: Optional[int] = None,
                              job_name: Optional[str] = None,
                              controller: bool = False,
                              follow: bool = True) -> None:
        # if job_name is not None, job_id should be None
        assert job_name is None or job_id is None, (job_name, job_id)
        code = managed_jobs.ManagedJobCodeGen.stream_logs(
            job_name, job_id, follow, controller)

        # With the stdin=subprocess.DEVNULL, the ctrl-c will not directly
        # kill the process, so we need to handle it manually here.
        if threading.current_thread() is threading.main_thread():
            signal.signal(signal.SIGINT, backend_utils.interrupt_handler)
            signal.signal(signal.SIGTSTP, backend_utils.stop_handler)

        # Refer to the notes in tail_logs.
        self.run_on_head(
            handle,
            code,
            stream_logs=True,
            process_stream=False,
            ssh_mode=command_runner.SshMode.INTERACTIVE,
            stdin=subprocess.DEVNULL,
        )

<<<<<<< HEAD
=======
    def sync_down_managed_job_logs(
            self,
            handle: CloudVmRayResourceHandle,
            job_id: Optional[int] = None,
            job_name: Optional[str] = None,
            controller: bool = False,
            local_dir: str = constants.SKY_LOGS_DIRECTORY) -> Dict[str, str]:
        """Sync down logs for a managed job.

        Args:
            handle: The handle to the cluster.
            job_id: The job ID to sync down logs for.
            job_name: The job name to sync down logs for.
            controller: Whether to sync down logs for the controller.
            local_dir: The local directory to sync down logs to.

        Returns:
            A dictionary mapping job_id to log path.
        """
        # if job_name is not None, job_id should be None
        assert job_name is None or job_id is None, (job_name, job_id)
        if job_id is None and job_name is not None:
            # generate code to get the job_id
            code = managed_jobs.ManagedJobCodeGen.get_all_job_ids_by_name(
                job_name=job_name)
            returncode, run_timestamps, stderr = self.run_on_head(
                handle,
                code,
                stream_logs=False,
                require_outputs=True,
                separate_stderr=True)
            subprocess_utils.handle_returncode(returncode, code,
                                               'Failed to sync down logs.',
                                               stderr)
            job_ids = common_utils.decode_payload(run_timestamps)
            if not job_ids:
                logger.info(f'{colorama.Fore.YELLOW}'
                            'No matching job found'
                            f'{colorama.Style.RESET_ALL}')
                return {}
            elif len(job_ids) > 1:
                logger.info(
                    f'{colorama.Fore.YELLOW}'
                    f'Multiple jobs IDs found under the name {job_name}. '
                    'Downloading the latest job logs.'
                    f'{colorama.Style.RESET_ALL}')
                job_ids = [job_ids[0]]  # descending order
        else:
            job_ids = [job_id]

        # get the run_timestamp
        # the function takes in [job_id]
        code = job_lib.JobLibCodeGen.get_run_timestamp_with_globbing(job_ids)
        returncode, run_timestamps, stderr = self.run_on_head(
            handle,
            code,
            stream_logs=False,
            require_outputs=True,
            separate_stderr=True)
        subprocess_utils.handle_returncode(returncode, code,
                                           'Failed to sync logs.', stderr)
        # returns with a dict of {job_id: run_timestamp}
        run_timestamps = common_utils.decode_payload(run_timestamps)
        if not run_timestamps:
            logger.info(f'{colorama.Fore.YELLOW}'
                        'No matching log directories found'
                        f'{colorama.Style.RESET_ALL}')
            return {}

        run_timestamp = list(run_timestamps.values())[0]
        job_id = list(run_timestamps.keys())[0]
        local_log_dir = ''
        if controller:  # download controller logs
            remote_log_dir = os.path.join(constants.SKY_LOGS_DIRECTORY,
                                          run_timestamp)
            local_log_dir = os.path.expanduser(
                os.path.join(local_dir, run_timestamp))

            logger.info(f'{colorama.Fore.CYAN}'
                        f'Job {job_ids} local logs: {local_log_dir}'
                        f'{colorama.Style.RESET_ALL}')

            runners = handle.get_command_runners()

            def _rsync_down(args) -> None:
                """Rsync down logs from remote nodes.

                Args:
                    args: A tuple of (runner, local_log_dir, remote_log_dir)
                """
                (runner, local_log_dir, remote_log_dir) = args
                try:
                    os.makedirs(local_log_dir, exist_ok=True)
                    runner.rsync(
                        source=f'{remote_log_dir}/',
                        target=local_log_dir,
                        up=False,
                        stream_logs=False,
                    )
                except exceptions.CommandError as e:
                    if e.returncode == exceptions.RSYNC_FILE_NOT_FOUND_CODE:
                        # Raised by rsync_down. Remote log dir may not exist
                        # since the job can be run on some part of the nodes.
                        logger.debug(
                            f'{runner.node_id} does not have the tasks/*.')
                    else:
                        raise

            parallel_args = [[runner, *item]
                             for item in zip([local_log_dir], [remote_log_dir])
                             for runner in runners]
            subprocess_utils.run_in_parallel(_rsync_down, parallel_args)
        else:  # download job logs
            local_log_dir = os.path.expanduser(
                os.path.join(local_dir, 'managed_jobs', run_timestamp))
            os.makedirs(os.path.dirname(local_log_dir), exist_ok=True)
            log_file = os.path.join(local_log_dir, 'run.log')

            code = managed_jobs.ManagedJobCodeGen.stream_logs(job_name=None,
                                                              job_id=job_id,
                                                              follow=False,
                                                              controller=False)

            # With the stdin=subprocess.DEVNULL, the ctrl-c will not
            # kill the process, so we need to handle it manually here.
            if threading.current_thread() is threading.main_thread():
                signal.signal(signal.SIGINT, backend_utils.interrupt_handler)
                signal.signal(signal.SIGTSTP, backend_utils.stop_handler)

            # We redirect the output to the log file
            # and disable the STDOUT and STDERR
            self.run_on_head(
                handle,
                code,
                log_path=log_file,
                stream_logs=False,
                process_stream=False,
                ssh_mode=command_runner.SshMode.INTERACTIVE,
                stdin=subprocess.DEVNULL,
            )

        logger.info(f'{colorama.Fore.CYAN}'
                    f'Job {job_id} logs: {local_log_dir}'
                    f'{colorama.Style.RESET_ALL}')
        return {str(job_id): local_log_dir}

    def tail_serve_logs(self, handle: CloudVmRayResourceHandle,
                        service_name: str, target: serve_lib.ServiceComponent,
                        replica_id: Optional[int], follow: bool) -> None:
        """Tail the logs of a service.

        Args:
            handle: The handle to the sky serve controller.
            service_name: The name of the service.
            target: The component to tail the logs of. Could be controller,
                load balancer, or replica.
            replica_id: The replica ID to tail the logs of. Only used when
                target is replica.
            follow: Whether to follow the logs.
        """
        if target != serve_lib.ServiceComponent.REPLICA:
            code = serve_lib.ServeCodeGen.stream_serve_process_logs(
                service_name,
                stream_controller=(
                    target == serve_lib.ServiceComponent.CONTROLLER),
                follow=follow)
        else:
            assert replica_id is not None, service_name
            code = serve_lib.ServeCodeGen.stream_replica_logs(
                service_name, replica_id, follow)

        signal.signal(signal.SIGINT, backend_utils.interrupt_handler)
        signal.signal(signal.SIGTSTP, backend_utils.stop_handler)

        self.run_on_head(
            handle,
            code,
            stream_logs=True,
            process_stream=False,
            ssh_mode=command_runner.SshMode.INTERACTIVE,
            stdin=subprocess.DEVNULL,
        )

>>>>>>> d9bb51a6
    def teardown_no_lock(self,
                         handle: CloudVmRayResourceHandle,
                         terminate: bool,
                         purge: bool = False,
                         post_teardown_cleanup: bool = True,
                         refresh_cluster_status: bool = True) -> None:
        """Teardown the cluster without acquiring the cluster status lock.

        NOTE: This method should not be called without holding the cluster
        status lock already.

        refresh_cluster_status is only used internally in the status refresh
        process, and should not be set to False in other cases.

        Raises:
            RuntimeError: If the cluster fails to be terminated/stopped.
        """
        cluster_status_fetched = False
        if refresh_cluster_status:
            try:
                prev_cluster_status, _ = (
                    backend_utils.refresh_cluster_status_handle(
                        handle.cluster_name,
                        acquire_per_cluster_status_lock=False))
                cluster_status_fetched = True
            except exceptions.ClusterStatusFetchingError:
                logger.warning(
                    'Failed to fetch cluster status for '
                    f'{handle.cluster_name!r}. Assuming the cluster is still '
                    'up.')
        if not cluster_status_fetched:
            record = global_user_state.get_cluster_from_name(
                handle.cluster_name)
            prev_cluster_status = record[
                'status'] if record is not None else None
        if prev_cluster_status is None:
            # When the cluster is not in the cluster table, we guarantee that
            # all related resources / cache / config are cleaned up, i.e. it
            # is safe to skip and return True.
            ux_utils.console_newline()
            logger.warning(
                f'Cluster {handle.cluster_name!r} is already terminated. '
                'Skipped.')
            return
        log_path = os.path.join(os.path.expanduser(self.log_dir),
                                'teardown.log')
        log_abs_path = os.path.abspath(log_path)
        cloud = handle.launched_resources.cloud
        config = common_utils.read_yaml(handle.cluster_yaml)
        cluster_name = handle.cluster_name
        cluster_name_on_cloud = handle.cluster_name_on_cloud

        # Avoid possibly unbound warnings. Code below must overwrite these vars:
        returncode = 0
        stdout = ''
        stderr = ''

        if (cloud.PROVISIONER_VERSION >=
                clouds.ProvisionerVersion.RAY_PROVISIONER_SKYPILOT_TERMINATOR):
            logger.debug(f'Provisioner version: {cloud.PROVISIONER_VERSION} '
                         'using new provisioner for teardown.')
            # Stop the ray autoscaler first to avoid the head node trying to
            # re-launch the worker nodes, during the termination of the
            # cluster.
            try:
                # We do not check the return code, since Ray returns
                # non-zero return code when calling Ray stop,
                # even when the command was executed successfully.
                self.run_on_head(handle,
                                 f'{constants.SKY_RAY_CMD} stop --force')
            except exceptions.FetchClusterInfoError:
                # This error is expected if the previous cluster IP is
                # failed to be found,
                # i.e., the cluster is already stopped/terminated.
                if prev_cluster_status == status_lib.ClusterStatus.UP:
                    logger.warning(
                        'Failed to take down Ray autoscaler on the head node. '
                        'It might be because the cluster\'s head node has '
                        'already been terminated. It is fine to skip this.')

            try:
                provisioner.teardown_cluster(repr(cloud),
                                             resources_utils.ClusterName(
                                                 cluster_name,
                                                 cluster_name_on_cloud),
                                             terminate=terminate,
                                             provider_config=config['provider'])
            except Exception as e:  # pylint: disable=broad-except
                if purge:
                    logger.warning(
                        _TEARDOWN_PURGE_WARNING.format(
                            reason='stopping/terminating cluster nodes',
                            details=common_utils.format_exception(
                                e, use_bracket=True)))
                else:
                    raise

            if post_teardown_cleanup:
                self.post_teardown_cleanup(handle, terminate, purge)
            return

        if (isinstance(cloud, clouds.IBM) and terminate and
                prev_cluster_status == status_lib.ClusterStatus.STOPPED):
            # pylint: disable= W0622 W0703 C0415
            from sky.adaptors import ibm
            from sky.skylet.providers.ibm.vpc_provider import IBMVPCProvider

            config_provider = common_utils.read_yaml(
                handle.cluster_yaml)['provider']
            region = config_provider['region']
            search_client = ibm.search_client()
            vpc_found = False
            # pylint: disable=unsubscriptable-object
            vpcs_filtered_by_tags_and_region = search_client.search(
                query=(f'type:vpc AND tags:{cluster_name_on_cloud} '
                       f'AND region:{region}'),
                fields=['tags', 'region', 'type'],
                limit=1000).get_result()['items']
            vpc_id = None
            try:
                vpc_id = vpcs_filtered_by_tags_and_region[0]['crn'].rsplit(
                    ':', 1)[-1]
                vpc_found = True
            except Exception:
                logger.critical('failed to locate vpc for ibm cloud')
                returncode = -1

            if vpc_found:
                # Delete VPC and it's associated resources
                vpc_provider = IBMVPCProvider(
                    config_provider['resource_group_id'], region,
                    cluster_name_on_cloud)
                vpc_provider.delete_vpc(vpc_id, region)
                # successfully removed cluster as no exception was raised
                returncode = 0

        elif terminate and isinstance(cloud, clouds.SCP):
            # pylint: disable=import-outside-toplevel
            from sky.skylet.providers.scp import node_provider
            config['provider']['cache_stopped_nodes'] = not terminate
            provider = node_provider.SCPNodeProvider(config['provider'],
                                                     cluster_name_on_cloud)
            try:
                if not os.path.exists(provider.metadata.path):
                    raise node_provider.SCPError(
                        'SKYPILOT_ERROR_NO_NODES_LAUNCHED: '
                        'Metadata file does not exist.')

                with open(provider.metadata.path, 'r', encoding='utf-8') as f:
                    metadata = json.load(f)
                    node_id = next(iter(metadata.values())).get(
                        'creation', {}).get('virtualServerId', None)
                    provider.terminate_node(node_id)
                returncode = 0
            except node_provider.SCPError as e:
                returncode = 1
                stdout = ''
                stderr = str(e)

        else:
            config['provider']['cache_stopped_nodes'] = not terminate
            with tempfile.NamedTemporaryFile('w',
                                             prefix='sky_',
                                             delete=False,
                                             suffix='.yml') as f:
                common_utils.dump_yaml(f.name, config)
                f.flush()

                teardown_verb = 'Terminating' if terminate else 'Stopping'
                with rich_utils.safe_status(
                        ux_utils.spinner_message(
                            f'{teardown_verb}: {cluster_name}', log_path)):
                    # FIXME(zongheng): support retries. This call can fail for
                    # example due to GCP returning list requests per limit
                    # exceeded.
                    returncode, stdout, stderr = log_lib.run_with_log(
                        ['ray', 'down', '-y', f.name],
                        log_abs_path,
                        stream_logs=False,
                        require_outputs=True,
                        # Disable stdin to avoid ray outputs mess up the
                        # terminal with misaligned output when multithreading/
                        # multiprocessing are used.
                        # Refer to: https://github.com/ray-project/ray/blob/d462172be7c5779abf37609aed08af112a533e1e/python/ray/autoscaler/_private/subprocess_output_util.py#L264 # pylint: disable=line-too-long
                        stdin=subprocess.DEVNULL)
        if returncode != 0:
            if purge:
                logger.warning(
                    _TEARDOWN_PURGE_WARNING.format(
                        reason='stopping/terminating cluster nodes',
                        details=stderr))
            # 'TPU must be specified.': This error returns when we call "gcloud
            #   delete" with an empty VM list where no instance exists. Safe to
            #   ignore it and do cleanup locally. TODO(wei-lin): refactor error
            #   handling mechanism.
            #
            # 'SKYPILOT_ERROR_NO_NODES_LAUNCHED': this indicates nodes are
            #   never launched and the errors are related to pre-launch
            #   configurations (such as VPC not found). So it's safe & good UX
            #   to not print a failure message.
            elif ('TPU must be specified.' not in stderr and
                  'SKYPILOT_ERROR_NO_NODES_LAUNCHED: ' not in stderr):
                raise RuntimeError(
                    _TEARDOWN_FAILURE_MESSAGE.format(
                        extra_reason='',
                        cluster_name=common_utils.cluster_name_in_hint(
                            cluster_name, cluster_name_on_cloud),
                        stdout=stdout,
                        stderr=stderr))

        # No need to clean up if the cluster is already terminated
        # (i.e., prev_status is None), as the cleanup has already been done
        # if the cluster is removed from the status table.
        if post_teardown_cleanup:
            self.post_teardown_cleanup(handle, terminate, purge)

    def post_teardown_cleanup(self,
                              handle: CloudVmRayResourceHandle,
                              terminate: bool,
                              purge: bool = False) -> None:
        """Cleanup local configs/caches and delete TPUs after teardown.

        This method will handle the following cleanup steps:
        * Deleting the TPUs;
        * Removing ssh configs for the cluster;
        * Updating the local state of the cluster;
        * Removing the terminated cluster's scripts and ray yaml files.
        """
        cluster_name_on_cloud = handle.cluster_name_on_cloud
        cloud = handle.launched_resources.cloud

        if (terminate and handle.launched_resources.is_image_managed is True):
            # Delete the image when terminating a "cloned" cluster, i.e.,
            # whose image is created by SkyPilot (--clone-disk-from)
            logger.debug(f'Deleting image {handle.launched_resources.image_id}')
            cluster_resources = handle.launched_resources
            cluster_cloud = cluster_resources.cloud
            image_dict = cluster_resources.image_id
            assert cluster_cloud is not None, cluster_resources
            assert image_dict is not None and len(image_dict) == 1
            image_id = list(image_dict.values())[0]
            try:
                cluster_cloud.delete_image(image_id,
                                           handle.launched_resources.region)
            except exceptions.CommandError as e:
                logger.warning(
                    f'Failed to delete cloned image {image_id}. Please '
                    'remove it manually to avoid image leakage. Details: '
                    f'{common_utils.format_exception(e, use_bracket=True)}')
        if terminate:
            config = common_utils.read_yaml(handle.cluster_yaml)
            try:
                cloud.check_features_are_supported(
                    handle.launched_resources,
                    {clouds.CloudImplementationFeatures.OPEN_PORTS})
                provision_lib.cleanup_ports(repr(cloud), cluster_name_on_cloud,
                                            handle.launched_resources.ports,
                                            config['provider'])
            except exceptions.NotSupportedError:
                pass
            except exceptions.PortDoesNotExistError:
                logger.debug('Ports do not exist. Skipping cleanup.')
            except Exception as e:  # pylint: disable=broad-except
                if purge:
                    logger.warning(
                        f'Failed to cleanup ports. Skipping since purge is '
                        f'set. Details: '
                        f'{common_utils.format_exception(e, use_bracket=True)}')
                else:
                    raise

        # The cluster file must exist because the cluster_yaml will only
        # be removed after the cluster entry in the database is removed.
        config = common_utils.read_yaml(handle.cluster_yaml)
        backend_utils.SSHConfigHelper.remove_cluster(handle.cluster_name)

        # Confirm that instances have actually transitioned state before
        # updating the state database. We do this immediately before removing
        # the state from the database, so that we can guarantee that this is
        # always called before the state is removed. We considered running this
        # check as part of provisioner.teardown_cluster or
        # provision.terminate_instances, but it would open the door code paths
        # that successfully call this function but do not first call
        # teardown_cluster or terminate_instances. See
        # https://github.com/skypilot-org/skypilot/pull/4443#discussion_r1872798032
        attempts = 0
        while True:
            logger.debug(f'instance statuses attempt {attempts + 1}')
            try:
                node_status_dict = provision_lib.query_instances(
                    repr(cloud),
                    cluster_name_on_cloud,
                    config['provider'],
                    non_terminated_only=False)
            except Exception as e:  # pylint: disable=broad-except
                if purge:
                    logger.warning(
                        f'Failed to query instances. Skipping since purge is '
                        f'set. Details: '
                        f'{common_utils.format_exception(e, use_bracket=True)}')
                    break
                raise

            unexpected_node_state: Optional[Tuple[str, str]] = None
            for node_id, node_status in node_status_dict.items():
                logger.debug(f'{node_id} status: {node_status}')
                # FIXME(cooperc): Some clouds (e.g. GCP) do not distinguish
                # between "stopping/stopped" and "terminating/terminated", so we
                # allow for either status instead of casing on `terminate`.
                if node_status not in [None, status_lib.ClusterStatus.STOPPED]:
                    unexpected_node_state = (node_id, node_status)

            if unexpected_node_state is None:
                break

            attempts += 1
            if attempts < _TEARDOWN_WAIT_MAX_ATTEMPTS:
                time.sleep(_TEARDOWN_WAIT_BETWEEN_ATTEMPS_SECONDS)
            else:
                (node_id, node_status) = unexpected_node_state
                if purge:
                    logger.warning(f'Instance {node_id} in unexpected '
                                   f'state {node_status}. Skipping since purge '
                                   'is set.')
                    break
                raise RuntimeError(f'Instance {node_id} in unexpected '
                                   f'state {node_status}.')

        global_user_state.remove_cluster(handle.cluster_name,
                                         terminate=terminate)

        if terminate:
            # This function could be directly called from status refresh,
            # where we need to cleanup the cluster profile.
            metadata_utils.remove_cluster_metadata(handle.cluster_name)

            # Clean up generated config
            # No try-except is needed since Ray will fail to teardown the
            # cluster if the cluster_yaml is missing.
            common_utils.remove_file_if_exists(handle.cluster_yaml)

    def set_autostop(self,
                     handle: CloudVmRayResourceHandle,
                     idle_minutes_to_autostop: Optional[int],
                     down: bool = False,
                     stream_logs: bool = True) -> None:
        # The core.autostop() function should have already checked that the
        # cloud and resources support requested autostop.
        if idle_minutes_to_autostop is not None:
            # Skip auto-stop for Kubernetes and RunPod clusters.
            if (isinstance(handle.launched_resources.cloud,
                           (clouds.Kubernetes, clouds.RunPod)) and not down and
                    idle_minutes_to_autostop >= 0):
                # We should hit this code path only for the controllers on
                # Kubernetes and RunPod clusters.
                controller = controller_utils.Controllers.from_name(
                    handle.cluster_name)
                assert (controller is not None), handle.cluster_name
                if (controller
                        == controller_utils.Controllers.SKY_SERVE_CONTROLLER and
                        isinstance(handle.launched_resources.cloud,
                                   clouds.Kubernetes)):
                    # For SkyServe controllers on Kubernetes: override autostop
                    # behavior to force autodown (instead of no-op)
                    # to avoid dangling controllers.
                    down = True
                else:
                    logger.info('Auto-stop is not supported for Kubernetes '
                                'and RunPod clusters. Skipping.')
                    return

            # Check if we're stopping spot
            assert (handle.launched_resources is not None and
                    handle.launched_resources.cloud is not None), handle
            code = autostop_lib.AutostopCodeGen.set_autostop(
                idle_minutes_to_autostop, self.NAME, down)
            returncode, _, stderr = self.run_on_head(handle,
                                                     code,
                                                     require_outputs=True,
                                                     stream_logs=stream_logs)
            subprocess_utils.handle_returncode(returncode,
                                               code,
                                               'Failed to set autostop',
                                               stderr=stderr,
                                               stream_logs=stream_logs)
            global_user_state.set_cluster_autostop_value(
                handle.cluster_name, idle_minutes_to_autostop, down)

        # Add/Remove autodown annotations to/from Kubernetes pods.
        if isinstance(handle.launched_resources.cloud, clouds.Kubernetes):
            kubernetes_utils.set_autodown_annotations(
                handle=handle,
                idle_minutes_to_autostop=idle_minutes_to_autostop,
                down=down)

    def is_definitely_autostopping(self,
                                   handle: CloudVmRayResourceHandle,
                                   stream_logs: bool = True) -> bool:
        """Check if the cluster is autostopping.

        Returns:
            True if the cluster is definitely autostopping. It is possible
            that the cluster is still autostopping when False is returned,
            due to errors like transient network issues.
        """
        if handle.head_ip is None:
            # The head node of the cluster is not UP or in an abnormal state.
            # We cannot check if the cluster is autostopping.
            return False
        code = autostop_lib.AutostopCodeGen.is_autostopping()
        returncode, stdout, stderr = self.run_on_head(handle,
                                                      code,
                                                      require_outputs=True,
                                                      stream_logs=stream_logs)

        if returncode == 0:
            return common_utils.decode_payload(stdout)
        logger.debug('Failed to check if cluster is autostopping with '
                     f'{returncode}: {stdout+stderr}\n'
                     f'Command: {code}')
        return False

    # TODO(zhwu): Refactor this to a CommandRunner class, so different backends
    # can support its own command runner.
    @timeline.event
    def run_on_head(
        self,
        handle: CloudVmRayResourceHandle,
        cmd: str,
        *,
        port_forward: Optional[List[int]] = None,
        log_path: str = '/dev/null',
        stream_logs: bool = False,
        ssh_mode: command_runner.SshMode = command_runner.SshMode.
        NON_INTERACTIVE,
        under_remote_workdir: bool = False,
        require_outputs: bool = False,
        separate_stderr: bool = False,
        process_stream: bool = True,
        source_bashrc: bool = False,
        **kwargs,
    ) -> Union[int, Tuple[int, str, str]]:
        """Runs 'cmd' on the cluster's head node.

        It will try to fetch the head node IP if it is not cached.

        Args:
            handle: The ResourceHandle to the cluster.
            cmd: The command to run.

            Advanced options:

            port_forward: A list of ports to forward.
            log_path: The path to the log file.
            stream_logs: Whether to stream the logs to stdout/stderr.
            ssh_mode: The mode to use for ssh.
                See command_runner.SSHCommandRunner.SSHMode for more details.
            under_remote_workdir: Whether to run the command under the remote
                workdir ~/sky_workdir.
            require_outputs: Whether to return the stdout and stderr of the
                command.
            separate_stderr: Whether to separate stderr from stdout.
            process_stream: Whether to post-process the stdout/stderr of the
                command, such as replacing or skipping lines on the fly. If
                enabled, lines are printed only when '\r' or '\n' is found.
            source_bashrc: Whether to source bashrc when running on the command
                on the VM. If it is a user-related commands, it would always be
                good to source bashrc to make sure the env vars are set.

        Returns:
            returncode
            or
            A tuple of (returncode, stdout, stderr).

        Raises:
            exceptions.FetchClusterInfoError: If the cluster info cannot be
                fetched.
        """
        # This will try to fetch the head node IP if it is not cached.

        runners = handle.get_command_runners()
        head_runner = runners[0]
        if under_remote_workdir:
            cmd = f'cd {SKY_REMOTE_WORKDIR} && {cmd}'

        return head_runner.run(
            cmd,
            port_forward=port_forward,
            log_path=log_path,
            process_stream=process_stream,
            stream_logs=stream_logs,
            ssh_mode=ssh_mode,
            require_outputs=require_outputs,
            separate_stderr=separate_stderr,
            source_bashrc=source_bashrc,
            **kwargs,
        )

    # --- Utilities ---

    @timeline.event
    def _check_existing_cluster(
            self,
            task: task_lib.Task,
            to_provision: Optional[resources_lib.Resources],
            cluster_name: str,
            dryrun: bool = False) -> RetryingVmProvisioner.ToProvisionConfig:
        """Checks if the cluster exists and returns the provision config.

        Raises:
            exceptions.ResourcesMismatchError: If the resources in the task
                does not match the existing cluster.
            exceptions.InvalidClusterNameError: If the cluster name is invalid.
            # TODO(zhwu): complete the list of exceptions.
        """
        record = global_user_state.get_cluster_from_name(cluster_name)
        if record is None:
            handle_before_refresh = None
            status_before_refresh = None
        else:
            handle_before_refresh = record['handle']
            status_before_refresh = record['status']

        prev_cluster_status, handle = (status_before_refresh,
                                       handle_before_refresh)

        if not dryrun:
            # We force refresh any cluster (1) with INIT status, or (2) has
            # autostop set. This is to determine the actual state of such a
            # cluster and to make the hint that uses prev_cluster_status more
            # accurate.
            record = backend_utils.refresh_cluster_record(
                cluster_name,
                force_refresh_statuses={status_lib.ClusterStatus.INIT},
                acquire_per_cluster_status_lock=False,
            )
            if record is not None:
                prev_cluster_status = record['status']
                handle = record['handle']
            else:
                prev_cluster_status = None
                handle = None
        # We should check the cluster_ever_up after refresh, because if the
        # cluster is terminated (through console or auto-dwon), the record will
        # become None and the cluster_ever_up should be considered as False.
        cluster_ever_up = record is not None and record['cluster_ever_up']
        prev_config_hash = record['config_hash'] if record is not None else None
        logger.debug(f'cluster_ever_up: {cluster_ever_up}')
        logger.debug(f'record: {record}')

        if prev_cluster_status is not None:
            assert handle is not None
            # Cluster already exists.
            self.check_resources_fit_cluster(handle, task)
            # Use the existing cluster.
            assert handle.launched_resources is not None, (cluster_name, handle)
            # Assume resources share the same ports.
            for resource in task.resources:
                assert resource.ports == list(task.resources)[0].ports
            requested_ports_set = resources_utils.port_ranges_to_set(
                list(task.resources)[0].ports)
            current_ports_set = resources_utils.port_ranges_to_set(
                handle.launched_resources.ports)
            all_ports = resources_utils.port_set_to_ranges(current_ports_set |
                                                           requested_ports_set)
            to_provision = handle.launched_resources
            if (to_provision.cloud.OPEN_PORTS_VERSION <=
                    clouds.OpenPortsVersion.LAUNCH_ONLY):
                if not requested_ports_set <= current_ports_set:
                    current_cloud = to_provision.cloud
                    with ux_utils.print_exception_no_traceback():
                        raise exceptions.NotSupportedError(
                            'Failed to open new ports on an existing cluster '
                            f'with the current cloud {current_cloud} as it only'
                            ' supports opening ports on launch of the cluster. '
                            'Please terminate the existing cluster and launch '
                            'a new cluster with the desired ports open.')
            if all_ports:
                to_provision = to_provision.copy(ports=all_ports)
            return RetryingVmProvisioner.ToProvisionConfig(
                cluster_name,
                to_provision,
                handle.launched_nodes,
                prev_cluster_status=prev_cluster_status,
                prev_handle=handle,
                prev_cluster_ever_up=cluster_ever_up,
                prev_config_hash=prev_config_hash)
        usage_lib.messages.usage.set_new_cluster()
        # Use the task_cloud, because the cloud in `to_provision` can be changed
        # later during the retry.
        common_utils.check_cluster_name_is_valid(cluster_name)

        if to_provision is None:
            # The cluster is recently terminated either by autostop or manually
            # terminated on the cloud. We should use the previously terminated
            # resources to provision the cluster.
            #
            # FIXME(zongheng): this assert can be hit by using two terminals.
            # First, create a 'dbg' cluster. Then:
            #   Terminal 1: sky down dbg -y
            #   Terminal 2: sky launch -c dbg -- echo
            # Run it in order. Terminal 2 will show this error after terminal 1
            # succeeds in downing the cluster and releasing the lock.
            assert isinstance(
                handle_before_refresh, CloudVmRayResourceHandle), (
                    f'Trying to launch cluster {cluster_name!r} recently '
                    'terminated on the cloud, but the handle is not a '
                    f'CloudVmRayResourceHandle ({handle_before_refresh}).')
            status_before_refresh_str = None
            if status_before_refresh is not None:
                status_before_refresh_str = status_before_refresh.value

            logger.info(
                f'The cluster {cluster_name!r} (status: '
                f'{status_before_refresh_str}) was not found on the cloud: it '
                'may be autodowned, manually terminated, or its launch never '
                'succeeded. Provisioning a new cluster by using the same '
                'resources as its original launch.')
            to_provision = handle_before_refresh.launched_resources
            self.check_resources_fit_cluster(handle_before_refresh, task)

        return RetryingVmProvisioner.ToProvisionConfig(
            cluster_name,
            to_provision,
            task.num_nodes,
            prev_cluster_status=None,
            prev_handle=None,
            prev_cluster_ever_up=False,
            prev_config_hash=prev_config_hash)

    def _execute_file_mounts(self, handle: CloudVmRayResourceHandle,
                             file_mounts: Optional[Dict[Path, Path]]):
        """Executes file mounts.

        Rsyncing local files and copying from remote stores.
        """
        # File mounts handling for remote paths possibly without write access:
        #  (1) in 'file_mounts' sections, add <prefix> to these target paths.
        #  (2) then, create symlinks from '/.../file' to '<prefix>/.../file'.
        if file_mounts is None or not file_mounts:
            return
        symlink_commands = []
        fore = colorama.Fore
        style = colorama.Style
        start = time.time()
        runners = handle.get_command_runners()
        log_path = os.path.join(self.log_dir, 'file_mounts.log')
        num_threads = subprocess_utils.get_max_workers_for_file_mounts(
            file_mounts, str(handle.launched_resources.cloud))

        # Check the files and warn
        for dst, src in file_mounts.items():
            if not data_utils.is_cloud_store_url(src):
                full_src = os.path.abspath(os.path.expanduser(src))
                # Checked during Task.set_file_mounts().
                assert os.path.exists(full_src), f'{full_src} does not exist.'
                src_size = backend_utils.path_size_megabytes(full_src)
                if src_size >= _PATH_SIZE_MEGABYTES_WARN_THRESHOLD:
                    logger.warning(
                        f'  {fore.YELLOW}The size of file mount src {src!r} '
                        f'is {src_size} MB. Try to keep src small or use '
                        '.skyignore to exclude large files, as large sizes '
                        f'will slow down rsync. {style.RESET_ALL}')
                if os.path.islink(full_src):
                    logger.warning(
                        f'  {fore.YELLOW}Source path {src!r} is a symlink. '
                        f'Symlink contents are not uploaded.{style.RESET_ALL}')

        os.makedirs(os.path.expanduser(self.log_dir), exist_ok=True)
        os.system(f'touch {log_path}')

        rich_utils.force_update_status(
            ux_utils.spinner_message('Syncing file mounts', log_path))

        for dst, src in file_mounts.items():
            # TODO: room for improvement.  Here there are many moving parts
            # (download gsutil on remote, run gsutil on remote).  Consider
            # alternatives (smart_open, each provider's own sdk), a
            # data-transfer container etc.
            if not os.path.isabs(dst) and not dst.startswith('~/'):
                dst = f'{SKY_REMOTE_WORKDIR}/{dst}'
            # Sync 'src' to 'wrapped_dst', a safe-to-write "wrapped" path.
            wrapped_dst = dst
            if not dst.startswith('~/') and not dst.startswith('/tmp/'):
                # Handles the remote paths possibly without write access.
                # (1) add <prefix> to these target paths.
                wrapped_dst = backend_utils.FileMountHelper.wrap_file_mount(dst)
                cmd = backend_utils.FileMountHelper.make_safe_symlink_command(
                    source=dst, target=wrapped_dst)
                symlink_commands.append(cmd)

            if not data_utils.is_cloud_store_url(src):
                full_src = os.path.abspath(os.path.expanduser(src))

                if os.path.isfile(full_src):
                    mkdir_for_wrapped_dst = (
                        f'mkdir -p {os.path.dirname(wrapped_dst)}')
                else:
                    mkdir_for_wrapped_dst = f'mkdir -p {wrapped_dst}'

                # TODO(mluo): Fix method so that mkdir and rsync run together
                backend_utils.parallel_data_transfer_to_nodes(
                    runners,
                    source=src,
                    target=wrapped_dst,
                    cmd=mkdir_for_wrapped_dst,
                    run_rsync=True,
                    action_message='Syncing',
                    log_path=log_path,
                    stream_logs=False,
                    num_threads=num_threads,
                )
                continue

            storage = cloud_stores.get_storage_from_path(src)
            if storage.is_directory(src):
                sync_cmd = (storage.make_sync_dir_command(
                    source=src, destination=wrapped_dst))
                # It is a directory so make sure it exists.
                mkdir_for_wrapped_dst = f'mkdir -p {wrapped_dst}'
            else:
                sync_cmd = (storage.make_sync_file_command(
                    source=src, destination=wrapped_dst))
                # It is a file so make sure *its parent dir* exists.
                mkdir_for_wrapped_dst = (
                    f'mkdir -p {os.path.dirname(wrapped_dst)}')

            download_target_commands = [
                # Ensure sync can write to wrapped_dst (e.g., '/data/').
                mkdir_for_wrapped_dst,
                # Both the wrapped and the symlink dir exist; sync.
                sync_cmd,
            ]
            command = ' && '.join(download_target_commands)
            # dst is only used for message printing.
            backend_utils.parallel_data_transfer_to_nodes(
                runners,
                source=src,
                target=dst,
                cmd=command,
                run_rsync=False,
                action_message='Syncing',
                log_path=log_path,
                stream_logs=False,
                # Need to source bashrc, as the cloud specific CLI or SDK may
                # require PATH in bashrc.
                source_bashrc=True,
                num_threads=num_threads,
            )
        # (2) Run the commands to create symlinks on all the nodes.
        symlink_command = ' && '.join(symlink_commands)
        if symlink_command:
            # ALIAS_SUDO_TO_EMPTY_FOR_ROOT_CMD sets sudo to empty string for
            # root. We need this as we do not source bashrc for the command for
            # better performance, and our sudo handling is only in bashrc.
            symlink_command = (
                f'{command_runner.ALIAS_SUDO_TO_EMPTY_FOR_ROOT_CMD} && '
                f'{symlink_command}')

            def _symlink_node(runner: command_runner.CommandRunner):
                returncode = runner.run(symlink_command, log_path=log_path)
                subprocess_utils.handle_returncode(
                    returncode, symlink_command,
                    'Failed to create symlinks. The target destination '
                    f'may already exist. Log: {log_path}')

            subprocess_utils.run_in_parallel(_symlink_node, runners,
                                             num_threads)
        end = time.time()
        logger.debug(f'File mount sync took {end - start} seconds.')
        logger.info(ux_utils.finishing_message('Files synced.', log_path))

    def _execute_storage_mounts(
            self, handle: CloudVmRayResourceHandle,
            storage_mounts: Optional[Dict[Path, storage_lib.Storage]]):
        """Executes storage mounts: installing mounting tools and mounting."""
        # Handle cases where `storage_mounts` is None. This occurs when users
        # initiate a 'sky start' command from a Skypilot version that predates
        # the introduction of the `storage_mounts_metadata` feature.
        if not storage_mounts:
            return

        # Process only mount mode objects here. COPY mode objects have been
        # converted to regular copy file mounts and thus have been handled
        # in the '_execute_file_mounts' method.
        storage_mounts = {
            path: storage_mount
            for path, storage_mount in storage_mounts.items()
            if storage_mount.mode == storage_lib.StorageMode.MOUNT
        }

        # Handle cases when there aren't any Storages with MOUNT mode.
        if not storage_mounts:
            return
        start = time.time()
        runners = handle.get_command_runners()
        num_threads = subprocess_utils.get_parallel_threads(
            str(handle.launched_resources.cloud))
        log_path = os.path.join(self.log_dir, 'storage_mounts.log')

        plural = 's' if len(storage_mounts) > 1 else ''
        rich_utils.force_update_status(
            ux_utils.spinner_message(
                f'Mounting {len(storage_mounts)} storage{plural}', log_path))

        for dst, storage_obj in storage_mounts.items():
            if not os.path.isabs(dst) and not dst.startswith('~/'):
                dst = f'{SKY_REMOTE_WORKDIR}/{dst}'
            # Raised when the bucket is externall removed before re-mounting
            # with sky start.
            if not storage_obj.stores:
                with ux_utils.print_exception_no_traceback():
                    raise exceptions.StorageExternalDeletionError(
                        f'The bucket, {storage_obj.name!r}, could not be '
                        f'mounted on cluster {handle.cluster_name!r}. Please '
                        'verify that the bucket exists. The cluster started '
                        'successfully without mounting the bucket.')
            # Get the first store and use it to mount
            store = list(storage_obj.stores.values())[0]
            mount_cmd = store.mount_command(dst)
            src_print = (storage_obj.source
                         if storage_obj.source else storage_obj.name)
            if isinstance(src_print, list):
                src_print = ', '.join(src_print)
            try:
                backend_utils.parallel_data_transfer_to_nodes(
                    runners,
                    source=src_print,
                    target=dst,
                    cmd=mount_cmd,
                    run_rsync=False,
                    action_message='Mounting',
                    log_path=log_path,
                    # Need to source bashrc, as the cloud specific CLI or SDK
                    # may require PATH in bashrc.
                    source_bashrc=True,
                    num_threads=num_threads,
                )
            except exceptions.CommandError as e:
                if e.returncode == exceptions.MOUNT_PATH_NON_EMPTY_CODE:
                    mount_path = (f'{colorama.Fore.RED}'
                                  f'{colorama.Style.BRIGHT}{dst}'
                                  f'{colorama.Style.RESET_ALL}')
                    error_msg = (f'Mount path {mount_path} is non-empty.'
                                 f' {mount_path} may be a standard unix '
                                 f'path or may contain files from a previous'
                                 f' task. To fix, change the mount path'
                                 f' to an empty or non-existent path.')
                    raise RuntimeError(error_msg) from None
                else:
                    # Strip the command (a big heredoc) from the exception
                    raise exceptions.CommandError(
                        e.returncode,
                        command='to mount',
                        error_msg=e.error_msg,
                        detailed_reason=e.detailed_reason) from None

        end = time.time()
        logger.debug(f'Storage mount sync took {end - start} seconds.')
        logger.info(ux_utils.finishing_message('Storage mounted.', log_path))

    def _set_storage_mounts_metadata(
            self, cluster_name: str,
            storage_mounts: Optional[Dict[Path, storage_lib.Storage]]) -> None:
        """Sets 'storage_mounts' object in cluster's storage_mounts_metadata.

        After converting Storage objects in 'storage_mounts' to metadata,
        it stores {PATH: StorageMetadata} into the table.
        """
        if not storage_mounts:
            return
        storage_mounts_metadata = {}
        for dst, storage_obj in storage_mounts.items():
            storage_mounts_metadata[dst] = storage_obj.handle
        lock_path = (
            backend_utils.CLUSTER_FILE_MOUNTS_LOCK_PATH.format(cluster_name))
        lock_timeout = backend_utils.CLUSTER_FILE_MOUNTS_LOCK_TIMEOUT_SECONDS
        try:
            with filelock.FileLock(lock_path, lock_timeout):
                global_user_state.set_cluster_storage_mounts_metadata(
                    cluster_name, storage_mounts_metadata)
        except filelock.Timeout as e:
            raise RuntimeError(
                f'Failed to store metadata for cluster {cluster_name!r} due to '
                'a timeout when trying to access local database. Please '
                f'try again or manually remove the lock at {lock_path}. '
                f'{common_utils.format_exception(e)}') from None

    def get_storage_mounts_metadata(
            self,
            cluster_name: str) -> Optional[Dict[Path, storage_lib.Storage]]:
        """Gets 'storage_mounts' object from cluster's storage_mounts_metadata.

        After retrieving storage_mounts_metadata, it converts back the
        StorageMetadata to Storage object and restores 'storage_mounts.'
        """
        lock_path = (
            backend_utils.CLUSTER_FILE_MOUNTS_LOCK_PATH.format(cluster_name))
        lock_timeout = backend_utils.CLUSTER_FILE_MOUNTS_LOCK_TIMEOUT_SECONDS
        try:
            with filelock.FileLock(lock_path, lock_timeout):
                storage_mounts_metadata = (
                    global_user_state.get_cluster_storage_mounts_metadata(
                        cluster_name))
        except filelock.Timeout as e:
            raise RuntimeError(
                f'Failed to retrieve metadata for cluster {cluster_name!r} '
                'due to a timeout when trying to access local database. '
                f'Please try again or manually remove the lock at {lock_path}.'
                f' {common_utils.format_exception(e)}') from None

        if storage_mounts_metadata is None:
            return None
        storage_mounts = {}
        for dst, storage_metadata in storage_mounts_metadata.items():
            # Setting 'sync_on_reconstruction' to False prevents from Storage
            # object creation to sync local source syncing to the bucket. Local
            # source specified in Storage object is synced to the bucket only
            # when it is created with 'sky launch'.
            storage_mounts[dst] = storage_lib.Storage.from_metadata(
                storage_metadata, sync_on_reconstruction=False)
        return storage_mounts

    def _skypilot_predefined_env_vars(
            self, handle: CloudVmRayResourceHandle) -> Dict[str, str]:
        """Returns the SkyPilot predefined environment variables.

        TODO(zhwu): Check if a single variable for all the cluster info is more
        desirable or separate variables for each piece of info.
        NOTE: In order to avoid complication in a potential future separation
        of the info into multiple env vars, we should not treat this json format
        as a sink for all the cluster info.
        """
        return {
            'SKYPILOT_CLUSTER_INFO': json.dumps({
                'cluster_name': handle.cluster_name,
                'cloud': str(handle.launched_resources.cloud),
                'region': handle.launched_resources.region,
                'zone': handle.launched_resources.zone,
            })
        }

    def _get_task_env_vars(self, task: task_lib.Task, job_id: int,
                           handle: CloudVmRayResourceHandle) -> Dict[str, str]:
        """Returns the environment variables for the task."""
        env_vars = task.envs.copy()
        # If it is a managed job, the TASK_ID_ENV_VAR will have been already set
        # by the controller.
        if constants.TASK_ID_ENV_VAR not in env_vars:
            env_vars[
                constants.TASK_ID_ENV_VAR] = common_utils.get_global_job_id(
                    self.run_timestamp,
                    cluster_name=handle.cluster_name,
                    job_id=str(job_id))
        env_vars.update(self._skypilot_predefined_env_vars(handle))
        return env_vars

    def _execute_task_one_node(self, handle: CloudVmRayResourceHandle,
                               task: task_lib.Task, job_id: int,
                               detach_run: bool) -> None:
        # Launch the command as a Ray task.
        log_dir = os.path.join(self.log_dir, 'tasks')

        resources_dict = backend_utils.get_task_demands_dict(task)
        internal_ips = handle.internal_ips()
        assert internal_ips is not None, 'internal_ips is not cached in handle'

        task_env_vars = self._get_task_env_vars(task, job_id, handle)

        codegen = RayCodeGen()
        codegen.add_prologue(job_id)
        codegen.add_gang_scheduling_placement_group_and_setup(
            1,
            resources_dict,
            stable_cluster_internal_ips=internal_ips,
            env_vars=task_env_vars,
            setup_cmd=self._setup_cmd,
            setup_log_path=os.path.join(log_dir, 'setup.log'),
        )

        if callable(task.run):
            run_fn_code = textwrap.dedent(inspect.getsource(task.run))
            run_fn_name = task.run.__name__
            codegen.register_run_fn(run_fn_code, run_fn_name)

        command_for_node = task.run if isinstance(task.run, str) else None
        codegen.add_ray_task(
            bash_script=command_for_node,
            env_vars=task_env_vars,
            task_name=task.name,
            ray_resources_dict=backend_utils.get_task_demands_dict(task),
            log_dir=log_dir)

        codegen.add_epilogue()

        self._exec_code_on_head(handle,
                                codegen.build(),
                                job_id,
                                detach_run=detach_run,
                                managed_job_dag=task.managed_job_dag)

    def _execute_task_n_nodes(self, handle: CloudVmRayResourceHandle,
                              task: task_lib.Task, job_id: int,
                              detach_run: bool) -> None:
        # Strategy:
        #   ray.init(...)
        #   for node:
        #     submit _run_cmd(cmd) with resource {node_i: 1}
        log_dir_base = self.log_dir
        log_dir = os.path.join(log_dir_base, 'tasks')
        resources_dict = backend_utils.get_task_demands_dict(task)
        internal_ips = handle.internal_ips()
        assert internal_ips is not None, 'internal_ips is not cached in handle'

        # If TPU VM Pods is used, #num_nodes should be num_nodes * num_node_ips
        num_actual_nodes = task.num_nodes * handle.num_ips_per_node
        task_env_vars = self._get_task_env_vars(task, job_id, handle)

        codegen = RayCodeGen()
        codegen.add_prologue(job_id)
        codegen.add_gang_scheduling_placement_group_and_setup(
            num_actual_nodes,
            resources_dict,
            stable_cluster_internal_ips=internal_ips,
            env_vars=task_env_vars,
            setup_cmd=self._setup_cmd,
            setup_log_path=os.path.join(log_dir, 'setup.log'),
        )

        if callable(task.run):
            run_fn_code = textwrap.dedent(inspect.getsource(task.run))
            run_fn_name = task.run.__name__
            codegen.register_run_fn(run_fn_code, run_fn_name)

        # TODO(zhwu): The resources limitation for multi-node ray.tune and
        # horovod should be considered.
        for i in range(num_actual_nodes):
            command_for_node = task.run if isinstance(task.run, str) else None

            # Ray's per-node resources, to constrain scheduling each command to
            # the corresponding node, represented by private IPs.
            codegen.add_ray_task(
                bash_script=command_for_node,
                env_vars=task_env_vars,
                task_name=task.name,
                ray_resources_dict=backend_utils.get_task_demands_dict(task),
                log_dir=log_dir,
                gang_scheduling_id=i)

        codegen.add_epilogue()
        # TODO(zhanghao): Add help info for downloading logs.
        self._exec_code_on_head(handle,
                                codegen.build(),
                                job_id,
                                detach_run=detach_run,
                                managed_job_dag=task.managed_job_dag)<|MERGE_RESOLUTION|>--- conflicted
+++ resolved
@@ -3890,8 +3890,6 @@
             stdin=subprocess.DEVNULL,
         )
 
-<<<<<<< HEAD
-=======
     def sync_down_managed_job_logs(
             self,
             handle: CloudVmRayResourceHandle,
@@ -4038,44 +4036,6 @@
                     f'{colorama.Style.RESET_ALL}')
         return {str(job_id): local_log_dir}
 
-    def tail_serve_logs(self, handle: CloudVmRayResourceHandle,
-                        service_name: str, target: serve_lib.ServiceComponent,
-                        replica_id: Optional[int], follow: bool) -> None:
-        """Tail the logs of a service.
-
-        Args:
-            handle: The handle to the sky serve controller.
-            service_name: The name of the service.
-            target: The component to tail the logs of. Could be controller,
-                load balancer, or replica.
-            replica_id: The replica ID to tail the logs of. Only used when
-                target is replica.
-            follow: Whether to follow the logs.
-        """
-        if target != serve_lib.ServiceComponent.REPLICA:
-            code = serve_lib.ServeCodeGen.stream_serve_process_logs(
-                service_name,
-                stream_controller=(
-                    target == serve_lib.ServiceComponent.CONTROLLER),
-                follow=follow)
-        else:
-            assert replica_id is not None, service_name
-            code = serve_lib.ServeCodeGen.stream_replica_logs(
-                service_name, replica_id, follow)
-
-        signal.signal(signal.SIGINT, backend_utils.interrupt_handler)
-        signal.signal(signal.SIGTSTP, backend_utils.stop_handler)
-
-        self.run_on_head(
-            handle,
-            code,
-            stream_logs=True,
-            process_stream=False,
-            ssh_mode=command_runner.SshMode.INTERACTIVE,
-            stdin=subprocess.DEVNULL,
-        )
-
->>>>>>> d9bb51a6
     def teardown_no_lock(self,
                          handle: CloudVmRayResourceHandle,
                          terminate: bool,
