--- conflicted
+++ resolved
@@ -1207,28 +1207,8 @@
                 f'Symlink contents are not uploaded.{style.RESET_ALL}')
             workdir_symlink = True
 
-<<<<<<< HEAD
         def _sync_workdir_node(idx, ip):
             node_name = f'worker{idx}' if idx > 0 else 'head'
-            logger.info(
-                f'{fore.CYAN}Syncing: {style.BRIGHT}workdir ({workdir}) -> '
-                f'{node_name}{style.RESET_ALL}.')
-            thread_workdir = workdir
-            if not workdir_symlink:
-                thread_workdir = f'{workdir}/'
-
-            return self._rsync_up(handle,
-                                  ip=ip,
-                                  source=thread_workdir,
-                                  target=SKY_REMOTE_WORKDIR,
-                                  with_outputs=True)
-
-        _thread_handler(_sync_workdir_node, ip_enum, 'Workdir Sync',
-                        num_threads)
-=======
-        # TODO(zhwu): make this in parallel
-        for i, ip in enumerate(ip_list):
-            node_name = f'worker{i}' if i > 0 else 'head'
             with console.status('[bold cyan]Syncing: [bright]workdir '
                                 f'({workdir}) -> {node_name}'):
                 self._rsync_up(handle,
@@ -1241,7 +1221,9 @@
             logger.info(
                 f'{fore.CYAN}Syncing: {style.BRIGHT}workdir ({workdir}) -> '
                 f'{node_name}{style.RESET_ALL}.')
->>>>>>> 1a0bcc14
+
+        _thread_handler(_sync_workdir_node, ip_enum, 'Workdir Sync',
+                        num_threads)
 
     def sync_file_mounts(
         self,
@@ -1275,7 +1257,6 @@
                               command: Optional[str] = None,
                               run_rsync: Optional[bool] = False):
             full_src = os.path.abspath(os.path.expanduser(src))
-<<<<<<< HEAD
 
             def _sync_node(idx, ip):
                 node_name = f'worker{idx}' if idx > 0 else 'head'
@@ -1286,37 +1267,6 @@
                         full_src):
                     thread_src = f'{src}/'
 
-                if command is not None:
-                    returncode = backend_utils.run_command_on_ip_via_ssh(
-                        ip,
-                        command,
-                        ssh_user=ssh_user,
-                        ssh_private_key=ssh_private_key,
-                        log_path=os.path.join(self.log_dir, 'file_mounts.log'),
-                        ssh_control_name=self._ssh_control_name(handle))
-                    return backend_utils.handle_returncode(
-                        returncode, command, f'Failed to sync {src} to {dst}.')
-
-                if run_rsync:
-                    # TODO(zhwu): Logging to 'file_mounts.log'
-                    # TODO(zhwu): Optimize for large amount of files.
-                    # zip / transfer/ unzip
-                    return self._rsync_up(handle,
-                                          ip=ip,
-                                          source=thread_src,
-                                          target=dst,
-                                          with_outputs=True)
-
-            ip_enum = list(enumerate(ip_list))
-            _thread_handler(_sync_node, ip_enum,
-                            f'ile Mounting: Syncing {src} -> {dst}',
-                            num_threads)
-=======
-            if not os.path.islink(full_src) and not os.path.isfile(full_src):
-                src = f'{src}/'
-            # TODO(zhwu): make this in parallel
-            for i, ip in enumerate(ip_list):
-                node_name = f'worker{i}' if i > 0 else 'head'
                 with console.status(f'[bold cyan]Syncing (on {node_name}): '
                                     f'[bright]{src} -> {dst}'):
                     if command is not None:
@@ -1343,7 +1293,11 @@
                                        stream_logs=False)
                 logger.info(f'{fore.CYAN}Syncing (on {node_name}): '
                             f'{style.BRIGHT}{src} -> {dst}{style.RESET_ALL}')
->>>>>>> 1a0bcc14
+
+            ip_enum = list(enumerate(ip_list))
+            _thread_handler(_sync_node, ip_enum,
+                            f'ile Mounting: Syncing {src} -> {dst}',
+                            num_threads)
 
         for dst, src in mounts.items():
             # TODO: room for improvement.  Here there are many moving parts
@@ -1936,14 +1890,6 @@
             os.remove(yaml_handle)
         return head_ip + worker_ips
 
-<<<<<<< HEAD
-    def _rsync_up(self,
-                  handle: ResourceHandle,
-                  source: str,
-                  target: str,
-                  with_outputs: bool = True,
-                  ip: Optional[str] = None) -> int:
-=======
     def _rsync_up(
         self,
         handle: ResourceHandle,
@@ -1953,7 +1899,6 @@
         log_path: str = '/dev/null',
         ip: Optional[str] = None,
     ) -> None:
->>>>>>> 1a0bcc14
         """Runs rsync from 'source' to the cluster's node 'target'."""
         # Attempt to use 'rsync user@ip' directly, which is much faster than
         # going through ray (either 'ray rsync_*' or sdk.rsync()).
@@ -1983,19 +1928,6 @@
         ])
         command = ' '.join(rsync_command)
 
-<<<<<<< HEAD
-        if with_outputs:
-            # TODO(zhwu): Test this if the command will be still running in the
-            # background, after the current program is killed.
-            proc = backend_utils.run(command, check=False)
-        else:
-            proc = backend_utils.run_no_outputs(command, check=False)
-        if proc.returncode != 0:
-            logger.error(f'{colorama.Fore.RED}Failed to rsync up {source} '
-                         f'-> {target}.{colorama.Style.RESET_ALL}')
-            sys.exit(proc.returncode)
-        return proc.returncode
-=======
         returncode = log_lib.run_with_log(command,
                                           log_path=log_path,
                                           stream_logs=stream_logs,
@@ -2003,7 +1935,6 @@
         backend_utils.handle_returncode(
             returncode, command, f'Failed to rsync up {source} -> {target}, '
             f'see {log_path} for details.')
->>>>>>> 1a0bcc14
 
     def _ssh_control_name(self, handle: ResourceHandle) -> str:
         return f'{hashlib.md5(handle.cluster_yaml.encode()).hexdigest()[:10]}'
