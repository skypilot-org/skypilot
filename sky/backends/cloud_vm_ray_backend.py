"""Backend: runs on cloud virtual machines, managed by Ray."""
import ast
import copy
import enum
import getpass
import inspect
import math
import json
import os
import pathlib
import re
import signal
import subprocess
import sys
import tempfile
import textwrap
import time
import typing
from typing import Dict, Iterable, List, Optional, Tuple, Union, Set

import colorama
import filelock

import sky
from sky import backends
from sky import clouds
from sky import cloud_stores
from sky import exceptions
from sky import global_user_state
from sky import resources as resources_lib
from sky import sky_logging
from sky import optimizer
from sky import skypilot_config
from sky import spot as spot_lib
from sky import task as task_lib
from sky.data import data_utils
from sky.data import storage as storage_lib
from sky.backends import backend_utils
from sky.backends import onprem_utils
from sky.backends import wheel_utils
from sky.skylet import autostop_lib
from sky.skylet import constants
from sky.skylet import job_lib
from sky.skylet import log_lib
from sky.usage import usage_lib
from sky.utils import common_utils
from sky.utils import command_runner
from sky.utils import log_utils
from sky.utils import subprocess_utils
from sky.utils import timeline
from sky.utils import tpu_utils
from sky.utils import ux_utils
from sky.skylet.providers.scp.node_provider import SCPNodeProvider, SCPError

if typing.TYPE_CHECKING:
    from sky import dag

Path = str

SKY_REMOTE_APP_DIR = backend_utils.SKY_REMOTE_APP_DIR
SKY_REMOTE_WORKDIR = constants.SKY_REMOTE_WORKDIR

logger = sky_logging.init_logger(__name__)

_PATH_SIZE_MEGABYTES_WARN_THRESHOLD = 256

# Timeout (seconds) for provision progress: if in this duration no new nodes
# are launched, abort and failover.
_NODES_LAUNCHING_PROGRESS_TIMEOUT = {
    clouds.AWS: 90,
    clouds.Azure: 90,
    clouds.GCP: 120,
    clouds.Lambda: 150,
    clouds.IBM: 160,
    clouds.Local: 90,
    clouds.OCI: 300,
}

# Time gap between retries after failing to provision in all possible places.
# Used only if --retry-until-up is set.
_RETRY_UNTIL_UP_INIT_GAP_SECONDS = 60

# The maximum retry count for fetching IP address.
_FETCH_IP_MAX_ATTEMPTS = 3

_TEARDOWN_FAILURE_MESSAGE = (
    f'\n{colorama.Fore.RED}Failed to terminate '
    '{cluster_name}. {extra_reason}'
    'If you want to ignore this error and remove the cluster '
    'from the status table, use `sky down --purge`.'
    f'{colorama.Style.RESET_ALL}\n'
    '**** STDOUT ****\n'
    '{stdout}\n'
    '**** STDERR ****\n'
    '{stderr}')

_TEARDOWN_PURGE_WARNING = (
    f'{colorama.Fore.YELLOW}'
    'WARNING: Received non-zero exit code from {reason}. '
    'Make sure resources are manually deleted.'
    f'{colorama.Style.RESET_ALL}')

_TPU_NOT_FOUND_ERROR = 'ERROR: (gcloud.compute.tpus.delete) NOT_FOUND'

_CTRL_C_TIP_MESSAGE = ('INFO: Tip: use Ctrl-C to exit log streaming '
                       '(task will not be killed).')

_MAX_RAY_UP_RETRY = 5

# Number of retries for getting zones.
_MAX_GET_ZONE_RETRY = 3

_JOB_ID_PATTERN = re.compile(r'Job ID: ([0-9]+)')

# Path to the monkey-patched ray up script.
# We don't do import then __file__ because that script needs to be filled in
# (so import would fail).
_RAY_UP_WITH_MONKEY_PATCHED_HASH_LAUNCH_CONF_PATH = (
    pathlib.Path(sky.__file__).resolve().parent / 'backends' /
    'monkey_patches' / 'monkey_patch_ray_up.py')

# Restart skylet when the version does not match to keep the skylet up-to-date.
_MAYBE_SKYLET_RESTART_CMD = 'python3 -m sky.skylet.attempt_skylet'


def _get_cluster_config_template(cloud):
    cloud_to_template = {
        clouds.AWS: 'aws-ray.yml.j2',
        clouds.Azure: 'azure-ray.yml.j2',
        clouds.GCP: 'gcp-ray.yml.j2',
        clouds.Lambda: 'lambda-ray.yml.j2',
        clouds.IBM: 'ibm-ray.yml.j2',
        clouds.Local: 'local-ray.yml.j2',
        clouds.SCP: 'scp-ray.yml.j2',
        clouds.OCI: 'oci-ray.yml.j2',
    }
    return cloud_to_template[type(cloud)]


def write_ray_up_script_with_patched_launch_hash_fn(
    cluster_config_path: str,
    ray_up_kwargs: Dict[str, bool],
) -> str:
    """Writes a Python script that runs `ray up` with our launch hash func.

    Our patched launch hash has one difference from the non-patched version: it
    does not include any `ssh_proxy_command` under `auth` as part of the hash
    calculation.
    """
    with open(_RAY_UP_WITH_MONKEY_PATCHED_HASH_LAUNCH_CONF_PATH, 'r') as f:
        ray_up_no_restart_script = f.read().format(
            ray_yaml_path=repr(cluster_config_path),
            ray_up_kwargs=ray_up_kwargs)
    with tempfile.NamedTemporaryFile('w',
                                     prefix='skypilot_ray_up_',
                                     suffix='.py',
                                     delete=False) as f:
        f.write(ray_up_no_restart_script)
        logger.debug(f'`ray up` script: {f.name}')
    return f.name


class RayCodeGen:
    """Code generator of a Ray program that executes a sky.Task.

    Usage:

      >> codegen = RayCodegen()
      >> codegen.add_prologue()

      >> codegen.add_ray_task(...)
      >> codegen.add_ray_task(...)

      >> codegen.add_epilogue()
      >> code = codegen.build()
    """

    def __init__(self):
        # Code generated so far, to be joined via '\n'.
        self._code = []
        # Guard method calling order.
        self._has_prologue = False
        self._has_epilogue = False

        # For n nodes gang scheduling.
        self._has_gang_scheduling = False
        self._num_nodes = 0

        self._has_register_run_fn = False

        # job_id
        # Job ID is used to identify the job (also this generated code).
        # It is a int automatically generated by the DB on the cluster
        # and monotonically increasing starting from 1.
        # To generate the job ID, we use the following logic:
        #   code = job_lib.JobLibCodeGen.add_job(username,
        #                                              run_timestamp)
        #   job_id = get_output(run_on_cluster(code))
        self.job_id = None

    def add_prologue(self,
                     job_id: int,
<<<<<<< HEAD
                     spot_dag: Optional['dag.Dag'] = None,
                     setup_cmd: Optional[str] = None,
                     envs: Optional[Dict[str, str]] = None,
                     setup_log_path: Optional[str] = None,
=======
                     spot_task: Optional['task_lib.Task'] = None,
>>>>>>> f431fc6f
                     is_local: bool = False) -> None:
        assert not self._has_prologue, 'add_prologue() called twice?'
        self._has_prologue = True
        self.job_id = job_id
        self.is_local = is_local
        # Should use 'auto' or 'ray://<internal_head_ip>:10001' rather than
        # 'ray://localhost:10001', or 'ray://127.0.0.1:10001', for public cloud.
        # Otherwise, ray will fail to get the placement group because of a bug
        # in ray job.
        # TODO(mluo): Check why 'auto' not working with on-prem cluster and
        # whether the placement group issue also occurs in on-prem cluster.
        ray_address = 'ray://localhost:10001' if is_local else 'auto'
        self._code = [
            textwrap.dedent(f"""\
            import getpass
            import hashlib
            import io
            import os
            import pathlib
            import sys
            import selectors
            import subprocess
            import tempfile
            import textwrap
            import time
            from typing import Dict, List, Optional, Tuple, Union

            import ray
            import ray.util as ray_util

            from sky.skylet import autostop_lib
            from sky.skylet import constants
            from sky.skylet import job_lib
            from sky.utils import log_utils

            SKY_REMOTE_WORKDIR = {constants.SKY_REMOTE_WORKDIR!r}

            kwargs = dict()
            # Only set the `_temp_dir` to SkyPilot's ray cluster directory when the directory
            # exists for backward compatibility for the VM launched before #1790.
            if os.path.exists({constants.SKY_REMOTE_RAY_TEMPDIR!r}):
                kwargs['_temp_dir'] = {constants.SKY_REMOTE_RAY_TEMPDIR!r}
            ray.init(
                address={ray_address!r},
                namespace='__sky__{job_id}__',
                log_to_driver=True,
                **kwargs
            )
            run_fn = None
            futures = []
            """),
            # FIXME: This is a hack to make sure that the functions can be found
            # by ray.remote. This should be removed once we have a better way to
            # specify dependencies for ray.
            inspect.getsource(log_lib.process_subprocess_stream),
            inspect.getsource(log_lib.run_with_log),
            inspect.getsource(log_lib.make_task_bash_script),
            inspect.getsource(log_lib.add_ray_env_vars),
            inspect.getsource(log_lib.run_bash_command_with_log),
            'run_bash_command_with_log = ray.remote(run_bash_command_with_log)',
        ]
        # Currently, the codegen program is/can only be submitted to the head
        # node, due to using job_lib for updating job statuses, and using
        # autostop_lib here.
        self._code.append(
            # Use hasattr to handle backward compatibility.
            # TODO(zongheng): remove in ~1-2 minor releases (currently 0.2.x).
            textwrap.dedent("""\
              if hasattr(autostop_lib, 'set_last_active_time_to_now'):
                  autostop_lib.set_last_active_time_to_now()
            """))
        self._code += [
            f'job_lib.set_status({job_id!r}, job_lib.JobStatus.PENDING)',
        ]
        if spot_dag is not None:
            dag_name = spot_dag.name
            # Add the spot job to spot queue table.
            self._code += [
                'from sky.spot import spot_state',
                f'spot_state.set_job_name('
                f'{job_id}, {dag_name!r})',
            ]
            for task_id, task in enumerate(spot_dag.tasks):
                resources_str = backend_utils.get_task_resources_str(task)
                self._code += [
                    f'spot_state.set_pending('
                    f'{job_id}, {task_id}, {task.name!r}, '
                    f'{resources_str!r})',
                ]

    def add_gang_scheduling_placement_group_and_setup(
        self,
        num_nodes: int,
        accelerator_dict: Optional[Dict[str, float]],
        stable_cluster_internal_ips: List[str],
        setup_cmd: Optional[str] = None,
        setup_log_path: Optional[str] = None,
        envs: Optional[Dict[str, str]] = None,
    ) -> None:
        """Create the gang scheduling placement group for a Task.

        cluster_ips_sorted is used to ensure that the SKY_NODE_RANK environment
        variable is assigned in a deterministic order whenever a new task is
        added.
        """
        assert self._has_prologue, (
            'Call add_prologue() before '
            'add_gang_scheduling_placement_group_and_setup().')
        self._has_gang_scheduling = True
        self._num_nodes = num_nodes

        # Set CPU to avoid ray hanging the resources allocation
        # for remote functions, since the task will request 1 CPU
        # by default.
        bundles = [{
            'CPU': backend_utils.DEFAULT_TASK_CPU_DEMAND
        } for _ in range(num_nodes)]

        if accelerator_dict is not None:
            acc_name = list(accelerator_dict.keys())[0]
            acc_count = list(accelerator_dict.values())[0]
            gpu_dict = {'GPU': acc_count}
            # gpu_dict should be empty when the accelerator is not GPU.
            # FIXME: This is a hack to make sure that we do not reserve
            # GPU when requesting TPU.
            if 'tpu' in acc_name.lower():
                gpu_dict = {}
            for bundle in bundles:
                bundle.update({
                    **accelerator_dict,
                    # Set the GPU to avoid ray hanging the resources allocation
                    **gpu_dict,
                })

        self._code += [
            textwrap.dedent(f"""\
                pg = ray_util.placement_group({json.dumps(bundles)}, 'STRICT_SPREAD')
                plural = 's' if {num_nodes} > 1 else ''
                node_str = f'{num_nodes} node{{plural}}'

                message = {_CTRL_C_TIP_MESSAGE!r} + '\\n'
                message += f'INFO: Waiting for task resources on {{node_str}}. This will block if the cluster is full.'
                print(message,
                      file=sys.stderr,
                      flush=True)
                # FIXME: This will print the error message from autoscaler if
                # it is waiting for other task to finish. We should hide the
                # error message.
                ray.get(pg.ready())
                print('INFO: All task resources reserved.',
                      file=sys.stderr,
                      flush=True)
                """)
        ]

        job_id = self.job_id
        if setup_cmd is not None:
            self._code += [
                textwrap.dedent(f"""\
                setup_cmd = {setup_cmd!r}
                _SETUP_CPUS = 0.0001
                # The setup command will be run as a ray task with num_cpus=_SETUP_CPUS as the
                # requirement; this means Ray will set CUDA_VISIBLE_DEVICES to an empty string.
                # We unset it so that user setup command may properly use this env var.
                setup_cmd = 'unset CUDA_VISIBLE_DEVICES; ' + setup_cmd
                job_lib.set_status({job_id!r}, job_lib.JobStatus.SETTING_UP)

                # The schedule_step should be called after the job status is set to non-PENDING,
                # otherwise, the scheduler will think the current job is not submitted yet, and
                # skip the scheduling step.
                job_lib.scheduler.schedule_step()

                total_num_nodes = len(ray.nodes())
                setup_bundles = [{{"CPU": _SETUP_CPUS}} for _ in range(total_num_nodes)]
                setup_pg = ray.util.placement_group(setup_bundles, strategy='STRICT_SPREAD')
                setup_workers = [run_bash_command_with_log \\
                    .options(name='setup', num_cpus=_SETUP_CPUS, placement_group=setup_pg, placement_group_bundle_index=i) \\
                    .remote(
                        setup_cmd,
                        os.path.expanduser({setup_log_path!r}),
                        getpass.getuser(),
                        job_id={self.job_id},
                        env_vars={envs!r},
                        stream_logs=True,
                        with_ray=True,
                        use_sudo={self.is_local},
                    ) for i in range(total_num_nodes)]
                setup_returncodes = ray.get(setup_workers)
                if sum(setup_returncodes) != 0:
                    job_lib.set_status({self.job_id!r}, job_lib.JobStatus.FAILED_SETUP)
                    # This waits for all streaming logs to finish.
                    time.sleep(1)
                    print('ERROR: {colorama.Fore.RED}Job {self.job_id}\\'s setup failed with '
                        'return code list:{colorama.Style.RESET_ALL}',
                        setup_returncodes,
                        file=sys.stderr,
                        flush=True)
                    # Need this to set the job status in ray job to be FAILED.
                    sys.exit(1)
                """)
            ]

        self._code.append(f'job_lib.set_job_started({self.job_id!r})')
        if setup_cmd is None:
            # Need to call schedule_step() to make sure the scheduler
            # schedule the next pending job.
            self._code.append('job_lib.scheduler.schedule_step()')

        # Export IP and node rank to the environment variables.
        self._code += [
            textwrap.dedent(f"""\
                @ray.remote
                def check_ip():
                    return ray.util.get_node_ip_address()
                gang_scheduling_id_to_ip = ray.get([
                    check_ip.options(num_cpus={backend_utils.DEFAULT_TASK_CPU_DEMAND},
                                     placement_group=pg,
                                     placement_group_bundle_index=i).remote()
                    for i in range(pg.bundle_count)
                ])
                print('INFO: Reserved IPs:', gang_scheduling_id_to_ip)

                cluster_ips_to_node_id = {{ip: i for i, ip in enumerate({stable_cluster_internal_ips!r})}}
                job_ip_rank_list = sorted(gang_scheduling_id_to_ip, key=cluster_ips_to_node_id.get)
                job_ip_rank_map = {{ip: i for i, ip in enumerate(job_ip_rank_list)}}
                job_ip_list_str = '\\n'.join(job_ip_rank_list)
                """),
        ]

    def register_run_fn(self, run_fn: str, run_fn_name: str) -> None:
        """Register the run function to be run on the remote cluster.

        Args:
            run_fn: The run function to be run on the remote cluster.
        """
        assert self._has_gang_scheduling, (
            'Call add_gang_scheduling_placement_group_and_setup() '
            'before register_run_fn().')
        assert not self._has_register_run_fn, (
            'register_run_fn() called twice?')
        self._has_register_run_fn = True

        self._code += [
            run_fn,
            f'run_fn = {run_fn_name}',
        ]

    def add_ray_task(self,
                     bash_script: Optional[str],
                     task_name: Optional[str],
                     job_run_id: Optional[str],
                     ray_resources_dict: Optional[Dict[str, float]],
                     log_dir: str,
                     env_vars: Optional[Dict[str, str]] = None,
                     gang_scheduling_id: int = 0,
                     use_sudo: bool = False) -> None:
        """Generates code for a ray remote task that runs a bash command."""
        assert self._has_gang_scheduling, (
            'Call add_gang_scheduling_placement_group_and_setup() before '
            'add_ray_task().')
        assert (not self._has_register_run_fn or
                bash_script is None), ('bash_script should '
                                       'be None when run_fn is registered.')
        # Build remote_task.options(...)
        #   resources=...
        #   num_gpus=...
        cpu_str = f', num_cpus={backend_utils.DEFAULT_TASK_CPU_DEMAND}'

        resources_str = ''
        num_gpus = 0.0
        num_gpus_str = ''
        if ray_resources_dict is not None:
            assert len(ray_resources_dict) == 1, \
                ('There can only be one type of accelerator per instance.'
                 f' Found: {ray_resources_dict}.')
            num_gpus = list(ray_resources_dict.values())[0]
            resources_str = f', resources={json.dumps(ray_resources_dict)}'

            # Passing this ensures that the Ray remote task gets
            # CUDA_VISIBLE_DEVICES set correctly.  If not passed, that flag
            # would be force-set to empty by Ray.
            num_gpus_str = f', num_gpus={num_gpus}'
            # `num_gpus` should be empty when the accelerator is not GPU.
            # FIXME: use a set of GPU types.
            resources_key = list(ray_resources_dict.keys())[0]
            if 'tpu' in resources_key.lower():
                num_gpus_str = ''
        resources_str += ', placement_group=pg'
        resources_str += f', placement_group_bundle_index={gang_scheduling_id}'

        sky_env_vars_dict_str = [
            textwrap.dedent("""\
            sky_env_vars_dict = {}
            sky_env_vars_dict['SKYPILOT_NODE_IPS'] = job_ip_list_str
            # Environment starting with `SKY_` is deprecated.
            sky_env_vars_dict['SKY_NODE_IPS'] = job_ip_list_str
            """)
        ]

        if env_vars is not None:
            sky_env_vars_dict_str.extend(f'sky_env_vars_dict[{k!r}] = {v!r}'
                                         for k, v in env_vars.items())
        if job_run_id is not None:
            sky_env_vars_dict_str += [
                f'sky_env_vars_dict[{constants.JOB_ID_ENV_VAR!r}]'
                f' = {job_run_id!r}'
            ]
        sky_env_vars_dict_str = '\n'.join(sky_env_vars_dict_str)

        logger.debug('Added Task with options: '
                     f'{cpu_str}{resources_str}{num_gpus_str}')
        self._code += [
            sky_env_vars_dict_str,
            textwrap.dedent(f"""\
        script = {bash_script!r}
        if run_fn is not None:
            script = run_fn({gang_scheduling_id}, gang_scheduling_id_to_ip)


        if script is not None:
            sky_env_vars_dict['SKYPILOT_NUM_GPUS_PER_NODE'] = {int(math.ceil(num_gpus))!r}
            # Environment starting with `SKY_` is deprecated.
            sky_env_vars_dict['SKY_NUM_GPUS_PER_NODE'] = {int(math.ceil(num_gpus))!r}

            ip = gang_scheduling_id_to_ip[{gang_scheduling_id!r}]
            rank = job_ip_rank_map[ip]

            if len(cluster_ips_to_node_id) == 1: # Single-node task on single-node cluter
                name_str = '{task_name},' if {task_name!r} != None else 'task,'
                log_path = os.path.expanduser(os.path.join({log_dir!r}, 'run.log'))
            else: # Single-node or multi-node task on multi-node cluster
                idx_in_cluster = cluster_ips_to_node_id[ip]
                if cluster_ips_to_node_id[ip] == 0:
                    node_name = 'head'
                else:
                    node_name = f'worker{{idx_in_cluster}}'
                name_str = f'{{node_name}}, rank={{rank}},'
                log_path = os.path.expanduser(os.path.join({log_dir!r}, f'{{rank}}-{{node_name}}.log'))
            sky_env_vars_dict['SKYPILOT_NODE_RANK'] = rank
            # Environment starting with `SKY_` is deprecated.
            sky_env_vars_dict['SKY_NODE_RANK'] = rank

            sky_env_vars_dict['SKYPILOT_INTERNAL_JOB_ID'] = {self.job_id}
            # Environment starting with `SKY_` is deprecated.
            sky_env_vars_dict['SKY_INTERNAL_JOB_ID'] = {self.job_id}

            futures.append(run_bash_command_with_log \\
                    .options(name=name_str{cpu_str}{resources_str}{num_gpus_str}) \\
                    .remote(
                        script,
                        log_path,
                        getpass.getuser(),
                        job_id={self.job_id},
                        env_vars=sky_env_vars_dict,
                        stream_logs=True,
                        with_ray=True,
                        use_sudo={use_sudo},
                    ))""")
        ]

    def add_epilogue(self) -> None:
        """Generates code that waits for all tasks, then exits."""
        assert self._has_prologue, 'Call add_prologue() before add_epilogue().'
        assert not self._has_epilogue, 'add_epilogue() called twice?'
        self._has_epilogue = True

        self._code += [
            textwrap.dedent(f"""\
            returncodes = ray.get(futures)
            if sum(returncodes) != 0:
                job_lib.set_status({self.job_id!r}, job_lib.JobStatus.FAILED)
                # This waits for all streaming logs to finish.
                job_lib.scheduler.schedule_step()
                time.sleep(0.5)
                print('ERROR: {colorama.Fore.RED}Job {self.job_id} failed with '
                      'return code list:{colorama.Style.RESET_ALL}',
                      returncodes,
                      file=sys.stderr,
                      flush=True)
                # Need this to set the job status in ray job to be FAILED.
                sys.exit(1)
            else:
                sys.stdout.flush()
                sys.stderr.flush()
                job_lib.set_status({self.job_id!r}, job_lib.JobStatus.SUCCEEDED)
                # This waits for all streaming logs to finish.
                job_lib.scheduler.schedule_step()
                time.sleep(0.5)
            """)
        ]

    def build(self) -> str:
        """Returns the entire generated program."""
        assert self._has_epilogue, 'Call add_epilogue() before build().'
        return '\n'.join(self._code)


class RetryingVmProvisioner(object):
    """A provisioner that retries different cloud/regions/zones."""

    class ToProvisionConfig:
        """Resources to be provisioned."""

        def __init__(
            self, cluster_name: str, resources: resources_lib.Resources,
            num_nodes: int,
            prev_cluster_status: Optional[global_user_state.ClusterStatus]
        ) -> None:
            assert cluster_name is not None, 'cluster_name must be specified.'
            self.cluster_name = cluster_name
            self.resources = resources
            self.num_nodes = num_nodes
            self.prev_cluster_status = prev_cluster_status

    class GangSchedulingStatus(enum.Enum):
        """Enum for gang scheduling status."""
        CLUSTER_READY = 0
        GANG_FAILED = 1
        HEAD_FAILED = 2

    def __init__(self, log_dir: str, dag: 'dag.Dag',
                 optimize_target: 'optimizer.OptimizeTarget',
                 requested_features: Set[clouds.CloudImplementationFeatures],
                 local_wheel_path: pathlib.Path, wheel_hash: str):
        self._blocked_resources: Set[resources_lib.Resources] = set()

        self.log_dir = os.path.expanduser(log_dir)
        self._dag = dag
        self._optimize_target = optimize_target
        self._requested_features = requested_features
        self._local_wheel_path = local_wheel_path
        self._wheel_hash = wheel_hash

    def _update_blocklist_on_gcp_error(
            self, launchable_resources: 'resources_lib.Resources',
            region: 'clouds.Region', zones: Optional[List['clouds.Zone']],
            stdout: str, stderr: str):

        del region  # unused
        style = colorama.Style
        assert zones and len(zones) == 1, zones
        zone = zones[0]
        splits = stderr.split('\n')
        exception_list = [s for s in splits if s.startswith('Exception: ')]
        httperror_str = [
            s for s in splits
            if s.startswith('googleapiclient.errors.HttpError: ')
        ]
        if len(exception_list) == 1:
            # Parse structured response {'errors': [...]}.
            exception_str = exception_list[0][len('Exception: '):]
            try:
                exception_dict = ast.literal_eval(exception_str)
            except Exception as e:
                raise RuntimeError(
                    f'Failed to parse exception: {exception_str}') from e
            # TPU VM returns a different structured response.
            if 'errors' not in exception_dict:
                exception_dict = {'errors': [exception_dict]}
            for error in exception_dict['errors']:
                code = error['code']
                message = error['message']
                logger.warning(f'Got return code {code} in {zone.name} '
                               f'{style.DIM}(message: {message})'
                               f'{style.RESET_ALL}')
                if code == 'QUOTA_EXCEEDED':
                    if '\'GPUS_ALL_REGIONS\' exceeded' in message:
                        # Global quota.  All regions in GCP will fail.  Ex:
                        # Quota 'GPUS_ALL_REGIONS' exceeded.  Limit: 1.0
                        # globally.
                        # This skip is only correct if we implement "first
                        # retry the region/zone of an existing cluster with the
                        # same name" correctly.
                        self._blocked_resources.add(
                            launchable_resources.copy(region=None, zone=None))
                    else:
                        # Per region.  Ex: Quota 'CPUS' exceeded.  Limit: 24.0
                        # in region us-west1.
                        self._blocked_resources.add(
                            launchable_resources.copy(zone=None))
                elif code in [
                        'ZONE_RESOURCE_POOL_EXHAUSTED',
                        'ZONE_RESOURCE_POOL_EXHAUSTED_WITH_DETAILS',
                        'UNSUPPORTED_OPERATION'
                ]:  # Per zone.
                    # Return codes can be found at https://cloud.google.com/compute/docs/troubleshooting/troubleshooting-vm-creation # pylint: disable=line-too-long
                    # However, UNSUPPORTED_OPERATION is observed empirically
                    # when VM is preempted during creation.  This seems to be
                    # not documented by GCP.
                    self._blocked_resources.add(
                        launchable_resources.copy(zone=zone.name))
                elif code in ['RESOURCE_NOT_READY']:
                    # This code is returned when the VM is still STOPPING.
                    self._blocked_resources.add(
                        launchable_resources.copy(zone=zone.name))
                elif code == 8:
                    # Error code 8 means TPU resources is out of
                    # capacity. Example:
                    # {'code': 8, 'message': 'There is no more capacity in the zone "europe-west4-a"; you can try in another zone where Cloud TPU Nodes are offered (see https://cloud.google.com/tpu/docs/regions) [EID: 0x1bc8f9d790be9142]'} # pylint: disable=line-too-long
                    self._blocked_resources.add(
                        launchable_resources.copy(zone=zone.name))
                elif code == 'RESOURCE_NOT_FOUND':
                    # https://github.com/skypilot-org/skypilot/issues/1797
                    # In the inner provision loop we have used retries to
                    # recover but failed. This indicates this zone is most
                    # likely out of capacity. The provision loop will terminate
                    # any potentially live VMs before moving onto the next
                    # zone.
                    self._blocked_resources.add(
                        launchable_resources.copy(zone=zone.name))
                else:
                    assert False, error
        elif len(httperror_str) >= 1:
            logger.info(f'Got {httperror_str[0]}')
            if ('Requested disk size cannot be smaller than the image size'
                    in httperror_str[0]):
                logger.info('Skipping all regions due to disk size issue.')
                self._blocked_resources.add(
                    launchable_resources.copy(region=None, zone=None))
            else:
                # Parse HttpError for unauthorized regions. Example:
                # googleapiclient.errors.HttpError: <HttpError 403 when requesting ... returned "Location us-east1-d is not found or access is unauthorized.". # pylint: disable=line-too-long
                # Details: "Location us-east1-d is not found or access is
                # unauthorized.">
                self._blocked_resources.add(
                    launchable_resources.copy(zone=zone.name))
        else:
            # No such structured error response found.
            assert not exception_list, stderr
            if 'was not found' in stderr:
                # Example: The resource
                # 'projects/<id>/zones/zone/acceleratorTypes/nvidia-tesla-v100'
                # was not found.
                logger.warning(f'Got \'resource not found\' in {zone.name}.')
                self._blocked_resources.add(
                    launchable_resources.copy(zone=zone.name))
            else:
                logger.info('====== stdout ======')
                for s in stdout.split('\n'):
                    print(s)
                logger.info('====== stderr ======')
                for s in splits:
                    print(s)

                with ux_utils.print_exception_no_traceback():
                    raise RuntimeError('Errors occurred during provision; '
                                       'check logs above.')

    def _update_blocklist_on_aws_error(
            self, launchable_resources: 'resources_lib.Resources',
            region: 'clouds.Region', zones: Optional[List['clouds.Zone']],
            stdout: str, stderr: str):
        assert launchable_resources.is_launchable()
        assert zones is not None, 'AWS should always have zones.'

        style = colorama.Style
        stdout_splits = stdout.split('\n')
        stderr_splits = stderr.split('\n')
        errors = [
            s.strip()
            for s in stdout_splits + stderr_splits
            # 'An error occurred': boto3 errors
            # 'SKYPILOT_ERROR_NO_NODES_LAUNCHED': skypilot's changes to the AWS
            #    node provider; for errors prior to provisioning like VPC
            #    setup.
            if 'An error occurred' in s or
            'SKYPILOT_ERROR_NO_NODES_LAUNCHED: ' in s
        ]
        # Need to handle boto3 printing error but its retry succeeded:
        #   error occurred (Unsupported) .. not supported in your requested
        #   Availability Zone (us-west-2d)...retrying
        #   --> it automatically succeeded in another zone
        #   --> failed in [4/7] Running initialization commands due to user cmd
        # In this case, we should error out.
        head_node_up = any(
            line.startswith('<1/1> Setting up head node')
            for line in stdout_splits + stderr_splits)
        if not errors or head_node_up:
            # TODO: Got transient 'Failed to create security group' that goes
            # away after a few minutes.  Should we auto retry other regions, or
            # let the user retry.
            logger.info('====== stdout ======')
            for s in stdout_splits:
                print(s)
            logger.info('====== stderr ======')
            for s in stderr_splits:
                print(s)
            with ux_utils.print_exception_no_traceback():
                raise RuntimeError('Errors occurred during provision; '
                                   'check logs above.')

        # Fill in the zones field in the Region.
        region_with_zones_list = clouds.AWS.regions_with_offering(
            launchable_resources.instance_type,
            launchable_resources.accelerators,
            launchable_resources.use_spot,
            region.name,
            zone=None)
        assert len(region_with_zones_list) == 1, region_with_zones_list
        region_with_zones = region_with_zones_list[0]
        assert region_with_zones.zones is not None, region_with_zones
        if set(zones) == set(region_with_zones.zones):
            # The underlying AWS NodeProvider will try all specified zones of a
            # region. (Each boto3 request takes one zone.)
            logger.warning(f'Got error(s) in all zones of {region.name}:')
        else:
            zones_str = ', '.join(z.name for z in zones)
            logger.warning(f'Got error(s) in {zones_str}:')
        messages = '\n\t'.join(errors)
        logger.warning(f'{style.DIM}\t{messages}{style.RESET_ALL}')
        for zone in zones:
            self._blocked_resources.add(
                launchable_resources.copy(zone=zone.name))

    def _update_blocklist_on_azure_error(
            self, launchable_resources: 'resources_lib.Resources',
            region: 'clouds.Region', zones: Optional[List['clouds.Zone']],
            stdout: str, stderr: str):
        del zones  # Unused.
        # The underlying ray autoscaler will try all zones of a region at once.
        style = colorama.Style
        stdout_splits = stdout.split('\n')
        stderr_splits = stderr.split('\n')
        errors = [
            s.strip()
            for s in stdout_splits + stderr_splits
            if ('Exception Details:' in s.strip() or 'InvalidTemplateDeployment'
                in s.strip() or '(ReadOnlyDisabledSubscription)' in s.strip())
        ]
        if not errors:
            logger.info('====== stdout ======')
            for s in stdout_splits:
                print(s)
            logger.info('====== stderr ======')
            for s in stderr_splits:
                print(s)
            with ux_utils.print_exception_no_traceback():
                raise RuntimeError('Errors occurred during provision; '
                                   'check logs above.')

        logger.warning(f'Got error(s) in {region.name}:')
        messages = '\n\t'.join(errors)
        logger.warning(f'{style.DIM}\t{messages}{style.RESET_ALL}')
        if any('(ReadOnlyDisabledSubscription)' in s for s in errors):
            self._blocked_resources.add(
                resources_lib.Resources(cloud=clouds.Azure()))
        else:
            self._blocked_resources.add(launchable_resources.copy(zone=None))

    def _update_blocklist_on_lambda_error(
            self, launchable_resources: 'resources_lib.Resources',
            region: 'clouds.Region', zones: Optional[List['clouds.Zone']],
            stdout: str, stderr: str):
        del zones  # Unused.
        style = colorama.Style
        stdout_splits = stdout.split('\n')
        stderr_splits = stderr.split('\n')
        errors = [
            s.strip()
            for s in stdout_splits + stderr_splits
            if 'LambdaCloudError:' in s.strip()
        ]
        if not errors:
            logger.info('====== stdout ======')
            for s in stdout_splits:
                print(s)
            logger.info('====== stderr ======')
            for s in stderr_splits:
                print(s)
            with ux_utils.print_exception_no_traceback():
                raise RuntimeError('Errors occurred during provision; '
                                   'check logs above.')

        logger.warning(f'Got error(s) in {region.name}:')
        messages = '\n\t'.join(errors)
        logger.warning(f'{style.DIM}\t{messages}{style.RESET_ALL}')
        self._blocked_resources.add(launchable_resources.copy(zone=None))

        # Sometimes, LambdaCloudError will list available regions.
        for e in errors:
            if e.find('Regions with capacity available:') != -1:
                for r in clouds.Lambda.regions():
                    if e.find(r.name) == -1:
                        self._blocked_resources.add(
                            launchable_resources.copy(region=r.name, zone=None))

    def _update_blocklist_on_scp_error(
            self, launchable_resources: 'resources_lib.Resources', region,
            zones, stdout, stderr):
        del zones  # Unused.
        style = colorama.Style
        stdout_splits = stdout.split('\n')
        stderr_splits = stderr.split('\n')
        errors = [
            s.strip()
            for s in stdout_splits + stderr_splits
            if 'SCPError:' in s.strip()
        ]
        if not errors:
            logger.info('====== stdout ======')
            for s in stdout_splits:
                print(s)
            logger.info('====== stderr ======')
            for s in stderr_splits:
                print(s)
            with ux_utils.print_exception_no_traceback():
                raise RuntimeError('Errors occurred during provision; '
                                   'check logs above.')

        logger.warning(f'Got error(s) in {region.name}:')
        messages = '\n\t'.join(errors)
        logger.warning(f'{style.DIM}\t{messages}{style.RESET_ALL}')
        self._blocked_resources.add(launchable_resources.copy(zone=None))

        # Sometimes, SCPError will list available regions.
        for e in errors:
            if e.find('Regions with capacity available:') != -1:
                for r in clouds.SCP.regions():
                    if e.find(r.name) == -1:
                        self._blocked_resources.add(
                            launchable_resources.copy(region=r.name, zone=None))

    def _update_blocklist_on_ibm_error(
            self, launchable_resources: 'resources_lib.Resources',
            region: 'clouds.Region', zones: Optional[List['clouds.Zone']],
            stdout: str, stderr: str):

        style = colorama.Style
        stdout_splits = stdout.split('\n')
        stderr_splits = stderr.split('\n')
        errors = [
            s.strip()
            for s in stdout_splits + stderr_splits
            if 'ERR' in s.strip() or 'PANIC' in s.strip()
        ]
        if not errors:
            logger.info('====== stdout ======')
            for s in stdout_splits:
                print(s)
            logger.info('====== stderr ======')
            for s in stderr_splits:
                print(s)
            with ux_utils.print_exception_no_traceback():
                raise RuntimeError('Errors occurred during provision; '
                                   'check logs above.')
        logger.warning(f'Got error(s) on IBM cluster, in {region.name}:')
        messages = '\n\t'.join(errors)
        logger.warning(f'{style.DIM}\t{messages}{style.RESET_ALL}')

        for zone in zones:  # type: ignore[union-attr]
            self._blocked_resources.add(
                launchable_resources.copy(zone=zone.name))

    def _update_blocklist_on_local_error(
            self, launchable_resources: 'resources_lib.Resources',
            region: 'clouds.Region', zones: Optional[List['clouds.Zone']],
            stdout: str, stderr: str):
        del zones  # Unused.
        style = colorama.Style
        stdout_splits = stdout.split('\n')
        stderr_splits = stderr.split('\n')
        errors = [
            s.strip()
            for s in stdout_splits + stderr_splits
            if 'ERR' in s.strip() or 'PANIC' in s.strip()
        ]
        if not errors:
            logger.info('====== stdout ======')
            for s in stdout_splits:
                print(s)
            logger.info('====== stderr ======')
            for s in stderr_splits:
                print(s)
            with ux_utils.print_exception_no_traceback():
                raise RuntimeError(
                    'Errors occurred during launching of cluster services; '
                    'check logs above.')
        logger.warning('Got error(s) on local cluster:')
        messages = '\n\t'.join(errors)
        logger.warning(f'{style.DIM}\t{messages}{style.RESET_ALL}')
        self._blocked_resources.add(
            launchable_resources.copy(region=region.name, zone=None))

    # Apr, 2023 by Hysun(hysun.he@oracle.com): Added support for OCI
    def _update_blocklist_on_oci_error(
            self, launchable_resources: 'resources_lib.Resources',
            region: 'clouds.Region', zones: Optional[List['clouds.Zone']],
            stdout: str, stderr: str):

        style = colorama.Style
        stdout_splits = stdout.split('\n')
        stderr_splits = stderr.split('\n')
        errors = [
            s.strip()
            for s in stdout_splits + stderr_splits
            if ('VcnSubnetNotFound' in s.strip()) or
            ('oci.exceptions.ServiceError' in s.strip() and
             ('NotAuthorizedOrNotFound' in s.strip() or 'CannotParseRequest' in
              s.strip() or 'InternalError' in s.strip() or
              'LimitExceeded' in s.strip() or 'NotAuthenticated' in s.strip()))
        ]
        if not errors:
            logger.info('====== stdout ======')
            for s in stdout_splits:
                print(s)
            logger.info('====== stderr ======')
            for s in stderr_splits:
                print(s)
            with ux_utils.print_exception_no_traceback():
                raise RuntimeError('Errors occurred during provision; '
                                   'check logs above.')

        logger.warning(f'Got error(s) in {region.name}:')
        messages = '\n\t'.join(errors)
        logger.warning(f'{style.DIM}\t{messages}{style.RESET_ALL}')

        if zones is not None:
            for zone in zones:
                self._blocked_resources.add(
                    launchable_resources.copy(zone=zone.name))

    def _update_blocklist_on_error(
            self, launchable_resources: 'resources_lib.Resources',
            region: 'clouds.Region', zones: Optional[List['clouds.Zone']],
            stdout: Optional[str], stderr: Optional[str]) -> bool:
        """Handles cloud-specific errors and updates the block list.

        This parses textual stdout/stderr because we don't directly use the
        underlying clouds' SDKs.  If we did that, we could catch proper
        exceptions instead.

        Returns:
          definitely_no_nodes_launched: bool, True if definitely no nodes
            launched (e.g., due to VPC errors we have never sent the provision
            request), False otherwise.
        """
        assert launchable_resources.region == region.name, (
            launchable_resources, region)
        if stdout is None:
            # Gang scheduling failure (head node is definitely up, but some
            # workers' provisioning failed).  Simply block the zones.
            assert stderr is None, stderr
            if zones is not None:
                for zone in zones:
                    self._blocked_resources.add(
                        launchable_resources.copy(zone=zone.name))
            return False  # definitely_no_nodes_launched
        assert stdout is not None and stderr is not None, (stdout, stderr)

        # TODO(zongheng): refactor into Cloud interface?
        handlers = {
            clouds.AWS: self._update_blocklist_on_aws_error,
            clouds.Azure: self._update_blocklist_on_azure_error,
            clouds.GCP: self._update_blocklist_on_gcp_error,
            clouds.Lambda: self._update_blocklist_on_lambda_error,
            clouds.IBM: self._update_blocklist_on_ibm_error,
            clouds.SCP: self._update_blocklist_on_scp_error,
            clouds.Local: self._update_blocklist_on_local_error,
            clouds.OCI: self._update_blocklist_on_oci_error,
        }
        cloud = launchable_resources.cloud
        cloud_type = type(cloud)
        if cloud_type not in handlers:
            raise NotImplementedError(
                f'Cloud {cloud} unknown, or has not added '
                'support for parsing and handling provision failures.')
        handler = handlers[cloud_type]
        handler(launchable_resources, region, zones, stdout, stderr)

        stdout_splits = stdout.split('\n')
        stderr_splits = stderr.split('\n')
        # Determining whether head node launch *may* have been requested based
        # on outputs is tricky. We are conservative here by choosing an "early
        # enough" output line in the following:
        # https://github.com/ray-project/ray/blob/03b6bc7b5a305877501110ec04710a9c57011479/python/ray/autoscaler/_private/commands.py#L704-L737  # pylint: disable=line-too-long
        # This is okay, because we mainly want to use the return value of this
        # func to skip cleaning up never-launched clusters that encountered VPC
        # errors; their launch should not have printed any such outputs.
        head_node_launch_may_have_been_requested = any(
            'Acquiring an up-to-date head node' in line
            for line in stdout_splits + stderr_splits)
        # If head node request has definitely not been sent (this happens when
        # there are errors during node provider "bootstrapping", e.g.,
        # VPC-not-found errors), then definitely no nodes are launched.
        definitely_no_nodes_launched = (
            not head_node_launch_may_have_been_requested)

        return definitely_no_nodes_launched

    def _yield_zones(
        self, to_provision: resources_lib.Resources, num_nodes: int,
        cluster_name: str,
        prev_cluster_status: Optional[global_user_state.ClusterStatus]
    ) -> Iterable[Optional[List[clouds.Zone]]]:
        """Yield zones within the given region to try for provisioning.

        Yields:
            Zones to try for provisioning within the given to_provision.region.
              - None means the cloud does not support zones, but the region does
                offer the requested resources (so the outer loop should issue a
                request to that region).
              - Non-empty list means the cloud supports zones, and the zones
                do offer the requested resources. If a list is yielded, it is
                guaranteed to be non-empty.
              - Nothing yielded means the region does not offer the requested
                resources.
        """
        assert (to_provision.cloud is not None and
                to_provision.region is not None and to_provision.instance_type
                is not None), (to_provision,
                               'cloud, region and instance_type must have been '
                               'set by optimizer')
        cloud = to_provision.cloud
        region = clouds.Region(to_provision.region)
        zones = None

        def _get_previously_launched_zones() -> Optional[List[clouds.Zone]]:
            # When the cluster exists, the to_provision should have been set
            # to the previous cluster's resources.
            zones = [clouds.Zone(name=to_provision.zone)
                    ] if to_provision.zone is not None else None
            if zones is None:
                # Reuse the zone field in the ray yaml as the
                # prev_resources.zone field may not be set before the previous
                # cluster is launched.
                handle = global_user_state.get_handle_from_cluster_name(
                    cluster_name)
                assert isinstance(handle, CloudVmRayResourceHandle), (
                    'handle should be CloudVmRayResourceHandle (found: '
                    f'{type(handle)}) {cluster_name!r}')
                config = common_utils.read_yaml(handle.cluster_yaml)
                # This is for the case when the zone field is not set in the
                # launched resources in a previous launch (e.g., ctrl-c during
                # launch and multi-node cluster before PR #1700).
                zones_str = config.get('provider', {}).get('availability_zone')
                if zones_str is not None:
                    zones = [
                        clouds.Zone(name=zone) for zone in zones_str.split(',')
                    ]
            return zones

        if prev_cluster_status is not None:
            # If the cluster is previously launched, we should relaunch in the
            # same region and zone.
            zones = _get_previously_launched_zones()

            if prev_cluster_status != global_user_state.ClusterStatus.UP:
                logger.info(
                    f'Cluster {cluster_name!r} (status: '
                    f'{prev_cluster_status.value}) was previously launched '
                    f'in {cloud} {region.name}. Relaunching in that region.')
            # TODO(zhwu): The cluster being killed by cloud provider should
            # be tested whether re-launching a cluster killed spot instance
            # will recover the data.
            yield zones

            # TODO(zhwu): update the following logics, since we have added
            # the support for refreshing the cluster status from the cloud
            # provider.
            # If it reaches here: the cluster status in the database gets
            # set to INIT, since a launch request was issued but failed.
            #
            # Cluster with status UP can reach here, if it was killed by the
            # cloud provider and no available resources in that region to
            # relaunch, which can happen to spot instance.
            if prev_cluster_status == global_user_state.ClusterStatus.UP:
                message = (
                    f'Failed to connect to the cluster {cluster_name!r}. '
                    'It is possibly killed by cloud provider or manually '
                    'in the cloud provider console. To remove the cluster '
                    f'please run: sky down {cluster_name}')
                # Reset to UP (rather than keeping it at INIT), as INIT
                # mode will enable failover to other regions, causing
                # data lose.
                # TODO(zhwu): This is set to UP to be more conservative,
                # we may need to confirm whether the cluster is down in all
                # cases.
                global_user_state.set_cluster_status(
                    cluster_name, global_user_state.ClusterStatus.UP)
                with ux_utils.print_exception_no_traceback():
                    raise exceptions.ResourcesUnavailableError(message,
                                                               no_failover=True)

            # Check the *previous* cluster status. If the cluster is previously
            # stopped, we should not retry other regions, since the previously
            # attached volumes are not visible on another region.
            elif prev_cluster_status == global_user_state.ClusterStatus.STOPPED:
                message = (
                    'Failed to acquire resources to restart the stopped '
                    f'cluster {cluster_name} in {region.name}. Please retry '
                    'again later.')

                # Reset to STOPPED (rather than keeping it at INIT), because
                # (1) the cluster is not up (2) it ensures future `sky start`
                # will disable auto-failover too.
                global_user_state.set_cluster_status(
                    cluster_name, global_user_state.ClusterStatus.STOPPED)

                with ux_utils.print_exception_no_traceback():
                    raise exceptions.ResourcesUnavailableError(message,
                                                               no_failover=True)
            assert prev_cluster_status == global_user_state.ClusterStatus.INIT
            message = (f'Failed to launch cluster {cluster_name!r} '
                       f'(previous status: {prev_cluster_status.value}) '
                       f'with the original resources: {to_provision}.')
            # We attempted re-launching a previously INIT cluster with the
            # same cloud/region/resources, but failed. Here no_failover=False,
            # so we will retry provisioning it with the current requested
            # resources in the outer loop.
            #
            # This condition can be triggered for previously INIT cluster by
            # (1) launch, after answering prompt immediately ctrl-c;
            # (2) launch again.
            # After (1), the cluster exists with INIT, and may or may not be
            # live.  And if it hits here, it's definitely not alive (because
            # step (2) failed).  Hence it's ok to retry with different
            # cloud/region and with current resources.
            with ux_utils.print_exception_no_traceback():
                raise exceptions.ResourcesUnavailableError(message)

        # If it reaches here, it means the cluster did not exist, as all the
        # cases when the cluster exists have been handled above (either the
        # provision succeeded in the caller and no need to retry, or this
        # function raised an ResourcesUnavailableError).
        for zones in cloud.zones_provision_loop(
                region=to_provision.region,
                num_nodes=num_nodes,
                instance_type=to_provision.instance_type,
                accelerators=to_provision.accelerators,
                use_spot=to_provision.use_spot,
        ):
            if zones is None:
                yield None
            else:
                assert zones, (
                    'Either None or a non-empty list of zones should '
                    'be yielded')
                # Only retry requested region/zones or all if not specified.
                zone_names = [zone.name for zone in zones]
                if not to_provision.valid_on_region_zones(
                        region.name, zone_names):
                    continue
                if to_provision.zone is not None:
                    zones = [clouds.Zone(name=to_provision.zone)]
                yield zones

    def _try_provision_tpu(self, to_provision: resources_lib.Resources,
                           config_dict: Dict[str, str]) -> bool:
        """Returns whether the provision is successful."""
        tpu_name = config_dict['tpu_name']
        assert 'tpu-create-script' in config_dict, \
            'Expect TPU provisioning with gcloud.'
        try:
            with log_utils.safe_rich_status('[bold cyan]Provisioning TPU '
                                            f'[green]{tpu_name}[/]'):
                subprocess_utils.run(f'bash {config_dict["tpu-create-script"]}',
                                     stdout=subprocess.PIPE,
                                     stderr=subprocess.PIPE)
            return True
        except subprocess.CalledProcessError as e:
            stderr = e.stderr.decode('ascii')
            if 'ALREADY_EXISTS' in stderr:
                # FIXME: should use 'start' on stopped TPUs, replacing
                # 'create'. Or it can be in a "deleting" state. Investigate the
                # right thing to do (force kill + re-provision?).
                logger.info(
                    f'  TPU {tpu_name} already exists; skipped creation.')
                return True

            if 'RESOURCE_EXHAUSTED' in stderr:
                with ux_utils.print_exception_no_traceback():
                    raise exceptions.ResourcesUnavailableError(
                        f'TPU {tpu_name} creation failed due to quota '
                        'exhaustion. Please visit '
                        'https://console.cloud.google.com/iam-admin/quotas '
                        'for more information.')

            if 'PERMISSION_DENIED' in stderr:
                logger.info('  TPUs are not available in this zone.')
                return False

            if 'no more capacity in the zone' in stderr:
                logger.info('  No more capacity in this zone.')
                return False

            if 'CloudTpu received an invalid AcceleratorType' in stderr:
                # INVALID_ARGUMENT: CloudTpu received an invalid
                # AcceleratorType, "v3-8" for zone "us-central1-c". Valid
                # values are "v2-8, ".
                tpu_type = list(to_provision.accelerators.keys())[0]
                logger.info(
                    f'  TPU type {tpu_type} is not available in this zone.')
                return False

            logger.error(stderr)
            raise e

    def _retry_zones(
        self,
        to_provision: resources_lib.Resources,
        num_nodes: int,
        requested_resources: Set[resources_lib.Resources],
        dryrun: bool,
        stream_logs: bool,
        cluster_name: str,
        cloud_user_identity: Optional[List[str]],
        prev_cluster_status: Optional[global_user_state.ClusterStatus],
    ):
        """The provision retry loop."""
        style = colorama.Style
        fore = colorama.Fore
        # Get log_path name
        log_path = os.path.join(self.log_dir, 'provision.log')
        log_abs_path = os.path.abspath(log_path)
        os.makedirs(os.path.expanduser(self.log_dir), exist_ok=True)
        os.system(f'touch {log_path}')
        tail_cmd = f'tail -n100 -f {log_path}'
        logger.info('To view detailed progress: '
                    f'{style.BRIGHT}{tail_cmd}{style.RESET_ALL}')

        # Get previous cluster status
        cluster_exists = prev_cluster_status is not None
        is_prev_cluster_healthy = prev_cluster_status in [
            global_user_state.ClusterStatus.STOPPED,
            global_user_state.ClusterStatus.UP
        ]

        assert to_provision.region is not None, (
            to_provision, 'region should have been set by the optimizer.')
        region = clouds.Region(to_provision.region)

        for zones in self._yield_zones(to_provision, num_nodes, cluster_name,
                                       prev_cluster_status):
            # Filter out zones that are blocked, if any.
            # This optimize the provision loop by skipping zones that are
            # indicated to be unavailable from previous provision attempts.
            # It can happen for the provisioning on GCP, as the
            # yield_region_zones will return zones from a region one by one,
            # but the optimizer that does the filtering will not be involved
            # until the next region.
            if zones is not None:
                remaining_unblocked_zones = copy.deepcopy(zones)
                for zone in zones:
                    for blocked_resources in self._blocked_resources:
                        if to_provision.copy(
                                region=region.name,
                                zone=zone.name).should_be_blocked_by(
                                    blocked_resources):
                            remaining_unblocked_zones.remove(zone)
                            break
                if not remaining_unblocked_zones:
                    # Skip the region if all zones are blocked.
                    continue
                zones = remaining_unblocked_zones

            if zones is None:
                # For clouds that don't have a zone concept or cloud
                # provisioners that do not support zone-based provisioning
                # (e.g., Azure, Lambda).
                zone_str = ''
            else:
                zone_str = ','.join(z.name for z in zones)
                zone_str = f' ({zone_str})'
            try:
                config_dict = backend_utils.write_cluster_config(
                    to_provision,
                    num_nodes,
                    _get_cluster_config_template(to_provision.cloud),
                    cluster_name,
                    self._local_wheel_path,
                    self._wheel_hash,
                    region=region,
                    zones=zones,
                    dryrun=dryrun,
                    keep_launch_fields_in_existing_config=cluster_exists)
            except exceptions.ResourcesUnavailableError as e:
                # Failed due to catalog issue, e.g. image not found.
                logger.info(
                    f'Failed to find catalog in region {region.name}: {e}')
                continue
            if dryrun:
                return
            cluster_config_file = config_dict['ray']

            # Record early, so if anything goes wrong, 'sky status' will show
            # the cluster name and users can appropriately 'sky down'.  It also
            # means a second 'sky launch -c <name>' will attempt to reuse.
            handle = CloudVmRayResourceHandle(
                cluster_name=cluster_name,
                cluster_yaml=cluster_config_file,
                launched_nodes=num_nodes,
                # OK for this to be shown in CLI as status == INIT.
                launched_resources=to_provision.copy(region=region.name),
                tpu_create_script=config_dict.get('tpu-create-script'),
                tpu_delete_script=config_dict.get('tpu-delete-script'))
            usage_lib.messages.usage.update_final_cluster_status(
                global_user_state.ClusterStatus.INIT)

            # This sets the status to INIT (even for a normal, UP cluster).
            global_user_state.add_or_update_cluster(
                cluster_name,
                cluster_handle=handle,
                requested_resources=requested_resources,
                ready=False,
            )

            global_user_state.set_owner_identity_for_cluster(
                cluster_name, cloud_user_identity)

            tpu_name = config_dict.get('tpu_name')
            if tpu_name is not None:
                logger.info(
                    f'{colorama.Style.BRIGHT}Provisioning TPU on '
                    f'{to_provision.cloud} '
                    f'{region.name}{colorama.Style.RESET_ALL}{zone_str}')

                success = self._try_provision_tpu(to_provision, config_dict)
                if not success:
                    continue

            logging_info = {
                'cluster_name': cluster_name,
                'region_name': region.name,
                'zone_str': zone_str,
            }
            status, stdout, stderr, head_ip = self._gang_schedule_ray_up(
                to_provision.cloud, cluster_config_file, handle, log_abs_path,
                stream_logs, logging_info, to_provision.use_spot)

            if status == self.GangSchedulingStatus.CLUSTER_READY:
                if cluster_exists:
                    # Guard against the case where there's an existing cluster
                    # with ray runtime messed up (e.g., manually killed) by (1)
                    # querying ray status (2) restarting ray if needed.
                    #
                    # The above 'ray up' will not restart it automatically due
                    # to 'ray up # --no-restart' flag.
                    #
                    # NOTE: this is performance sensitive and has been observed
                    # to take 9s. Only do this for existing clusters, not
                    # freshly launched ones (which should have ray runtime
                    # started).
                    self._ensure_cluster_ray_started(handle, log_abs_path)

                cluster_name = config_dict['cluster_name']
                config_dict['launched_resources'] = to_provision.copy(
                    region=region.name)
                config_dict['launched_nodes'] = num_nodes
                # Optimizations: head_ip and zones may or may not be None. In
                # the latter case, the caller doesn't need to query them again.
                config_dict['head_ip'] = head_ip
                config_dict['zones'] = zones
                plural = '' if num_nodes == 1 else 's'
                if not isinstance(to_provision.cloud, clouds.Local):
                    logger.info(f'{fore.GREEN}Successfully provisioned or found'
                                f' existing VM{plural}.{style.RESET_ALL}')
                return config_dict

            # The cluster is not ready. We must perform error recording and/or
            # cleanup.

            # If cluster was previously UP or STOPPED, stop it; otherwise
            # terminate.
            # FIXME(zongheng): terminating a potentially live cluster is
            # scary. Say: users have an existing cluster that got into INIT, do
            # sky launch, somehow failed, then we may be terminating it here.
            terminate_or_stop = not is_prev_cluster_healthy
            definitely_no_nodes_launched = False
            if status == self.GangSchedulingStatus.HEAD_FAILED:
                # ray up failed for the head node.
                definitely_no_nodes_launched = self._update_blocklist_on_error(
                    to_provision, region, zones, stdout, stderr)
            else:
                # gang scheduling failed.
                assert status == self.GangSchedulingStatus.GANG_FAILED, status
                # The stdout/stderr of ray up is not useful here, since
                # head node is successfully provisioned.
                definitely_no_nodes_launched = self._update_blocklist_on_error(
                    to_provision, region, zones=zones, stdout=None, stderr=None)
                # GANG_FAILED means head is up, workers failed.
                assert definitely_no_nodes_launched is False, (
                    definitely_no_nodes_launched)

                # Only log the errors for GANG_FAILED, since HEAD_FAILED may
                # not have created any resources (it can happen however) and
                # HEAD_FAILED can happen in "normal" failover cases.
                logger.error('*** Failed provisioning the cluster. ***')
                terminate_str = ('Terminating'
                                 if terminate_or_stop else 'Stopping')
                logger.error(f'*** {terminate_str} the failed cluster. ***')

            # If these conditions hold, it *should* be safe to skip the cleanup
            # action. This is a UX optimization.
            #
            # We want to skip mainly for VPC/subnets errors thrown during node
            # provider bootstrapping: if users encountered "No VPC with name
            # 'xxx' is found in <region>.", then going ahead to down the
            # non-existent cluster will itself print out a (caught, harmless)
            # error with the same message.  This was found to be
            # confusing. Thus we skip termination.
            skip_cleanup = not cluster_exists and definitely_no_nodes_launched
            if skip_cleanup:
                continue

            # There may exist partial nodes (e.g., head node) so we must
            # terminate or stop before moving on to other regions.
            #
            # NOTE: even HEAD_FAILED could've left a live head node there,
            # so we must terminate/stop here too. E.g., node is up, and ray
            # autoscaler proceeds to setup commands, which may fail:
            #   ERR updater.py:138 -- New status: update-failed
            CloudVmRayBackend().teardown_no_lock(handle,
                                                 terminate=terminate_or_stop)

        if to_provision.zone is not None:
            message = (
                f'Failed to acquire resources in {to_provision.zone}. '
                'Try changing resource requirements or use another zone.')
        elif to_provision.region is not None:
            # For public clouds, provision.region is always set.
            message = ('Failed to acquire resources in all zones in '
                       f'{to_provision.region}. Try changing resource '
                       'requirements or use another region.')
        else:
            message = (f'Failed to acquire resources in {to_provision.cloud}. '
                       'Try changing resource requirements or use another '
                       'cloud provider.')
        # Do not failover to other clouds if the cluster was previously
        # UP or STOPPED, since the user can have some data on the cluster.
        raise exceptions.ResourcesUnavailableError(
            message, no_failover=is_prev_cluster_healthy)

    def _tpu_pod_setup(self, cluster_yaml: str,
                       cluster_handle: 'backends.CloudVmRayResourceHandle'):
        """Completes setup and start Ray cluster on TPU VM Pod nodes.

        This is a workaround for Ray Autoscaler where `ray up` does not
        run setup or launch ray cluster on TPU VM Pod nodes.
        """
        ssh_credentials = backend_utils.ssh_credential_from_yaml(cluster_yaml)
        all_ips = cluster_handle.external_ips(use_cached_ips=False)
        num_tpu_devices = tpu_utils.get_num_tpu_devices(
            cluster_handle.launched_resources)
        if all_ips is None or len(all_ips) != num_tpu_devices:
            raise RuntimeError(
                f'Nodes IPs: {all_ips} does not'
                f'match number of TPU devices: {num_tpu_devices}.')

        # Get the private IP of head node for connecting Ray cluster.
        head_runner = command_runner.SSHCommandRunner(all_ips[0],
                                                      **ssh_credentials)
        cmd_str = 'python3 -c \"import ray; print(ray._private.services.get_node_ip_address())\"'  # pylint: disable=line-too-long
        rc, stdout, stderr = head_runner.run(cmd_str,
                                             require_outputs=True,
                                             stream_logs=False)
        subprocess_utils.handle_returncode(
            rc,
            cmd_str,
            'Failed to get private IP from head node.',
            stderr=stdout + stderr)
        head_ip_private = stdout.strip()

        ray_config = common_utils.read_yaml(cluster_yaml)
        worker_start_ray_commands = [f'echo "export RAY_HEAD_IP={head_ip_private}" >> ~/.bashrc && source ~/.bashrc']  # pylint: disable=line-too-long
        worker_start_ray_commands += ray_config['worker_start_ray_commands']

        # Setup TPU VM Pod workers and launch Ray cluster.
        onprem_utils.do_filemounts_and_setup_on_local_workers(
            cluster_yaml,
            worker_ips=all_ips[1:],
            extra_setup_cmds=worker_start_ray_commands)

    @timeline.event
    def _gang_schedule_ray_up(
            self, to_provision_cloud: clouds.Cloud, cluster_config_file: str,
            cluster_handle: 'backends.CloudVmRayResourceHandle',
            log_abs_path: str, stream_logs: bool, logging_info: dict,
            use_spot: bool
    ) -> Tuple[GangSchedulingStatus, str, str, Optional[str]]:
        """Provisions a cluster via 'ray up' and wait until fully provisioned.

        Returns:
          (GangSchedulingStatus; stdout; stderr; optional head_ip).
        """
        # FIXME(zhwu,zongheng): ray up on multiple nodes ups the head node then
        # waits for all workers; turn it into real gang scheduling.
        # FIXME: refactor code path to remove use of stream_logs
        del stream_logs

        def ray_up():
            # Runs `ray up <kwargs>` with our monkey-patched launch hash
            # calculation. See the monkey patch file for why.
            #
            # NOTE: --no-restart solves the following bug.  Without it, if 'ray
            # up' (sky launch) twice on a cluster with >1 node, the worker node
            # gets disconnected/killed by ray autoscaler; the whole task will
            # just freeze.  (Doesn't affect 1-node clusters.)  With this flag,
            # ray processes no longer restart and this bug doesn't show.
            # Downside is existing tasks on the cluster will keep running
            # (which may be ok with the semantics of 'sky launch' twice).
            # Tracked in https://github.com/ray-project/ray/issues/20402.
            # Ref: https://github.com/ray-project/ray/blob/releases/2.4.0/python/ray/autoscaler/sdk/sdk.py#L16-L49  # pylint: disable=line-too-long
            script_path = write_ray_up_script_with_patched_launch_hash_fn(
                cluster_config_file, ray_up_kwargs={'no_restart': True})

            # Redirect stdout/err to the file and streaming (if stream_logs).
            # With stdout/err redirected, 'ray up' will have no color and
            # different order from directly running in the console. The
            # `--log-style` and `--log-color` flags do not work. To reproduce,
            # `ray up --log-style pretty --log-color true | tee tmp.out`.
            returncode, stdout, stderr = log_lib.run_with_log(
                [sys.executable, script_path],
                log_abs_path,
                stream_logs=False,
                start_streaming_at='Shared connection to',
                line_processor=log_utils.RayUpLineProcessor(),
                # Reduce BOTO_MAX_RETRIES from 12 to 5 to avoid long hanging
                # time during 'ray up' if insufficient capacity occurs.
                env=dict(
                    os.environ,
                    BOTO_MAX_RETRIES='5',
                    # Use environment variables to disable the ray usage collection
                    # (to avoid overheads and potential issues with the usage)
                    # as sdk does not take the argument for disabling the usage
                    # collection.
                    RAY_USAGE_STATS_ENABLED='0'),
                require_outputs=True,
                # Disable stdin to avoid ray outputs mess up the terminal with
                # misaligned output when multithreading/multiprocessing are used
                # Refer to: https://github.com/ray-project/ray/blob/d462172be7c5779abf37609aed08af112a533e1e/python/ray/autoscaler/_private/subprocess_output_util.py#L264  # pylint: disable=line-too-long
                stdin=subprocess.DEVNULL)
            return returncode, stdout, stderr

        region_name = logging_info['region_name']
        zone_str = logging_info['zone_str']
        style = colorama.Style
        if isinstance(to_provision_cloud, clouds.Local):
            cluster_name = logging_info['cluster_name']
            logger.info(f'{style.BRIGHT}Launching on local cluster '
                        f'{cluster_name!r}.')
        else:
            logger.info(f'{style.BRIGHT}Launching on {to_provision_cloud} '
                        f'{region_name}{style.RESET_ALL}{zone_str}')
        start = time.time()

        # Edge case: /tmp/ray does not exist, so autoscaler can't create/store
        # cluster lock and cluster state.
        os.makedirs('/tmp/ray', exist_ok=True)

        # Launch the cluster with ray up

        # Retry if the any of the following happens:
        # 1. Failed due to timeout when fetching head node for Azure.
        # 2. Failed due to file mounts, because it is probably has too
        # many ssh connections and can be fixed by retrying.
        # This is required when using custom image for GCP.
        def need_ray_up(
                ray_up_return_value: Optional[Tuple[int, str, str]]) -> bool:

            # Indicates the first ray up.
            if ray_up_return_value is None:
                return True

            returncode, stdout, stderr = ray_up_return_value
            if returncode == 0:
                return False

            if isinstance(to_provision_cloud, clouds.Azure):
                if 'Failed to invoke the Azure CLI' in stderr:
                    logger.info(
                        'Retrying head node provisioning due to Azure CLI '
                        'issues.')
                    return True
                if ('Head node fetch timed out. Failed to create head node.'
                        in stderr):
                    logger.info(
                        'Retrying head node provisioning due to head fetching '
                        'timeout.')
                    return True

            if isinstance(to_provision_cloud, clouds.GCP):
                if ('Quota exceeded for quota metric \'List requests\' and '
                        'limit \'List requests per minute\'' in stderr):
                    logger.info(
                        'Retrying due to list request rate limit exceeded.')
                    return True

                # https://github.com/skypilot-org/skypilot/issues/1797
                # "The resource 'projects/xxx/zones/us-central1-b/instances/ray-yyy-head-<hash>-compute' was not found" # pylint: disable=line-too-long
                pattern = (r'\'code\': \'RESOURCE_NOT_FOUND\'.*The resource'
                           r'.*instances\/.*-compute\' was not found')
                result = re.search(pattern, stderr)
                if result is not None:
                    # Retry. Unlikely will succeed if it's due to no capacity.
                    logger.info(
                        'Retrying due to the possibly flaky RESOURCE_NOT_FOUND '
                        'error.')
                    return True

            if ('Processing file mounts' in stdout and
                    'Running setup commands' not in stdout and
                    'Failed to setup head node.' in stderr):
                logger.info(
                    'Retrying runtime setup due to ssh connection issue.')
                return True

            if ('ConnectionResetError: [Errno 54] Connection reset by peer'
                    in stderr):
                logger.info('Retrying due to Connection reset by peer.')
                return True
            return False

        retry_cnt = 0
        ray_up_return_value = None
        # 5 seconds to 180 seconds. We need backoff for e.g., rate limit per
        # minute errors.
        backoff = common_utils.Backoff(initial_backoff=5,
                                       max_backoff_factor=180 // 5)
        while (retry_cnt < _MAX_RAY_UP_RETRY and
               need_ray_up(ray_up_return_value)):
            retry_cnt += 1
            if retry_cnt > 1:
                sleep = backoff.current_backoff()
                logger.info(
                    'Retrying launching in {:.1f} seconds.'.format(sleep))
                time.sleep(sleep)
            ray_up_return_value = ray_up()

        assert ray_up_return_value is not None
        returncode, stdout, stderr = ray_up_return_value

        logger.debug(f'`ray up` takes {time.time() - start:.1f} seconds with '
                     f'{retry_cnt} retries.')
        if returncode != 0:
            return self.GangSchedulingStatus.HEAD_FAILED, stdout, stderr, None

        resources = cluster_handle.launched_resources
        if tpu_utils.is_tpu_vm_pod(resources):
            logger.info(f'{style.BRIGHT}Setting up TPU VM Pod workers...'
                        f'{style.RESET_ALL}')
            self._tpu_pod_setup(cluster_config_file, cluster_handle)

        # Only 1 node or head node provisioning failure.
        if cluster_handle.launched_nodes == 1 and returncode == 0:
            # Optimization: Try parse head ip from 'ray up' stdout.
            # Last line looks like: 'ssh ... <user>@<public head_ip>\n'
            position = stdout.rfind('@')
            # Use a regex to extract the IP address.
            ip_list = re.findall(backend_utils.IP_ADDR_REGEX,
                                 stdout[position + 1:])
            # If something's wrong. Ok to not return a head_ip.
            head_ip = None
            if len(ip_list) == 1:
                head_ip = ip_list[0]
            return (self.GangSchedulingStatus.CLUSTER_READY, stdout, stderr,
                    head_ip)

        # All code below is handling num_nodes > 1.

        provision_str = 'Successfully provisioned or found existing head VM.'
        if isinstance(to_provision_cloud, clouds.Local):
            provision_str = 'Successfully connected to head node.'

        logger.info(f'{style.BRIGHT}{provision_str} '
                    f'Waiting for workers.{style.RESET_ALL}')

        # Special handling is needed for the local case. This is due to a Ray
        # autoscaler bug, where filemounting and setup does not run on worker
        # nodes. Hence, this method here replicates what the Ray autoscaler
        # would do were it for public cloud.
        if isinstance(to_provision_cloud, clouds.Local):
            onprem_utils.do_filemounts_and_setup_on_local_workers(
                cluster_config_file)

        # FIXME(zongheng): the below requires ray processes are up on head. To
        # repro it failing: launch a 2-node cluster, log into head and ray
        # stop, then launch again.
        cluster_ready = backend_utils.wait_until_ray_cluster_ready(
            cluster_config_file,
            cluster_handle.launched_nodes,
            log_path=log_abs_path,
            nodes_launching_progress_timeout=_NODES_LAUNCHING_PROGRESS_TIMEOUT[
                type(to_provision_cloud)],
            is_local_cloud=isinstance(to_provision_cloud, clouds.Local))
        if cluster_ready:
            cluster_status = self.GangSchedulingStatus.CLUSTER_READY
            # ray up --no-restart again with upscaling_speed=0 after cluster is
            # ready to ensure cluster will not scale up after preemption (spot).
            # Skip for non-spot as this takes extra time to provision (~1min).
            if use_spot:
                ray_config = common_utils.read_yaml(cluster_config_file)
                ray_config['upscaling_speed'] = 0
                common_utils.dump_yaml(cluster_config_file, ray_config)
                start = time.time()
                returncode, stdout, stderr = ray_up()
                logger.debug(
                    f'Upscaling reset takes {time.time() - start} seconds.')
                if returncode != 0:
                    return (self.GangSchedulingStatus.GANG_FAILED, stdout,
                            stderr, None)
        else:
            cluster_status = self.GangSchedulingStatus.GANG_FAILED

        # Do not need stdout/stderr if gang scheduling failed.
        # gang_succeeded = False, if head OK, but workers failed.
        return cluster_status, '', '', None

    def _ensure_cluster_ray_started(self, handle: 'CloudVmRayResourceHandle',
                                    log_abs_path) -> None:
        """Ensures ray processes are up on a just-provisioned cluster."""
        if handle.launched_nodes > 1:
            # FIXME(zongheng): this has NOT been tested with multinode
            # clusters; mainly because this function will not be reached in
            # that case.  See #140 for details.  If it were reached, the
            # following logic might work:
            #   - get all node ips
            #   - for all nodes: ray stop
            #   - ray up --restart-only
            return
        backend = CloudVmRayBackend()

        returncode = backend.run_on_head(
            handle,
            backend_utils.RAY_STATUS_WITH_SKY_RAY_PORT_COMMAND,
            # At this state, an erroneous cluster may not have cached
            # handle.head_ip (global_user_state.add_or_update_cluster(...,
            # ready=True)).
            use_cached_head_ip=False)
        if returncode == 0:
            return
        launched_resources = handle.launched_resources
        # Ray cluster should already be running if the system admin has setup
        # Ray.
        if isinstance(launched_resources.cloud, clouds.Local):
            raise RuntimeError(
                'The command `ray status` errored out on the head node '
                'of the local cluster. Check if ray[default]==2.4.0 '
                'is installed or running correctly.')
        backend.run_on_head(handle, 'ray stop', use_cached_head_ip=False)

        # Runs `ray up <kwargs>` with our monkey-patched launch hash
        # calculation. See the monkey patch file for why.
        script_path = write_ray_up_script_with_patched_launch_hash_fn(
            handle.cluster_yaml, ray_up_kwargs={'restart_only': True})
        log_lib.run_with_log(
            [sys.executable, script_path],
            log_abs_path,
            stream_logs=False,
            # Use environment variables to disable the ray usage collection
            # (to avoid overheads and potential issues with the usage)
            # as sdk does not take the argument for disabling the usage
            # collection.
            env=dict(os.environ, RAY_USAGE_STATS_ENABLED='0'),
            # Disable stdin to avoid ray outputs mess up the terminal with
            # misaligned output when multithreading/multiprocessing is used.
            # Refer to: https://github.com/ray-project/ray/blob/d462172be7c5779abf37609aed08af112a533e1e/python/ray/autoscaler/_private/subprocess_output_util.py#L264 # pylint: disable=line-too-long
            stdin=subprocess.DEVNULL)

    @timeline.event
    def provision_with_retries(
        self,
        task: task_lib.Task,
        to_provision_config: ToProvisionConfig,
        dryrun: bool,
        stream_logs: bool,
    ):
        """Provision with retries for all launchable resources."""
        cluster_name = to_provision_config.cluster_name
        to_provision = to_provision_config.resources
        num_nodes = to_provision_config.num_nodes
        prev_cluster_status = to_provision_config.prev_cluster_status
        launchable_retries_disabled = (self._dag is None or
                                       self._optimize_target is None)

        failover_history: List[Exception] = list()

        style = colorama.Style
        # Retrying launchable resources.
        while True:
            try:
                # Recheck cluster name as the 'except:' block below may
                # change the cloud assignment.
                to_provision.cloud.check_cluster_name_is_valid(cluster_name)
                if dryrun:
                    cloud_user = None
                else:
                    cloud_user = to_provision.cloud.get_current_user_identity()
                # Skip if to_provision.cloud does not support requested features
                to_provision.cloud.check_features_are_supported(
                    self._requested_features)

                config_dict = self._retry_zones(
                    to_provision,
                    num_nodes,
                    requested_resources=task.resources,
                    dryrun=dryrun,
                    stream_logs=stream_logs,
                    cluster_name=cluster_name,
                    cloud_user_identity=cloud_user,
                    prev_cluster_status=prev_cluster_status)
                if dryrun:
                    return
            except (exceptions.InvalidClusterNameError,
                    exceptions.NotSupportedError,
                    exceptions.CloudUserIdentityError) as e:
                # InvalidClusterNameError: cluster name is invalid,
                # NotSupportedError: cloud does not support requested features,
                # CloudUserIdentityError: cloud user identity is invalid.
                # The exceptions above should be applicable to the whole
                # cloud, so we do add the cloud to the blocked resources.
                logger.warning(common_utils.format_exception(e))
                self._blocked_resources.add(
                    resources_lib.Resources(cloud=to_provision.cloud))
                failover_history.append(e)
            except exceptions.ResourcesUnavailableError as e:
                failover_history.append(e)
                if e.no_failover:
                    raise e.with_failover_history(failover_history)
                if launchable_retries_disabled:
                    logger.warning(
                        'DAG and optimize_target needs to be registered first '
                        'to enable cross-cloud retry. '
                        'To fix, call backend.register_info(dag=dag, '
                        'optimize_target=sky.OptimizeTarget.COST)')
                    raise e.with_failover_history(failover_history)

                logger.warning(common_utils.format_exception(e))
            else:
                # Provisioning succeeded.
                break

            if to_provision.zone is None:
                region_or_zone_str = str(to_provision.region)
            else:
                region_or_zone_str = str(to_provision.zone)
            logger.warning(f'\n{style.BRIGHT}Provision failed for {num_nodes}x '
                           f'{to_provision} in {region_or_zone_str}. '
                           f'Trying other locations (if any).{style.RESET_ALL}')
            if prev_cluster_status is None:
                # Add failed resources to the blocklist, only when it
                # is in fallback mode.
                self._blocked_resources.add(to_provision)
            else:
                # If we reach here, it means that the existing cluster must have
                # a previous status of INIT, because other statuses (UP,
                # STOPPED) will not trigger the failover due to `no_failover`
                # flag; see _yield_zones(). Also, the cluster should have been
                # terminated by _retry_zones().
                assert (prev_cluster_status == global_user_state.ClusterStatus.
                        INIT), prev_cluster_status
                assert global_user_state.get_handle_from_cluster_name(
                    cluster_name) is None, cluster_name
                logger.info('Retrying provisioning with requested resources '
                            f'{task.num_nodes}x {task.resources}')
                # Retry with the current, potentially "smaller" resources:
                # to_provision == the current new resources (e.g., V100:1),
                # which may be "smaller" than the original (V100:8).
                # num_nodes is not part of a Resources so must be updated
                # separately.
                num_nodes = task.num_nodes
                prev_cluster_status = None

            # Set to None so that sky.optimize() will assign a new one
            # (otherwise will skip re-optimizing this task).
            # TODO: set all remaining tasks' best_resources to None.
            task.best_resources = None
            try:
                self._dag = sky.optimize(
                    self._dag,
                    minimize=self._optimize_target,
                    blocked_resources=self._blocked_resources)
            except exceptions.ResourcesUnavailableError as e:
                # Optimizer failed to find a feasible resources for the task,
                # either because the previous failovers have blocked all the
                # possible resources or the requested resources is too
                # restrictive. If we reach here, our failover logic finally
                # ends here.
                raise e.with_failover_history(failover_history)
            to_provision = task.best_resources
            assert task in self._dag.tasks, 'Internal logic error.'
            assert to_provision is not None, task
        return config_dict


class CloudVmRayResourceHandle(backends.backend.ResourceHandle):
    """A pickle-able tuple of:

    - (required) Cluster name.
    - (required) Path to a cluster.yaml file.
    - (optional) A cached head node public IP.  Filled in after a
        successful provision().
    - (optional) A cached stable list of (internal IP, external IP) tuples
        for all nodes in a cluster. Filled in after successful task execution.
    - (optional) Launched num nodes
    - (optional) Launched resources
    - (optional) If TPU(s) are managed, a path to a deletion script.
    """
    _VERSION = 3

    def __init__(self,
                 *,
                 cluster_name: str,
                 cluster_yaml: str,
                 launched_nodes: int,
                 launched_resources: resources_lib.Resources,
                 stable_internal_external_ips: Optional[List[Tuple[
                     str, str]]] = None,
                 tpu_create_script: Optional[str] = None,
                 tpu_delete_script: Optional[str] = None) -> None:
        self._version = self._VERSION
        self.cluster_name = cluster_name
        self._cluster_yaml = cluster_yaml.replace(os.path.expanduser('~'), '~',
                                                  1)
        # List of (internal_ip, external_ip) tuples for all the nodes
        # in the cluster, sorted by the external ips.
        self.stable_internal_external_ips = stable_internal_external_ips
        self.launched_nodes = launched_nodes
        self.launched_resources = launched_resources
        self.tpu_create_script = tpu_create_script
        self.tpu_delete_script = tpu_delete_script
        self._maybe_make_local_handle()

    def __repr__(self):
        return (f'ResourceHandle('
                f'\n\tcluster_name={self.cluster_name},'
                f'\n\thead_ip={self.head_ip},'
                '\n\tstable_internal_external_ips='
                f'{self.stable_internal_external_ips},'
                '\n\tcluster_yaml='
                f'{self.cluster_yaml}, '
                f'\n\tlaunched_resources={self.launched_nodes}x '
                f'{self.launched_resources}, '
                f'\n\ttpu_create_script={self.tpu_create_script}, '
                f'\n\ttpu_delete_script={self.tpu_delete_script})')

    def get_cluster_name(self):
        return self.cluster_name

    def _maybe_make_local_handle(self):
        """Adds local handle for the local cloud case.

        For public cloud, the first time sky launch is ran, task resources
        = cluster resources. For the local cloud case, sky launch is ran,
        task resources != cluster resources; hence, this method is needed
        to correct this.
        """
        self.local_handle = None
        local_file = os.path.expanduser(
            onprem_utils.SKY_USER_LOCAL_CONFIG_PATH.format(self.cluster_name))
        # Local cluster case requires several modifications:
        #   1) Create local_handle to store local cluster IPs and
        #      custom accelerators for each node.
        #   2) Replace launched_resources to represent a generic local
        #      node (without accelerator specifications).
        #   3) Replace launched_nodes to represent the total nodes in the
        #      local cluster.
        if os.path.isfile(local_file):
            config = onprem_utils.get_local_cluster_config_or_error(
                self.cluster_name)
            self.local_handle = {}
            cluster_config = config['cluster']
            auth_config = config['auth']
            ips = cluster_config['ips']
            local_region = clouds.Local.regions()[0].name
            # Convert existing ResourceHandle fields to specify local
            # cluster resources.
            self.launched_resources = resources_lib.Resources(
                cloud=clouds.Local(), region=local_region)
            self.launched_nodes = len(ips)
            self.local_handle['ips'] = ips
            cluster_accs = onprem_utils.get_local_cluster_accelerators(
                ips, auth_config)
            self.local_handle['cluster_resources'] = [
                resources_lib.Resources(
                    cloud=clouds.Local(),
                    accelerators=acc_dict if acc_dict else None,
                    region=local_region) for acc_dict in cluster_accs
            ]

    def _update_cluster_region(self):
        if self.launched_resources.region is not None:
            return

        config = common_utils.read_yaml(self.cluster_yaml)
        provider = config['provider']
        cloud = self.launched_resources.cloud
        if cloud.is_same_cloud(clouds.Azure()):
            region = provider['location']
        elif cloud.is_same_cloud(clouds.GCP()) or cloud.is_same_cloud(
                clouds.AWS()):
            region = provider['region']
        elif cloud.is_same_cloud(clouds.Local()):
            # There is only 1 region for Local cluster, 'Local'.
            local_regions = clouds.Local.regions()
            region = local_regions[0].name

        self.launched_resources = self.launched_resources.copy(region=region)

    def _update_stable_cluster_ips(self, max_attempts: int = 1) -> None:
        cluster_external_ips = backend_utils.get_node_ips(
            self.cluster_yaml,
            self.launched_nodes,
            handle=self,
            head_ip_max_attempts=max_attempts,
            worker_ip_max_attempts=max_attempts,
            get_internal_ips=False)

        if self.external_ips() == cluster_external_ips:
            # Optimization: If the cached external IPs are the same as the
            # retrieved external IPs, then we can skip retrieving internal
            # IPs since the cached IPs are up-to-date.
            return

        is_cluster_aws = (self.launched_resources is not None and
                          isinstance(self.launched_resources.cloud, clouds.AWS))
        if is_cluster_aws and skypilot_config.get_nested(
                keys=('aws', 'use_internal_ips'), default_value=False):
            # Optimization: if we know use_internal_ips is True (currently
            # only exposed for AWS), then our AWS NodeProvider is
            # guaranteed to pick subnets that will not assign public IPs,
            # thus the first list of IPs returned above are already private
            # IPs. So skip the second query.
            cluster_internal_ips = list(cluster_external_ips)
        else:
            cluster_internal_ips = backend_utils.get_node_ips(
                self.cluster_yaml,
                self.launched_nodes,
                handle=self,
                head_ip_max_attempts=max_attempts,
                worker_ip_max_attempts=max_attempts,
                get_internal_ips=True)

        assert len(cluster_external_ips) == len(cluster_internal_ips), (
            f'Cluster {self.cluster_name!r}:'
            f'Expected same number of internal IPs {cluster_internal_ips}'
            f' and external IPs {cluster_external_ips}.')

        internal_external_ips = list(
            zip(cluster_internal_ips, cluster_external_ips))

        # Ensure head node is the first element, then sort based on the
        # external IPs for stableness
        stable_internal_external_ips = [internal_external_ips[0]] + sorted(
            internal_external_ips[1:], key=lambda x: x[1])
        self.stable_internal_external_ips = stable_internal_external_ips

    def internal_ips(self,
                     max_attempts: int = _FETCH_IP_MAX_ATTEMPTS,
                     use_cached_ips: bool = True) -> Optional[List[str]]:
        if not use_cached_ips:
            self._update_stable_cluster_ips(max_attempts=max_attempts)
        if self.stable_internal_external_ips is not None:
            return [ips[0] for ips in self.stable_internal_external_ips]
        return None

    def external_ips(self,
                     max_attempts: int = _FETCH_IP_MAX_ATTEMPTS,
                     use_cached_ips: bool = True) -> Optional[List[str]]:
        if not use_cached_ips:
            self._update_stable_cluster_ips(max_attempts=max_attempts)
        if self.stable_internal_external_ips is not None:
            return [ips[1] for ips in self.stable_internal_external_ips]
        return None

    def get_hourly_price(self) -> float:
        hourly_cost = (self.launched_resources.get_cost(3600) *
                       self.launched_nodes)
        return hourly_cost

    @property
    def cluster_yaml(self):
        return os.path.expanduser(self._cluster_yaml)

    @property
    def head_ip(self):
        external_ips = self.external_ips()
        if external_ips is not None:
            return external_ips[0]
        return None

    def __setstate__(self, state):
        self._version = self._VERSION

        version = state.pop('_version', None)
        if version is None:
            version = -1
            state.pop('cluster_region', None)
        if version < 2:
            state['_cluster_yaml'] = state.pop('cluster_yaml')
        if version < 3:
            head_ip = state.pop('head_ip', None)
            state['stable_internal_external_ips'] = None

        self.__dict__.update(state)

        # Because the _update_stable_cluster_ips function uses the handle,
        # we call it on the current instance after the state is updated
        if version < 3 and head_ip is not None:
            try:
                self._update_stable_cluster_ips()
            except exceptions.FetchIPError:
                # This occurs when an old cluster from was autostopped,
                # so the head IP in the database is not updated.
                pass

        self._update_cluster_region()


class CloudVmRayBackend(backends.Backend['CloudVmRayResourceHandle']):
    """Backend: runs on cloud virtual machines, managed by Ray.

    Changing this class may also require updates to:
      * Cloud providers' templates under config/
      * Cloud providers' implementations under clouds/
    """

    NAME = 'cloudvmray'

    # Backward compatibility, with the old name of the handle.
    ResourceHandle = CloudVmRayResourceHandle  # pylint: disable=invalid-name

    def __init__(self):
        self.run_timestamp = backend_utils.get_run_timestamp()
        # NOTE: do not expanduser() here, as this '~/...' path is used for
        # remote as well to be expanded on the remote side.
        self.log_dir = os.path.join(constants.SKY_LOGS_DIRECTORY,
                                    self.run_timestamp)
        # Do not make directories to avoid create folder for commands that
        # do not need it (`sky status`, `sky logs` ...)
        # os.makedirs(self.log_dir, exist_ok=True)

        self._dag = None
        self._optimize_target = None
        self._requested_features = set()

        # Command for running the setup script. It is only set when the
        # setup needs to be run outside the self._setup() and as part of
        # a job (--detach-setup).
        self._setup_cmd = None

    # --- Implementation of Backend APIs ---

    def register_info(self, **kwargs) -> None:
        self._dag = kwargs.pop('dag', self._dag)
        self._optimize_target = kwargs.pop(
            'optimize_target',
            self._optimize_target) or optimizer.OptimizeTarget.COST
        self._requested_features = kwargs.pop('requested_features',
                                              self._requested_features)
        assert len(kwargs) == 0, f'Unexpected kwargs: {kwargs}'

    def check_resources_fit_cluster(self, handle: CloudVmRayResourceHandle,
                                    task: task_lib.Task):
        """Check if resources requested by the task fit the cluster.

        The resources requested by the task should be smaller than the existing
        cluster.

        Raises:
            exceptions.ResourcesMismatchError: If the resources in the task
                does not match the existing cluster.
        """
        assert len(task.resources) == 1, task.resources

        launched_resources = handle.launched_resources
        task_resources = list(task.resources)[0]
        cluster_name = handle.cluster_name
        usage_lib.messages.usage.update_cluster_resources(
            handle.launched_nodes, launched_resources)
        record = global_user_state.get_cluster_from_name(cluster_name)
        if record is not None:
            usage_lib.messages.usage.update_cluster_status(record['status'])

        # Backward compatibility: the old launched_resources without region info
        # was handled by ResourceHandle._update_cluster_region.
        assert launched_resources.region is not None, handle

        mismatch_str = (f'To fix: specify a new cluster name, or down the '
                        f'existing cluster first: sky down {cluster_name}')
        if hasattr(handle, 'local_handle') and handle.local_handle is not None:
            launched_resources = handle.local_handle['cluster_resources']
            usage_lib.messages.usage.update_local_cluster_resources(
                launched_resources)
            mismatch_str = ('To fix: use accelerators/number of nodes that can '
                            'be satisfied by the local cluster')
        # Requested_resources <= actual_resources.
        # Special handling for local cloud case, which assumes a cluster can
        # be heterogeneous. Here, launched_resources is a list of custom
        # accelerators per node, and Resources.less_demanding_than determines
        # how many nodes satisfy task resource requirements.
        if not (task.num_nodes <= handle.launched_nodes and
                task_resources.less_demanding_than(
                    launched_resources, requested_num_nodes=task.num_nodes)):
            if (task_resources.region is not None and
                    task_resources.region != launched_resources.region):
                with ux_utils.print_exception_no_traceback():
                    raise exceptions.ResourcesMismatchError(
                        'Task requested resources in region '
                        f'{task_resources.region!r}, but the existing cluster '
                        f'is in region {launched_resources.region!r}.')
            if (task_resources.zone is not None and
                    task_resources.zone != launched_resources.zone):
                zone_str = (f'is in zone {launched_resources.zone!r}.'
                            if launched_resources.zone is not None else
                            'does not have zone specified.')
                with ux_utils.print_exception_no_traceback():
                    raise exceptions.ResourcesMismatchError(
                        'Task requested resources in zone '
                        f'{task_resources.zone!r}, but the existing cluster '
                        f'{zone_str}')
            with ux_utils.print_exception_no_traceback():
                raise exceptions.ResourcesMismatchError(
                    'Requested resources do not match the existing cluster.\n'
                    f'  Requested:\t{task.num_nodes}x {task_resources} \n'
                    f'  Existing:\t{handle.launched_nodes}x '
                    f'{handle.launched_resources}\n'
                    f'{mismatch_str}')

    def _provision(
            self,
            task: task_lib.Task,
            to_provision: Optional[resources_lib.Resources],
            dryrun: bool,
            stream_logs: bool,
            cluster_name: str,
            retry_until_up: bool = False) -> Optional[CloudVmRayResourceHandle]:
        """Provisions using 'ray up'.

        Raises:
            exceptions.ClusterOwnerIdentityMismatchError: if the cluster
                'cluster_name' exists and is owned by another user.
            exceptions.InvalidClusterNameError: if the cluster name is invalid.
            exceptions.ResourcesMismatchError: if the requested resources
                do not match the existing cluster.
            exceptions.ResourcesUnavailableError: if the requested resources
                cannot be satisfied. The failover_history of the exception
                will be set as at least 1 exception from either our pre-checks
                (e.g., cluster name invalid) or a region/zone throwing
                resource unavailability.
            exceptions.CommandError: any ssh command error.
            # TODO(zhwu): complete the list of exceptions.
        """
        # FIXME: ray up for Azure with different cluster_names will overwrite
        # each other.
        # Check if the cluster is owned by the current user. Raise
        # exceptions.ClusterOwnerIdentityMismatchError
        backend_utils.check_owner_identity(cluster_name)
        lock_path = os.path.expanduser(
            backend_utils.CLUSTER_STATUS_LOCK_PATH.format(cluster_name))
        with timeline.FileLockEvent(lock_path):
            to_provision_config = RetryingVmProvisioner.ToProvisionConfig(
                cluster_name,
                to_provision,
                task.num_nodes,
                prev_cluster_status=None)
            if not dryrun:  # dry run doesn't need to check existing cluster.
                # Try to launch the exiting cluster first
                to_provision_config = self._check_existing_cluster(
                    task, to_provision, cluster_name)
            assert to_provision_config.resources is not None, (
                'to_provision should not be None', to_provision_config)

            prev_cluster_status = to_provision_config.prev_cluster_status
            usage_lib.messages.usage.update_cluster_resources(
                to_provision_config.num_nodes, to_provision_config.resources)
            usage_lib.messages.usage.update_cluster_status(prev_cluster_status)

            # TODO(suquark): once we have sky on PyPI, we should directly
            # install sky from PyPI.
            # NOTE: can take ~2s.
            with timeline.Event('backend.provision.wheel_build'):
                # TODO(suquark): once we have sky on PyPI, we should directly
                # install sky from PyPI.
                local_wheel_path, wheel_hash = wheel_utils.build_sky_wheel()
            backoff = common_utils.Backoff(_RETRY_UNTIL_UP_INIT_GAP_SECONDS)
            attempt_cnt = 1
            while True:
                # For on-demand instances, RetryingVmProvisioner will retry
                # within the given region first, then optionally retry on all
                # other clouds and regions (if backend.register_info()
                # has been called).
                # For spot instances, each provisioning request is made for a
                # single zone and the provisioner will retry on all other
                # clouds, regions, and zones.
                # See optimizer.py#_make_launchables_for_valid_region_zones()
                # for detailed reasons.

                # After this "round" of optimization across clouds, provisioning
                # may still have not succeeded. This while loop will then kick
                # in if retry_until_up is set, which will kick off new "rounds"
                # of optimization infinitely.
                try:
                    provisioner = RetryingVmProvisioner(
                        self.log_dir, self._dag, self._optimize_target,
                        self._requested_features, local_wheel_path, wheel_hash)
                    config_dict = provisioner.provision_with_retries(
                        task, to_provision_config, dryrun, stream_logs)
                    break
                except exceptions.ResourcesUnavailableError as e:
                    # Do not remove the stopped cluster from the global state
                    # if failed to start.
                    if e.no_failover:
                        error_message = str(e)
                    else:
                        # Clean up the cluster's entry in `sky status`.
                        global_user_state.remove_cluster(cluster_name,
                                                         terminate=True)
                        usage_lib.messages.usage.update_final_cluster_status(
                            None)
                        error_message = (
                            'Failed to provision all possible launchable '
                            'resources.'
                            f' Relax the task\'s resource requirements: '
                            f'{task.num_nodes}x {list(task.resources)[0]}')
                    if retry_until_up:
                        logger.error(error_message)
                        # Sleep and retry.
                        gap_seconds = backoff.current_backoff()
                        plural = 's' if attempt_cnt > 1 else ''
                        logger.info(
                            f'{colorama.Style.BRIGHT}=== Retry until up ==='
                            f'{colorama.Style.RESET_ALL}\n'
                            f'Retrying provisioning after {gap_seconds:.0f}s '
                            '(exponential backoff with random jittering). '
                            f'Already tried {attempt_cnt} attempt{plural}.')
                        attempt_cnt += 1
                        time.sleep(gap_seconds)
                        continue
                    error_message += (
                        '\nTo keep retrying until the cluster is up, use the '
                        '`--retry-until-up` flag.')
                    with ux_utils.print_exception_no_traceback():
                        raise exceptions.ResourcesUnavailableError(
                            error_message,
                            failover_history=e.failover_history) from None
            if dryrun:
                return None
            cluster_config_file = config_dict['ray']

            handle = CloudVmRayResourceHandle(
                cluster_name=cluster_name,
                cluster_yaml=cluster_config_file,
                launched_nodes=config_dict['launched_nodes'],
                launched_resources=config_dict['launched_resources'],
                # TPU.
                tpu_create_script=config_dict.get('tpu-create-script'),
                tpu_delete_script=config_dict.get('tpu-delete-script'))

            ip_list = handle.external_ips(max_attempts=_FETCH_IP_MAX_ATTEMPTS,
                                          use_cached_ips=False)
            assert ip_list is not None, handle

            if 'tpu_name' in config_dict:
                self._set_tpu_name(handle, config_dict['tpu_name'])

            # Get actual zone info and save it into handle.
            # NOTE: querying zones is expensive, observed 1node GCP >=4s.
            zones = config_dict['zones']
            if zones is not None and len(zones) == 1:  # zones is None for Azure
                # Optimization for if the provision request was for 1 zone
                # (currently happens only for GCP since it uses per-zone
                # provisioning), then we know the exact zone already.
                handle.launched_resources = handle.launched_resources.copy(
                    zone=zones[0].name)
            else:
                get_zone_cmd = (
                    handle.launched_resources.cloud.get_zone_shell_cmd())
                if get_zone_cmd is not None:
                    ssh_credentials = backend_utils.ssh_credential_from_yaml(
                        handle.cluster_yaml)
                    runners = command_runner.SSHCommandRunner.make_runner_list(
                        ip_list, **ssh_credentials)

                    def _get_zone(runner):
                        retry_count = 0
                        backoff = common_utils.Backoff(initial_backoff=1,
                                                       max_backoff_factor=3)
                        while True:
                            returncode, stdout, stderr = runner.run(
                                get_zone_cmd,
                                require_outputs=True,
                                stream_logs=False)
                            if returncode == 0:
                                break
                            retry_count += 1
                            if retry_count <= _MAX_GET_ZONE_RETRY:
                                time.sleep(backoff.current_backoff())
                                continue
                        subprocess_utils.handle_returncode(
                            returncode,
                            get_zone_cmd,
                            f'Failed to get zone for {cluster_name!r}',
                            stderr=stderr,
                            stream_logs=stream_logs)
                        return stdout.strip()

                    zones = subprocess_utils.run_in_parallel(_get_zone, runners)
                    if len(set(zones)) == 1:
                        # zone will be checked during Resources cls
                        # initialization.
                        handle.launched_resources = (
                            handle.launched_resources.copy(zone=zones[0]))
                    # If the number of zones > 1, nodes in the cluster are
                    # launched in different zones (legacy clusters before
                    # #1700), leave the zone field of handle.launched_resources
                    # to None.
            self._update_after_cluster_provisioned(handle, task,
                                                   prev_cluster_status, ip_list,
                                                   lock_path)
            return handle

    def _update_after_cluster_provisioned(
            self, handle: CloudVmRayResourceHandle, task: task_lib.Task,
            prev_cluster_status: Optional[global_user_state.ClusterStatus],
            ip_list: List[str], lock_path: str) -> None:
        usage_lib.messages.usage.update_cluster_resources(
            handle.launched_nodes, handle.launched_resources)
        usage_lib.messages.usage.update_final_cluster_status(
            global_user_state.ClusterStatus.UP)

        # For backward compatability and robustness of skylet, it is restarted
        with log_utils.safe_rich_status('Updating remote skylet'):
            self.run_on_head(
                handle,
                _MAYBE_SKYLET_RESTART_CMD,
                use_cached_head_ip=False,
            )

        # Update job queue to avoid stale jobs (when restarted), before
        # setting the cluster to be ready.
        if prev_cluster_status == global_user_state.ClusterStatus.INIT:
            # update_status will query the ray job status for all INIT /
            # PENDING / RUNNING jobs for the real status, since we do not
            # know the actual previous status of the cluster.
            job_owner = onprem_utils.get_job_owner(handle.cluster_yaml)
            cmd = job_lib.JobLibCodeGen.update_status(job_owner)
            with log_utils.safe_rich_status('[bold cyan]Preparing Job Queue'):
                returncode, _, stderr = self.run_on_head(handle,
                                                         cmd,
                                                         require_outputs=True)
            subprocess_utils.handle_returncode(returncode, cmd,
                                               'Failed to update job status.',
                                               stderr)
        if prev_cluster_status == global_user_state.ClusterStatus.STOPPED:
            # Safely set all the previous jobs to FAILED since the cluster
            # is restarted
            # An edge case here due to racing:
            # 1. A job finishes RUNNING, but right before it update itself
            # to SUCCEEDED, the cluster is STOPPED by `sky stop`.
            # 2. On next `sky start`, it gets reset to FAILED.
            cmd = job_lib.JobLibCodeGen.fail_all_jobs_in_progress()
            returncode, stdout, stderr = self.run_on_head(handle,
                                                          cmd,
                                                          require_outputs=True)
            subprocess_utils.handle_returncode(
                returncode, cmd,
                'Failed to set previously in-progress jobs to FAILED',
                stdout + stderr)

        with timeline.Event('backend.provision.post_process'):
            global_user_state.add_or_update_cluster(
                handle.cluster_name,
                handle,
                task.resources,
                ready=True,
            )
            usage_lib.messages.usage.update_final_cluster_status(
                global_user_state.ClusterStatus.UP)
            auth_config = common_utils.read_yaml(handle.cluster_yaml)['auth']
            backend_utils.SSHConfigHelper.add_cluster(handle.cluster_name,
                                                      ip_list, auth_config)

            common_utils.remove_file_if_exists(lock_path)

    def _sync_workdir(self, handle: CloudVmRayResourceHandle,
                      workdir: Path) -> None:
        # Even though provision() takes care of it, there may be cases where
        # this function is called in isolation, without calling provision(),
        # e.g., in CLI.  So we should rerun rsync_up.
        fore = colorama.Fore
        style = colorama.Style
        ip_list = handle.external_ips()
        assert ip_list is not None, 'external_ips is not cached in handle'
        full_workdir = os.path.abspath(os.path.expanduser(workdir))

        # These asserts have been validated at Task construction time.
        assert os.path.exists(full_workdir), f'{full_workdir} does not exist'
        if os.path.islink(full_workdir):
            logger.warning(
                f'{fore.YELLOW}Workdir {workdir!r} is a symlink. '
                f'Symlink contents are not uploaded.{style.RESET_ALL}')
        else:
            assert os.path.isdir(
                full_workdir), f'{full_workdir} should be a directory.'

        # Raise warning if directory is too large
        dir_size = backend_utils.path_size_megabytes(full_workdir)
        if dir_size >= _PATH_SIZE_MEGABYTES_WARN_THRESHOLD:
            logger.warning(
                f'{fore.YELLOW}The size of workdir {workdir!r} '
                f'is {dir_size} MB. Try to keep workdir small or use '
                '.gitignore to exclude large files, as large sizes will slow '
                f'down rsync.{style.RESET_ALL}')

        log_path = os.path.join(self.log_dir, 'workdir_sync.log')

        ssh_credentials = backend_utils.ssh_credential_from_yaml(
            handle.cluster_yaml)

        # TODO(zhwu): refactor this with backend_utils.parallel_cmd_with_rsync
        runners = command_runner.SSHCommandRunner.make_runner_list(
            ip_list, **ssh_credentials)

        def _sync_workdir_node(runner: command_runner.SSHCommandRunner) -> None:
            runner.rsync(
                source=workdir,
                target=SKY_REMOTE_WORKDIR,
                up=True,
                log_path=log_path,
                stream_logs=False,
            )

        num_nodes = handle.launched_nodes
        plural = 's' if num_nodes > 1 else ''
        logger.info(
            f'{fore.CYAN}Syncing workdir (to {num_nodes} node{plural}): '
            f'{style.BRIGHT}{workdir}{style.RESET_ALL}'
            f' -> '
            f'{style.BRIGHT}{SKY_REMOTE_WORKDIR}{style.RESET_ALL}')
        os.makedirs(os.path.expanduser(self.log_dir), exist_ok=True)
        os.system(f'touch {log_path}')
        tail_cmd = f'tail -n100 -f {log_path}'
        logger.info('To view detailed progress: '
                    f'{style.BRIGHT}{tail_cmd}{style.RESET_ALL}')
        with log_utils.safe_rich_status('[bold cyan]Syncing[/]'):
            subprocess_utils.run_in_parallel(_sync_workdir_node, runners)

    def _sync_file_mounts(
        self,
        handle: CloudVmRayResourceHandle,
        all_file_mounts: Dict[Path, Path],
        storage_mounts: Dict[Path, storage_lib.Storage],
    ) -> None:
        """Mounts all user files to the remote nodes."""
        self._execute_file_mounts(handle, all_file_mounts)
        self._execute_storage_mounts(handle, storage_mounts)

    def _setup(self, handle: CloudVmRayResourceHandle, task: task_lib.Task,
               detach_setup: bool) -> None:
        start = time.time()
        style = colorama.Style
        fore = colorama.Fore

        if task.setup is None:
            return

        setup_script = log_lib.make_task_bash_script(task.setup,
                                                     env_vars=task.envs)
        with tempfile.NamedTemporaryFile('w', prefix='sky_setup_') as f:
            f.write(setup_script)
            f.flush()
            setup_sh_path = f.name
            setup_file = os.path.basename(setup_sh_path)
            # Sync the setup script up and run it.
            ip_list = handle.external_ips()
            assert ip_list is not None, 'external_ips is not cached in handle'
            ssh_credentials = backend_utils.ssh_credential_from_yaml(
                handle.cluster_yaml)
            # Disable connection sharing for setup script to avoid old
            # connections being reused, which may cause stale ssh agent
            # forwarding.
            ssh_credentials.pop('ssh_control_name')
            runners = command_runner.SSHCommandRunner.make_runner_list(
                ip_list, **ssh_credentials)

            # Need this `-i` option to make sure `source ~/.bashrc` work
            setup_cmd = f'/bin/bash -i /tmp/{setup_file} 2>&1'

            def _setup_node(runner: command_runner.SSHCommandRunner) -> None:
                runner.rsync(source=setup_sh_path,
                             target=f'/tmp/{setup_file}',
                             up=True,
                             stream_logs=False)
                if detach_setup:
                    return
                setup_log_path = os.path.join(self.log_dir,
                                              f'setup-{runner.ip}.log')
                returncode = runner.run(
                    setup_cmd,
                    log_path=setup_log_path,
                    process_stream=False,
                )

                def error_message() -> str:
                    # Use the function to avoid tailing the file in success case
                    try:
                        last_10_lines = subprocess.run(
                            [
                                'tail', '-n10',
                                os.path.expanduser(setup_log_path)
                            ],
                            stdout=subprocess.PIPE,
                            check=True).stdout.decode('utf-8')
                    except subprocess.CalledProcessError:
                        last_10_lines = None

                    err_msg = (
                        f'Failed to setup with return code {returncode}. '
                        f'Check the details in log: {setup_log_path}')
                    if last_10_lines:
                        err_msg += (
                            f'\n\n{colorama.Fore.RED}'
                            '****** START Last lines of setup output ******'
                            f'{colorama.Style.RESET_ALL}\n'
                            f'{last_10_lines}'
                            f'{colorama.Fore.RED}'
                            '******* END Last lines of setup output *******'
                            f'{colorama.Style.RESET_ALL}')
                    return err_msg

                subprocess_utils.handle_returncode(returncode=returncode,
                                                   command=setup_cmd,
                                                   error_msg=error_message)

            num_nodes = len(ip_list)
            plural = 's' if num_nodes > 1 else ''
            if not detach_setup:
                logger.info(
                    f'{fore.CYAN}Running setup on {num_nodes} node{plural}.'
                    f'{style.RESET_ALL}')
            subprocess_utils.run_in_parallel(_setup_node, runners)

        if detach_setup:
            # Only set this when setup needs to be run outside the self._setup()
            # as part of a job (--detach-setup).
            self._setup_cmd = setup_cmd
            return
        logger.info(f'{fore.GREEN}Setup completed.{style.RESET_ALL}')
        end = time.time()
        logger.debug(f'Setup took {end - start} seconds.')

    def _exec_code_on_head(
        self,
        handle: CloudVmRayResourceHandle,
        codegen: str,
        job_id: int,
        executable: str,
        detach_run: bool = False,
    ) -> None:
        """Executes generated code on the head node."""
        style = colorama.Style
        fore = colorama.Fore
        ssh_credentials = backend_utils.ssh_credential_from_yaml(
            handle.cluster_yaml)
        runner = command_runner.SSHCommandRunner(handle.head_ip,
                                                 **ssh_credentials)
        with tempfile.NamedTemporaryFile('w', prefix='sky_app_') as fp:
            fp.write(codegen)
            fp.flush()
            script_path = os.path.join(SKY_REMOTE_APP_DIR, f'sky_job_{job_id}')
            # We choose to sync code + exec, because the alternative of 'ray
            # submit' may not work as it may use system python (python2) to
            # execute the script.  Happens for AWS.
            runner.rsync(source=fp.name,
                         target=script_path,
                         up=True,
                         stream_logs=False)
        remote_log_dir = self.log_dir
        remote_log_path = os.path.join(remote_log_dir, 'run.log')

        assert executable == 'python3', executable
        cd = f'cd {SKY_REMOTE_WORKDIR}'

        ray_job_id = job_lib.make_ray_job_id(job_id,
                                             ssh_credentials['ssh_user'])
        if isinstance(handle.launched_resources.cloud, clouds.Local):
            # Ray Multitenancy is unsupported.
            # (Git Issue) https://github.com/ray-project/ray/issues/6800
            # Temporary workaround - wrap the run command in a script, and
            # execute it as the specified user.
            executable = onprem_utils.get_python_executable(handle.cluster_name)
            ray_command = (f'{cd} && {executable} -u {script_path} '
                           f'> {remote_log_path} 2>&1')
            job_submit_cmd = self._setup_and_create_job_cmd_on_local_head(
                handle, ray_command, ray_job_id)
        else:
            job_submit_cmd = (
                'RAY_DASHBOARD_PORT=$(python -c "from sky.skylet import job_lib; print(job_lib.get_job_submission_port())" 2> /dev/null || echo 8265);'  # pylint: disable=line-too-long
                f'{cd} && ray job submit '
                '--address=http://127.0.0.1:$RAY_DASHBOARD_PORT '
                f'--submission-id {ray_job_id} --no-wait '
                f'"{executable} -u {script_path} > {remote_log_path} 2>&1"')

            mkdir_code = (f'{cd} && mkdir -p {remote_log_dir} && '
                          f'touch {remote_log_path}')
            code = job_lib.JobLibCodeGen.queue_job(job_id, job_submit_cmd)
            job_submit_cmd = mkdir_code + ' && ' + code

        returncode, stdout, stderr = self.run_on_head(handle,
                                                      job_submit_cmd,
                                                      stream_logs=False,
                                                      require_outputs=True)

        if 'has no attribute' in stdout:
            # Happens when someone calls `sky exec` but remote is outdated
            # necessicating calling `sky launch`
            with ux_utils.print_exception_no_traceback():
                raise RuntimeError(
                    f'{colorama.Fore.RED}SkyPilot runtime is stale on the '
                    'remote cluster. To update, run: sky launch -c '
                    f'{handle.cluster_name}{colorama.Style.RESET_ALL}')

        subprocess_utils.handle_returncode(returncode,
                                           job_submit_cmd,
                                           f'Failed to submit job {job_id}.',
                                           stderr=stdout + stderr)

        logger.info('Job submitted with Job ID: '
                    f'{style.BRIGHT}{job_id}{style.RESET_ALL}')

        try:
            if not detach_run:
                if handle.cluster_name == spot_lib.SPOT_CONTROLLER_NAME:
                    self.tail_spot_logs(handle, job_id)
                else:
                    # Sky logs. Not using subprocess.run since it will make the
                    # ssh keep connected after ctrl-c.
                    self.tail_logs(handle, job_id)
        finally:
            name = handle.cluster_name
            if name == spot_lib.SPOT_CONTROLLER_NAME:
                logger.info(
                    f'{fore.CYAN}Spot Job ID: '
                    f'{style.BRIGHT}{job_id}{style.RESET_ALL}'
                    '\nTo cancel the job:\t\t'
                    f'{backend_utils.BOLD}sky spot cancel {job_id}'
                    f'{backend_utils.RESET_BOLD}'
                    '\nTo stream job logs:\t\t'
                    f'{backend_utils.BOLD}sky spot logs {job_id}'
                    f'{backend_utils.RESET_BOLD}'
                    f'\nTo stream controller logs:\t'
                    f'{backend_utils.BOLD}sky spot logs --controller {job_id}'
                    f'{backend_utils.RESET_BOLD}'
                    '\nTo view all spot jobs:\t\t'
                    f'{backend_utils.BOLD}sky spot queue'
                    f'{backend_utils.RESET_BOLD}')
            else:
                logger.info(f'{fore.CYAN}Job ID: '
                            f'{style.BRIGHT}{job_id}{style.RESET_ALL}'
                            '\nTo cancel the job:\t'
                            f'{backend_utils.BOLD}sky cancel {name} {job_id}'
                            f'{backend_utils.RESET_BOLD}'
                            '\nTo stream job logs:\t'
                            f'{backend_utils.BOLD}sky logs {name} {job_id}'
                            f'{backend_utils.RESET_BOLD}'
                            '\nTo view the job queue:\t'
                            f'{backend_utils.BOLD}sky queue {name}'
                            f'{backend_utils.RESET_BOLD}')

    def _setup_and_create_job_cmd_on_local_head(
        self,
        handle: CloudVmRayResourceHandle,
        ray_command: str,
        ray_job_id: str,
    ):
        """Generates and prepares job submission code for local clusters."""
        ssh_credentials = backend_utils.ssh_credential_from_yaml(
            handle.cluster_yaml)
        ssh_user = ssh_credentials['ssh_user']
        runner = command_runner.SSHCommandRunner(handle.head_ip,
                                                 **ssh_credentials)
        remote_log_dir = self.log_dir
        with tempfile.NamedTemporaryFile('w', prefix='sky_local_app_') as fp:
            fp.write(ray_command)
            fp.flush()
            run_file = os.path.basename(fp.name)
            remote_run_file = f'/tmp/sky_local/{run_file}'
            # Ensures remote_run_file directory is created.
            runner.run(f'mkdir -p {os.path.dirname(remote_run_file)}',
                       stream_logs=False)
            # We choose to sync code + exec, so that Ray job submission API will
            # work for the multitenant case.
            runner.rsync(source=fp.name,
                         target=remote_run_file,
                         up=True,
                         stream_logs=False)
        runner.run(f'mkdir -p {remote_log_dir}; chmod a+rwx {remote_run_file}',
                   stream_logs=False)
        switch_user_cmd = job_lib.make_job_command_with_user_switching(
            ssh_user, remote_run_file)
        switch_user_cmd = ' '.join(switch_user_cmd)
        job_submit_cmd = (
            'ray job submit '
            '--address='
            f'http://127.0.0.1:{constants.SKY_REMOTE_RAY_DASHBOARD_PORT} '
            f'--submission-id {ray_job_id} '
            f'--no-wait -- {switch_user_cmd}')
        return job_submit_cmd

    def _add_job(self, handle: CloudVmRayResourceHandle,
                 job_name: Optional[str], resources_str: str) -> int:
        username = getpass.getuser()
        code = job_lib.JobLibCodeGen.add_job(job_name, username,
                                             self.run_timestamp, resources_str)
        returncode, job_id_str, stderr = self.run_on_head(handle,
                                                          code,
                                                          stream_logs=False,
                                                          require_outputs=True,
                                                          separate_stderr=True)
        # TODO(zhwu): this sometimes will unexpectedly fail, we can add
        # retry for this, after we figure out the reason.
        subprocess_utils.handle_returncode(returncode, code,
                                           'Failed to fetch job id.', stderr)
        try:
            job_id_match = _JOB_ID_PATTERN.search(job_id_str)
            if job_id_match is not None:
                job_id = int(job_id_match.group(1))
            else:
                # For backward compatibility.
                job_id = int(job_id_str)
        except ValueError as e:
            logger.error(stderr)
            raise ValueError(f'Failed to parse job id: {job_id_str}; '
                             f'Returncode: {returncode}') from e
        return job_id

    def _execute(
        self,
        handle: CloudVmRayResourceHandle,
        task: task_lib.Task,
        detach_run: bool,
    ) -> None:
        if task.run is None:
            logger.info('Run commands not specified or empty.')
            return
        # Check the task resources vs the cluster resources. Since `sky exec`
        # will not run the provision and _check_existing_cluster
        self.check_resources_fit_cluster(handle, task)

        resources_str = backend_utils.get_task_resources_str(task)
        job_id = self._add_job(handle, task.name, resources_str)

        is_tpu_vm_pod = tpu_utils.is_tpu_vm_pod(handle.launched_resources)
        # Case: task_lib.Task(run, num_nodes=N) or TPU VM Pods
        if task.num_nodes > 1 or is_tpu_vm_pod:
            self._execute_task_n_nodes(handle, task, job_id, detach_run)
        else:
            # Case: task_lib.Task(run, num_nodes=1)
            self._execute_task_one_node(handle, task, job_id, detach_run)

    def _post_execute(self, handle: CloudVmRayResourceHandle,
                      down: bool) -> None:
        fore = colorama.Fore
        style = colorama.Style
        name = handle.cluster_name
        if name == spot_lib.SPOT_CONTROLLER_NAME or down:
            return
        stop_str = ('\nTo stop the cluster:'
                    f'\t{backend_utils.BOLD}sky stop {name}'
                    f'{backend_utils.RESET_BOLD}')
        if isinstance(handle.launched_resources.cloud, clouds.Local):
            stop_str = ''
        logger.info(f'\n{fore.CYAN}Cluster name: '
                    f'{style.BRIGHT}{name}{style.RESET_ALL}'
                    '\nTo log into the head VM:\t'
                    f'{backend_utils.BOLD}ssh {name}'
                    f'{backend_utils.RESET_BOLD}'
                    '\nTo submit a job:'
                    f'\t\t{backend_utils.BOLD}sky exec {name} yaml_file'
                    f'{backend_utils.RESET_BOLD}'
                    f'{stop_str}'
                    '\nTo teardown the cluster:'
                    f'\t{backend_utils.BOLD}sky down {name}'
                    f'{backend_utils.RESET_BOLD}')
        if handle.tpu_delete_script is not None:
            logger.info('Tip: `sky down` will delete launched TPU(s) too.')

    def _teardown_ephemeral_storage(self, task: task_lib.Task) -> None:
        storage_mounts = task.storage_mounts
        if storage_mounts is not None:
            for _, storage in storage_mounts.items():
                if not storage.persistent:
                    storage.delete()

    def _teardown(self,
                  handle: CloudVmRayResourceHandle,
                  terminate: bool,
                  purge: bool = False):
        """Tear down/ Stop the cluster.

        Args:
            handle: The handle to the cluster.
            terminate: Terminate or stop the cluster.
            purge: Purge the cluster record from the cluster table, even if
                the teardown fails.
        Raises:
            exceptions.ClusterOwnerIdentityMismatchError: If the cluster is
                owned by another user.
            exceptions.CloudUserIdentityError: if we fail to get the current
                user identity.
            RuntimeError: If the cluster fails to be terminated/stopped.
        """
        cluster_name = handle.cluster_name
        # Check if the cluster is owned by the current user. Raise
        # exceptions.ClusterOwnerIdentityMismatchError
        yellow = colorama.Fore.YELLOW
        reset = colorama.Style.RESET_ALL
        is_identity_mismatch_and_purge = False
        try:
            backend_utils.check_owner_identity(cluster_name)
        except exceptions.ClusterOwnerIdentityMismatchError as e:
            if purge:
                logger.error(e)
                verbed = 'terminated' if terminate else 'stopped'
                logger.warning(
                    f'{yellow}Purge (-p/--purge) is set, ignoring the '
                    f'identity mismatch error and removing '
                    f'the cluser record from cluster table.{reset}\n{yellow}It '
                    'is the user\'s responsibility to ensure that this '
                    f'cluster is actually {verbed} on the cloud.{reset}')
                is_identity_mismatch_and_purge = True
            else:
                raise

        lock_path = os.path.expanduser(
            backend_utils.CLUSTER_STATUS_LOCK_PATH.format(cluster_name))

        try:
            # TODO(mraheja): remove pylint disabling when filelock
            # version updated
            # pylint: disable=abstract-class-instantiated
            with filelock.FileLock(
                    lock_path,
                    backend_utils.CLUSTER_STATUS_LOCK_TIMEOUT_SECONDS):
                self.teardown_no_lock(
                    handle,
                    terminate,
                    purge,
                    # When --purge is set and we already see an ID mismatch
                    # error, we skip the refresh codepath. This is because
                    # refresh checks current user identity can throw
                    # ClusterOwnerIdentityMismatchError. The argument/flag
                    # `purge` should bypass such ID mismatch errors.
                    refresh_cluster_status=not is_identity_mismatch_and_purge)
            if terminate:
                common_utils.remove_file_if_exists(lock_path)
        except filelock.Timeout as e:
            raise RuntimeError(
                f'Cluster {cluster_name!r} is locked by {lock_path}. '
                'Check to see if it is still being launched.') from e

    # --- CloudVMRayBackend Specific APIs ---

    def get_job_status(
        self,
        handle: CloudVmRayResourceHandle,
        job_ids: Optional[List[int]] = None,
        stream_logs: bool = True
    ) -> Dict[Optional[int], Optional[job_lib.JobStatus]]:
        code = job_lib.JobLibCodeGen.get_job_status(job_ids)
        returncode, stdout, stderr = self.run_on_head(handle,
                                                      code,
                                                      stream_logs=stream_logs,
                                                      require_outputs=True,
                                                      separate_stderr=True)
        subprocess_utils.handle_returncode(returncode, code,
                                           'Failed to get job status.', stderr)
        statuses = job_lib.load_statuses_payload(stdout)
        return statuses

    def cancel_jobs(self, handle: CloudVmRayResourceHandle,
                    jobs: Optional[List[int]]):
        job_owner = onprem_utils.get_job_owner(handle.cluster_yaml)
        code = job_lib.JobLibCodeGen.cancel_jobs(job_owner, jobs)

        # All error messages should have been redirected to stdout.
        returncode, stdout, _ = self.run_on_head(handle,
                                                 code,
                                                 stream_logs=False,
                                                 require_outputs=True)
        subprocess_utils.handle_returncode(
            returncode, code,
            f'Failed to cancel jobs on cluster {handle.cluster_name}.', stdout)

    def sync_down_logs(
            self,
            handle: CloudVmRayResourceHandle,
            job_ids: Optional[List[str]],
            local_dir: str = constants.SKY_LOGS_DIRECTORY) -> Dict[str, str]:
        """Sync down logs for the given job_ids.

        Returns:
            A dictionary mapping job_id to log path.
        """
        code = job_lib.JobLibCodeGen.get_run_timestamp_with_globbing(job_ids)
        returncode, run_timestamps, stderr = self.run_on_head(
            handle,
            code,
            stream_logs=False,
            require_outputs=True,
            separate_stderr=True)
        subprocess_utils.handle_returncode(returncode, code,
                                           'Failed to sync logs.', stderr)
        run_timestamps = common_utils.decode_payload(run_timestamps)
        if not run_timestamps:
            logger.info(f'{colorama.Fore.YELLOW}'
                        'No matching log directories found'
                        f'{colorama.Style.RESET_ALL}')
            return {}

        job_ids = list(run_timestamps.keys())
        run_timestamps = list(run_timestamps.values())
        remote_log_dirs = [
            os.path.join(constants.SKY_LOGS_DIRECTORY, run_timestamp)
            for run_timestamp in run_timestamps
        ]
        local_log_dirs = [
            os.path.expanduser(os.path.join(local_dir, run_timestamp))
            for run_timestamp in run_timestamps
        ]

        style = colorama.Style
        fore = colorama.Fore
        for job_id, log_dir in zip(job_ids, local_log_dirs):
            logger.info(f'{fore.CYAN}Job {job_id} logs: {log_dir}'
                        f'{style.RESET_ALL}')

        ip_list = handle.external_ips()
        assert ip_list is not None, 'external_ips is not cached in handle'
        ssh_credentials = backend_utils.ssh_credential_from_yaml(
            handle.cluster_yaml)
        runners = command_runner.SSHCommandRunner.make_runner_list(
            ip_list, **ssh_credentials)

        def _rsync_down(args) -> None:
            """Rsync down logs from remote nodes.

            Args:
                args: A tuple of (runner, local_log_dir, remote_log_dir)
            """
            (runner, local_log_dir, remote_log_dir) = args
            try:
                os.makedirs(local_log_dir, exist_ok=True)
                runner.rsync(
                    source=f'{remote_log_dir}/*',
                    target=local_log_dir,
                    up=False,
                    stream_logs=False,
                )
            except exceptions.CommandError as e:
                if e.returncode == exceptions.RSYNC_FILE_NOT_FOUND_CODE:
                    # Raised by rsync_down. Remote log dir may not exist, since
                    # the job can be run on some part of the nodes.
                    logger.debug(f'{runner.ip} does not have the tasks/*.')
                else:
                    raise

        parallel_args = [[runner, *item]
                         for item in zip(local_log_dirs, remote_log_dirs)
                         for runner in runners]
        subprocess_utils.run_in_parallel(_rsync_down, parallel_args)
        return dict(zip(job_ids, local_log_dirs))

    def tail_logs(self,
                  handle: CloudVmRayResourceHandle,
                  job_id: Optional[int],
                  spot_job_id: Optional[int] = None,
                  follow: bool = True) -> int:
        job_owner = onprem_utils.get_job_owner(handle.cluster_yaml)
        code = job_lib.JobLibCodeGen.tail_logs(job_owner,
                                               job_id,
                                               spot_job_id=spot_job_id,
                                               follow=follow)
        if job_id is None and spot_job_id is None:
            logger.info(
                'Job ID not provided. Streaming the logs of the latest job.')

        # With the stdin=subprocess.DEVNULL, the ctrl-c will not directly
        # kill the process, so we need to handle it manually here.
        signal.signal(signal.SIGINT, backend_utils.interrupt_handler)
        signal.signal(signal.SIGTSTP, backend_utils.stop_handler)
        try:
            returncode = self.run_on_head(
                handle,
                code,
                stream_logs=True,
                process_stream=False,
                # Allocate a pseudo-terminal to disable output buffering.
                # Otherwise, there may be 5 minutes delay in logging.
                ssh_mode=command_runner.SshMode.INTERACTIVE,
                # Disable stdin to avoid ray outputs mess up the terminal with
                # misaligned output in multithreading/multiprocessing.
                # Refer to: https://github.com/ray-project/ray/blob/d462172be7c5779abf37609aed08af112a533e1e/python/ray/autoscaler/_private/subprocess_output_util.py#L264 # pylint: disable=line-too-long
                stdin=subprocess.DEVNULL,
            )
        except SystemExit as e:
            returncode = e.code
        return returncode

    def tail_spot_logs(self,
                       handle: CloudVmRayResourceHandle,
                       job_id: Optional[int] = None,
                       job_name: Optional[str] = None,
                       follow: bool = True) -> None:
        # if job_name is not None, job_id should be None
        assert job_name is None or job_id is None, (job_name, job_id)
        if job_name is not None:
            code = spot_lib.SpotCodeGen.stream_logs_by_name(job_name, follow)
        else:
            code = spot_lib.SpotCodeGen.stream_logs_by_id(job_id, follow)

        # With the stdin=subprocess.DEVNULL, the ctrl-c will not directly
        # kill the process, so we need to handle it manually here.
        signal.signal(signal.SIGINT, backend_utils.interrupt_handler)
        signal.signal(signal.SIGTSTP, backend_utils.stop_handler)

        # Refer to the notes in tail_logs.
        self.run_on_head(
            handle,
            code,
            stream_logs=True,
            process_stream=False,
            ssh_mode=command_runner.SshMode.INTERACTIVE,
            stdin=subprocess.DEVNULL,
        )

    def teardown_no_lock(self,
                         handle: CloudVmRayResourceHandle,
                         terminate: bool,
                         purge: bool = False,
                         post_teardown_cleanup: bool = True,
                         refresh_cluster_status: bool = True) -> None:
        """Teardown the cluster without acquiring the cluster status lock.

        NOTE: This method should not be called without holding the cluster
        status lock already.

        refresh_cluster_status is only used internally in the status refresh
        process, and should not be set to False in other cases.

        Raises:
            RuntimeError: If the cluster fails to be terminated/stopped.
        """
        if refresh_cluster_status:
            prev_cluster_status, _ = (
                backend_utils.refresh_cluster_status_handle(
                    handle.cluster_name, acquire_per_cluster_status_lock=False))
        else:
            record = global_user_state.get_cluster_from_name(
                handle.cluster_name)
            prev_cluster_status = record[
                'status'] if record is not None else None
        if prev_cluster_status is None:
            # When the cluster is not in the cluster table, we guarantee that
            # all related resources / cache / config are cleaned up, i.e. it
            # is safe to skip and return True.
            ux_utils.console_newline()
            logger.warning(
                f'Cluster {handle.cluster_name!r} is already terminated. '
                'Skipped.')
            return
        log_path = os.path.join(os.path.expanduser(self.log_dir),
                                'teardown.log')
        log_abs_path = os.path.abspath(log_path)
        cloud = handle.launched_resources.cloud
        config = common_utils.read_yaml(handle.cluster_yaml)
        cluster_name = handle.cluster_name
        use_tpu_vm = config['provider'].get('_has_tpus', False)
        if terminate and isinstance(cloud, clouds.Azure):
            # Here we handle termination of Azure by ourselves instead of Ray
            # autoscaler.
            resource_group = config['provider']['resource_group']
            terminate_cmd = f'az group delete -y --name {resource_group}'
            with log_utils.safe_rich_status(f'[bold cyan]Terminating '
                                            f'[green]{cluster_name}'):
                returncode, stdout, stderr = log_lib.run_with_log(
                    terminate_cmd,
                    log_abs_path,
                    shell=True,
                    stream_logs=False,
                    require_outputs=True)

        elif (isinstance(cloud, clouds.IBM) and terminate and
              prev_cluster_status == global_user_state.ClusterStatus.STOPPED):
            # pylint: disable= W0622 W0703 C0415
            from sky.adaptors import ibm
            from sky.skylet.providers.ibm.vpc_provider import IBMVPCProvider

            config_provider = common_utils.read_yaml(
                handle.cluster_yaml)['provider']
            region = config_provider['region']
            cluster_name = handle.cluster_name
            search_client = ibm.search_client()
            vpc_found = False
            # pylint: disable=unsubscriptable-object
            vpcs_filtered_by_tags_and_region = search_client.search(
                query=f'type:vpc AND tags:{cluster_name} AND region:{region}',
                fields=['tags', 'region', 'type'],
                limit=1000).get_result()['items']
            try:
                # pylint: disable=line-too-long
                vpc_id = vpcs_filtered_by_tags_and_region[0]['crn'].rsplit(
                    ':', 1)[-1]
                vpc_found = True
            except Exception:
                logger.critical('failed to locate vpc for ibm cloud')
                returncode = -1

            if vpc_found:
                # # pylint: disable=line-too-long E1136
                # Delete VPC and it's associated resources
                vpc_provider = IBMVPCProvider(
                    config_provider['resource_group_id'], region, cluster_name)
                vpc_provider.delete_vpc(vpc_id, region)
                # successfully removed cluster as no exception was raised
                returncode = 0

        elif terminate and isinstance(cloud, clouds.SCP):
            config['provider']['cache_stopped_nodes'] = not terminate
            provider = SCPNodeProvider(config['provider'], handle.cluster_name)
            try:
                if not os.path.exists(provider.metadata.path):
                    raise SCPError('SKYPILOT_ERROR_NO_NODES_LAUNCHED: '
                                   'Metadata file does not exist.')

                with open(provider.metadata.path, 'r') as f:
                    metadata = json.load(f)
                    node_id = next(iter(metadata.values())).get(
                        'creation', {}).get('virtualServerId', None)
                    provider.terminate_node(node_id)
                returncode = 0
            except SCPError as e:
                returncode = 1
                stdout = ''
                stderr = str(e)

        # Apr, 2023 by Hysun(hysun.he@oracle.com): Added support for OCI
        # May, 2023 by Hysun: Allow terminate INIT cluster which may have
        # some instances provisioning in backgroud but not completed.
        elif (isinstance(cloud, clouds.OCI) and terminate and
              prev_cluster_status in (global_user_state.ClusterStatus.STOPPED,
                                      global_user_state.ClusterStatus.INIT)):
            region = config['provider']['region']

            # pylint: disable=import-outside-toplevel
            from sky.skylet.providers.oci.query_helper import oci_query_helper
            from ray.autoscaler.tags import TAG_RAY_CLUSTER_NAME

            # 0: All terminated successfully, failed count otherwise
            returncode = oci_query_helper.terminate_instances_by_tags(
                {TAG_RAY_CLUSTER_NAME: cluster_name}, region)

            # To avoid undefined local varaiables error.
            stdout = stderr = ''
        elif (terminate and
              (prev_cluster_status == global_user_state.ClusterStatus.STOPPED or
               use_tpu_vm)):
            # For TPU VMs, gcloud CLI is used for VM termination.
            if isinstance(cloud, clouds.AWS):
                # TODO(zhwu): Room for optimization. We can move these cloud
                # specific handling to the cloud class.
                # The stopped instance on AWS will not be correctly terminated
                # due to ray's bug.
                region = config['provider']['region']
                query_cmd = (
                    f'aws ec2 describe-instances --region {region} --filters '
                    f'Name=tag:ray-cluster-name,Values={handle.cluster_name} '
                    f'--query Reservations[].Instances[].InstanceId '
                    '--output text')
                terminate_cmd = (
                    f'aws ec2 terminate-instances --region {region} '
                    f'--instance-ids $({query_cmd})')
            elif isinstance(cloud, clouds.GCP):
                zone = config['provider']['availability_zone']
                # TODO(wei-lin): refactor by calling functions of node provider
                # that uses Python API rather than CLI
                if use_tpu_vm:
                    terminate_cmd = tpu_utils.terminate_tpu_vm_cluster_cmd(
                        cluster_name, zone, log_abs_path)
                else:
                    query_cmd = (f'gcloud compute instances list --filter='
                                 f'"(labels.ray-cluster-name={cluster_name})" '
                                 f'--zones={zone} --format=value\\(name\\)')
                    terminate_cmd = (
                        f'gcloud compute instances delete --zone={zone}'
                        f' --quiet $({query_cmd})')
            else:
                with ux_utils.print_exception_no_traceback():
                    raise ValueError(f'Unsupported cloud {cloud} for stopped '
                                     f'cluster {cluster_name!r}.')
            with log_utils.safe_rich_status(f'[bold cyan]Terminating '
                                            f'[green]{cluster_name}'):
                returncode, stdout, stderr = log_lib.run_with_log(
                    terminate_cmd,
                    log_abs_path,
                    shell=True,
                    stream_logs=False,
                    require_outputs=True)
        else:
            config['provider']['cache_stopped_nodes'] = not terminate
            with tempfile.NamedTemporaryFile('w',
                                             prefix='sky_',
                                             delete=False,
                                             suffix='.yml') as f:
                common_utils.dump_yaml(f.name, config)
                f.flush()

                teardown_verb = 'Terminating' if terminate else 'Stopping'
                with log_utils.safe_rich_status(f'[bold cyan]{teardown_verb} '
                                                f'[green]{cluster_name}'):
                    # FIXME(zongheng): support retries. This call can fail for
                    # example due to GCP returning list requests per limit
                    # exceeded.
                    returncode, stdout, stderr = log_lib.run_with_log(
                        ['ray', 'down', '-y', f.name],
                        log_abs_path,
                        stream_logs=False,
                        require_outputs=True,
                        # Disable stdin to avoid ray outputs mess up the
                        # terminal with misaligned output when multithreading/
                        # multiprocessing are used.
                        # Refer to: https://github.com/ray-project/ray/blob/d462172be7c5779abf37609aed08af112a533e1e/python/ray/autoscaler/_private/subprocess_output_util.py#L264 # pylint: disable=line-too-long
                        stdin=subprocess.DEVNULL)
        if returncode != 0:
            if purge:
                logger.warning(
                    _TEARDOWN_PURGE_WARNING.format(
                        reason='stopping/terminating cluster nodes'))
            # 'TPU must be specified.': This error returns when we call "gcloud
            #   delete" with an empty VM list where no instance exists. Safe to
            #   ignore it and do cleanup locally. TODO(wei-lin): refactor error
            #   handling mechanism.
            #
            # 'SKYPILOT_ERROR_NO_NODES_LAUNCHED': this indicates nodes are
            #   never launched and the errors are related to pre-launch
            #   configurations (such as VPC not found). So it's safe & good UX
            #   to not print a failure message.
            #
            # '(ResourceGroupNotFound)': this indicates the resource group on
            #   Azure is not found. That means the cluster is already deleted
            #   on the cloud. So it's safe & good UX to not print a failure
            #   message.
            elif ('TPU must be specified.' not in stderr and
                  'SKYPILOT_ERROR_NO_NODES_LAUNCHED: ' not in stderr and
                  '(ResourceGroupNotFound)' not in stderr):
                raise RuntimeError(
                    _TEARDOWN_FAILURE_MESSAGE.format(
                        extra_reason='',
                        cluster_name=handle.cluster_name,
                        stdout=stdout,
                        stderr=stderr))

        # No need to clean up if the cluster is already terminated
        # (i.e., prev_status is None), as the cleanup has already been done
        # if the cluster is removed from the status table.
        if post_teardown_cleanup:
            self.post_teardown_cleanup(handle, terminate, purge)

    def post_teardown_cleanup(self,
                              handle: CloudVmRayResourceHandle,
                              terminate: bool,
                              purge: bool = False) -> None:
        """Cleanup local configs/caches and delete TPUs after teardown.

        This method will handle the following cleanup steps:
        * Deleting the TPUs;
        * Removing ssh configs for the cluster;
        * Updating the local state of the cluster;
        * Removing the terminated cluster's scripts and ray yaml files.

        Raises:
            RuntimeError: If it fails to delete the TPU.
        """
        log_path = os.path.join(os.path.expanduser(self.log_dir),
                                'teardown.log')
        log_abs_path = os.path.abspath(log_path)

        if (handle.tpu_delete_script is not None and
                os.path.exists(handle.tpu_delete_script)):
            with log_utils.safe_rich_status('[bold cyan]Terminating TPU...'):
                tpu_rc, tpu_stdout, tpu_stderr = log_lib.run_with_log(
                    ['bash', handle.tpu_delete_script],
                    log_abs_path,
                    stream_logs=False,
                    require_outputs=True)
            if tpu_rc != 0:
                if _TPU_NOT_FOUND_ERROR in tpu_stderr:
                    logger.info('TPU not found. '
                                'It should have been deleted already.')
                elif purge:
                    logger.warning(
                        _TEARDOWN_PURGE_WARNING.format(
                            reason='stopping/terminating TPU'))
                else:
                    raise RuntimeError(
                        _TEARDOWN_FAILURE_MESSAGE.format(
                            extra_reason='It is caused by TPU failure.',
                            cluster_name=handle.cluster_name,
                            stdout=tpu_stdout,
                            stderr=tpu_stderr))

        # The cluster file must exist because the cluster_yaml will only
        # be removed after the cluster entry in the database is removed.
        config = common_utils.read_yaml(handle.cluster_yaml)
        auth_config = config['auth']
        backend_utils.SSHConfigHelper.remove_cluster(handle.cluster_name,
                                                     handle.head_ip,
                                                     auth_config)

        global_user_state.remove_cluster(handle.cluster_name,
                                         terminate=terminate)

        if terminate:
            # Clean up TPU creation/deletion scripts
            if handle.tpu_delete_script is not None:
                assert handle.tpu_create_script is not None
                common_utils.remove_file_if_exists(handle.tpu_create_script)
                common_utils.remove_file_if_exists(handle.tpu_delete_script)

            # Clean up generated config
            # No try-except is needed since Ray will fail to teardown the
            # cluster if the cluster_yaml is missing.
            common_utils.remove_file_if_exists(handle.cluster_yaml)

    def set_autostop(self,
                     handle: CloudVmRayResourceHandle,
                     idle_minutes_to_autostop: Optional[int],
                     down: bool = False,
                     stream_logs: bool = True) -> None:
        if idle_minutes_to_autostop is not None:
            code = autostop_lib.AutostopCodeGen.set_autostop(
                idle_minutes_to_autostop, self.NAME, down)
            returncode, _, stderr = self.run_on_head(handle,
                                                     code,
                                                     require_outputs=True,
                                                     stream_logs=stream_logs)
            subprocess_utils.handle_returncode(returncode,
                                               code,
                                               'Failed to set autostop',
                                               stderr=stderr,
                                               stream_logs=stream_logs)
            global_user_state.set_cluster_autostop_value(
                handle.cluster_name, idle_minutes_to_autostop, down)

    def is_definitely_autostopping(self,
                                   handle: CloudVmRayResourceHandle,
                                   stream_logs: bool = True) -> bool:
        """Check if the cluster is autostopping.

        Returns:
            True if the cluster is definitely autostopping. It is possible
            that the cluster is still autostopping when False is returned,
            due to errors like transient network issues.
        """
        if handle.head_ip is None:
            # The head node of the cluster is not UP or in an abnormal state.
            # We cannot check if the cluster is autostopping.
            return False
        code = autostop_lib.AutostopCodeGen.is_autostopping()
        returncode, stdout, stderr = self.run_on_head(handle,
                                                      code,
                                                      require_outputs=True,
                                                      stream_logs=stream_logs)

        if returncode == 0:
            return common_utils.decode_payload(stdout)
        logger.debug(f'Failed to check if cluster is autostopping: {stderr}')
        return False

    # TODO(zhwu): Refactor this to a CommandRunner class, so different backends
    # can support its own command runner.
    @timeline.event
    def run_on_head(
        self,
        handle: CloudVmRayResourceHandle,
        cmd: str,
        *,
        port_forward: Optional[List[int]] = None,
        log_path: str = '/dev/null',
        process_stream: bool = True,
        stream_logs: bool = False,
        use_cached_head_ip: bool = True,
        ssh_mode: command_runner.SshMode = command_runner.SshMode.
        NON_INTERACTIVE,
        under_remote_workdir: bool = False,
        require_outputs: bool = False,
        separate_stderr: bool = False,
        **kwargs,
    ) -> Union[int, Tuple[int, str, str]]:
        """Runs 'cmd' on the cluster's head node."""
        head_ip = backend_utils.get_head_ip(handle, use_cached_head_ip,
                                            _FETCH_IP_MAX_ATTEMPTS)
        ssh_credentials = backend_utils.ssh_credential_from_yaml(
            handle.cluster_yaml)
        runner = command_runner.SSHCommandRunner(head_ip, **ssh_credentials)
        if under_remote_workdir:
            cmd = f'cd {SKY_REMOTE_WORKDIR} && {cmd}'

        return runner.run(
            cmd,
            port_forward=port_forward,
            log_path=log_path,
            process_stream=process_stream,
            stream_logs=stream_logs,
            ssh_mode=ssh_mode,
            require_outputs=require_outputs,
            separate_stderr=separate_stderr,
            **kwargs,
        )

    # --- Utilities ---

    @timeline.event
    def _check_existing_cluster(
            self, task: task_lib.Task, to_provision: resources_lib.Resources,
            cluster_name: str) -> RetryingVmProvisioner.ToProvisionConfig:
        """Checks if the cluster exists and returns the provision config.

        Raises:
            exceptions.ResourcesMismatchError: If the resources in the task
                does not match the existing cluster.
            exceptions.InvalidClusterNameError: If the cluster name is invalid.
            # TODO(zhwu): complete the list of exceptions.
        """
        prev_cluster_status, handle = (
            backend_utils.refresh_cluster_status_handle(
                cluster_name, acquire_per_cluster_status_lock=False))
        if prev_cluster_status is not None:
            assert handle is not None
            # Cluster already exists.
            self.check_resources_fit_cluster(handle, task)
            # Use the existing cluster.
            assert handle.launched_resources is not None, (cluster_name, handle)
            return RetryingVmProvisioner.ToProvisionConfig(
                cluster_name,
                handle.launched_resources,
                handle.launched_nodes,
                prev_cluster_status=prev_cluster_status)
        usage_lib.messages.usage.set_new_cluster()
        assert len(task.resources) == 1, task.resources
        # Use the task_cloud, because the cloud in `to_provision` can be changed
        # later during the retry.
        resources = list(task.resources)[0]
        task_cloud = (resources.cloud
                      if resources.cloud is not None else clouds.Cloud)
        task_cloud.check_cluster_name_is_valid(cluster_name)

        cloud = to_provision.cloud
        if isinstance(cloud, clouds.Local):
            # The field ssh_user is specified in the cluster config file.
            ssh_user = onprem_utils.get_local_cluster_config_or_error(
                cluster_name)['auth']['ssh_user']
            logger.info(f'{colorama.Fore.CYAN}Connecting to local cluster: '
                        f'{cluster_name!r} [Username: {ssh_user}].'
                        f'{colorama.Style.RESET_ALL}\n'
                        'Run `sky status` to see existing clusters.')
        else:
            logger.info(
                f'{colorama.Fore.CYAN}Creating a new cluster: "{cluster_name}" '
                f'[{task.num_nodes}x {to_provision}].'
                f'{colorama.Style.RESET_ALL}\n'
                'Tip: to reuse an existing cluster, '
                'specify --cluster (-c). '
                'Run `sky status` to see existing clusters.')
        return RetryingVmProvisioner.ToProvisionConfig(cluster_name,
                                                       to_provision,
                                                       task.num_nodes,
                                                       prev_cluster_status=None)

    def _set_tpu_name(self, handle: CloudVmRayResourceHandle,
                      tpu_name: str) -> None:
        """Sets TPU_NAME on all nodes."""
        ip_list = handle.external_ips()
        assert ip_list is not None, 'external_ips is not cached in handle'
        ssh_credentials = backend_utils.ssh_credential_from_yaml(
            handle.cluster_yaml)

        runners = command_runner.SSHCommandRunner.make_runner_list(
            ip_list, **ssh_credentials)

        def _setup_tpu_name_on_node(
                runner: command_runner.SSHCommandRunner) -> None:
            cmd = (f'[[ -z $TPU_NAME ]] && echo "export TPU_NAME={tpu_name}" '
                   '>> ~/.bashrc || echo "TPU_NAME already set"')
            returncode = runner.run(cmd,
                                    log_path=os.path.join(
                                        self.log_dir, 'tpu_setup.log'))
            subprocess_utils.handle_returncode(
                returncode, cmd, 'Failed to set TPU_NAME on node.')

        subprocess_utils.run_in_parallel(_setup_tpu_name_on_node, runners)

    def _execute_file_mounts(self, handle: CloudVmRayResourceHandle,
                             file_mounts: Dict[Path, Path]):
        """Executes file mounts.

        Rsyncing local files and copying from remote stores.
        """
        # File mounts handling for remote paths possibly without write access:
        #  (1) in 'file_mounts' sections, add <prefix> to these target paths.
        #  (2) then, create symlinks from '/.../file' to '<prefix>/.../file'.
        if file_mounts is None or not file_mounts:
            return
        symlink_commands = []
        fore = colorama.Fore
        style = colorama.Style
        logger.info(f'{fore.CYAN}Processing file mounts.{style.RESET_ALL}')
        start = time.time()
        ip_list = handle.external_ips()
        assert ip_list is not None, 'external_ips is not cached in handle'
        ssh_credentials = backend_utils.ssh_credential_from_yaml(
            handle.cluster_yaml)
        runners = command_runner.SSHCommandRunner.make_runner_list(
            ip_list, **ssh_credentials)
        log_path = os.path.join(self.log_dir, 'file_mounts.log')

        # Check the files and warn
        for dst, src in file_mounts.items():
            if not data_utils.is_cloud_store_url(src):
                full_src = os.path.abspath(os.path.expanduser(src))
                # Checked during Task.set_file_mounts().
                assert os.path.exists(full_src), f'{full_src} does not exist.'
                src_size = backend_utils.path_size_megabytes(full_src)
                if src_size >= _PATH_SIZE_MEGABYTES_WARN_THRESHOLD:
                    logger.warning(
                        f'{fore.YELLOW}The size of file mount src {src!r} '
                        f'is {src_size} MB. Try to keep src small or use '
                        '.gitignore to exclude large files, as large sizes '
                        f'will slow down rsync. {style.RESET_ALL}')
                if os.path.islink(full_src):
                    logger.warning(
                        f'{fore.YELLOW}Source path {src!r} is a symlink. '
                        f'Symlink contents are not uploaded.{style.RESET_ALL}')

        os.makedirs(os.path.expanduser(self.log_dir), exist_ok=True)
        os.system(f'touch {log_path}')
        tail_cmd = f'tail -n100 -f {log_path}'
        logger.info('To view detailed progress: '
                    f'{style.BRIGHT}{tail_cmd}{style.RESET_ALL}')

        for dst, src in file_mounts.items():
            # TODO: room for improvement.  Here there are many moving parts
            # (download gsutil on remote, run gsutil on remote).  Consider
            # alternatives (smart_open, each provider's own sdk), a
            # data-transfer container etc.
            if not os.path.isabs(dst) and not dst.startswith('~/'):
                dst = f'{SKY_REMOTE_WORKDIR}/{dst}'
            # Sync 'src' to 'wrapped_dst', a safe-to-write "wrapped" path.
            wrapped_dst = dst
            if not dst.startswith('~/') and not dst.startswith('/tmp/'):
                # Handles the remote paths possibly without write access.
                # (1) add <prefix> to these target paths.
                wrapped_dst = backend_utils.FileMountHelper.wrap_file_mount(dst)
                cmd = backend_utils.FileMountHelper.make_safe_symlink_command(
                    source=dst, target=wrapped_dst)
                symlink_commands.append(cmd)

            if not data_utils.is_cloud_store_url(src):
                full_src = os.path.abspath(os.path.expanduser(src))

                if os.path.isfile(full_src):
                    mkdir_for_wrapped_dst = (
                        f'mkdir -p {os.path.dirname(wrapped_dst)}')
                else:
                    mkdir_for_wrapped_dst = f'mkdir -p {wrapped_dst}'

                # TODO(mluo): Fix method so that mkdir and rsync run together
                backend_utils.parallel_data_transfer_to_nodes(
                    runners,
                    source=src,
                    target=wrapped_dst,
                    cmd=mkdir_for_wrapped_dst,
                    run_rsync=True,
                    action_message='Syncing',
                    log_path=log_path,
                    stream_logs=False,
                )
                continue

            storage = cloud_stores.get_storage_from_path(src)
            if storage.is_directory(src):
                sync = storage.make_sync_dir_command(source=src,
                                                     destination=wrapped_dst)
                # It is a directory so make sure it exists.
                mkdir_for_wrapped_dst = f'mkdir -p {wrapped_dst}'
            else:
                sync = storage.make_sync_file_command(source=src,
                                                      destination=wrapped_dst)
                # It is a file so make sure *its parent dir* exists.
                mkdir_for_wrapped_dst = (
                    f'mkdir -p {os.path.dirname(wrapped_dst)}')

            download_target_commands = [
                # Ensure sync can write to wrapped_dst (e.g., '/data/').
                mkdir_for_wrapped_dst,
                # Both the wrapped and the symlink dir exist; sync.
                sync,
            ]
            command = ' && '.join(download_target_commands)
            # dst is only used for message printing.
            backend_utils.parallel_data_transfer_to_nodes(
                runners,
                source=src,
                target=dst,
                cmd=command,
                run_rsync=False,
                action_message='Syncing',
                log_path=log_path,
                stream_logs=False,
            )
        # (2) Run the commands to create symlinks on all the nodes.
        symlink_command = ' && '.join(symlink_commands)
        if symlink_command:

            def _symlink_node(runner: command_runner.SSHCommandRunner):
                returncode = runner.run(symlink_command, log_path=log_path)
                subprocess_utils.handle_returncode(
                    returncode, symlink_command,
                    'Failed to create symlinks. The target destination '
                    f'may already exist. Log: {log_path}')

            subprocess_utils.run_in_parallel(_symlink_node, runners)
        end = time.time()
        logger.debug(f'File mount sync took {end - start} seconds.')

    def _execute_storage_mounts(self, handle: CloudVmRayResourceHandle,
                                storage_mounts: Dict[Path,
                                                     storage_lib.Storage]):
        """Executes storage mounts: installing mounting tools and mounting."""
        # Process only mount mode objects here. COPY mode objects have been
        # converted to regular copy file mounts and thus have been handled
        # in the '__execute_file_mounts' method.
        storage_mounts = {
            path: storage_mount
            for path, storage_mount in storage_mounts.items()
            if storage_mount.mode == storage_lib.StorageMode.MOUNT
        }

        if not storage_mounts:
            return

        cloud = handle.launched_resources.cloud
        # TODO(romil): Support Mounting for Local (remove sudo installation)
        if isinstance(cloud, clouds.Local):
            logger.warning(
                f'{colorama.Fore.YELLOW}Sky On-prem does not support '
                f'mounting. No action will be taken.{colorama.Style.RESET_ALL}')
            return

        fore = colorama.Fore
        style = colorama.Style
        plural = 's' if len(storage_mounts) > 1 else ''
        logger.info(f'{fore.CYAN}Processing {len(storage_mounts)} '
                    f'storage mount{plural}.{style.RESET_ALL}')
        start = time.time()
        ip_list = handle.external_ips()
        assert ip_list is not None, 'external_ips is not cached in handle'
        ssh_credentials = backend_utils.ssh_credential_from_yaml(
            handle.cluster_yaml)
        runners = command_runner.SSHCommandRunner.make_runner_list(
            ip_list, **ssh_credentials)
        log_path = os.path.join(self.log_dir, 'storage_mounts.log')

        for dst, storage_obj in storage_mounts.items():
            if not os.path.isabs(dst) and not dst.startswith('~/'):
                dst = f'{SKY_REMOTE_WORKDIR}/{dst}'
            # Get the first store and use it to mount
            store = list(storage_obj.stores.values())[0]
            mount_cmd = store.mount_command(dst)
            src_print = (storage_obj.source
                         if storage_obj.source else storage_obj.name)
            if isinstance(src_print, list):
                src_print = ', '.join(src_print)
            try:
                backend_utils.parallel_data_transfer_to_nodes(
                    runners,
                    source=src_print,
                    target=dst,
                    cmd=mount_cmd,
                    run_rsync=False,
                    action_message='Mounting',
                    log_path=log_path,
                )
            except exceptions.CommandError as e:
                if e.returncode == exceptions.MOUNT_PATH_NON_EMPTY_CODE:
                    mount_path = (f'{colorama.Fore.RED}'
                                  f'{colorama.Style.BRIGHT}{dst}'
                                  f'{colorama.Style.RESET_ALL}')
                    error_msg = (f'Mount path {mount_path} is non-empty.'
                                 f' {mount_path} may be a standard unix '
                                 f'path or may contain files from a previous'
                                 f' task. To fix, change the mount path'
                                 f' to an empty or non-existent path.')
                    raise RuntimeError(error_msg) from None

        end = time.time()
        logger.debug(f'Storage mount sync took {end - start} seconds.')

    def _execute_task_one_node(self, handle: CloudVmRayResourceHandle,
                               task: task_lib.Task, job_id: int,
                               detach_run: bool) -> None:
        # Launch the command as a Ray task.
        log_dir = os.path.join(self.log_dir, 'tasks')

        accelerator_dict = backend_utils.get_task_demands_dict(task)
        internal_ips = handle.internal_ips()
        assert internal_ips is not None, 'internal_ips is not cached in handle'

        codegen = RayCodeGen()
        is_local = isinstance(handle.launched_resources.cloud, clouds.Local)
        codegen.add_prologue(job_id,
<<<<<<< HEAD
                             spot_dag=task.spot_dag,
                             setup_cmd=self._setup_cmd,
                             envs=task.envs,
                             setup_log_path=os.path.join(log_dir, 'setup.log'),
=======
                             spot_task=task.spot_task,
>>>>>>> f431fc6f
                             is_local=is_local)
        codegen.add_gang_scheduling_placement_group_and_setup(
            1,
            accelerator_dict,
            stable_cluster_internal_ips=internal_ips,
            setup_cmd=self._setup_cmd,
            setup_log_path=os.path.join(log_dir, 'setup.log'),
            envs=task.envs,
        )

        if callable(task.run):
            run_fn_code = textwrap.dedent(inspect.getsource(task.run))
            run_fn_name = task.run.__name__
            codegen.register_run_fn(run_fn_code, run_fn_name)

        # If it is a managed spot job, the JOB_ID_ENV_VAR will have been already
        # set by the controller.
        job_run_id = task.envs.get(
            constants.JOB_ID_ENV_VAR,
            common_utils.get_global_job_id(self.run_timestamp,
                                           cluster_name=handle.cluster_name,
                                           job_id=str(job_id)))

        command_for_node = task.run if isinstance(task.run, str) else None
        use_sudo = isinstance(handle.launched_resources.cloud, clouds.Local)
        codegen.add_ray_task(
            bash_script=command_for_node,
            env_vars=task.envs,
            task_name=task.name,
            job_run_id=job_run_id,
            ray_resources_dict=backend_utils.get_task_demands_dict(task),
            log_dir=log_dir,
            use_sudo=use_sudo)

        codegen.add_epilogue()

        self._exec_code_on_head(handle,
                                codegen.build(),
                                job_id,
                                executable='python3',
                                detach_run=detach_run)

    def _execute_task_n_nodes(self, handle: CloudVmRayResourceHandle,
                              task: task_lib.Task, job_id: int,
                              detach_run: bool) -> None:
        # Strategy:
        #   ray.init(...)
        #   for node:
        #     submit _run_cmd(cmd) with resource {node_i: 1}
        log_dir_base = self.log_dir
        log_dir = os.path.join(log_dir_base, 'tasks')
        accelerator_dict = backend_utils.get_task_demands_dict(task)
        internal_ips = handle.internal_ips()
        assert internal_ips is not None, 'internal_ips is not cached in handle'

        # If TPU VM Pods is used, #num_nodes should be #num_tpu_devices
        is_tpu_vm_pod = tpu_utils.is_tpu_vm_pod(handle.launched_resources)
        if is_tpu_vm_pod:
            num_actual_nodes = tpu_utils.get_num_tpu_devices(
                handle.launched_resources)
        else:
            num_actual_nodes = task.num_nodes
        assert isinstance(num_actual_nodes, int), num_actual_nodes

        codegen = RayCodeGen()
        is_local = isinstance(handle.launched_resources.cloud, clouds.Local)
        codegen.add_prologue(job_id,
<<<<<<< HEAD
                             spot_dag=task.spot_dag,
                             setup_cmd=self._setup_cmd,
                             envs=task.envs,
                             setup_log_path=os.path.join(log_dir, 'setup.log'),
=======
                             spot_task=task.spot_task,
>>>>>>> f431fc6f
                             is_local=is_local)
        codegen.add_gang_scheduling_placement_group_and_setup(
            num_actual_nodes,
            accelerator_dict,
            stable_cluster_internal_ips=internal_ips,
            setup_cmd=self._setup_cmd,
            setup_log_path=os.path.join(log_dir, 'setup.log'),
            envs=task.envs)

        if callable(task.run):
            run_fn_code = textwrap.dedent(inspect.getsource(task.run))
            run_fn_name = task.run.__name__
            codegen.register_run_fn(run_fn_code, run_fn_name)

        # If it is a managed spot job, the JOB_ID_ENV_VAR will have been already
        # set by the controller.
        job_run_id = task.envs.get(
            constants.JOB_ID_ENV_VAR,
            common_utils.get_global_job_id(self.run_timestamp,
                                           cluster_name=handle.cluster_name,
                                           job_id=str(job_id)))

        # TODO(zhwu): The resources limitation for multi-node ray.tune and
        # horovod should be considered.
        for i in range(num_actual_nodes):
            command_for_node = task.run if isinstance(task.run, str) else None

            # Ray's per-node resources, to constrain scheduling each command to
            # the corresponding node, represented by private IPs.
            use_sudo = isinstance(handle.launched_resources.cloud, clouds.Local)
            codegen.add_ray_task(
                bash_script=command_for_node,
                env_vars=task.envs,
                task_name=task.name,
                job_run_id=job_run_id,
                ray_resources_dict=accelerator_dict,
                log_dir=log_dir,
                gang_scheduling_id=i,
                use_sudo=use_sudo,
            )

        codegen.add_epilogue()
        # TODO(zhanghao): Add help info for downloading logs.
        self._exec_code_on_head(handle,
                                codegen.build(),
                                job_id,
                                executable='python3',
                                detach_run=detach_run)<|MERGE_RESOLUTION|>--- conflicted
+++ resolved
@@ -200,14 +200,7 @@
 
     def add_prologue(self,
                      job_id: int,
-<<<<<<< HEAD
                      spot_dag: Optional['dag.Dag'] = None,
-                     setup_cmd: Optional[str] = None,
-                     envs: Optional[Dict[str, str]] = None,
-                     setup_log_path: Optional[str] = None,
-=======
-                     spot_task: Optional['task_lib.Task'] = None,
->>>>>>> f431fc6f
                      is_local: bool = False) -> None:
         assert not self._has_prologue, 'add_prologue() called twice?'
         self._has_prologue = True
@@ -3919,14 +3912,7 @@
         codegen = RayCodeGen()
         is_local = isinstance(handle.launched_resources.cloud, clouds.Local)
         codegen.add_prologue(job_id,
-<<<<<<< HEAD
-                             spot_dag=task.spot_dag,
-                             setup_cmd=self._setup_cmd,
-                             envs=task.envs,
-                             setup_log_path=os.path.join(log_dir, 'setup.log'),
-=======
-                             spot_task=task.spot_task,
->>>>>>> f431fc6f
+                             spot_task=task.spot_dag,
                              is_local=is_local)
         codegen.add_gang_scheduling_placement_group_and_setup(
             1,
@@ -3994,14 +3980,7 @@
         codegen = RayCodeGen()
         is_local = isinstance(handle.launched_resources.cloud, clouds.Local)
         codegen.add_prologue(job_id,
-<<<<<<< HEAD
-                             spot_dag=task.spot_dag,
-                             setup_cmd=self._setup_cmd,
-                             envs=task.envs,
-                             setup_log_path=os.path.join(log_dir, 'setup.log'),
-=======
-                             spot_task=task.spot_task,
->>>>>>> f431fc6f
+                             spot_task=task.spot_dag,
                              is_local=is_local)
         codegen.add_gang_scheduling_placement_group_and_setup(
             num_actual_nodes,
