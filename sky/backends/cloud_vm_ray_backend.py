--- conflicted
+++ resolved
@@ -48,12 +48,9 @@
 from sky.provision import instance_setup
 from sky.provision import metadata_utils
 from sky.provision import provisioner
-<<<<<<< HEAD
 from sky.provision.kubernetes import utils as kubernetes_utils
-=======
 from sky.serve import constants as serve_constants
 from sky.serve import serve_utils
->>>>>>> b1f78dc5
 from sky.skylet import autostop_lib
 from sky.skylet import constants
 from sky.skylet import job_lib
