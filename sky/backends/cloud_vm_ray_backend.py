--- conflicted
+++ resolved
@@ -1588,15 +1588,8 @@
             global_user_state.set_owner_identity_for_cluster(
                 cluster_name, cloud_user_identity)
 
-<<<<<<< HEAD
-            if (to_provision.cloud.PROVISIONER_VERSION
-                    == clouds.ProvisionerVersion.SKYPILOT and
-                    not tpu_utils.is_tpu_vm(to_provision)):
-                # Use the new provisioner for AWS.
-=======
             if (to_provision.cloud.PROVISIONER_VERSION ==
                     clouds.ProvisionerVersion.SKYPILOT):
->>>>>>> 318553bb
                 # TODO (suquark): Gradually move the other clouds to
                 #  the new provisioner once they are ready.
                 assert to_provision.region == region.name, (to_provision,
@@ -1625,10 +1618,6 @@
                     tpu_name = config_dict.get('tpu_name')
                     if tpu_name is None:
                         return config_dict
-<<<<<<< HEAD
-
-=======
->>>>>>> 318553bb
                     # tpu_name will only be set when TPU node (not TPU VM)
                     # is required.
                     logger.info(
@@ -1639,19 +1628,6 @@
                     success = self._try_provision_tpu(to_provision, config_dict)
                     if success:
                         return config_dict
-<<<<<<< HEAD
-
-                # NOTE: We try to cleanup the cluster even if the previous
-                # cluster does not exist. Also we are fast at
-                # cleaning up clusters now if there is no existing node..
-                CloudVmRayBackend().post_teardown_cleanup(
-                    handle, terminate=not is_prev_cluster_healthy)
-                # TODO(suquark): other clouds may have different zone
-                #  blocking strategy. See '_update_blocklist_on_error'
-                #  for details.
-                if zones is None:
-                    self._blocked_resources.add(to_provision.copy(zone=None))
-=======
                     raise RuntimeError('Failed to provision TPU node.')
                 except Exception as e:  # pylint: disable=broad-except
                     # NOTE: We try to cleanup the cluster even if the previous
@@ -1664,7 +1640,6 @@
                     #  for details.
                     FailoverCloudErrorHandlerV2.update_blocklist_on_error(
                         self._blocked_resources, to_provision, region, zones, e)
->>>>>>> 318553bb
                     continue
                 # NOTE: The code below in the loop should not be reachable
                 # with the new provisioner.
@@ -1798,52 +1773,6 @@
         raise exceptions.ResourcesUnavailableError(
             message, no_failover=is_prev_cluster_healthy)
 
-<<<<<<< HEAD
-    def _tpu_vm_pod_setup(self, cluster_yaml: str,
-                          cluster_handle: 'backends.CloudVmRayResourceHandle'):
-        """Completes setup and start Ray cluster on TPU VM Pod nodes.
-
-        This is a workaround for Ray Autoscaler where `ray up` does not
-        run setup or launch ray cluster on TPU VM Pod nodes.
-        """
-        ssh_credentials = backend_utils.ssh_credential_from_yaml(
-            cluster_yaml, cluster_handle.docker_user)
-        # Always fetch the latest IPs, since GCP may change them without notice
-        cluster_handle.update_cluster_ips()
-        all_ips = cluster_handle.external_ips()
-        num_tpu_devices = tpu_utils.get_num_tpu_devices(
-            cluster_handle.launched_resources)
-        if all_ips is None or len(all_ips) != num_tpu_devices:
-            raise RuntimeError(
-                f'Nodes IPs: {all_ips} does not'
-                f'match number of TPU devices: {num_tpu_devices}.')
-
-        # Get the private IP of head node for connecting Ray cluster.
-        head_runner = command_runner.SSHCommandRunner(
-            all_ips[0], port=cluster_handle.head_ssh_port, **ssh_credentials)
-        cmd_str = 'python3 -c \"import ray; print(ray._private.services.get_node_ip_address())\"'  # pylint: disable=line-too-long
-        rc, stdout, stderr = head_runner.run(cmd_str,
-                                             require_outputs=True,
-                                             stream_logs=False)
-        subprocess_utils.handle_returncode(
-            rc,
-            cmd_str,
-            'Failed to get private IP from head node.',
-            stderr=stdout + stderr)
-        head_ip_private = stdout.strip()
-
-        ray_config = common_utils.read_yaml(cluster_yaml)
-        worker_start_ray_commands = [f'echo "export RAY_HEAD_IP={head_ip_private}" >> ~/.bashrc && source ~/.bashrc']  # pylint: disable=line-too-long
-        worker_start_ray_commands += ray_config['worker_start_ray_commands']
-
-        # Setup TPU VM Pod workers and launch Ray cluster.
-        onprem_utils.do_filemounts_and_setup_on_local_workers(
-            cluster_yaml,
-            worker_ips=all_ips[1:],
-            extra_setup_cmds=worker_start_ray_commands)
-
-=======
->>>>>>> 318553bb
     # TODO(suquark): Deprecate this method
     # once the `provision_utils` is adopted for all the clouds.
     @timeline.event
@@ -2005,15 +1934,6 @@
         if returncode != 0:
             return GangSchedulingStatus.HEAD_FAILED, stdout, stderr, None, None
 
-<<<<<<< HEAD
-        resources = cluster_handle.launched_resources
-        if tpu_utils.is_tpu_vm_pod(resources):
-            logger.info(f'{style.BRIGHT}Setting up TPU VM Pod workers...'
-                        f'{style.RESET_ALL}')
-            self._tpu_vm_pod_setup(cluster_config_file, cluster_handle)
-
-=======
->>>>>>> 318553bb
         # Only 1 node or head node provisioning failure.
         if cluster_handle.launched_nodes == 1 and returncode == 0:
             # Optimization: Try parse head ip from 'ray up' stdout.
@@ -3963,10 +3883,6 @@
         stdout = ''
         stderr = ''
 
-<<<<<<< HEAD
-        # Use the new provisioner for AWS.
-=======
->>>>>>> 318553bb
         if (cloud.PROVISIONER_VERSION >=
                 clouds.ProvisionerVersion.RAY_PROVISIONER_SKYPILOT_TERMINATOR):
             logger.debug(f'Provisioner version: {cloud.PROVISIONER_VERSION} '
@@ -4236,12 +4152,8 @@
             # so that our backend do not need to know the specific details
             # for different clouds.
             if (cloud.PROVISIONER_VERSION >= clouds.ProvisionerVersion.
-<<<<<<< HEAD
-                    RAY_PROVISIONER_SKYPILOT_TERMINATOR):
-=======
                     RAY_PROVISIONER_SKYPILOT_TERMINATOR or
                     isinstance(cloud, clouds.Azure)):
->>>>>>> 318553bb
                 provision_lib.cleanup_ports(repr(cloud), cluster_name_on_cloud,
                                             config['provider'])
 
