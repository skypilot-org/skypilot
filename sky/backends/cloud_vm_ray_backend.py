--- conflicted
+++ resolved
@@ -2729,16 +2729,10 @@
                 handle, ray_command, ray_job_id)
         else:
             job_submit_cmd = (
-<<<<<<< HEAD
+                'RAY_DASHBOARD_PORT=$(python -c "from sky.skylet import job_lib; print(job_lib.get_job_submission_port())" 2> /dev/null || echo 8265);'  # pylint: disable=line-too-long
                 f'{cd} && ray job submit '
-                f'--address=http://127.0.0.1:8265 --submission-id {ray_job_id} '
-                '--no-wait '
-=======
-                'RAY_DASHBOARD_PORT=$(python -c "from sky.skylet import job_lib; print(job_lib.get_job_submission_port())" 2> /dev/null || echo 8265);'  # pylint: disable=line-too-long
-                f'{cd} && mkdir -p {remote_log_dir} && ray job submit '
                 '--address=http://127.0.0.1:$RAY_DASHBOARD_PORT '
                 f'--submission-id {ray_job_id} --no-wait '
->>>>>>> fe11b8ea
                 f'"{executable} -u {script_path} > {remote_log_path} 2>&1"')
 
             mkdir_code = (f'{cd} && mkdir -p {remote_log_dir} &&'
