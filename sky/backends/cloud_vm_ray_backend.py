--- conflicted
+++ resolved
@@ -198,14 +198,7 @@
         #   job_id = get_output(run_on_cluster(code))
         self.job_id = None
 
-<<<<<<< HEAD
-    def add_prologue(self,
-                     job_id: int,
-                     spot_dag: Optional['dag.Dag'] = None,
-                     is_local: bool = False) -> None:
-=======
     def add_prologue(self, job_id: int, is_local: bool = False) -> None:
->>>>>>> 8b7139ef
         assert not self._has_prologue, 'add_prologue() called twice?'
         self._has_prologue = True
         self.job_id = job_id
@@ -279,24 +272,6 @@
         self._code += [
             f'job_lib.set_status({job_id!r}, job_lib.JobStatus.PENDING)',
         ]
-<<<<<<< HEAD
-        if spot_dag is not None:
-            dag_name = spot_dag.name
-            # Add the spot job to spot queue table.
-            self._code += [
-                'from sky.spot import spot_state',
-                f'spot_state.set_job_name('
-                f'{job_id}, {dag_name!r})',
-            ]
-            for task_id, task in enumerate(spot_dag.tasks):
-                resources_str = backend_utils.get_task_resources_str(task)
-                self._code += [
-                    f'spot_state.set_pending('
-                    f'{job_id}, {task_id}, {task.name!r}, '
-                    f'{resources_str!r})',
-                ]
-=======
->>>>>>> 8b7139ef
 
     def add_gang_scheduling_placement_group_and_setup(
         self,
@@ -2747,7 +2722,7 @@
         job_id: int,
         executable: str,
         detach_run: bool = False,
-        spot_task: Optional[task_lib.Task] = None,
+        spot_dag: Optional[sky.Dag] = None,
     ) -> None:
         """Executes generated code on the head node."""
         style = colorama.Style
@@ -2799,14 +2774,10 @@
 
             job_submit_cmd = mkdir_code + ' && ' + code
 
-            if spot_task is not None:
+            if spot_dag is not None:
                 # Add the spot job to spot queue table.
-                resources_str = backend_utils.get_task_resources_str(spot_task)
                 spot_codegen = spot_lib.SpotCodeGen()
-                spot_name = spot_task.name
-                assert spot_name is not None, spot_task
-                spot_code = spot_codegen.set_pending(job_id, spot_name,
-                                                     resources_str)
+                spot_code = spot_codegen.set_pending(job_id, spot_dag)
                 # Set the spot job to PENDING state to make sure that this spot
                 # job appears in the `sky spot queue`, when there are already 16
                 # controller process jobs running on the controller VM with 8
@@ -3951,11 +3922,7 @@
 
         codegen = RayCodeGen()
         is_local = isinstance(handle.launched_resources.cloud, clouds.Local)
-<<<<<<< HEAD
-        codegen.add_prologue(job_id, spot_dag=task.spot_dag, is_local=is_local)
-=======
         codegen.add_prologue(job_id, is_local=is_local)
->>>>>>> 8b7139ef
         codegen.add_gang_scheduling_placement_group_and_setup(
             1,
             accelerator_dict,
@@ -3996,7 +3963,7 @@
                                 job_id,
                                 executable='python3',
                                 detach_run=detach_run,
-                                spot_task=task.spot_task)
+                                spot_dag=task.spot_dag)
 
     def _execute_task_n_nodes(self, handle: CloudVmRayResourceHandle,
                               task: task_lib.Task, job_id: int,
@@ -4022,11 +3989,7 @@
 
         codegen = RayCodeGen()
         is_local = isinstance(handle.launched_resources.cloud, clouds.Local)
-<<<<<<< HEAD
-        codegen.add_prologue(job_id, spot_dag=task.spot_dag, is_local=is_local)
-=======
         codegen.add_prologue(job_id, is_local=is_local)
->>>>>>> 8b7139ef
         codegen.add_gang_scheduling_placement_group_and_setup(
             num_actual_nodes,
             accelerator_dict,
@@ -4074,4 +4037,4 @@
                                 job_id,
                                 executable='python3',
                                 detach_run=detach_run,
-                                spot_task=task.spot_task)+                                spot_dag=task.spot_dag)