--- conflicted
+++ resolved
@@ -664,10 +664,6 @@
             self, launchable_resources: 'resources_lib.Resources',
             region: 'clouds.Region', zones: Optional[List['clouds.Zone']],
             stdout: str, stderr: str):
-<<<<<<< HEAD
-
-=======
->>>>>>> 1ce2dc18
         style = colorama.Style
         assert zones and len(zones) == 1, zones
         zone = zones[0]
