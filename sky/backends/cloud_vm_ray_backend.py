"""Backend: runs on cloud virtual machines, managed by Ray."""
import base64
import copy
import enum
import getpass
import inspect
import json
import math
import os
import pathlib
import re
import signal
import subprocess
import sys
import tempfile
import textwrap
import threading
import time
import typing
from typing import Any, Dict, Iterable, List, Optional, Set, Tuple, Union

import colorama
import filelock

import sky
from sky import backends
from sky import cloud_stores
from sky import clouds
from sky import exceptions
from sky import global_user_state
from sky import optimizer
from sky import provision as provision_lib
from sky import resources as resources_lib
from sky import serve as serve_lib
from sky import sky_logging
from sky import spot as spot_lib
from sky import status_lib
from sky import task as task_lib
from sky.backends import backend_utils
from sky.backends import wheel_utils
from sky.clouds import service_catalog
from sky.clouds.utils import gcp_utils
from sky.data import data_utils
from sky.data import storage as storage_lib
from sky.provision import common as provision_common
from sky.provision import instance_setup
from sky.provision import metadata_utils
from sky.provision import provisioner
from sky.skylet import autostop_lib
from sky.skylet import constants
from sky.skylet import job_lib
from sky.skylet import log_lib
from sky.usage import usage_lib
from sky.utils import accelerator_registry
from sky.utils import command_runner
from sky.utils import common_utils
from sky.utils import controller_utils
from sky.utils import log_utils
from sky.utils import resources_utils
from sky.utils import rich_utils
from sky.utils import subprocess_utils
from sky.utils import timeline
from sky.utils import ux_utils

if typing.TYPE_CHECKING:
    from sky import dag

Path = str

SKY_REMOTE_APP_DIR = backend_utils.SKY_REMOTE_APP_DIR
SKY_REMOTE_WORKDIR = constants.SKY_REMOTE_WORKDIR

logger = sky_logging.init_logger(__name__)

_PATH_SIZE_MEGABYTES_WARN_THRESHOLD = 256

# Timeout (seconds) for provision progress: if in this duration no new nodes
# are launched, abort and failover.
_NODES_LAUNCHING_PROGRESS_TIMEOUT = {
    clouds.AWS: 90,
    clouds.Azure: 90,
    clouds.GCP: 240,
    clouds.Lambda: 150,
    clouds.IBM: 160,
    clouds.OCI: 300,
    clouds.Kubernetes: 300,
    clouds.Vsphere: 240,
}

# Time gap between retries after failing to provision in all possible places.
# Used only if --retry-until-up is set.
_RETRY_UNTIL_UP_INIT_GAP_SECONDS = 30

# The maximum retry count for fetching IP address.
_FETCH_IP_MAX_ATTEMPTS = 3

_TEARDOWN_FAILURE_MESSAGE = (
    f'\n{colorama.Fore.RED}Failed to terminate '
    '{cluster_name}. {extra_reason}'
    'If you want to ignore this error and remove the cluster '
    'from the status table, use `sky down --purge`.'
    f'{colorama.Style.RESET_ALL}\n'
    '**** STDOUT ****\n'
    '{stdout}\n'
    '**** STDERR ****\n'
    '{stderr}')

_TEARDOWN_PURGE_WARNING = (
    f'{colorama.Fore.YELLOW}'
    'WARNING: Received non-zero exit code from {reason}. '
    'Make sure resources are manually deleted.\n'
    'Details: {details}'
    f'{colorama.Style.RESET_ALL}')

_RSYNC_NOT_FOUND_MESSAGE = (
    '`rsync` command is not found in the specified image. '
    'Please use an image with rsync installed.')

_TPU_NOT_FOUND_ERROR = 'ERROR: (gcloud.compute.tpus.delete) NOT_FOUND'

_CTRL_C_TIP_MESSAGE = ('INFO: Tip: use Ctrl-C to exit log streaming '
                       '(task will not be killed).')

_MAX_RAY_UP_RETRY = 5

# Number of retries for getting zones.
_MAX_GET_ZONE_RETRY = 3

_JOB_ID_PATTERN = re.compile(r'Job ID: ([0-9]+)')

# Path to the monkey-patched ray up script.
# We don't do import then __file__ because that script needs to be filled in
# (so import would fail).
_RAY_UP_WITH_MONKEY_PATCHED_HASH_LAUNCH_CONF_PATH = (
    pathlib.Path(sky.__file__).resolve().parent / 'backends' /
    'monkey_patches' / 'monkey_patch_ray_up.py')


def _get_cluster_config_template(cloud):
    cloud_to_template = {
        clouds.AWS: 'aws-ray.yml.j2',
        clouds.Azure: 'azure-ray.yml.j2',
        clouds.Cudo: 'cudo-ray.yml.j2',
        clouds.GCP: 'gcp-ray.yml.j2',
        clouds.Lambda: 'lambda-ray.yml.j2',
        clouds.IBM: 'ibm-ray.yml.j2',
        clouds.SCP: 'scp-ray.yml.j2',
        clouds.OCI: 'oci-ray.yml.j2',
        clouds.Paperspace: 'paperspace-ray.yml.j2',
        clouds.RunPod: 'runpod-ray.yml.j2',
        clouds.Kubernetes: 'kubernetes-ray.yml.j2',
        clouds.Vsphere: 'vsphere-ray.yml.j2',
        clouds.Fluidstack: 'fluidstack-ray.yml.j2'
    }
    return cloud_to_template[type(cloud)]


def write_ray_up_script_with_patched_launch_hash_fn(
    cluster_config_path: str,
    ray_up_kwargs: Dict[str, bool],
) -> str:
    """Writes a Python script that runs `ray up` with our launch hash func.

    Our patched launch hash has one difference from the non-patched version: it
    does not include any `ssh_proxy_command` under `auth` as part of the hash
    calculation.
    """
    with open(_RAY_UP_WITH_MONKEY_PATCHED_HASH_LAUNCH_CONF_PATH,
              'r',
              encoding='utf-8') as f:
        ray_up_no_restart_script = f.read().format(
            ray_yaml_path=repr(cluster_config_path),
            ray_up_kwargs=ray_up_kwargs)
    with tempfile.NamedTemporaryFile('w',
                                     prefix='skypilot_ray_up_',
                                     suffix='.py',
                                     delete=False) as f:
        f.write(ray_up_no_restart_script)
        logger.debug(f'`ray up` script: {f.name}')
    return f.name


class RayCodeGen:
    """Code generator of a Ray program that executes a sky.Task.

    Usage:

      >> codegen = RayCodegen()
      >> codegen.add_prologue()

      >> codegen.add_ray_task(...)
      >> codegen.add_ray_task(...)

      >> codegen.add_epilogue()
      >> code = codegen.build()
    """

    def __init__(self):
        # Code generated so far, to be joined via '\n'.
        self._code = []
        # Guard method calling order.
        self._has_prologue = False
        self._has_epilogue = False

        # For n nodes gang scheduling.
        self._has_gang_scheduling = False
        self._num_nodes = 0

        self._has_register_run_fn = False

        # job_id
        # Job ID is used to identify the job (also this generated code).
        # It is a int automatically generated by the DB on the cluster
        # and monotonically increasing starting from 1.
        # To generate the job ID, we use the following logic:
        #   code = job_lib.JobLibCodeGen.add_job(username,
        #                                              run_timestamp)
        #   job_id = get_output(run_on_cluster(code))
        self.job_id = None

    def add_prologue(self, job_id: int) -> None:
        assert not self._has_prologue, 'add_prologue() called twice?'
        self._has_prologue = True
        self.job_id = job_id
        # Should use 'auto' or 'ray://<internal_head_ip>:10001' rather than
        # 'ray://localhost:10001', or 'ray://127.0.0.1:10001', for public cloud.
        # Otherwise, ray will fail to get the placement group because of a bug
        # in ray job.
        ray_address = 'auto'
        self._code = [
            textwrap.dedent(f"""\
            import getpass
            import hashlib
            import io
            import os
            import pathlib
            import sys
            import selectors
            import subprocess
            import tempfile
            import textwrap
            import time
            from typing import Dict, List, Optional, Tuple, Union

            import ray
            import ray.util as ray_util

            from sky.skylet import autostop_lib
            from sky.skylet import constants
            from sky.skylet import job_lib
            from sky.utils import log_utils

            SKY_REMOTE_WORKDIR = {constants.SKY_REMOTE_WORKDIR!r}

            kwargs = dict()
            # Only set the `_temp_dir` to SkyPilot's ray cluster directory when the directory
            # exists for backward compatibility for the VM launched before #1790.
            if os.path.exists({constants.SKY_REMOTE_RAY_TEMPDIR!r}):
                kwargs['_temp_dir'] = {constants.SKY_REMOTE_RAY_TEMPDIR!r}
            ray.init(
                address={ray_address!r},
                namespace='__sky__{job_id}__',
                log_to_driver=True,
                **kwargs
            )
            def get_or_fail(futures, pg) -> List[int]:
                \"\"\"Wait for tasks, if any fails, cancel all unready.\"\"\"
                returncodes = [1] * len(futures)
                # Wait for 1 task to be ready.
                ready, unready = ray.wait(futures)
                idx = futures.index(ready[0])
                returncodes[idx] = ray.get(ready[0])
                while unready:
                    if returncodes[idx] != 0:
                        for task in unready:
                            # ray.cancel without force fails to kill tasks.
                            # We use force=True to kill unready tasks.
                            ray.cancel(task, force=True)
                            # Use SIGKILL=128+9 to indicate the task is forcely
                            # killed.
                            idx = futures.index(task)
                            returncodes[idx] = 137
                        break
                    ready, unready = ray.wait(unready)
                    idx = futures.index(ready[0])
                    returncodes[idx] = ray.get(ready[0])
                # Remove the placement group after all tasks are done, so that the
                # next job can be scheduled on the released resources immediately.
                ray_util.remove_placement_group(pg)
                sys.stdout.flush()
                return returncodes

            run_fn = None
            futures = []
            """),
            # FIXME: This is a hack to make sure that the functions can be found
            # by ray.remote. This should be removed once we have a better way to
            # specify dependencies for ray.
            inspect.getsource(log_lib._ProcessingArgs),  # pylint: disable=protected-access
            inspect.getsource(log_lib._handle_io_stream),  # pylint: disable=protected-access
            inspect.getsource(log_lib.process_subprocess_stream),
            inspect.getsource(log_lib.run_with_log),
            inspect.getsource(log_lib.make_task_bash_script),
            inspect.getsource(log_lib.add_ray_env_vars),
            inspect.getsource(log_lib.run_bash_command_with_log),
            'run_bash_command_with_log = ray.remote(run_bash_command_with_log)',
        ]
        # Currently, the codegen program is/can only be submitted to the head
        # node, due to using job_lib for updating job statuses, and using
        # autostop_lib here.
        self._code.append(
            # Use hasattr to handle backward compatibility.
            # TODO(zongheng): remove in ~1-2 minor releases (currently 0.2.x).
            textwrap.dedent("""\
              if hasattr(autostop_lib, 'set_last_active_time_to_now'):
                  autostop_lib.set_last_active_time_to_now()
            """))
        self._code += [
            f'job_lib.set_status({job_id!r}, job_lib.JobStatus.PENDING)',
        ]

    def add_gang_scheduling_placement_group_and_setup(
        self,
        num_nodes: int,
        resources_dict: Dict[str, float],
        stable_cluster_internal_ips: List[str],
        setup_cmd: Optional[str] = None,
        setup_log_path: Optional[str] = None,
        env_vars: Optional[Dict[str, str]] = None,
    ) -> None:
        """Create the gang scheduling placement group for a Task.

        cluster_ips_sorted is used to ensure that the SKY_NODE_RANK environment
        variable is assigned in a deterministic order whenever a new task is
        added.
        """
        assert self._has_prologue, (
            'Call add_prologue() before '
            'add_gang_scheduling_placement_group_and_setup().')
        self._has_gang_scheduling = True
        self._num_nodes = num_nodes

        bundles = [copy.copy(resources_dict) for _ in range(num_nodes)]
        # Set CPU to avoid ray hanging the resources allocation
        # for remote functions, since the task will request 1 CPU
        # by default.
        task_cpu_demand = resources_dict.pop('CPU')

        if resources_dict:
            assert len(resources_dict) == 1, (
                'There can only be one type of accelerator per instance. '
                f'Found: {resources_dict}.')
            acc_name, acc_count = list(resources_dict.items())[0]
            gpu_dict = {'GPU': acc_count}
            # gpu_dict should be empty when the accelerator is not GPU.
            # TODO(zongheng,zhanghao): an alternative is to start the remote
            # cluster with custom resource 'GPU': <n> even if the accelerator(s)
            # are not GPU. We opt for the current solution for now.
            if accelerator_registry.is_schedulable_non_gpu_accelerator(
                    acc_name):
                gpu_dict = {}
            for bundle in bundles:
                bundle.update({
                    # Set the GPU to avoid ray hanging the resources allocation
                    **gpu_dict,
                })

        self._code += [
            textwrap.dedent(f"""\
                pg = ray_util.placement_group({json.dumps(bundles)}, 'STRICT_SPREAD')
                plural = 's' if {num_nodes} > 1 else ''
                node_str = f'{num_nodes} node{{plural}}'

                message = {_CTRL_C_TIP_MESSAGE!r} + '\\n'
                message += f'INFO: Waiting for task resources on {{node_str}}. This will block if the cluster is full.'
                print(message,
                      flush=True)
                # FIXME: This will print the error message from autoscaler if
                # it is waiting for other task to finish. We should hide the
                # error message.
                ray.get(pg.ready())
                print('INFO: All task resources reserved.',
                      flush=True)
                """)
        ]

        job_id = self.job_id
        if setup_cmd is not None:
            self._code += [
                textwrap.dedent(f"""\
                setup_cmd = {setup_cmd!r}
                _SETUP_CPUS = 0.0001
                # The setup command will be run as a ray task with num_cpus=_SETUP_CPUS as the
                # requirement; this means Ray will set CUDA_VISIBLE_DEVICES to an empty string.
                # We unset it so that user setup command may properly use this env var.
                setup_cmd = 'unset CUDA_VISIBLE_DEVICES; ' + setup_cmd
                job_lib.set_status({job_id!r}, job_lib.JobStatus.SETTING_UP)

                # The schedule_step should be called after the job status is set to non-PENDING,
                # otherwise, the scheduler will think the current job is not submitted yet, and
                # skip the scheduling step.
                job_lib.scheduler.schedule_step()

                total_num_nodes = len(ray.nodes())
                setup_bundles = [{{"CPU": _SETUP_CPUS}} for _ in range(total_num_nodes)]
                setup_pg = ray.util.placement_group(setup_bundles, strategy='STRICT_SPREAD')
                setup_workers = [run_bash_command_with_log \\
                    .options(
                        name='setup',
                        num_cpus=_SETUP_CPUS,
                        scheduling_strategy=ray.util.scheduling_strategies.PlacementGroupSchedulingStrategy(
                            placement_group=setup_pg,
                            placement_group_bundle_index=i)
                    ) \\
                    .remote(
                        setup_cmd,
                        os.path.expanduser({setup_log_path!r}),
                        env_vars={env_vars!r},
                        stream_logs=True,
                        with_ray=True,
                    ) for i in range(total_num_nodes)]
                setup_returncodes = get_or_fail(setup_workers, setup_pg)
                if sum(setup_returncodes) != 0:
                    job_lib.set_status({self.job_id!r}, job_lib.JobStatus.FAILED_SETUP)
                    # This waits for all streaming logs to finish.
                    time.sleep(1)
                    print('ERROR: {colorama.Fore.RED}Job {self.job_id}\\'s setup failed with '
                        'return code list:{colorama.Style.RESET_ALL}',
                        setup_returncodes,
                        flush=True)
                    # Need this to set the job status in ray job to be FAILED.
                    sys.exit(1)
                """)
            ]

        self._code.append(f'job_lib.set_job_started({self.job_id!r})')
        if setup_cmd is None:
            # Need to call schedule_step() to make sure the scheduler
            # schedule the next pending job.
            self._code.append('job_lib.scheduler.schedule_step()')

        # Export IP and node rank to the environment variables.
        self._code += [
            textwrap.dedent(f"""\
                @ray.remote
                def check_ip():
                    return ray.util.get_node_ip_address()
                gang_scheduling_id_to_ip = ray.get([
                    check_ip.options(
                            num_cpus={task_cpu_demand},
                            scheduling_strategy=ray.util.scheduling_strategies.PlacementGroupSchedulingStrategy(
                                placement_group=pg,
                                placement_group_bundle_index=i
                            )).remote()
                    for i in range(pg.bundle_count)
                ])
                print('INFO: Reserved IPs:', gang_scheduling_id_to_ip)

                cluster_ips_to_node_id = {{ip: i for i, ip in enumerate({stable_cluster_internal_ips!r})}}
                job_ip_rank_list = sorted(gang_scheduling_id_to_ip, key=cluster_ips_to_node_id.get)
                job_ip_rank_map = {{ip: i for i, ip in enumerate(job_ip_rank_list)}}
                job_ip_list_str = '\\n'.join(job_ip_rank_list)
                """),
        ]

    def register_run_fn(self, run_fn: str, run_fn_name: str) -> None:
        """Register the run function to be run on the remote cluster.

        Args:
            run_fn: The run function to be run on the remote cluster.
        """
        assert self._has_gang_scheduling, (
            'Call add_gang_scheduling_placement_group_and_setup() '
            'before register_run_fn().')
        assert not self._has_register_run_fn, (
            'register_run_fn() called twice?')
        self._has_register_run_fn = True

        self._code += [
            run_fn,
            f'run_fn = {run_fn_name}',
        ]

    def add_ray_task(self,
                     bash_script: Optional[str],
                     task_name: Optional[str],
                     ray_resources_dict: Dict[str, float],
                     log_dir: str,
                     env_vars: Optional[Dict[str, str]] = None,
                     gang_scheduling_id: int = 0) -> None:
        """Generates code for a ray remote task that runs a bash command."""
        assert self._has_gang_scheduling, (
            'Call add_gang_scheduling_placement_group_and_setup() before '
            'add_ray_task().')
        assert (not self._has_register_run_fn or
                bash_script is None), ('bash_script should '
                                       'be None when run_fn is registered.')
        task_cpu_demand = ray_resources_dict.pop('CPU')
        # Build remote_task.options(...)
        #   resources=...
        #   num_gpus=...
        options = []
        options.append(f'num_cpus={task_cpu_demand}')

        num_gpus = 0.0
        if ray_resources_dict:
            assert len(ray_resources_dict) == 1, (
                'There can only be one type of accelerator per instance. '
                f'Found: {ray_resources_dict}.')
            num_gpus = list(ray_resources_dict.values())[0]
            options.append(f'resources={json.dumps(ray_resources_dict)}')

            resources_key = list(ray_resources_dict.keys())[0]
            if not accelerator_registry.is_schedulable_non_gpu_accelerator(
                    resources_key):
                # `num_gpus` should be empty when the accelerator is not GPU.
                # FIXME: use a set of GPU types, instead of 'tpu' in the key.

                # Passing this ensures that the Ray remote task gets
                # CUDA_VISIBLE_DEVICES set correctly.  If not passed, that flag
                # would be force-set to empty by Ray.
                options.append(f'num_gpus={num_gpus}')
        options.append(
            'scheduling_strategy=ray.util.scheduling_strategies.PlacementGroupSchedulingStrategy('  # pylint: disable=line-too-long
            'placement_group=pg, '
            f'placement_group_bundle_index={gang_scheduling_id})')

        sky_env_vars_dict_str = [
            textwrap.dedent("""\
            sky_env_vars_dict = {}
            sky_env_vars_dict['SKYPILOT_NODE_IPS'] = job_ip_list_str
            # Environment starting with `SKY_` is deprecated.
            sky_env_vars_dict['SKY_NODE_IPS'] = job_ip_list_str
            """)
        ]

        if env_vars is not None:
            sky_env_vars_dict_str.extend(f'sky_env_vars_dict[{k!r}] = {v!r}'
                                         for k, v in env_vars.items())
        sky_env_vars_dict_str = '\n'.join(sky_env_vars_dict_str)

        options_str = ', '.join(options)
        logger.debug('Added Task with options: '
                     f'{options_str}')
        self._code += [
            sky_env_vars_dict_str,
            textwrap.dedent(f"""\
        script = {bash_script!r}
        if run_fn is not None:
            script = run_fn({gang_scheduling_id}, gang_scheduling_id_to_ip)


        if script is not None:
            sky_env_vars_dict['SKYPILOT_NUM_GPUS_PER_NODE'] = {int(math.ceil(num_gpus))!r}
            # Environment starting with `SKY_` is deprecated.
            sky_env_vars_dict['SKY_NUM_GPUS_PER_NODE'] = {int(math.ceil(num_gpus))!r}

            ip = gang_scheduling_id_to_ip[{gang_scheduling_id!r}]
            rank = job_ip_rank_map[ip]

            if len(cluster_ips_to_node_id) == 1: # Single-node task on single-node cluter
                name_str = '{task_name},' if {task_name!r} != None else 'task,'
                log_path = os.path.expanduser(os.path.join({log_dir!r}, 'run.log'))
            else: # Single-node or multi-node task on multi-node cluster
                idx_in_cluster = cluster_ips_to_node_id[ip]
                if cluster_ips_to_node_id[ip] == 0:
                    node_name = 'head'
                else:
                    node_name = f'worker{{idx_in_cluster}}'
                name_str = f'{{node_name}}, rank={{rank}},'
                log_path = os.path.expanduser(os.path.join({log_dir!r}, f'{{rank}}-{{node_name}}.log'))
            sky_env_vars_dict['SKYPILOT_NODE_RANK'] = rank
            # Environment starting with `SKY_` is deprecated.
            sky_env_vars_dict['SKY_NODE_RANK'] = rank

            sky_env_vars_dict['SKYPILOT_INTERNAL_JOB_ID'] = {self.job_id}
            # Environment starting with `SKY_` is deprecated.
            sky_env_vars_dict['SKY_INTERNAL_JOB_ID'] = {self.job_id}

            futures.append(run_bash_command_with_log \\
                    .options(name=name_str, {options_str}) \\
                    .remote(
                        script,
                        log_path,
                        env_vars=sky_env_vars_dict,
                        stream_logs=True,
                        with_ray=True,
                    ))""")
        ]

    def add_epilogue(self) -> None:
        """Generates code that waits for all tasks, then exits."""
        assert self._has_prologue, 'Call add_prologue() before add_epilogue().'
        assert not self._has_epilogue, 'add_epilogue() called twice?'
        self._has_epilogue = True

        self._code += [
            textwrap.dedent(f"""\
            returncodes = get_or_fail(futures, pg)
            if sum(returncodes) != 0:
                job_lib.set_status({self.job_id!r}, job_lib.JobStatus.FAILED)
                # Schedule the next pending job immediately to make the job
                # scheduling more efficient.
                job_lib.scheduler.schedule_step()
                # This waits for all streaming logs to finish.
                time.sleep(0.5)
                reason = ''
                # 139 is the return code of SIGSEGV, i.e. Segmentation Fault.
                if any(r == 139 for r in returncodes):
                    reason = '(likely due to Segmentation Fault)'
                print('ERROR: {colorama.Fore.RED}Job {self.job_id} failed with '
                      'return code list:{colorama.Style.RESET_ALL}',
                      returncodes,
                      reason,
                      flush=True)
                # Need this to set the job status in ray job to be FAILED.
                sys.exit(1)
            else:
                job_lib.set_status({self.job_id!r}, job_lib.JobStatus.SUCCEEDED)
                # Schedule the next pending job immediately to make the job
                # scheduling more efficient.
                job_lib.scheduler.schedule_step()
                # This waits for all streaming logs to finish.
                time.sleep(0.5)
            """)
        ]

    def build(self) -> str:
        """Returns the entire generated program."""
        assert self._has_epilogue, 'Call add_epilogue() before build().'
        return '\n'.join(self._code)


class GangSchedulingStatus(enum.Enum):
    """Enum for gang scheduling status."""
    CLUSTER_READY = 0
    GANG_FAILED = 1
    HEAD_FAILED = 2


def _add_to_blocked_resources(blocked_resources: Set['resources_lib.Resources'],
                              resources: 'resources_lib.Resources') -> None:
    # If the resources is already blocked by blocked_resources, we don't need to
    # add it again to avoid duplicated entries.
    for r in blocked_resources:
        if resources.should_be_blocked_by(r):
            return
    blocked_resources.add(resources)


class FailoverCloudErrorHandlerV1:
    """Handles errors during provisioning and updates the blocked_resources.

    Deprecated: Newly added cloud should use the FailoverCloudErrorHandlerV2,
    which is more robust by parsing the errors raised by the cloud's API in a
    more structured way, instead of directly based on the stdout and stderr.
    """

    @staticmethod
    def _azure_handler(blocked_resources: Set['resources_lib.Resources'],
                       launchable_resources: 'resources_lib.Resources',
                       region: 'clouds.Region',
                       zones: Optional[List['clouds.Zone']], stdout: str,
                       stderr: str):
        del zones  # Unused.
        # The underlying ray autoscaler will try all zones of a region at once.
        style = colorama.Style
        stdout_splits = stdout.split('\n')
        stderr_splits = stderr.split('\n')
        errors = [
            s.strip()
            for s in stdout_splits + stderr_splits
            if ('Exception Details:' in s.strip() or 'InvalidTemplateDeployment'
                in s.strip() or '(ReadOnlyDisabledSubscription)' in s.strip())
        ]
        if not errors:
            if 'Head node fetch timed out' in stderr:
                # Example: click.exceptions.ClickException: Head node fetch
                # timed out. Failed to create head node.
                # This is a transient error, but we have retried in need_ray_up
                # and failed.  So we skip this region.
                logger.info('Got \'Head node fetch timed out\' in '
                            f'{region.name}.')
                _add_to_blocked_resources(
                    blocked_resources,
                    launchable_resources.copy(region=region.name))
            elif 'rsync: command not found' in stderr:
                with ux_utils.print_exception_no_traceback():
                    raise RuntimeError(_RSYNC_NOT_FOUND_MESSAGE)
            logger.info('====== stdout ======')
            for s in stdout_splits:
                print(s)
            logger.info('====== stderr ======')
            for s in stderr_splits:
                print(s)
            with ux_utils.print_exception_no_traceback():
                raise RuntimeError('Errors occurred during provision; '
                                   'check logs above.')

        logger.warning(f'Got error(s) in {region.name}:')
        messages = '\n\t'.join(errors)
        logger.warning(f'{style.DIM}\t{messages}{style.RESET_ALL}')
        if any('(ReadOnlyDisabledSubscription)' in s for s in errors):
            _add_to_blocked_resources(
                blocked_resources,
                resources_lib.Resources(cloud=clouds.Azure()))
        else:
            _add_to_blocked_resources(blocked_resources,
                                      launchable_resources.copy(zone=None))

    @staticmethod
    def _lambda_handler(blocked_resources: Set['resources_lib.Resources'],
                        launchable_resources: 'resources_lib.Resources',
                        region: 'clouds.Region',
                        zones: Optional[List['clouds.Zone']], stdout: str,
                        stderr: str):
        del zones  # Unused.
        style = colorama.Style
        stdout_splits = stdout.split('\n')
        stderr_splits = stderr.split('\n')
        errors = [
            s.strip()
            for s in stdout_splits + stderr_splits
            if 'LambdaCloudError:' in s.strip()
        ]
        if not errors:
            if 'rsync: command not found' in stderr:
                with ux_utils.print_exception_no_traceback():
                    raise RuntimeError(_RSYNC_NOT_FOUND_MESSAGE)
            logger.info('====== stdout ======')
            for s in stdout_splits:
                print(s)
            logger.info('====== stderr ======')
            for s in stderr_splits:
                print(s)
            with ux_utils.print_exception_no_traceback():
                raise RuntimeError('Errors occurred during provision; '
                                   'check logs above.')

        logger.warning(f'Got error(s) in {region.name}:')
        messages = '\n\t'.join(errors)
        logger.warning(f'{style.DIM}\t{messages}{style.RESET_ALL}')
        _add_to_blocked_resources(blocked_resources,
                                  launchable_resources.copy(zone=None))

        # Sometimes, LambdaCloudError will list available regions.
        for e in errors:
            if e.find('Regions with capacity available:') != -1:
                for r in service_catalog.regions('lambda'):
                    if e.find(r.name) == -1:
                        _add_to_blocked_resources(
                            blocked_resources,
                            launchable_resources.copy(region=r.name, zone=None))

    @staticmethod
    def _kubernetes_handler(blocked_resources: Set['resources_lib.Resources'],
                            launchable_resources: 'resources_lib.Resources',
                            region, zones, stdout, stderr):
        del zones  # Unused.
        style = colorama.Style
        stdout_splits = stdout.split('\n')
        stderr_splits = stderr.split('\n')
        errors = [
            s.strip()
            for s in stdout_splits + stderr_splits
            if 'KubernetesError:' in s.strip()
        ]
        if not errors:
            logger.info('====== stdout ======')
            for s in stdout_splits:
                print(s)
            logger.info('====== stderr ======')
            for s in stderr_splits:
                print(s)
            with ux_utils.print_exception_no_traceback():
                raise RuntimeError('Errors occurred during provisioning; '
                                   'check logs above.')

        logger.warning(f'Got error(s) in {region.name}:')
        messages = '\n\t'.join(errors)
        logger.warning(f'{style.DIM}\t{messages}{style.RESET_ALL}')
        _add_to_blocked_resources(blocked_resources,
                                  launchable_resources.copy(zone=None))

    @staticmethod
    def _scp_handler(blocked_resources: Set['resources_lib.Resources'],
                     launchable_resources: 'resources_lib.Resources', region,
                     zones, stdout, stderr):
        del zones  # Unused.
        style = colorama.Style
        stdout_splits = stdout.split('\n')
        stderr_splits = stderr.split('\n')
        errors = [
            s.strip()
            for s in stdout_splits + stderr_splits
            if 'SCPError:' in s.strip()
        ]
        if not errors:
            if 'rsync: command not found' in stderr:
                with ux_utils.print_exception_no_traceback():
                    raise RuntimeError(_RSYNC_NOT_FOUND_MESSAGE)
            logger.info('====== stdout ======')
            for s in stdout_splits:
                print(s)
            logger.info('====== stderr ======')
            for s in stderr_splits:
                print(s)
            with ux_utils.print_exception_no_traceback():
                raise RuntimeError('Errors occurred during provision; '
                                   'check logs above.')

        logger.warning(f'Got error(s) in {region.name}:')
        messages = '\n\t'.join(errors)
        logger.warning(f'{style.DIM}\t{messages}{style.RESET_ALL}')
        _add_to_blocked_resources(blocked_resources,
                                  launchable_resources.copy(zone=None))

        # Sometimes, SCPError will list available regions.
        for e in errors:
            if e.find('Regions with capacity available:') != -1:
                for r in service_catalog.regions('scp'):
                    if e.find(r.name) == -1:
                        _add_to_blocked_resources(
                            blocked_resources,
                            launchable_resources.copy(region=r.name, zone=None))

    @staticmethod
    def _ibm_handler(blocked_resources: Set['resources_lib.Resources'],
                     launchable_resources: 'resources_lib.Resources',
                     region: 'clouds.Region',
                     zones: Optional[List['clouds.Zone']], stdout: str,
                     stderr: str):

        style = colorama.Style
        stdout_splits = stdout.split('\n')
        stderr_splits = stderr.split('\n')
        errors = [
            s.strip()
            for s in stdout_splits + stderr_splits
            if 'ERR' in s.strip() or 'PANIC' in s.strip()
        ]
        if not errors:
            if 'rsync: command not found' in stderr:
                with ux_utils.print_exception_no_traceback():
                    raise RuntimeError(_RSYNC_NOT_FOUND_MESSAGE)
            logger.info('====== stdout ======')
            for s in stdout_splits:
                print(s)
            logger.info('====== stderr ======')
            for s in stderr_splits:
                print(s)
            with ux_utils.print_exception_no_traceback():
                raise RuntimeError('Errors occurred during provision; '
                                   'check logs above.')
        logger.warning(f'Got error(s) on IBM cluster, in {region.name}:')
        messages = '\n\t'.join(errors)
        logger.warning(f'{style.DIM}\t{messages}{style.RESET_ALL}')

        for zone in zones:  # type: ignore[union-attr]
            _add_to_blocked_resources(blocked_resources,
                                      launchable_resources.copy(zone=zone.name))

    # Apr, 2023 by Hysun(hysun.he@oracle.com): Added support for OCI
    @staticmethod
    def _oci_handler(blocked_resources: Set['resources_lib.Resources'],
                     launchable_resources: 'resources_lib.Resources',
                     region: 'clouds.Region',
                     zones: Optional[List['clouds.Zone']], stdout: str,
                     stderr: str):

        style = colorama.Style
        stdout_splits = stdout.split('\n')
        stderr_splits = stderr.split('\n')
        errors = [
            s.strip()
            for s in stdout_splits + stderr_splits
            if ('VcnSubnetNotFound' in s.strip()) or
            ('oci.exceptions.ServiceError' in s.strip() and
             ('NotAuthorizedOrNotFound' in s.strip() or 'CannotParseRequest' in
              s.strip() or 'InternalError' in s.strip() or
              'LimitExceeded' in s.strip() or 'NotAuthenticated' in s.strip()))
        ]
        if not errors:
            if 'rsync: command not found' in stderr:
                with ux_utils.print_exception_no_traceback():
                    raise RuntimeError(_RSYNC_NOT_FOUND_MESSAGE)
            logger.info('====== stdout ======')
            for s in stdout_splits:
                print(s)
            logger.info('====== stderr ======')
            for s in stderr_splits:
                print(s)
            with ux_utils.print_exception_no_traceback():
                raise RuntimeError('Errors occurred during provision; '
                                   'check logs above.')

        logger.warning(f'Got error(s) in {region.name}:')
        messages = '\n\t'.join(errors)
        logger.warning(f'{style.DIM}\t{messages}{style.RESET_ALL}')

        if zones is not None:
            for zone in zones:
                _add_to_blocked_resources(
                    blocked_resources,
                    launchable_resources.copy(zone=zone.name))

    @staticmethod
    def update_blocklist_on_error(
            blocked_resources: Set['resources_lib.Resources'],
            launchable_resources: 'resources_lib.Resources',
            region: 'clouds.Region', zones: Optional[List['clouds.Zone']],
            stdout: Optional[str], stderr: Optional[str]) -> bool:
        """Handles cloud-specific errors and updates the block list.

        This parses textual stdout/stderr because we don't directly use the
        underlying clouds' SDKs.  If we did that, we could catch proper
        exceptions instead.

        Returns:
          definitely_no_nodes_launched: bool, True if definitely no nodes
            launched (e.g., due to VPC errors we have never sent the provision
            request), False otherwise.
        """
        assert launchable_resources.region == region.name, (
            launchable_resources, region)
        if stdout is None:
            # Gang scheduling failure (head node is definitely up, but some
            # workers' provisioning failed).  Simply block the zones.
            assert stderr is None, stderr
            if zones is not None:
                for zone in zones:
                    _add_to_blocked_resources(
                        blocked_resources,
                        launchable_resources.copy(zone=zone.name))
            return False  # definitely_no_nodes_launched
        assert stdout is not None and stderr is not None, (stdout, stderr)

        # TODO(zongheng): refactor into Cloud interface?
        cloud = launchable_resources.cloud
        handler = getattr(FailoverCloudErrorHandlerV1,
                          f'_{str(cloud).lower()}_handler')
        if handler is None:
            raise NotImplementedError(
                f'Cloud {cloud} unknown, or has not added '
                'support for parsing and handling provision failures. '
                'Please implement a handler in FailoverCloudErrorHandlerV1 when'
                'ray-autoscaler-based provisioner is used for the cloud.')
        handler(blocked_resources, launchable_resources, region, zones, stdout,
                stderr)

        stdout_splits = stdout.split('\n')
        stderr_splits = stderr.split('\n')
        # Determining whether head node launch *may* have been requested based
        # on outputs is tricky. We are conservative here by choosing an "early
        # enough" output line in the following:
        # https://github.com/ray-project/ray/blob/03b6bc7b5a305877501110ec04710a9c57011479/python/ray/autoscaler/_private/commands.py#L704-L737  # pylint: disable=line-too-long
        # This is okay, because we mainly want to use the return value of this
        # func to skip cleaning up never-launched clusters that encountered VPC
        # errors; their launch should not have printed any such outputs.
        head_node_launch_may_have_been_requested = any(
            'Acquiring an up-to-date head node' in line
            for line in stdout_splits + stderr_splits)
        # If head node request has definitely not been sent (this happens when
        # there are errors during node provider "bootstrapping", e.g.,
        # VPC-not-found errors), then definitely no nodes are launched.
        definitely_no_nodes_launched = (
            not head_node_launch_may_have_been_requested)

        return definitely_no_nodes_launched


class FailoverCloudErrorHandlerV2:
    """Handles errors during provisioning and updates the blocked_resources.

    This is a more robust version of FailoverCloudErrorHandlerV1. V2 parses
    the errors raised by the cloud's API using the exception, instead of the
    stdout and stderr.
    """

    @staticmethod
    def _gcp_handler(blocked_resources: Set['resources_lib.Resources'],
                     launchable_resources: 'resources_lib.Resources',
                     region: 'clouds.Region', zones: List['clouds.Zone'],
                     err: Exception):
        assert zones and len(zones) == 1, zones
        zone = zones[0]

        if not isinstance(err, provision_common.ProvisionerError):
            logger.warning(f'{colorama.Style.DIM}Got an unparsed error: {err}; '
                           f'blocking resources by its zone {zone.name}'
                           f'{colorama.Style.RESET_ALL}')
            _add_to_blocked_resources(blocked_resources,
                                      launchable_resources.copy(zone=zone.name))
            return
        errors = err.errors

        for e in errors:
            code = e['code']
            message = e['message']

            if code in ('QUOTA_EXCEEDED', 'quotaExceeded'):
                if '\'GPUS_ALL_REGIONS\' exceeded' in message:
                    # Global quota.  All regions in GCP will fail.  Ex:
                    # Quota 'GPUS_ALL_REGIONS' exceeded.  Limit: 1.0
                    # globally.
                    # This skip is only correct if we implement "first
                    # retry the region/zone of an existing cluster with the
                    # same name" correctly.
                    _add_to_blocked_resources(
                        blocked_resources,
                        launchable_resources.copy(region=None, zone=None))
                else:
                    # Per region.  Ex: Quota 'CPUS' exceeded.  Limit: 24.0
                    # in region us-west1.
                    _add_to_blocked_resources(
                        blocked_resources, launchable_resources.copy(zone=None))
            elif code in [
                    'ZONE_RESOURCE_POOL_EXHAUSTED',
                    'ZONE_RESOURCE_POOL_EXHAUSTED_WITH_DETAILS',
                    'UNSUPPORTED_OPERATION',
                    'insufficientCapacity',
            ]:  # Per zone.
                # Return codes can be found at https://cloud.google.com/compute/docs/troubleshooting/troubleshooting-vm-creation # pylint: disable=line-too-long
                # However, UNSUPPORTED_OPERATION is observed empirically
                # when VM is preempted during creation.  This seems to be
                # not documented by GCP.
                _add_to_blocked_resources(
                    blocked_resources,
                    launchable_resources.copy(zone=zone.name))
            elif code in ['RESOURCE_NOT_READY']:
                # This code is returned when the VM is still STOPPING.
                _add_to_blocked_resources(
                    blocked_resources,
                    launchable_resources.copy(zone=zone.name))
            elif code in ['RESOURCE_OPERATION_RATE_EXCEEDED']:
                # This code can happen when the VM is being created with a
                # machine image, and the VM and the machine image are on
                # different zones. We already have the retry when calling the
                # insert API, but if it still fails, we should block the zone
                # to avoid infinite retry.
                _add_to_blocked_resources(
                    blocked_resources,
                    launchable_resources.copy(zone=zone.name))
            elif code in [3, 8, 9]:
                # Error code 3 means TPU is preempted during creation.
                # Example:
                # {'code': 3, 'message': 'Cloud TPU received a bad request. update is not supported while in state PREEMPTED [EID: 0x73013519f5b7feb2]'} # pylint: disable=line-too-long
                # Error code 8 means TPU resources is out of
                # capacity. Example:
                # {'code': 8, 'message': 'There is no more capacity in the zone "europe-west4-a"; you can try in another zone where Cloud TPU Nodes are offered (see https://cloud.google.com/tpu/docs/regions) [EID: 0x1bc8f9d790be9142]'} # pylint: disable=line-too-long
                # Error code 9 means TPU resources is insufficient reserved
                # capacity. Example:
                # {'code': 9, 'message': 'Insufficient reserved capacity. Contact customer support to increase your reservation. [EID: 0x2f8bc266e74261a]'} # pylint: disable=line-too-long
                _add_to_blocked_resources(
                    blocked_resources,
                    launchable_resources.copy(zone=zone.name))
            elif code == 'RESOURCE_NOT_FOUND':
                # https://github.com/skypilot-org/skypilot/issues/1797
                # In the inner provision loop we have used retries to
                # recover but failed. This indicates this zone is most
                # likely out of capacity. The provision loop will terminate
                # any potentially live VMs before moving onto the next
                # zone.
                _add_to_blocked_resources(
                    blocked_resources,
                    launchable_resources.copy(zone=zone.name))
            elif code == 'VPC_NOT_FOUND':
                # User has specified a VPC that does not exist. On GCP, VPC is
                # global. So we skip the entire cloud.
                _add_to_blocked_resources(
                    blocked_resources,
                    launchable_resources.copy(region=None, zone=None))
            elif code == 'SUBNET_NOT_FOUND_FOR_VPC':
                if (launchable_resources.accelerators is not None and any(
                        acc.lower().startswith('tpu-v4')
                        for acc in launchable_resources.accelerators.keys()) and
                        region.name == 'us-central2'):
                    # us-central2 is a TPU v4 only region. The subnet for
                    # this region may not exist when the user does not have
                    # the TPU v4 quota. We should skip this region.
                    logger.warning('Please check if you have TPU v4 quotas '
                                   f'in {region.name}.')
                _add_to_blocked_resources(
                    blocked_resources,
                    launchable_resources.copy(region=region.name, zone=None))
            elif code == 'type.googleapis.com/google.rpc.QuotaFailure':
                # TPU VM pod specific error.
                if 'in region' in message:
                    # Example:
                    # "Quota 'TPUV2sPreemptiblePodPerProjectPerRegionForTPUAPI'
                    # exhausted. Limit 32 in region europe-west4"
                    _add_to_blocked_resources(
                        blocked_resources,
                        launchable_resources.copy(region=region.name,
                                                  zone=None))
                elif 'in zone' in message:
                    # Example:
                    # "Quota 'TPUV2sPreemptiblePodPerProjectPerZoneForTPUAPI'
                    # exhausted. Limit 32 in zone europe-west4-a"
                    _add_to_blocked_resources(
                        blocked_resources,
                        launchable_resources.copy(zone=zone.name))

            elif 'Requested disk size cannot be smaller than the image size' in message:
                logger.info('Skipping all regions due to disk size issue.')
                _add_to_blocked_resources(
                    blocked_resources,
                    launchable_resources.copy(region=None, zone=None))
            elif 'Policy update access denied.' in message or code == 'IAM_PERMISSION_DENIED':
                logger.info(
                    'Skipping all regions due to service account not '
                    'having the required permissions and the user '
                    'account does not have enough permission to '
                    'update it. Please contact your administrator and '
                    'check out: https://skypilot.readthedocs.io/en/latest/cloud-setup/cloud-permissions/gcp.html\n'  # pylint: disable=line-too-long
                    f'Details: {message}')
                _add_to_blocked_resources(
                    blocked_resources,
                    launchable_resources.copy(region=None, zone=None))
            elif 'is not found or access is unauthorized' in message:
                # Parse HttpError for unauthorized regions. Example:
                # googleapiclient.errors.HttpError: <HttpError 403 when requesting ... returned "Location us-east1-d is not found or access is unauthorized.". # pylint: disable=line-too-long
                # Details: "Location us-east1-d is not found or access is
                # unauthorized.">
                _add_to_blocked_resources(
                    blocked_resources,
                    launchable_resources.copy(zone=zone.name))
            else:
                logger.debug('Got unparsed error blocking resources by zone: '
                             f'{e}.')
                _add_to_blocked_resources(
                    blocked_resources,
                    launchable_resources.copy(zone=zone.name))

    @staticmethod
    def _default_handler(blocked_resources: Set['resources_lib.Resources'],
                         launchable_resources: 'resources_lib.Resources',
                         region: 'clouds.Region',
                         zones: Optional[List['clouds.Zone']],
                         error: Exception) -> None:
        """Handles cloud-specific errors and updates the block list."""
        del region  # Unused.
        logger.debug(
            f'Got error(s) in {launchable_resources.cloud}:'
            f'{common_utils.format_exception(error, use_bracket=True)}')
        if zones is None:
            _add_to_blocked_resources(blocked_resources,
                                      launchable_resources.copy(zone=None))
        else:
            for zone in zones:
                _add_to_blocked_resources(
                    blocked_resources,
                    launchable_resources.copy(zone=zone.name))

    @staticmethod
    def update_blocklist_on_error(
            blocked_resources: Set['resources_lib.Resources'],
            launchable_resources: 'resources_lib.Resources',
            region: 'clouds.Region', zones: Optional[List['clouds.Zone']],
            error: Exception) -> None:
        """Handles cloud-specific errors and updates the block list."""
        cloud = launchable_resources.cloud
        handler = getattr(FailoverCloudErrorHandlerV2,
                          f'_{str(cloud).lower()}_handler',
                          FailoverCloudErrorHandlerV2._default_handler)
        handler(blocked_resources, launchable_resources, region, zones, error)


class RetryingVmProvisioner(object):
    """A provisioner that retries different cloud/regions/zones."""

    class ToProvisionConfig:
        """Resources to be provisioned."""

        def __init__(
            self,
            cluster_name: str,
            resources: resources_lib.Resources,
            num_nodes: int,
            prev_cluster_status: Optional[status_lib.ClusterStatus],
            prev_handle: Optional['CloudVmRayResourceHandle'],
            prev_cluster_ever_up: bool,
        ) -> None:
            assert cluster_name is not None, 'cluster_name must be specified.'
            self.cluster_name = cluster_name
            self.resources = resources
            self.num_nodes = num_nodes
            self.prev_cluster_status = prev_cluster_status
            self.prev_handle = prev_handle
            self.prev_cluster_ever_up = prev_cluster_ever_up

    def __init__(self,
                 log_dir: str,
                 dag: 'dag.Dag',
                 optimize_target: 'optimizer.OptimizeTarget',
                 requested_features: Set[clouds.CloudImplementationFeatures],
                 local_wheel_path: pathlib.Path,
                 wheel_hash: str,
                 blocked_resources: Optional[Iterable[
                     resources_lib.Resources]] = None):
        self._blocked_resources: Set[resources_lib.Resources] = set()
        if blocked_resources:
            # blocked_resources is not None and not empty.
            self._blocked_resources.update(blocked_resources)

        self.log_dir = os.path.expanduser(log_dir)
        self._dag = dag
        self._optimize_target = optimize_target
        self._requested_features = requested_features
        self._local_wheel_path = local_wheel_path
        self._wheel_hash = wheel_hash

    def _yield_zones(
            self, to_provision: resources_lib.Resources, num_nodes: int,
            cluster_name: str,
            prev_cluster_status: Optional[status_lib.ClusterStatus],
            prev_cluster_ever_up: bool
    ) -> Iterable[Optional[List[clouds.Zone]]]:
        """Yield zones within the given region to try for provisioning.

        Yields:
            Zones to try for provisioning within the given to_provision.region.
              - None means the cloud does not support zones, but the region does
                offer the requested resources (so the outer loop should issue a
                request to that region).
              - Non-empty list means the cloud supports zones, and the zones
                do offer the requested resources. If a list is yielded, it is
                guaranteed to be non-empty.
              - Nothing yielded means the region does not offer the requested
                resources.
        """
        assert (to_provision.cloud is not None and
                to_provision.region is not None and to_provision.instance_type
                is not None), (to_provision,
                               'cloud, region and instance_type must have been '
                               'set by optimizer')
        cloud = to_provision.cloud
        region = clouds.Region(to_provision.region)
        zones = None

        def _get_previously_launched_zones() -> Optional[List[clouds.Zone]]:
            # When the cluster exists, the to_provision should have been set
            # to the previous cluster's resources.
            zones = [
                clouds.Zone(name=to_provision.zone),
            ] if to_provision.zone is not None else None
            if zones is None:
                # Reuse the zone field in the ray yaml as the
                # prev_resources.zone field may not be set before the previous
                # cluster is launched.
                handle = global_user_state.get_handle_from_cluster_name(
                    cluster_name)
                assert isinstance(handle, CloudVmRayResourceHandle), (
                    'handle should be CloudVmRayResourceHandle (found: '
                    f'{type(handle)}) {cluster_name!r}')
                config = common_utils.read_yaml(handle.cluster_yaml)
                # This is for the case when the zone field is not set in the
                # launched resources in a previous launch (e.g., ctrl-c during
                # launch and multi-node cluster before PR #1700).
                zones_str = config.get('provider', {}).get('availability_zone')
                if zones_str is not None:
                    zones = [
                        clouds.Zone(name=zone) for zone in zones_str.split(',')
                    ]
            return zones

        if prev_cluster_status is not None:
            # If the cluster is previously launched, we should relaunch in the
            # same region and zone.
            zones = _get_previously_launched_zones()

            if prev_cluster_status != status_lib.ClusterStatus.UP:
                logger.info(
                    f'Cluster {cluster_name!r} (status: '
                    f'{prev_cluster_status.value}) was previously launched '
                    f'in {cloud} {region.name}. Relaunching in that region.')
            yield zones

            # If it reaches here: the cluster status in the database gets
            # set to either STOPPED or None, since a launch request was issued
            # but failed, and the provisioning loop (_retry_zones()) stopped the
            # cluster if `cluster_ever_up` is True; or terminated the cluster
            # otherwise.
            if prev_cluster_ever_up:
                message = (f'Failed to launch cluster {cluster_name!r} '
                           f'(previous status: {prev_cluster_status.value}). '
                           'To retry launching the cluster, run: '
                           f'sky start {cluster_name}')
                with ux_utils.print_exception_no_traceback():
                    raise exceptions.ResourcesUnavailableError(message,
                                                               no_failover=True)

            assert (prev_cluster_status == status_lib.ClusterStatus.INIT
                   ), prev_cluster_status
            message = (f'Failed to launch cluster {cluster_name!r} '
                       f'(previous status: {prev_cluster_status.value}) '
                       f'with the original resources: {to_provision}.')
            # We attempted re-launching a previously INIT cluster with the
            # same cloud/region/resources, but failed. Here no_failover=False,
            # so we will retry provisioning it with the current requested
            # resources in the outer loop.
            #
            # This condition can be triggered for previously INIT cluster by
            # (1) launch, after answering prompt immediately ctrl-c;
            # (2) launch again.
            # After (1), the cluster exists with INIT, and may or may not be
            # live.  And if it hits here, it's definitely not alive (because
            # step (2) failed).  Hence it's ok to retry with different
            # cloud/region and with current resources.
            with ux_utils.print_exception_no_traceback():
                raise exceptions.ResourcesUnavailableError(message)

        # If it reaches here, it means the cluster did not exist, as all the
        # cases when the cluster exists have been handled above (either the
        # provision succeeded in the caller and no need to retry, or this
        # function raised an ResourcesUnavailableError).
        for zones in cloud.zones_provision_loop(
                region=to_provision.region,
                num_nodes=num_nodes,
                instance_type=to_provision.instance_type,
                accelerators=to_provision.accelerators,
                use_spot=to_provision.use_spot,
        ):
            if zones is None:
                yield None
            else:
                assert zones, (
                    'Either None or a non-empty list of zones should '
                    'be yielded')
                # Only retry requested region/zones or all if not specified.
                zone_names = [zone.name for zone in zones]
                if not to_provision.valid_on_region_zones(
                        region.name, zone_names):
                    continue
                if to_provision.zone is not None:
                    zones = [clouds.Zone(name=to_provision.zone)]
                yield zones

    def _retry_zones(
        self,
        to_provision: resources_lib.Resources,
        num_nodes: int,
        requested_resources: Set[resources_lib.Resources],
        dryrun: bool,
        stream_logs: bool,
        cluster_name: str,
        cloud_user_identity: Optional[List[str]],
        prev_cluster_status: Optional[status_lib.ClusterStatus],
        prev_handle: Optional['CloudVmRayResourceHandle'],
        prev_cluster_ever_up: bool,
    ) -> Dict[str, Any]:
        """The provision retry loop."""
        style = colorama.Style
        fore = colorama.Fore
        # Get log_path name
        log_path = os.path.join(self.log_dir, 'provision.log')
        log_abs_path = os.path.abspath(log_path)
        if not dryrun:
            os.makedirs(os.path.expanduser(self.log_dir), exist_ok=True)
            os.system(f'touch {log_path}')
        tail_cmd = f'tail -n100 -f {log_path}'
        logger.info('To view detailed progress: '
                    f'{style.BRIGHT}{tail_cmd}{style.RESET_ALL}')

        # Get previous cluster status
        cluster_exists = prev_cluster_status is not None

        assert to_provision.region is not None, (
            to_provision, 'region should have been set by the optimizer.')
        region = clouds.Region(to_provision.region)

        # Optimization - check if user has non-zero quota for
        # the instance type in the target region. If not, fail early
        # instead of trying to provision and failing later.
        try:
            need_provision = to_provision.cloud.check_quota_available(
                to_provision)

        except Exception as e:  # pylint: disable=broad-except
            need_provision = True
            logger.info(f'Error occurred when trying to check quota. '
                        f'Proceeding assuming quotas are available. Error: '
                        f'{common_utils.format_exception(e, use_bracket=True)}')

        if not need_provision:
            # if quota is found to be zero, raise exception and skip to
            # the next region
            if to_provision.use_spot:
                instance_descriptor = 'spot'
            else:
                instance_descriptor = 'on-demand'
            raise exceptions.ResourcesUnavailableError(
                f'{colorama.Fore.YELLOW}Found no quota for '
                f'{to_provision.instance_type} {instance_descriptor} '
                f'instances in region {to_provision.region} '
                f'in {to_provision.cloud}. '
                f'{colorama.Style.RESET_ALL}'
                f'To request quotas, check the instruction: '
                f'https://skypilot.readthedocs.io/en/latest/cloud-setup/quota.html.'  # pylint: disable=line-too-long
            )

        for zones in self._yield_zones(to_provision, num_nodes, cluster_name,
                                       prev_cluster_status,
                                       prev_cluster_ever_up):
            # Filter out zones that are blocked, if any.
            # This optimize the provision loop by skipping zones that are
            # indicated to be unavailable from previous provision attempts.
            # It can happen for the provisioning on GCP, as the
            # yield_region_zones will return zones from a region one by one,
            # but the optimizer that does the filtering will not be involved
            # until the next region.
            if zones is not None:
                remaining_unblocked_zones = copy.deepcopy(zones)
                for zone in zones:
                    for blocked_resources in self._blocked_resources:
                        if to_provision.copy(
                                region=region.name,
                                zone=zone.name).should_be_blocked_by(
                                    blocked_resources):
                            remaining_unblocked_zones.remove(zone)
                            break
                if not remaining_unblocked_zones:
                    # Skip the region if all zones are blocked.
                    continue
                zones = remaining_unblocked_zones

            if zones is None:
                # For clouds that don't have a zone concept or cloud
                # provisioners that do not support zone-based provisioning
                # (e.g., Azure, Lambda).
                zone_str = ''
            else:
                zone_str = ','.join(z.name for z in zones)
                zone_str = f' ({zone_str})'
            try:
                config_dict = backend_utils.write_cluster_config(
                    to_provision,
                    num_nodes,
                    _get_cluster_config_template(to_provision.cloud),
                    cluster_name,
                    self._local_wheel_path,
                    self._wheel_hash,
                    region=region,
                    zones=zones,
                    dryrun=dryrun,
                    keep_launch_fields_in_existing_config=cluster_exists)
            except exceptions.ResourcesUnavailableError as e:
                # Failed due to catalog issue, e.g. image not found, or
                # GPUs are requested in a Kubernetes cluster but the cluster
                # does not have nodes labeled with GPU types.
                logger.info(f'{e}')
                continue
            except exceptions.InvalidCloudConfigs as e:
                # Failed due to invalid user configs in ~/.sky/config.yaml.
                logger.warning(f'{common_utils.format_exception(e)}')
                # We should block the entire cloud if the user config is
                # invalid.
                _add_to_blocked_resources(
                    self._blocked_resources,
                    to_provision.copy(region=None, zone=None))
                raise exceptions.ResourcesUnavailableError(
                    f'Failed to provision on cloud {to_provision.cloud} due to '
                    f'invalid cloud config: {common_utils.format_exception(e)}')
            if dryrun:
                return config_dict
            cluster_config_file = config_dict['ray']

            launched_resources = to_provision.copy(region=region.name)
            if zones and len(zones) == 1:
                launched_resources = launched_resources.copy(zone=zones[0].name)

            prev_cluster_ips, prev_ssh_ports = None, None
            if prev_handle is not None:
                prev_cluster_ips = prev_handle.stable_internal_external_ips
                prev_ssh_ports = prev_handle.stable_ssh_ports
            # Record early, so if anything goes wrong, 'sky status' will show
            # the cluster name and users can appropriately 'sky down'.  It also
            # means a second 'sky launch -c <name>' will attempt to reuse.
            handle = CloudVmRayResourceHandle(
                cluster_name=cluster_name,
                # Backward compatibility will be guaranteed by the underlying
                # backend_utils.write_cluster_config, which gets the cluster
                # name on cloud from the ray yaml file, if the previous cluster
                # exists.
                cluster_name_on_cloud=config_dict['cluster_name_on_cloud'],
                cluster_yaml=cluster_config_file,
                launched_nodes=num_nodes,
                # OK for this to be shown in CLI as status == INIT.
                launched_resources=launched_resources,
                # Use the previous cluster's IPs and ports if available to
                # optimize the case where the cluster is restarted, i.e., no
                # need to query IPs and ports from the cloud provider.
                stable_internal_external_ips=prev_cluster_ips,
                stable_ssh_ports=prev_ssh_ports)
            usage_lib.messages.usage.update_final_cluster_status(
                status_lib.ClusterStatus.INIT)

            # This sets the status to INIT (even for a normal, UP cluster).
            global_user_state.add_or_update_cluster(
                cluster_name,
                cluster_handle=handle,
                requested_resources=requested_resources,
                ready=False,
            )

            global_user_state.set_owner_identity_for_cluster(
                cluster_name, cloud_user_identity)

            if (to_provision.cloud.PROVISIONER_VERSION ==
                    clouds.ProvisionerVersion.SKYPILOT):
                # TODO (suquark): Gradually move the other clouds to
                #  the new provisioner once they are ready.
                assert to_provision.region == region.name, (to_provision,
                                                            region)
                num_nodes = handle.launched_nodes
                try:
                    provision_record = provisioner.bulk_provision(
                        to_provision.cloud,
                        region,
                        zones,
                        provisioner.ClusterName(cluster_name,
                                                handle.cluster_name_on_cloud),
                        num_nodes=num_nodes,
                        cluster_yaml=handle.cluster_yaml,
                        prev_cluster_ever_up=prev_cluster_ever_up,
                        log_dir=self.log_dir)
                    # NOTE: We will handle the logic of '_ensure_cluster_ray_started' #pylint: disable=line-too-long
                    # in 'provision_utils.post_provision_runtime_setup()' in the
                    # caller.
                    resources_vars = (
                        to_provision.cloud.make_deploy_resources_variables(
                            to_provision, handle.cluster_name_on_cloud, region,
                            zones))
                    config_dict['provision_record'] = provision_record
                    config_dict['resources_vars'] = resources_vars
                    config_dict['handle'] = handle
                    return config_dict
                except provision_common.StopFailoverError:
                    with ux_utils.print_exception_no_traceback():
                        raise
                except Exception as e:  # pylint: disable=broad-except
                    # NOTE: We try to cleanup the cluster even if the previous
                    # cluster does not exist. Also we are fast at
                    # cleaning up clusters now if there is no existing node..
                    CloudVmRayBackend().post_teardown_cleanup(
                        handle, terminate=not prev_cluster_ever_up)
                    # TODO(suquark): other clouds may have different zone
                    #  blocking strategy. See '_update_blocklist_on_error'
                    #  for details.
                    FailoverCloudErrorHandlerV2.update_blocklist_on_error(
                        self._blocked_resources, to_provision, region, zones, e)
                    continue
                # NOTE: The code below in the loop should not be reachable
                # with the new provisioner.

            logging_info = {
                'cluster_name': cluster_name,
                'region_name': region.name,
                'zone_str': zone_str,
            }
            status, stdout, stderr, head_internal_ip, head_external_ip = (
                self._gang_schedule_ray_up(to_provision.cloud,
                                           cluster_config_file, handle,
                                           log_abs_path, stream_logs,
                                           logging_info, to_provision.use_spot))

            if status == GangSchedulingStatus.CLUSTER_READY:
                # We must query the IPs from the cloud provider, when the
                # provisioning is done, to make sure the cluster IPs are
                # up-to-date.
                # The staled IPs may be caused by the node being restarted
                # manually or by the cloud provider.
                # Optimize the case where the cluster's head IPs can be parsed
                # from the output of 'ray up'.
                kwargs = {}
                if handle.launched_nodes == 1:
                    kwargs = {
                        'internal_ips': [head_internal_ip],
                        'external_ips': [head_external_ip]
                    }
                handle.update_cluster_ips(max_attempts=_FETCH_IP_MAX_ATTEMPTS,
                                          **kwargs)
                handle.update_ssh_ports(max_attempts=_FETCH_IP_MAX_ATTEMPTS)
                if cluster_exists:
                    # Guard against the case where there's an existing cluster
                    # with ray runtime messed up (e.g., manually killed) by (1)
                    # querying ray status (2) restarting ray if needed.
                    #
                    # The above 'ray up' will not restart it automatically due
                    # to 'ray up # --no-restart' flag.
                    #
                    # NOTE: this is performance sensitive and has been observed
                    # to take 9s. Only do this for existing clusters, not
                    # freshly launched ones (which should have ray runtime
                    # started).
                    self._ensure_cluster_ray_started(handle, log_abs_path)

                config_dict['handle'] = handle
                plural = '' if num_nodes == 1 else 's'
                logger.info(f'{fore.GREEN}Successfully provisioned or found'
                            f' existing VM{plural}.{style.RESET_ALL}')
                return config_dict

            # The cluster is not ready. We must perform error recording and/or
            # cleanup.

            # If cluster was ever up, stop it; otherwise terminate.
            terminate_or_stop = not prev_cluster_ever_up
            definitely_no_nodes_launched = False
            if status == GangSchedulingStatus.HEAD_FAILED:
                # ray up failed for the head node.
                definitely_no_nodes_launched = (
                    FailoverCloudErrorHandlerV1.update_blocklist_on_error(
                        self._blocked_resources, to_provision, region, zones,
                        stdout, stderr))
            else:
                # gang scheduling failed.
                assert status == GangSchedulingStatus.GANG_FAILED, status
                # The stdout/stderr of ray up is not useful here, since
                # head node is successfully provisioned.
                definitely_no_nodes_launched = (
                    FailoverCloudErrorHandlerV1.update_blocklist_on_error(
                        self._blocked_resources,
                        to_provision,
                        region,
                        zones=zones,
                        stdout=None,
                        stderr=None))
                # GANG_FAILED means head is up, workers failed.
                assert definitely_no_nodes_launched is False, (
                    definitely_no_nodes_launched)

                # Only log the errors for GANG_FAILED, since HEAD_FAILED may
                # not have created any resources (it can happen however) and
                # HEAD_FAILED can happen in "normal" failover cases.
                logger.error('*** Failed provisioning the cluster. ***')
                terminate_str = ('Terminating'
                                 if terminate_or_stop else 'Stopping')
                logger.error(f'*** {terminate_str} the failed cluster. ***')

            # If these conditions hold, it *should* be safe to skip the cleanup
            # action. This is a UX optimization.
            #
            # We want to skip mainly for VPC/subnets errors thrown during node
            # provider bootstrapping: if users encountered "No VPC with name
            # 'xxx' is found in <region>.", then going ahead to down the
            # non-existent cluster will itself print out a (caught, harmless)
            # error with the same message.  This was found to be
            # confusing. Thus we skip termination.
            skip_cleanup = not cluster_exists and definitely_no_nodes_launched
            if skip_cleanup:
                continue

            # There may exist partial nodes (e.g., head node) so we must
            # terminate or stop before moving on to other regions.
            #
            # NOTE: even HEAD_FAILED could've left a live head node there,
            # so we must terminate/stop here too. E.g., node is up, and ray
            # autoscaler proceeds to setup commands, which may fail:
            #   ERR updater.py:138 -- New status: update-failed
            CloudVmRayBackend().teardown_no_lock(handle,
                                                 terminate=terminate_or_stop)

        if to_provision.zone is not None:
            message = (
                f'Failed to acquire resources in {to_provision.zone}. '
                'Try changing resource requirements or use another zone.')
        elif to_provision.region is not None:
            # For public clouds, provision.region is always set.
            message = ('Failed to acquire resources in all zones in '
                       f'{to_provision.region}. Try changing resource '
                       'requirements or use another region.')
        else:
            message = (f'Failed to acquire resources in {to_provision.cloud}. '
                       'Try changing resource requirements or use another '
                       'cloud provider.')
        # Do not failover to other locations if the cluster was ever up, since
        # the user can have some data on the cluster.
        raise exceptions.ResourcesUnavailableError(
            message, no_failover=prev_cluster_ever_up)

    # TODO(suquark): Deprecate this method
    # once the `provision_utils` is adopted for all the clouds.
    @timeline.event
    def _gang_schedule_ray_up(
        self, to_provision_cloud: clouds.Cloud, cluster_config_file: str,
        cluster_handle: 'backends.CloudVmRayResourceHandle', log_abs_path: str,
        stream_logs: bool, logging_info: dict, use_spot: bool
    ) -> Tuple[GangSchedulingStatus, str, str, Optional[str], Optional[str]]:
        """Provisions a cluster via 'ray up' and wait until fully provisioned.

        Returns:
            (GangSchedulingStatus; stdout; stderr;
                optional head_internal_ip; optional head_external_ip).
        """
        # FIXME(zhwu,zongheng): ray up on multiple nodes ups the head node then
        # waits for all workers; turn it into real gang scheduling.
        # FIXME: refactor code path to remove use of stream_logs
        del stream_logs

        def ray_up():
            # Runs `ray up <kwargs>` with our monkey-patched launch hash
            # calculation. See the monkey patch file for why.
            #
            # NOTE: --no-restart solves the following bug.  Without it, if 'ray
            # up' (sky launch) twice on a cluster with >1 node, the worker node
            # gets disconnected/killed by ray autoscaler; the whole task will
            # just freeze.  (Doesn't affect 1-node clusters.)  With this flag,
            # ray processes no longer restart and this bug doesn't show.
            # Downside is existing tasks on the cluster will keep running
            # (which may be ok with the semantics of 'sky launch' twice).
            # Tracked in https://github.com/ray-project/ray/issues/20402.
            # Ref: https://github.com/ray-project/ray/blob/releases/2.4.0/python/ray/autoscaler/sdk/sdk.py#L16-L49  # pylint: disable=line-too-long
            script_path = write_ray_up_script_with_patched_launch_hash_fn(
                cluster_config_file, ray_up_kwargs={'no_restart': True})

            # Redirect stdout/err to the file and streaming (if stream_logs).
            # With stdout/err redirected, 'ray up' will have no color and
            # different order from directly running in the console. The
            # `--log-style` and `--log-color` flags do not work. To reproduce,
            # `ray up --log-style pretty --log-color true | tee tmp.out`.
            returncode, stdout, stderr = log_lib.run_with_log(
                [sys.executable, script_path],
                log_abs_path,
                stream_logs=False,
                start_streaming_at='Shared connection to',
                line_processor=log_utils.RayUpLineProcessor(),
                # Reduce BOTO_MAX_RETRIES from 12 to 5 to avoid long hanging
                # time during 'ray up' if insufficient capacity occurs.
                env=dict(
                    os.environ,
                    BOTO_MAX_RETRIES='5',
                    # Use environment variables to disable the ray usage collection
                    # (to avoid overheads and potential issues with the usage)
                    # as sdk does not take the argument for disabling the usage
                    # collection.
                    RAY_USAGE_STATS_ENABLED='0'),
                require_outputs=True,
                # Disable stdin to avoid ray outputs mess up the terminal with
                # misaligned output when multithreading/multiprocessing are used
                # Refer to: https://github.com/ray-project/ray/blob/d462172be7c5779abf37609aed08af112a533e1e/python/ray/autoscaler/_private/subprocess_output_util.py#L264  # pylint: disable=line-too-long
                stdin=subprocess.DEVNULL)
            return returncode, stdout, stderr

        region_name = logging_info['region_name']
        zone_str = logging_info['zone_str']
        style = colorama.Style
        if isinstance(to_provision_cloud, clouds.Kubernetes):
            logger.info(f'{style.BRIGHT}Launching on {to_provision_cloud} '
                        f'{style.RESET_ALL}')
        else:
            logger.info(f'{style.BRIGHT}Launching on {to_provision_cloud} '
                        f'{region_name}{style.RESET_ALL}{zone_str}')
        start = time.time()

        # Edge case: /tmp/ray does not exist, so autoscaler can't create/store
        # cluster lock and cluster state.
        os.makedirs('/tmp/ray', exist_ok=True)

        # Launch the cluster with ray up

        # Retry if the any of the following happens:
        # 1. Failed due to timeout when fetching head node for Azure.
        # 2. Failed due to file mounts, because it is probably has too
        # many ssh connections and can be fixed by retrying.
        # This is required when using custom image for GCP.
        def need_ray_up(
                ray_up_return_value: Optional[Tuple[int, str, str]]) -> bool:

            # Indicates the first ray up.
            if ray_up_return_value is None:
                return True

            returncode, stdout, stderr = ray_up_return_value
            if returncode == 0:
                return False

            if isinstance(to_provision_cloud, clouds.Azure):
                if 'Failed to invoke the Azure CLI' in stderr:
                    logger.info(
                        'Retrying head node provisioning due to Azure CLI '
                        'issues.')
                    return True
                if ('Head node fetch timed out. Failed to create head node.'
                        in stderr):
                    logger.info(
                        'Retrying head node provisioning due to head fetching '
                        'timeout.')
                    return True

            if isinstance(to_provision_cloud, clouds.Lambda):
                if 'Your API requests are being rate limited.' in stderr:
                    logger.info(
                        'Retrying due to Lambda API rate limit exceeded.')
                    return True

            if 'rsync: command not found' in stderr:
                logger.info('Skipping retry due to `rsync` not found in '
                            'the specified image.')
                return False

            if ('Processing file mounts' in stdout and
                    'Running setup commands' not in stdout and
                    'Failed to setup head node.' in stderr):
                logger.info(
                    'Retrying runtime setup due to ssh connection issue.')
                return True

            if ('ConnectionResetError: [Errno 54] Connection reset by peer'
                    in stderr):
                logger.info('Retrying due to Connection reset by peer.')
                return True
            return False

        retry_cnt = 0
        ray_up_return_value = None
        # 5 seconds to 180 seconds. We need backoff for e.g., rate limit per
        # minute errors.
        backoff = common_utils.Backoff(initial_backoff=5,
                                       max_backoff_factor=180 // 5)
        while (retry_cnt < _MAX_RAY_UP_RETRY and
               need_ray_up(ray_up_return_value)):
            retry_cnt += 1
            if retry_cnt > 1:
                sleep = backoff.current_backoff()
                logger.info(
                    'Retrying launching in {:.1f} seconds.'.format(sleep))
                time.sleep(sleep)
            # TODO(zhwu): when we retry ray up, it is possible that the ray
            # cluster fail to start because --no-restart flag is used.
            ray_up_return_value = ray_up()

        assert ray_up_return_value is not None
        returncode, stdout, stderr = ray_up_return_value

        logger.debug(f'`ray up` takes {time.time() - start:.1f} seconds with '
                     f'{retry_cnt} retries.')
        if returncode != 0:
            return GangSchedulingStatus.HEAD_FAILED, stdout, stderr, None, None

        # Only 1 node or head node provisioning failure.
        if cluster_handle.launched_nodes == 1 and returncode == 0:
            # Optimization: Try parse head ip from 'ray up' stdout.
            # Last line looks like: 'ssh ... <user>@<public head_ip>\n'
            position = stdout.rfind('@')
            # Use a regex to extract the IP address.
            external_ip_list = re.findall(backend_utils.IP_ADDR_REGEX,
                                          stdout[position + 1:])
            head_internal_ip, head_external_ip = None, None
            if len(external_ip_list) == 1:
                head_external_ip = external_ip_list[0]

            # Optimization: Try parse internal head ip from 'ray start' stdout.
            # The line looks like: 'Local node IP: <internal head_ip>\n'
            position = stdout.rfind('Local node IP')
            line = stdout[position:].partition('\n')[0]
            internal_ip_list = re.findall(backend_utils.IP_ADDR_REGEX,
                                          common_utils.remove_color(line))
            if len(internal_ip_list) == 1:
                head_internal_ip = internal_ip_list[0]

            logger.debug(f'Get head ips from ray up stdout: {head_internal_ip} '
                         f'{head_external_ip}')
            return (GangSchedulingStatus.CLUSTER_READY, stdout, stderr,
                    head_internal_ip, head_external_ip)

        # All code below is handling num_nodes > 1.
        provision_str = ('Successfully provisioned or found existing head '
                         'instance.')
        logger.info(f'{style.BRIGHT}{provision_str} '
                    f'Waiting for workers.{style.RESET_ALL}')

        # FIXME(zongheng): the below requires ray processes are up on head. To
        # repro it failing: launch a 2-node cluster, log into head and ray
        # stop, then launch again.
        cluster_ready = backend_utils.wait_until_ray_cluster_ready(
            cluster_config_file,
            num_nodes=cluster_handle.launched_nodes,
            log_path=log_abs_path,
            nodes_launching_progress_timeout=_NODES_LAUNCHING_PROGRESS_TIMEOUT[
                type(to_provision_cloud)])
        if cluster_ready:
            cluster_status = GangSchedulingStatus.CLUSTER_READY
            # ray up --no-restart again with upscaling_speed=0 after cluster is
            # ready to ensure cluster will not scale up after preemption (spot).
            # Skip for non-spot as this takes extra time to provision (~1min).
            if use_spot:
                ray_config = common_utils.read_yaml(cluster_config_file)
                ray_config['upscaling_speed'] = 0
                common_utils.dump_yaml(cluster_config_file, ray_config)
                start = time.time()
                returncode, stdout, stderr = ray_up()
                logger.debug(
                    f'Upscaling reset takes {time.time() - start} seconds.')
                if returncode != 0:
                    return (GangSchedulingStatus.GANG_FAILED, stdout, stderr,
                            None, None)
        else:
            cluster_status = GangSchedulingStatus.GANG_FAILED

        # Do not need stdout/stderr if gang scheduling failed.
        # gang_succeeded = False, if head OK, but workers failed.
        return cluster_status, '', '', None, None

    def _ensure_cluster_ray_started(self, handle: 'CloudVmRayResourceHandle',
                                    log_abs_path) -> None:
        """Ensures ray processes are up on a just-provisioned cluster."""
        if handle.launched_nodes > 1:
            # FIXME(zongheng): this has NOT been tested with multinode
            # clusters; mainly because this function will not be reached in
            # that case.  See #140 for details.  If it were reached, the
            # following logic might work:
            #   - get all node ips
            #   - for all nodes: ray stop
            #   - ray up --restart-only
            return
        backend = CloudVmRayBackend()

        returncode, output, _ = backend.run_on_head(
            handle,
            instance_setup.RAY_STATUS_WITH_SKY_RAY_PORT_COMMAND,
            require_outputs=True)
        while returncode == 0 and 'No cluster status' in output:
            # Retry until ray status is ready. This is to avoid the case where
            # ray cluster is just started but the ray status is not ready yet.
            logger.info('Waiting for ray cluster to be ready remotely.')
            time.sleep(1)
            returncode, output, _ = backend.run_on_head(
                handle,
                instance_setup.RAY_STATUS_WITH_SKY_RAY_PORT_COMMAND,
                require_outputs=True)
        if returncode == 0:
            return
        backend.run_on_head(handle, f'{constants.SKY_RAY_CMD} stop')

        # Runs `ray up <kwargs>` with our monkey-patched launch hash
        # calculation. See the monkey patch file for why.
        script_path = write_ray_up_script_with_patched_launch_hash_fn(
            handle.cluster_yaml, ray_up_kwargs={'restart_only': True})
        log_lib.run_with_log(
            [sys.executable, script_path],
            log_abs_path,
            stream_logs=False,
            # Use environment variables to disable the ray usage collection
            # (to avoid overheads and potential issues with the usage)
            # as sdk does not take the argument for disabling the usage
            # collection.
            env=dict(os.environ, RAY_USAGE_STATS_ENABLED='0'),
            # Disable stdin to avoid ray outputs mess up the terminal with
            # misaligned output when multithreading/multiprocessing is used.
            # Refer to: https://github.com/ray-project/ray/blob/d462172be7c5779abf37609aed08af112a533e1e/python/ray/autoscaler/_private/subprocess_output_util.py#L264 # pylint: disable=line-too-long
            stdin=subprocess.DEVNULL)

    @timeline.event
    def provision_with_retries(
        self,
        task: task_lib.Task,
        to_provision_config: ToProvisionConfig,
        dryrun: bool,
        stream_logs: bool,
    ) -> Dict[str, Any]:
        """Provision with retries for all launchable resources."""
        cluster_name = to_provision_config.cluster_name
        to_provision = to_provision_config.resources
        num_nodes = to_provision_config.num_nodes
        prev_cluster_status = to_provision_config.prev_cluster_status
        prev_handle = to_provision_config.prev_handle
        prev_cluster_ever_up = to_provision_config.prev_cluster_ever_up
        launchable_retries_disabled = (self._dag is None or
                                       self._optimize_target is None)

        failover_history: List[Exception] = list()

        style = colorama.Style
        # Retrying launchable resources.
        while True:
            try:
                # Recheck cluster name as the 'except:' block below may
                # change the cloud assignment.
                common_utils.check_cluster_name_is_valid(cluster_name)
                if dryrun:
                    cloud_user = None
                else:
                    cloud_user = to_provision.cloud.get_current_user_identity()
                # Skip if to_provision.cloud does not support requested features
                to_provision.cloud.check_features_are_supported(
                    to_provision, self._requested_features)

                config_dict = self._retry_zones(
                    to_provision,
                    num_nodes,
                    requested_resources=set(task.resources),
                    dryrun=dryrun,
                    stream_logs=stream_logs,
                    cluster_name=cluster_name,
                    cloud_user_identity=cloud_user,
                    prev_cluster_status=prev_cluster_status,
                    prev_handle=prev_handle,
                    prev_cluster_ever_up=prev_cluster_ever_up)
                if dryrun:
                    return config_dict
            except (exceptions.InvalidClusterNameError,
                    exceptions.NotSupportedError,
                    exceptions.CloudUserIdentityError) as e:
                # InvalidClusterNameError: cluster name is invalid,
                # NotSupportedError: cloud does not support requested features,
                # CloudUserIdentityError: cloud user identity is invalid.
                # The exceptions above should be applicable to the whole
                # cloud, so we do add the cloud to the blocked resources.
                logger.warning(common_utils.format_exception(e))
                _add_to_blocked_resources(
                    self._blocked_resources,
                    resources_lib.Resources(cloud=to_provision.cloud))
                failover_history.append(e)
            except exceptions.ResourcesUnavailableError as e:
                failover_history.append(e)
                if e.no_failover:
                    raise e.with_failover_history(failover_history)
                if launchable_retries_disabled:
                    logger.warning(
                        'DAG and optimize_target needs to be registered first '
                        'to enable cross-cloud retry. '
                        'To fix, call backend.register_info(dag=dag, '
                        'optimize_target=sky.OptimizeTarget.COST)')
                    raise e.with_failover_history(failover_history)

                logger.warning(common_utils.format_exception(e))
            else:
                # Provisioning succeeded.
                break

            if to_provision.zone is None:
                region_or_zone_str = str(to_provision.region)
            else:
                region_or_zone_str = str(to_provision.zone)
            logger.warning(f'\n{style.BRIGHT}Provision failed for {num_nodes}x '
                           f'{to_provision} in {region_or_zone_str}. '
                           f'Trying other locations (if any).{style.RESET_ALL}')
            if prev_cluster_status is None:
                # Add failed resources to the blocklist, only when it
                # is in fallback mode.
                _add_to_blocked_resources(self._blocked_resources, to_provision)
            else:
                # If we reach here, it means that the existing cluster must have
                # a previous status of INIT, because other statuses (UP,
                # STOPPED) will not trigger the failover due to `no_failover`
                # flag; see _yield_zones(). Also, the cluster should have been
                # terminated by _retry_zones().
                assert (prev_cluster_status == status_lib.ClusterStatus.INIT
                       ), prev_cluster_status
                assert global_user_state.get_handle_from_cluster_name(
                    cluster_name) is None, cluster_name
                logger.info('Retrying provisioning with requested resources '
                            f'{task.num_nodes}x {task.resources}')
                # Retry with the current, potentially "smaller" resources:
                # to_provision == the current new resources (e.g., V100:1),
                # which may be "smaller" than the original (V100:8).
                # num_nodes is not part of a Resources so must be updated
                # separately.
                num_nodes = task.num_nodes
                prev_cluster_status = None
                prev_handle = None

            # Set to None so that sky.optimize() will assign a new one
            # (otherwise will skip re-optimizing this task).
            # TODO: set all remaining tasks' best_resources to None.
            task.best_resources = None
            try:
                self._dag = sky.optimize(
                    self._dag,
                    minimize=self._optimize_target,
                    blocked_resources=self._blocked_resources)
            except exceptions.ResourcesUnavailableError as e:
                # Optimizer failed to find a feasible resources for the task,
                # either because the previous failovers have blocked all the
                # possible resources or the requested resources is too
                # restrictive. If we reach here, our failover logic finally
                # ends here.
                raise e.with_failover_history(failover_history)
            to_provision = task.best_resources
            assert task in self._dag.tasks, 'Internal logic error.'
            assert to_provision is not None, task
        return config_dict


class CloudVmRayResourceHandle(backends.backend.ResourceHandle):
    """A pickle-able handle to a cluster created by CloudVmRayBackend.

    The handle object will last for the whole lifecycle of the cluster.

    - (required) Cluster name.
    - (required) Cluster name on cloud (different from the cluster name, as we
        append user hash to avoid conflict b/t multiple users in the same
        organization/account, and truncate the name for length limit). See
        design_docs/cluster_name.md for details.
    - (required) Path to a cluster.yaml file.
    - (optional) A cached head node public IP.  Filled in after a
        successful provision().
    - (optional) A cached stable list of (internal IP, external IP) tuples
        for all nodes in a cluster. Filled in after successful task execution.
    - (optional) Launched num nodes
    - (optional) Launched resources
    - (optional) Docker user name
    - (optional) If TPU(s) are managed, a path to a deletion script.
    """
    # Bump if any fields get added/removed/changed, and add backward
    # compaitibility logic in __setstate__.
    _VERSION = 7

    def __init__(
            self,
            *,
            cluster_name: str,
            cluster_name_on_cloud: str,
            cluster_yaml: str,
            launched_nodes: int,
            launched_resources: resources_lib.Resources,
            stable_internal_external_ips: Optional[List[Tuple[str,
                                                              str]]] = None,
            stable_ssh_ports: Optional[List[int]] = None,
            # The following 2 fields are deprecated. SkyPilot new provisioner
            # API handles the TPU node creation/deletion.
            # Backward compatibility for TPU nodes created before #2943.
            # TODO (zhwu): Remove this after 0.6.0.
            tpu_create_script: Optional[str] = None,
            tpu_delete_script: Optional[str] = None) -> None:
        self._version = self._VERSION
        self.cluster_name = cluster_name
        self.cluster_name_on_cloud = cluster_name_on_cloud
        self._cluster_yaml = cluster_yaml.replace(os.path.expanduser('~'), '~',
                                                  1)
        # List of (internal_ip, feasible_ip) tuples for all the nodes in the
        # cluster, sorted by the feasible ips. The feasible ips can be either
        # internal or external ips, depending on the use_internal_ips flag.
        self.stable_internal_external_ips = stable_internal_external_ips
        self.stable_ssh_ports = stable_ssh_ports
        self.launched_nodes = launched_nodes
        self.launched_resources = launched_resources
        self.docker_user: Optional[str] = None
        self.ssh_user: Optional[str] = None
        # Deprecated. SkyPilot new provisioner API handles the TPU node
        # creation/deletion.
        # Backward compatibility for TPU nodes created before #2943.
        # TODO (zhwu): Remove this after 0.6.0.
        self.tpu_create_script = tpu_create_script
        self.tpu_delete_script = tpu_delete_script

    def __repr__(self):
        return (f'ResourceHandle('
                f'\n\tcluster_name={self.cluster_name},'
                f'\n\tcluster_name_on_cloud={self.cluster_name_on_cloud},'
                f'\n\thead_ip={self.head_ip},'
                '\n\tstable_internal_external_ips='
                f'{self.stable_internal_external_ips},'
                '\n\tstable_ssh_ports='
                f'{self.stable_ssh_ports},'
                '\n\tcluster_yaml='
                f'{self.cluster_yaml}, '
                f'\n\tlaunched_resources={self.launched_nodes}x '
                f'{self.launched_resources}, '
                f'\n\tdocker_user={self.docker_user},'
                f'\n\tssh_user={self.ssh_user},'
                # TODO (zhwu): Remove this after 0.6.0.
                f'\n\ttpu_create_script={self.tpu_create_script}, '
                f'\n\ttpu_delete_script={self.tpu_delete_script})')

    def get_cluster_name(self):
        return self.cluster_name

    def _use_internal_ips(self):
        """Returns whether to use internal IPs for SSH connections."""
        # Directly load the `use_internal_ips` flag from the cluster yaml
        # instead of `skypilot_config` as the latter can be changed after the
        # cluster is UP.
        return common_utils.read_yaml(self.cluster_yaml).get(
            'provider', {}).get('use_internal_ips', False)

    def _update_cluster_region(self):
        """Update the region in handle.launched_resources.

        This is for backward compatibility to handle the clusters launched
        long before. We should remove this after 0.6.0.
        """
        if self.launched_resources.region is not None:
            return

        config = common_utils.read_yaml(self.cluster_yaml)
        provider = config['provider']
        cloud = self.launched_resources.cloud
        if cloud.is_same_cloud(clouds.Azure()):
            region = provider['location']
        elif cloud.is_same_cloud(clouds.GCP()) or cloud.is_same_cloud(
                clouds.AWS()):
            region = provider['region']

        self.launched_resources = self.launched_resources.copy(region=region)

    def update_ssh_ports(self, max_attempts: int = 1) -> None:
        """Fetches and sets the SSH ports for the cluster nodes.

        Use this method to use any cloud-specific port fetching logic.
        """
        del max_attempts  # Unused.
        if isinstance(self.launched_resources.cloud, clouds.RunPod):
            cluster_info = provision_lib.get_cluster_info(
                str(self.launched_resources.cloud).lower(),
                region=self.launched_resources.region,
                cluster_name_on_cloud=self.cluster_name_on_cloud,
                provider_config=None)
            self.stable_ssh_ports = cluster_info.get_ssh_ports()
            return

        head_ssh_port = 22
        self.stable_ssh_ports = (
            [head_ssh_port] + [22] *
            (self.num_ips_per_node * self.launched_nodes - 1))

    def update_cluster_ips(
            self,
            max_attempts: int = 1,
            internal_ips: Optional[List[Optional[str]]] = None,
            external_ips: Optional[List[Optional[str]]] = None) -> None:
        """Updates the cluster IPs cached in the handle.

        We cache the cluster IPs in the handle to avoid having to retrieve
        them from the cloud provider every time we need them. This method
        updates the cached IPs.

        Optimizations:
            1) If the external IPs are provided (e.g. from the provision logs),
                we use them instead of retrieving them from the cloud provider.
            2) If the cached external IPs match the provided (fetched) external
                IPs, we don't need to update the internal IPs.
            3) If the internal IPs are provided (e.g. from the provision logs),
                we use them instead of retrieving them from the cloud provider.

        Args:
            max_attempts: The maximum number of attempts to get the head IP.
            internal_ips: The internal IPs to use for the cluster. It is an
                optimization to avoid retrieving the internal IPs from the
                cloud provider. Typically, it can be parsed from the provision
                logs.
            external_ips: The external IPs to use for the cluster. Similar to
                internal_ips, it is an optimization to avoid retrieving the
                external IPs from the cloud provider.

        Raises:
            exceptions.FetchIPError: if we failed to get the IPs. e.reason is
                HEAD or WORKER.
        """

        def is_provided_ips_valid(ips: Optional[List[Optional[str]]]) -> bool:
            return (ips is not None and
                    len(ips) == self.num_ips_per_node * self.launched_nodes and
                    all(ip is not None for ip in ips))

        use_internal_ips = self._use_internal_ips()

        # cluster_feasible_ips is the list of IPs of the nodes in the cluster
        # which can be used to connect to the cluster. It is a list of external
        # IPs if the cluster is assigned public IPs, otherwise it is a list of
        # internal IPs.
        cluster_feasible_ips: List[str]
        if is_provided_ips_valid(external_ips):
            logger.debug(f'Using provided external IPs: {external_ips}')
            cluster_feasible_ips = typing.cast(List[str], external_ips)
        else:
            cluster_feasible_ips = backend_utils.get_node_ips(
                self.cluster_yaml,
                self.launched_nodes,
                head_ip_max_attempts=max_attempts,
                worker_ip_max_attempts=max_attempts,
                get_internal_ips=use_internal_ips)

        if self.cached_external_ips == cluster_feasible_ips:
            logger.debug('Skipping the fetching of internal IPs as the cached '
                         'external IPs matches the newly fetched ones.')
            # Optimization: If the cached external IPs are the same as the
            # retrieved feasible IPs, then we can skip retrieving internal
            # IPs since the cached IPs are up-to-date.
            return
        logger.debug(
            'Cached external IPs do not match with the newly fetched ones: '
            f'cached ({self.cached_external_ips}), new ({cluster_feasible_ips})'
        )

        if use_internal_ips:
            # Optimization: if we know use_internal_ips is True (currently
            # only exposed for AWS and GCP), then our provisioner is guaranteed
            # to not assign public IPs, thus the first list of IPs returned
            # above are already private IPs. So skip the second query.
            cluster_internal_ips = list(cluster_feasible_ips)
        elif is_provided_ips_valid(internal_ips):
            logger.debug(f'Using provided internal IPs: {internal_ips}')
            cluster_internal_ips = typing.cast(List[str], internal_ips)
        else:
            cluster_internal_ips = backend_utils.get_node_ips(
                self.cluster_yaml,
                self.launched_nodes,
                head_ip_max_attempts=max_attempts,
                worker_ip_max_attempts=max_attempts,
                get_internal_ips=True)

        assert len(cluster_feasible_ips) == len(cluster_internal_ips), (
            f'Cluster {self.cluster_name!r}:'
            f'Expected same number of internal IPs {cluster_internal_ips}'
            f' and external IPs {cluster_feasible_ips}.')

        # List of (internal_ip, feasible_ip) tuples for all the nodes in the
        # cluster, sorted by the feasible ips. The feasible ips can be either
        # internal or external ips, depending on the use_internal_ips flag.
        internal_external_ips: List[Tuple[str, str]] = list(
            zip(cluster_internal_ips, cluster_feasible_ips))

        # Ensure head node is the first element, then sort based on the
        # external IPs for stableness
        stable_internal_external_ips = [internal_external_ips[0]] + sorted(
            internal_external_ips[1:], key=lambda x: x[1])
        self.stable_internal_external_ips = stable_internal_external_ips

    @property
    def cached_internal_ips(self) -> Optional[List[str]]:
        if self.stable_internal_external_ips is not None:
            return [ips[0] for ips in self.stable_internal_external_ips]
        return None

    def internal_ips(self,
                     max_attempts: int = _FETCH_IP_MAX_ATTEMPTS) -> List[str]:
        internal_ips = self.cached_internal_ips
        if internal_ips is not None:
            return internal_ips
        self.update_cluster_ips(max_attempts=max_attempts)
        internal_ips = self.cached_internal_ips
        assert internal_ips is not None, 'update_cluster_ips failed.'
        return internal_ips

    @property
    def cached_external_ips(self) -> Optional[List[str]]:
        if self.stable_internal_external_ips is not None:
            return [ips[1] for ips in self.stable_internal_external_ips]
        return None

    def external_ips(self,
                     max_attempts: int = _FETCH_IP_MAX_ATTEMPTS) -> List[str]:
        external_ips = self.cached_external_ips
        if external_ips is not None:
            return external_ips
        self.update_cluster_ips(max_attempts=max_attempts)
        external_ips = self.cached_external_ips
        assert external_ips is not None, 'update_cluster_ips failed.'
        return external_ips

    @property
    def cached_external_ssh_ports(self) -> Optional[List[int]]:
        if self.stable_ssh_ports is not None:
            return self.stable_ssh_ports
        return None

    def external_ssh_ports(self,
                           max_attempts: int = _FETCH_IP_MAX_ATTEMPTS
                          ) -> List[int]:
        cached_ssh_ports = self.cached_external_ssh_ports
        if cached_ssh_ports is not None:
            return cached_ssh_ports
        self.update_ssh_ports(max_attempts=max_attempts)
        cached_ssh_ports = self.cached_external_ssh_ports
        assert cached_ssh_ports is not None, 'update_ssh_ports failed.'
        return cached_ssh_ports

    def get_hourly_price(self) -> float:
        hourly_cost = (self.launched_resources.get_cost(3600) *
                       self.launched_nodes)
        return hourly_cost

    def setup_docker_user(self, cluster_config_file: str):
        ip_list = self.external_ips()
        assert ip_list is not None
        docker_user = backend_utils.get_docker_user(ip_list[0],
                                                    cluster_config_file)
        self.docker_user = docker_user

    @property
    def cluster_yaml(self):
        return os.path.expanduser(self._cluster_yaml)

    @property
    def head_ip(self):
        external_ips = self.cached_external_ips
        if external_ips is not None:
            return external_ips[0]
        return None

    @property
    def head_ssh_port(self):
        external_ssh_ports = self.cached_external_ssh_ports
        if external_ssh_ports:
            return external_ssh_ports[0]
        return None

    @property
    def num_ips_per_node(self) -> int:
        """Returns number of IPs per node in the cluster, handling TPU Pod."""
        is_tpu_vm_pod = gcp_utils.is_tpu_vm_pod(self.launched_resources)
        if is_tpu_vm_pod:
            num_ips = gcp_utils.get_num_tpu_devices(self.launched_resources)
        else:
            num_ips = 1
        return num_ips

    def __setstate__(self, state):
        self._version = self._VERSION

        version = state.pop('_version', None)
        if version is None:
            version = -1
            state.pop('cluster_region', None)
        if version < 2:
            state['_cluster_yaml'] = state.pop('cluster_yaml')
        if version < 3:
            head_ip = state.pop('head_ip', None)
            state['stable_internal_external_ips'] = None
        if version < 4:
            # Version 4 adds self.stable_ssh_ports for Kubernetes support
            state['stable_ssh_ports'] = None
        if version < 5:
            state['docker_user'] = None

        if version < 6:
            state['cluster_name_on_cloud'] = state['cluster_name']

        if version < 7:
            self.ssh_user = None

        self.__dict__.update(state)

        # Because the update_cluster_ips and update_ssh_ports
        # functions use the handle, we call it on the current instance
        # after the state is updated.
        if version < 3 and head_ip is not None:
            try:
                self.update_cluster_ips()
            except exceptions.FetchIPError:
                # This occurs when an old cluster from was autostopped,
                # so the head IP in the database is not updated.
                pass
        if version < 4:
            self.update_ssh_ports()

        self._update_cluster_region()


class CloudVmRayBackend(backends.Backend['CloudVmRayResourceHandle']):
    """Backend: runs on cloud virtual machines, managed by Ray.

    Changing this class may also require updates to:
      * Cloud providers' templates under config/
      * Cloud providers' implementations under clouds/
    """

    NAME = 'cloudvmray'

    # Backward compatibility, with the old name of the handle.
    ResourceHandle = CloudVmRayResourceHandle  # pylint: disable=invalid-name

    def __init__(self):
        self.run_timestamp = backend_utils.get_run_timestamp()
        # NOTE: do not expanduser() here, as this '~/...' path is used for
        # remote as well to be expanded on the remote side.
        self.log_dir = os.path.join(constants.SKY_LOGS_DIRECTORY,
                                    self.run_timestamp)
        # Do not make directories to avoid create folder for commands that
        # do not need it (`sky status`, `sky logs` ...)
        # os.makedirs(self.log_dir, exist_ok=True)

        self._dag = None
        self._optimize_target = None
        self._requested_features = set()

        # Command for running the setup script. It is only set when the
        # setup needs to be run outside the self._setup() and as part of
        # a job (--detach-setup).
        self._setup_cmd = None

    # --- Implementation of Backend APIs ---

    def register_info(self, **kwargs) -> None:
        self._dag = kwargs.pop('dag', self._dag)
        self._optimize_target = kwargs.pop(
            'optimize_target',
            self._optimize_target) or optimizer.OptimizeTarget.COST
        self._requested_features = kwargs.pop('requested_features',
                                              self._requested_features)
        assert len(kwargs) == 0, f'Unexpected kwargs: {kwargs}'

    def check_resources_fit_cluster(
        self,
        handle: CloudVmRayResourceHandle,
        task: task_lib.Task,
        check_ports: bool = False,
    ) -> resources_lib.Resources:
        """Check if resources requested by the task fit the cluster.

        The resources requested by the task should be smaller than the existing
        cluster.
        If multiple resources are specified, this checking will pass when
        at least one resource fits the cluster.

        Raises:
            exceptions.ResourcesMismatchError: If the resources in the task
                does not match the existing cluster.
        """

        launched_resources = handle.launched_resources
        cluster_name = handle.cluster_name

        # Usage Collection:
        usage_lib.messages.usage.update_cluster_resources(
            handle.launched_nodes, launched_resources)
        record = global_user_state.get_cluster_from_name(cluster_name)
        if record is not None:
            usage_lib.messages.usage.update_cluster_status(record['status'])

        # Backward compatibility: the old launched_resources without region info
        # was handled by ResourceHandle._update_cluster_region.
        assert launched_resources.region is not None, handle

        mismatch_str = (f'To fix: specify a new cluster name, or down the '
                        f'existing cluster first: sky down {cluster_name}')
        valid_resource = None
        requested_resource_list = []
        for resource in task.resources:
            if (task.num_nodes <= handle.launched_nodes and
                    resource.less_demanding_than(
                        launched_resources,
                        requested_num_nodes=task.num_nodes,
                        check_ports=check_ports)):
                valid_resource = resource
                break
            else:
                requested_resource_list.append(f'{task.num_nodes}x {resource}')

        if valid_resource is None:
            for example_resource in task.resources:
                if (example_resource.region is not None and
                        example_resource.region != launched_resources.region):
                    with ux_utils.print_exception_no_traceback():
                        raise exceptions.ResourcesMismatchError(
                            f'Task requested resources {example_resource} in region '  # pylint: disable=line-too-long
                            f'{example_resource.region!r}'
                            ', but the existing cluster '
                            f'is in region {launched_resources.region!r}.')
                if (example_resource.zone is not None and
                        example_resource.zone != launched_resources.zone):
                    zone_str = (f'is in zone {launched_resources.zone!r}.'
                                if launched_resources.zone is not None else
                                'does not have zone specified.')
                    with ux_utils.print_exception_no_traceback():
                        raise exceptions.ResourcesMismatchError(
                            f'Task requested resources {example_resource} in zone '  # pylint: disable=line-too-long
                            f'{example_resource.zone!r},'
                            'but the existing cluster '
                            f'{zone_str}')
            requested_resource_str = ', '.join(requested_resource_list)
            if isinstance(task.resources, list):
                requested_resource_str = f'[{requested_resource_str}]'
            elif isinstance(task.resources, set):
                requested_resource_str = f'{{{requested_resource_str}}}'
            with ux_utils.print_exception_no_traceback():
                raise exceptions.ResourcesMismatchError(
                    'Requested resources do not match the existing '
                    'cluster.\n'
                    f'  Requested:\t{requested_resource_str}\n'
                    f'  Existing:\t{handle.launched_nodes}x '
                    f'{handle.launched_resources}\n'
                    f'{mismatch_str}')
        return valid_resource

    def _provision(
            self,
            task: task_lib.Task,
            to_provision: Optional[resources_lib.Resources],
            dryrun: bool,
            stream_logs: bool,
            cluster_name: str,
            retry_until_up: bool = False) -> Optional[CloudVmRayResourceHandle]:
        """Provisions using 'ray up'.

        Raises:
            exceptions.ClusterOwnerIdentityMismatchError: if the cluster
                'cluster_name' exists and is owned by another user.
            exceptions.InvalidClusterNameError: if the cluster name is invalid.
            exceptions.ResourcesMismatchError: if the requested resources
                do not match the existing cluster.
            exceptions.ResourcesUnavailableError: if the requested resources
                cannot be satisfied. The failover_history of the exception
                will be set as at least 1 exception from either our pre-checks
                (e.g., cluster name invalid) or a region/zone throwing
                resource unavailability.
            exceptions.CommandError: any ssh command error.
            RuntimeErorr: raised when 'rsync' is not installed.
            # TODO(zhwu): complete the list of exceptions.
        """
        # FIXME: ray up for Azure with different cluster_names will overwrite
        # each other.
        # When rsync is not installed in the user's machine, Ray will
        # silently retry to up the node for _MAX_RAY_UP_RETRY number
        # of times. This is time consuming so we fail early.
        backend_utils.check_rsync_installed()
        # Check if the cluster is owned by the current user. Raise
        # exceptions.ClusterOwnerIdentityMismatchError
        backend_utils.check_owner_identity(cluster_name)
        lock_path = os.path.expanduser(
            backend_utils.CLUSTER_STATUS_LOCK_PATH.format(cluster_name))
        with timeline.FileLockEvent(lock_path):
            # Try to launch the exiting cluster first. If no existing cluster,
            # this function will create a to_provision_config with required
            # resources.
            to_provision_config = self._check_existing_cluster(
                task, to_provision, cluster_name, dryrun)
            assert to_provision_config.resources is not None, (
                'to_provision should not be None', to_provision_config)

            prev_cluster_status = to_provision_config.prev_cluster_status
            usage_lib.messages.usage.update_cluster_resources(
                to_provision_config.num_nodes, to_provision_config.resources)
            usage_lib.messages.usage.update_cluster_status(prev_cluster_status)

            # TODO(suquark): once we have sky on PyPI, we should directly
            # install sky from PyPI.
            # NOTE: can take ~2s.
            with timeline.Event('backend.provision.wheel_build'):
                # TODO(suquark): once we have sky on PyPI, we should directly
                # install sky from PyPI.
                local_wheel_path, wheel_hash = wheel_utils.build_sky_wheel()
                # The most frequent reason for the failure of a provision
                # request is resource unavailability instead of rate
                # limiting; to make users wait shorter, we do not make
                # backoffs exponential.
                backoff = common_utils.Backoff(
                    initial_backoff=_RETRY_UNTIL_UP_INIT_GAP_SECONDS,
                    max_backoff_factor=1)
            attempt_cnt = 1
            while True:
                # For on-demand instances, RetryingVmProvisioner will retry
                # within the given region first, then optionally retry on all
                # other clouds and regions (if backend.register_info()
                # has been called).
                # For spot instances, each provisioning request is made for a
                # single zone and the provisioner will retry on all other
                # clouds, regions, and zones.
                # See optimizer.py#_make_launchables_for_valid_region_zones()
                # for detailed reasons.

                # After this "round" of optimization across clouds, provisioning
                # may still have not succeeded. This while loop will then kick
                # in if retry_until_up is set, which will kick off new "rounds"
                # of optimization infinitely.
                try:
                    retry_provisioner = RetryingVmProvisioner(
                        self.log_dir,
                        self._dag,
                        self._optimize_target,
                        self._requested_features,
                        local_wheel_path,
                        wheel_hash,
                        blocked_resources=task.blocked_resources)
                    config_dict = retry_provisioner.provision_with_retries(
                        task, to_provision_config, dryrun, stream_logs)
                    break
                except exceptions.ResourcesUnavailableError as e:
                    # Do not remove the stopped cluster from the global state
                    # if failed to start.
                    if e.no_failover:
                        error_message = str(e)
                    else:
                        # Clean up the cluster's entry in `sky status`.
                        global_user_state.remove_cluster(cluster_name,
                                                         terminate=True)
                        usage_lib.messages.usage.update_final_cluster_status(
                            None)
                        error_message = (
                            'Failed to provision all possible launchable '
                            'resources.'
                            f' Relax the task\'s resource requirements: '
                            f'{task.num_nodes}x {list(task.resources)[0]}')
                    if retry_until_up:
                        logger.error(error_message)
                        # Sleep and retry.
                        gap_seconds = backoff.current_backoff()
                        plural = 's' if attempt_cnt > 1 else ''
                        logger.info(
                            f'{colorama.Style.BRIGHT}=== Retry until up ==='
                            f'{colorama.Style.RESET_ALL}\n'
                            f'Retrying provisioning after {gap_seconds:.0f}s '
                            '(backoff with random jittering). '
                            f'Already tried {attempt_cnt} attempt{plural}.')
                        attempt_cnt += 1
                        time.sleep(gap_seconds)
                        continue
                    error_message += (
                        '\nTo keep retrying until the cluster is up, use the '
                        '`--retry-until-up` flag.')
                    with ux_utils.print_exception_no_traceback():
                        raise exceptions.ResourcesUnavailableError(
                            error_message,
                            failover_history=e.failover_history) from None
            if dryrun:
                record = global_user_state.get_cluster_from_name(cluster_name)
                return record['handle'] if record is not None else None

            if 'provision_record' in config_dict:
                # New provisioner is used here.
                handle = config_dict['handle']
                provision_record = config_dict['provision_record']
                resources_vars = config_dict['resources_vars']

                # Setup SkyPilot runtime after the cluster is provisioned
                # 1. Wait for SSH to be ready.
                # 2. Mount the cloud credentials, skypilot wheel,
                #    and other necessary files to the VM.
                # 3. Run setup commands to install dependencies.
                # 4. Starting ray cluster and skylet.
                cluster_info = provisioner.post_provision_runtime_setup(
                    repr(handle.launched_resources.cloud),
                    provisioner.ClusterName(handle.cluster_name,
                                            handle.cluster_name_on_cloud),
                    handle.cluster_yaml,
                    provision_record=provision_record,
                    custom_resource=resources_vars.get('custom_resources'),
                    log_dir=self.log_dir)
                # We must query the IPs from the cloud provider, when the
                # provisioning is done, to make sure the cluster IPs are
                # up-to-date.
                # The staled IPs may be caused by the node being restarted
                # manually or by the cloud provider.
                # Optimize the case where the cluster's IPs can be retrieved
                # from cluster_info.
                internal_ips, external_ips = zip(*cluster_info.ip_tuples())
                if not cluster_info.has_external_ips():
                    external_ips = internal_ips
                handle.update_cluster_ips(max_attempts=_FETCH_IP_MAX_ATTEMPTS,
                                          internal_ips=list(internal_ips),
                                          external_ips=list(external_ips))
                handle.update_ssh_ports(max_attempts=_FETCH_IP_MAX_ATTEMPTS)
                handle.docker_user = cluster_info.docker_user
                handle.ssh_user = cluster_info.ssh_user

                # Update launched resources.
                handle.launched_resources = handle.launched_resources.copy(
                    region=provision_record.region, zone=provision_record.zone)

                self._update_after_cluster_provisioned(
                    handle, to_provision_config.prev_handle, task,
                    prev_cluster_status, handle.external_ips(),
                    handle.external_ssh_ports(), lock_path)
                return handle

            cluster_config_file = config_dict['ray']
            handle = config_dict['handle']

            ip_list = handle.external_ips()
            ssh_port_list = handle.external_ssh_ports()
            assert ip_list is not None, handle
            assert ssh_port_list is not None, handle

            config = common_utils.read_yaml(cluster_config_file)
            if 'docker' in config:
                handle.setup_docker_user(cluster_config_file)

            # Get actual zone info and save it into handle.
            # NOTE: querying zones is expensive, observed 1node GCP >=4s.
            zone = handle.launched_resources.zone
            if zone is None:
                get_zone_cmd = (
                    handle.launched_resources.cloud.get_zone_shell_cmd())
                # zone is None for Azure
                if get_zone_cmd is not None:
                    ssh_credentials = backend_utils.ssh_credential_from_yaml(
                        handle.cluster_yaml, handle.docker_user,
                        handle.ssh_user)
                    runners = command_runner.SSHCommandRunner.make_runner_list(
                        ip_list, port_list=ssh_port_list, **ssh_credentials)

                    def _get_zone(runner):
                        retry_count = 0
                        backoff = common_utils.Backoff(initial_backoff=1,
                                                       max_backoff_factor=3)
                        while True:
                            returncode, stdout, stderr = runner.run(
                                get_zone_cmd,
                                require_outputs=True,
                                stream_logs=False)
                            if returncode == 0:
                                break
                            retry_count += 1
                            if retry_count <= _MAX_GET_ZONE_RETRY:
                                time.sleep(backoff.current_backoff())
                                continue
                        subprocess_utils.handle_returncode(
                            returncode,
                            get_zone_cmd,
                            f'Failed to get zone for {cluster_name!r}',
                            stderr=stderr,
                            stream_logs=stream_logs)
                        return stdout.strip()

                    zones = subprocess_utils.run_in_parallel(_get_zone, runners)
                    if len(set(zones)) == 1:
                        # zone will be checked during Resources cls
                        # initialization.
                        handle.launched_resources = (
                            handle.launched_resources.copy(zone=zones[0]))
                    # If the number of zones > 1, nodes in the cluster are
                    # launched in different zones (legacy clusters before
                    # #1700), leave the zone field of handle.launched_resources
                    # to None.

            # For backward compatibility and robustness of skylet, it is checked
            # and restarted if necessary.
            logger.debug('Checking if skylet is running on the head node.')
            with rich_utils.safe_status(
                    '[bold cyan]Preparing SkyPilot runtime'):
                self.run_on_head(handle,
                                 instance_setup.MAYBE_SKYLET_RESTART_CMD)

            self._update_after_cluster_provisioned(
                handle, to_provision_config.prev_handle, task,
                prev_cluster_status, ip_list, ssh_port_list, lock_path)
            return handle

    def _open_ports(self, handle: CloudVmRayResourceHandle) -> None:
        cloud = handle.launched_resources.cloud
        logger.debug(
            f'Opening ports {handle.launched_resources.ports} for {cloud}')
        config = common_utils.read_yaml(handle.cluster_yaml)
        provider_config = config['provider']
        provision_lib.open_ports(repr(cloud), handle.cluster_name_on_cloud,
                                 handle.launched_resources.ports,
                                 provider_config)

    def _update_after_cluster_provisioned(
            self, handle: CloudVmRayResourceHandle,
            prev_handle: Optional[CloudVmRayResourceHandle],
            task: task_lib.Task,
            prev_cluster_status: Optional[status_lib.ClusterStatus],
            ip_list: List[str], ssh_port_list: List[int],
            lock_path: str) -> None:
        usage_lib.messages.usage.update_cluster_resources(
            handle.launched_nodes, handle.launched_resources)
        usage_lib.messages.usage.update_final_cluster_status(
            status_lib.ClusterStatus.UP)

        # Update job queue to avoid stale jobs (when restarted), before
        # setting the cluster to be ready.
        if prev_cluster_status == status_lib.ClusterStatus.INIT:
            # update_status will query the ray job status for all INIT /
            # PENDING / RUNNING jobs for the real status, since we do not
            # know the actual previous status of the cluster.
            cmd = job_lib.JobLibCodeGen.update_status()
            logger.debug('Update job queue on remote cluster.')
            with rich_utils.safe_status(
                    '[bold cyan]Preparing SkyPilot runtime'):
                returncode, _, stderr = self.run_on_head(handle,
                                                         cmd,
                                                         require_outputs=True)
            subprocess_utils.handle_returncode(returncode, cmd,
                                               'Failed to update job status.',
                                               stderr)
        if prev_cluster_status == status_lib.ClusterStatus.STOPPED:
            # Safely set all the previous jobs to FAILED since the cluster
            # is restarted
            # An edge case here due to racing:
            # 1. A job finishes RUNNING, but right before it update itself
            # to SUCCEEDED, the cluster is STOPPED by `sky stop`.
            # 2. On next `sky start`, it gets reset to FAILED.
            cmd = job_lib.JobLibCodeGen.fail_all_jobs_in_progress()
            returncode, stdout, stderr = self.run_on_head(handle,
                                                          cmd,
                                                          require_outputs=True)
            subprocess_utils.handle_returncode(
                returncode, cmd,
                'Failed to set previously in-progress jobs to FAILED',
                stdout + stderr)

        prev_ports = None
        if prev_handle is not None:
            prev_ports = prev_handle.launched_resources.ports
        current_ports = handle.launched_resources.ports
        open_new_ports = bool(
            resources_utils.port_ranges_to_set(current_ports) -
            resources_utils.port_ranges_to_set(prev_ports))
        if open_new_ports:
            with rich_utils.safe_status(
                    '[bold cyan]Launching - Opening new ports'):
                self._open_ports(handle)

        with timeline.Event('backend.provision.post_process'):
            global_user_state.add_or_update_cluster(
                handle.cluster_name,
                handle,
                set(task.resources),
                ready=True,
            )
            usage_lib.messages.usage.update_final_cluster_status(
                status_lib.ClusterStatus.UP)
            auth_config = common_utils.read_yaml(handle.cluster_yaml)['auth']
            backend_utils.SSHConfigHelper.add_cluster(handle.cluster_name,
                                                      ip_list, auth_config,
                                                      ssh_port_list,
                                                      handle.docker_user,
                                                      handle.ssh_user)

            common_utils.remove_file_if_exists(lock_path)

    def _sync_workdir(self, handle: CloudVmRayResourceHandle,
                      workdir: Path) -> None:
        # Even though provision() takes care of it, there may be cases where
        # this function is called in isolation, without calling provision(),
        # e.g., in CLI.  So we should rerun rsync_up.
        fore = colorama.Fore
        style = colorama.Style
        ip_list = handle.external_ips()
        port_list = handle.external_ssh_ports()
        assert ip_list is not None, 'external_ips is not cached in handle'
        full_workdir = os.path.abspath(os.path.expanduser(workdir))

        # These asserts have been validated at Task construction time.
        assert os.path.exists(full_workdir), f'{full_workdir} does not exist'
        if os.path.islink(full_workdir):
            logger.warning(
                f'{fore.YELLOW}Workdir {workdir!r} is a symlink. '
                f'Symlink contents are not uploaded.{style.RESET_ALL}')
        else:
            assert os.path.isdir(
                full_workdir), f'{full_workdir} should be a directory.'

        # Raise warning if directory is too large
        dir_size = backend_utils.path_size_megabytes(full_workdir)
        if dir_size >= _PATH_SIZE_MEGABYTES_WARN_THRESHOLD:
            logger.warning(
                f'{fore.YELLOW}The size of workdir {workdir!r} '
                f'is {dir_size} MB. Try to keep workdir small or use '
                '.gitignore to exclude large files, as large sizes will slow '
                f'down rsync.{style.RESET_ALL}')

        log_path = os.path.join(self.log_dir, 'workdir_sync.log')

        ssh_credentials = backend_utils.ssh_credential_from_yaml(
            handle.cluster_yaml, handle.docker_user, handle.ssh_user)

        # TODO(zhwu): refactor this with backend_utils.parallel_cmd_with_rsync
        runners = command_runner.SSHCommandRunner.make_runner_list(
            ip_list, port_list=port_list, **ssh_credentials)

        def _sync_workdir_node(runner: command_runner.SSHCommandRunner) -> None:
            runner.rsync(
                source=workdir,
                target=SKY_REMOTE_WORKDIR,
                up=True,
                log_path=log_path,
                stream_logs=False,
            )

        num_nodes = handle.launched_nodes
        plural = 's' if num_nodes > 1 else ''
        logger.info(
            f'{fore.CYAN}Syncing workdir (to {num_nodes} node{plural}): '
            f'{style.BRIGHT}{workdir}{style.RESET_ALL}'
            f' -> '
            f'{style.BRIGHT}{SKY_REMOTE_WORKDIR}{style.RESET_ALL}')
        os.makedirs(os.path.expanduser(self.log_dir), exist_ok=True)
        os.system(f'touch {log_path}')
        tail_cmd = f'tail -n100 -f {log_path}'
        logger.info('To view detailed progress: '
                    f'{style.BRIGHT}{tail_cmd}{style.RESET_ALL}')
        with rich_utils.safe_status('[bold cyan]Syncing[/]'):
            subprocess_utils.run_in_parallel(_sync_workdir_node, runners)

    def _sync_file_mounts(
        self,
        handle: CloudVmRayResourceHandle,
        all_file_mounts: Optional[Dict[Path, Path]],
        storage_mounts: Optional[Dict[Path, storage_lib.Storage]],
    ) -> None:
        """Mounts all user files to the remote nodes."""
        controller_utils.replace_skypilot_config_path_in_file_mounts(
            handle.launched_resources.cloud, all_file_mounts)
        self._execute_file_mounts(handle, all_file_mounts)
        self._execute_storage_mounts(handle, storage_mounts)
        self._set_storage_mounts_metadata(handle.cluster_name, storage_mounts)

    def _setup(self, handle: CloudVmRayResourceHandle, task: task_lib.Task,
               detach_setup: bool) -> None:
        start = time.time()
        style = colorama.Style
        fore = colorama.Fore

        if task.setup is None:
            return
        setup = task.setup
        # Sync the setup script up and run it.
        ip_list = handle.external_ips()
        internal_ips = handle.internal_ips()
        port_list = handle.external_ssh_ports()
        assert ip_list is not None, 'external_ips is not cached in handle'
        ssh_credentials = backend_utils.ssh_credential_from_yaml(
            handle.cluster_yaml, handle.docker_user, handle.ssh_user)
        # Disable connection sharing for setup script to avoid old
        # connections being reused, which may cause stale ssh agent
        # forwarding.
        ssh_credentials.pop('ssh_control_name', None)

        remote_setup_file_name = f'/tmp/sky_setup_{self.run_timestamp}'
        # Need this `-i` option to make sure `source ~/.bashrc` work
        setup_cmd = f'/bin/bash -i {remote_setup_file_name} 2>&1'

        def _setup_node(node_id: int) -> None:
            setup_envs = task.envs.copy()
            setup_envs['SKYPILOT_SETUP_NODE_IPS'] = '\n'.join(internal_ips)
            setup_envs['SKYPILOT_SETUP_NODE_RANK'] = str(node_id)
            runner = command_runner.SSHCommandRunner(ip_list[node_id],
                                                     port=port_list[node_id],
                                                     **ssh_credentials)
            setup_script = log_lib.make_task_bash_script(setup,
                                                         env_vars=setup_envs)
            with tempfile.NamedTemporaryFile('w', prefix='sky_setup_') as f:
                f.write(setup_script)
                f.flush()
                setup_sh_path = f.name
                runner.rsync(source=setup_sh_path,
                             target=remote_setup_file_name,
                             up=True,
                             stream_logs=False)
            if detach_setup:
                return
            setup_log_path = os.path.join(self.log_dir,
                                          f'setup-{runner.ip}.log')
            returncode = runner.run(
                setup_cmd,
                log_path=setup_log_path,
                process_stream=False,
            )

            def error_message() -> str:
                # Use the function to avoid tailing the file in success case
                try:
                    last_10_lines = subprocess.run(
                        ['tail', '-n10',
                         os.path.expanduser(setup_log_path)],
                        stdout=subprocess.PIPE,
                        check=True).stdout.decode('utf-8')
                except subprocess.CalledProcessError:
                    last_10_lines = None

                err_msg = (f'Failed to setup with return code {returncode}. '
                           f'Check the details in log: {setup_log_path}')
                if last_10_lines:
                    err_msg += (f'\n\n{colorama.Fore.RED}'
                                '****** START Last lines of setup output ******'
                                f'{colorama.Style.RESET_ALL}\n'
                                f'{last_10_lines}'
                                f'{colorama.Fore.RED}'
                                '******* END Last lines of setup output *******'
                                f'{colorama.Style.RESET_ALL}')
                return err_msg

            subprocess_utils.handle_returncode(returncode=returncode,
                                               command=setup_cmd,
                                               error_msg=error_message)

        num_nodes = len(ip_list)
        plural = 's' if num_nodes > 1 else ''
        if not detach_setup:
            logger.info(f'{fore.CYAN}Running setup on {num_nodes} node{plural}.'
                        f'{style.RESET_ALL}')
        # TODO(zhwu): run_in_parallel uses multi-thread to run the commands,
        # which can cause the program waiting for all the threads to finish,
        # even if some of them raise exceptions. We should replace it with
        # multi-process.
        subprocess_utils.run_in_parallel(_setup_node, range(num_nodes))

        if detach_setup:
            # Only set this when setup needs to be run outside the self._setup()
            # as part of a job (--detach-setup).
            self._setup_cmd = setup_cmd
            return
        logger.info(f'{fore.GREEN}Setup completed.{style.RESET_ALL}')
        end = time.time()
        logger.debug(f'Setup took {end - start} seconds.')

    def _exec_code_on_head(
        self,
        handle: CloudVmRayResourceHandle,
        codegen: str,
        job_id: int,
        detach_run: bool = False,
        spot_dag: Optional['dag.Dag'] = None,
    ) -> None:
        """Executes generated code on the head node."""
        style = colorama.Style
        fore = colorama.Fore

        script_path = os.path.join(SKY_REMOTE_APP_DIR, f'sky_job_{job_id}')
        remote_log_dir = self.log_dir
        remote_log_path = os.path.join(remote_log_dir, 'run.log')

        cd = f'cd {SKY_REMOTE_WORKDIR}'

        mkdir_code = (f'{cd} && mkdir -p {remote_log_dir} && '
                      f'touch {remote_log_path}')
        encoded_script = base64.b64encode(
            codegen.encode('utf-8')).decode('utf-8')
        create_script_code = (f'{{ echo "{encoded_script}" | base64 --decode > '
                              f'{script_path}; }}')
        job_submit_cmd = (
            f'RAY_DASHBOARD_PORT=$({constants.SKY_PYTHON_CMD} -c "from sky.skylet import job_lib; print(job_lib.get_job_submission_port())" 2> /dev/null || echo 8265);'  # pylint: disable=line-too-long
            f'{cd} && {constants.SKY_RAY_CMD} job submit '
            '--address=http://127.0.0.1:$RAY_DASHBOARD_PORT '
            f'--submission-id {job_id}-$(whoami) --no-wait '
            # Redirect stderr to /dev/null to avoid distracting error from ray.
            f'"{constants.SKY_PYTHON_CMD} -u {script_path} > {remote_log_path} 2> /dev/null"'
        )

        code = job_lib.JobLibCodeGen.queue_job(job_id, job_submit_cmd)
        job_submit_cmd = ' && '.join([mkdir_code, create_script_code, code])

        if spot_dag is not None:
            # Add the spot job to spot queue table.
            spot_codegen = spot_lib.SpotCodeGen()
            spot_code = spot_codegen.set_pending(job_id, spot_dag)
            # Set the spot job to PENDING state to make sure that this spot
            # job appears in the `sky spot queue`, when there are already 16
            # controller process jobs running on the controller VM with 8
            # CPU cores.
            # The spot job should be set to PENDING state *after* the
            # controller process job has been queued, as our skylet on spot
            # controller will set the spot job in FAILED state if the
            # controller process job does not exist.
            # We cannot set the spot job to PENDING state in the codegen for
            # the controller process job, as it will stay in the job pending
            # table and not be executed until there is an empty slot.
            job_submit_cmd = job_submit_cmd + ' && ' + spot_code

        returncode, stdout, stderr = self.run_on_head(handle,
                                                      job_submit_cmd,
                                                      stream_logs=False,
                                                      require_outputs=True)

        # Happens when someone calls `sky exec` but remote is outdated
        # necessitating calling `sky launch`.
        backend_utils.check_stale_runtime_on_remote(returncode, stdout,
                                                    handle.cluster_name)
        subprocess_utils.handle_returncode(returncode,
                                           job_submit_cmd,
                                           f'Failed to submit job {job_id}.',
                                           stderr=stdout + stderr)

        logger.info('Job submitted with Job ID: '
                    f'{style.BRIGHT}{job_id}{style.RESET_ALL}')

        try:
            if not detach_run:
                if handle.cluster_name == spot_lib.SPOT_CONTROLLER_NAME:
                    self.tail_spot_logs(handle, job_id)
                else:
                    # Sky logs. Not using subprocess.run since it will make the
                    # ssh keep connected after ctrl-c.
                    self.tail_logs(handle, job_id)
        finally:
            name = handle.cluster_name
            controller = controller_utils.Controllers.from_name(name)
            if controller == controller_utils.Controllers.SPOT_CONTROLLER:
                logger.info(
                    f'{fore.CYAN}Spot Job ID: '
                    f'{style.BRIGHT}{job_id}{style.RESET_ALL}'
                    '\nTo cancel the job:\t\t'
                    f'{backend_utils.BOLD}sky spot cancel {job_id}'
                    f'{backend_utils.RESET_BOLD}'
                    '\nTo stream job logs:\t\t'
                    f'{backend_utils.BOLD}sky spot logs {job_id}'
                    f'{backend_utils.RESET_BOLD}'
                    f'\nTo stream controller logs:\t'
                    f'{backend_utils.BOLD}sky spot logs --controller {job_id}'
                    f'{backend_utils.RESET_BOLD}'
                    '\nTo view all spot jobs:\t\t'
                    f'{backend_utils.BOLD}sky spot queue'
                    f'{backend_utils.RESET_BOLD}'
                    '\nTo view the spot job dashboard:\t'
                    f'{backend_utils.BOLD}sky spot dashboard'
                    f'{backend_utils.RESET_BOLD}')
            elif controller is None:
                logger.info(f'{fore.CYAN}Job ID: '
                            f'{style.BRIGHT}{job_id}{style.RESET_ALL}'
                            '\nTo cancel the job:\t'
                            f'{backend_utils.BOLD}sky cancel {name} {job_id}'
                            f'{backend_utils.RESET_BOLD}'
                            '\nTo stream job logs:\t'
                            f'{backend_utils.BOLD}sky logs {name} {job_id}'
                            f'{backend_utils.RESET_BOLD}'
                            '\nTo view the job queue:\t'
                            f'{backend_utils.BOLD}sky queue {name}'
                            f'{backend_utils.RESET_BOLD}')

    def _add_job(self, handle: CloudVmRayResourceHandle,
                 job_name: Optional[str], resources_str: str) -> int:
        username = getpass.getuser()
        code = job_lib.JobLibCodeGen.add_job(job_name, username,
                                             self.run_timestamp, resources_str)
        returncode, job_id_str, stderr = self.run_on_head(handle,
                                                          code,
                                                          stream_logs=False,
                                                          require_outputs=True,
                                                          separate_stderr=True)
        # TODO(zhwu): this sometimes will unexpectedly fail, we can add
        # retry for this, after we figure out the reason.
        subprocess_utils.handle_returncode(returncode, code,
                                           'Failed to fetch job id.', stderr)
        try:
            job_id_match = _JOB_ID_PATTERN.search(job_id_str)
            if job_id_match is not None:
                job_id = int(job_id_match.group(1))
            else:
                # For backward compatibility.
                job_id = int(job_id_str)
        except ValueError as e:
            logger.error(stderr)
            raise ValueError(f'Failed to parse job id: {job_id_str}; '
                             f'Returncode: {returncode}') from e
        return job_id

    def _execute(
        self,
        handle: CloudVmRayResourceHandle,
        task: task_lib.Task,
        detach_run: bool,
        dryrun: bool = False,
    ) -> Optional[int]:
        """Executes the task on the cluster.

        Returns:
            Job id if the task is submitted to the cluster, None otherwise.
        """
        if task.run is None:
            logger.info('Run commands not specified or empty.')
            return None
        # Check the task resources vs the cluster resources. Since `sky exec`
        # will not run the provision and _check_existing_cluster
        # We need to check ports here since sky.exec shouldn't change resources
        valid_resource = self.check_resources_fit_cluster(handle,
                                                          task,
                                                          check_ports=True)
        task_copy = copy.copy(task)
        # Handle multiple resources exec case.
        task_copy.set_resources(valid_resource)
        if len(task.resources) > 1:
            logger.info('Multiple resources are specified '
                        f'for the task, using: {valid_resource}')
        task_copy.best_resources = None
        resources_str = backend_utils.get_task_resources_str(task_copy)

        if dryrun:
            logger.info(f'Dryrun complete. Would have run:\n{task}')
            return None

        job_id = self._add_job(handle, task_copy.name, resources_str)

        num_actual_nodes = task.num_nodes * handle.num_ips_per_node
        # Case: task_lib.Task(run, num_nodes=N) or TPU VM Pods
        if num_actual_nodes > 1:
            self._execute_task_n_nodes(handle, task_copy, job_id, detach_run)
        else:
            # Case: task_lib.Task(run, num_nodes=1)
            self._execute_task_one_node(handle, task_copy, job_id, detach_run)

        return job_id

    def _post_execute(self, handle: CloudVmRayResourceHandle,
                      down: bool) -> None:
        fore = colorama.Fore
        style = colorama.Style
        name = handle.cluster_name
        controller = controller_utils.Controllers.from_name(name)
        if controller is not None or down:
            return
        stop_str = ('\nTo stop the cluster:'
                    f'\t{backend_utils.BOLD}sky stop {name}'
                    f'{backend_utils.RESET_BOLD}')
        logger.info(f'\n{fore.CYAN}Cluster name: '
                    f'{style.BRIGHT}{name}{style.RESET_ALL}'
                    '\nTo log into the head VM:\t'
                    f'{backend_utils.BOLD}ssh {name}'
                    f'{backend_utils.RESET_BOLD}'
                    '\nTo submit a job:'
                    f'\t\t{backend_utils.BOLD}sky exec {name} yaml_file'
                    f'{backend_utils.RESET_BOLD}'
                    f'{stop_str}'
                    '\nTo teardown the cluster:'
                    f'\t{backend_utils.BOLD}sky down {name}'
                    f'{backend_utils.RESET_BOLD}')
        if (gcp_utils.is_tpu(handle.launched_resources) and
                not gcp_utils.is_tpu_vm(handle.launched_resources)):
            logger.info('Tip: `sky down` will delete launched TPU(s) too.')

    def _teardown_ephemeral_storage(self, task: task_lib.Task) -> None:
        storage_mounts = task.storage_mounts
        if storage_mounts is not None:
            for _, storage in storage_mounts.items():
                if not storage.persistent:
                    storage.delete()

    def _teardown(self,
                  handle: CloudVmRayResourceHandle,
                  terminate: bool,
                  purge: bool = False):
        """Tear down or stop the cluster.

        Args:
            handle: The handle to the cluster.
            terminate: Terminate or stop the cluster.
            purge: Purge the cluster record from the cluster table, even if
                the teardown fails.
        Raises:
            exceptions.ClusterOwnerIdentityMismatchError: If the cluster is
                owned by another user.
            exceptions.CloudUserIdentityError: if we fail to get the current
                user identity.
            RuntimeError: If the cluster fails to be terminated/stopped.
        """
        cluster_name = handle.cluster_name
        # Check if the cluster is owned by the current user. Raise
        # exceptions.ClusterOwnerIdentityMismatchError
        yellow = colorama.Fore.YELLOW
        reset = colorama.Style.RESET_ALL
        is_identity_mismatch_and_purge = False
        try:
            backend_utils.check_owner_identity(cluster_name)
        except exceptions.ClusterOwnerIdentityMismatchError as e:
            if purge:
                logger.error(e)
                verbed = 'terminated' if terminate else 'stopped'
                logger.warning(
                    f'{yellow}Purge (-p/--purge) is set, ignoring the '
                    f'identity mismatch error and removing '
                    f'the cluster record from cluster table.{reset}\n{yellow}It'
                    ' is the user\'s responsibility to ensure that this '
                    f'cluster is actually {verbed} on the cloud.{reset}')
                is_identity_mismatch_and_purge = True
            else:
                raise

        lock_path = os.path.expanduser(
            backend_utils.CLUSTER_STATUS_LOCK_PATH.format(cluster_name))

        try:
            # TODO(mraheja): remove pylint disabling when filelock
            # version updated
            # pylint: disable=abstract-class-instantiated
            with filelock.FileLock(
                    lock_path,
                    backend_utils.CLUSTER_STATUS_LOCK_TIMEOUT_SECONDS):
                self.teardown_no_lock(
                    handle,
                    terminate,
                    purge,
                    # When --purge is set and we already see an ID mismatch
                    # error, we skip the refresh codepath. This is because
                    # refresh checks current user identity can throw
                    # ClusterOwnerIdentityMismatchError. The argument/flag
                    # `purge` should bypass such ID mismatch errors.
                    refresh_cluster_status=not is_identity_mismatch_and_purge)
            if terminate:
                common_utils.remove_file_if_exists(lock_path)
        except filelock.Timeout as e:
            raise RuntimeError(
                f'Cluster {cluster_name!r} is locked by {lock_path}. '
                'Check to see if it is still being launched') from e

    # --- CloudVMRayBackend Specific APIs ---

    def get_job_status(
        self,
        handle: CloudVmRayResourceHandle,
        job_ids: Optional[List[int]] = None,
        stream_logs: bool = True
    ) -> Dict[Optional[int], Optional[job_lib.JobStatus]]:
        code = job_lib.JobLibCodeGen.get_job_status(job_ids)
        returncode, stdout, stderr = self.run_on_head(handle,
                                                      code,
                                                      stream_logs=stream_logs,
                                                      require_outputs=True,
                                                      separate_stderr=True)
        subprocess_utils.handle_returncode(returncode, code,
                                           'Failed to get job status.', stderr)
        statuses = job_lib.load_statuses_payload(stdout)
        return statuses

    def cancel_jobs(self,
                    handle: CloudVmRayResourceHandle,
                    jobs: Optional[List[int]],
                    cancel_all: bool = False) -> None:
        """Cancels jobs.

        CloudVMRayBackend specific method.

        Args:
            handle: The cluster handle.
            jobs: Job IDs to cancel. (See `cancel_all` for special semantics.)
            cancel_all: Whether to cancel all jobs. If True, asserts `jobs` is
                set to None. If False and `jobs` is None, cancel the latest
                running job.
        """
        if cancel_all:
            assert jobs is None, (
                'If cancel_all=True, usage is to set jobs=None')
        code = job_lib.JobLibCodeGen.cancel_jobs(jobs, cancel_all)

        # All error messages should have been redirected to stdout.
        returncode, stdout, _ = self.run_on_head(handle,
                                                 code,
                                                 stream_logs=False,
                                                 require_outputs=True)
        subprocess_utils.handle_returncode(
            returncode, code,
            f'Failed to cancel jobs on cluster {handle.cluster_name}.', stdout)

        cancelled_ids = common_utils.decode_payload(stdout)
        if cancelled_ids:
            logger.info(
                f'Cancelled job ID(s): {", ".join(map(str, cancelled_ids))}')
        else:
            logger.info(
                'No jobs cancelled. They may already be in terminal states.')

    def sync_down_logs(
            self,
            handle: CloudVmRayResourceHandle,
            job_ids: Optional[List[str]],
            local_dir: str = constants.SKY_LOGS_DIRECTORY) -> Dict[str, str]:
        """Sync down logs for the given job_ids.

        Returns:
            A dictionary mapping job_id to log path.
        """
        code = job_lib.JobLibCodeGen.get_run_timestamp_with_globbing(job_ids)
        returncode, run_timestamps, stderr = self.run_on_head(
            handle,
            code,
            stream_logs=False,
            require_outputs=True,
            separate_stderr=True)
        subprocess_utils.handle_returncode(returncode, code,
                                           'Failed to sync logs.', stderr)
        run_timestamps = common_utils.decode_payload(run_timestamps)
        if not run_timestamps:
            logger.info(f'{colorama.Fore.YELLOW}'
                        'No matching log directories found'
                        f'{colorama.Style.RESET_ALL}')
            return {}

        job_ids = list(run_timestamps.keys())
        run_timestamps = list(run_timestamps.values())
        remote_log_dirs = [
            os.path.join(constants.SKY_LOGS_DIRECTORY, run_timestamp)
            for run_timestamp in run_timestamps
        ]
        local_log_dirs = [
            os.path.expanduser(os.path.join(local_dir, run_timestamp))
            for run_timestamp in run_timestamps
        ]

        style = colorama.Style
        fore = colorama.Fore
        for job_id, log_dir in zip(job_ids, local_log_dirs):
            logger.info(f'{fore.CYAN}Job {job_id} logs: {log_dir}'
                        f'{style.RESET_ALL}')

        ip_list = handle.external_ips()
        assert ip_list is not None, 'external_ips is not cached in handle'
        ssh_port_list = handle.external_ssh_ports()
        assert ssh_port_list is not None, 'external_ssh_ports is not cached ' \
                                          'in handle'
        ssh_credentials = backend_utils.ssh_credential_from_yaml(
            handle.cluster_yaml, handle.docker_user, handle.ssh_user)
        runners = command_runner.SSHCommandRunner.make_runner_list(
            ip_list, port_list=ssh_port_list, **ssh_credentials)

        def _rsync_down(args) -> None:
            """Rsync down logs from remote nodes.

            Args:
                args: A tuple of (runner, local_log_dir, remote_log_dir)
            """
            (runner, local_log_dir, remote_log_dir) = args
            try:
                os.makedirs(local_log_dir, exist_ok=True)
                runner.rsync(
                    source=f'{remote_log_dir}/*',
                    target=local_log_dir,
                    up=False,
                    stream_logs=False,
                )
            except exceptions.CommandError as e:
                if e.returncode == exceptions.RSYNC_FILE_NOT_FOUND_CODE:
                    # Raised by rsync_down. Remote log dir may not exist, since
                    # the job can be run on some part of the nodes.
                    logger.debug(f'{runner.ip} does not have the tasks/*.')
                else:
                    raise

        parallel_args = [[runner, *item]
                         for item in zip(local_log_dirs, remote_log_dirs)
                         for runner in runners]
        subprocess_utils.run_in_parallel(_rsync_down, parallel_args)
        return dict(zip(job_ids, local_log_dirs))

    def tail_logs(self,
                  handle: CloudVmRayResourceHandle,
                  job_id: Optional[int],
                  spot_job_id: Optional[int] = None,
                  follow: bool = True) -> int:
        code = job_lib.JobLibCodeGen.tail_logs(job_id,
                                               spot_job_id=spot_job_id,
                                               follow=follow)
        if job_id is None and spot_job_id is None:
            logger.info(
                'Job ID not provided. Streaming the logs of the latest job.')

        # With the stdin=subprocess.DEVNULL, the ctrl-c will not directly
        # kill the process, so we need to handle it manually here.
        if threading.current_thread() is threading.main_thread():
            signal.signal(signal.SIGINT, backend_utils.interrupt_handler)
            signal.signal(signal.SIGTSTP, backend_utils.stop_handler)
        try:
            returncode = self.run_on_head(
                handle,
                code,
                stream_logs=True,
                process_stream=False,
                # Allocate a pseudo-terminal to disable output buffering.
                # Otherwise, there may be 5 minutes delay in logging.
                ssh_mode=command_runner.SshMode.INTERACTIVE,
                # Disable stdin to avoid ray outputs mess up the terminal with
                # misaligned output in multithreading/multiprocessing.
                # Refer to: https://github.com/ray-project/ray/blob/d462172be7c5779abf37609aed08af112a533e1e/python/ray/autoscaler/_private/subprocess_output_util.py#L264 # pylint: disable=line-too-long
                stdin=subprocess.DEVNULL,
            )
        except SystemExit as e:
            returncode = e.code
        return returncode

    def tail_spot_logs(self,
                       handle: CloudVmRayResourceHandle,
                       job_id: Optional[int] = None,
                       job_name: Optional[str] = None,
                       follow: bool = True) -> None:
        # if job_name is not None, job_id should be None
        assert job_name is None or job_id is None, (job_name, job_id)
        if job_name is not None:
            code = spot_lib.SpotCodeGen.stream_logs_by_name(job_name, follow)
        else:
            code = spot_lib.SpotCodeGen.stream_logs_by_id(job_id, follow)

        # With the stdin=subprocess.DEVNULL, the ctrl-c will not directly
        # kill the process, so we need to handle it manually here.
        if threading.current_thread() is threading.main_thread():
            signal.signal(signal.SIGINT, backend_utils.interrupt_handler)
            signal.signal(signal.SIGTSTP, backend_utils.stop_handler)

        # Refer to the notes in tail_logs.
        self.run_on_head(
            handle,
            code,
            stream_logs=True,
            process_stream=False,
            ssh_mode=command_runner.SshMode.INTERACTIVE,
            stdin=subprocess.DEVNULL,
        )

    def tail_serve_logs(self, handle: CloudVmRayResourceHandle,
                        service_name: str, target: serve_lib.ServiceComponent,
                        replica_id: Optional[int], follow: bool) -> None:
        """Tail the logs of a service.

        Args:
            handle: The handle to the sky serve controller.
            service_name: The name of the service.
            target: The component to tail the logs of. Could be controller,
                load balancer, or replica.
            replica_id: The replica ID to tail the logs of. Only used when
                target is replica.
            follow: Whether to follow the logs.
        """
        if target != serve_lib.ServiceComponent.REPLICA:
            code = serve_lib.ServeCodeGen.stream_serve_process_logs(
                service_name,
                stream_controller=(
                    target == serve_lib.ServiceComponent.CONTROLLER),
                follow=follow)
        else:
            assert replica_id is not None, service_name
            code = serve_lib.ServeCodeGen.stream_replica_logs(
                service_name, replica_id, follow)

        signal.signal(signal.SIGINT, backend_utils.interrupt_handler)
        signal.signal(signal.SIGTSTP, backend_utils.stop_handler)

        self.run_on_head(
            handle,
            code,
            stream_logs=True,
            process_stream=False,
            ssh_mode=command_runner.SshMode.INTERACTIVE,
            stdin=subprocess.DEVNULL,
        )

    def teardown_no_lock(self,
                         handle: CloudVmRayResourceHandle,
                         terminate: bool,
                         purge: bool = False,
                         post_teardown_cleanup: bool = True,
                         refresh_cluster_status: bool = True) -> None:
        """Teardown the cluster without acquiring the cluster status lock.

        NOTE: This method should not be called without holding the cluster
        status lock already.

        refresh_cluster_status is only used internally in the status refresh
        process, and should not be set to False in other cases.

        Raises:
            RuntimeError: If the cluster fails to be terminated/stopped.
        """
        if refresh_cluster_status:
            prev_cluster_status, _ = (
                backend_utils.refresh_cluster_status_handle(
                    handle.cluster_name, acquire_per_cluster_status_lock=False))
        else:
            record = global_user_state.get_cluster_from_name(
                handle.cluster_name)
            prev_cluster_status = record[
                'status'] if record is not None else None
        if prev_cluster_status is None:
            # When the cluster is not in the cluster table, we guarantee that
            # all related resources / cache / config are cleaned up, i.e. it
            # is safe to skip and return True.
            ux_utils.console_newline()
            logger.warning(
                f'Cluster {handle.cluster_name!r} is already terminated. '
                'Skipped.')
            return
        log_path = os.path.join(os.path.expanduser(self.log_dir),
                                'teardown.log')
        log_abs_path = os.path.abspath(log_path)
        cloud = handle.launched_resources.cloud
        config = common_utils.read_yaml(handle.cluster_yaml)
        cluster_name = handle.cluster_name
        cluster_name_on_cloud = handle.cluster_name_on_cloud

        # Avoid possibly unbound warnings. Code below must overwrite these vars:
        returncode = 0
        stdout = ''
        stderr = ''

        if (cloud.PROVISIONER_VERSION >=
                clouds.ProvisionerVersion.RAY_PROVISIONER_SKYPILOT_TERMINATOR):
            logger.debug(f'Provisioner version: {cloud.PROVISIONER_VERSION} '
                         'using new provisioner for teardown.')
            # Stop the ray autoscaler first to avoid the head node trying to
            # re-launch the worker nodes, during the termination of the
            # cluster.
            try:
                # We do not check the return code, since Ray returns
                # non-zero return code when calling Ray stop,
                # even when the command was executed successfully.
                self.run_on_head(handle,
                                 f'{constants.SKY_RAY_CMD} stop --force')
            except exceptions.FetchIPError:
                # This error is expected if the previous cluster IP is
                # failed to be found,
                # i.e., the cluster is already stopped/terminated.
                if prev_cluster_status == status_lib.ClusterStatus.UP:
                    logger.warning(
                        'Failed to take down Ray autoscaler on the head node. '
                        'It might be because the cluster\'s head node has '
                        'already been terminated. It is fine to skip this.')

            try:
                provisioner.teardown_cluster(repr(cloud),
                                             provisioner.ClusterName(
                                                 cluster_name,
                                                 cluster_name_on_cloud),
                                             terminate=terminate,
                                             provider_config=config['provider'])
            except Exception as e:  # pylint: disable=broad-except
                if purge:
                    logger.warning(
                        _TEARDOWN_PURGE_WARNING.format(
                            reason='stopping/terminating cluster nodes',
                            details=common_utils.format_exception(
                                e, use_bracket=True)))
                else:
                    raise

            if post_teardown_cleanup:
                self.post_teardown_cleanup(handle, terminate, purge)
            return

        if terminate and isinstance(cloud, clouds.Azure):
            # Here we handle termination of Azure by ourselves instead of Ray
            # autoscaler.
            resource_group = config['provider']['resource_group']
            terminate_cmd = f'az group delete -y --name {resource_group}'
            with rich_utils.safe_status(f'[bold cyan]Terminating '
                                        f'[green]{cluster_name}'):
                returncode, stdout, stderr = log_lib.run_with_log(
                    terminate_cmd,
                    log_abs_path,
                    shell=True,
                    stream_logs=False,
                    require_outputs=True)

        elif (isinstance(cloud, clouds.IBM) and terminate and
              prev_cluster_status == status_lib.ClusterStatus.STOPPED):
            # pylint: disable= W0622 W0703 C0415
            from sky.adaptors import ibm
            from sky.skylet.providers.ibm.vpc_provider import IBMVPCProvider

            config_provider = common_utils.read_yaml(
                handle.cluster_yaml)['provider']
            region = config_provider['region']
            search_client = ibm.search_client()
            vpc_found = False
            # pylint: disable=unsubscriptable-object
            vpcs_filtered_by_tags_and_region = search_client.search(
                query=(f'type:vpc AND tags:{cluster_name_on_cloud} '
                       f'AND region:{region}'),
                fields=['tags', 'region', 'type'],
                limit=1000).get_result()['items']
            vpc_id = None
            try:
                # pylint: disable=line-too-long
                vpc_id = vpcs_filtered_by_tags_and_region[0]['crn'].rsplit(
                    ':', 1)[-1]
                vpc_found = True
            except Exception:
                logger.critical('failed to locate vpc for ibm cloud')
                returncode = -1

            if vpc_found:
                # pylint: disable=line-too-long E1136
                # Delete VPC and it's associated resources
                vpc_provider = IBMVPCProvider(
                    config_provider['resource_group_id'], region,
                    cluster_name_on_cloud)
                vpc_provider.delete_vpc(vpc_id, region)
                # successfully removed cluster as no exception was raised
                returncode = 0

        elif terminate and isinstance(cloud, clouds.SCP):
            # pylint: disable=import-outside-toplevel
            from sky.skylet.providers.scp import node_provider
            config['provider']['cache_stopped_nodes'] = not terminate
            provider = node_provider.SCPNodeProvider(config['provider'],
                                                     cluster_name_on_cloud)
            try:
                if not os.path.exists(provider.metadata.path):
                    raise node_provider.SCPError(
                        'SKYPILOT_ERROR_NO_NODES_LAUNCHED: '
                        'Metadata file does not exist.')

                with open(provider.metadata.path, 'r', encoding='utf-8') as f:
                    metadata = json.load(f)
                    node_id = next(iter(metadata.values())).get(
                        'creation', {}).get('virtualServerId', None)
                    provider.terminate_node(node_id)
                returncode = 0
            except node_provider.SCPError as e:
                returncode = 1
                stdout = ''
                stderr = str(e)

        # Apr, 2023 by Hysun(hysun.he@oracle.com): Added support for OCI
        # May, 2023 by Hysun: Allow terminate INIT cluster which may have
        # some instances provisioning in background but not completed.
        elif (isinstance(cloud, clouds.OCI) and terminate and
              prev_cluster_status in (status_lib.ClusterStatus.STOPPED,
                                      status_lib.ClusterStatus.INIT)):
            region = config['provider']['region']

            # pylint: disable=import-outside-toplevel
            from ray.autoscaler.tags import TAG_RAY_CLUSTER_NAME

            from sky.skylet.providers.oci.query_helper import oci_query_helper

            # 0: All terminated successfully, failed count otherwise
            returncode = oci_query_helper.terminate_instances_by_tags(
                {TAG_RAY_CLUSTER_NAME: cluster_name_on_cloud}, region)

            # To avoid undefined local variables error.
            stdout = stderr = ''
        else:
            config['provider']['cache_stopped_nodes'] = not terminate
            with tempfile.NamedTemporaryFile('w',
                                             prefix='sky_',
                                             delete=False,
                                             suffix='.yml') as f:
                common_utils.dump_yaml(f.name, config)
                f.flush()

                teardown_verb = 'Terminating' if terminate else 'Stopping'
                with rich_utils.safe_status(f'[bold cyan]{teardown_verb} '
                                            f'[green]{cluster_name}'):
                    # FIXME(zongheng): support retries. This call can fail for
                    # example due to GCP returning list requests per limit
                    # exceeded.
                    returncode, stdout, stderr = log_lib.run_with_log(
                        ['ray', 'down', '-y', f.name],
                        log_abs_path,
                        stream_logs=False,
                        require_outputs=True,
                        # Disable stdin to avoid ray outputs mess up the
                        # terminal with misaligned output when multithreading/
                        # multiprocessing are used.
                        # Refer to: https://github.com/ray-project/ray/blob/d462172be7c5779abf37609aed08af112a533e1e/python/ray/autoscaler/_private/subprocess_output_util.py#L264 # pylint: disable=line-too-long
                        stdin=subprocess.DEVNULL)
        if returncode != 0:
            if purge:
                logger.warning(
                    _TEARDOWN_PURGE_WARNING.format(
                        reason='stopping/terminating cluster nodes',
                        details=stderr))
            # 'TPU must be specified.': This error returns when we call "gcloud
            #   delete" with an empty VM list where no instance exists. Safe to
            #   ignore it and do cleanup locally. TODO(wei-lin): refactor error
            #   handling mechanism.
            #
            # 'SKYPILOT_ERROR_NO_NODES_LAUNCHED': this indicates nodes are
            #   never launched and the errors are related to pre-launch
            #   configurations (such as VPC not found). So it's safe & good UX
            #   to not print a failure message.
            #
            # '(ResourceGroupNotFound)': this indicates the resource group on
            #   Azure is not found. That means the cluster is already deleted
            #   on the cloud. So it's safe & good UX to not print a failure
            #   message.
            elif ('TPU must be specified.' not in stderr and
                  'SKYPILOT_ERROR_NO_NODES_LAUNCHED: ' not in stderr and
                  '(ResourceGroupNotFound)' not in stderr):
                raise RuntimeError(
                    _TEARDOWN_FAILURE_MESSAGE.format(
                        extra_reason='',
                        cluster_name=common_utils.cluster_name_in_hint(
                            cluster_name, cluster_name_on_cloud),
                        stdout=stdout,
                        stderr=stderr))

        # No need to clean up if the cluster is already terminated
        # (i.e., prev_status is None), as the cleanup has already been done
        # if the cluster is removed from the status table.
        if post_teardown_cleanup:
            self.post_teardown_cleanup(handle, terminate, purge)

    def post_teardown_cleanup(self,
                              handle: CloudVmRayResourceHandle,
                              terminate: bool,
                              purge: bool = False) -> None:
        """Cleanup local configs/caches and delete TPUs after teardown.

        This method will handle the following cleanup steps:
        * Deleting the TPUs;
        * Removing ssh configs for the cluster;
        * Updating the local state of the cluster;
        * Removing the terminated cluster's scripts and ray yaml files.

        Raises:
            RuntimeError: If it fails to delete the TPU.
        """
        log_path = os.path.join(os.path.expanduser(self.log_dir),
                                'teardown.log')
        log_abs_path = os.path.abspath(log_path)
        cluster_name_on_cloud = handle.cluster_name_on_cloud

        # Backward compatibility for TPU nodes created before #2943. Any TPU
        # node launched before that PR have the delete script generated (and do
        # not have the tpu_node config set in its cluster yaml), so we have to
        # call the deletion script to clean up the TPU node.
        # For TPU nodes launched after the PR, deletion is done in SkyPilot's
        # new GCP provisioner API.
        # TODO (zhwu): Remove this after 0.6.0.
        if (handle.tpu_delete_script is not None and
                os.path.exists(handle.tpu_delete_script)):
            # Only call the deletion script if the cluster config does not
            # contain TPU node config. Otherwise, the deletion should
            # already be handled by the new provisioner.
            config = common_utils.read_yaml(handle.cluster_yaml)
            tpu_node_config = config['provider'].get('tpu_node')
            if tpu_node_config is None:
                with rich_utils.safe_status('[bold cyan]Terminating TPU...'):
                    tpu_rc, tpu_stdout, tpu_stderr = log_lib.run_with_log(
                        ['bash', handle.tpu_delete_script],
                        log_abs_path,
                        stream_logs=False,
                        require_outputs=True)
                if tpu_rc != 0:
                    if _TPU_NOT_FOUND_ERROR in tpu_stderr:
                        logger.info('TPU not found. '
                                    'It should have been deleted already.')
                    elif purge:
                        logger.warning(
                            _TEARDOWN_PURGE_WARNING.format(
                                reason='stopping/terminating TPU',
                                details=tpu_stderr))
                    else:
                        raise RuntimeError(
                            _TEARDOWN_FAILURE_MESSAGE.format(
                                extra_reason='It is caused by TPU failure.',
                                cluster_name=common_utils.cluster_name_in_hint(
                                    handle.cluster_name, cluster_name_on_cloud),
                                stdout=tpu_stdout,
                                stderr=tpu_stderr))

        if (terminate and handle.launched_resources.is_image_managed is True):
            # Delete the image when terminating a "cloned" cluster, i.e.,
            # whose image is created by SkyPilot (--clone-disk-from)
            logger.debug(f'Deleting image {handle.launched_resources.image_id}')
            cluster_resources = handle.launched_resources
            cluster_cloud = cluster_resources.cloud
            image_dict = cluster_resources.image_id
            assert cluster_cloud is not None, cluster_resources
            assert image_dict is not None and len(image_dict) == 1
            image_id = list(image_dict.values())[0]
            try:
                cluster_cloud.delete_image(image_id,
                                           handle.launched_resources.region)
            except exceptions.CommandError as e:
                logger.warning(
                    f'Failed to delete cloned image {image_id}. Please '
                    'remove it manually to avoid image leakage. Details: '
                    f'{common_utils.format_exception(e, use_bracket=True)}')
        if terminate:
            cloud = handle.launched_resources.cloud
            config = common_utils.read_yaml(handle.cluster_yaml)
            try:
                cloud.check_features_are_supported(
                    handle.launched_resources,
                    {clouds.CloudImplementationFeatures.OPEN_PORTS})
                provision_lib.cleanup_ports(repr(cloud), cluster_name_on_cloud,
                                            handle.launched_resources.ports,
                                            config['provider'])
            except exceptions.NotSupportedError:
                pass
            except exceptions.PortDoesNotExistError:
                logger.debug('Ports do not exist. Skipping cleanup.')

        # The cluster file must exist because the cluster_yaml will only
        # be removed after the cluster entry in the database is removed.
        config = common_utils.read_yaml(handle.cluster_yaml)
        auth_config = config['auth']
        backend_utils.SSHConfigHelper.remove_cluster(handle.cluster_name,
                                                     handle.head_ip,
                                                     auth_config,
                                                     handle.docker_user)

        global_user_state.remove_cluster(handle.cluster_name,
                                         terminate=terminate)

        if terminate:
            # This function could be directly called from status refresh,
            # where we need to cleanup the cluster profile.
            metadata_utils.remove_cluster_metadata(handle.cluster_name)
            # Clean up TPU creation/deletion scripts
            # Backward compatibility for TPU nodes created before #2943.
            # TODO (zhwu): Remove this after 0.6.0.
            if handle.tpu_delete_script is not None:
                assert handle.tpu_create_script is not None
                common_utils.remove_file_if_exists(handle.tpu_create_script)
                common_utils.remove_file_if_exists(handle.tpu_delete_script)

            # Clean up generated config
            # No try-except is needed since Ray will fail to teardown the
            # cluster if the cluster_yaml is missing.
            common_utils.remove_file_if_exists(handle.cluster_yaml)

    def set_autostop(self,
                     handle: CloudVmRayResourceHandle,
                     idle_minutes_to_autostop: Optional[int],
                     down: bool = False,
                     stream_logs: bool = True) -> None:
        # The core.autostop() function should have already checked that the
        # cloud and resources support requested autostop.
        if idle_minutes_to_autostop is not None:

            # Check if we're stopping spot
            assert (handle.launched_resources is not None and
                    handle.launched_resources.cloud is not None), handle
            code = autostop_lib.AutostopCodeGen.set_autostop(
                idle_minutes_to_autostop, self.NAME, down)
            returncode, _, stderr = self.run_on_head(handle,
                                                     code,
                                                     require_outputs=True,
                                                     stream_logs=stream_logs)
            subprocess_utils.handle_returncode(returncode,
                                               code,
                                               'Failed to set autostop',
                                               stderr=stderr,
                                               stream_logs=stream_logs)
            global_user_state.set_cluster_autostop_value(
                handle.cluster_name, idle_minutes_to_autostop, down)

    def is_definitely_autostopping(self,
                                   handle: CloudVmRayResourceHandle,
                                   stream_logs: bool = True) -> bool:
        """Check if the cluster is autostopping.

        Returns:
            True if the cluster is definitely autostopping. It is possible
            that the cluster is still autostopping when False is returned,
            due to errors like transient network issues.
        """
        if handle.head_ip is None:
            # The head node of the cluster is not UP or in an abnormal state.
            # We cannot check if the cluster is autostopping.
            return False
        code = autostop_lib.AutostopCodeGen.is_autostopping()
        returncode, stdout, stderr = self.run_on_head(handle,
                                                      code,
                                                      require_outputs=True,
                                                      stream_logs=stream_logs)

        if returncode == 0:
            return common_utils.decode_payload(stdout)
        logger.debug('Failed to check if cluster is autostopping with '
                     f'{returncode}: {stdout+stderr}\n'
                     f'Command: {code}')
        return False

    # TODO(zhwu): Refactor this to a CommandRunner class, so different backends
    # can support its own command runner.
    @timeline.event
    def run_on_head(
        self,
        handle: CloudVmRayResourceHandle,
        cmd: str,
        *,
        port_forward: Optional[List[int]] = None,
        log_path: str = '/dev/null',
        stream_logs: bool = False,
        ssh_mode: command_runner.SshMode = command_runner.SshMode.
        NON_INTERACTIVE,
        under_remote_workdir: bool = False,
        require_outputs: bool = False,
        separate_stderr: bool = False,
        process_stream: bool = True,
        **kwargs,
    ) -> Union[int, Tuple[int, str, str]]:
        """Runs 'cmd' on the cluster's head node.

        It will try to fetch the head node IP if it is not cached.

        Args:
            handle: The ResourceHandle to the cluster.
            cmd: The command to run.

            Advanced options:

            port_forward: A list of ports to forward.
            log_path: The path to the log file.
            stream_logs: Whether to stream the logs to stdout/stderr.
            ssh_mode: The mode to use for ssh.
                See command_runner.SSHCommandRunner.SSHMode for more details.
            under_remote_workdir: Whether to run the command under the remote
                workdir ~/sky_workdir.
            require_outputs: Whether to return the stdout and stderr of the
                command.
            separate_stderr: Whether to separate stderr from stdout.
            process_stream: Whether to post-process the stdout/stderr of the
                command, such as replacing or skipping lines on the fly. If
                enabled, lines are printed only when '\r' or '\n' is found.

        Returns:
            returncode
            or
            A tuple of (returncode, stdout, stderr).

        Raises:
            exceptions.FetchIPError: If the head node IP cannot be fetched.
        """
        # This will try to fetch the head node IP if it is not cached.
        external_ips = handle.external_ips(max_attempts=_FETCH_IP_MAX_ATTEMPTS)
        head_ip = external_ips[0]
        external_ssh_ports = handle.external_ssh_ports(
            max_attempts=_FETCH_IP_MAX_ATTEMPTS)
        head_ssh_port = external_ssh_ports[0]

        ssh_credentials = backend_utils.ssh_credential_from_yaml(
            handle.cluster_yaml, handle.docker_user, handle.ssh_user)
        runner = command_runner.SSHCommandRunner(head_ip,
                                                 port=head_ssh_port,
                                                 **ssh_credentials)
        if under_remote_workdir:
            cmd = f'cd {SKY_REMOTE_WORKDIR} && {cmd}'

        return runner.run(
            cmd,
            port_forward=port_forward,
            log_path=log_path,
            process_stream=process_stream,
            stream_logs=stream_logs,
            ssh_mode=ssh_mode,
            require_outputs=require_outputs,
            separate_stderr=separate_stderr,
            **kwargs,
        )

    # --- Utilities ---

    @timeline.event
    def _check_existing_cluster(
            self,
            task: task_lib.Task,
            to_provision: Optional[resources_lib.Resources],
            cluster_name: str,
            dryrun: bool = False) -> RetryingVmProvisioner.ToProvisionConfig:
        """Checks if the cluster exists and returns the provision config.

        Raises:
            exceptions.ResourcesMismatchError: If the resources in the task
                does not match the existing cluster.
            exceptions.InvalidClusterNameError: If the cluster name is invalid.
            # TODO(zhwu): complete the list of exceptions.
        """
        record = global_user_state.get_cluster_from_name(cluster_name)
        if record is None:
            handle_before_refresh = None
            status_before_refresh = None
        else:
            handle_before_refresh = record['handle']
            status_before_refresh = record['status']

        prev_cluster_status, handle = (status_before_refresh,
                                       handle_before_refresh)

        if not dryrun:
            # We force refresh any cluster (1) with INIT status, or (2) has
            # autostop set. This is to determine the actual state of such a
            # cluster and to make the hint that uses prev_cluster_status more
            # accurate.
            record = backend_utils.refresh_cluster_record(
                cluster_name,
                force_refresh_statuses={status_lib.ClusterStatus.INIT},
                acquire_per_cluster_status_lock=False,
            )
            if record is not None:
                prev_cluster_status = record['status']
                handle = record['handle']
            else:
                prev_cluster_status = None
                handle = None
        # We should check the cluster_ever_up after refresh, because if the
        # cluster is terminated (through console or auto-dwon), the record will
        # become None and the cluster_ever_up should be considered as False.
        cluster_ever_up = record is not None and record['cluster_ever_up']
        logger.debug(f'cluster_ever_up: {cluster_ever_up}')
        logger.debug(f'record: {record}')

        if prev_cluster_status is not None:
            assert handle is not None
            # Cluster already exists.
            self.check_resources_fit_cluster(handle, task)
            # Use the existing cluster.
            assert handle.launched_resources is not None, (cluster_name, handle)
            # Assume resources share the same ports.
            for resource in task.resources:
                assert resource.ports == list(task.resources)[0].ports
            all_ports = resources_utils.port_set_to_ranges(
                resources_utils.port_ranges_to_set(
                    handle.launched_resources.ports) |
                resources_utils.port_ranges_to_set(
                    list(task.resources)[0].ports))
            to_provision = handle.launched_resources
            if all_ports:
                to_provision = to_provision.copy(ports=all_ports)
            return RetryingVmProvisioner.ToProvisionConfig(
                cluster_name,
                to_provision,
                handle.launched_nodes,
                prev_cluster_status=prev_cluster_status,
                prev_handle=handle,
                prev_cluster_ever_up=cluster_ever_up)
        usage_lib.messages.usage.set_new_cluster()
        # Use the task_cloud, because the cloud in `to_provision` can be changed
        # later during the retry.
        common_utils.check_cluster_name_is_valid(cluster_name)

        if to_provision is None:
            # The cluster is recently terminated either by autostop or manually
            # terminated on the cloud. We should use the previously terminated
            # resources to provision the cluster.
            #
            # FIXME(zongheng): this assert can be hit by using two terminals.
            # First, create a 'dbg' cluster. Then:
            #   Terminal 1: sky down dbg -y
            #   Terminal 2: sky launch -c dbg -- echo
            # Run it in order. Terminal 2 will show this error after terminal 1
            # succeeds in downing the cluster and releasing the lock.
            assert isinstance(
                handle_before_refresh, CloudVmRayResourceHandle), (
                    f'Trying to launch cluster {cluster_name!r} recently '
                    'terminated on the cloud, but the handle is not a '
                    f'CloudVmRayResourceHandle ({handle_before_refresh}).')
            status_before_refresh_str = None
            if status_before_refresh is not None:
                status_before_refresh_str = status_before_refresh.value

            logger.info(
                f'The cluster {cluster_name!r} (status: '
                f'{status_before_refresh_str}) was not found on the cloud: it '
                'may be autodowned, manually terminated, or its launch never '
                'succeeded. Provisioning a new cluster by using the same '
                'resources as its original launch.')
            to_provision = handle_before_refresh.launched_resources
            self.check_resources_fit_cluster(handle_before_refresh, task)

        logger.info(
            f'{colorama.Fore.CYAN}Creating a new cluster: {cluster_name!r} '
            f'[{task.num_nodes}x {to_provision}].'
            f'{colorama.Style.RESET_ALL}\n'
            'Tip: to reuse an existing cluster, '
            'specify --cluster (-c). '
            'Run `sky status` to see existing clusters.')
        return RetryingVmProvisioner.ToProvisionConfig(
            cluster_name,
            to_provision,
            task.num_nodes,
            prev_cluster_status=None,
            prev_handle=None,
            prev_cluster_ever_up=False)

    def _execute_file_mounts(self, handle: CloudVmRayResourceHandle,
                             file_mounts: Optional[Dict[Path, Path]]):
        """Executes file mounts.

        Rsyncing local files and copying from remote stores.
        """
        # File mounts handling for remote paths possibly without write access:
        #  (1) in 'file_mounts' sections, add <prefix> to these target paths.
        #  (2) then, create symlinks from '/.../file' to '<prefix>/.../file'.
        if file_mounts is None or not file_mounts:
            return
        symlink_commands = []
        fore = colorama.Fore
        style = colorama.Style
        logger.info(f'{fore.CYAN}Processing file mounts.{style.RESET_ALL}')
        start = time.time()
        ip_list = handle.external_ips()
        port_list = handle.external_ssh_ports()
        assert ip_list is not None, 'external_ips is not cached in handle'
        ssh_credentials = backend_utils.ssh_credential_from_yaml(
            handle.cluster_yaml, handle.docker_user, handle.ssh_user)
        runners = command_runner.SSHCommandRunner.make_runner_list(
            ip_list, port_list=port_list, **ssh_credentials)
        log_path = os.path.join(self.log_dir, 'file_mounts.log')

        # Check the files and warn
        for dst, src in file_mounts.items():
            if not data_utils.is_cloud_store_url(src):
                full_src = os.path.abspath(os.path.expanduser(src))
                # Checked during Task.set_file_mounts().
                assert os.path.exists(full_src), f'{full_src} does not exist.'
                src_size = backend_utils.path_size_megabytes(full_src)
                if src_size >= _PATH_SIZE_MEGABYTES_WARN_THRESHOLD:
                    logger.warning(
                        f'{fore.YELLOW}The size of file mount src {src!r} '
                        f'is {src_size} MB. Try to keep src small or use '
                        '.gitignore to exclude large files, as large sizes '
                        f'will slow down rsync. {style.RESET_ALL}')
                if os.path.islink(full_src):
                    logger.warning(
                        f'{fore.YELLOW}Source path {src!r} is a symlink. '
                        f'Symlink contents are not uploaded.{style.RESET_ALL}')

        os.makedirs(os.path.expanduser(self.log_dir), exist_ok=True)
        os.system(f'touch {log_path}')
        tail_cmd = f'tail -n100 -f {log_path}'
        logger.info('To view detailed progress: '
                    f'{style.BRIGHT}{tail_cmd}{style.RESET_ALL}')

        for dst, src in file_mounts.items():
            # TODO: room for improvement.  Here there are many moving parts
            # (download gsutil on remote, run gsutil on remote).  Consider
            # alternatives (smart_open, each provider's own sdk), a
            # data-transfer container etc.
            if not os.path.isabs(dst) and not dst.startswith('~/'):
                dst = f'{SKY_REMOTE_WORKDIR}/{dst}'
            # Sync 'src' to 'wrapped_dst', a safe-to-write "wrapped" path.
            wrapped_dst = dst
            if not dst.startswith('~/') and not dst.startswith('/tmp/'):
                # Handles the remote paths possibly without write access.
                # (1) add <prefix> to these target paths.
                wrapped_dst = backend_utils.FileMountHelper.wrap_file_mount(dst)
                cmd = backend_utils.FileMountHelper.make_safe_symlink_command(
                    source=dst, target=wrapped_dst)
                symlink_commands.append(cmd)

            if not data_utils.is_cloud_store_url(src):
                full_src = os.path.abspath(os.path.expanduser(src))

                if os.path.isfile(full_src):
                    mkdir_for_wrapped_dst = (
                        f'mkdir -p {os.path.dirname(wrapped_dst)}')
                else:
                    mkdir_for_wrapped_dst = f'mkdir -p {wrapped_dst}'

                # TODO(mluo): Fix method so that mkdir and rsync run together
                backend_utils.parallel_data_transfer_to_nodes(
                    runners,
                    source=src,
                    target=wrapped_dst,
                    cmd=mkdir_for_wrapped_dst,
                    run_rsync=True,
                    action_message='Syncing',
                    log_path=log_path,
                    stream_logs=False,
                )
                continue

            storage = cloud_stores.get_storage_from_path(src)
            if storage.is_directory(src):
                sync = storage.make_sync_dir_command(source=src,
                                                     destination=wrapped_dst)
                # It is a directory so make sure it exists.
                mkdir_for_wrapped_dst = f'mkdir -p {wrapped_dst}'
            else:
                sync = storage.make_sync_file_command(source=src,
                                                      destination=wrapped_dst)
                # It is a file so make sure *its parent dir* exists.
                mkdir_for_wrapped_dst = (
                    f'mkdir -p {os.path.dirname(wrapped_dst)}')

            download_target_commands = [
                # Ensure sync can write to wrapped_dst (e.g., '/data/').
                mkdir_for_wrapped_dst,
                # Both the wrapped and the symlink dir exist; sync.
                sync,
            ]
            command = ' && '.join(download_target_commands)
            # dst is only used for message printing.
            backend_utils.parallel_data_transfer_to_nodes(
                runners,
                source=src,
                target=dst,
                cmd=command,
                run_rsync=False,
                action_message='Syncing',
                log_path=log_path,
                stream_logs=False,
            )
        # (2) Run the commands to create symlinks on all the nodes.
        symlink_command = ' && '.join(symlink_commands)
        if symlink_command:

            def _symlink_node(runner: command_runner.SSHCommandRunner):
                returncode = runner.run(symlink_command, log_path=log_path)
                subprocess_utils.handle_returncode(
                    returncode, symlink_command,
                    'Failed to create symlinks. The target destination '
                    f'may already exist. Log: {log_path}')

            subprocess_utils.run_in_parallel(_symlink_node, runners)
        end = time.time()
        logger.debug(f'File mount sync took {end - start} seconds.')

    def _execute_storage_mounts(
            self, handle: CloudVmRayResourceHandle,
            storage_mounts: Optional[Dict[Path, storage_lib.Storage]]):
        """Executes storage mounts: installing mounting tools and mounting."""
        # Handle cases where `storage_mounts` is None. This occurs when users
        # initiate a 'sky start' command from a Skypilot version that predates
        # the introduction of the `storage_mounts_metadata` feature.
        if not storage_mounts:
            return

        # Process only mount mode objects here. COPY mode objects have been
        # converted to regular copy file mounts and thus have been handled
        # in the '_execute_file_mounts' method.
        storage_mounts = {
            path: storage_mount
            for path, storage_mount in storage_mounts.items()
            if storage_mount.mode == storage_lib.StorageMode.MOUNT
        }

        # Handle cases when there aren't any Storages with MOUNT mode.
        if not storage_mounts:
            return

        fore = colorama.Fore
        style = colorama.Style
        plural = 's' if len(storage_mounts) > 1 else ''
        logger.info(f'{fore.CYAN}Processing {len(storage_mounts)} '
                    f'storage mount{plural}.{style.RESET_ALL}')
        start = time.time()
        ip_list = handle.external_ips()
        port_list = handle.external_ssh_ports()
        assert ip_list is not None, 'external_ips is not cached in handle'
        ssh_credentials = backend_utils.ssh_credential_from_yaml(
            handle.cluster_yaml, handle.docker_user, handle.ssh_user)
        runners = command_runner.SSHCommandRunner.make_runner_list(
            ip_list, port_list=port_list, **ssh_credentials)
        log_path = os.path.join(self.log_dir, 'storage_mounts.log')

        for dst, storage_obj in storage_mounts.items():
            if not os.path.isabs(dst) and not dst.startswith('~/'):
                dst = f'{SKY_REMOTE_WORKDIR}/{dst}'
            # Raised when the bucket is externall removed before re-mounting
            # with sky start.
            if not storage_obj.stores:
                with ux_utils.print_exception_no_traceback():
                    raise exceptions.StorageExternalDeletionError(
                        f'The bucket, {storage_obj.name!r}, could not be '
                        f'mounted on cluster {handle.cluster_name!r}. Please '
                        'verify that the bucket exists. The cluster started '
                        'successfully without mounting the bucket.')
            # Get the first store and use it to mount
            store = list(storage_obj.stores.values())[0]
            mount_cmd = store.mount_command(dst)
            src_print = (storage_obj.source
                         if storage_obj.source else storage_obj.name)
            if isinstance(src_print, list):
                src_print = ', '.join(src_print)
            try:
                backend_utils.parallel_data_transfer_to_nodes(
                    runners,
                    source=src_print,
                    target=dst,
                    cmd=mount_cmd,
                    run_rsync=False,
                    action_message='Mounting',
                    log_path=log_path,
                )
            except exceptions.CommandError as e:
                if e.returncode == exceptions.MOUNT_PATH_NON_EMPTY_CODE:
                    mount_path = (f'{colorama.Fore.RED}'
                                  f'{colorama.Style.BRIGHT}{dst}'
                                  f'{colorama.Style.RESET_ALL}')
                    error_msg = (f'Mount path {mount_path} is non-empty.'
                                 f' {mount_path} may be a standard unix '
                                 f'path or may contain files from a previous'
                                 f' task. To fix, change the mount path'
                                 f' to an empty or non-existent path.')
                    raise RuntimeError(error_msg) from None
                else:
                    # Strip the command (a big heredoc) from the exception
                    raise exceptions.CommandError(
                        e.returncode,
                        command='to mount',
                        error_msg=e.error_msg,
                        detailed_reason=e.detailed_reason) from None

        end = time.time()
        logger.debug(f'Storage mount sync took {end - start} seconds.')

    def _set_storage_mounts_metadata(
            self, cluster_name: str,
            storage_mounts: Optional[Dict[Path, storage_lib.Storage]]) -> None:
        """Sets 'storage_mounts' object in cluster's storage_mounts_metadata.

        After converting Storage objects in 'storage_mounts' to metadata,
        it stores {PATH: StorageMetadata} into the table.
        """
        if not storage_mounts:
            return
        storage_mounts_metadata = {}
        for dst, storage_obj in storage_mounts.items():
            storage_mounts_metadata[dst] = storage_obj.handle
        lock_path = (
            backend_utils.CLUSTER_FILE_MOUNTS_LOCK_PATH.format(cluster_name))
        lock_timeout = backend_utils.CLUSTER_FILE_MOUNTS_LOCK_TIMEOUT_SECONDS
        try:
            with filelock.FileLock(lock_path, lock_timeout):
                global_user_state.set_cluster_storage_mounts_metadata(
                    cluster_name, storage_mounts_metadata)
        except filelock.Timeout as e:
            raise RuntimeError(
                f'Failed to store metadata for cluster {cluster_name!r} due to '
                'a timeout when trying to access local database. Please '
                f'try again or manually remove the lock at {lock_path}. '
                f'{common_utils.format_exception(e)}') from None

    def get_storage_mounts_metadata(
            self,
            cluster_name: str) -> Optional[Dict[Path, storage_lib.Storage]]:
        """Gets 'storage_mounts' object from cluster's storage_mounts_metadata.

        After retrieving storage_mounts_metadata, it converts back the
        StorageMetadata to Storage object and restores 'storage_mounts.'
        """
        lock_path = (
            backend_utils.CLUSTER_FILE_MOUNTS_LOCK_PATH.format(cluster_name))
        lock_timeout = backend_utils.CLUSTER_FILE_MOUNTS_LOCK_TIMEOUT_SECONDS
        try:
            with filelock.FileLock(lock_path, lock_timeout):
                storage_mounts_metadata = (
                    global_user_state.get_cluster_storage_mounts_metadata(
                        cluster_name))
        except filelock.Timeout as e:
            raise RuntimeError(
                f'Failed to retrieve metadata for cluster {cluster_name!r} '
                'due to a timeout when trying to access local database. '
                f'Please try again or manually remove the lock at {lock_path}.'
                f' {common_utils.format_exception(e)}') from None

        if storage_mounts_metadata is None:
            return None
        storage_mounts = {}
        for dst, storage_metadata in storage_mounts_metadata.items():
            # Setting 'sync_on_reconstruction' to False prevents from Storage
            # object creation to sync local source syncing to the bucket. Local
            # source specified in Storage object is synced to the bucket only
            # when it is created with 'sky launch'.
            storage_mounts[dst] = storage_lib.Storage.from_metadata(
                storage_metadata, sync_on_reconstruction=False)
        return storage_mounts

<<<<<<< HEAD
    def _skypilot_predefined_envs(
            self, handle: CloudVmRayResourceHandle) -> Dict[str, str]:
        """Returns the SkyPilot predefined environment variables."""
        return {
            'SKYPILOT_CLUSTER_INFO': json.dumps({
                'cluster_name': handle.cluster_name,
                'cloud': handle.launched_resources.cloud,
                'region': handle.launched_resources.region,
                'zone': handle.launched_resources.zone,
                'spot': int(handle.launched_resources.use_spot),
            })
        }
=======
    def _get_task_env_vars(self, task: task_lib.Task, job_id: int,
                           handle: CloudVmRayResourceHandle) -> Dict[str, str]:
        """Returns the environment variables for the task."""
        env_vars = task.envs.copy()
        # If it is a managed spot job, the TASK_ID_ENV_VAR will have been
        # already set by the controller.
        if constants.TASK_ID_ENV_VAR not in env_vars:
            env_vars[
                constants.TASK_ID_ENV_VAR] = common_utils.get_global_job_id(
                    self.run_timestamp,
                    cluster_name=handle.cluster_name,
                    job_id=str(job_id))
        return env_vars
>>>>>>> 48b8ca97

    def _execute_task_one_node(self, handle: CloudVmRayResourceHandle,
                               task: task_lib.Task, job_id: int,
                               detach_run: bool) -> None:
        # Launch the command as a Ray task.
        log_dir = os.path.join(self.log_dir, 'tasks')

        resources_dict = backend_utils.get_task_demands_dict(task)
        internal_ips = handle.internal_ips()
        assert internal_ips is not None, 'internal_ips is not cached in handle'

        task_env_vars = self._get_task_env_vars(task, job_id, handle)

        codegen = RayCodeGen()
        codegen.add_prologue(job_id)
        codegen.add_gang_scheduling_placement_group_and_setup(
            1,
            resources_dict,
            stable_cluster_internal_ips=internal_ips,
            setup_cmd=self._setup_cmd,
            setup_log_path=os.path.join(log_dir, 'setup.log'),
<<<<<<< HEAD
            envs=dict(**task.envs, **self._skypilot_predefined_envs(handle)),
=======
            env_vars=task_env_vars,
>>>>>>> 48b8ca97
        )

        if callable(task.run):
            run_fn_code = textwrap.dedent(inspect.getsource(task.run))
            run_fn_name = task.run.__name__
            codegen.register_run_fn(run_fn_code, run_fn_name)

        command_for_node = task.run if isinstance(task.run, str) else None
        codegen.add_ray_task(
            bash_script=command_for_node,
<<<<<<< HEAD
            env_vars=dict(**task.envs,
                          **self._skypilot_predefined_envs(handle)),
=======
            env_vars=task_env_vars,
>>>>>>> 48b8ca97
            task_name=task.name,
            ray_resources_dict=backend_utils.get_task_demands_dict(task),
            log_dir=log_dir)

        codegen.add_epilogue()

        self._exec_code_on_head(handle,
                                codegen.build(),
                                job_id,
                                detach_run=detach_run,
                                spot_dag=task.spot_dag)

    def _execute_task_n_nodes(self, handle: CloudVmRayResourceHandle,
                              task: task_lib.Task, job_id: int,
                              detach_run: bool) -> None:
        # Strategy:
        #   ray.init(...)
        #   for node:
        #     submit _run_cmd(cmd) with resource {node_i: 1}
        log_dir_base = self.log_dir
        log_dir = os.path.join(log_dir_base, 'tasks')
        resources_dict = backend_utils.get_task_demands_dict(task)
        internal_ips = handle.internal_ips()
        assert internal_ips is not None, 'internal_ips is not cached in handle'

        # If TPU VM Pods is used, #num_nodes should be num_nodes * num_node_ips
        num_actual_nodes = task.num_nodes * handle.num_ips_per_node
        task_env_vars = self._get_task_env_vars(task, job_id, handle)

        codegen = RayCodeGen()
        codegen.add_prologue(job_id)
        codegen.add_gang_scheduling_placement_group_and_setup(
            num_actual_nodes,
            resources_dict,
            stable_cluster_internal_ips=internal_ips,
            setup_cmd=self._setup_cmd,
            setup_log_path=os.path.join(log_dir, 'setup.log'),
<<<<<<< HEAD
            envs=dict(**task.envs, **self._skypilot_predefined_envs(handle)))
=======
            env_vars=task_env_vars)
>>>>>>> 48b8ca97

        if callable(task.run):
            run_fn_code = textwrap.dedent(inspect.getsource(task.run))
            run_fn_name = task.run.__name__
            codegen.register_run_fn(run_fn_code, run_fn_name)

        # TODO(zhwu): The resources limitation for multi-node ray.tune and
        # horovod should be considered.
        for i in range(num_actual_nodes):
            command_for_node = task.run if isinstance(task.run, str) else None

            # Ray's per-node resources, to constrain scheduling each command to
            # the corresponding node, represented by private IPs.
            codegen.add_ray_task(
                bash_script=command_for_node,
                env_vars=task_env_vars,
                task_name=task.name,
                ray_resources_dict=backend_utils.get_task_demands_dict(task),
                log_dir=log_dir,
                gang_scheduling_id=i)

        codegen.add_epilogue()
        # TODO(zhanghao): Add help info for downloading logs.
        self._exec_code_on_head(handle,
                                codegen.build(),
                                job_id,
                                detach_run=detach_run,
                                spot_dag=task.spot_dag)<|MERGE_RESOLUTION|>--- conflicted
+++ resolved
@@ -3016,6 +3016,7 @@
 
         def _setup_node(node_id: int) -> None:
             setup_envs = task.envs.copy()
+            setup_envs.update(self._skypilot_predefined_envs(handle))
             setup_envs['SKYPILOT_SETUP_NODE_IPS'] = '\n'.join(internal_ips)
             setup_envs['SKYPILOT_SETUP_NODE_RANK'] = str(node_id)
             runner = command_runner.SSHCommandRunner(ip_list[node_id],
@@ -4521,7 +4522,6 @@
                 storage_metadata, sync_on_reconstruction=False)
         return storage_mounts
 
-<<<<<<< HEAD
     def _skypilot_predefined_envs(
             self, handle: CloudVmRayResourceHandle) -> Dict[str, str]:
         """Returns the SkyPilot predefined environment variables."""
@@ -4534,7 +4534,6 @@
                 'spot': int(handle.launched_resources.use_spot),
             })
         }
-=======
     def _get_task_env_vars(self, task: task_lib.Task, job_id: int,
                            handle: CloudVmRayResourceHandle) -> Dict[str, str]:
         """Returns the environment variables for the task."""
@@ -4547,8 +4546,8 @@
                     self.run_timestamp,
                     cluster_name=handle.cluster_name,
                     job_id=str(job_id))
+        env_vars.update(self._skypilot_predefined_envs(handle))
         return env_vars
->>>>>>> 48b8ca97
 
     def _execute_task_one_node(self, handle: CloudVmRayResourceHandle,
                                task: task_lib.Task, job_id: int,
@@ -4570,11 +4569,7 @@
             stable_cluster_internal_ips=internal_ips,
             setup_cmd=self._setup_cmd,
             setup_log_path=os.path.join(log_dir, 'setup.log'),
-<<<<<<< HEAD
-            envs=dict(**task.envs, **self._skypilot_predefined_envs(handle)),
-=======
             env_vars=task_env_vars,
->>>>>>> 48b8ca97
         )
 
         if callable(task.run):
@@ -4585,12 +4580,7 @@
         command_for_node = task.run if isinstance(task.run, str) else None
         codegen.add_ray_task(
             bash_script=command_for_node,
-<<<<<<< HEAD
-            env_vars=dict(**task.envs,
-                          **self._skypilot_predefined_envs(handle)),
-=======
             env_vars=task_env_vars,
->>>>>>> 48b8ca97
             task_name=task.name,
             ray_resources_dict=backend_utils.get_task_demands_dict(task),
             log_dir=log_dir)
@@ -4628,11 +4618,7 @@
             stable_cluster_internal_ips=internal_ips,
             setup_cmd=self._setup_cmd,
             setup_log_path=os.path.join(log_dir, 'setup.log'),
-<<<<<<< HEAD
-            envs=dict(**task.envs, **self._skypilot_predefined_envs(handle)))
-=======
             env_vars=task_env_vars)
->>>>>>> 48b8ca97
 
         if callable(task.run):
             run_fn_code = textwrap.dedent(inspect.getsource(task.run))
