--- conflicted
+++ resolved
@@ -893,15 +893,6 @@
                 terminate_str = 'Terminating' if need_terminate else 'Stopping'
                 logger.error(f'*** {terminate_str} the failed cluster. ***')
 
-<<<<<<< HEAD
-                # There may exists partial nodes (e.g., head node) so we must
-                # terminate before moving on to other regions or stop.
-                # FIXME(zongheng): terminating a potentially live cluster
-                # is scary.  Say: users have an existing cluster, do sky
-                # launch, gang failed, then we are terminating it here.
-                CloudVmRayBackend().teardown_no_lock(handle,
-                                                     terminate=need_terminate)
-=======
             # There may exists partial nodes (e.g., head node) so we must
             # terminate or stop before moving on to other regions.
             #
@@ -909,10 +900,8 @@
             # we must terminate/stop here too. E.g., node is up, and ray
             # autoscaler proceeds to setup commands, which may fail:
             #   ERR updater.py:138 -- New status: update-failed
-            CloudVmRayBackend().teardown(handle,
-                                         terminate=need_terminate,
-                                         _force=True)
->>>>>>> 3451dd23
+            CloudVmRayBackend().teardown_no_lock(handle,
+                                                 terminate=need_terminate)
 
         message = ('Failed to acquire resources in all regions/zones'
                    f' (requested {to_provision}).'
@@ -2097,7 +2086,8 @@
                 logger.error(
                     f'{colorama.Fore.RED}Failed to terminate {cluster_name}. '
                     f'If you want to ignore this error and remove the cluster '
-                    f'from from Sky\'s status table, use `sky down --purge`.{colorama.Style.RESET_ALL}\n'
+                    f'from from Sky\'s status table, use `sky down --purge`.'
+                    f'{colorama.Style.RESET_ALL}\n'
                     f'**** STDOUT ****\n'
                     f'{stdout}\n'
                     f'**** STDERR ****\n'
