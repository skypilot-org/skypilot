--- conflicted
+++ resolved
@@ -3185,13 +3185,9 @@
 
         mkdir_code = (f'{cd} && mkdir -p {remote_log_dir} && '
                       f'touch {remote_log_path}')
-<<<<<<< HEAD
-        create_script_code = (f'{{ echo {shlex.quote(codegen)} > '
-=======
         encoded_script = base64.b64encode(
             codegen.encode('utf-8')).decode('utf-8')
         create_script_code = (f'{{ echo "{encoded_script}" | base64 --decode > '
->>>>>>> 8a181333
                               f'{script_path}; }}')
         job_submit_cmd = (
             f'RAY_DASHBOARD_PORT=$({constants.SKY_PYTHON_CMD} -c "from sky.skylet import job_lib; print(job_lib.get_job_submission_port())" 2> /dev/null || echo 8265);'  # pylint: disable=line-too-long
