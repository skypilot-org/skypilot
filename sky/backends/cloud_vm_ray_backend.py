"""Backend: runs on cloud virtual machines, managed by Ray."""
import ast
import copy
import enum
import getpass
import inspect
import json
import math
import os
import pathlib
import re
import signal
import subprocess
import sys
import tempfile
import textwrap
import threading
import time
import typing
from typing import Dict, Iterable, List, Optional, Set, Tuple, Union

import colorama
import filelock

import sky
from sky import backends
from sky import cloud_stores
from sky import clouds
from sky import exceptions
from sky import global_user_state
from sky import optimizer
from sky import provision as provision_lib
from sky import resources as resources_lib
from sky import sky_logging
from sky import skypilot_config
from sky import spot as spot_lib
from sky import status_lib
from sky import task as task_lib
from sky.backends import backend_utils
from sky.backends import onprem_utils
from sky.backends import wheel_utils
from sky.data import data_utils
from sky.data import storage as storage_lib
from sky.provision import instance_setup
from sky.provision import metadata_utils
from sky.provision import provisioner
from sky.skylet import autostop_lib
from sky.skylet import constants
from sky.skylet import job_lib
from sky.skylet import log_lib
from sky.usage import usage_lib
from sky.utils import command_runner
from sky.utils import common_utils
from sky.utils import log_utils
from sky.utils import resources_utils
from sky.utils import rich_utils
from sky.utils import subprocess_utils
from sky.utils import timeline
from sky.utils import tpu_utils
from sky.utils import ux_utils

if typing.TYPE_CHECKING:
    from sky import dag

Path = str

SKY_REMOTE_APP_DIR = backend_utils.SKY_REMOTE_APP_DIR
SKY_REMOTE_WORKDIR = constants.SKY_REMOTE_WORKDIR

logger = sky_logging.init_logger(__name__)

_PATH_SIZE_MEGABYTES_WARN_THRESHOLD = 256

# Timeout (seconds) for provision progress: if in this duration no new nodes
# are launched, abort and failover.
_NODES_LAUNCHING_PROGRESS_TIMEOUT = {
    clouds.AWS: 90,
    clouds.Azure: 90,
    clouds.GCP: 240,
    clouds.Lambda: 150,
    clouds.IBM: 160,
    clouds.Local: 90,
    clouds.OCI: 300,
    clouds.Kubernetes: 300,
}

# Time gap between retries after failing to provision in all possible places.
# Used only if --retry-until-up is set.
_RETRY_UNTIL_UP_INIT_GAP_SECONDS = 60

# The maximum retry count for fetching IP address.
_FETCH_IP_MAX_ATTEMPTS = 3

_TEARDOWN_FAILURE_MESSAGE = (
    f'\n{colorama.Fore.RED}Failed to terminate '
    '{cluster_name}. {extra_reason}'
    'If you want to ignore this error and remove the cluster '
    'from the status table, use `sky down --purge`.'
    f'{colorama.Style.RESET_ALL}\n'
    '**** STDOUT ****\n'
    '{stdout}\n'
    '**** STDERR ****\n'
    '{stderr}')

_TEARDOWN_PURGE_WARNING = (
    f'{colorama.Fore.YELLOW}'
    'WARNING: Received non-zero exit code from {reason}. '
    'Make sure resources are manually deleted.\n'
    'Details: {details}'
    f'{colorama.Style.RESET_ALL}')

_RSYNC_NOT_FOUND_MESSAGE = (
    '`rsync` command is not found in the specified image. '
    'Please use an image with rsync installed.')

_TPU_NOT_FOUND_ERROR = 'ERROR: (gcloud.compute.tpus.delete) NOT_FOUND'

_CTRL_C_TIP_MESSAGE = ('INFO: Tip: use Ctrl-C to exit log streaming '
                       '(task will not be killed).')

_MAX_RAY_UP_RETRY = 5

# Number of retries for getting zones.
_MAX_GET_ZONE_RETRY = 3

_JOB_ID_PATTERN = re.compile(r'Job ID: ([0-9]+)')

# Path to the monkey-patched ray up script.
# We don't do import then __file__ because that script needs to be filled in
# (so import would fail).
_RAY_UP_WITH_MONKEY_PATCHED_HASH_LAUNCH_CONF_PATH = (
    pathlib.Path(sky.__file__).resolve().parent / 'backends' /
    'monkey_patches' / 'monkey_patch_ray_up.py')

# Restart skylet when the version does not match to keep the skylet up-to-date.
_MAYBE_SKYLET_RESTART_CMD = 'python3 -m sky.skylet.attempt_skylet'


def _get_cluster_config_template(cloud):
    cloud_to_template = {
        clouds.AWS: 'aws-ray.yml.j2',
        clouds.Azure: 'azure-ray.yml.j2',
        clouds.GCP: 'gcp-ray.yml.j2',
        clouds.Lambda: 'lambda-ray.yml.j2',
        clouds.IBM: 'ibm-ray.yml.j2',
        clouds.Local: 'local-ray.yml.j2',
        clouds.SCP: 'scp-ray.yml.j2',
        clouds.OCI: 'oci-ray.yml.j2',
        clouds.Kubernetes: 'kubernetes-ray.yml.j2',
    }
    return cloud_to_template[type(cloud)]


def write_ray_up_script_with_patched_launch_hash_fn(
    cluster_config_path: str,
    ray_up_kwargs: Dict[str, bool],
) -> str:
    """Writes a Python script that runs `ray up` with our launch hash func.

    Our patched launch hash has one difference from the non-patched version: it
    does not include any `ssh_proxy_command` under `auth` as part of the hash
    calculation.
    """
    with open(_RAY_UP_WITH_MONKEY_PATCHED_HASH_LAUNCH_CONF_PATH, 'r') as f:
        ray_up_no_restart_script = f.read().format(
            ray_yaml_path=repr(cluster_config_path),
            ray_up_kwargs=ray_up_kwargs)
    with tempfile.NamedTemporaryFile('w',
                                     prefix='skypilot_ray_up_',
                                     suffix='.py',
                                     delete=False) as f:
        f.write(ray_up_no_restart_script)
        logger.debug(f'`ray up` script: {f.name}')
    return f.name


class RayCodeGen:
    """Code generator of a Ray program that executes a sky.Task.

    Usage:

      >> codegen = RayCodegen()
      >> codegen.add_prologue()

      >> codegen.add_ray_task(...)
      >> codegen.add_ray_task(...)

      >> codegen.add_epilogue()
      >> code = codegen.build()
    """

    def __init__(self):
        # Code generated so far, to be joined via '\n'.
        self._code = []
        # Guard method calling order.
        self._has_prologue = False
        self._has_epilogue = False

        # For n nodes gang scheduling.
        self._has_gang_scheduling = False
        self._num_nodes = 0

        self._has_register_run_fn = False

        # job_id
        # Job ID is used to identify the job (also this generated code).
        # It is a int automatically generated by the DB on the cluster
        # and monotonically increasing starting from 1.
        # To generate the job ID, we use the following logic:
        #   code = job_lib.JobLibCodeGen.add_job(username,
        #                                              run_timestamp)
        #   job_id = get_output(run_on_cluster(code))
        self.job_id = None

    def add_prologue(self, job_id: int, is_local: bool = False) -> None:
        assert not self._has_prologue, 'add_prologue() called twice?'
        self._has_prologue = True
        self.job_id = job_id
        self.is_local = is_local
        # Should use 'auto' or 'ray://<internal_head_ip>:10001' rather than
        # 'ray://localhost:10001', or 'ray://127.0.0.1:10001', for public cloud.
        # Otherwise, ray will fail to get the placement group because of a bug
        # in ray job.
        # TODO(mluo): Check why 'auto' not working with on-prem cluster and
        # whether the placement group issue also occurs in on-prem cluster.
        ray_address = 'ray://localhost:10001' if is_local else 'auto'
        self._code = [
            textwrap.dedent(f"""\
            import getpass
            import hashlib
            import io
            import os
            import pathlib
            import sys
            import selectors
            import subprocess
            import tempfile
            import textwrap
            import time
            from typing import Dict, List, Optional, Tuple, Union

            import ray
            import ray.util as ray_util

            from sky.skylet import autostop_lib
            from sky.skylet import constants
            from sky.skylet import job_lib
            from sky.utils import log_utils

            SKY_REMOTE_WORKDIR = {constants.SKY_REMOTE_WORKDIR!r}

            kwargs = dict()
            # Only set the `_temp_dir` to SkyPilot's ray cluster directory when the directory
            # exists for backward compatibility for the VM launched before #1790.
            if os.path.exists({constants.SKY_REMOTE_RAY_TEMPDIR!r}):
                kwargs['_temp_dir'] = {constants.SKY_REMOTE_RAY_TEMPDIR!r}
            ray.init(
                address={ray_address!r},
                namespace='__sky__{job_id}__',
                log_to_driver=True,
                **kwargs
            )
            run_fn = None
            futures = []
            """),
            # FIXME: This is a hack to make sure that the functions can be found
            # by ray.remote. This should be removed once we have a better way to
            # specify dependencies for ray.
            inspect.getsource(log_lib._ProcessingArgs),  # pylint: disable=protected-access
            inspect.getsource(log_lib._handle_io_stream),  # pylint: disable=protected-access
            inspect.getsource(log_lib.process_subprocess_stream),
            inspect.getsource(log_lib.run_with_log),
            inspect.getsource(log_lib.make_task_bash_script),
            inspect.getsource(log_lib.add_ray_env_vars),
            inspect.getsource(log_lib.run_bash_command_with_log),
            'run_bash_command_with_log = ray.remote(run_bash_command_with_log)',
        ]
        # Currently, the codegen program is/can only be submitted to the head
        # node, due to using job_lib for updating job statuses, and using
        # autostop_lib here.
        self._code.append(
            # Use hasattr to handle backward compatibility.
            # TODO(zongheng): remove in ~1-2 minor releases (currently 0.2.x).
            textwrap.dedent("""\
              if hasattr(autostop_lib, 'set_last_active_time_to_now'):
                  autostop_lib.set_last_active_time_to_now()
            """))
        self._code += [
            f'job_lib.set_status({job_id!r}, job_lib.JobStatus.PENDING)',
        ]

    def add_gang_scheduling_placement_group_and_setup(
        self,
        num_nodes: int,
        accelerator_dict: Optional[Dict[str, float]],
        stable_cluster_internal_ips: List[str],
        setup_cmd: Optional[str] = None,
        setup_log_path: Optional[str] = None,
        envs: Optional[Dict[str, str]] = None,
    ) -> None:
        """Create the gang scheduling placement group for a Task.

        cluster_ips_sorted is used to ensure that the SKY_NODE_RANK environment
        variable is assigned in a deterministic order whenever a new task is
        added.
        """
        assert self._has_prologue, (
            'Call add_prologue() before '
            'add_gang_scheduling_placement_group_and_setup().')
        self._has_gang_scheduling = True
        self._num_nodes = num_nodes

        # Set CPU to avoid ray hanging the resources allocation
        # for remote functions, since the task will request 1 CPU
        # by default.
        bundles = [{
            'CPU': backend_utils.DEFAULT_TASK_CPU_DEMAND
        } for _ in range(num_nodes)]

        if accelerator_dict is not None:
            acc_name = list(accelerator_dict.keys())[0]
            acc_count = list(accelerator_dict.values())[0]
            gpu_dict = {'GPU': acc_count}
            # gpu_dict should be empty when the accelerator is not GPU.
            # FIXME: This is a hack to make sure that we do not reserve
            # GPU when requesting TPU.
            if 'tpu' in acc_name.lower():
                gpu_dict = {}
            for bundle in bundles:
                bundle.update({
                    **accelerator_dict,
                    # Set the GPU to avoid ray hanging the resources allocation
                    **gpu_dict,
                })

        self._code += [
            textwrap.dedent(f"""\
                pg = ray_util.placement_group({json.dumps(bundles)}, 'STRICT_SPREAD')
                plural = 's' if {num_nodes} > 1 else ''
                node_str = f'{num_nodes} node{{plural}}'

                message = {_CTRL_C_TIP_MESSAGE!r} + '\\n'
                message += f'INFO: Waiting for task resources on {{node_str}}. This will block if the cluster is full.'
                print(message,
                      file=sys.stderr,
                      flush=True)
                # FIXME: This will print the error message from autoscaler if
                # it is waiting for other task to finish. We should hide the
                # error message.
                ray.get(pg.ready())
                print('INFO: All task resources reserved.',
                      file=sys.stderr,
                      flush=True)
                """)
        ]

        job_id = self.job_id
        if setup_cmd is not None:
            self._code += [
                textwrap.dedent(f"""\
                setup_cmd = {setup_cmd!r}
                _SETUP_CPUS = 0.0001
                # The setup command will be run as a ray task with num_cpus=_SETUP_CPUS as the
                # requirement; this means Ray will set CUDA_VISIBLE_DEVICES to an empty string.
                # We unset it so that user setup command may properly use this env var.
                setup_cmd = 'unset CUDA_VISIBLE_DEVICES; ' + setup_cmd
                job_lib.set_status({job_id!r}, job_lib.JobStatus.SETTING_UP)

                # The schedule_step should be called after the job status is set to non-PENDING,
                # otherwise, the scheduler will think the current job is not submitted yet, and
                # skip the scheduling step.
                job_lib.scheduler.schedule_step()

                total_num_nodes = len(ray.nodes())
                setup_bundles = [{{"CPU": _SETUP_CPUS}} for _ in range(total_num_nodes)]
                setup_pg = ray.util.placement_group(setup_bundles, strategy='STRICT_SPREAD')
                setup_workers = [run_bash_command_with_log \\
                    .options(
                        name='setup',
                        num_cpus=_SETUP_CPUS,
                        scheduling_strategy=ray.util.scheduling_strategies.PlacementGroupSchedulingStrategy(
                            placement_group=setup_pg,
                            placement_group_bundle_index=i)
                    ) \\
                    .remote(
                        setup_cmd,
                        os.path.expanduser({setup_log_path!r}),
                        getpass.getuser(),
                        job_id={self.job_id},
                        env_vars={envs!r},
                        stream_logs=True,
                        with_ray=True,
                        use_sudo={self.is_local},
                    ) for i in range(total_num_nodes)]
                setup_returncodes = ray.get(setup_workers)
                if sum(setup_returncodes) != 0:
                    job_lib.set_status({self.job_id!r}, job_lib.JobStatus.FAILED_SETUP)
                    # This waits for all streaming logs to finish.
                    time.sleep(1)
                    print('ERROR: {colorama.Fore.RED}Job {self.job_id}\\'s setup failed with '
                        'return code list:{colorama.Style.RESET_ALL}',
                        setup_returncodes,
                        file=sys.stderr,
                        flush=True)
                    # Need this to set the job status in ray job to be FAILED.
                    sys.exit(1)
                """)
            ]

        self._code.append(f'job_lib.set_job_started({self.job_id!r})')
        if setup_cmd is None:
            # Need to call schedule_step() to make sure the scheduler
            # schedule the next pending job.
            self._code.append('job_lib.scheduler.schedule_step()')

        # Export IP and node rank to the environment variables.
        self._code += [
            textwrap.dedent(f"""\
                @ray.remote
                def check_ip():
                    return ray.util.get_node_ip_address()
                gang_scheduling_id_to_ip = ray.get([
                    check_ip.options(
                            num_cpus={backend_utils.DEFAULT_TASK_CPU_DEMAND},
                            scheduling_strategy=ray.util.scheduling_strategies.PlacementGroupSchedulingStrategy(
                                placement_group=pg,
                                placement_group_bundle_index=i
                            )).remote()
                    for i in range(pg.bundle_count)
                ])
                print('INFO: Reserved IPs:', gang_scheduling_id_to_ip)

                cluster_ips_to_node_id = {{ip: i for i, ip in enumerate({stable_cluster_internal_ips!r})}}
                job_ip_rank_list = sorted(gang_scheduling_id_to_ip, key=cluster_ips_to_node_id.get)
                job_ip_rank_map = {{ip: i for i, ip in enumerate(job_ip_rank_list)}}
                job_ip_list_str = '\\n'.join(job_ip_rank_list)
                """),
        ]

    def register_run_fn(self, run_fn: str, run_fn_name: str) -> None:
        """Register the run function to be run on the remote cluster.

        Args:
            run_fn: The run function to be run on the remote cluster.
        """
        assert self._has_gang_scheduling, (
            'Call add_gang_scheduling_placement_group_and_setup() '
            'before register_run_fn().')
        assert not self._has_register_run_fn, (
            'register_run_fn() called twice?')
        self._has_register_run_fn = True

        self._code += [
            run_fn,
            f'run_fn = {run_fn_name}',
        ]

    def add_ray_task(self,
                     bash_script: Optional[str],
                     task_name: Optional[str],
                     job_run_id: Optional[str],
                     ray_resources_dict: Optional[Dict[str, float]],
                     log_dir: str,
                     env_vars: Optional[Dict[str, str]] = None,
                     gang_scheduling_id: int = 0,
                     use_sudo: bool = False) -> None:
        """Generates code for a ray remote task that runs a bash command."""
        assert self._has_gang_scheduling, (
            'Call add_gang_scheduling_placement_group_and_setup() before '
            'add_ray_task().')
        assert (not self._has_register_run_fn or
                bash_script is None), ('bash_script should '
                                       'be None when run_fn is registered.')
        # Build remote_task.options(...)
        #   resources=...
        #   num_gpus=...
        options = []
        options.append(f'num_cpus={backend_utils.DEFAULT_TASK_CPU_DEMAND}')

        num_gpus = 0.0
        if ray_resources_dict is not None:
            assert len(ray_resources_dict) == 1, \
                ('There can only be one type of accelerator per instance.'
                 f' Found: {ray_resources_dict}.')
            num_gpus = list(ray_resources_dict.values())[0]
            options.append(f'resources={json.dumps(ray_resources_dict)}')

            resources_key = list(ray_resources_dict.keys())[0]
            if 'tpu' not in resources_key.lower():
                # `num_gpus` should be empty when the accelerator is not GPU.
                # FIXME: use a set of GPU types, instead of 'tpu' in the key.

                # Passing this ensures that the Ray remote task gets
                # CUDA_VISIBLE_DEVICES set correctly.  If not passed, that flag
                # would be force-set to empty by Ray.
                options.append(f'num_gpus={num_gpus}')
        options.append(
            'scheduling_strategy=ray.util.scheduling_strategies.PlacementGroupSchedulingStrategy('  # pylint: disable=line-too-long
            'placement_group=pg, '
            f'placement_group_bundle_index={gang_scheduling_id})')

        sky_env_vars_dict_str = [
            textwrap.dedent("""\
            sky_env_vars_dict = {}
            sky_env_vars_dict['SKYPILOT_NODE_IPS'] = job_ip_list_str
            # Environment starting with `SKY_` is deprecated.
            sky_env_vars_dict['SKY_NODE_IPS'] = job_ip_list_str
            """)
        ]

        if env_vars is not None:
            sky_env_vars_dict_str.extend(f'sky_env_vars_dict[{k!r}] = {v!r}'
                                         for k, v in env_vars.items())
        if job_run_id is not None:
            sky_env_vars_dict_str += [
                f'sky_env_vars_dict[{constants.TASK_ID_ENV_VAR!r}]'
                f' = {job_run_id!r}',
                # TODO(zhwu): remove this deprecated env var in later release
                # (after 0.5).
                f'sky_env_vars_dict[{constants.TASK_ID_ENV_VAR_DEPRECATED!r}]'
                f' = {job_run_id!r}'
            ]
        sky_env_vars_dict_str = '\n'.join(sky_env_vars_dict_str)

        options_str = ', '.join(options)
        logger.debug('Added Task with options: '
                     f'{options_str}')
        self._code += [
            sky_env_vars_dict_str,
            textwrap.dedent(f"""\
        script = {bash_script!r}
        if run_fn is not None:
            script = run_fn({gang_scheduling_id}, gang_scheduling_id_to_ip)


        if script is not None:
            sky_env_vars_dict['SKYPILOT_NUM_GPUS_PER_NODE'] = {int(math.ceil(num_gpus))!r}
            # Environment starting with `SKY_` is deprecated.
            sky_env_vars_dict['SKY_NUM_GPUS_PER_NODE'] = {int(math.ceil(num_gpus))!r}

            ip = gang_scheduling_id_to_ip[{gang_scheduling_id!r}]
            rank = job_ip_rank_map[ip]

            if len(cluster_ips_to_node_id) == 1: # Single-node task on single-node cluter
                name_str = '{task_name},' if {task_name!r} != None else 'task,'
                log_path = os.path.expanduser(os.path.join({log_dir!r}, 'run.log'))
            else: # Single-node or multi-node task on multi-node cluster
                idx_in_cluster = cluster_ips_to_node_id[ip]
                if cluster_ips_to_node_id[ip] == 0:
                    node_name = 'head'
                else:
                    node_name = f'worker{{idx_in_cluster}}'
                name_str = f'{{node_name}}, rank={{rank}},'
                log_path = os.path.expanduser(os.path.join({log_dir!r}, f'{{rank}}-{{node_name}}.log'))
            sky_env_vars_dict['SKYPILOT_NODE_RANK'] = rank
            # Environment starting with `SKY_` is deprecated.
            sky_env_vars_dict['SKY_NODE_RANK'] = rank

            sky_env_vars_dict['SKYPILOT_INTERNAL_JOB_ID'] = {self.job_id}
            # Environment starting with `SKY_` is deprecated.
            sky_env_vars_dict['SKY_INTERNAL_JOB_ID'] = {self.job_id}

            futures.append(run_bash_command_with_log \\
                    .options(name=name_str, {options_str}) \\
                    .remote(
                        script,
                        log_path,
                        getpass.getuser(),
                        job_id={self.job_id},
                        env_vars=sky_env_vars_dict,
                        stream_logs=True,
                        with_ray=True,
                        use_sudo={use_sudo},
                    ))""")
        ]

    def add_epilogue(self) -> None:
        """Generates code that waits for all tasks, then exits."""
        assert self._has_prologue, 'Call add_prologue() before add_epilogue().'
        assert not self._has_epilogue, 'add_epilogue() called twice?'
        self._has_epilogue = True

        self._code += [
            textwrap.dedent(f"""\
            returncodes = ray.get(futures)
            if sum(returncodes) != 0:
                job_lib.set_status({self.job_id!r}, job_lib.JobStatus.FAILED)
                # This waits for all streaming logs to finish.
                job_lib.scheduler.schedule_step()
                time.sleep(0.5)
                print('ERROR: {colorama.Fore.RED}Job {self.job_id} failed with '
                      'return code list:{colorama.Style.RESET_ALL}',
                      returncodes,
                      file=sys.stderr,
                      flush=True)
                # Need this to set the job status in ray job to be FAILED.
                sys.exit(1)
            else:
                sys.stdout.flush()
                sys.stderr.flush()
                job_lib.set_status({self.job_id!r}, job_lib.JobStatus.SUCCEEDED)
                # This waits for all streaming logs to finish.
                job_lib.scheduler.schedule_step()
                time.sleep(0.5)
            """)
        ]

    def build(self) -> str:
        """Returns the entire generated program."""
        assert self._has_epilogue, 'Call add_epilogue() before build().'
        return '\n'.join(self._code)


class GangSchedulingStatus(enum.Enum):
    """Enum for gang scheduling status."""
    CLUSTER_READY = 0
    GANG_FAILED = 1
    HEAD_FAILED = 2


class RetryingVmProvisioner(object):
    """A provisioner that retries different cloud/regions/zones."""

    class ToProvisionConfig:
        """Resources to be provisioned."""

        def __init__(
            self,
            cluster_name: str,
            resources: resources_lib.Resources,
            num_nodes: int,
            prev_cluster_status: Optional[status_lib.ClusterStatus],
            prev_handle: Optional['CloudVmRayResourceHandle'],
        ) -> None:
            assert cluster_name is not None, 'cluster_name must be specified.'
            self.cluster_name = cluster_name
            self.resources = resources
            self.num_nodes = num_nodes
            self.prev_cluster_status = prev_cluster_status
            self.prev_handle = prev_handle

    def __init__(self,
                 log_dir: str,
                 dag: 'dag.Dag',
                 optimize_target: 'optimizer.OptimizeTarget',
                 requested_features: Set[clouds.CloudImplementationFeatures],
                 local_wheel_path: pathlib.Path,
                 wheel_hash: str,
                 blocked_resources: Optional[Iterable[
                     resources_lib.Resources]] = None):
        self._blocked_resources: Set[resources_lib.Resources] = set()
        if blocked_resources:
            # blocked_resources is not None and not empty.
            self._blocked_resources.update(blocked_resources)

        self.log_dir = os.path.expanduser(log_dir)
        self._dag = dag
        self._optimize_target = optimize_target
        self._requested_features = requested_features
        self._local_wheel_path = local_wheel_path
        self._wheel_hash = wheel_hash

    def _update_blocklist_on_gcp_error(
            self, launchable_resources: 'resources_lib.Resources',
            region: 'clouds.Region', zones: Optional[List['clouds.Zone']],
            stdout: str, stderr: str):

        del region  # unused
        style = colorama.Style
        assert zones and len(zones) == 1, zones
        zone = zones[0]
        splits = stderr.split('\n')
        exception_list = [s for s in splits if s.startswith('Exception: ')]
        httperror_str = [
            s for s in splits
            if s.startswith('googleapiclient.errors.HttpError: ')
        ]
        if len(exception_list) == 1:
            # Parse structured response {'errors': [...]}.
            exception_str = exception_list[0][len('Exception: '):]
            try:
                exception_dict = ast.literal_eval(exception_str)
            except Exception as e:
                if 'wait_ready timeout exceeded' in exception_str:
                    # This error seems to occur when the provisioning process
                    # went through partially (e.g., for spot, initial
                    # provisioning succeeded, but while waiting for ssh/setting
                    # up it got preempted).
                    logger.error('Got the following exception, continuing: '
                                 f'{exception_list[0]}')
                    self._blocked_resources.add(
                        launchable_resources.copy(zone=zone.name))
                    return
                raise RuntimeError(
                    f'Failed to parse exception: {exception_str}') from e
            # TPU VM returns a different structured response.
            if 'errors' not in exception_dict:
                exception_dict = {'errors': [exception_dict]}
            for error in exception_dict['errors']:
                code = error['code']
                message = error['message']
                logger.warning(f'Got return code {code} in {zone.name} '
                               f'{style.DIM}(message: {message})'
                               f'{style.RESET_ALL}')
                if code == 'QUOTA_EXCEEDED':
                    if '\'GPUS_ALL_REGIONS\' exceeded' in message:
                        # Global quota.  All regions in GCP will fail.  Ex:
                        # Quota 'GPUS_ALL_REGIONS' exceeded.  Limit: 1.0
                        # globally.
                        # This skip is only correct if we implement "first
                        # retry the region/zone of an existing cluster with the
                        # same name" correctly.
                        self._blocked_resources.add(
                            launchable_resources.copy(region=None, zone=None))
                    else:
                        # Per region.  Ex: Quota 'CPUS' exceeded.  Limit: 24.0
                        # in region us-west1.
                        self._blocked_resources.add(
                            launchable_resources.copy(zone=None))
                elif code in [
                        'ZONE_RESOURCE_POOL_EXHAUSTED',
                        'ZONE_RESOURCE_POOL_EXHAUSTED_WITH_DETAILS',
                        'UNSUPPORTED_OPERATION'
                ]:  # Per zone.
                    # Return codes can be found at https://cloud.google.com/compute/docs/troubleshooting/troubleshooting-vm-creation # pylint: disable=line-too-long
                    # However, UNSUPPORTED_OPERATION is observed empirically
                    # when VM is preempted during creation.  This seems to be
                    # not documented by GCP.
                    self._blocked_resources.add(
                        launchable_resources.copy(zone=zone.name))
                elif code in ['RESOURCE_NOT_READY']:
                    # This code is returned when the VM is still STOPPING.
                    self._blocked_resources.add(
                        launchable_resources.copy(zone=zone.name))
                elif code in [3, 8, 9]:
                    # Error code 3 means TPU is preempted during creation.
                    # Example:
                    # {'code': 3, 'message': 'Cloud TPU received a bad request. update is not supported while in state PREEMPTED [EID: 0x73013519f5b7feb2]'} # pylint: disable=line-too-long
                    # Error code 8 means TPU resources is out of
                    # capacity. Example:
                    # {'code': 8, 'message': 'There is no more capacity in the zone "europe-west4-a"; you can try in another zone where Cloud TPU Nodes are offered (see https://cloud.google.com/tpu/docs/regions) [EID: 0x1bc8f9d790be9142]'} # pylint: disable=line-too-long
                    # Error code 9 means TPU resources is insufficient reserved
                    # capacity. Example:
                    # {'code': 9, 'message': 'Insufficient reserved capacity. Contact customer support to increase your reservation. [EID: 0x2f8bc266e74261a]'} # pylint: disable=line-too-long
                    self._blocked_resources.add(
                        launchable_resources.copy(zone=zone.name))
                elif code == 'RESOURCE_NOT_FOUND':
                    # https://github.com/skypilot-org/skypilot/issues/1797
                    # In the inner provision loop we have used retries to
                    # recover but failed. This indicates this zone is most
                    # likely out of capacity. The provision loop will terminate
                    # any potentially live VMs before moving onto the next
                    # zone.
                    self._blocked_resources.add(
                        launchable_resources.copy(zone=zone.name))
                else:
                    assert False, error
        elif len(httperror_str) >= 1:
            logger.info(f'Got {httperror_str[0]}')
            if ('Requested disk size cannot be smaller than the image size'
                    in httperror_str[0]):
                logger.info('Skipping all regions due to disk size issue.')
                self._blocked_resources.add(
                    launchable_resources.copy(region=None, zone=None))
            elif ('Policy update access denied.' in httperror_str[0] or
                  'IAM_PERMISSION_DENIED' in httperror_str[0]):
                logger.info(
                    'Skipping all regions due to service account not '
                    'having the required permissions and the user '
                    'account does not have enough permission to '
                    'update it. Please contact your administrator and '
                    'check out: https://skypilot.readthedocs.io/en/latest/cloud-setup/cloud-permissions.html#gcp\n'  # pylint: disable=line-too-long
                    f'Details: {httperror_str[0]}')
                self._blocked_resources.add(
                    launchable_resources.copy(region=None, zone=None))

            else:
                # Parse HttpError for unauthorized regions. Example:
                # googleapiclient.errors.HttpError: <HttpError 403 when requesting ... returned "Location us-east1-d is not found or access is unauthorized.". # pylint: disable=line-too-long
                # Details: "Location us-east1-d is not found or access is
                # unauthorized.">
                self._blocked_resources.add(
                    launchable_resources.copy(zone=zone.name))
        else:
            # No such structured error response found.
            assert not exception_list, stderr
            if 'Head node fetch timed out' in stderr:
                # Example: click.exceptions.ClickException: Head node fetch
                # timed out. Failed to create head node.
                # This is a transient error, but we have retried in need_ray_up
                # and failed.  So we skip this zone.
                logger.info('Got \'Head node fetch timed out\' in '
                            f'{zone.name}.')
                self._blocked_resources.add(
                    launchable_resources.copy(zone=zone.name))
            elif 'was not found' in stderr:
                # Example: The resource
                # 'projects/<id>/zones/zone/acceleratorTypes/nvidia-tesla-v100'
                # was not found.
                logger.warning(f'Got \'resource not found\' in {zone.name}.')
                self._blocked_resources.add(
                    launchable_resources.copy(zone=zone.name))
            elif 'rsync: command not found' in stderr:
                with ux_utils.print_exception_no_traceback():
                    raise RuntimeError(_RSYNC_NOT_FOUND_MESSAGE)
            else:
                logger.info('====== stdout ======')
                for s in stdout.split('\n'):
                    print(s)
                logger.info('====== stderr ======')
                for s in splits:
                    print(s)

                with ux_utils.print_exception_no_traceback():
                    raise RuntimeError('Errors occurred during provision; '
                                       'check logs above.')

    def _update_blocklist_on_aws_error(
            self, launchable_resources: 'resources_lib.Resources',
            region: 'clouds.Region', zones: Optional[List['clouds.Zone']],
            stdout: str, stderr: str):
        assert launchable_resources.is_launchable()
        assert zones is not None, 'AWS should always have zones.'

        style = colorama.Style
        stdout_splits = stdout.split('\n')
        stderr_splits = stderr.split('\n')
        errors = [
            s.strip()
            for s in stdout_splits + stderr_splits
            # 'An error occurred': boto3 errors
            # 'SKYPILOT_ERROR_NO_NODES_LAUNCHED': skypilot's changes to the AWS
            #    node provider; for errors prior to provisioning like VPC
            #    setup.
            if 'An error occurred' in s or
            'SKYPILOT_ERROR_NO_NODES_LAUNCHED: ' in s
        ]
        # Need to handle boto3 printing error but its retry succeeded:
        #   error occurred (Unsupported) .. not supported in your requested
        #   Availability Zone (us-west-2d)...retrying
        #   --> it automatically succeeded in another zone
        #   --> failed in [4/7] Running initialization commands due to user cmd
        # In this case, we should error out.
        head_node_up = any(
            line.startswith('<1/1> Setting up head node')
            for line in stdout_splits + stderr_splits)
        if not errors or head_node_up:
            if 'rsync: command not found' in stderr:
                with ux_utils.print_exception_no_traceback():
                    raise RuntimeError(_RSYNC_NOT_FOUND_MESSAGE)
            # TODO: Got transient 'Failed to create security group' that goes
            # away after a few minutes.  Should we auto retry other regions, or
            # let the user retry.
            logger.info('====== stdout ======')
            for s in stdout_splits:
                print(s)
            logger.info('====== stderr ======')
            for s in stderr_splits:
                print(s)
            with ux_utils.print_exception_no_traceback():
                raise RuntimeError('Errors occurred during provision; '
                                   'check logs above.')

        # Fill in the zones field in the Region.
        region_with_zones_list = clouds.AWS.regions_with_offering(
            launchable_resources.instance_type,
            launchable_resources.accelerators,
            launchable_resources.use_spot,
            region.name,
            zone=None)
        assert len(region_with_zones_list) == 1, region_with_zones_list
        region_with_zones = region_with_zones_list[0]
        assert region_with_zones.zones is not None, region_with_zones
        if set(zones) == set(region_with_zones.zones):
            # The underlying AWS NodeProvider will try all specified zones of a
            # region. (Each boto3 request takes one zone.)
            logger.warning(f'Got error(s) in all zones of {region.name}:')
        else:
            zones_str = ', '.join(z.name for z in zones)
            logger.warning(f'Got error(s) in {zones_str}:')
        messages = '\n\t'.join(errors)
        logger.warning(f'{style.DIM}\t{messages}{style.RESET_ALL}')
        for zone in zones:
            self._blocked_resources.add(
                launchable_resources.copy(zone=zone.name))

    def _update_blocklist_on_azure_error(
            self, launchable_resources: 'resources_lib.Resources',
            region: 'clouds.Region', zones: Optional[List['clouds.Zone']],
            stdout: str, stderr: str):
        del zones  # Unused.
        # The underlying ray autoscaler will try all zones of a region at once.
        style = colorama.Style
        stdout_splits = stdout.split('\n')
        stderr_splits = stderr.split('\n')
        errors = [
            s.strip()
            for s in stdout_splits + stderr_splits
            if ('Exception Details:' in s.strip() or 'InvalidTemplateDeployment'
                in s.strip() or '(ReadOnlyDisabledSubscription)' in s.strip())
        ]
        if not errors:
            if 'Head node fetch timed out' in stderr:
                # Example: click.exceptions.ClickException: Head node fetch
                # timed out. Failed to create head node.
                # This is a transient error, but we have retried in need_ray_up
                # and failed.  So we skip this region.
                logger.info('Got \'Head node fetch timed out\' in '
                            f'{region.name}.')
                self._blocked_resources.add(
                    launchable_resources.copy(region=region.name))
            elif 'rsync: command not found' in stderr:
                with ux_utils.print_exception_no_traceback():
                    raise RuntimeError(_RSYNC_NOT_FOUND_MESSAGE)
            logger.info('====== stdout ======')
            for s in stdout_splits:
                print(s)
            logger.info('====== stderr ======')
            for s in stderr_splits:
                print(s)
            with ux_utils.print_exception_no_traceback():
                raise RuntimeError('Errors occurred during provision; '
                                   'check logs above.')

        logger.warning(f'Got error(s) in {region.name}:')
        messages = '\n\t'.join(errors)
        logger.warning(f'{style.DIM}\t{messages}{style.RESET_ALL}')
        if any('(ReadOnlyDisabledSubscription)' in s for s in errors):
            self._blocked_resources.add(
                resources_lib.Resources(cloud=clouds.Azure()))
        else:
            self._blocked_resources.add(launchable_resources.copy(zone=None))

    def _update_blocklist_on_lambda_error(
            self, launchable_resources: 'resources_lib.Resources',
            region: 'clouds.Region', zones: Optional[List['clouds.Zone']],
            stdout: str, stderr: str):
        del zones  # Unused.
        style = colorama.Style
        stdout_splits = stdout.split('\n')
        stderr_splits = stderr.split('\n')
        errors = [
            s.strip()
            for s in stdout_splits + stderr_splits
            if 'LambdaCloudError:' in s.strip()
        ]
        if not errors:
            if 'rsync: command not found' in stderr:
                with ux_utils.print_exception_no_traceback():
                    raise RuntimeError(_RSYNC_NOT_FOUND_MESSAGE)
            logger.info('====== stdout ======')
            for s in stdout_splits:
                print(s)
            logger.info('====== stderr ======')
            for s in stderr_splits:
                print(s)
            with ux_utils.print_exception_no_traceback():
                raise RuntimeError('Errors occurred during provision; '
                                   'check logs above.')

        logger.warning(f'Got error(s) in {region.name}:')
        messages = '\n\t'.join(errors)
        logger.warning(f'{style.DIM}\t{messages}{style.RESET_ALL}')
        self._blocked_resources.add(launchable_resources.copy(zone=None))

        # Sometimes, LambdaCloudError will list available regions.
        for e in errors:
            if e.find('Regions with capacity available:') != -1:
                for r in clouds.Lambda.regions():
                    if e.find(r.name) == -1:
                        self._blocked_resources.add(
                            launchable_resources.copy(region=r.name, zone=None))

    def _update_blocklist_on_kubernetes_error(
            self, launchable_resources: 'resources_lib.Resources', region,
            zones, stdout, stderr):
        del zones  # Unused.
        style = colorama.Style
        stdout_splits = stdout.split('\n')
        stderr_splits = stderr.split('\n')
        errors = [
            s.strip()
            for s in stdout_splits + stderr_splits
            if 'KubernetesError:' in s.strip()
        ]
        if not errors:
            logger.info('====== stdout ======')
            for s in stdout_splits:
                print(s)
            logger.info('====== stderr ======')
            for s in stderr_splits:
                print(s)
            with ux_utils.print_exception_no_traceback():
                raise RuntimeError('Errors occurred during provisioning; '
                                   'check logs above.')

        logger.warning(f'Got error(s) in {region.name}:')
        messages = '\n\t'.join(errors)
        logger.warning(f'{style.DIM}\t{messages}{style.RESET_ALL}')
        self._blocked_resources.add(launchable_resources.copy(zone=None))

    def _update_blocklist_on_scp_error(
            self, launchable_resources: 'resources_lib.Resources', region,
            zones, stdout, stderr):
        del zones  # Unused.
        style = colorama.Style
        stdout_splits = stdout.split('\n')
        stderr_splits = stderr.split('\n')
        errors = [
            s.strip()
            for s in stdout_splits + stderr_splits
            if 'SCPError:' in s.strip()
        ]
        if not errors:
            if 'rsync: command not found' in stderr:
                with ux_utils.print_exception_no_traceback():
                    raise RuntimeError(_RSYNC_NOT_FOUND_MESSAGE)
            logger.info('====== stdout ======')
            for s in stdout_splits:
                print(s)
            logger.info('====== stderr ======')
            for s in stderr_splits:
                print(s)
            with ux_utils.print_exception_no_traceback():
                raise RuntimeError('Errors occurred during provision; '
                                   'check logs above.')

        logger.warning(f'Got error(s) in {region.name}:')
        messages = '\n\t'.join(errors)
        logger.warning(f'{style.DIM}\t{messages}{style.RESET_ALL}')
        self._blocked_resources.add(launchable_resources.copy(zone=None))

        # Sometimes, SCPError will list available regions.
        for e in errors:
            if e.find('Regions with capacity available:') != -1:
                for r in clouds.SCP.regions():
                    if e.find(r.name) == -1:
                        self._blocked_resources.add(
                            launchable_resources.copy(region=r.name, zone=None))

    def _update_blocklist_on_ibm_error(
            self, launchable_resources: 'resources_lib.Resources',
            region: 'clouds.Region', zones: Optional[List['clouds.Zone']],
            stdout: str, stderr: str):

        style = colorama.Style
        stdout_splits = stdout.split('\n')
        stderr_splits = stderr.split('\n')
        errors = [
            s.strip()
            for s in stdout_splits + stderr_splits
            if 'ERR' in s.strip() or 'PANIC' in s.strip()
        ]
        if not errors:
            if 'rsync: command not found' in stderr:
                with ux_utils.print_exception_no_traceback():
                    raise RuntimeError(_RSYNC_NOT_FOUND_MESSAGE)
            logger.info('====== stdout ======')
            for s in stdout_splits:
                print(s)
            logger.info('====== stderr ======')
            for s in stderr_splits:
                print(s)
            with ux_utils.print_exception_no_traceback():
                raise RuntimeError('Errors occurred during provision; '
                                   'check logs above.')
        logger.warning(f'Got error(s) on IBM cluster, in {region.name}:')
        messages = '\n\t'.join(errors)
        logger.warning(f'{style.DIM}\t{messages}{style.RESET_ALL}')

        for zone in zones:  # type: ignore[union-attr]
            self._blocked_resources.add(
                launchable_resources.copy(zone=zone.name))

    def _update_blocklist_on_local_error(
            self, launchable_resources: 'resources_lib.Resources',
            region: 'clouds.Region', zones: Optional[List['clouds.Zone']],
            stdout: str, stderr: str):
        del zones  # Unused.
        style = colorama.Style
        stdout_splits = stdout.split('\n')
        stderr_splits = stderr.split('\n')
        errors = [
            s.strip()
            for s in stdout_splits + stderr_splits
            if 'ERR' in s.strip() or 'PANIC' in s.strip()
        ]
        if not errors:
            if 'rsync: command not found' in stderr:
                with ux_utils.print_exception_no_traceback():
                    raise RuntimeError(_RSYNC_NOT_FOUND_MESSAGE)
            logger.info('====== stdout ======')
            for s in stdout_splits:
                print(s)
            logger.info('====== stderr ======')
            for s in stderr_splits:
                print(s)
            with ux_utils.print_exception_no_traceback():
                raise RuntimeError(
                    'Errors occurred during launching of cluster services; '
                    'check logs above.')
        logger.warning('Got error(s) on local cluster:')
        messages = '\n\t'.join(errors)
        logger.warning(f'{style.DIM}\t{messages}{style.RESET_ALL}')
        self._blocked_resources.add(
            launchable_resources.copy(region=region.name, zone=None))

    # Apr, 2023 by Hysun(hysun.he@oracle.com): Added support for OCI
    def _update_blocklist_on_oci_error(
            self, launchable_resources: 'resources_lib.Resources',
            region: 'clouds.Region', zones: Optional[List['clouds.Zone']],
            stdout: str, stderr: str):

        style = colorama.Style
        stdout_splits = stdout.split('\n')
        stderr_splits = stderr.split('\n')
        errors = [
            s.strip()
            for s in stdout_splits + stderr_splits
            if ('VcnSubnetNotFound' in s.strip()) or
            ('oci.exceptions.ServiceError' in s.strip() and
             ('NotAuthorizedOrNotFound' in s.strip() or 'CannotParseRequest' in
              s.strip() or 'InternalError' in s.strip() or
              'LimitExceeded' in s.strip() or 'NotAuthenticated' in s.strip()))
        ]
        if not errors:
            if 'rsync: command not found' in stderr:
                with ux_utils.print_exception_no_traceback():
                    raise RuntimeError(_RSYNC_NOT_FOUND_MESSAGE)
            logger.info('====== stdout ======')
            for s in stdout_splits:
                print(s)
            logger.info('====== stderr ======')
            for s in stderr_splits:
                print(s)
            with ux_utils.print_exception_no_traceback():
                raise RuntimeError('Errors occurred during provision; '
                                   'check logs above.')

        logger.warning(f'Got error(s) in {region.name}:')
        messages = '\n\t'.join(errors)
        logger.warning(f'{style.DIM}\t{messages}{style.RESET_ALL}')

        if zones is not None:
            for zone in zones:
                self._blocked_resources.add(
                    launchable_resources.copy(zone=zone.name))

    def _update_blocklist_on_error(
            self, launchable_resources: 'resources_lib.Resources',
            region: 'clouds.Region', zones: Optional[List['clouds.Zone']],
            stdout: Optional[str], stderr: Optional[str]) -> bool:
        """Handles cloud-specific errors and updates the block list.

        This parses textual stdout/stderr because we don't directly use the
        underlying clouds' SDKs.  If we did that, we could catch proper
        exceptions instead.

        Returns:
          definitely_no_nodes_launched: bool, True if definitely no nodes
            launched (e.g., due to VPC errors we have never sent the provision
            request), False otherwise.
        """
        assert launchable_resources.region == region.name, (
            launchable_resources, region)
        if stdout is None:
            # Gang scheduling failure (head node is definitely up, but some
            # workers' provisioning failed).  Simply block the zones.
            assert stderr is None, stderr
            if zones is not None:
                for zone in zones:
                    self._blocked_resources.add(
                        launchable_resources.copy(zone=zone.name))
            return False  # definitely_no_nodes_launched
        assert stdout is not None and stderr is not None, (stdout, stderr)

        # TODO(zongheng): refactor into Cloud interface?
        handlers = {
            clouds.AWS: self._update_blocklist_on_aws_error,
            clouds.Azure: self._update_blocklist_on_azure_error,
            clouds.GCP: self._update_blocklist_on_gcp_error,
            clouds.Lambda: self._update_blocklist_on_lambda_error,
            clouds.IBM: self._update_blocklist_on_ibm_error,
            clouds.SCP: self._update_blocklist_on_scp_error,
            clouds.Local: self._update_blocklist_on_local_error,
            clouds.Kubernetes: self._update_blocklist_on_kubernetes_error,
            clouds.OCI: self._update_blocklist_on_oci_error,
        }
        cloud = launchable_resources.cloud
        cloud_type = type(cloud)
        if cloud_type not in handlers:
            raise NotImplementedError(
                f'Cloud {cloud} unknown, or has not added '
                'support for parsing and handling provision failures.')
        handler = handlers[cloud_type]
        handler(launchable_resources, region, zones, stdout, stderr)

        stdout_splits = stdout.split('\n')
        stderr_splits = stderr.split('\n')
        # Determining whether head node launch *may* have been requested based
        # on outputs is tricky. We are conservative here by choosing an "early
        # enough" output line in the following:
        # https://github.com/ray-project/ray/blob/03b6bc7b5a305877501110ec04710a9c57011479/python/ray/autoscaler/_private/commands.py#L704-L737  # pylint: disable=line-too-long
        # This is okay, because we mainly want to use the return value of this
        # func to skip cleaning up never-launched clusters that encountered VPC
        # errors; their launch should not have printed any such outputs.
        head_node_launch_may_have_been_requested = any(
            'Acquiring an up-to-date head node' in line
            for line in stdout_splits + stderr_splits)
        # If head node request has definitely not been sent (this happens when
        # there are errors during node provider "bootstrapping", e.g.,
        # VPC-not-found errors), then definitely no nodes are launched.
        definitely_no_nodes_launched = (
            not head_node_launch_may_have_been_requested)

        return definitely_no_nodes_launched

    def _yield_zones(
        self, to_provision: resources_lib.Resources, num_nodes: int,
        cluster_name: str,
        prev_cluster_status: Optional[status_lib.ClusterStatus]
    ) -> Iterable[Optional[List[clouds.Zone]]]:
        """Yield zones within the given region to try for provisioning.

        Yields:
            Zones to try for provisioning within the given to_provision.region.
              - None means the cloud does not support zones, but the region does
                offer the requested resources (so the outer loop should issue a
                request to that region).
              - Non-empty list means the cloud supports zones, and the zones
                do offer the requested resources. If a list is yielded, it is
                guaranteed to be non-empty.
              - Nothing yielded means the region does not offer the requested
                resources.
        """
        assert (to_provision.cloud is not None and
                to_provision.region is not None and to_provision.instance_type
                is not None), (to_provision,
                               'cloud, region and instance_type must have been '
                               'set by optimizer')
        cloud = to_provision.cloud
        region = clouds.Region(to_provision.region)
        zones = None

        def _get_previously_launched_zones() -> Optional[List[clouds.Zone]]:
            # When the cluster exists, the to_provision should have been set
            # to the previous cluster's resources.
            zones = [
                clouds.Zone(name=to_provision.zone),
            ] if to_provision.zone is not None else None
            if zones is None:
                # Reuse the zone field in the ray yaml as the
                # prev_resources.zone field may not be set before the previous
                # cluster is launched.
                handle = global_user_state.get_handle_from_cluster_name(
                    cluster_name)
                assert isinstance(handle, CloudVmRayResourceHandle), (
                    'handle should be CloudVmRayResourceHandle (found: '
                    f'{type(handle)}) {cluster_name!r}')
                config = common_utils.read_yaml(handle.cluster_yaml)
                # This is for the case when the zone field is not set in the
                # launched resources in a previous launch (e.g., ctrl-c during
                # launch and multi-node cluster before PR #1700).
                zones_str = config.get('provider', {}).get('availability_zone')
                if zones_str is not None:
                    zones = [
                        clouds.Zone(name=zone) for zone in zones_str.split(',')
                    ]
            return zones

        if prev_cluster_status is not None:
            # If the cluster is previously launched, we should relaunch in the
            # same region and zone.
            zones = _get_previously_launched_zones()

            if prev_cluster_status != status_lib.ClusterStatus.UP:
                logger.info(
                    f'Cluster {cluster_name!r} (status: '
                    f'{prev_cluster_status.value}) was previously launched '
                    f'in {cloud} {region.name}. Relaunching in that region.')
            # TODO(zhwu): The cluster being killed by cloud provider should
            # be tested whether re-launching a cluster killed spot instance
            # will recover the data.
            yield zones

            # TODO(zhwu): update the following logics, since we have added
            # the support for refreshing the cluster status from the cloud
            # provider.
            # If it reaches here: the cluster status in the database gets
            # set to INIT, since a launch request was issued but failed.
            #
            # Cluster with status UP can reach here, if it was killed by the
            # cloud provider and no available resources in that region to
            # relaunch, which can happen to spot instance.
            if prev_cluster_status == status_lib.ClusterStatus.UP:
                message = (
                    f'Failed to connect to the cluster {cluster_name!r}. '
                    'It is possibly killed by cloud provider or manually '
                    'in the cloud provider console. To remove the cluster '
                    f'please run: sky down {cluster_name}')
                # Reset to UP (rather than keeping it at INIT), as INIT
                # mode will enable failover to other regions, causing
                # data lose.
                # TODO(zhwu): This is set to UP to be more conservative,
                # we may need to confirm whether the cluster is down in all
                # cases.
                global_user_state.set_cluster_status(
                    cluster_name, status_lib.ClusterStatus.UP)
                with ux_utils.print_exception_no_traceback():
                    raise exceptions.ResourcesUnavailableError(message,
                                                               no_failover=True)

            # Check the *previous* cluster status. If the cluster is previously
            # stopped, we should not retry other regions, since the previously
            # attached volumes are not visible on another region.
            elif prev_cluster_status == status_lib.ClusterStatus.STOPPED:
                message = (
                    'Failed to acquire resources to restart the stopped '
                    f'cluster {cluster_name} in {region.name}. Please retry '
                    'again later.')

                # Reset to STOPPED (rather than keeping it at INIT), because
                # (1) the cluster is not up (2) it ensures future `sky start`
                # will disable auto-failover too.
                global_user_state.set_cluster_status(
                    cluster_name, status_lib.ClusterStatus.STOPPED)

                with ux_utils.print_exception_no_traceback():
                    raise exceptions.ResourcesUnavailableError(message,
                                                               no_failover=True)
            assert prev_cluster_status == status_lib.ClusterStatus.INIT
            message = (f'Failed to launch cluster {cluster_name!r} '
                       f'(previous status: {prev_cluster_status.value}) '
                       f'with the original resources: {to_provision}.')
            # We attempted re-launching a previously INIT cluster with the
            # same cloud/region/resources, but failed. Here no_failover=False,
            # so we will retry provisioning it with the current requested
            # resources in the outer loop.
            #
            # This condition can be triggered for previously INIT cluster by
            # (1) launch, after answering prompt immediately ctrl-c;
            # (2) launch again.
            # After (1), the cluster exists with INIT, and may or may not be
            # live.  And if it hits here, it's definitely not alive (because
            # step (2) failed).  Hence it's ok to retry with different
            # cloud/region and with current resources.
            with ux_utils.print_exception_no_traceback():
                raise exceptions.ResourcesUnavailableError(message)

        # If it reaches here, it means the cluster did not exist, as all the
        # cases when the cluster exists have been handled above (either the
        # provision succeeded in the caller and no need to retry, or this
        # function raised an ResourcesUnavailableError).
        for zones in cloud.zones_provision_loop(
                region=to_provision.region,
                num_nodes=num_nodes,
                instance_type=to_provision.instance_type,
                accelerators=to_provision.accelerators,
                use_spot=to_provision.use_spot,
        ):
            if zones is None:
                yield None
            else:
                assert zones, (
                    'Either None or a non-empty list of zones should '
                    'be yielded')
                # Only retry requested region/zones or all if not specified.
                zone_names = [zone.name for zone in zones]
                if not to_provision.valid_on_region_zones(
                        region.name, zone_names):
                    continue
                if to_provision.zone is not None:
                    zones = [clouds.Zone(name=to_provision.zone)]
                yield zones

    def _try_provision_tpu(self, to_provision: resources_lib.Resources,
                           config_dict: Dict[str, str]) -> bool:
        """Returns whether the provision is successful."""
        tpu_name = config_dict['tpu_name']
        assert 'tpu-create-script' in config_dict, \
            'Expect TPU provisioning with gcloud.'
        try:
            with rich_utils.safe_status('[bold cyan]Provisioning TPU '
                                        f'[green]{tpu_name}[/]'):
                subprocess_utils.run(f'bash {config_dict["tpu-create-script"]}',
                                     stdout=subprocess.PIPE,
                                     stderr=subprocess.PIPE)
            return True
        except subprocess.CalledProcessError as e:
            stderr = e.stderr.decode('ascii')
            if 'ALREADY_EXISTS' in stderr:
                # FIXME: should use 'start' on stopped TPUs, replacing
                # 'create'. Or it can be in a "deleting" state. Investigate the
                # right thing to do (force kill + re-provision?).
                logger.info(
                    f'  TPU {tpu_name} already exists; skipped creation.')
                return True

            if 'RESOURCE_EXHAUSTED' in stderr:
                with ux_utils.print_exception_no_traceback():
                    raise exceptions.ResourcesUnavailableError(
                        f'TPU {tpu_name} creation failed due to quota '
                        'exhaustion. Please visit '
                        'https://console.cloud.google.com/iam-admin/quotas '
                        'for more information.')

            if 'PERMISSION_DENIED' in stderr:
                logger.info('  TPUs are not available in this zone.')
                return False

            if 'no more capacity in the zone' in stderr:
                logger.info('  No more capacity in this zone.')
                return False

            if 'CloudTpu received an invalid AcceleratorType' in stderr:
                # INVALID_ARGUMENT: CloudTpu received an invalid
                # AcceleratorType, "v3-8" for zone "us-central1-c". Valid
                # values are "v2-8, ".
                tpu_type = list(to_provision.accelerators.keys())[0]
                logger.info(
                    f'  TPU type {tpu_type} is not available in this zone.')
                return False

            logger.error(stderr)
            raise e

    def _retry_zones(
        self,
        to_provision: resources_lib.Resources,
        num_nodes: int,
        requested_resources: Set[resources_lib.Resources],
        dryrun: bool,
        stream_logs: bool,
        cluster_name: str,
        cloud_user_identity: Optional[List[str]],
        prev_cluster_status: Optional[status_lib.ClusterStatus],
        prev_handle: Optional['CloudVmRayResourceHandle'],
    ):
        """The provision retry loop."""
        style = colorama.Style
        fore = colorama.Fore
        # Get log_path name
        log_path = os.path.join(self.log_dir, 'provision.log')
        log_abs_path = os.path.abspath(log_path)
        if not dryrun:
            os.makedirs(os.path.expanduser(self.log_dir), exist_ok=True)
            os.system(f'touch {log_path}')
        tail_cmd = f'tail -n100 -f {log_path}'
        logger.info('To view detailed progress: '
                    f'{style.BRIGHT}{tail_cmd}{style.RESET_ALL}')

        # Get previous cluster status
        cluster_exists = prev_cluster_status is not None
        is_prev_cluster_healthy = prev_cluster_status in [
            status_lib.ClusterStatus.STOPPED, status_lib.ClusterStatus.UP
        ]

        assert to_provision.region is not None, (
            to_provision, 'region should have been set by the optimizer.')
        region = clouds.Region(to_provision.region)

        # Optimization - check if user has non-zero quota for
        # the instance type in the target region. If not, fail early
        # instead of trying to provision and failing later.
        try:
            need_provision = to_provision.cloud.check_quota_available(
                to_provision)

        except Exception as e:  # pylint: disable=broad-except
            need_provision = True
            logger.info(f'Error occurred when trying to check quota. '
                        f'Proceeding assuming quotas are available. Error: '
                        f'{common_utils.format_exception(e, use_bracket=True)}')

        if not need_provision:
            # if quota is found to be zero, raise exception and skip to
            # the next region
            if to_provision.use_spot:
                instance_descriptor = 'spot'
            else:
                instance_descriptor = 'on-demand'
            raise exceptions.ResourcesUnavailableError(
                f'{colorama.Fore.YELLOW}Found no quota for '
                f'{to_provision.instance_type} {instance_descriptor} '
                f'instances in region {to_provision.region} '
                f'in {to_provision.cloud}. '
                f'{colorama.Style.RESET_ALL}'
                f'To request quotas, check the instruction: '
                f'https://skypilot.readthedocs.io/en/latest/cloud-setup/quota.html.'  # pylint: disable=line-too-long
            )

        for zones in self._yield_zones(to_provision, num_nodes, cluster_name,
                                       prev_cluster_status):
            # Filter out zones that are blocked, if any.
            # This optimize the provision loop by skipping zones that are
            # indicated to be unavailable from previous provision attempts.
            # It can happen for the provisioning on GCP, as the
            # yield_region_zones will return zones from a region one by one,
            # but the optimizer that does the filtering will not be involved
            # until the next region.
            if zones is not None:
                remaining_unblocked_zones = copy.deepcopy(zones)
                for zone in zones:
                    for blocked_resources in self._blocked_resources:
                        if to_provision.copy(
                                region=region.name,
                                zone=zone.name).should_be_blocked_by(
                                    blocked_resources):
                            remaining_unblocked_zones.remove(zone)
                            break
                if not remaining_unblocked_zones:
                    # Skip the region if all zones are blocked.
                    continue
                zones = remaining_unblocked_zones

            if zones is None:
                # For clouds that don't have a zone concept or cloud
                # provisioners that do not support zone-based provisioning
                # (e.g., Azure, Lambda).
                zone_str = ''
            else:
                zone_str = ','.join(z.name for z in zones)
                zone_str = f' ({zone_str})'
            try:
                config_dict = backend_utils.write_cluster_config(
                    to_provision,
                    num_nodes,
                    _get_cluster_config_template(to_provision.cloud),
                    cluster_name,
                    self._local_wheel_path,
                    self._wheel_hash,
                    region=region,
                    zones=zones,
                    dryrun=dryrun,
                    keep_launch_fields_in_existing_config=cluster_exists)
            except exceptions.ResourcesUnavailableError as e:
                # Failed due to catalog issue, e.g. image not found, or
                # GPUs are requested in a Kubernetes cluster but the cluster
                # does not have nodes labeled with GPU types.
                logger.info(f'{e}')
                continue
            if dryrun:
                return config_dict
            cluster_config_file = config_dict['ray']

            launched_resources = to_provision.copy(region=region.name)
            if zones and len(zones) == 1:
                launched_resources = launched_resources.copy(zone=zones[0].name)

            prev_cluster_ips, prev_ssh_ports = None, None
            if prev_handle is not None:
                prev_cluster_ips = prev_handle.stable_internal_external_ips
                prev_ssh_ports = prev_handle.stable_ssh_ports
            # Record early, so if anything goes wrong, 'sky status' will show
            # the cluster name and users can appropriately 'sky down'.  It also
            # means a second 'sky launch -c <name>' will attempt to reuse.
            handle = CloudVmRayResourceHandle(
                cluster_name=cluster_name,
                # Backward compatibility will be guaranteed by the underlying
                # backend_utils.write_cluster_config, which gets the cluster
                # name on cloud from the ray yaml file, if the previous cluster
                # exists.
                cluster_name_on_cloud=config_dict['cluster_name_on_cloud'],
                cluster_yaml=cluster_config_file,
                launched_nodes=num_nodes,
                # OK for this to be shown in CLI as status == INIT.
                launched_resources=launched_resources,
                tpu_create_script=config_dict.get('tpu-create-script'),
                tpu_delete_script=config_dict.get('tpu-delete-script'),
                # Use the previous cluster's IPs and ports if available to
                # optimize the case where the cluster is restarted, i.e., no
                # need to query IPs and ports from the cloud provider.
                stable_internal_external_ips=prev_cluster_ips,
                stable_ssh_ports=prev_ssh_ports)
            usage_lib.messages.usage.update_final_cluster_status(
                status_lib.ClusterStatus.INIT)

            # This sets the status to INIT (even for a normal, UP cluster).
            global_user_state.add_or_update_cluster(
                cluster_name,
                cluster_handle=handle,
                requested_resources=requested_resources,
                ready=False,
            )

            global_user_state.set_owner_identity_for_cluster(
                cluster_name, cloud_user_identity)

            if isinstance(to_provision.cloud, clouds.AWS):
                # Use the new provisioner for AWS.
                # TODO (suquark): Gradually move the other clouds to
                #  the new provisioner once they are ready.
                assert to_provision.region == region.name, (to_provision,
                                                            region)
                num_nodes = handle.launched_nodes
                provision_record = provisioner.bulk_provision(
                    to_provision.cloud,
                    region,
                    zones,
                    provisioner.ClusterName(cluster_name,
                                            handle.cluster_name_on_cloud),
                    num_nodes=num_nodes,
                    cluster_yaml=handle.cluster_yaml,
                    is_prev_cluster_healthy=is_prev_cluster_healthy,
                    log_dir=self.log_dir)
                # NOTE: We will handle the logic of '_ensure_cluster_ray_started'
                # in 'provision_utils.post_provision_runtime_setup()' in the caller.
                if provision_record is not None:
                    resources_vars = (
                        to_provision.cloud.make_deploy_resources_variables(
                            to_provision, handle.cluster_name_on_cloud, region,
                            zones))
                    config_dict['provision_record'] = provision_record
                    config_dict['resources_vars'] = resources_vars
                    config_dict['handle'] = handle
                    return config_dict

                # NOTE: We try to cleanup the cluster even if the previous
                # cluster does not exist. Also we are fast at
                # cleaning up clusters now if there is no existing node..
                CloudVmRayBackend().post_teardown_cleanup(
                    handle, terminate=not is_prev_cluster_healthy)
                # TODO(suquark): other clouds may have different zone
                #  blocking strategy. See '_update_blocklist_on_error'
                #  for details.
                if zones is None:
                    self._blocked_resources.add(to_provision.copy(zone=None))
                    continue
                for zone in zones:
                    self._blocked_resources.add(
                        to_provision.copy(zone=zone.name))
                continue
                # NOTE: The code below in the loop should not be reachable
                # with the new provisioner.

            tpu_name = config_dict.get('tpu_name')
            if tpu_name is not None:
                logger.info(
                    f'{colorama.Style.BRIGHT}Provisioning TPU on '
                    f'{to_provision.cloud} '
                    f'{region.name}{colorama.Style.RESET_ALL}{zone_str}')

                success = self._try_provision_tpu(to_provision, config_dict)
                if not success:
                    continue

            logging_info = {
                'cluster_name': cluster_name,
                'region_name': region.name,
                'zone_str': zone_str,
            }
            status, stdout, stderr, head_internal_ip, head_external_ip = (
                self._gang_schedule_ray_up(to_provision.cloud,
                                           cluster_config_file, handle,
                                           log_abs_path, stream_logs,
                                           logging_info, to_provision.use_spot))

            if status == GangSchedulingStatus.CLUSTER_READY:
                # We must query the IPs from the cloud provider, when the
                # provisioning is done, to make sure the cluster IPs are
                # up-to-date.
                # The staled IPs may be caused by the node being restarted
                # manually or by the cloud provider.
                # Optimize the case where the cluster's head IPs can be parsed
                # from the output of 'ray up'.
                kwargs = {}
                if handle.launched_nodes == 1:
                    kwargs = {
                        'internal_ips': [head_internal_ip],
                        'external_ips': [head_external_ip]
                    }
                handle.update_cluster_ips(max_attempts=_FETCH_IP_MAX_ATTEMPTS,
                                          **kwargs)
                handle.update_ssh_ports(max_attempts=_FETCH_IP_MAX_ATTEMPTS)
                if cluster_exists:
                    # Guard against the case where there's an existing cluster
                    # with ray runtime messed up (e.g., manually killed) by (1)
                    # querying ray status (2) restarting ray if needed.
                    #
                    # The above 'ray up' will not restart it automatically due
                    # to 'ray up # --no-restart' flag.
                    #
                    # NOTE: this is performance sensitive and has been observed
                    # to take 9s. Only do this for existing clusters, not
                    # freshly launched ones (which should have ray runtime
                    # started).
                    self._ensure_cluster_ray_started(handle, log_abs_path)

                config_dict['handle'] = handle
                plural = '' if num_nodes == 1 else 's'
                if not isinstance(to_provision.cloud, clouds.Local):
                    logger.info(f'{fore.GREEN}Successfully provisioned or found'
                                f' existing VM{plural}.{style.RESET_ALL}')
                return config_dict

            # The cluster is not ready. We must perform error recording and/or
            # cleanup.

            # If cluster was previously UP or STOPPED, stop it; otherwise
            # terminate.
            # FIXME(zongheng): terminating a potentially live cluster is
            # scary. Say: users have an existing cluster that got into INIT, do
            # sky launch, somehow failed, then we may be terminating it here.
            terminate_or_stop = not is_prev_cluster_healthy
            definitely_no_nodes_launched = False
            if status == GangSchedulingStatus.HEAD_FAILED:
                # ray up failed for the head node.
                definitely_no_nodes_launched = self._update_blocklist_on_error(
                    to_provision, region, zones, stdout, stderr)
            else:
                # gang scheduling failed.
                assert status == GangSchedulingStatus.GANG_FAILED, status
                # The stdout/stderr of ray up is not useful here, since
                # head node is successfully provisioned.
                definitely_no_nodes_launched = self._update_blocklist_on_error(
                    to_provision, region, zones=zones, stdout=None, stderr=None)
                # GANG_FAILED means head is up, workers failed.
                assert definitely_no_nodes_launched is False, (
                    definitely_no_nodes_launched)

                # Only log the errors for GANG_FAILED, since HEAD_FAILED may
                # not have created any resources (it can happen however) and
                # HEAD_FAILED can happen in "normal" failover cases.
                logger.error('*** Failed provisioning the cluster. ***')
                terminate_str = ('Terminating'
                                 if terminate_or_stop else 'Stopping')
                logger.error(f'*** {terminate_str} the failed cluster. ***')

            # If these conditions hold, it *should* be safe to skip the cleanup
            # action. This is a UX optimization.
            #
            # We want to skip mainly for VPC/subnets errors thrown during node
            # provider bootstrapping: if users encountered "No VPC with name
            # 'xxx' is found in <region>.", then going ahead to down the
            # non-existent cluster will itself print out a (caught, harmless)
            # error with the same message.  This was found to be
            # confusing. Thus we skip termination.
            skip_cleanup = not cluster_exists and definitely_no_nodes_launched
            if skip_cleanup:
                continue

            # There may exist partial nodes (e.g., head node) so we must
            # terminate or stop before moving on to other regions.
            #
            # NOTE: even HEAD_FAILED could've left a live head node there,
            # so we must terminate/stop here too. E.g., node is up, and ray
            # autoscaler proceeds to setup commands, which may fail:
            #   ERR updater.py:138 -- New status: update-failed
            CloudVmRayBackend().teardown_no_lock(handle,
                                                 terminate=terminate_or_stop)

        if to_provision.zone is not None:
            message = (
                f'Failed to acquire resources in {to_provision.zone}. '
                'Try changing resource requirements or use another zone.')
        elif to_provision.region is not None:
            # For public clouds, provision.region is always set.
            message = ('Failed to acquire resources in all zones in '
                       f'{to_provision.region}. Try changing resource '
                       'requirements or use another region.')
        else:
            message = (f'Failed to acquire resources in {to_provision.cloud}. '
                       'Try changing resource requirements or use another '
                       'cloud provider.')
        # Do not failover to other clouds if the cluster was previously
        # UP or STOPPED, since the user can have some data on the cluster.
        raise exceptions.ResourcesUnavailableError(
            message, no_failover=is_prev_cluster_healthy)

    def _tpu_pod_setup(self, cluster_yaml: str,
                       cluster_handle: 'backends.CloudVmRayResourceHandle'):
        """Completes setup and start Ray cluster on TPU VM Pod nodes.

        This is a workaround for Ray Autoscaler where `ray up` does not
        run setup or launch ray cluster on TPU VM Pod nodes.
        """
        ssh_credentials = backend_utils.ssh_credential_from_yaml(
            cluster_yaml, cluster_handle.docker_user)
        # Always fetch the latest IPs, since GCP may change them without notice
        cluster_handle.update_cluster_ips()
        all_ips = cluster_handle.external_ips()
        num_tpu_devices = tpu_utils.get_num_tpu_devices(
            cluster_handle.launched_resources)
        if all_ips is None or len(all_ips) != num_tpu_devices:
            raise RuntimeError(
                f'Nodes IPs: {all_ips} does not'
                f'match number of TPU devices: {num_tpu_devices}.')

        # Get the private IP of head node for connecting Ray cluster.
        head_runner = command_runner.SSHCommandRunner(
            all_ips[0], port=cluster_handle.head_ssh_port, **ssh_credentials)
        cmd_str = 'python3 -c \"import ray; print(ray._private.services.get_node_ip_address())\"'  # pylint: disable=line-too-long
        rc, stdout, stderr = head_runner.run(cmd_str,
                                             require_outputs=True,
                                             stream_logs=False)
        subprocess_utils.handle_returncode(
            rc,
            cmd_str,
            'Failed to get private IP from head node.',
            stderr=stdout + stderr)
        head_ip_private = stdout.strip()

        ray_config = common_utils.read_yaml(cluster_yaml)
        worker_start_ray_commands = [f'echo "export RAY_HEAD_IP={head_ip_private}" >> ~/.bashrc && source ~/.bashrc']  # pylint: disable=line-too-long
        worker_start_ray_commands += ray_config['worker_start_ray_commands']

        # Setup TPU VM Pod workers and launch Ray cluster.
        onprem_utils.do_filemounts_and_setup_on_local_workers(
            cluster_yaml,
            worker_ips=all_ips[1:],
            extra_setup_cmds=worker_start_ray_commands)

    # TODO(suquark): Deprecate this method
    # once the `provision_utils` is adopted for all the clouds.
    @timeline.event
    def _gang_schedule_ray_up(
        self, to_provision_cloud: clouds.Cloud, cluster_config_file: str,
        cluster_handle: 'backends.CloudVmRayResourceHandle', log_abs_path: str,
        stream_logs: bool, logging_info: dict, use_spot: bool
    ) -> Tuple[GangSchedulingStatus, str, str, Optional[str], Optional[str]]:
        """Provisions a cluster via 'ray up' and wait until fully provisioned.

        Returns:
            (GangSchedulingStatus; stdout; stderr;
                optional head_internal_ip; optional head_external_ip).
        """
        # FIXME(zhwu,zongheng): ray up on multiple nodes ups the head node then
        # waits for all workers; turn it into real gang scheduling.
        # FIXME: refactor code path to remove use of stream_logs
        del stream_logs

        def ray_up():
            # Runs `ray up <kwargs>` with our monkey-patched launch hash
            # calculation. See the monkey patch file for why.
            #
            # NOTE: --no-restart solves the following bug.  Without it, if 'ray
            # up' (sky launch) twice on a cluster with >1 node, the worker node
            # gets disconnected/killed by ray autoscaler; the whole task will
            # just freeze.  (Doesn't affect 1-node clusters.)  With this flag,
            # ray processes no longer restart and this bug doesn't show.
            # Downside is existing tasks on the cluster will keep running
            # (which may be ok with the semantics of 'sky launch' twice).
            # Tracked in https://github.com/ray-project/ray/issues/20402.
            # Ref: https://github.com/ray-project/ray/blob/releases/2.4.0/python/ray/autoscaler/sdk/sdk.py#L16-L49  # pylint: disable=line-too-long
            script_path = write_ray_up_script_with_patched_launch_hash_fn(
                cluster_config_file, ray_up_kwargs={'no_restart': True})

            # Redirect stdout/err to the file and streaming (if stream_logs).
            # With stdout/err redirected, 'ray up' will have no color and
            # different order from directly running in the console. The
            # `--log-style` and `--log-color` flags do not work. To reproduce,
            # `ray up --log-style pretty --log-color true | tee tmp.out`.
            returncode, stdout, stderr = log_lib.run_with_log(
                [sys.executable, script_path],
                log_abs_path,
                stream_logs=False,
                start_streaming_at='Shared connection to',
                line_processor=log_utils.RayUpLineProcessor(),
                # Reduce BOTO_MAX_RETRIES from 12 to 5 to avoid long hanging
                # time during 'ray up' if insufficient capacity occurs.
                env=dict(
                    os.environ,
                    BOTO_MAX_RETRIES='5',
                    # Use environment variables to disable the ray usage collection
                    # (to avoid overheads and potential issues with the usage)
                    # as sdk does not take the argument for disabling the usage
                    # collection.
                    RAY_USAGE_STATS_ENABLED='0'),
                require_outputs=True,
                # Disable stdin to avoid ray outputs mess up the terminal with
                # misaligned output when multithreading/multiprocessing are used
                # Refer to: https://github.com/ray-project/ray/blob/d462172be7c5779abf37609aed08af112a533e1e/python/ray/autoscaler/_private/subprocess_output_util.py#L264  # pylint: disable=line-too-long
                stdin=subprocess.DEVNULL)
            return returncode, stdout, stderr

        region_name = logging_info['region_name']
        zone_str = logging_info['zone_str']
        style = colorama.Style
        if isinstance(to_provision_cloud, clouds.Local):
            cluster_name = logging_info['cluster_name']
            logger.info(f'{style.BRIGHT}Launching on local cluster '
                        f'{cluster_name!r}.')
        elif isinstance(to_provision_cloud, clouds.Kubernetes):
            logger.info(f'{style.BRIGHT}Launching on {to_provision_cloud} '
                        f'{style.RESET_ALL}')
        else:
            logger.info(f'{style.BRIGHT}Launching on {to_provision_cloud} '
                        f'{region_name}{style.RESET_ALL}{zone_str}')
        start = time.time()

        # Edge case: /tmp/ray does not exist, so autoscaler can't create/store
        # cluster lock and cluster state.
        os.makedirs('/tmp/ray', exist_ok=True)

        # Launch the cluster with ray up

        # Retry if the any of the following happens:
        # 1. Failed due to timeout when fetching head node for Azure.
        # 2. Failed due to file mounts, because it is probably has too
        # many ssh connections and can be fixed by retrying.
        # This is required when using custom image for GCP.
        def need_ray_up(
                ray_up_return_value: Optional[Tuple[int, str, str]]) -> bool:

            # Indicates the first ray up.
            if ray_up_return_value is None:
                return True

            returncode, stdout, stderr = ray_up_return_value
            if returncode == 0:
                return False

            if isinstance(to_provision_cloud, clouds.Azure):
                if 'Failed to invoke the Azure CLI' in stderr:
                    logger.info(
                        'Retrying head node provisioning due to Azure CLI '
                        'issues.')
                    return True
                if ('Head node fetch timed out. Failed to create head node.'
                        in stderr):
                    logger.info(
                        'Retrying head node provisioning due to head fetching '
                        'timeout.')
                    return True

            if isinstance(to_provision_cloud, clouds.GCP):
                if ('Quota exceeded for quota metric \'List requests\' and '
                        'limit \'List requests per minute\'' in stderr):
                    logger.info(
                        'Retrying due to list request rate limit exceeded.')
                    return True

                # https://github.com/skypilot-org/skypilot/issues/2666
                if ('Head node fetch timed out. Failed to create head node.'
                        in stderr):
                    logger.info(
                        'Retrying head node provisioning due to head fetching '
                        'timeout.')
                    return True

                # https://github.com/skypilot-org/skypilot/issues/1797
                # "The resource 'projects/xxx/zones/us-central1-b/instances/ray-yyy-head-<hash>-compute' was not found" # pylint: disable=line-too-long
                pattern = (r'\'code\': \'RESOURCE_NOT_FOUND\'.*The resource'
                           r'.*instances\/.*-compute\' was not found')
                result = re.search(pattern, stderr)
                if result is not None:
                    # Retry. Unlikely will succeed if it's due to no capacity.
                    logger.info('Retrying due to the possibly transient '
                                'RESOURCE_NOT_FOUND error.')
                    logger.debug(f'-- Stderr --\n{stderr}\n ----')
                    return True

                # "The resource 'projects/skypilot-375900/regions/us-central1/subnetworks/default' is not ready". Details: "[{'message': "The resource 'projects/xxx/regions/us-central1/subnetworks/default' is not ready", 'domain': 'global', 'reason': 'resourceNotReady'}]"> # pylint: disable=line-too-long
                pattern = (r'is not ready(.*)\'reason\': \'resourceNotReady\'')
                result = re.search(pattern, stderr)
                if result is not None:
                    # Retry. Unlikely will succeed if it's due to no capacity.
                    logger.info('Retrying due to the possibly transient '
                                'resourceNotReady error.')
                    logger.debug(f'-- Stderr --\n{stderr}\n ----')
                    return True

            if isinstance(to_provision_cloud, clouds.Lambda):
                if 'Your API requests are being rate limited.' in stderr:
                    logger.info(
                        'Retrying due to Lambda API rate limit exceeded.')
                    return True

            if 'rsync: command not found' in stderr:
                logger.info('Skipping retry due to `rsync` not found in '
                            'the specified image.')
                return False

            if ('Processing file mounts' in stdout and
                    'Running setup commands' not in stdout and
                    'Failed to setup head node.' in stderr):
                logger.info(
                    'Retrying runtime setup due to ssh connection issue.')
                return True

            if ('ConnectionResetError: [Errno 54] Connection reset by peer'
                    in stderr):
                logger.info('Retrying due to Connection reset by peer.')
                return True
            return False

        retry_cnt = 0
        ray_up_return_value = None
        # 5 seconds to 180 seconds. We need backoff for e.g., rate limit per
        # minute errors.
        backoff = common_utils.Backoff(initial_backoff=5,
                                       max_backoff_factor=180 // 5)
        while (retry_cnt < _MAX_RAY_UP_RETRY and
               need_ray_up(ray_up_return_value)):
            retry_cnt += 1
            if retry_cnt > 1:
                sleep = backoff.current_backoff()
                logger.info(
                    'Retrying launching in {:.1f} seconds.'.format(sleep))
                time.sleep(sleep)
            ray_up_return_value = ray_up()

        assert ray_up_return_value is not None
        returncode, stdout, stderr = ray_up_return_value

        logger.debug(f'`ray up` takes {time.time() - start:.1f} seconds with '
                     f'{retry_cnt} retries.')
        if returncode != 0:
            return GangSchedulingStatus.HEAD_FAILED, stdout, stderr, None, None

        resources = cluster_handle.launched_resources
        if tpu_utils.is_tpu_vm_pod(resources):
            logger.info(f'{style.BRIGHT}Setting up TPU VM Pod workers...'
                        f'{style.RESET_ALL}')
            self._tpu_pod_setup(cluster_config_file, cluster_handle)

        # Only 1 node or head node provisioning failure.
        if cluster_handle.launched_nodes == 1 and returncode == 0:
            # Optimization: Try parse head ip from 'ray up' stdout.
            # Last line looks like: 'ssh ... <user>@<public head_ip>\n'
            position = stdout.rfind('@')
            # Use a regex to extract the IP address.
            external_ip_list = re.findall(backend_utils.IP_ADDR_REGEX,
                                          stdout[position + 1:])
            head_internal_ip, head_external_ip = None, None
            if len(external_ip_list) == 1:
                head_external_ip = external_ip_list[0]

            # Optimization: Try parse internal head ip from 'ray start' stdout.
            # The line looks like: 'Local node IP: <internal head_ip>\n'
            position = stdout.rfind('Local node IP')
            line = stdout[position:].partition('\n')[0]
            internal_ip_list = re.findall(backend_utils.IP_ADDR_REGEX,
                                          common_utils.remove_color(line))
            if len(internal_ip_list) == 1:
                head_internal_ip = internal_ip_list[0]

            logger.debug(f'Get head ips from ray up stdout: {head_internal_ip} '
                         f'{head_external_ip}')
            return (GangSchedulingStatus.CLUSTER_READY, stdout, stderr,
                    head_internal_ip, head_external_ip)

        # All code below is handling num_nodes > 1.

        provision_str = ('Successfully provisioned or found existing head '
                         'instance.')
        if isinstance(to_provision_cloud, clouds.Local):
            provision_str = 'Successfully connected to head node.'

        logger.info(f'{style.BRIGHT}{provision_str} '
                    f'Waiting for workers.{style.RESET_ALL}')

        # Special handling is needed for the local case. This is due to a Ray
        # autoscaler bug, where filemounting and setup does not run on worker
        # nodes. Hence, this method here replicates what the Ray autoscaler
        # would do were it for public cloud.
        if isinstance(to_provision_cloud, clouds.Local):
            onprem_utils.do_filemounts_and_setup_on_local_workers(
                cluster_config_file)

        # FIXME(zongheng): the below requires ray processes are up on head. To
        # repro it failing: launch a 2-node cluster, log into head and ray
        # stop, then launch again.
        cluster_ready = backend_utils.wait_until_ray_cluster_ready(
            cluster_config_file,
            num_nodes=cluster_handle.launched_nodes,
            log_path=log_abs_path,
            nodes_launching_progress_timeout=_NODES_LAUNCHING_PROGRESS_TIMEOUT[
                type(to_provision_cloud)],
            is_local_cloud=isinstance(to_provision_cloud, clouds.Local))
        if cluster_ready:
            cluster_status = GangSchedulingStatus.CLUSTER_READY
            # ray up --no-restart again with upscaling_speed=0 after cluster is
            # ready to ensure cluster will not scale up after preemption (spot).
            # Skip for non-spot as this takes extra time to provision (~1min).
            if use_spot:
                ray_config = common_utils.read_yaml(cluster_config_file)
                ray_config['upscaling_speed'] = 0
                common_utils.dump_yaml(cluster_config_file, ray_config)
                start = time.time()
                returncode, stdout, stderr = ray_up()
                logger.debug(
                    f'Upscaling reset takes {time.time() - start} seconds.')
                if returncode != 0:
                    return (GangSchedulingStatus.GANG_FAILED, stdout, stderr,
                            None, None)
        else:
            cluster_status = GangSchedulingStatus.GANG_FAILED

        # Do not need stdout/stderr if gang scheduling failed.
        # gang_succeeded = False, if head OK, but workers failed.
        return cluster_status, '', '', None, None

    def _ensure_cluster_ray_started(self, handle: 'CloudVmRayResourceHandle',
                                    log_abs_path) -> None:
        """Ensures ray processes are up on a just-provisioned cluster."""
        if handle.launched_nodes > 1:
            # FIXME(zongheng): this has NOT been tested with multinode
            # clusters; mainly because this function will not be reached in
            # that case.  See #140 for details.  If it were reached, the
            # following logic might work:
            #   - get all node ips
            #   - for all nodes: ray stop
            #   - ray up --restart-only
            return
        backend = CloudVmRayBackend()

        returncode, output, _ = backend.run_on_head(
            handle,
            instance_setup.RAY_STATUS_WITH_SKY_RAY_PORT_COMMAND,
            require_outputs=True)
        while returncode == 0 and 'No cluster status' in output:
            # Retry until ray status is ready. This is to avoid the case where
            # ray cluster is just started but the ray status is not ready yet.
            logger.info('Waiting for ray cluster to be ready remotely.')
            time.sleep(1)
            returncode, output, _ = backend.run_on_head(
                handle,
                instance_setup.RAY_STATUS_WITH_SKY_RAY_PORT_COMMAND,
                require_outputs=True)
        if returncode == 0:
            return
        launched_resources = handle.launched_resources
        # Ray cluster should already be running if the system admin has setup
        # Ray.
        if isinstance(launched_resources.cloud, clouds.Local):
            raise RuntimeError(
                'The command `ray status` errored out on the head node '
                'of the local cluster. Check if ray[default]==2.4.0 '
                'is installed or running correctly.')
        backend.run_on_head(handle, 'ray stop')

        # Runs `ray up <kwargs>` with our monkey-patched launch hash
        # calculation. See the monkey patch file for why.
        script_path = write_ray_up_script_with_patched_launch_hash_fn(
            handle.cluster_yaml, ray_up_kwargs={'restart_only': True})
        log_lib.run_with_log(
            [sys.executable, script_path],
            log_abs_path,
            stream_logs=False,
            # Use environment variables to disable the ray usage collection
            # (to avoid overheads and potential issues with the usage)
            # as sdk does not take the argument for disabling the usage
            # collection.
            env=dict(os.environ, RAY_USAGE_STATS_ENABLED='0'),
            # Disable stdin to avoid ray outputs mess up the terminal with
            # misaligned output when multithreading/multiprocessing is used.
            # Refer to: https://github.com/ray-project/ray/blob/d462172be7c5779abf37609aed08af112a533e1e/python/ray/autoscaler/_private/subprocess_output_util.py#L264 # pylint: disable=line-too-long
            stdin=subprocess.DEVNULL)

    @timeline.event
    def provision_with_retries(
        self,
        task: task_lib.Task,
        to_provision_config: ToProvisionConfig,
        dryrun: bool,
        stream_logs: bool,
    ):
        """Provision with retries for all launchable resources."""
        cluster_name = to_provision_config.cluster_name
        to_provision = to_provision_config.resources
        num_nodes = to_provision_config.num_nodes
        prev_cluster_status = to_provision_config.prev_cluster_status
        prev_handle = to_provision_config.prev_handle
        launchable_retries_disabled = (self._dag is None or
                                       self._optimize_target is None)

        failover_history: List[Exception] = list()

        style = colorama.Style
        # Retrying launchable resources.
        while True:
            try:
                # Recheck cluster name as the 'except:' block below may
                # change the cloud assignment.
                to_provision.cloud.check_cluster_name_is_valid(cluster_name)
                if dryrun:
                    cloud_user = None
                else:
                    cloud_user = to_provision.cloud.get_current_user_identity()
                # Skip if to_provision.cloud does not support requested features
                to_provision.cloud.check_features_are_supported(
                    self._requested_features)

                config_dict = self._retry_zones(
                    to_provision,
                    num_nodes,
                    requested_resources=task.resources,
                    dryrun=dryrun,
                    stream_logs=stream_logs,
                    cluster_name=cluster_name,
                    cloud_user_identity=cloud_user,
                    prev_cluster_status=prev_cluster_status,
                    prev_handle=prev_handle)
                if dryrun:
                    return
            except (exceptions.InvalidClusterNameError,
                    exceptions.NotSupportedError,
                    exceptions.CloudUserIdentityError) as e:
                # InvalidClusterNameError: cluster name is invalid,
                # NotSupportedError: cloud does not support requested features,
                # CloudUserIdentityError: cloud user identity is invalid.
                # The exceptions above should be applicable to the whole
                # cloud, so we do add the cloud to the blocked resources.
                logger.warning(common_utils.format_exception(e))
                self._blocked_resources.add(
                    resources_lib.Resources(cloud=to_provision.cloud))
                failover_history.append(e)
            except exceptions.ResourcesUnavailableError as e:
                failover_history.append(e)
                if e.no_failover:
                    raise e.with_failover_history(failover_history)
                if launchable_retries_disabled:
                    logger.warning(
                        'DAG and optimize_target needs to be registered first '
                        'to enable cross-cloud retry. '
                        'To fix, call backend.register_info(dag=dag, '
                        'optimize_target=sky.OptimizeTarget.COST)')
                    raise e.with_failover_history(failover_history)

                logger.warning(common_utils.format_exception(e))
            else:
                # Provisioning succeeded.
                break

            if to_provision.zone is None:
                region_or_zone_str = str(to_provision.region)
            else:
                region_or_zone_str = str(to_provision.zone)
            logger.warning(f'\n{style.BRIGHT}Provision failed for {num_nodes}x '
                           f'{to_provision} in {region_or_zone_str}. '
                           f'Trying other locations (if any).{style.RESET_ALL}')
            if prev_cluster_status is None:
                # Add failed resources to the blocklist, only when it
                # is in fallback mode.
                self._blocked_resources.add(to_provision)
            else:
                # If we reach here, it means that the existing cluster must have
                # a previous status of INIT, because other statuses (UP,
                # STOPPED) will not trigger the failover due to `no_failover`
                # flag; see _yield_zones(). Also, the cluster should have been
                # terminated by _retry_zones().
                assert (prev_cluster_status == status_lib.ClusterStatus.INIT
                       ), prev_cluster_status
                assert global_user_state.get_handle_from_cluster_name(
                    cluster_name) is None, cluster_name
                logger.info('Retrying provisioning with requested resources '
                            f'{task.num_nodes}x {task.resources}')
                # Retry with the current, potentially "smaller" resources:
                # to_provision == the current new resources (e.g., V100:1),
                # which may be "smaller" than the original (V100:8).
                # num_nodes is not part of a Resources so must be updated
                # separately.
                num_nodes = task.num_nodes
                prev_cluster_status = None
                prev_handle = None

            # Set to None so that sky.optimize() will assign a new one
            # (otherwise will skip re-optimizing this task).
            # TODO: set all remaining tasks' best_resources to None.
            task.best_resources = None
            try:
                self._dag = sky.optimize(
                    self._dag,
                    minimize=self._optimize_target,
                    blocked_resources=self._blocked_resources)
            except exceptions.ResourcesUnavailableError as e:
                # Optimizer failed to find a feasible resources for the task,
                # either because the previous failovers have blocked all the
                # possible resources or the requested resources is too
                # restrictive. If we reach here, our failover logic finally
                # ends here.
                raise e.with_failover_history(failover_history)
            to_provision = task.best_resources
            assert task in self._dag.tasks, 'Internal logic error.'
            assert to_provision is not None, task
        return config_dict


class CloudVmRayResourceHandle(backends.backend.ResourceHandle):
    """A pickle-able handle to a cluster created by CloudVmRayBackend.

    The handle object will last for the whole lifecycle of the cluster.

    - (required) Cluster name.
    - (required) Cluster name on cloud (different from the cluster name, as we
        append user hash to avoid conflict b/t multiple users in the same
        organization/account, and truncate the name for length limit). See
        design_docs/cluster_name.md for details.
    - (required) Path to a cluster.yaml file.
    - (optional) A cached head node public IP.  Filled in after a
        successful provision().
    - (optional) A cached stable list of (internal IP, external IP) tuples
        for all nodes in a cluster. Filled in after successful task execution.
    - (optional) Launched num nodes
    - (optional) Launched resources
    - (optional) Docker user name
    - (optional) If TPU(s) are managed, a path to a deletion script.
    """
    # Bump if any fields get added/removed/changed, and add backward
    # compaitibility logic in __setstate__.
    _VERSION = 6

    def __init__(self,
                 *,
                 cluster_name: str,
                 cluster_name_on_cloud: str,
                 cluster_yaml: str,
                 launched_nodes: int,
                 launched_resources: resources_lib.Resources,
                 stable_internal_external_ips: Optional[List[Tuple[
                     str, str]]] = None,
                 stable_ssh_ports: Optional[List[int]] = None,
                 tpu_create_script: Optional[str] = None,
                 tpu_delete_script: Optional[str] = None) -> None:
        self._version = self._VERSION
        self.cluster_name = cluster_name
        self.cluster_name_on_cloud = cluster_name_on_cloud
        self._cluster_yaml = cluster_yaml.replace(os.path.expanduser('~'), '~',
                                                  1)
        # List of (internal_ip, external_ip) tuples for all the nodes
        # in the cluster, sorted by the external ips.
        self.stable_internal_external_ips = stable_internal_external_ips
        self.stable_ssh_ports = stable_ssh_ports
        self.launched_nodes = launched_nodes
        self.launched_resources = launched_resources
        self.docker_user: Optional[str] = None
        self.tpu_create_script = tpu_create_script
        self.tpu_delete_script = tpu_delete_script
        self._maybe_make_local_handle()

    def __repr__(self):
        return (f'ResourceHandle('
                f'\n\tcluster_name={self.cluster_name},'
                f'\n\tcluster_name_on_cloud={self.cluster_name_on_cloud},'
                f'\n\thead_ip={self.head_ip},'
                '\n\tstable_internal_external_ips='
                f'{self.stable_internal_external_ips},'
                '\n\tstable_ssh_ports='
                f'{self.stable_ssh_ports},'
                '\n\tcluster_yaml='
                f'{self.cluster_yaml}, '
                f'\n\tlaunched_resources={self.launched_nodes}x '
                f'{self.launched_resources}, '
                f'\n\tdocker_user={self.docker_user},'
                f'\n\ttpu_create_script={self.tpu_create_script}, '
                f'\n\ttpu_delete_script={self.tpu_delete_script})')

    def get_cluster_name(self):
        return self.cluster_name

    def _maybe_make_local_handle(self):
        """Adds local handle for the local cloud case.

        For public cloud, the first time sky launch is ran, task resources
        = cluster resources. For the local cloud case, sky launch is ran,
        task resources != cluster resources; hence, this method is needed
        to correct this.
        """
        self.local_handle = None
        local_file = os.path.expanduser(
            onprem_utils.SKY_USER_LOCAL_CONFIG_PATH.format(self.cluster_name))
        # Local cluster case requires several modifications:
        #   1) Create local_handle to store local cluster IPs and
        #      custom accelerators for each node.
        #   2) Replace launched_resources to represent a generic local
        #      node (without accelerator specifications).
        #   3) Replace launched_nodes to represent the total nodes in the
        #      local cluster.
        if os.path.isfile(local_file):
            config = onprem_utils.get_local_cluster_config_or_error(
                self.cluster_name)
            self.local_handle = {}
            cluster_config = config['cluster']
            auth_config = config['auth']
            ips = cluster_config['ips']
            local_region = clouds.Local.LOCAL_REGION.name
            # Convert existing ResourceHandle fields to specify local
            # cluster resources.
            self.launched_resources = resources_lib.Resources(
                cloud=clouds.Local(), region=local_region)
            self.launched_nodes = len(ips)
            self.local_handle['ips'] = ips
            cluster_accs = onprem_utils.get_local_cluster_accelerators(
                ips, auth_config)
            self.local_handle['cluster_resources'] = [
                resources_lib.Resources(
                    cloud=clouds.Local(),
                    accelerators=acc_dict if acc_dict else None,
                    region=local_region) for acc_dict in cluster_accs
            ]

    def _update_cluster_region(self):
        if self.launched_resources.region is not None:
            return

        config = common_utils.read_yaml(self.cluster_yaml)
        provider = config['provider']
        cloud = self.launched_resources.cloud
        if cloud.is_same_cloud(clouds.Azure()):
            region = provider['location']
        elif cloud.is_same_cloud(clouds.GCP()) or cloud.is_same_cloud(
                clouds.AWS()):
            region = provider['region']
        elif cloud.is_same_cloud(clouds.Local()):
            # There is only 1 region for Local cluster, 'Local'.
            region = clouds.Local.LOCAL_REGION.name

        self.launched_resources = self.launched_resources.copy(region=region)

    def update_ssh_ports(self, max_attempts: int = 1) -> None:
        """Fetches and sets the SSH ports for the cluster nodes.

        Use this method to use any cloud-specific port fetching logic.
        """
        del max_attempts  # Unused.
        head_ssh_port = 22
        self.stable_ssh_ports = ([head_ssh_port] + [22] *
                                 (self.num_node_ips - 1))

    def update_cluster_ips(
            self,
            max_attempts: int = 1,
            internal_ips: Optional[List[Optional[str]]] = None,
            external_ips: Optional[List[Optional[str]]] = None) -> None:
        """Updates the cluster IPs cached in the handle.

        We cache the cluster IPs in the handle to avoid having to retrieve
        them from the cloud provider every time we need them. This method
        updates the cached IPs.

        Optimizations:
            1) If the external IPs are provided (e.g. from the provision logs),
                we use them instead of retrieving them from the cloud provider.
            2) If the cached external IPs match the provided (fetched) external
                IPs, we don't need to update the internal IPs.
            3) If the internal IPs are provided (e.g. from the provision logs),
                we use them instead of retrieving them from the cloud provider.

        Args:
            max_attempts: The maximum number of attempts to get the head IP.
            internal_ips: The internal IPs to use for the cluster. It is an
                optimization to avoid retrieving the internal IPs from the
                cloud provider. Typically, it can be parsed from the provision
                logs.
            external_ips: The external IPs to use for the cluster. Similar to
                internal_ips, it is an optimization to avoid retrieving the
                external IPs from the cloud provider.

        Raises:
            exceptions.FetchIPError: if we failed to get the IPs. e.reason is
                HEAD or WORKER.
        """

        def is_provided_ips_valid(ips: Optional[List[Optional[str]]]) -> bool:
            return (ips is not None and len(ips) == self.num_node_ips and
                    all(ip is not None for ip in ips))

        if is_provided_ips_valid(external_ips):
            logger.debug(f'Using provided external IPs: {external_ips}')
            cluster_external_ips = typing.cast(List[str], external_ips)
        else:
            cluster_external_ips = backend_utils.get_node_ips(
                self.cluster_yaml,
                self.launched_nodes,
                handle=self,
                head_ip_max_attempts=max_attempts,
                worker_ip_max_attempts=max_attempts,
                get_internal_ips=False)

        if self.cached_external_ips == cluster_external_ips:
            logger.debug('Skipping the fetching of internal IPs as the cached '
                         'external IPs matches the newly fetched ones.')
            # Optimization: If the cached external IPs are the same as the
            # retrieved external IPs, then we can skip retrieving internal
            # IPs since the cached IPs are up-to-date.
            return
        logger.debug(
            'Cached external IPs do not match with the newly fetched ones: '
            f'cached ({self.cached_external_ips}), new ({cluster_external_ips})'
        )

        is_cluster_aws = (self.launched_resources is not None and
                          isinstance(self.launched_resources.cloud, clouds.AWS))
        if is_cluster_aws and skypilot_config.get_nested(
                keys=('aws', 'use_internal_ips'), default_value=False):
            # Optimization: if we know use_internal_ips is True (currently
            # only exposed for AWS), then our AWS NodeProvider is
            # guaranteed to pick subnets that will not assign public IPs,
            # thus the first list of IPs returned above are already private
            # IPs. So skip the second query.
            cluster_internal_ips = list(cluster_external_ips)
        elif is_provided_ips_valid(internal_ips):
            logger.debug(f'Using provided internal IPs: {internal_ips}')
            cluster_internal_ips = typing.cast(List[str], internal_ips)
        else:
            cluster_internal_ips = backend_utils.get_node_ips(
                self.cluster_yaml,
                self.launched_nodes,
                handle=self,
                head_ip_max_attempts=max_attempts,
                worker_ip_max_attempts=max_attempts,
                get_internal_ips=True)

        assert len(cluster_external_ips) == len(cluster_internal_ips), (
            f'Cluster {self.cluster_name!r}:'
            f'Expected same number of internal IPs {cluster_internal_ips}'
            f' and external IPs {cluster_external_ips}.')

        internal_external_ips: List[Tuple[str, str]] = list(
            zip(cluster_internal_ips, cluster_external_ips))

        # Ensure head node is the first element, then sort based on the
        # external IPs for stableness
        stable_internal_external_ips = [internal_external_ips[0]] + sorted(
            internal_external_ips[1:], key=lambda x: x[1])
        self.stable_internal_external_ips = stable_internal_external_ips

    @property
    def cached_internal_ips(self) -> Optional[List[str]]:
        if self.stable_internal_external_ips is not None:
            return [ips[0] for ips in self.stable_internal_external_ips]
        return None

    def internal_ips(self,
                     max_attempts: int = _FETCH_IP_MAX_ATTEMPTS) -> List[str]:
        internal_ips = self.cached_internal_ips
        if internal_ips is not None:
            return internal_ips
        self.update_cluster_ips(max_attempts=max_attempts)
        internal_ips = self.cached_internal_ips
        assert internal_ips is not None, 'update_cluster_ips failed.'
        return internal_ips

    @property
    def cached_external_ips(self) -> Optional[List[str]]:
        if self.stable_internal_external_ips is not None:
            return [ips[1] for ips in self.stable_internal_external_ips]
        return None

    def external_ips(self,
                     max_attempts: int = _FETCH_IP_MAX_ATTEMPTS) -> List[str]:
        external_ips = self.cached_external_ips
        if external_ips is not None:
            return external_ips
        self.update_cluster_ips(max_attempts=max_attempts)
        external_ips = self.cached_external_ips
        assert external_ips is not None, 'update_cluster_ips failed.'
        return external_ips

    @property
    def cached_external_ssh_ports(self) -> Optional[List[int]]:
        if self.stable_ssh_ports is not None:
            return self.stable_ssh_ports
        return None

    def external_ssh_ports(self,
                           max_attempts: int = _FETCH_IP_MAX_ATTEMPTS
                          ) -> List[int]:
        cached_ssh_ports = self.cached_external_ssh_ports
        if cached_ssh_ports is not None:
            return cached_ssh_ports
        self.update_ssh_ports(max_attempts=max_attempts)
        cached_ssh_ports = self.cached_external_ssh_ports
        assert cached_ssh_ports is not None, 'update_ssh_ports failed.'
        return cached_ssh_ports

    def get_hourly_price(self) -> float:
        hourly_cost = (self.launched_resources.get_cost(3600) *
                       self.launched_nodes)
        return hourly_cost

    def setup_docker_user(self, cluster_config_file: str):
        ip_list = self.external_ips()
        assert ip_list is not None
        docker_user = backend_utils.get_docker_user(ip_list[0],
                                                    cluster_config_file)
        self.docker_user = docker_user

    @property
    def cluster_yaml(self):
        return os.path.expanduser(self._cluster_yaml)

    @property
    def head_ip(self):
        external_ips = self.cached_external_ips
        if external_ips is not None:
            return external_ips[0]
        return None

    @property
    def head_ssh_port(self):
        external_ssh_ports = self.cached_external_ssh_ports
        if external_ssh_ports:
            return external_ssh_ports[0]
        return None

    @property
    def num_node_ips(self) -> int:
        """Returns number of IPs of the cluster, correctly handling TPU Pod."""
        is_tpu_vm_pod = tpu_utils.is_tpu_vm_pod(self.launched_resources)
        if is_tpu_vm_pod:
            num_ips = tpu_utils.get_num_tpu_devices(self.launched_resources)
        else:
            num_ips = self.launched_nodes
        return num_ips

    def __setstate__(self, state):
        self._version = self._VERSION

        version = state.pop('_version', None)
        if version is None:
            version = -1
            state.pop('cluster_region', None)
        if version < 2:
            state['_cluster_yaml'] = state.pop('cluster_yaml')
        if version < 3:
            head_ip = state.pop('head_ip', None)
            state['stable_internal_external_ips'] = None
        if version < 4:
            # Version 4 adds self.stable_ssh_ports for Kubernetes support
            state['stable_ssh_ports'] = None
        if version < 5:
            state['docker_user'] = None

        if version < 6:
            state['cluster_name_on_cloud'] = state['cluster_name']

        self.__dict__.update(state)

        # Because the update_cluster_ips and update_ssh_ports
        # functions use the handle, we call it on the current instance
        # after the state is updated.
        if version < 3 and head_ip is not None:
            try:
                self.update_cluster_ips()
            except exceptions.FetchIPError:
                # This occurs when an old cluster from was autostopped,
                # so the head IP in the database is not updated.
                pass
        if version < 4:
            self.update_ssh_ports()

        self._update_cluster_region()


class CloudVmRayBackend(backends.Backend['CloudVmRayResourceHandle']):
    """Backend: runs on cloud virtual machines, managed by Ray.

    Changing this class may also require updates to:
      * Cloud providers' templates under config/
      * Cloud providers' implementations under clouds/
    """

    NAME = 'cloudvmray'

    # Backward compatibility, with the old name of the handle.
    ResourceHandle = CloudVmRayResourceHandle  # pylint: disable=invalid-name

    def __init__(self):
        self.run_timestamp = backend_utils.get_run_timestamp()
        # NOTE: do not expanduser() here, as this '~/...' path is used for
        # remote as well to be expanded on the remote side.
        self.log_dir = os.path.join(constants.SKY_LOGS_DIRECTORY,
                                    self.run_timestamp)
        # Do not make directories to avoid create folder for commands that
        # do not need it (`sky status`, `sky logs` ...)
        # os.makedirs(self.log_dir, exist_ok=True)

        self._dag = None
        self._optimize_target = None
        self._requested_features = set()

        # Command for running the setup script. It is only set when the
        # setup needs to be run outside the self._setup() and as part of
        # a job (--detach-setup).
        self._setup_cmd = None

    # --- Implementation of Backend APIs ---

    def register_info(self, **kwargs) -> None:
        self._dag = kwargs.pop('dag', self._dag)
        self._optimize_target = kwargs.pop(
            'optimize_target',
            self._optimize_target) or optimizer.OptimizeTarget.COST
        self._requested_features = kwargs.pop('requested_features',
                                              self._requested_features)
        assert len(kwargs) == 0, f'Unexpected kwargs: {kwargs}'

    def check_resources_fit_cluster(
        self,
        handle: CloudVmRayResourceHandle,
        task: task_lib.Task,
        check_ports: bool = False,
    ):
        """Check if resources requested by the task fit the cluster.

        The resources requested by the task should be smaller than the existing
        cluster.

        Raises:
            exceptions.ResourcesMismatchError: If the resources in the task
                does not match the existing cluster.
        """
        assert len(task.resources) == 1, task.resources

        launched_resources = handle.launched_resources
        task_resources = list(task.resources)[0]
        cluster_name = handle.cluster_name
        usage_lib.messages.usage.update_cluster_resources(
            handle.launched_nodes, launched_resources)
        record = global_user_state.get_cluster_from_name(cluster_name)
        if record is not None:
            usage_lib.messages.usage.update_cluster_status(record['status'])

        # Backward compatibility: the old launched_resources without region info
        # was handled by ResourceHandle._update_cluster_region.
        assert launched_resources.region is not None, handle

        mismatch_str = (f'To fix: specify a new cluster name, or down the '
                        f'existing cluster first: sky down {cluster_name}')
        if hasattr(handle, 'local_handle') and handle.local_handle is not None:
            launched_resources = handle.local_handle['cluster_resources']
            usage_lib.messages.usage.update_local_cluster_resources(
                launched_resources)
            mismatch_str = ('To fix: use accelerators/number of nodes that can '
                            'be satisfied by the local cluster')
        # Requested_resources <= actual_resources.
        # Special handling for local cloud case, which assumes a cluster can
        # be heterogeneous. Here, launched_resources is a list of custom
        # accelerators per node, and Resources.less_demanding_than determines
        # how many nodes satisfy task resource requirements.
        if not (task.num_nodes <= handle.launched_nodes and
                task_resources.less_demanding_than(
                    launched_resources,
                    requested_num_nodes=task.num_nodes,
                    check_ports=check_ports)):
            if (task_resources.region is not None and
                    task_resources.region != launched_resources.region):
                with ux_utils.print_exception_no_traceback():
                    raise exceptions.ResourcesMismatchError(
                        'Task requested resources in region '
                        f'{task_resources.region!r}, but the existing cluster '
                        f'is in region {launched_resources.region!r}.')
            if (task_resources.zone is not None and
                    task_resources.zone != launched_resources.zone):
                zone_str = (f'is in zone {launched_resources.zone!r}.'
                            if launched_resources.zone is not None else
                            'does not have zone specified.')
                with ux_utils.print_exception_no_traceback():
                    raise exceptions.ResourcesMismatchError(
                        'Task requested resources in zone '
                        f'{task_resources.zone!r}, but the existing cluster '
                        f'{zone_str}')
            with ux_utils.print_exception_no_traceback():
                raise exceptions.ResourcesMismatchError(
                    'Requested resources do not match the existing cluster.\n'
                    f'  Requested:\t{task.num_nodes}x {task_resources} \n'
                    f'  Existing:\t{handle.launched_nodes}x '
                    f'{handle.launched_resources}\n'
                    f'{mismatch_str}')

    def _provision(
            self,
            task: task_lib.Task,
            to_provision: Optional[resources_lib.Resources],
            dryrun: bool,
            stream_logs: bool,
            cluster_name: str,
            retry_until_up: bool = False) -> Optional[CloudVmRayResourceHandle]:
        """Provisions using 'ray up'.

        Raises:
            exceptions.ClusterOwnerIdentityMismatchError: if the cluster
                'cluster_name' exists and is owned by another user.
            exceptions.InvalidClusterNameError: if the cluster name is invalid.
            exceptions.ResourcesMismatchError: if the requested resources
                do not match the existing cluster.
            exceptions.ResourcesUnavailableError: if the requested resources
                cannot be satisfied. The failover_history of the exception
                will be set as at least 1 exception from either our pre-checks
                (e.g., cluster name invalid) or a region/zone throwing
                resource unavailability.
            exceptions.CommandError: any ssh command error.
            RuntimeErorr: raised when 'rsync' is not installed.
            # TODO(zhwu): complete the list of exceptions.
        """
        # FIXME: ray up for Azure with different cluster_names will overwrite
        # each other.
        # When rsync is not installed in the user's machine, Ray will
        # silently retry to up the node for _MAX_RAY_UP_RETRY number
        # of times. This is time consuming so we fail early.
        backend_utils.check_rsync_installed()
        # Check if the cluster is owned by the current user. Raise
        # exceptions.ClusterOwnerIdentityMismatchError
        backend_utils.check_owner_identity(cluster_name)
        lock_path = os.path.expanduser(
            backend_utils.CLUSTER_STATUS_LOCK_PATH.format(cluster_name))
        with timeline.FileLockEvent(lock_path):
            # Try to launch the exiting cluster first. If no existing cluster,
            # this function will create a to_provision_config with required
            # resources.
            to_provision_config = self._check_existing_cluster(
                task, to_provision, cluster_name, dryrun)
            assert to_provision_config.resources is not None, (
                'to_provision should not be None', to_provision_config)

            prev_cluster_status = to_provision_config.prev_cluster_status
            usage_lib.messages.usage.update_cluster_resources(
                to_provision_config.num_nodes, to_provision_config.resources)
            usage_lib.messages.usage.update_cluster_status(prev_cluster_status)

            # TODO(suquark): once we have sky on PyPI, we should directly
            # install sky from PyPI.
            # NOTE: can take ~2s.
            with timeline.Event('backend.provision.wheel_build'):
                # TODO(suquark): once we have sky on PyPI, we should directly
                # install sky from PyPI.
                local_wheel_path, wheel_hash = wheel_utils.build_sky_wheel()
            backoff = common_utils.Backoff(_RETRY_UNTIL_UP_INIT_GAP_SECONDS)
            attempt_cnt = 1
            while True:
                # For on-demand instances, RetryingVmProvisioner will retry
                # within the given region first, then optionally retry on all
                # other clouds and regions (if backend.register_info()
                # has been called).
                # For spot instances, each provisioning request is made for a
                # single zone and the provisioner will retry on all other
                # clouds, regions, and zones.
                # See optimizer.py#_make_launchables_for_valid_region_zones()
                # for detailed reasons.

                # After this "round" of optimization across clouds, provisioning
                # may still have not succeeded. This while loop will then kick
                # in if retry_until_up is set, which will kick off new "rounds"
                # of optimization infinitely.
                try:
                    retry_provisioner = RetryingVmProvisioner(
                        self.log_dir,
                        self._dag,
                        self._optimize_target,
                        self._requested_features,
                        local_wheel_path,
                        wheel_hash,
                        blocked_resources=task.blocked_resources)
                    config_dict = retry_provisioner.provision_with_retries(
                        task, to_provision_config, dryrun, stream_logs)
                    break
                except exceptions.ResourcesUnavailableError as e:
                    # Do not remove the stopped cluster from the global state
                    # if failed to start.
                    if e.no_failover:
                        error_message = str(e)
                    else:
                        # Clean up the cluster's entry in `sky status`.
                        global_user_state.remove_cluster(cluster_name,
                                                         terminate=True)
                        usage_lib.messages.usage.update_final_cluster_status(
                            None)
                        error_message = (
                            'Failed to provision all possible launchable '
                            'resources.'
                            f' Relax the task\'s resource requirements: '
                            f'{task.num_nodes}x {list(task.resources)[0]}')
                    if retry_until_up:
                        logger.error(error_message)
                        # Sleep and retry.
                        gap_seconds = backoff.current_backoff()
                        plural = 's' if attempt_cnt > 1 else ''
                        logger.info(
                            f'{colorama.Style.BRIGHT}=== Retry until up ==='
                            f'{colorama.Style.RESET_ALL}\n'
                            f'Retrying provisioning after {gap_seconds:.0f}s '
                            '(exponential backoff with random jittering). '
                            f'Already tried {attempt_cnt} attempt{plural}.')
                        attempt_cnt += 1
                        time.sleep(gap_seconds)
                        continue
                    error_message += (
                        '\nTo keep retrying until the cluster is up, use the '
                        '`--retry-until-up` flag.')
                    with ux_utils.print_exception_no_traceback():
                        raise exceptions.ResourcesUnavailableError(
                            error_message,
                            failover_history=e.failover_history) from None
            if dryrun:
                record = global_user_state.get_cluster_from_name(cluster_name)
                return record['handle'] if record is not None else None

            if 'provision_record' in config_dict:
                # New provisioner is used here.
                handle = config_dict['handle']
                provision_record = config_dict['provision_record']
                resources_vars = config_dict['resources_vars']

                # Setup SkyPilot runtime after the cluster is provisioned
                # 1. Wait for SSH to be ready.
                # 2. Mount the cloud credentials, skypilot wheel,
                #    and other necessary files to the VM.
                # 3. Run setup commands to install dependencies.
                # 4. Starting ray cluster and skylet.
                cluster_info = provisioner.post_provision_runtime_setup(
                    repr(handle.launched_resources.cloud),
                    provisioner.ClusterName(handle.cluster_name,
                                            handle.cluster_name_on_cloud),
                    handle.cluster_yaml,
                    local_wheel_path=local_wheel_path,
                    wheel_hash=wheel_hash,
                    provision_record=provision_record,
                    custom_resource=resources_vars.get('custom_resources'),
                    log_dir=self.log_dir)
                # We must query the IPs from the cloud provider, when the
                # provisioning is done, to make sure the cluster IPs are
                # up-to-date.
                # The staled IPs may be caused by the node being restarted
                # manually or by the cloud provider.
                # Optimize the case where the cluster's IPs can be retrieved
                # from cluster_info.
                internal_ips, external_ips = zip(*cluster_info.ip_tuples())
                if not cluster_info.has_external_ips():
                    external_ips = internal_ips
                handle.update_cluster_ips(max_attempts=_FETCH_IP_MAX_ATTEMPTS,
                                          internal_ips=list(internal_ips),
                                          external_ips=list(external_ips))
                handle.update_ssh_ports(max_attempts=_FETCH_IP_MAX_ATTEMPTS)
                handle.docker_user = cluster_info.docker_user

                # Update launched resources.
                handle.launched_resources = handle.launched_resources.copy(
                    region=provision_record.region, zone=provision_record.zone)
                self._update_after_cluster_provisioned(
                    handle, to_provision_config.prev_handle, task,
                    prev_cluster_status, handle.external_ips(),
                    handle.external_ssh_ports(), lock_path)
                return handle

            cluster_config_file = config_dict['ray']
            handle = config_dict['handle']

            ip_list = handle.external_ips()
            ssh_port_list = handle.external_ssh_ports()
            assert ip_list is not None, handle
            assert ssh_port_list is not None, handle

            config = common_utils.read_yaml(cluster_config_file)
            if 'docker' in config:
                handle.setup_docker_user(cluster_config_file)

            if 'tpu_name' in config_dict:
                self._set_tpu_name(handle, config_dict['tpu_name'])

            # Get actual zone info and save it into handle.
            # NOTE: querying zones is expensive, observed 1node GCP >=4s.
            zone = handle.launched_resources.zone
            if zone is None:
                get_zone_cmd = (
                    handle.launched_resources.cloud.get_zone_shell_cmd())
                # zone is None for Azure
                if get_zone_cmd is not None:
                    ssh_credentials = backend_utils.ssh_credential_from_yaml(
                        handle.cluster_yaml, handle.docker_user)
                    runners = command_runner.SSHCommandRunner.make_runner_list(
                        ip_list, port_list=ssh_port_list, **ssh_credentials)

                    def _get_zone(runner):
                        retry_count = 0
                        backoff = common_utils.Backoff(initial_backoff=1,
                                                       max_backoff_factor=3)
                        while True:
                            returncode, stdout, stderr = runner.run(
                                get_zone_cmd,
                                require_outputs=True,
                                stream_logs=False)
                            if returncode == 0:
                                break
                            retry_count += 1
                            if retry_count <= _MAX_GET_ZONE_RETRY:
                                time.sleep(backoff.current_backoff())
                                continue
                        subprocess_utils.handle_returncode(
                            returncode,
                            get_zone_cmd,
                            f'Failed to get zone for {cluster_name!r}',
                            stderr=stderr,
                            stream_logs=stream_logs)
                        return stdout.strip()

                    zones = subprocess_utils.run_in_parallel(_get_zone, runners)
                    if len(set(zones)) == 1:
                        # zone will be checked during Resources cls
                        # initialization.
                        handle.launched_resources = (
                            handle.launched_resources.copy(zone=zones[0]))
                    # If the number of zones > 1, nodes in the cluster are
                    # launched in different zones (legacy clusters before
                    # #1700), leave the zone field of handle.launched_resources
                    # to None.

            # For backward compatibility and robustness of skylet, it is checked
            # and restarted if necessary.
            logger.debug('Checking if skylet is running on the head node.')
            with rich_utils.safe_status(
                    '[bold cyan]Preparing SkyPilot runtime'):
                self.run_on_head(handle, _MAYBE_SKYLET_RESTART_CMD)

            self._update_after_cluster_provisioned(
                handle, to_provision_config.prev_handle, task,
                prev_cluster_status, ip_list, ssh_port_list, lock_path)
            return handle

    def _open_ports(self, handle: CloudVmRayResourceHandle) -> None:
        cloud = handle.launched_resources.cloud
        logger.debug(
            f'Opening ports {handle.launched_resources.ports} for {cloud}')
        config = common_utils.read_yaml(handle.cluster_yaml)
        provider_config = config['provider']
        provision_lib.open_ports(repr(cloud), handle.cluster_name_on_cloud,
                                 handle.launched_resources.ports,
                                 provider_config)

    def _update_after_cluster_provisioned(
            self, handle: CloudVmRayResourceHandle,
            prev_handle: Optional[CloudVmRayResourceHandle],
            task: task_lib.Task,
            prev_cluster_status: Optional[status_lib.ClusterStatus],
            ip_list: List[str], ssh_port_list: List[int],
            lock_path: str) -> None:
        usage_lib.messages.usage.update_cluster_resources(
            handle.launched_nodes, handle.launched_resources)
        usage_lib.messages.usage.update_final_cluster_status(
            status_lib.ClusterStatus.UP)

        # Update job queue to avoid stale jobs (when restarted), before
        # setting the cluster to be ready.
        if prev_cluster_status == status_lib.ClusterStatus.INIT:
            # update_status will query the ray job status for all INIT /
            # PENDING / RUNNING jobs for the real status, since we do not
            # know the actual previous status of the cluster.
            job_owner = onprem_utils.get_job_owner(handle.cluster_yaml,
                                                   handle.docker_user)
            cmd = job_lib.JobLibCodeGen.update_status(job_owner)
            logger.debug('Update job queue on remote cluster.')
            with rich_utils.safe_status(
                    '[bold cyan]Preparing SkyPilot runtime'):
                returncode, _, stderr = self.run_on_head(handle,
                                                         cmd,
                                                         require_outputs=True)
            subprocess_utils.handle_returncode(returncode, cmd,
                                               'Failed to update job status.',
                                               stderr)
        if prev_cluster_status == status_lib.ClusterStatus.STOPPED:
            # Safely set all the previous jobs to FAILED since the cluster
            # is restarted
            # An edge case here due to racing:
            # 1. A job finishes RUNNING, but right before it update itself
            # to SUCCEEDED, the cluster is STOPPED by `sky stop`.
            # 2. On next `sky start`, it gets reset to FAILED.
            cmd = job_lib.JobLibCodeGen.fail_all_jobs_in_progress()
            returncode, stdout, stderr = self.run_on_head(handle,
                                                          cmd,
                                                          require_outputs=True)
            subprocess_utils.handle_returncode(
                returncode, cmd,
                'Failed to set previously in-progress jobs to FAILED',
                stdout + stderr)

        prev_ports = None
        if prev_handle is not None:
            prev_ports = prev_handle.launched_resources.ports
        current_ports = handle.launched_resources.ports
        open_new_ports = bool(
            resources_utils.port_ranges_to_set(current_ports) -
            resources_utils.port_ranges_to_set(prev_ports))
        if open_new_ports:
            with rich_utils.safe_status(
                    '[bold cyan]Launching - Opening new ports'):
                self._open_ports(handle)

        with timeline.Event('backend.provision.post_process'):
            global_user_state.add_or_update_cluster(
                handle.cluster_name,
                handle,
                task.resources,
                ready=True,
            )
            usage_lib.messages.usage.update_final_cluster_status(
                status_lib.ClusterStatus.UP)
            auth_config = common_utils.read_yaml(handle.cluster_yaml)['auth']
            backend_utils.SSHConfigHelper.add_cluster(handle.cluster_name,
                                                      ip_list, auth_config,
                                                      ssh_port_list,
                                                      handle.docker_user)

            common_utils.remove_file_if_exists(lock_path)

    def _sync_workdir(self, handle: CloudVmRayResourceHandle,
                      workdir: Path) -> None:
        # Even though provision() takes care of it, there may be cases where
        # this function is called in isolation, without calling provision(),
        # e.g., in CLI.  So we should rerun rsync_up.
        fore = colorama.Fore
        style = colorama.Style
        ip_list = handle.external_ips()
        port_list = handle.external_ssh_ports()
        assert ip_list is not None, 'external_ips is not cached in handle'
        full_workdir = os.path.abspath(os.path.expanduser(workdir))

        # These asserts have been validated at Task construction time.
        assert os.path.exists(full_workdir), f'{full_workdir} does not exist'
        if os.path.islink(full_workdir):
            logger.warning(
                f'{fore.YELLOW}Workdir {workdir!r} is a symlink. '
                f'Symlink contents are not uploaded.{style.RESET_ALL}')
        else:
            assert os.path.isdir(
                full_workdir), f'{full_workdir} should be a directory.'

        # Raise warning if directory is too large
        dir_size = backend_utils.path_size_megabytes(full_workdir)
        if dir_size >= _PATH_SIZE_MEGABYTES_WARN_THRESHOLD:
            logger.warning(
                f'{fore.YELLOW}The size of workdir {workdir!r} '
                f'is {dir_size} MB. Try to keep workdir small or use '
                '.gitignore to exclude large files, as large sizes will slow '
                f'down rsync.{style.RESET_ALL}')

        log_path = os.path.join(self.log_dir, 'workdir_sync.log')

        ssh_credentials = backend_utils.ssh_credential_from_yaml(
            handle.cluster_yaml, handle.docker_user)

        # TODO(zhwu): refactor this with backend_utils.parallel_cmd_with_rsync
        runners = command_runner.SSHCommandRunner.make_runner_list(
            ip_list, port_list=port_list, **ssh_credentials)

        def _sync_workdir_node(runner: command_runner.SSHCommandRunner) -> None:
            runner.rsync(
                source=workdir,
                target=SKY_REMOTE_WORKDIR,
                up=True,
                log_path=log_path,
                stream_logs=False,
            )

        num_nodes = handle.launched_nodes
        plural = 's' if num_nodes > 1 else ''
        logger.info(
            f'{fore.CYAN}Syncing workdir (to {num_nodes} node{plural}): '
            f'{style.BRIGHT}{workdir}{style.RESET_ALL}'
            f' -> '
            f'{style.BRIGHT}{SKY_REMOTE_WORKDIR}{style.RESET_ALL}')
        os.makedirs(os.path.expanduser(self.log_dir), exist_ok=True)
        os.system(f'touch {log_path}')
        tail_cmd = f'tail -n100 -f {log_path}'
        logger.info('To view detailed progress: '
                    f'{style.BRIGHT}{tail_cmd}{style.RESET_ALL}')
        with rich_utils.safe_status('[bold cyan]Syncing[/]'):
            subprocess_utils.run_in_parallel(_sync_workdir_node, runners)

    def _sync_file_mounts(
        self,
        handle: CloudVmRayResourceHandle,
        all_file_mounts: Optional[Dict[Path, Path]],
        storage_mounts: Optional[Dict[Path, storage_lib.Storage]],
    ) -> None:
        """Mounts all user files to the remote nodes."""
        self._execute_file_mounts(handle, all_file_mounts)
        self._execute_storage_mounts(handle, storage_mounts)
        self._set_storage_mounts_metadata(handle.cluster_name, storage_mounts)

    def _setup(self, handle: CloudVmRayResourceHandle, task: task_lib.Task,
               detach_setup: bool) -> None:
        start = time.time()
        style = colorama.Style
        fore = colorama.Fore

        if task.setup is None:
            return

        setup_script = log_lib.make_task_bash_script(task.setup,
                                                     env_vars=task.envs)
        with tempfile.NamedTemporaryFile('w', prefix='sky_setup_') as f:
            f.write(setup_script)
            f.flush()
            setup_sh_path = f.name
            setup_file = os.path.basename(setup_sh_path)
            # Sync the setup script up and run it.
            ip_list = handle.external_ips()
            port_list = handle.external_ssh_ports()
            assert ip_list is not None, 'external_ips is not cached in handle'
            ssh_credentials = backend_utils.ssh_credential_from_yaml(
                handle.cluster_yaml, handle.docker_user)
            # Disable connection sharing for setup script to avoid old
            # connections being reused, which may cause stale ssh agent
            # forwarding.
            ssh_credentials.pop('ssh_control_name')
            runners = command_runner.SSHCommandRunner.make_runner_list(
                ip_list, port_list=port_list, **ssh_credentials)

            # Need this `-i` option to make sure `source ~/.bashrc` work
            setup_cmd = f'/bin/bash -i /tmp/{setup_file} 2>&1'

            def _setup_node(runner: command_runner.SSHCommandRunner) -> None:
                runner.rsync(source=setup_sh_path,
                             target=f'/tmp/{setup_file}',
                             up=True,
                             stream_logs=False)
                if detach_setup:
                    return
                setup_log_path = os.path.join(self.log_dir,
                                              f'setup-{runner.ip}.log')
                returncode = runner.run(
                    setup_cmd,
                    log_path=setup_log_path,
                    process_stream=False,
                )

                def error_message() -> str:
                    # Use the function to avoid tailing the file in success case
                    try:
                        last_10_lines = subprocess.run(
                            [
                                'tail', '-n10',
                                os.path.expanduser(setup_log_path)
                            ],
                            stdout=subprocess.PIPE,
                            check=True).stdout.decode('utf-8')
                    except subprocess.CalledProcessError:
                        last_10_lines = None

                    err_msg = (
                        f'Failed to setup with return code {returncode}. '
                        f'Check the details in log: {setup_log_path}')
                    if last_10_lines:
                        err_msg += (
                            f'\n\n{colorama.Fore.RED}'
                            '****** START Last lines of setup output ******'
                            f'{colorama.Style.RESET_ALL}\n'
                            f'{last_10_lines}'
                            f'{colorama.Fore.RED}'
                            '******* END Last lines of setup output *******'
                            f'{colorama.Style.RESET_ALL}')
                    return err_msg

                subprocess_utils.handle_returncode(returncode=returncode,
                                                   command=setup_cmd,
                                                   error_msg=error_message)

            num_nodes = len(ip_list)
            plural = 's' if num_nodes > 1 else ''
            if not detach_setup:
                logger.info(
                    f'{fore.CYAN}Running setup on {num_nodes} node{plural}.'
                    f'{style.RESET_ALL}')
            subprocess_utils.run_in_parallel(_setup_node, runners)

        if detach_setup:
            # Only set this when setup needs to be run outside the self._setup()
            # as part of a job (--detach-setup).
            self._setup_cmd = setup_cmd
            return
        logger.info(f'{fore.GREEN}Setup completed.{style.RESET_ALL}')
        end = time.time()
        logger.debug(f'Setup took {end - start} seconds.')

    def _exec_code_on_head(
        self,
        handle: CloudVmRayResourceHandle,
        codegen: str,
        job_id: int,
        executable: str,
        detach_run: bool = False,
        spot_dag: Optional['dag.Dag'] = None,
    ) -> None:
        """Executes generated code on the head node."""
        style = colorama.Style
        fore = colorama.Fore
        ssh_credentials = backend_utils.ssh_credential_from_yaml(
            handle.cluster_yaml, handle.docker_user)
        head_ssh_port = handle.head_ssh_port
        runner = command_runner.SSHCommandRunner(handle.head_ip,
                                                 port=head_ssh_port,
                                                 **ssh_credentials)
        with tempfile.NamedTemporaryFile('w', prefix='sky_app_') as fp:
            fp.write(codegen)
            fp.flush()
            script_path = os.path.join(SKY_REMOTE_APP_DIR, f'sky_job_{job_id}')
            # We choose to sync code + exec, because the alternative of 'ray
            # submit' may not work as it may use system python (python2) to
            # execute the script.  Happens for AWS.
            runner.rsync(source=fp.name,
                         target=script_path,
                         up=True,
                         stream_logs=False)
        remote_log_dir = self.log_dir
        remote_log_path = os.path.join(remote_log_dir, 'run.log')

        assert executable == 'python3', executable
        cd = f'cd {SKY_REMOTE_WORKDIR}'

        job_owner = ssh_credentials['ssh_user']
        if handle.docker_user is not None:
            job_owner = handle.docker_user
        ray_job_id = job_lib.make_ray_job_id(job_id, job_owner)
        if isinstance(handle.launched_resources.cloud, clouds.Local):
            # Ray Multitenancy is unsupported.
            # (Git Issue) https://github.com/ray-project/ray/issues/6800
            # Temporary workaround - wrap the run command in a script, and
            # execute it as the specified user.
            executable = onprem_utils.get_python_executable(handle.cluster_name)
            ray_command = (f'{cd} && {executable} -u {script_path} '
                           f'> {remote_log_path} 2>&1')
            job_submit_cmd = self._setup_and_create_job_cmd_on_local_head(
                handle, ray_command, ray_job_id)
        else:
            job_submit_cmd = (
                'RAY_DASHBOARD_PORT=$(python -c "from sky.skylet import job_lib; print(job_lib.get_job_submission_port())" 2> /dev/null || echo 8265);'  # pylint: disable=line-too-long
                f'{cd} && ray job submit '
                '--address=http://127.0.0.1:$RAY_DASHBOARD_PORT '
                f'--submission-id {ray_job_id} --no-wait '
                f'"{executable} -u {script_path} > {remote_log_path} 2>&1"')

            mkdir_code = (f'{cd} && mkdir -p {remote_log_dir} && '
                          f'touch {remote_log_path}')
            code = job_lib.JobLibCodeGen.queue_job(job_id, job_submit_cmd)
            job_submit_cmd = mkdir_code + ' && ' + code

            if spot_dag is not None:
                # Add the spot job to spot queue table.
                spot_codegen = spot_lib.SpotCodeGen()
                spot_code = spot_codegen.set_pending(job_id, spot_dag)
                # Set the spot job to PENDING state to make sure that this spot
                # job appears in the `sky spot queue`, when there are already 16
                # controller process jobs running on the controller VM with 8
                # CPU cores.
                # The spot job should be set to PENDING state *after* the
                # controller process job has been queued, as our skylet on spot
                # controller will set the spot job in FAILED state if the
                # controller process job does not exist.
                # We cannot set the spot job to PENDING state in the codegen for
                # the controller process job, as it will stay in the job pending
                # table and not be executed until there is an empty slot.
                job_submit_cmd = job_submit_cmd + ' && ' + spot_code

        returncode, stdout, stderr = self.run_on_head(handle,
                                                      job_submit_cmd,
                                                      stream_logs=False,
                                                      require_outputs=True)

        # Happens when someone calls `sky exec` but remote is outdated
        # necessitating calling `sky launch`.
        backend_utils.check_stale_runtime_on_remote(returncode, stdout,
                                                    handle.cluster_name)
        subprocess_utils.handle_returncode(returncode,
                                           job_submit_cmd,
                                           f'Failed to submit job {job_id}.',
                                           stderr=stdout + stderr)

        logger.info('Job submitted with Job ID: '
                    f'{style.BRIGHT}{job_id}{style.RESET_ALL}')

        try:
            if not detach_run:
                if handle.cluster_name == spot_lib.SPOT_CONTROLLER_NAME:
                    self.tail_spot_logs(handle, job_id)
                else:
                    # Sky logs. Not using subprocess.run since it will make the
                    # ssh keep connected after ctrl-c.
                    self.tail_logs(handle, job_id)
        finally:
            name = handle.cluster_name
            if name == spot_lib.SPOT_CONTROLLER_NAME:
                logger.info(
                    f'{fore.CYAN}Spot Job ID: '
                    f'{style.BRIGHT}{job_id}{style.RESET_ALL}'
                    '\nTo cancel the job:\t\t'
                    f'{backend_utils.BOLD}sky spot cancel {job_id}'
                    f'{backend_utils.RESET_BOLD}'
                    '\nTo stream job logs:\t\t'
                    f'{backend_utils.BOLD}sky spot logs {job_id}'
                    f'{backend_utils.RESET_BOLD}'
                    f'\nTo stream controller logs:\t'
                    f'{backend_utils.BOLD}sky spot logs --controller {job_id}'
                    f'{backend_utils.RESET_BOLD}'
                    '\nTo view all spot jobs:\t\t'
                    f'{backend_utils.BOLD}sky spot queue'
                    f'{backend_utils.RESET_BOLD}'
                    '\nTo view the spot job dashboard:\t'
                    f'{backend_utils.BOLD}sky spot dashboard'
                    f'{backend_utils.RESET_BOLD}')
            else:
                logger.info(f'{fore.CYAN}Job ID: '
                            f'{style.BRIGHT}{job_id}{style.RESET_ALL}'
                            '\nTo cancel the job:\t'
                            f'{backend_utils.BOLD}sky cancel {name} {job_id}'
                            f'{backend_utils.RESET_BOLD}'
                            '\nTo stream job logs:\t'
                            f'{backend_utils.BOLD}sky logs {name} {job_id}'
                            f'{backend_utils.RESET_BOLD}'
                            '\nTo view the job queue:\t'
                            f'{backend_utils.BOLD}sky queue {name}'
                            f'{backend_utils.RESET_BOLD}')

    def _setup_and_create_job_cmd_on_local_head(
        self,
        handle: CloudVmRayResourceHandle,
        ray_command: str,
        ray_job_id: str,
    ):
        """Generates and prepares job submission code for local clusters."""
        ssh_credentials = backend_utils.ssh_credential_from_yaml(
            handle.cluster_yaml, handle.docker_user)
        ssh_user = ssh_credentials['ssh_user']
        runner = command_runner.SSHCommandRunner(handle.head_ip,
                                                 port=handle.head_ssh_port,
                                                 **ssh_credentials)
        remote_log_dir = self.log_dir
        with tempfile.NamedTemporaryFile('w', prefix='sky_local_app_') as fp:
            fp.write(ray_command)
            fp.flush()
            run_file = os.path.basename(fp.name)
            remote_run_file = f'/tmp/sky_local/{run_file}'
            # Ensures remote_run_file directory is created.
            runner.run(f'mkdir -p {os.path.dirname(remote_run_file)}',
                       stream_logs=False)
            # We choose to sync code + exec, so that Ray job submission API will
            # work for the multitenant case.
            runner.rsync(source=fp.name,
                         target=remote_run_file,
                         up=True,
                         stream_logs=False)
        runner.run(f'mkdir -p {remote_log_dir}; chmod a+rwx {remote_run_file}',
                   stream_logs=False)
        switch_user_cmd = job_lib.make_job_command_with_user_switching(
            ssh_user, remote_run_file)
        switch_user_cmd = ' '.join(switch_user_cmd)
        job_submit_cmd = (
            'ray job submit '
            '--address='
            f'http://127.0.0.1:{constants.SKY_REMOTE_RAY_DASHBOARD_PORT} '
            f'--submission-id {ray_job_id} '
            f'--no-wait -- {switch_user_cmd}')
        return job_submit_cmd

    def _add_job(self, handle: CloudVmRayResourceHandle,
                 job_name: Optional[str], resources_str: str) -> int:
        username = getpass.getuser()
        code = job_lib.JobLibCodeGen.add_job(job_name, username,
                                             self.run_timestamp, resources_str)
        returncode, job_id_str, stderr = self.run_on_head(handle,
                                                          code,
                                                          stream_logs=False,
                                                          require_outputs=True,
                                                          separate_stderr=True)
        # TODO(zhwu): this sometimes will unexpectedly fail, we can add
        # retry for this, after we figure out the reason.
        subprocess_utils.handle_returncode(returncode, code,
                                           'Failed to fetch job id.', stderr)
        try:
            job_id_match = _JOB_ID_PATTERN.search(job_id_str)
            if job_id_match is not None:
                job_id = int(job_id_match.group(1))
            else:
                # For backward compatibility.
                job_id = int(job_id_str)
        except ValueError as e:
            logger.error(stderr)
            raise ValueError(f'Failed to parse job id: {job_id_str}; '
                             f'Returncode: {returncode}') from e
        return job_id

    def _execute(
        self,
        handle: CloudVmRayResourceHandle,
        task: task_lib.Task,
        detach_run: bool,
        dryrun: bool = False,
    ) -> None:
        if task.run is None:
            logger.info('Run commands not specified or empty.')
            return
        # Check the task resources vs the cluster resources. Since `sky exec`
        # will not run the provision and _check_existing_cluster
        # We need to check ports here since sky.exec shouldn't change resources
        self.check_resources_fit_cluster(handle, task, check_ports=True)

        resources_str = backend_utils.get_task_resources_str(task)

        if dryrun:
            logger.info(f'Dryrun complete. Would have run:\n{task}')
            return

        job_id = self._add_job(handle, task.name, resources_str)

        is_tpu_vm_pod = tpu_utils.is_tpu_vm_pod(handle.launched_resources)
        # Case: task_lib.Task(run, num_nodes=N) or TPU VM Pods
        if task.num_nodes > 1 or is_tpu_vm_pod:
            self._execute_task_n_nodes(handle, task, job_id, detach_run)
        else:
            # Case: task_lib.Task(run, num_nodes=1)
            self._execute_task_one_node(handle, task, job_id, detach_run)

    def _post_execute(self, handle: CloudVmRayResourceHandle,
                      down: bool) -> None:
        fore = colorama.Fore
        style = colorama.Style
        name = handle.cluster_name
        if name == spot_lib.SPOT_CONTROLLER_NAME or down:
            return
        stop_str = ('\nTo stop the cluster:'
                    f'\t{backend_utils.BOLD}sky stop {name}'
                    f'{backend_utils.RESET_BOLD}')
        if isinstance(handle.launched_resources.cloud, clouds.Local):
            stop_str = ''
        logger.info(f'\n{fore.CYAN}Cluster name: '
                    f'{style.BRIGHT}{name}{style.RESET_ALL}'
                    '\nTo log into the head VM:\t'
                    f'{backend_utils.BOLD}ssh {name}'
                    f'{backend_utils.RESET_BOLD}'
                    '\nTo submit a job:'
                    f'\t\t{backend_utils.BOLD}sky exec {name} yaml_file'
                    f'{backend_utils.RESET_BOLD}'
                    f'{stop_str}'
                    '\nTo teardown the cluster:'
                    f'\t{backend_utils.BOLD}sky down {name}'
                    f'{backend_utils.RESET_BOLD}')
        if handle.tpu_delete_script is not None:
            logger.info('Tip: `sky down` will delete launched TPU(s) too.')

    def _teardown_ephemeral_storage(self, task: task_lib.Task) -> None:
        storage_mounts = task.storage_mounts
        if storage_mounts is not None:
            for _, storage in storage_mounts.items():
                if not storage.persistent:
                    storage.delete()

    def _teardown(self,
                  handle: CloudVmRayResourceHandle,
                  terminate: bool,
                  purge: bool = False):
        """Tear down/ Stop the cluster.

        Args:
            handle: The handle to the cluster.
            terminate: Terminate or stop the cluster.
            purge: Purge the cluster record from the cluster table, even if
                the teardown fails.
        Raises:
            exceptions.ClusterOwnerIdentityMismatchError: If the cluster is
                owned by another user.
            exceptions.CloudUserIdentityError: if we fail to get the current
                user identity.
            RuntimeError: If the cluster fails to be terminated/stopped.
        """
        cluster_name = handle.cluster_name
        # Check if the cluster is owned by the current user. Raise
        # exceptions.ClusterOwnerIdentityMismatchError
        yellow = colorama.Fore.YELLOW
        reset = colorama.Style.RESET_ALL
        is_identity_mismatch_and_purge = False
        try:
            backend_utils.check_owner_identity(cluster_name)
        except exceptions.ClusterOwnerIdentityMismatchError as e:
            if purge:
                logger.error(e)
                verbed = 'terminated' if terminate else 'stopped'
                logger.warning(
                    f'{yellow}Purge (-p/--purge) is set, ignoring the '
                    f'identity mismatch error and removing '
                    f'the cluster record from cluster table.{reset}\n{yellow}It'
                    ' is the user\'s responsibility to ensure that this '
                    f'cluster is actually {verbed} on the cloud.{reset}')
                is_identity_mismatch_and_purge = True
            else:
                raise

        lock_path = os.path.expanduser(
            backend_utils.CLUSTER_STATUS_LOCK_PATH.format(cluster_name))

        try:
            # TODO(mraheja): remove pylint disabling when filelock
            # version updated
            # pylint: disable=abstract-class-instantiated
            with filelock.FileLock(
                    lock_path,
                    backend_utils.CLUSTER_STATUS_LOCK_TIMEOUT_SECONDS):
                self.teardown_no_lock(
                    handle,
                    terminate,
                    purge,
                    # When --purge is set and we already see an ID mismatch
                    # error, we skip the refresh codepath. This is because
                    # refresh checks current user identity can throw
                    # ClusterOwnerIdentityMismatchError. The argument/flag
                    # `purge` should bypass such ID mismatch errors.
                    refresh_cluster_status=not is_identity_mismatch_and_purge)
            if terminate:
                common_utils.remove_file_if_exists(lock_path)
        except filelock.Timeout as e:
            raise RuntimeError(
                f'Cluster {cluster_name!r} is locked by {lock_path}. '
                'Check to see if it is still being launched.') from e

    # --- CloudVMRayBackend Specific APIs ---

    def get_job_status(
        self,
        handle: CloudVmRayResourceHandle,
        job_ids: Optional[List[int]] = None,
        stream_logs: bool = True
    ) -> Dict[Optional[int], Optional[job_lib.JobStatus]]:
        code = job_lib.JobLibCodeGen.get_job_status(job_ids)
        returncode, stdout, stderr = self.run_on_head(handle,
                                                      code,
                                                      stream_logs=stream_logs,
                                                      require_outputs=True,
                                                      separate_stderr=True)
        subprocess_utils.handle_returncode(returncode, code,
                                           'Failed to get job status.', stderr)
        statuses = job_lib.load_statuses_payload(stdout)
        return statuses

    def cancel_jobs(self,
                    handle: CloudVmRayResourceHandle,
                    jobs: Optional[List[int]],
                    cancel_all: bool = False) -> None:
        """Cancels jobs.

        CloudVMRayBackend specific method.

        Args:
            handle: The cluster handle.
            jobs: Job IDs to cancel. (See `cancel_all` for special semantics.)
            cancel_all: Whether to cancel all jobs. If True, asserts `jobs` is
                set to None. If False and `jobs` is None, cancel the latest
                running job.
        """
        if cancel_all:
            assert jobs is None, (
                'If cancel_all=True, usage is to set jobs=None')
        job_owner = onprem_utils.get_job_owner(handle.cluster_yaml,
                                               handle.docker_user)
        code = job_lib.JobLibCodeGen.cancel_jobs(job_owner, jobs, cancel_all)

        # All error messages should have been redirected to stdout.
        returncode, stdout, stderr = self.run_on_head(handle,
                                                      code,
                                                      stream_logs=False,
                                                      require_outputs=True)
        # TODO(zongheng): remove after >=0.5.0, 2 minor versions after.
        backend_utils.check_stale_runtime_on_remote(returncode, stdout + stderr,
                                                    handle.cluster_name)
        subprocess_utils.handle_returncode(
            returncode, code,
            f'Failed to cancel jobs on cluster {handle.cluster_name}.', stdout)

        cancelled_ids = common_utils.decode_payload(stdout)
        if cancelled_ids:
            logger.info(
                f'Cancelled job ID(s): {", ".join(map(str, cancelled_ids))}')
        else:
            logger.info(
                'No jobs cancelled. They may already be in terminal states.')

    def sync_down_logs(
            self,
            handle: CloudVmRayResourceHandle,
            job_ids: Optional[List[str]],
            local_dir: str = constants.SKY_LOGS_DIRECTORY) -> Dict[str, str]:
        """Sync down logs for the given job_ids.

        Returns:
            A dictionary mapping job_id to log path.
        """
        code = job_lib.JobLibCodeGen.get_run_timestamp_with_globbing(job_ids)
        returncode, run_timestamps, stderr = self.run_on_head(
            handle,
            code,
            stream_logs=False,
            require_outputs=True,
            separate_stderr=True)
        subprocess_utils.handle_returncode(returncode, code,
                                           'Failed to sync logs.', stderr)
        run_timestamps = common_utils.decode_payload(run_timestamps)
        if not run_timestamps:
            logger.info(f'{colorama.Fore.YELLOW}'
                        'No matching log directories found'
                        f'{colorama.Style.RESET_ALL}')
            return {}

        job_ids = list(run_timestamps.keys())
        run_timestamps = list(run_timestamps.values())
        remote_log_dirs = [
            os.path.join(constants.SKY_LOGS_DIRECTORY, run_timestamp)
            for run_timestamp in run_timestamps
        ]
        local_log_dirs = [
            os.path.expanduser(os.path.join(local_dir, run_timestamp))
            for run_timestamp in run_timestamps
        ]

        style = colorama.Style
        fore = colorama.Fore
        for job_id, log_dir in zip(job_ids, local_log_dirs):
            logger.info(f'{fore.CYAN}Job {job_id} logs: {log_dir}'
                        f'{style.RESET_ALL}')

        ip_list = handle.external_ips()
        assert ip_list is not None, 'external_ips is not cached in handle'
        ssh_port_list = handle.external_ssh_ports()
        assert ssh_port_list is not None, 'external_ssh_ports is not cached ' \
                                          'in handle'
        ssh_credentials = backend_utils.ssh_credential_from_yaml(
            handle.cluster_yaml, handle.docker_user)
        runners = command_runner.SSHCommandRunner.make_runner_list(
            ip_list, port_list=ssh_port_list, **ssh_credentials)

        def _rsync_down(args) -> None:
            """Rsync down logs from remote nodes.

            Args:
                args: A tuple of (runner, local_log_dir, remote_log_dir)
            """
            (runner, local_log_dir, remote_log_dir) = args
            try:
                os.makedirs(local_log_dir, exist_ok=True)
                runner.rsync(
                    source=f'{remote_log_dir}/*',
                    target=local_log_dir,
                    up=False,
                    stream_logs=False,
                )
            except exceptions.CommandError as e:
                if e.returncode == exceptions.RSYNC_FILE_NOT_FOUND_CODE:
                    # Raised by rsync_down. Remote log dir may not exist, since
                    # the job can be run on some part of the nodes.
                    logger.debug(f'{runner.ip} does not have the tasks/*.')
                else:
                    raise

        parallel_args = [[runner, *item]
                         for item in zip(local_log_dirs, remote_log_dirs)
                         for runner in runners]
        subprocess_utils.run_in_parallel(_rsync_down, parallel_args)
        return dict(zip(job_ids, local_log_dirs))

    def tail_logs(self,
                  handle: CloudVmRayResourceHandle,
                  job_id: Optional[int],
                  spot_job_id: Optional[int] = None,
                  follow: bool = True) -> int:
        job_owner = onprem_utils.get_job_owner(handle.cluster_yaml,
                                               handle.docker_user)
        code = job_lib.JobLibCodeGen.tail_logs(job_owner,
                                               job_id,
                                               spot_job_id=spot_job_id,
                                               follow=follow)
        if job_id is None and spot_job_id is None:
            logger.info(
                'Job ID not provided. Streaming the logs of the latest job.')

        # With the stdin=subprocess.DEVNULL, the ctrl-c will not directly
        # kill the process, so we need to handle it manually here.
        if threading.current_thread() is threading.main_thread():
            signal.signal(signal.SIGINT, backend_utils.interrupt_handler)
            signal.signal(signal.SIGTSTP, backend_utils.stop_handler)
        try:
            returncode = self.run_on_head(
                handle,
                code,
                stream_logs=True,
                process_stream=False,
                # Allocate a pseudo-terminal to disable output buffering.
                # Otherwise, there may be 5 minutes delay in logging.
                ssh_mode=command_runner.SshMode.INTERACTIVE,
                # Disable stdin to avoid ray outputs mess up the terminal with
                # misaligned output in multithreading/multiprocessing.
                # Refer to: https://github.com/ray-project/ray/blob/d462172be7c5779abf37609aed08af112a533e1e/python/ray/autoscaler/_private/subprocess_output_util.py#L264 # pylint: disable=line-too-long
                stdin=subprocess.DEVNULL,
            )
        except SystemExit as e:
            returncode = e.code
        return returncode

    def tail_spot_logs(self,
                       handle: CloudVmRayResourceHandle,
                       job_id: Optional[int] = None,
                       job_name: Optional[str] = None,
                       follow: bool = True) -> None:
        # if job_name is not None, job_id should be None
        assert job_name is None or job_id is None, (job_name, job_id)
        if job_name is not None:
            code = spot_lib.SpotCodeGen.stream_logs_by_name(job_name, follow)
        else:
            code = spot_lib.SpotCodeGen.stream_logs_by_id(job_id, follow)

        # With the stdin=subprocess.DEVNULL, the ctrl-c will not directly
        # kill the process, so we need to handle it manually here.
        if threading.current_thread() is threading.main_thread():
            signal.signal(signal.SIGINT, backend_utils.interrupt_handler)
            signal.signal(signal.SIGTSTP, backend_utils.stop_handler)

        # Refer to the notes in tail_logs.
        self.run_on_head(
            handle,
            code,
            stream_logs=True,
            process_stream=False,
            ssh_mode=command_runner.SshMode.INTERACTIVE,
            stdin=subprocess.DEVNULL,
        )

    def teardown_no_lock(self,
                         handle: CloudVmRayResourceHandle,
                         terminate: bool,
                         purge: bool = False,
                         post_teardown_cleanup: bool = True,
                         refresh_cluster_status: bool = True) -> None:
        """Teardown the cluster without acquiring the cluster status lock.

        NOTE: This method should not be called without holding the cluster
        status lock already.

        refresh_cluster_status is only used internally in the status refresh
        process, and should not be set to False in other cases.

        Raises:
            RuntimeError: If the cluster fails to be terminated/stopped.
        """
        if refresh_cluster_status:
            prev_cluster_status, _ = (
                backend_utils.refresh_cluster_status_handle(
                    handle.cluster_name, acquire_per_cluster_status_lock=False))
        else:
            record = global_user_state.get_cluster_from_name(
                handle.cluster_name)
            prev_cluster_status = record[
                'status'] if record is not None else None
        if prev_cluster_status is None:
            # When the cluster is not in the cluster table, we guarantee that
            # all related resources / cache / config are cleaned up, i.e. it
            # is safe to skip and return True.
            ux_utils.console_newline()
            logger.warning(
                f'Cluster {handle.cluster_name!r} is already terminated. '
                'Skipped.')
            return
        log_path = os.path.join(os.path.expanduser(self.log_dir),
                                'teardown.log')
        log_abs_path = os.path.abspath(log_path)
        cloud = handle.launched_resources.cloud
        config = common_utils.read_yaml(handle.cluster_yaml)
        cluster_name = handle.cluster_name
        cluster_name_on_cloud = handle.cluster_name_on_cloud

        # Avoid possibly unbound warnings. Code below must overwrite these vars:
        returncode = 0
        stdout = ''
        stderr = ''

        # Use the new provisioner for AWS.
        if isinstance(cloud, (clouds.AWS, clouds.GCP)):
            # Stop the ray autoscaler first to avoid the head node trying to
            # re-launch the worker nodes, during the termination of the
            # cluster.
            try:
                # We do not check the return code, since Ray returns
                # non-zero return code when calling Ray stop,
                # even when the command was executed successfully.
                self.run_on_head(handle, 'ray stop --force')
            except exceptions.FetchIPError:
                # This error is expected if the previous cluster IP is
                # failed to be found,
                # i.e., the cluster is already stopped/terminated.
                if prev_cluster_status == status_lib.ClusterStatus.UP:
                    logger.warning(
                        'Failed to take down Ray autoscaler on the head node. '
                        'It might be because the cluster\'s head node has '
                        'already been terminated. It is fine to skip this.')

            try:
                provisioner.teardown_cluster(repr(cloud),
                                             provisioner.ClusterName(
                                                 cluster_name,
                                                 cluster_name_on_cloud),
                                             terminate=terminate,
                                             provider_config=config['provider'])
            except Exception as e:  # pylint: disable=broad-except
                if purge:
                    logger.warning(
                        _TEARDOWN_PURGE_WARNING.format(
                            reason='stopping/terminating cluster nodes',
                            details=common_utils.format_exception(
                                e, use_bracket=True)))
                else:
                    raise

            if post_teardown_cleanup:
                self.post_teardown_cleanup(handle, terminate, purge)
            return

        if terminate and isinstance(cloud, clouds.Azure):
            # Here we handle termination of Azure by ourselves instead of Ray
            # autoscaler.
            resource_group = config['provider']['resource_group']
            terminate_cmd = f'az group delete -y --name {resource_group}'
            with rich_utils.safe_status(f'[bold cyan]Terminating '
                                        f'[green]{cluster_name}'):
                returncode, stdout, stderr = log_lib.run_with_log(
                    terminate_cmd,
                    log_abs_path,
                    shell=True,
                    stream_logs=False,
                    require_outputs=True)

        elif (isinstance(cloud, clouds.IBM) and terminate and
              prev_cluster_status == status_lib.ClusterStatus.STOPPED):
            # pylint: disable= W0622 W0703 C0415
            from sky.adaptors import ibm
            from sky.skylet.providers.ibm.vpc_provider import IBMVPCProvider

            config_provider = common_utils.read_yaml(
                handle.cluster_yaml)['provider']
            region = config_provider['region']
            search_client = ibm.search_client()
            vpc_found = False
            # pylint: disable=unsubscriptable-object
            vpcs_filtered_by_tags_and_region = search_client.search(
                query=(f'type:vpc AND tags:{cluster_name_on_cloud} '
                       f'AND region:{region}'),
                fields=['tags', 'region', 'type'],
                limit=1000).get_result()['items']
            vpc_id = None
            try:
                # pylint: disable=line-too-long
                vpc_id = vpcs_filtered_by_tags_and_region[0]['crn'].rsplit(
                    ':', 1)[-1]
                vpc_found = True
            except Exception:
                logger.critical('failed to locate vpc for ibm cloud')
                returncode = -1

            if vpc_found:
                # pylint: disable=line-too-long E1136
                # Delete VPC and it's associated resources
                vpc_provider = IBMVPCProvider(
                    config_provider['resource_group_id'], region,
                    cluster_name_on_cloud)
                vpc_provider.delete_vpc(vpc_id, region)
                # successfully removed cluster as no exception was raised
                returncode = 0

        elif terminate and isinstance(cloud, clouds.SCP):
            # pylint: disable=import-outside-toplevel
            from sky.skylet.providers.scp import node_provider
            config['provider']['cache_stopped_nodes'] = not terminate
            provider = node_provider.SCPNodeProvider(config['provider'],
                                                     cluster_name_on_cloud)
            try:
                if not os.path.exists(provider.metadata.path):
                    raise node_provider.SCPError(
                        'SKYPILOT_ERROR_NO_NODES_LAUNCHED: '
                        'Metadata file does not exist.')

                with open(provider.metadata.path, 'r') as f:
                    metadata = json.load(f)
                    node_id = next(iter(metadata.values())).get(
                        'creation', {}).get('virtualServerId', None)
                    provider.terminate_node(node_id)
                returncode = 0
            except node_provider.SCPError as e:
                returncode = 1
                stdout = ''
                stderr = str(e)

        # Apr, 2023 by Hysun(hysun.he@oracle.com): Added support for OCI
        # May, 2023 by Hysun: Allow terminate INIT cluster which may have
        # some instances provisioning in background but not completed.
        elif (isinstance(cloud, clouds.OCI) and terminate and
              prev_cluster_status in (status_lib.ClusterStatus.STOPPED,
                                      status_lib.ClusterStatus.INIT)):
            region = config['provider']['region']

            # pylint: disable=import-outside-toplevel
            from ray.autoscaler.tags import TAG_RAY_CLUSTER_NAME

            from sky.skylet.providers.oci.query_helper import oci_query_helper

            # 0: All terminated successfully, failed count otherwise
            returncode = oci_query_helper.terminate_instances_by_tags(
                {TAG_RAY_CLUSTER_NAME: cluster_name_on_cloud}, region)

            # To avoid undefined local variables error.
            stdout = stderr = ''
        else:
            config['provider']['cache_stopped_nodes'] = not terminate
            with tempfile.NamedTemporaryFile('w',
                                             prefix='sky_',
                                             delete=False,
                                             suffix='.yml') as f:
                common_utils.dump_yaml(f.name, config)
                f.flush()

                teardown_verb = 'Terminating' if terminate else 'Stopping'
                with rich_utils.safe_status(f'[bold cyan]{teardown_verb} '
                                            f'[green]{cluster_name}'):
                    # FIXME(zongheng): support retries. This call can fail for
                    # example due to GCP returning list requests per limit
                    # exceeded.
                    returncode, stdout, stderr = log_lib.run_with_log(
                        ['ray', 'down', '-y', f.name],
                        log_abs_path,
                        stream_logs=False,
                        require_outputs=True,
                        # Disable stdin to avoid ray outputs mess up the
                        # terminal with misaligned output when multithreading/
                        # multiprocessing are used.
                        # Refer to: https://github.com/ray-project/ray/blob/d462172be7c5779abf37609aed08af112a533e1e/python/ray/autoscaler/_private/subprocess_output_util.py#L264 # pylint: disable=line-too-long
                        stdin=subprocess.DEVNULL)
        if returncode != 0:
            if purge:
                logger.warning(
                    _TEARDOWN_PURGE_WARNING.format(
                        reason='stopping/terminating cluster nodes',
                        details=stderr))
            # 'TPU must be specified.': This error returns when we call "gcloud
            #   delete" with an empty VM list where no instance exists. Safe to
            #   ignore it and do cleanup locally. TODO(wei-lin): refactor error
            #   handling mechanism.
            #
            # 'SKYPILOT_ERROR_NO_NODES_LAUNCHED': this indicates nodes are
            #   never launched and the errors are related to pre-launch
            #   configurations (such as VPC not found). So it's safe & good UX
            #   to not print a failure message.
            #
            # '(ResourceGroupNotFound)': this indicates the resource group on
            #   Azure is not found. That means the cluster is already deleted
            #   on the cloud. So it's safe & good UX to not print a failure
            #   message.
            elif ('TPU must be specified.' not in stderr and
                  'SKYPILOT_ERROR_NO_NODES_LAUNCHED: ' not in stderr and
                  '(ResourceGroupNotFound)' not in stderr):
                raise RuntimeError(
                    _TEARDOWN_FAILURE_MESSAGE.format(
                        extra_reason='',
                        cluster_name=common_utils.cluster_name_in_hint(
                            cluster_name, cluster_name_on_cloud),
                        stdout=stdout,
                        stderr=stderr))

        # No need to clean up if the cluster is already terminated
        # (i.e., prev_status is None), as the cleanup has already been done
        # if the cluster is removed from the status table.
        if post_teardown_cleanup:
            self.post_teardown_cleanup(handle, terminate, purge)

    def post_teardown_cleanup(self,
                              handle: CloudVmRayResourceHandle,
                              terminate: bool,
                              purge: bool = False) -> None:
        """Cleanup local configs/caches and delete TPUs after teardown.

        This method will handle the following cleanup steps:
        * Deleting the TPUs;
        * Removing ssh configs for the cluster;
        * Updating the local state of the cluster;
        * Removing the terminated cluster's scripts and ray yaml files.

        Raises:
            RuntimeError: If it fails to delete the TPU.
        """
        log_path = os.path.join(os.path.expanduser(self.log_dir),
                                'teardown.log')
        log_abs_path = os.path.abspath(log_path)
        cluster_name_on_cloud = handle.cluster_name_on_cloud

        if (handle.tpu_delete_script is not None and
                os.path.exists(handle.tpu_delete_script)):
            with rich_utils.safe_status('[bold cyan]Terminating TPU...'):
                tpu_rc, tpu_stdout, tpu_stderr = log_lib.run_with_log(
                    ['bash', handle.tpu_delete_script],
                    log_abs_path,
                    stream_logs=False,
                    require_outputs=True)
            if tpu_rc != 0:
                if _TPU_NOT_FOUND_ERROR in tpu_stderr:
                    logger.info('TPU not found. '
                                'It should have been deleted already.')
                elif purge:
                    logger.warning(
                        _TEARDOWN_PURGE_WARNING.format(
                            reason='stopping/terminating TPU',
                            details=tpu_stderr))
                else:
                    raise RuntimeError(
                        _TEARDOWN_FAILURE_MESSAGE.format(
                            extra_reason='It is caused by TPU failure.',
                            cluster_name=common_utils.cluster_name_in_hint(
                                handle.cluster_name, cluster_name_on_cloud),
                            stdout=tpu_stdout,
                            stderr=tpu_stderr))
        if (terminate and handle.launched_resources.is_image_managed is True):
            # Delete the image when terminating a "cloned" cluster, i.e.,
            # whose image is created by SkyPilot (--clone-disk-from)
            logger.debug(f'Deleting image {handle.launched_resources.image_id}')
            cluster_resources = handle.launched_resources
            cluster_cloud = cluster_resources.cloud
            image_dict = cluster_resources.image_id
            assert cluster_cloud is not None, cluster_resources
            assert image_dict is not None and len(image_dict) == 1
            image_id = list(image_dict.values())[0]
            try:
                cluster_cloud.delete_image(image_id,
                                           handle.launched_resources.region)
            except exceptions.CommandError as e:
                logger.warning(
                    f'Failed to delete cloned image {image_id}. Please '
                    'remove it manually to avoid image leakage. Details: '
                    f'{common_utils.format_exception(e, use_bracket=True)}')
        if terminate:
            cloud = handle.launched_resources.cloud
            config = common_utils.read_yaml(handle.cluster_yaml)
            # TODO(tian): Add some API like
            # provision_lib.supports(cloud, 'cleanup_ports')
            # so that our backend do not need to know the specific details
            # for different clouds.
            if isinstance(cloud, (clouds.AWS, clouds.GCP, clouds.Azure)):
                provision_lib.cleanup_ports(repr(cloud), cluster_name_on_cloud,
                                            config['provider'])

        # The cluster file must exist because the cluster_yaml will only
        # be removed after the cluster entry in the database is removed.
        config = common_utils.read_yaml(handle.cluster_yaml)
        auth_config = config['auth']
        backend_utils.SSHConfigHelper.remove_cluster(handle.cluster_name,
                                                     handle.head_ip,
                                                     auth_config,
                                                     handle.docker_user)

        global_user_state.remove_cluster(handle.cluster_name,
                                         terminate=terminate)

        if terminate:
            # This function could be directly called from status refresh,
            # where we need to cleanup the cluster profile.
            metadata_utils.remove_cluster_metadata(handle.cluster_name)
            # Clean up TPU creation/deletion scripts
            if handle.tpu_delete_script is not None:
                assert handle.tpu_create_script is not None
                common_utils.remove_file_if_exists(handle.tpu_create_script)
                common_utils.remove_file_if_exists(handle.tpu_delete_script)

            # Clean up generated config
            # No try-except is needed since Ray will fail to teardown the
            # cluster if the cluster_yaml is missing.
            common_utils.remove_file_if_exists(handle.cluster_yaml)

    def set_autostop(self,
                     handle: CloudVmRayResourceHandle,
                     idle_minutes_to_autostop: Optional[int],
                     down: bool = False,
                     stream_logs: bool = True) -> None:
        if idle_minutes_to_autostop is not None:
            code = autostop_lib.AutostopCodeGen.set_autostop(
                idle_minutes_to_autostop, self.NAME, down)
            returncode, _, stderr = self.run_on_head(handle,
                                                     code,
                                                     require_outputs=True,
                                                     stream_logs=stream_logs)
            subprocess_utils.handle_returncode(returncode,
                                               code,
                                               'Failed to set autostop',
                                               stderr=stderr,
                                               stream_logs=stream_logs)
            global_user_state.set_cluster_autostop_value(
                handle.cluster_name, idle_minutes_to_autostop, down)

    def is_definitely_autostopping(self,
                                   handle: CloudVmRayResourceHandle,
                                   stream_logs: bool = True) -> bool:
        """Check if the cluster is autostopping.

        Returns:
            True if the cluster is definitely autostopping. It is possible
            that the cluster is still autostopping when False is returned,
            due to errors like transient network issues.
        """
        if handle.head_ip is None:
            # The head node of the cluster is not UP or in an abnormal state.
            # We cannot check if the cluster is autostopping.
            return False
        code = autostop_lib.AutostopCodeGen.is_autostopping()
        returncode, stdout, stderr = self.run_on_head(handle,
                                                      code,
                                                      require_outputs=True,
                                                      stream_logs=stream_logs)

        if returncode == 0:
            return common_utils.decode_payload(stdout)
        logger.debug(f'Failed to check if cluster is autostopping: {stderr}')
        return False

    # TODO(zhwu): Refactor this to a CommandRunner class, so different backends
    # can support its own command runner.
    @timeline.event
    def run_on_head(
        self,
        handle: CloudVmRayResourceHandle,
        cmd: str,
        *,
        port_forward: Optional[List[int]] = None,
        log_path: str = '/dev/null',
        stream_logs: bool = False,
        ssh_mode: command_runner.SshMode = command_runner.SshMode.
        NON_INTERACTIVE,
        under_remote_workdir: bool = False,
        require_outputs: bool = False,
        separate_stderr: bool = False,
        process_stream: bool = True,
        **kwargs,
    ) -> Union[int, Tuple[int, str, str]]:
        """Runs 'cmd' on the cluster's head node.

        It will try to fetch the head node IP if it is not cached.

        Args:
            handle: The ResourceHandle to the cluster.
            cmd: The command to run.

            Advanced options:

            port_forward: A list of ports to forward.
            log_path: The path to the log file.
            stream_logs: Whether to stream the logs to stdout/stderr.
            ssh_mode: The mode to use for ssh.
                See command_runner.SSHCommandRunner.SSHMode for more details.
            under_remote_workdir: Whether to run the command under the remote
                workdir ~/sky_workdir.
            require_outputs: Whether to return the stdout and stderr of the
                command.
            separate_stderr: Whether to separate stderr from stdout.
            process_stream: Whether to post-process the stdout/stderr of the
                command, such as replacing or skipping lines on the fly. If
                enabled, lines are printed only when '\r' or '\n' is found.

        Raises:
            exceptions.FetchIPError: If the head node IP cannot be fetched.
        """
        # This will try to fetch the head node IP if it is not cached.
        external_ips = handle.external_ips(max_attempts=_FETCH_IP_MAX_ATTEMPTS)
        head_ip = external_ips[0]
        external_ssh_ports = handle.external_ssh_ports(
            max_attempts=_FETCH_IP_MAX_ATTEMPTS)
        head_ssh_port = external_ssh_ports[0]

        ssh_credentials = backend_utils.ssh_credential_from_yaml(
            handle.cluster_yaml, handle.docker_user)
        runner = command_runner.SSHCommandRunner(head_ip,
                                                 port=head_ssh_port,
                                                 **ssh_credentials)
        if under_remote_workdir:
            cmd = f'cd {SKY_REMOTE_WORKDIR} && {cmd}'

        return runner.run(
            cmd,
            port_forward=port_forward,
            log_path=log_path,
            process_stream=process_stream,
            stream_logs=stream_logs,
            ssh_mode=ssh_mode,
            require_outputs=require_outputs,
            separate_stderr=separate_stderr,
            **kwargs,
        )

    # --- Utilities ---

    @timeline.event
    def _check_existing_cluster(
            self,
            task: task_lib.Task,
            to_provision: Optional[resources_lib.Resources],
            cluster_name: str,
            dryrun: bool = False) -> RetryingVmProvisioner.ToProvisionConfig:
        """Checks if the cluster exists and returns the provision config.

        Raises:
            exceptions.ResourcesMismatchError: If the resources in the task
                does not match the existing cluster.
            exceptions.InvalidClusterNameError: If the cluster name is invalid.
            # TODO(zhwu): complete the list of exceptions.
        """
        record = global_user_state.get_cluster_from_name(cluster_name)
        handle_before_refresh = None if record is None else record['handle']
        status_before_refresh = None if record is None else record['status']

        prev_cluster_status, handle = (status_before_refresh,
                                       handle_before_refresh)

        if not dryrun:
            prev_cluster_status, handle = (
                backend_utils.refresh_cluster_status_handle(
                    cluster_name,
                    # We force refresh for the init status to determine the
                    # actual state of a previous cluster in INIT state.
                    #
                    # This is important for the case, where an existing cluster
                    # is transitioned into INIT state due to key interruption
                    # during launching, with the following steps:
                    # (1) launch, after answering prompt immediately ctrl-c;
                    # (2) launch again.
                    # If we don't refresh the state of the cluster and reset it
                    # back to STOPPED, our failover logic will consider it as an
                    # abnormal cluster after hitting resources capacity limit on
                    # the cloud, and will start failover. This is not desired,
                    # because the user may want to keep the data on the disk of
                    # that cluster.
                    force_refresh_statuses={status_lib.ClusterStatus.INIT},
                    acquire_per_cluster_status_lock=False,
                ))
        if prev_cluster_status is not None:
            assert handle is not None
            # Cluster already exists.
            self.check_resources_fit_cluster(handle, task)
            # Use the existing cluster.
            assert handle.launched_resources is not None, (cluster_name, handle)
            assert len(task.resources) == 1
            all_ports = resources_utils.port_set_to_ranges(
                resources_utils.port_ranges_to_set(
                    handle.launched_resources.ports) |
                resources_utils.port_ranges_to_set(
                    list(task.resources)[0].ports))
            to_provision = handle.launched_resources
            if all_ports:
                to_provision = to_provision.copy(ports=all_ports)
            return RetryingVmProvisioner.ToProvisionConfig(
                cluster_name,
                to_provision,
                handle.launched_nodes,
                prev_cluster_status=prev_cluster_status,
                prev_handle=handle)
        usage_lib.messages.usage.set_new_cluster()
        assert len(task.resources) == 1, task.resources
        # Use the task_cloud, because the cloud in `to_provision` can be changed
        # later during the retry.
        resources = list(task.resources)[0]
        task_cloud = (resources.cloud
                      if resources.cloud is not None else clouds.Cloud)
        task_cloud.check_cluster_name_is_valid(cluster_name)

        if to_provision is None:
            # The cluster is recently terminated either by autostop or manually
            # terminated on the cloud. We should use the previously terminated
            # resources to provision the cluster.
            assert isinstance(
                handle_before_refresh, CloudVmRayResourceHandle), (
                    f'Trying to launch cluster {cluster_name!r} recently '
                    'terminated  on the cloud, but the handle is not a '
                    f'CloudVmRayResourceHandle ({handle_before_refresh}).')
            status_before_refresh_str = None
            if status_before_refresh is not None:
                status_before_refresh_str = status_before_refresh.value

            logger.info(
                f'The cluster {cluster_name!r} (status: '
                f'{status_before_refresh_str}) was not found on the cloud: it '
                'may be autodowned, manually terminated, or its launch never '
                'succeeded. Provisioning a new cluster by using the same '
                'resources as its original launch.')
            to_provision = handle_before_refresh.launched_resources
            self.check_resources_fit_cluster(handle_before_refresh, task)

        cloud = to_provision.cloud
        if isinstance(cloud, clouds.Local):
            # The field ssh_user is specified in the cluster config file.
            ssh_user = onprem_utils.get_local_cluster_config_or_error(
                cluster_name)['auth']['ssh_user']
            logger.info(f'{colorama.Fore.CYAN}Connecting to local cluster: '
                        f'{cluster_name!r} [Username: {ssh_user}].'
                        f'{colorama.Style.RESET_ALL}\n'
                        'Run `sky status` to see existing clusters.')
        else:
            logger.info(
                f'{colorama.Fore.CYAN}Creating a new cluster: {cluster_name!r} '
                f'[{task.num_nodes}x {to_provision}].'
                f'{colorama.Style.RESET_ALL}\n'
                'Tip: to reuse an existing cluster, '
                'specify --cluster (-c). '
                'Run `sky status` to see existing clusters.')
        return RetryingVmProvisioner.ToProvisionConfig(cluster_name,
                                                       to_provision,
                                                       task.num_nodes,
                                                       prev_cluster_status=None,
                                                       prev_handle=None)

    def _set_tpu_name(self, handle: CloudVmRayResourceHandle,
                      tpu_name: str) -> None:
        """Sets TPU_NAME on all nodes."""
        ip_list = handle.external_ips()
        assert ip_list is not None, 'external_ips is not cached in handle'
        ssh_credentials = backend_utils.ssh_credential_from_yaml(
            handle.cluster_yaml, handle.docker_user)

        runners = command_runner.SSHCommandRunner.make_runner_list(
            ip_list, port_list=None, **ssh_credentials)

        def _setup_tpu_name_on_node(
                runner: command_runner.SSHCommandRunner) -> None:
            cmd = (f'[[ -z $TPU_NAME ]] && echo "export TPU_NAME={tpu_name}" '
                   '>> ~/.bashrc || echo "TPU_NAME already set"')
            returncode = runner.run(cmd,
                                    log_path=os.path.join(
                                        self.log_dir, 'tpu_setup.log'))
            subprocess_utils.handle_returncode(
                returncode, cmd, 'Failed to set TPU_NAME on node.')

        subprocess_utils.run_in_parallel(_setup_tpu_name_on_node, runners)

    def _execute_file_mounts(self, handle: CloudVmRayResourceHandle,
                             file_mounts: Optional[Dict[Path, Path]]):
        """Executes file mounts.

        Rsyncing local files and copying from remote stores.
        """
        # File mounts handling for remote paths possibly without write access:
        #  (1) in 'file_mounts' sections, add <prefix> to these target paths.
        #  (2) then, create symlinks from '/.../file' to '<prefix>/.../file'.
        if file_mounts is None or not file_mounts:
            return
        symlink_commands = []
        fore = colorama.Fore
        style = colorama.Style
        logger.info(f'{fore.CYAN}Processing file mounts.{style.RESET_ALL}')
        start = time.time()
        ip_list = handle.external_ips()
        port_list = handle.external_ssh_ports()
        assert ip_list is not None, 'external_ips is not cached in handle'
        ssh_credentials = backend_utils.ssh_credential_from_yaml(
            handle.cluster_yaml, handle.docker_user)
        runners = command_runner.SSHCommandRunner.make_runner_list(
            ip_list, port_list=port_list, **ssh_credentials)
        log_path = os.path.join(self.log_dir, 'file_mounts.log')

        # Check the files and warn
        for dst, src in file_mounts.items():
            if not data_utils.is_cloud_store_url(src):
                full_src = os.path.abspath(os.path.expanduser(src))
                # Checked during Task.set_file_mounts().
                assert os.path.exists(full_src), f'{full_src} does not exist.'
                src_size = backend_utils.path_size_megabytes(full_src)
                if src_size >= _PATH_SIZE_MEGABYTES_WARN_THRESHOLD:
                    logger.warning(
                        f'{fore.YELLOW}The size of file mount src {src!r} '
                        f'is {src_size} MB. Try to keep src small or use '
                        '.gitignore to exclude large files, as large sizes '
                        f'will slow down rsync. {style.RESET_ALL}')
                if os.path.islink(full_src):
                    logger.warning(
                        f'{fore.YELLOW}Source path {src!r} is a symlink. '
                        f'Symlink contents are not uploaded.{style.RESET_ALL}')

        os.makedirs(os.path.expanduser(self.log_dir), exist_ok=True)
        os.system(f'touch {log_path}')
        tail_cmd = f'tail -n100 -f {log_path}'
        logger.info('To view detailed progress: '
                    f'{style.BRIGHT}{tail_cmd}{style.RESET_ALL}')

        for dst, src in file_mounts.items():
            # TODO: room for improvement.  Here there are many moving parts
            # (download gsutil on remote, run gsutil on remote).  Consider
            # alternatives (smart_open, each provider's own sdk), a
            # data-transfer container etc.
            if not os.path.isabs(dst) and not dst.startswith('~/'):
                dst = f'{SKY_REMOTE_WORKDIR}/{dst}'
            # Sync 'src' to 'wrapped_dst', a safe-to-write "wrapped" path.
            wrapped_dst = dst
            if not dst.startswith('~/') and not dst.startswith('/tmp/'):
                # Handles the remote paths possibly without write access.
                # (1) add <prefix> to these target paths.
                wrapped_dst = backend_utils.FileMountHelper.wrap_file_mount(dst)
                cmd = backend_utils.FileMountHelper.make_safe_symlink_command(
                    source=dst, target=wrapped_dst)
                symlink_commands.append(cmd)

            if not data_utils.is_cloud_store_url(src):
                full_src = os.path.abspath(os.path.expanduser(src))

                if os.path.isfile(full_src):
                    mkdir_for_wrapped_dst = (
                        f'mkdir -p {os.path.dirname(wrapped_dst)}')
                else:
                    mkdir_for_wrapped_dst = f'mkdir -p {wrapped_dst}'

                # TODO(mluo): Fix method so that mkdir and rsync run together
                backend_utils.parallel_data_transfer_to_nodes(
                    runners,
                    source=src,
                    target=wrapped_dst,
                    cmd=mkdir_for_wrapped_dst,
                    run_rsync=True,
                    action_message='Syncing',
                    log_path=log_path,
                    stream_logs=False,
                )
                continue

            storage = cloud_stores.get_storage_from_path(src)
            if storage.is_directory(src):
                sync = storage.make_sync_dir_command(source=src,
                                                     destination=wrapped_dst)
                # It is a directory so make sure it exists.
                mkdir_for_wrapped_dst = f'mkdir -p {wrapped_dst}'
            else:
                sync = storage.make_sync_file_command(source=src,
                                                      destination=wrapped_dst)
                # It is a file so make sure *its parent dir* exists.
                mkdir_for_wrapped_dst = (
                    f'mkdir -p {os.path.dirname(wrapped_dst)}')

            download_target_commands = [
                # Ensure sync can write to wrapped_dst (e.g., '/data/').
                mkdir_for_wrapped_dst,
                # Both the wrapped and the symlink dir exist; sync.
                sync,
            ]
            command = ' && '.join(download_target_commands)
            # dst is only used for message printing.
            backend_utils.parallel_data_transfer_to_nodes(
                runners,
                source=src,
                target=dst,
                cmd=command,
                run_rsync=False,
                action_message='Syncing',
                log_path=log_path,
                stream_logs=False,
            )
        # (2) Run the commands to create symlinks on all the nodes.
        symlink_command = ' && '.join(symlink_commands)
        if symlink_command:

            def _symlink_node(runner: command_runner.SSHCommandRunner):
                returncode = runner.run(symlink_command, log_path=log_path)
                subprocess_utils.handle_returncode(
                    returncode, symlink_command,
                    'Failed to create symlinks. The target destination '
                    f'may already exist. Log: {log_path}')

            subprocess_utils.run_in_parallel(_symlink_node, runners)
        end = time.time()
        logger.debug(f'File mount sync took {end - start} seconds.')

    def _execute_storage_mounts(
            self, handle: CloudVmRayResourceHandle,
            storage_mounts: Optional[Dict[Path, storage_lib.Storage]]):
        """Executes storage mounts: installing mounting tools and mounting."""
        # Handle cases where `storage_mounts` is None. This occurs when users
        # initiate a 'sky start' command from a Skypilot version that predates
        # the introduction of the `storage_mounts_metadata` feature.
        if not storage_mounts:
            return

        # Process only mount mode objects here. COPY mode objects have been
        # converted to regular copy file mounts and thus have been handled
        # in the '_execute_file_mounts' method.
        storage_mounts = {
            path: storage_mount
            for path, storage_mount in storage_mounts.items()
            if storage_mount.mode == storage_lib.StorageMode.MOUNT
        }

        # Handle cases when there aren't any Storages with MOUNT mode.
        if not storage_mounts:
            return

        cloud = handle.launched_resources.cloud
        # TODO(romil): Support Mounting for Local (remove sudo installation)
        if isinstance(cloud, clouds.Local):
            logger.warning(
                f'{colorama.Fore.YELLOW}Sky On-prem does not support '
                f'mounting. No action will be taken.{colorama.Style.RESET_ALL}')
            return

        fore = colorama.Fore
        style = colorama.Style
        plural = 's' if len(storage_mounts) > 1 else ''
        logger.info(f'{fore.CYAN}Processing {len(storage_mounts)} '
                    f'storage mount{plural}.{style.RESET_ALL}')
        start = time.time()
        ip_list = handle.external_ips()
        port_list = handle.external_ssh_ports()
        assert ip_list is not None, 'external_ips is not cached in handle'
        ssh_credentials = backend_utils.ssh_credential_from_yaml(
            handle.cluster_yaml, handle.docker_user)
        runners = command_runner.SSHCommandRunner.make_runner_list(
            ip_list, port_list=port_list, **ssh_credentials)
        log_path = os.path.join(self.log_dir, 'storage_mounts.log')

        for dst, storage_obj in storage_mounts.items():
            if not os.path.isabs(dst) and not dst.startswith('~/'):
                dst = f'{SKY_REMOTE_WORKDIR}/{dst}'
            # Get the first store and use it to mount
            store = list(storage_obj.stores.values())[0]
            try:
                mount_cmd = store.mount_command(dst)
                src_print = (storage_obj.source
                             if storage_obj.source else storage_obj.name)
                if isinstance(src_print, list):
                    src_print = ', '.join(src_print)
                backend_utils.parallel_data_transfer_to_nodes(
                    runners,
                    source=src_print,
                    target=dst,
                    cmd=mount_cmd,
                    run_rsync=False,
                    action_message='Mounting',
                    log_path=log_path,
                )
            except exceptions.CommandError as e:
                if e.returncode == exceptions.MOUNT_PATH_NON_EMPTY_CODE:
                    mount_path = (f'{colorama.Fore.RED}'
                                  f'{colorama.Style.BRIGHT}{dst}'
                                  f'{colorama.Style.RESET_ALL}')
                    error_msg = (f'Mount path {mount_path} is non-empty.'
                                 f' {mount_path} may be a standard unix '
                                 f'path or may contain files from a previous'
                                 f' task. To fix, change the mount path'
                                 f' to an empty or non-existent path.')
                    raise RuntimeError(error_msg) from None
                else:
                    # Strip the command (a big heredoc) from the exception
                    raise exceptions.CommandError(
<<<<<<< HEAD
                        e.returncode, command='to mount',
                        error_msg=e.error_msg) from None
            except AttributeError as e:
                # This catches the error raised from mount_command when
                # store.bucket is set to None
                if 'has no attribute \'name\'' in str(e):
                    with ux_utils.print_exception_no_traceback():
                        raise exceptions.StorageError(
                            f'The bucket, {store.name!r}, could not be mounted '
                            f'on cluster {handle.cluster_name!r}. Please '
                            'verify that the bucket exists.')
=======
                        e.returncode,
                        command='to mount',
                        error_msg=e.error_msg,
                        detailed_reason=e.detailed_reason) from None
>>>>>>> 079caff4

        end = time.time()
        logger.debug(f'Storage mount sync took {end - start} seconds.')

    def _set_storage_mounts_metadata(
            self, cluster_name: str,
            storage_mounts: Optional[Dict[Path, storage_lib.Storage]]) -> None:
        """Sets 'storage_mounts' object in cluster's storage_mounts_metadata.

        After converting Storage objects in 'storage_mounts' to metadata,
        it stores {PATH: StorageMetadata} into the table.
        """
        if not storage_mounts:
            return
        storage_mounts_metadata = {}
        for dst, storage_obj in storage_mounts.items():
            storage_mounts_metadata[dst] = storage_obj.handle
        lock_path = (
            backend_utils.CLUSTER_FILE_MOUNTS_LOCK_PATH.format(cluster_name))
        lock_timeout = backend_utils.CLUSTER_FILE_MOUNTS_LOCK_TIMEOUT_SECONDS
        try:
            with filelock.FileLock(lock_path, lock_timeout):
                global_user_state.set_cluster_storage_mounts_metadata(
                    cluster_name, storage_mounts_metadata)
        except filelock.Timeout as e:
            raise RuntimeError(
                f'Failed to store metadata for cluster {cluster_name!r} due to '
                'a timeout when trying to access local database. Please '
                f'try again or manually remove the lock at {lock_path}. '
                f'{common_utils.format_exception(e)}') from None

    def get_storage_mounts_metadata(
            self,
            cluster_name: str) -> Optional[Dict[Path, storage_lib.Storage]]:
        """Gets 'storage_mounts' object from cluster's storage_mounts_metadata.

        After retrieving storage_mounts_metadata, it converts back the
        StorageMetadata to Storage object and restores 'storage_mounts.'
        """
        lock_path = (
            backend_utils.CLUSTER_FILE_MOUNTS_LOCK_PATH.format(cluster_name))
        lock_timeout = backend_utils.CLUSTER_FILE_MOUNTS_LOCK_TIMEOUT_SECONDS
        try:
            with filelock.FileLock(lock_path, lock_timeout):
                storage_mounts_metadata = (
                    global_user_state.get_cluster_storage_mounts_metadata(
                        cluster_name))
        except filelock.Timeout as e:
            raise RuntimeError(
                f'Failed to retrieve metadata for cluster {cluster_name!r} '
                'due to a timeout when trying to access local database. '
                f'Please try again or manually remove the lock at {lock_path}.'
                f' {common_utils.format_exception(e)}') from None

        if storage_mounts_metadata is None:
            return None
        storage_mounts = {}
        for dst, storage_metadata in storage_mounts_metadata.items():
            # Setting 'sync_on_reconstruction' to False prevents from Storage
            # object creation to sync local source syncing to the bucket. Local
            # source specified in Storage object is synced to the bucket only
            # when it is created with 'sky launch'.
            storage_mounts[dst] = storage_lib.Storage.from_metadata(
                storage_metadata, sync_on_reconstruction=False)
        return storage_mounts

    def _execute_task_one_node(self, handle: CloudVmRayResourceHandle,
                               task: task_lib.Task, job_id: int,
                               detach_run: bool) -> None:
        # Launch the command as a Ray task.
        log_dir = os.path.join(self.log_dir, 'tasks')

        accelerator_dict = backend_utils.get_task_demands_dict(task)
        internal_ips = handle.internal_ips()
        assert internal_ips is not None, 'internal_ips is not cached in handle'

        codegen = RayCodeGen()
        is_local = isinstance(handle.launched_resources.cloud, clouds.Local)
        codegen.add_prologue(job_id, is_local=is_local)
        codegen.add_gang_scheduling_placement_group_and_setup(
            1,
            accelerator_dict,
            stable_cluster_internal_ips=internal_ips,
            setup_cmd=self._setup_cmd,
            setup_log_path=os.path.join(log_dir, 'setup.log'),
            envs=task.envs,
        )

        if callable(task.run):
            run_fn_code = textwrap.dedent(inspect.getsource(task.run))
            run_fn_name = task.run.__name__
            codegen.register_run_fn(run_fn_code, run_fn_name)

        # If it is a managed spot job, the TASK_ID_ENV_VAR will have been
        # already set by the controller.
        job_run_id = task.envs.get(
            constants.TASK_ID_ENV_VAR,
            common_utils.get_global_job_id(self.run_timestamp,
                                           cluster_name=handle.cluster_name,
                                           job_id=str(job_id)))

        command_for_node = task.run if isinstance(task.run, str) else None
        use_sudo = isinstance(handle.launched_resources.cloud, clouds.Local)
        codegen.add_ray_task(
            bash_script=command_for_node,
            env_vars=task.envs,
            task_name=task.name,
            job_run_id=job_run_id,
            ray_resources_dict=backend_utils.get_task_demands_dict(task),
            log_dir=log_dir,
            use_sudo=use_sudo)

        codegen.add_epilogue()

        self._exec_code_on_head(handle,
                                codegen.build(),
                                job_id,
                                executable='python3',
                                detach_run=detach_run,
                                spot_dag=task.spot_dag)

    def _execute_task_n_nodes(self, handle: CloudVmRayResourceHandle,
                              task: task_lib.Task, job_id: int,
                              detach_run: bool) -> None:
        # Strategy:
        #   ray.init(...)
        #   for node:
        #     submit _run_cmd(cmd) with resource {node_i: 1}
        log_dir_base = self.log_dir
        log_dir = os.path.join(log_dir_base, 'tasks')
        accelerator_dict = backend_utils.get_task_demands_dict(task)
        internal_ips = handle.internal_ips()
        assert internal_ips is not None, 'internal_ips is not cached in handle'

        # If TPU VM Pods is used, #num_nodes should be #num_tpu_devices
        is_tpu_vm_pod = tpu_utils.is_tpu_vm_pod(handle.launched_resources)
        if is_tpu_vm_pod:
            num_actual_nodes = tpu_utils.get_num_tpu_devices(
                handle.launched_resources)
        else:
            num_actual_nodes = task.num_nodes
        assert isinstance(num_actual_nodes, int), num_actual_nodes

        codegen = RayCodeGen()
        is_local = isinstance(handle.launched_resources.cloud, clouds.Local)
        codegen.add_prologue(job_id, is_local=is_local)
        codegen.add_gang_scheduling_placement_group_and_setup(
            num_actual_nodes,
            accelerator_dict,
            stable_cluster_internal_ips=internal_ips,
            setup_cmd=self._setup_cmd,
            setup_log_path=os.path.join(log_dir, 'setup.log'),
            envs=task.envs)

        if callable(task.run):
            run_fn_code = textwrap.dedent(inspect.getsource(task.run))
            run_fn_name = task.run.__name__
            codegen.register_run_fn(run_fn_code, run_fn_name)

        # If it is a managed spot job, the TASK_ID_ENV_VAR will have been
        # already set by the controller.
        job_run_id = task.envs.get(
            constants.TASK_ID_ENV_VAR,
            common_utils.get_global_job_id(self.run_timestamp,
                                           cluster_name=handle.cluster_name,
                                           job_id=str(job_id)))

        # TODO(zhwu): The resources limitation for multi-node ray.tune and
        # horovod should be considered.
        for i in range(num_actual_nodes):
            command_for_node = task.run if isinstance(task.run, str) else None

            # Ray's per-node resources, to constrain scheduling each command to
            # the corresponding node, represented by private IPs.
            use_sudo = isinstance(handle.launched_resources.cloud, clouds.Local)
            codegen.add_ray_task(
                bash_script=command_for_node,
                env_vars=task.envs,
                task_name=task.name,
                job_run_id=job_run_id,
                ray_resources_dict=accelerator_dict,
                log_dir=log_dir,
                gang_scheduling_id=i,
                use_sudo=use_sudo,
            )

        codegen.add_epilogue()
        # TODO(zhanghao): Add help info for downloading logs.
        self._exec_code_on_head(handle,
                                codegen.build(),
                                job_id,
                                executable='python3',
                                detach_run=detach_run,
                                spot_dag=task.spot_dag)<|MERGE_RESOLUTION|>--- conflicted
+++ resolved
@@ -4630,9 +4630,9 @@
                 else:
                     # Strip the command (a big heredoc) from the exception
                     raise exceptions.CommandError(
-<<<<<<< HEAD
                         e.returncode, command='to mount',
-                        error_msg=e.error_msg) from None
+                        error_msg=e.error_msg,
+                        detailed_reason=e.detailed_reason) from None
             except AttributeError as e:
                 # This catches the error raised from mount_command when
                 # store.bucket is set to None
@@ -4642,12 +4642,6 @@
                             f'The bucket, {store.name!r}, could not be mounted '
                             f'on cluster {handle.cluster_name!r}. Please '
                             'verify that the bucket exists.')
-=======
-                        e.returncode,
-                        command='to mount',
-                        error_msg=e.error_msg,
-                        detailed_reason=e.detailed_reason) from None
->>>>>>> 079caff4
 
         end = time.time()
         logger.debug(f'Storage mount sync took {end - start} seconds.')
