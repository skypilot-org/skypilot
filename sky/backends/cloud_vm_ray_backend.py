"""Backend: runs on cloud virtual machines, managed by Ray."""
import copy
import dataclasses
import enum
import inspect
import json
import math
import os
import pathlib
import random
import re
import shlex
import signal
import socket
import subprocess
import sys
import tempfile
import textwrap
import threading
import time
import typing
from typing import (Any, Callable, Dict, Iterable, Iterator, List, Optional,
                    Set, Tuple, Union)

import colorama
import psutil

from sky import backends
from sky import catalog
from sky import check as sky_check
from sky import cloud_stores
from sky import clouds
from sky import exceptions
from sky import global_user_state
from sky import jobs as managed_jobs
from sky import optimizer
from sky import provision as provision_lib
from sky import resources as resources_lib
from sky import sky_logging
from sky import skypilot_config
from sky import task as task_lib
from sky.adaptors import common as adaptors_common
from sky.backends import backend_utils
from sky.backends import wheel_utils
from sky.clouds import cloud as sky_cloud
from sky.clouds.utils import gcp_utils
from sky.data import data_utils
from sky.data import storage as storage_lib
from sky.provision import common as provision_common
from sky.provision import instance_setup
from sky.provision import metadata_utils
from sky.provision import provisioner
from sky.provision.kubernetes import config as config_lib
from sky.provision.kubernetes import utils as kubernetes_utils
from sky.serve import constants as serve_constants
from sky.server.requests import requests as requests_lib
from sky.skylet import autostop_lib
from sky.skylet import constants
from sky.skylet import job_lib
from sky.skylet import log_lib
from sky.usage import usage_lib
from sky.utils import accelerator_registry
from sky.utils import annotations
from sky.utils import cluster_utils
from sky.utils import command_runner
from sky.utils import common
from sky.utils import common_utils
from sky.utils import context_utils
from sky.utils import controller_utils
from sky.utils import directory_utils
from sky.utils import env_options
from sky.utils import lock_events
from sky.utils import locks
from sky.utils import log_utils
from sky.utils import message_utils
from sky.utils import registry
from sky.utils import resources_utils
from sky.utils import rich_utils
from sky.utils import status_lib
from sky.utils import subprocess_utils
from sky.utils import timeline
from sky.utils import ux_utils
from sky.utils import volume as volume_lib
from sky.utils import yaml_utils

if typing.TYPE_CHECKING:
    import grpc

    from sky import dag
    from sky.schemas.generated import autostopv1_pb2
    from sky.schemas.generated import autostopv1_pb2_grpc
    from sky.schemas.generated import jobsv1_pb2
    from sky.schemas.generated import jobsv1_pb2_grpc
    from sky.schemas.generated import servev1_pb2
    from sky.schemas.generated import servev1_pb2_grpc
else:
    # To avoid requiring grpcio to be installed on the client side.
    grpc = adaptors_common.LazyImport(
        'grpc',
        # https://github.com/grpc/grpc/issues/37642 to avoid spam in console
        set_loggers=lambda: os.environ.update({'GRPC_VERBOSITY': 'NONE'})
        if not env_options.Options.SHOW_DEBUG_INFO.get() else None)
    autostopv1_pb2 = adaptors_common.LazyImport(
        'sky.schemas.generated.autostopv1_pb2')
    autostopv1_pb2_grpc = adaptors_common.LazyImport(
        'sky.schemas.generated.autostopv1_pb2_grpc')
    jobsv1_pb2 = adaptors_common.LazyImport('sky.schemas.generated.jobsv1_pb2')
    jobsv1_pb2_grpc = adaptors_common.LazyImport(
        'sky.schemas.generated.jobsv1_pb2_grpc')
    servev1_pb2 = adaptors_common.LazyImport(
        'sky.schemas.generated.servev1_pb2')
    servev1_pb2_grpc = adaptors_common.LazyImport(
        'sky.schemas.generated.servev1_pb2_grpc')

Path = str

SKY_REMOTE_APP_DIR = backend_utils.SKY_REMOTE_APP_DIR
SKY_REMOTE_WORKDIR = constants.SKY_REMOTE_WORKDIR

logger = sky_logging.init_logger(__name__)

_PATH_SIZE_MEGABYTES_WARN_THRESHOLD = 256

# Timeout (seconds) for provision progress: if in this duration no new nodes
# are launched, abort and failover.
_NODES_LAUNCHING_PROGRESS_TIMEOUT = {
    clouds.AWS: 90,
    clouds.Azure: 90,
    clouds.GCP: 240,
    clouds.Lambda: 300,
    clouds.IBM: 160,
    clouds.OCI: 300,
    clouds.Paperspace: 600,
    clouds.Kubernetes: 300,
    clouds.Vsphere: 240,
}

# Time gap between retries after failing to provision in all possible places.
# Used only if --retry-until-up is set.
_RETRY_UNTIL_UP_INIT_GAP_SECONDS = 30

# The maximum retry count for fetching IP address.
_FETCH_IP_MAX_ATTEMPTS = 3

# How many times to query the cloud provider to make sure instances are
# stopping/terminating, and how long to wait between each query.
_TEARDOWN_WAIT_MAX_ATTEMPTS = 10
_TEARDOWN_WAIT_BETWEEN_ATTEMPS_SECONDS = 1

_TEARDOWN_FAILURE_MESSAGE = (
    f'\n{colorama.Fore.RED}Failed to terminate '
    '{cluster_name}. {extra_reason}'
    'If you want to ignore this error and remove the cluster '
    'from the status table, use `sky down --purge`.'
    f'{colorama.Style.RESET_ALL}\n'
    '**** STDOUT ****\n'
    '{stdout}\n'
    '**** STDERR ****\n'
    '{stderr}')

_TEARDOWN_PURGE_WARNING = (
    f'{colorama.Fore.YELLOW}'
    'WARNING: Received non-zero exit code from {reason}. '
    'Make sure resources are manually deleted.\n'
    'Details: {details}'
    f'{colorama.Style.RESET_ALL}')

_RSYNC_NOT_FOUND_MESSAGE = (
    '`rsync` command is not found in the specified image. '
    'Please use an image with rsync installed.')

_TPU_NOT_FOUND_ERROR = 'ERROR: (gcloud.compute.tpus.delete) NOT_FOUND'

_MAX_RAY_UP_RETRY = 5

# Number of retries for getting zones.
_MAX_GET_ZONE_RETRY = 3

_JOB_ID_PATTERN = re.compile(r'Job ID: ([0-9]+)')
_LOG_DIR_PATTERN = re.compile(r'Log Dir: ([^ ]+)')

# Path to the monkey-patched ray up script.
# We don't do import then __file__ because that script needs to be filled in
# (so import would fail).
_RAY_UP_WITH_MONKEY_PATCHED_HASH_LAUNCH_CONF_PATH = (
    pathlib.Path(directory_utils.get_sky_dir()) / 'backends' /
    'monkey_patches' / 'monkey_patch_ray_up.py')

# The maximum size of a command line arguments is 128 KB, i.e. the command
# executed with /bin/sh should be less than 128KB.
# https://github.com/torvalds/linux/blob/master/include/uapi/linux/binfmts.h
#
# If a user have very long run or setup commands, the generated command may
# exceed the limit, as we directly include scripts in job submission commands.
# If the command is too long, we instead write it to a file, rsync and execute
# it.
#
# We use 100KB as a threshold to be safe for other arguments that
# might be added during ssh.
_MAX_INLINE_SCRIPT_LENGTH = 100 * 1024

_RESOURCES_UNAVAILABLE_LOG = (
    'Reasons for provision failures (for details, please check the log above):')

# Number of seconds to wait locking the cluster before communicating with user.
_CLUSTER_LOCK_TIMEOUT = 5.0


def _is_command_length_over_limit(command: str) -> bool:
    """Check if the length of the command exceeds the limit.

    We calculate the length of the command after quoting the command twice as
    when it is executed by the CommandRunner, the command will be quoted twice
    to ensure the correctness, which will add significant length to the command.
    """

    quoted_length = len(shlex.quote(shlex.quote(command)))
    return quoted_length > _MAX_INLINE_SCRIPT_LENGTH


def _get_cluster_config_template(cloud):
    cloud_to_template = {
        clouds.AWS: 'aws-ray.yml.j2',
        clouds.Azure: 'azure-ray.yml.j2',
        clouds.Cudo: 'cudo-ray.yml.j2',
        clouds.GCP: 'gcp-ray.yml.j2',
        clouds.Lambda: 'lambda-ray.yml.j2',
        clouds.IBM: 'ibm-ray.yml.j2',
        clouds.SCP: 'scp-ray.yml.j2',
        clouds.OCI: 'oci-ray.yml.j2',
        clouds.Paperspace: 'paperspace-ray.yml.j2',
        clouds.PrimeIntellect: 'primeintellect-ray.yml.j2',
        clouds.DO: 'do-ray.yml.j2',
        clouds.RunPod: 'runpod-ray.yml.j2',
        clouds.Kubernetes: 'kubernetes-ray.yml.j2',
        clouds.SSH: 'kubernetes-ray.yml.j2',
        clouds.Vsphere: 'vsphere-ray.yml.j2',
        clouds.Vast: 'vast-ray.yml.j2',
        clouds.Fluidstack: 'fluidstack-ray.yml.j2',
        clouds.Nebius: 'nebius-ray.yml.j2',
        clouds.Hyperbolic: 'hyperbolic-ray.yml.j2',
        clouds.Seeweb: 'seeweb-ray.yml.j2'
    }
    return cloud_to_template[type(cloud)]


def write_ray_up_script_with_patched_launch_hash_fn(
    cluster_config_path: Optional[str],
    ray_up_kwargs: Dict[str, bool],
) -> str:
    """Writes a Python script that runs `ray up` with our launch hash func.

    Our patched launch hash has one difference from the non-patched version: it
    does not include any `ssh_proxy_command` under `auth` as part of the hash
    calculation.
    """
    with open(_RAY_UP_WITH_MONKEY_PATCHED_HASH_LAUNCH_CONF_PATH,
              'r',
              encoding='utf-8') as f:
        ray_up_no_restart_script = f.read().format(
            ray_yaml_path=repr(cluster_config_path),
            ray_up_kwargs=ray_up_kwargs)
    with tempfile.NamedTemporaryFile('w',
                                     prefix='skypilot_ray_up_',
                                     suffix='.py',
                                     delete=False) as f:
        f.write(ray_up_no_restart_script)
        logger.debug(f'`ray up` script: {f.name}')
    return f.name


class RayCodeGen:
    """Code generator of a Ray program that executes a sky.Task.

    Usage:

      >> codegen = RayCodegen()
      >> codegen.add_prologue()

      >> codegen.add_ray_task(...)
      >> codegen.add_ray_task(...)

      >> codegen.add_epilogue()
      >> code = codegen.build()
    """

    def __init__(self):
        # Code generated so far, to be joined via '\n'.
        self._code = []
        # Guard method calling order.
        self._has_prologue = False
        self._has_epilogue = False

        # For n nodes gang scheduling.
        self._has_gang_scheduling = False
        self._num_nodes = 0

        self._has_register_run_fn = False

        # job_id
        # Job ID is used to identify the job (also this generated code).
        # It is a int automatically generated by the DB on the cluster
        # and monotonically increasing starting from 1.
        # To generate the job ID, we use the following logic:
        #   code = job_lib.JobLibCodeGen.add_job(username,
        #                                              run_timestamp)
        #   job_id = get_output(run_on_cluster(code))
        self.job_id = None

    def add_prologue(self, job_id: int) -> None:
        assert not self._has_prologue, 'add_prologue() called twice?'
        self._has_prologue = True
        self.job_id = job_id
        # Should use 'auto' or 'ray://<internal_head_ip>:10001' rather than
        # 'ray://localhost:10001', or 'ray://127.0.0.1:10001', for public cloud.
        # Otherwise, ray will fail to get the placement group because of a bug
        # in ray job.
        ray_address = 'auto'
        self._code = [
            textwrap.dedent(f"""\
            import functools
            import getpass
            import hashlib
            import io
            import os
            import pathlib
            import selectors
            import shlex
            import subprocess
            import sys
            import tempfile
            import textwrap
            import time
            from typing import Dict, List, Optional, Tuple, Union

            # Set the environment variables to avoid deduplicating logs and
            # scheduler events. This should be set in driver code, since we are
            # not using `ray job submit` anymore, and the environment variables
            # from the ray cluster is not inherited.
            os.environ['RAY_DEDUP_LOGS'] = '0'
            os.environ['RAY_SCHEDULER_EVENTS'] = '0'

            import ray
            import ray.util as ray_util

            from sky.skylet import autostop_lib
            from sky.skylet import constants
            from sky.skylet import job_lib
            from sky.utils import log_utils
            from sky.utils import subprocess_utils

            SKY_REMOTE_WORKDIR = {constants.SKY_REMOTE_WORKDIR!r}

            CANCELLED_RETURN_CODE = 137

            kwargs = dict()
            # Only set the `_temp_dir` to SkyPilot's ray cluster directory when
            # the directory exists for backward compatibility for the VM
            # launched before #1790.
            if os.path.exists({constants.SKY_REMOTE_RAY_TEMPDIR!r}):
                kwargs['_temp_dir'] = {constants.SKY_REMOTE_RAY_TEMPDIR!r}
            ray.init(
                address={ray_address!r},
                namespace='__sky__{job_id}__',
                log_to_driver=True,
                **kwargs
            )
            def get_or_fail(futures, pg) -> List[int]:
                \"\"\"Wait for tasks, if any fails, cancel all unready.\"\"\"
                if not futures:
                    return [], []
                returncodes = [1] * len(futures)
                pids = [None] * len(futures)
                failed = False
                # Wait for 1 task to be ready.
                ready = []
                # Keep invoking ray.wait if ready is empty. This is because
                # ray.wait with timeout=None will only wait for 10**6 seconds,
                # which will cause tasks running for more than 12 days to return
                # before becoming ready.
                # (Such tasks are common in serving jobs.)
                # Reference: https://github.com/ray-project/ray/blob/ray-2.9.3/python/ray/_private/worker.py#L2845-L2846

                def handle_ready_tasks(tasks: List[ray.ObjectRef]) -> None:
                    nonlocal returncodes, pids, failed
                    for task in tasks:
                        idx = futures.index(task)
                        res = ray.get(task)
                        returncodes[idx] = res['return_code']
                        pids[idx] = res['pid']
                        if res['return_code'] != 0:
                            failed = True

                while not ready:
                    ready, unready = ray.wait(futures)
                handle_ready_tasks(ready)
                while unready:
                    if failed:
                        for task in unready:
                            # ray.cancel without force fails to kill tasks.
                            # We use force=True to kill unready tasks.
                            ray.cancel(task, force=True)
                            # Use SIGKILL=128+9 to indicate the task is forcely
                            # killed.
                            idx = futures.index(task)
                            returncodes[idx] = CANCELLED_RETURN_CODE
                        break
                    ready, unready = ray.wait(unready)
                    handle_ready_tasks(ready)
                # Remove the placement group after all tasks are done, so that
                # the next job can be scheduled on the released resources
                # immediately.
                ray_util.remove_placement_group(pg)
                sys.stdout.flush()
                return returncodes, pids

            run_fn = None
            futures = []
            """),
            # FIXME: This is a hack to make sure that the functions can be found
            # by ray.remote. This should be removed once we have a better way to
            # specify dependencies for ray.
            inspect.getsource(log_lib._ProcessingArgs),  # pylint: disable=protected-access
            inspect.getsource(log_lib._get_context),  # pylint: disable=protected-access
            inspect.getsource(log_lib._handle_io_stream),  # pylint: disable=protected-access
            inspect.getsource(log_lib.process_subprocess_stream),
            inspect.getsource(log_lib.run_with_log),
            inspect.getsource(log_lib.make_task_bash_script),
            inspect.getsource(log_lib.add_ray_env_vars),
            inspect.getsource(log_lib.run_bash_command_with_log),
            inspect.getsource(log_lib.run_bash_command_with_log_and_return_pid),
            'run_bash_command_with_log = run_bash_command_with_log',
            'run_bash_command_with_log_and_return_pid = \
                ray.remote(run_bash_command_with_log_and_return_pid)',
        ]
        # Currently, the codegen program is/can only be submitted to the head
        # node, due to using job_lib for updating job statuses, and using
        # autostop_lib here.
        self._code.append(
            # Use hasattr to handle backward compatibility.
            # TODO(zongheng): remove in ~1-2 minor releases (currently 0.2.x).
            textwrap.dedent("""\
              if hasattr(autostop_lib, 'set_last_active_time_to_now'):
                  autostop_lib.set_last_active_time_to_now()
            """))
        self._code += [
            f'job_lib.set_status({job_id!r}, job_lib.JobStatus.PENDING)',
        ]

    def add_gang_scheduling_placement_group_and_setup(
        self,
        num_nodes: int,
        resources_dict: Dict[str, float],
        stable_cluster_internal_ips: List[str],
        env_vars: Dict[str, str],
        setup_cmd: Optional[str] = None,
        setup_log_path: Optional[str] = None,
    ) -> None:
        """Create the gang scheduling placement group for a Task.

        cluster_ips_sorted is used to ensure that the SKY_NODE_RANK environment
        variable is assigned in a deterministic order whenever a new task is
        added.
        """
        assert self._has_prologue, (
            'Call add_prologue() before '
            'add_gang_scheduling_placement_group_and_setup().')
        self._has_gang_scheduling = True
        self._num_nodes = num_nodes

        bundles = [copy.copy(resources_dict) for _ in range(num_nodes)]
        # Set CPU to avoid ray hanging the resources allocation
        # for remote functions, since the task will request 1 CPU
        # by default.
        task_cpu_demand = resources_dict.pop('CPU')

        if resources_dict:
            assert len(resources_dict) == 1, (
                'There can only be one type of accelerator per instance. '
                f'Found: {resources_dict}.')
            acc_name, acc_count = list(resources_dict.items())[0]
            gpu_dict = {'GPU': acc_count}
            # gpu_dict should be empty when the accelerator is not GPU.
            # TODO(zongheng,zhanghao): an alternative is to start the remote
            # cluster with custom resource 'GPU': <n> even if the accelerator(s)
            # are not GPU. We opt for the current solution for now.
            if accelerator_registry.is_schedulable_non_gpu_accelerator(
                    acc_name):
                gpu_dict = {}
            for bundle in bundles:
                bundle.update({
                    # Set the GPU to avoid ray hanging the resources allocation
                    **gpu_dict,
                })

        streaming_message = (
            f'{ux_utils.INDENT_LAST_SYMBOL}Job started. Streaming logs... '
            f'{colorama.Style.DIM}(Ctrl-C to exit log streaming; job will not '
            f'be killed){colorama.Style.RESET_ALL}')
        self._code += [
            textwrap.dedent(f"""\
                pg = ray_util.placement_group({json.dumps(bundles)}, 'STRICT_SPREAD')
                plural = 's' if {num_nodes} > 1 else ''
                node_str = f'{num_nodes} node{{plural}}'
                message = ('{ux_utils.INDENT_SYMBOL}{colorama.Style.DIM}'
                            'Waiting for task resources on '
                           f'{{node_str}}.{colorama.Style.RESET_ALL}')
                print(message, flush=True)
                # FIXME: This will print the error message from autoscaler if
                # it is waiting for other task to finish. We should hide the
                # error message.
                ray.get(pg.ready())
                print({streaming_message!r}, flush=True)
                """)
        ]

        job_id = self.job_id
        if setup_cmd is not None:
            setup_envs = env_vars.copy()
            setup_envs[constants.SKYPILOT_NUM_NODES] = str(num_nodes)
            self._code += [
                textwrap.dedent(f"""\
                setup_cmd = {setup_cmd!r}
                _SETUP_CPUS = 0.0001
                # The setup command will be run as a ray task with num_cpus=_SETUP_CPUS as the
                # requirement; this means Ray will set CUDA_VISIBLE_DEVICES to an empty string.
                # We unset it so that user setup command may properly use this env var.
                setup_cmd = 'unset CUDA_VISIBLE_DEVICES; ' + setup_cmd
                job_lib.set_status({job_id!r}, job_lib.JobStatus.SETTING_UP)

                # The schedule_step should be called after the job status is set to non-PENDING,
                # otherwise, the scheduler will think the current job is not submitted yet, and
                # skip the scheduling step.
                job_lib.scheduler.schedule_step()

                total_num_nodes = len(ray.nodes())
                setup_bundles = [{{"CPU": _SETUP_CPUS}} for _ in range(total_num_nodes)]
                setup_pg = ray.util.placement_group(setup_bundles, strategy='STRICT_SPREAD')
                setup_workers = [run_bash_command_with_log_and_return_pid \\
                    .options(
                        name='setup',
                        num_cpus=_SETUP_CPUS,
                        scheduling_strategy=ray.util.scheduling_strategies.PlacementGroupSchedulingStrategy(
                            placement_group=setup_pg,
                            placement_group_bundle_index=i)
                    ) \\
                    .remote(
                        setup_cmd,
                        os.path.expanduser({setup_log_path!r}),
                        env_vars={setup_envs!r},
                        stream_logs=True,
                        with_ray=True,
                    ) for i in range(total_num_nodes)]
                setup_returncodes, setup_pids = get_or_fail(setup_workers, setup_pg)
                success = True
                failed_workers_and_returncodes = []
                for i in range(len(setup_returncodes)):
                    returncode = setup_returncodes[i]
                    pid = setup_pids[i]
                    if pid == None:
                        pid = os.getpid()
                    if returncode != 0 and returncode != CANCELLED_RETURN_CODE:
                        success = False
                        failed_workers_and_returncodes.append((pid, returncode))
                if not success:
                    msg = f'ERROR: {colorama.Fore.RED}Job {self.job_id}\\'s setup failed. '
                    msg += f'Failed workers: ' + ', '.join([f'(pid={{pid}}, returncode={{returncode}})' for pid, returncode in failed_workers_and_returncodes])
                    msg += f'. See error logs above for more details.{colorama.Style.RESET_ALL}'
                    print(msg, flush=True)
                    job_lib.set_status({self.job_id!r}, job_lib.JobStatus.FAILED_SETUP)
                    # This waits for all streaming logs to finish.
                    time.sleep(1)
                    # Need this to set the job status in ray job to be FAILED.
                    sys.exit(1)
                """)
            ]

        self._code.append(f'job_lib.set_job_started({self.job_id!r})')
        if setup_cmd is None:
            # Need to call schedule_step() to make sure the scheduler
            # schedule the next pending job.
            self._code.append('job_lib.scheduler.schedule_step()')

        # Export IP and node rank to the environment variables.
        self._code += [
            textwrap.dedent(f"""\
                @ray.remote
                def check_ip():
                    return ray.util.get_node_ip_address()
                gang_scheduling_id_to_ip = ray.get([
                    check_ip.options(
                            num_cpus={task_cpu_demand},
                            scheduling_strategy=ray.util.scheduling_strategies.PlacementGroupSchedulingStrategy(
                                placement_group=pg,
                                placement_group_bundle_index=i
                            )).remote()
                    for i in range(pg.bundle_count)
                ])

                cluster_ips_to_node_id = {{ip: i for i, ip in enumerate({stable_cluster_internal_ips!r})}}
                job_ip_rank_list = sorted(gang_scheduling_id_to_ip, key=cluster_ips_to_node_id.get)
                job_ip_rank_map = {{ip: i for i, ip in enumerate(job_ip_rank_list)}}
                job_ip_list_str = '\\n'.join(job_ip_rank_list)
                """),
        ]

    def register_run_fn(self, run_fn: str, run_fn_name: str) -> None:
        """Register the run function to be run on the remote cluster.

        Args:
            run_fn: The run function to be run on the remote cluster.
        """
        assert self._has_gang_scheduling, (
            'Call add_gang_scheduling_placement_group_and_setup() '
            'before register_run_fn().')
        assert not self._has_register_run_fn, (
            'register_run_fn() called twice?')
        self._has_register_run_fn = True

        self._code += [
            run_fn,
            f'run_fn = {run_fn_name}',
        ]

    def add_ray_task(self,
                     bash_script: Optional[str],
                     task_name: Optional[str],
                     ray_resources_dict: Dict[str, float],
                     log_dir: str,
                     env_vars: Optional[Dict[str, str]] = None,
                     gang_scheduling_id: int = 0) -> None:
        """Generates code for a ray remote task that runs a bash command."""
        assert self._has_gang_scheduling, (
            'Call add_gang_scheduling_placement_group_and_setup() before '
            'add_ray_task().')
        assert (not self._has_register_run_fn or
                bash_script is None), ('bash_script should '
                                       'be None when run_fn is registered.')
        task_cpu_demand = ray_resources_dict.pop('CPU')
        # Build remote_task.options(...)
        #   resources=...
        #   num_gpus=...
        options = []
        options.append(f'num_cpus={task_cpu_demand}')

        num_gpus = 0.0
        if ray_resources_dict:
            assert len(ray_resources_dict) == 1, (
                'There can only be one type of accelerator per instance. '
                f'Found: {ray_resources_dict}.')
            num_gpus = list(ray_resources_dict.values())[0]
            options.append(f'resources={json.dumps(ray_resources_dict)}')

            resources_key = list(ray_resources_dict.keys())[0]
            if not accelerator_registry.is_schedulable_non_gpu_accelerator(
                    resources_key):
                # `num_gpus` should be empty when the accelerator is not GPU.
                # FIXME: use a set of GPU types, instead of 'tpu' in the key.

                # Passing this ensures that the Ray remote task gets
                # CUDA_VISIBLE_DEVICES set correctly.  If not passed, that flag
                # would be force-set to empty by Ray.
                options.append(f'num_gpus={num_gpus}')
        options.append(
            'scheduling_strategy=ray.util.scheduling_strategies.PlacementGroupSchedulingStrategy('  # pylint: disable=line-too-long
            'placement_group=pg, '
            f'placement_group_bundle_index={gang_scheduling_id})')

        sky_env_vars_dict_str = [
            textwrap.dedent(f"""\
            sky_env_vars_dict = {{}}
            sky_env_vars_dict['{constants.SKYPILOT_NODE_IPS}'] = job_ip_list_str
            sky_env_vars_dict['{constants.SKYPILOT_NUM_NODES}'] = len(job_ip_rank_list)
            """)
        ]

        if env_vars is not None:
            sky_env_vars_dict_str.extend(f'sky_env_vars_dict[{k!r}] = {v!r}'
                                         for k, v in env_vars.items())
        sky_env_vars_dict_str = '\n'.join(sky_env_vars_dict_str)

        options_str = ', '.join(options)
        logger.debug('Added Task with options: '
                     f'{options_str}')
        # Script to block completion of a job until all storage mounted with
        # CACHED_MOUNT mode is uploaded to remote.
        rclone_flush_script = textwrap.dedent(f"""\

        # Only waits if cached mount is enabled (RCLONE_MOUNT_CACHED_LOG_DIR is not empty)
        # findmnt alone is not enough, as some clouds (e.g. AWS on ARM64) uses
        # rclone for normal mounts as well.
        if [ $(findmnt -t fuse.rclone --noheading | wc -l) -gt 0 ] && \
           [ -d {constants.RCLONE_MOUNT_CACHED_LOG_DIR} ] && \
           [ "$(ls -A {constants.RCLONE_MOUNT_CACHED_LOG_DIR})" ]; then
            flushed=0
            # extra second on top of --vfs-cache-poll-interval to
            # avoid race condition between rclone log line creation and this check.
            sleep 1
            while [ $flushed -eq 0 ]; do
                # sleep for the same interval as --vfs-cache-poll-interval
                sleep {constants.RCLONE_CACHE_REFRESH_INTERVAL}
                flushed=1
                for file in {constants.RCLONE_MOUNT_CACHED_LOG_DIR}/*; do
                    exitcode=0
                    tac $file | grep "vfs cache: cleaned:" -m 1 | grep "in use 0, to upload 0, uploading 0" -q || exitcode=$?
                    if [ $exitcode -ne 0 ]; then
                        echo "skypilot: cached mount is still uploading to remote"
                        flushed=0
                        break
                    fi
                done
            done
            echo "skypilot: cached mount uploaded complete"
        fi""")
        self._code += [
            sky_env_vars_dict_str,
            textwrap.dedent(f"""\
        script = {bash_script!r}
        rclone_flush_script = {rclone_flush_script!r}
        if run_fn is not None:
            script = run_fn({gang_scheduling_id}, gang_scheduling_id_to_ip)

        if script is not None:
            script += rclone_flush_script
            sky_env_vars_dict['{constants.SKYPILOT_NUM_GPUS_PER_NODE}'] = {int(math.ceil(num_gpus))!r}

            ip = gang_scheduling_id_to_ip[{gang_scheduling_id!r}]
            rank = job_ip_rank_map[ip]

            if len(cluster_ips_to_node_id) == 1: # Single-node task on single-node cluter
                name_str = '{task_name},' if {task_name!r} != None else 'task,'
                log_path = os.path.expanduser(os.path.join({log_dir!r}, 'run.log'))
            else: # Single-node or multi-node task on multi-node cluster
                idx_in_cluster = cluster_ips_to_node_id[ip]
                if cluster_ips_to_node_id[ip] == 0:
                    node_name = 'head'
                else:
                    node_name = f'worker{{idx_in_cluster}}'
                name_str = f'{{node_name}}, rank={{rank}},'
                log_path = os.path.expanduser(os.path.join({log_dir!r}, f'{{rank}}-{{node_name}}.log'))
            sky_env_vars_dict['{constants.SKYPILOT_NODE_RANK}'] = rank

            sky_env_vars_dict['SKYPILOT_INTERNAL_JOB_ID'] = {self.job_id}

            futures.append(run_bash_command_with_log_and_return_pid \\
                    .options(name=name_str, {options_str}) \\
                    .remote(
                        script,
                        log_path,
                        env_vars=sky_env_vars_dict,
                        stream_logs=True,
                        with_ray=True,
                    ))""")
        ]

    def add_epilogue(self) -> None:
        """Generates code that waits for all tasks, then exits."""
        assert self._has_prologue, 'Call add_prologue() before add_epilogue().'
        assert not self._has_epilogue, 'add_epilogue() called twice?'
        self._has_epilogue = True

        self._code += [
            textwrap.dedent(f"""\
            returncodes, _ = get_or_fail(futures, pg)
            if sum(returncodes) != 0:
                job_lib.set_status({self.job_id!r}, job_lib.JobStatus.FAILED)
                # Schedule the next pending job immediately to make the job
                # scheduling more efficient.
                job_lib.scheduler.schedule_step()
                # This waits for all streaming logs to finish.
                time.sleep(0.5)
                reason = ''
                # 139 is the return code of SIGSEGV, i.e. Segmentation Fault.
                if any(r == 139 for r in returncodes):
                    reason = '(likely due to Segmentation Fault)'
                if any(r == 137 for r in returncodes):
                    # Find the first non-137 return code
                    non_137 = next(r for r in returncodes if r != 137)
                    reason = f'(A Worker failed with return code {{non_137}}, SkyPilot cleaned up the processes on other nodes with return code 137)'
                print('ERROR: {colorama.Fore.RED}Job {self.job_id} failed with '
                      'return code list:{colorama.Style.RESET_ALL}',
                      returncodes,
                      reason,
                      flush=True)
                # Need this to set the job status in ray job to be FAILED.
                sys.exit(1)
            else:
                job_lib.set_status({self.job_id!r}, job_lib.JobStatus.SUCCEEDED)
                # Schedule the next pending job immediately to make the job
                # scheduling more efficient.
                job_lib.scheduler.schedule_step()
                # This waits for all streaming logs to finish.
                time.sleep(0.5)
            """)
        ]

    def build(self) -> str:
        """Returns the entire generated program."""
        assert self._has_epilogue, 'Call add_epilogue() before build().'
        return '\n'.join(self._code)


class GangSchedulingStatus(enum.Enum):
    """Enum for gang scheduling status."""
    CLUSTER_READY = 0
    GANG_FAILED = 1
    HEAD_FAILED = 2


def _add_to_blocked_resources(blocked_resources: Set['resources_lib.Resources'],
                              resources: 'resources_lib.Resources') -> None:
    # If the resources is already blocked by blocked_resources, we don't need to
    # add it again to avoid duplicated entries.
    for r in blocked_resources:
        if resources.should_be_blocked_by(r):
            return
    blocked_resources.add(resources)


class FailoverCloudErrorHandlerV1:
    """Handles errors during provisioning and updates the blocked_resources.

    Deprecated: Newly added cloud should use the FailoverCloudErrorHandlerV2,
    which is more robust by parsing the errors raised by the cloud's API in a
    more structured way, instead of directly based on the stdout and stderr.
    """

    @staticmethod
    def _handle_errors(stdout: str, stderr: str,
                       is_error_str_known: Callable[[str], bool]) -> List[str]:
        stdout_splits = stdout.split('\n')
        stderr_splits = stderr.split('\n')
        errors = [
            s.strip()
            for s in stdout_splits + stderr_splits
            if is_error_str_known(s.strip())
        ]
        if errors:
            return errors
        if 'rsync: command not found' in stderr:
            with ux_utils.print_exception_no_traceback():
                e = RuntimeError(_RSYNC_NOT_FOUND_MESSAGE)
                setattr(e, 'detailed_reason',
                        f'stdout: {stdout}\nstderr: {stderr}')
                raise e
        detailed_reason = textwrap.dedent(f"""\
        ====== stdout ======
        {stdout}
        ====== stderr ======
        {stderr}
        """)
        logger.info('====== stdout ======')
        print(stdout)
        logger.info('====== stderr ======')
        print(stderr)
        with ux_utils.print_exception_no_traceback():
            e = RuntimeError('Errors occurred during provision; '
                             'check logs above.')
            setattr(e, 'detailed_reason', detailed_reason)
            raise e

    @staticmethod
    def _ibm_handler(blocked_resources: Set['resources_lib.Resources'],
                     launchable_resources: 'resources_lib.Resources',
                     region: 'clouds.Region',
                     zones: Optional[List['clouds.Zone']], stdout: str,
                     stderr: str):

        errors = FailoverCloudErrorHandlerV1._handle_errors(
            stdout, stderr,
            lambda x: 'ERR' in x.strip() or 'PANIC' in x.strip())

        logger.warning(f'Got error(s) on IBM cluster, in {region.name}:')
        messages = '\n\t'.join(errors)
        style = colorama.Style
        logger.warning(f'{style.DIM}\t{messages}{style.RESET_ALL}')

        for zone in zones:  # type: ignore[union-attr]
            _add_to_blocked_resources(blocked_resources,
                                      launchable_resources.copy(zone=zone.name))

    @staticmethod
    def update_blocklist_on_error(
            blocked_resources: Set['resources_lib.Resources'],
            launchable_resources: 'resources_lib.Resources',
            region: 'clouds.Region', zones: Optional[List['clouds.Zone']],
            stdout: Optional[str], stderr: Optional[str]) -> bool:
        """Handles cloud-specific errors and updates the block list.

        This parses textual stdout/stderr because we don't directly use the
        underlying clouds' SDKs.  If we did that, we could catch proper
        exceptions instead.

        Returns:
          definitely_no_nodes_launched: bool, True if definitely no nodes
            launched (e.g., due to VPC errors we have never sent the provision
            request), False otherwise.
        """
        assert launchable_resources.region == region.name, (
            launchable_resources, region)
        if stdout is None:
            # Gang scheduling failure (head node is definitely up, but some
            # workers' provisioning failed).  Simply block the zones.
            assert stderr is None, stderr
            if zones is not None:
                for zone in zones:
                    _add_to_blocked_resources(
                        blocked_resources,
                        launchable_resources.copy(zone=zone.name))
            return False  # definitely_no_nodes_launched
        assert stdout is not None and stderr is not None, (stdout, stderr)

        # TODO(zongheng): refactor into Cloud interface?
        cloud = launchable_resources.cloud
        handler = getattr(FailoverCloudErrorHandlerV1,
                          f'_{str(cloud).lower()}_handler')
        if handler is None:
            raise NotImplementedError(
                f'Cloud {cloud} unknown, or has not added '
                'support for parsing and handling provision failures. '
                'Please implement a handler in FailoverCloudErrorHandlerV1 when'
                'ray-autoscaler-based provisioner is used for the cloud.')
        handler(blocked_resources, launchable_resources, region, zones, stdout,
                stderr)

        stdout_splits = stdout.split('\n')
        stderr_splits = stderr.split('\n')
        # Determining whether head node launch *may* have been requested based
        # on outputs is tricky. We are conservative here by choosing an "early
        # enough" output line in the following:
        # https://github.com/ray-project/ray/blob/03b6bc7b5a305877501110ec04710a9c57011479/python/ray/autoscaler/_private/commands.py#L704-L737  # pylint: disable=line-too-long
        # This is okay, because we mainly want to use the return value of this
        # func to skip cleaning up never-launched clusters that encountered VPC
        # errors; their launch should not have printed any such outputs.
        head_node_launch_may_have_been_requested = any(
            'Acquiring an up-to-date head node' in line
            for line in stdout_splits + stderr_splits)
        # If head node request has definitely not been sent (this happens when
        # there are errors during node provider "bootstrapping", e.g.,
        # VPC-not-found errors), then definitely no nodes are launched.
        definitely_no_nodes_launched = (
            not head_node_launch_may_have_been_requested)

        return definitely_no_nodes_launched


class FailoverCloudErrorHandlerV2:
    """Handles errors during provisioning and updates the blocked_resources.

    This is a more robust version of FailoverCloudErrorHandlerV1. V2 parses
    the errors raised by the cloud's API using the exception, instead of the
    stdout and stderr.
    """

    @staticmethod
    def _azure_handler(blocked_resources: Set['resources_lib.Resources'],
                       launchable_resources: 'resources_lib.Resources',
                       region: 'clouds.Region', zones: List['clouds.Zone'],
                       err: Exception):
        del region, zones  # Unused.
        if '(ReadOnlyDisabledSubscription)' in str(err):
            logger.info(
                f'{colorama.Style.DIM}Azure subscription is read-only. '
                'Skip provisioning on Azure. Please check the subscription set '
                'with az account set -s <subscription_id>.'
                f'{colorama.Style.RESET_ALL}')
            _add_to_blocked_resources(
                blocked_resources,
                resources_lib.Resources(cloud=clouds.Azure()))
        elif 'ClientAuthenticationError' in str(err):
            _add_to_blocked_resources(
                blocked_resources,
                resources_lib.Resources(cloud=clouds.Azure()))
        else:
            _add_to_blocked_resources(blocked_resources,
                                      launchable_resources.copy(zone=None))

    @staticmethod
    def _gcp_handler(blocked_resources: Set['resources_lib.Resources'],
                     launchable_resources: 'resources_lib.Resources',
                     region: 'clouds.Region', zones: List['clouds.Zone'],
                     err: Exception):
        assert zones and len(zones) == 1, zones
        zone = zones[0]

        if not isinstance(err, provision_common.ProvisionerError):
            logger.warning(f'{colorama.Style.DIM}Got an unparsed error: {err}; '
                           f'blocking resources by its zone {zone.name}'
                           f'{colorama.Style.RESET_ALL}')
            _add_to_blocked_resources(blocked_resources,
                                      launchable_resources.copy(zone=zone.name))
            return
        errors = err.errors

        for e in errors:
            code = e['code']
            message = e['message']

            if code in ('QUOTA_EXCEEDED', 'quotaExceeded'):
                if '\'GPUS_ALL_REGIONS\' exceeded' in message:
                    # Global quota.  All regions in GCP will fail.  Ex:
                    # Quota 'GPUS_ALL_REGIONS' exceeded.  Limit: 1.0
                    # globally.
                    # This skip is only correct if we implement "first
                    # retry the region/zone of an existing cluster with the
                    # same name" correctly.
                    _add_to_blocked_resources(
                        blocked_resources,
                        launchable_resources.copy(region=None, zone=None))
                else:
                    # Per region.  Ex: Quota 'CPUS' exceeded.  Limit: 24.0
                    # in region us-west1.
                    _add_to_blocked_resources(
                        blocked_resources, launchable_resources.copy(zone=None))
            elif code in [
                    'ZONE_RESOURCE_POOL_EXHAUSTED',
                    'ZONE_RESOURCE_POOL_EXHAUSTED_WITH_DETAILS',
                    'UNSUPPORTED_OPERATION',
                    'insufficientCapacity',
            ]:  # Per zone.
                # Return codes can be found at https://cloud.google.com/compute/docs/troubleshooting/troubleshooting-vm-creation # pylint: disable=line-too-long
                # However, UNSUPPORTED_OPERATION is observed empirically
                # when VM is preempted during creation.  This seems to be
                # not documented by GCP.
                _add_to_blocked_resources(
                    blocked_resources,
                    launchable_resources.copy(zone=zone.name))
            elif code in ['RESOURCE_NOT_READY']:
                # This code is returned when the VM is still STOPPING.
                _add_to_blocked_resources(
                    blocked_resources,
                    launchable_resources.copy(zone=zone.name))
            elif code in ['RESOURCE_OPERATION_RATE_EXCEEDED']:
                # This code can happen when the VM is being created with a
                # machine image, and the VM and the machine image are on
                # different zones. We already have the retry when calling the
                # insert API, but if it still fails, we should block the zone
                # to avoid infinite retry.
                _add_to_blocked_resources(
                    blocked_resources,
                    launchable_resources.copy(zone=zone.name))
            elif code in [3, 8, 9]:
                # Error code 3 means TPU is preempted during creation.
                # Example:
                # {'code': 3, 'message': 'Cloud TPU received a bad request. update is not supported while in state PREEMPTED [EID: 0x73013519f5b7feb2]'} # pylint: disable=line-too-long
                # Error code 8 means TPU resources is out of
                # capacity. Example:
                # {'code': 8, 'message': 'There is no more capacity in the zone "europe-west4-a"; you can try in another zone where Cloud TPU Nodes are offered (see https://cloud.google.com/tpu/docs/regions) [EID: 0x1bc8f9d790be9142]'} # pylint: disable=line-too-long
                # Error code 9 means TPU resources is insufficient reserved
                # capacity. Example:
                # {'code': 9, 'message': 'Insufficient reserved capacity. Contact customer support to increase your reservation. [EID: 0x2f8bc266e74261a]'} # pylint: disable=line-too-long
                _add_to_blocked_resources(
                    blocked_resources,
                    launchable_resources.copy(zone=zone.name))
            elif code == 'RESOURCE_NOT_FOUND':
                # https://github.com/skypilot-org/skypilot/issues/1797
                # In the inner provision loop we have used retries to
                # recover but failed. This indicates this zone is most
                # likely out of capacity. The provision loop will terminate
                # any potentially live VMs before moving onto the next
                # zone.
                _add_to_blocked_resources(
                    blocked_resources,
                    launchable_resources.copy(zone=zone.name))
            elif code == 'VPC_NOT_FOUND':
                # User has specified a VPC that does not exist. On GCP, VPC is
                # global. So we skip the entire cloud.
                _add_to_blocked_resources(
                    blocked_resources,
                    launchable_resources.copy(region=None, zone=None))
            elif code == 'SUBNET_NOT_FOUND_FOR_VPC':
                if (launchable_resources.accelerators is not None and any(
                        acc.lower().startswith('tpu-v4')
                        for acc in launchable_resources.accelerators.keys()) and
                        region.name == 'us-central2'):
                    # us-central2 is a TPU v4 only region. The subnet for
                    # this region may not exist when the user does not have
                    # the TPU v4 quota. We should skip this region.
                    logger.warning('Please check if you have TPU v4 quotas '
                                   f'in {region.name}.')
                _add_to_blocked_resources(
                    blocked_resources,
                    launchable_resources.copy(region=region.name, zone=None))
            elif code == 'type.googleapis.com/google.rpc.QuotaFailure':
                # TPU VM pod specific error.
                if 'in region' in message:
                    # Example:
                    # "Quota 'TPUV2sPreemptiblePodPerProjectPerRegionForTPUAPI'
                    # exhausted. Limit 32 in region europe-west4"
                    _add_to_blocked_resources(
                        blocked_resources,
                        launchable_resources.copy(region=region.name,
                                                  zone=None))
                elif 'in zone' in message:
                    # Example:
                    # "Quota 'TPUV2sPreemptiblePodPerProjectPerZoneForTPUAPI'
                    # exhausted. Limit 32 in zone europe-west4-a"
                    _add_to_blocked_resources(
                        blocked_resources,
                        launchable_resources.copy(zone=zone.name))

            elif 'Requested disk size cannot be smaller than the image size' in message:
                logger.info('Skipping all regions due to disk size issue.')
                _add_to_blocked_resources(
                    blocked_resources,
                    launchable_resources.copy(region=None, zone=None))
            elif 'Policy update access denied.' in message or code == 'IAM_PERMISSION_DENIED':
                logger.info(
                    'Skipping all regions due to service account not '
                    'having the required permissions and the user '
                    'account does not have enough permission to '
                    'update it. Please contact your administrator and '
                    'check out: https://docs.skypilot.co/en/latest/cloud-setup/cloud-permissions/gcp.html\n'  # pylint: disable=line-too-long
                    f'Details: {message}')
                _add_to_blocked_resources(
                    blocked_resources,
                    launchable_resources.copy(region=None, zone=None))
            elif 'is not found or access is unauthorized' in message:
                # Parse HttpError for unauthorized regions. Example:
                # googleapiclient.errors.HttpError: <HttpError 403 when requesting ... returned "Location us-east1-d is not found or access is unauthorized.". # pylint: disable=line-too-long
                # Details: "Location us-east1-d is not found or access is
                # unauthorized.">
                _add_to_blocked_resources(
                    blocked_resources,
                    launchable_resources.copy(zone=zone.name))
            else:
                logger.debug('Got unparsed error blocking resources by zone: '
                             f'{e}.')
                _add_to_blocked_resources(
                    blocked_resources,
                    launchable_resources.copy(zone=zone.name))

    @staticmethod
    def _lambda_handler(blocked_resources: Set['resources_lib.Resources'],
                        launchable_resources: 'resources_lib.Resources',
                        region: 'clouds.Region',
                        zones: Optional[List['clouds.Zone']], error: Exception):
        output = str(error)
        # Sometimes, lambda cloud error will list available regions.
        if output.find('Regions with capacity available:') != -1:
            for r in catalog.regions('lambda'):
                if output.find(r.name) == -1:
                    _add_to_blocked_resources(
                        blocked_resources,
                        launchable_resources.copy(region=r.name, zone=None))
        else:
            FailoverCloudErrorHandlerV2._default_handler(
                blocked_resources, launchable_resources, region, zones, error)

    @staticmethod
    def _aws_handler(blocked_resources: Set['resources_lib.Resources'],
                     launchable_resources: 'resources_lib.Resources',
                     region: 'clouds.Region',
                     zones: Optional[List['clouds.Zone']],
                     error: Exception) -> None:
        logger.info(f'AWS handler error: {error}')
        # Block AWS if the credential has expired.
        if isinstance(error, exceptions.InvalidCloudCredentials):
            _add_to_blocked_resources(
                blocked_resources, resources_lib.Resources(cloud=clouds.AWS()))
        else:
            FailoverCloudErrorHandlerV2._default_handler(
                blocked_resources, launchable_resources, region, zones, error)

    @staticmethod
    def _scp_handler(blocked_resources: Set['resources_lib.Resources'],
                     launchable_resources: 'resources_lib.Resources',
                     region: 'clouds.Region',
                     zones: Optional[List['clouds.Zone']],
                     error: Exception) -> None:
        logger.info(f'SCP handler error: {error}')
        # Block SCP if the credential has expired.
        if isinstance(error, exceptions.InvalidCloudCredentials):
            _add_to_blocked_resources(
                blocked_resources, resources_lib.Resources(cloud=clouds.SCP()))
        else:
            FailoverCloudErrorHandlerV2._default_handler(
                blocked_resources, launchable_resources, region, zones, error)

    @staticmethod
    def _default_handler(blocked_resources: Set['resources_lib.Resources'],
                         launchable_resources: 'resources_lib.Resources',
                         region: 'clouds.Region',
                         zones: Optional[List['clouds.Zone']],
                         error: Exception) -> None:
        """Handles cloud-specific errors and updates the block list."""
        del region  # Unused.
        logger.debug(
            f'Got error(s) in {launchable_resources.cloud}:'
            f'{common_utils.format_exception(error, use_bracket=True)}')
        if zones is None:
            _add_to_blocked_resources(blocked_resources,
                                      launchable_resources.copy(zone=None))
        else:
            for zone in zones:
                _add_to_blocked_resources(
                    blocked_resources,
                    launchable_resources.copy(zone=zone.name))

    @staticmethod
    def update_blocklist_on_error(
            blocked_resources: Set['resources_lib.Resources'],
            launchable_resources: 'resources_lib.Resources',
            region: 'clouds.Region', zones: Optional[List['clouds.Zone']],
            error: Exception) -> None:
        """Handles cloud-specific errors and updates the block list."""
        cloud = launchable_resources.cloud
        handler = getattr(FailoverCloudErrorHandlerV2,
                          f'_{str(cloud).lower()}_handler',
                          FailoverCloudErrorHandlerV2._default_handler)
        handler(blocked_resources, launchable_resources, region, zones, error)


class RetryingVmProvisioner(object):
    """A provisioner that retries different cloud/regions/zones."""

    class ToProvisionConfig:
        """Resources to be provisioned."""

        def __init__(
            self,
            cluster_name: str,
            resources: resources_lib.Resources,
            num_nodes: int,
            prev_cluster_status: Optional[status_lib.ClusterStatus],
            prev_handle: Optional['CloudVmRayResourceHandle'],
            prev_cluster_ever_up: bool,
            prev_config_hash: Optional[str],
        ) -> None:
            assert cluster_name is not None, 'cluster_name must be specified.'
            self.cluster_name = cluster_name
            self.resources = resources
            self.num_nodes = num_nodes
            self.prev_cluster_status = prev_cluster_status
            self.prev_handle = prev_handle
            self.prev_cluster_ever_up = prev_cluster_ever_up
            self.prev_config_hash = prev_config_hash

    def __init__(self,
                 log_dir: str,
                 dag: 'dag.Dag',
                 optimize_target: 'common.OptimizeTarget',
                 requested_features: Set[clouds.CloudImplementationFeatures],
                 local_wheel_path: pathlib.Path,
                 wheel_hash: str,
                 blocked_resources: Optional[Iterable[
                     resources_lib.Resources]] = None,
                 is_managed: Optional[bool] = None):
        self._blocked_resources: Set[resources_lib.Resources] = set()
        if blocked_resources:
            # blocked_resources is not None and not empty.
            self._blocked_resources.update(blocked_resources)

        self.log_dir = os.path.expanduser(log_dir)
        self._dag = dag
        self._optimize_target = optimize_target
        self._requested_features = requested_features
        self._local_wheel_path = local_wheel_path
        self._wheel_hash = wheel_hash
        self._is_managed = is_managed

    def _yield_zones(
            self, to_provision: resources_lib.Resources, num_nodes: int,
            cluster_name: str,
            prev_cluster_status: Optional[status_lib.ClusterStatus],
            prev_cluster_ever_up: bool
    ) -> Iterable[Optional[List[clouds.Zone]]]:
        """Yield zones within the given region to try for provisioning.

        Yields:
            Zones to try for provisioning within the given to_provision.region.
              - None means the cloud does not support zones, but the region does
                offer the requested resources (so the outer loop should issue a
                request to that region).
              - Non-empty list means the cloud supports zones, and the zones
                do offer the requested resources. If a list is yielded, it is
                guaranteed to be non-empty.
              - Nothing yielded means the region does not offer the requested
                resources.
        """
        assert (to_provision.cloud is not None and
                to_provision.region is not None and to_provision.instance_type
                is not None), (to_provision,
                               'cloud, region and instance_type must have been '
                               'set by optimizer')
        cloud = to_provision.cloud
        region = clouds.Region(to_provision.region)
        zones = None

        def _get_previously_launched_zones() -> Optional[List[clouds.Zone]]:
            # When the cluster exists, the to_provision should have been set
            # to the previous cluster's resources.
            zones = [
                clouds.Zone(name=to_provision.zone),
            ] if to_provision.zone is not None else None
            if zones is None:
                # Reuse the zone field in the ray yaml as the
                # prev_resources.zone field may not be set before the previous
                # cluster is launched.
                handle = global_user_state.get_handle_from_cluster_name(
                    cluster_name)
                assert isinstance(handle, CloudVmRayResourceHandle), (
                    'handle should be CloudVmRayResourceHandle (found: '
                    f'{type(handle)}) {cluster_name!r}')
                config = global_user_state.get_cluster_yaml_dict(
                    handle.cluster_yaml)
                # This is for the case when the zone field is not set in the
                # launched resources in a previous launch (e.g., ctrl-c during
                # launch and multi-node cluster before PR #1700).
                zones_str = config.get('provider', {}).get('availability_zone')
                if zones_str is not None:
                    zones = [
                        clouds.Zone(name=zone) for zone in zones_str.split(',')
                    ]
            return zones

        if prev_cluster_status is not None:
            # If the cluster is previously launched, we should relaunch in the
            # same region and zone.
            zones = _get_previously_launched_zones()

            if prev_cluster_status != status_lib.ClusterStatus.UP:
                logger.info(
                    f'{colorama.Style.DIM}Cluster {cluster_name!r} (status: '
                    f'{prev_cluster_status.value}) was previously in '
                    f'{cloud} ({region.name}). Restarting.'
                    f'{colorama.Style.RESET_ALL}')
            yield zones

            # If it reaches here: the cluster status in the database gets
            # set to either STOPPED or None, since a launch request was issued
            # but failed, and the provisioning loop (_retry_zones()) stopped the
            # cluster if `cluster_ever_up` is True; or terminated the cluster
            # otherwise.
            if prev_cluster_ever_up:
                message = (f'Failed to launch cluster {cluster_name!r} '
                           f'(previous status: {prev_cluster_status.value}). '
                           'To retry launching the cluster, run: '
                           f'sky start {cluster_name}')
                with ux_utils.print_exception_no_traceback():
                    raise exceptions.ResourcesUnavailableError(message,
                                                               no_failover=True)

            assert (prev_cluster_status == status_lib.ClusterStatus.INIT
                   ), prev_cluster_status
            message = (f'Failed to launch cluster {cluster_name!r} '
                       f'(previous status: {prev_cluster_status.value}) '
                       f'with the original resources: {to_provision}.')
            # We attempted re-launching a previously INIT cluster with the
            # same cloud/region/resources, but failed. Here no_failover=False,
            # so we will retry provisioning it with the current requested
            # resources in the outer loop.
            #
            # This condition can be triggered for previously INIT cluster by
            # (1) launch, after answering prompt immediately ctrl-c;
            # (2) launch again.
            # After (1), the cluster exists with INIT, and may or may not be
            # live.  And if it hits here, it's definitely not alive (because
            # step (2) failed).  Hence it's ok to retry with different
            # cloud/region and with current resources.
            with ux_utils.print_exception_no_traceback():
                raise exceptions.ResourcesUnavailableError(message)

        # If it reaches here, it means the cluster did not exist, as all the
        # cases when the cluster exists have been handled above (either the
        # provision succeeded in the caller and no need to retry, or this
        # function raised an ResourcesUnavailableError).
        for zones in cloud.zones_provision_loop(
                region=to_provision.region,
                num_nodes=num_nodes,
                instance_type=to_provision.instance_type,
                accelerators=to_provision.accelerators,
                use_spot=to_provision.use_spot,
        ):
            if zones is None:
                yield None
            else:
                assert zones, (
                    'Either None or a non-empty list of zones should '
                    'be yielded')
                # Only retry requested region/zones or all if not specified.
                zone_names = [zone.name for zone in zones]
                if not to_provision.valid_on_region_zones(
                        region.name, zone_names):
                    continue
                if to_provision.zone is not None:
                    zones = [clouds.Zone(name=to_provision.zone)]
                yield zones

    def _insufficient_resources_msg(
        self,
        to_provision: resources_lib.Resources,
        requested_resources: Set[resources_lib.Resources],
        insufficient_resources: Optional[List[str]],
    ) -> str:
        insufficent_resource_msg = ('' if insufficient_resources is None else
                                    f' ({", ".join(insufficient_resources)})')
        message = f'Failed to acquire resources{insufficent_resource_msg} '
        if to_provision.zone is not None:
            message += (f'in {to_provision.zone} for {requested_resources}. ')
        elif to_provision.region is not None and to_provision.cloud is not None:
            # For public clouds, provision.region is always set.
            if clouds.SSH().is_same_cloud(to_provision.cloud):
                message += (
                    f'in SSH Node Pool ({to_provision.region.lstrip("ssh-")}) '
                    f'for {requested_resources}. The SSH Node Pool may not '
                    'have enough resources.')
            elif clouds.Kubernetes().is_same_cloud(to_provision.cloud):
                message += (f'in context {to_provision.region} for '
                            f'{requested_resources}. ')
            else:
                message += (f'in all zones in {to_provision.region} for '
                            f'{requested_resources}. ')
        else:
            message += (f'{to_provision.cloud} for {requested_resources}. ')
        return message

    def _retry_zones(
        self,
        to_provision: resources_lib.Resources,
        num_nodes: int,
        requested_resources: Set[resources_lib.Resources],
        dryrun: bool,
        stream_logs: bool,
        cluster_name: str,
        cloud_user_identity: Optional[List[str]],
        prev_cluster_status: Optional[status_lib.ClusterStatus],
        prev_handle: Optional['CloudVmRayResourceHandle'],
        prev_cluster_ever_up: bool,
        skip_if_config_hash_matches: Optional[str],
        volume_mounts: Optional[List[volume_lib.VolumeMount]],
    ) -> Dict[str, Any]:
        """The provision retry loop.

        Returns a config_dict with the following fields:
        All fields from backend_utils.write_cluster_config(). See its
          docstring.
        - 'provisioning_skipped': True if provisioning was short-circuited
          by skip_if_config_hash_matches, False otherwise.
        - 'handle': The provisioned cluster handle.
        - 'provision_record': (Only if using the new skypilot provisioner) The
          record returned by provisioner.bulk_provision().
        - 'resources_vars': (Only if using the new skypilot provisioner) The
          resources variables given by make_deploy_resources_variables().
        """
        # Get log_path name
        log_path = os.path.join(self.log_dir, 'provision.log')
        log_abs_path = os.path.abspath(log_path)
        if not dryrun:
            os.makedirs(os.path.expanduser(self.log_dir), exist_ok=True)
            os.system(f'touch {log_path}')

        rich_utils.force_update_status(
            ux_utils.spinner_message('Launching',
                                     log_path,
                                     cluster_name=cluster_name))

        # Get previous cluster status
        cluster_exists = prev_cluster_status is not None

        to_provision = to_provision.assert_launchable()

        assert to_provision.region is not None, (
            to_provision, 'region should have been set by the optimizer.')
        region = clouds.Region(to_provision.region)

        # Optimization - check if user has non-zero quota for
        # the instance type in the target region. If not, fail early
        # instead of trying to provision and failing later.
        try:
            need_provision = to_provision.cloud.check_quota_available(
                to_provision)

        except Exception as e:  # pylint: disable=broad-except
            need_provision = True
            logger.info(f'Error occurred when trying to check quota. '
                        f'Proceeding assuming quotas are available. Error: '
                        f'{common_utils.format_exception(e, use_bracket=True)}')

        if not need_provision:
            # if quota is found to be zero, raise exception and skip to
            # the next region
            if to_provision.use_spot:
                instance_descriptor = 'spot'
            else:
                instance_descriptor = 'on-demand'
            raise exceptions.ResourcesUnavailableError(
                f'{colorama.Fore.YELLOW}Found no quota for '
                f'{to_provision.instance_type} {instance_descriptor} '
                f'instances in region {to_provision.region} '
                f'in {to_provision.cloud}. '
                f'{colorama.Style.RESET_ALL}'
                f'To request quotas, check the instruction: '
                f'https://docs.skypilot.co/en/latest/cloud-setup/quota.html.')

        insufficient_resources = None
        for zones in self._yield_zones(to_provision, num_nodes, cluster_name,
                                       prev_cluster_status,
                                       prev_cluster_ever_up):
            # Filter out zones that are blocked, if any.
            # This optimize the provision loop by skipping zones that are
            # indicated to be unavailable from previous provision attempts.
            # It can happen for the provisioning on GCP, as the
            # yield_region_zones will return zones from a region one by one,
            # but the optimizer that does the filtering will not be involved
            # until the next region.
            if zones is not None:
                remaining_unblocked_zones = copy.deepcopy(zones)
                for zone in zones:
                    for blocked_resources in self._blocked_resources:
                        if to_provision.copy(
                                region=region.name,
                                zone=zone.name).should_be_blocked_by(
                                    blocked_resources):
                            remaining_unblocked_zones.remove(zone)
                            break
                if not remaining_unblocked_zones:
                    # Skip the region if all zones are blocked.
                    continue
                zones = remaining_unblocked_zones

            if zones is None:
                # For clouds that don't have a zone concept or cloud
                # provisioners that do not support zone-based provisioning
                # (e.g., Azure, Lambda).
                zone_str = ''
            else:
                zone_str = ','.join(z.name for z in zones)
                zone_str = f' ({zone_str})'
            try:
                config_dict = backend_utils.write_cluster_config(
                    to_provision,
                    num_nodes,
                    _get_cluster_config_template(to_provision.cloud),
                    cluster_name,
                    self._local_wheel_path,
                    self._wheel_hash,
                    region=region,
                    zones=zones,
                    dryrun=dryrun,
                    keep_launch_fields_in_existing_config=cluster_exists,
                    volume_mounts=volume_mounts,
                )
            except exceptions.ResourcesUnavailableError as e:
                # Failed due to catalog issue, e.g. image not found, or
                # GPUs are requested in a Kubernetes cluster but the cluster
                # does not have nodes labeled with GPU types.
                logger.info(f'{e}')
                continue
            except exceptions.InvalidCloudCredentials as e:
                # Failed due to invalid cloud credentials.
                logger.warning(f'{common_utils.format_exception(e)}')
                # We should block the entire cloud for invalid cloud credentials
                _add_to_blocked_resources(
                    self._blocked_resources,
                    to_provision.copy(region=None, zone=None))
                raise exceptions.ResourcesUnavailableError(
                    f'Failed to provision on cloud {to_provision.cloud} due to '
                    f'invalid cloud credentials: '
                    f'{common_utils.format_exception(e)}')
            except exceptions.InvalidCloudConfigs as e:
                # Failed due to invalid user configs in ~/.sky/config.yaml.
                logger.warning(f'{common_utils.format_exception(e)}')
                # We should block the entire cloud if the user config is
                # invalid.
                _add_to_blocked_resources(
                    self._blocked_resources,
                    to_provision.copy(region=None, zone=None))
                raise exceptions.ResourcesUnavailableError(
                    f'Failed to provision on cloud {to_provision.cloud} due to '
                    f'invalid cloud config: {common_utils.format_exception(e)}')

            if ('config_hash' in config_dict and
                    skip_if_config_hash_matches == config_dict['config_hash']):
                logger.debug('Skipping provisioning of cluster with matching '
                             'config hash.')
                config_dict['provisioning_skipped'] = True
                return config_dict
            config_dict['provisioning_skipped'] = False

            if dryrun:
                return config_dict

            cluster_config_file = config_dict['ray']

            launched_resources = to_provision.copy(region=region.name)
            if zones and len(zones) == 1:
                launched_resources = launched_resources.copy(zone=zones[0].name)

            prev_cluster_ips, prev_ssh_ports, prev_cluster_info = (None, None,
                                                                   None)
            if prev_handle is not None:
                prev_cluster_ips = prev_handle.stable_internal_external_ips
                prev_ssh_ports = prev_handle.stable_ssh_ports
                prev_cluster_info = prev_handle.cached_cluster_info
            # Record early, so if anything goes wrong, 'sky status' will show
            # the cluster name and users can appropriately 'sky down'.  It also
            # means a second 'sky launch -c <name>' will attempt to reuse.
            handle = CloudVmRayResourceHandle(
                cluster_name=cluster_name,
                # Backward compatibility will be guaranteed by the underlying
                # backend_utils.write_cluster_config, which gets the cluster
                # name on cloud from the ray yaml file, if the previous cluster
                # exists.
                cluster_name_on_cloud=config_dict['cluster_name_on_cloud'],
                cluster_yaml=cluster_config_file,
                launched_nodes=num_nodes,
                # OK for this to be shown in CLI as status == INIT.
                launched_resources=launched_resources,
                # Use the previous cluster's IPs and ports if available to
                # optimize the case where the cluster is restarted, i.e., no
                # need to query IPs and ports from the cloud provider.
                stable_internal_external_ips=prev_cluster_ips,
                stable_ssh_ports=prev_ssh_ports,
                cluster_info=prev_cluster_info,
            )
            usage_lib.messages.usage.update_final_cluster_status(
                status_lib.ClusterStatus.INIT)

            # This sets the status to INIT (even for a normal, UP cluster).
            global_user_state.add_or_update_cluster(
                cluster_name,
                cluster_handle=handle,
                requested_resources=requested_resources,
                ready=False,
                is_managed=self._is_managed,
                provision_log_path=log_abs_path,
            )

            # Add cluster event for actual provisioning start.
            global_user_state.add_cluster_event(
                cluster_name, status_lib.ClusterStatus.INIT,
                f'Provisioning on {to_provision.cloud.display_name()} ' +
                f'in {to_provision.region}',
                global_user_state.ClusterEventType.STATUS_CHANGE)

            global_user_state.set_owner_identity_for_cluster(
                cluster_name, cloud_user_identity)

            if (to_provision.cloud.PROVISIONER_VERSION ==
                    clouds.ProvisionerVersion.SKYPILOT):
                # TODO (suquark): Gradually move the other clouds to
                #  the new provisioner once they are ready.
                assert to_provision.region == region.name, (to_provision,
                                                            region)
                num_nodes = handle.launched_nodes
                # Some clouds, like RunPod, only support exposing ports during
                # launch. For those clouds, we pass the ports to open in the
                # `bulk_provision` to expose the ports during provisioning.
                # If the `bulk_provision` is to apply on an existing cluster,
                # it should be ignored by the underlying provisioner impl
                # as it will only apply to newly-created instances.
                ports_to_open_on_launch = (
                    list(resources_utils.port_ranges_to_set(to_provision.ports))
                    if to_provision.cloud.OPEN_PORTS_VERSION <=
                    clouds.OpenPortsVersion.LAUNCH_ONLY else None)
                try:
                    controller = controller_utils.Controllers.from_name(
                        cluster_name)
                    controller_str = ('' if controller is None else
                                      f' {controller.value.name}')
                    if isinstance(to_provision.cloud, clouds.Kubernetes):
                        suffix = '.'
                        if region.name.startswith('ssh-'):
                            suffix = f' ({region.name.lstrip("ssh-")})'
                        logger.info(
                            ux_utils.starting_message(
                                f'Launching{controller_str} on '
                                f'{to_provision.cloud}{suffix}'))
                    else:
                        logger.info(
                            ux_utils.starting_message(
                                f'Launching{controller_str} on '
                                f'{to_provision.cloud} '
                                f'{region.name}{colorama.Style.RESET_ALL}'
                                f'{zone_str}.'))
                    assert handle.cluster_yaml is not None
                    provision_record = provisioner.bulk_provision(
                        to_provision.cloud,
                        region,
                        zones,
                        resources_utils.ClusterName(
                            cluster_name, handle.cluster_name_on_cloud),
                        num_nodes=num_nodes,
                        cluster_yaml=handle.cluster_yaml,
                        prev_cluster_ever_up=prev_cluster_ever_up,
                        log_dir=self.log_dir,
                        ports_to_open_on_launch=ports_to_open_on_launch)
                    # NOTE: We will handle the logic of '_ensure_cluster_ray_started' #pylint: disable=line-too-long
                    # in 'provision_utils.post_provision_runtime_setup()' in the
                    # caller.
                    resources_vars = (
                        to_provision.cloud.make_deploy_resources_variables(
                            to_provision,
                            resources_utils.ClusterName(
                                cluster_name, handle.cluster_name_on_cloud),
                            region, zones, num_nodes))
                    config_dict['provision_record'] = provision_record
                    config_dict['resources_vars'] = resources_vars
                    config_dict['handle'] = handle
                    return config_dict
                except provision_common.StopFailoverError:
                    with ux_utils.print_exception_no_traceback():
                        raise
                except exceptions.InconsistentHighAvailabilityError:
                    # No teardown happens for this error.
                    with ux_utils.print_exception_no_traceback():
                        raise
                except config_lib.KubernetesError as e:
                    if e.insufficent_resources:
                        insufficient_resources = e.insufficent_resources
                    # NOTE: We try to cleanup the cluster even if the previous
                    # cluster does not exist. Also we are fast at
                    # cleaning up clusters now if there is no existing node.
                    CloudVmRayBackend().post_teardown_cleanup(
                        handle,
                        terminate=not prev_cluster_ever_up,
                        remove_from_db=False,
                        failover=True,
                    )
                    # TODO(suquark): other clouds may have different zone
                    #  blocking strategy. See '_update_blocklist_on_error'
                    #  for details.
                    FailoverCloudErrorHandlerV2.update_blocklist_on_error(
                        self._blocked_resources, to_provision, region, zones, e)
                    continue
                except Exception as e:  # pylint: disable=broad-except
                    # NOTE: We try to cleanup the cluster even if the previous
                    # cluster does not exist. Also we are fast at
                    # cleaning up clusters now if there is no existing node..
                    CloudVmRayBackend().post_teardown_cleanup(
                        handle,
                        terminate=not prev_cluster_ever_up,
                        remove_from_db=False,
                        failover=True)
                    # TODO(suquark): other clouds may have different zone
                    #  blocking strategy. See '_update_blocklist_on_error'
                    #  for details.
                    FailoverCloudErrorHandlerV2.update_blocklist_on_error(
                        self._blocked_resources, to_provision, region, zones, e)
                    continue
                # NOTE: The code below in the loop should not be reachable
                # with the new provisioner.

            logging_info = {
                'cluster_name': cluster_name,
                'region_name': region.name,
                'zone_str': zone_str,
            }

            status, stdout, stderr, head_internal_ip, head_external_ip = (
                self._gang_schedule_ray_up(to_provision.cloud,
                                           cluster_config_file, handle,
                                           log_abs_path, stream_logs,
                                           logging_info, to_provision.use_spot))

            if status == GangSchedulingStatus.CLUSTER_READY:
                # We must query the IPs from the cloud provider, when the
                # provisioning is done, to make sure the cluster IPs are
                # up-to-date.
                # The staled IPs may be caused by the node being restarted
                # manually or by the cloud provider.
                # Optimize the case where the cluster's head IPs can be parsed
                # from the output of 'ray up'.
                if handle.launched_nodes == 1:
                    handle.update_cluster_ips(
                        max_attempts=_FETCH_IP_MAX_ATTEMPTS,
                        internal_ips=[head_internal_ip],
                        external_ips=[head_external_ip])
                else:
                    handle.update_cluster_ips(
                        max_attempts=_FETCH_IP_MAX_ATTEMPTS)
                handle.update_ssh_ports(max_attempts=_FETCH_IP_MAX_ATTEMPTS)
                if cluster_exists:
                    # Guard against the case where there's an existing cluster
                    # with ray runtime messed up (e.g., manually killed) by (1)
                    # querying ray status (2) restarting ray if needed.
                    #
                    # The above 'ray up' will not restart it automatically due
                    # to 'ray up # --no-restart' flag.
                    #
                    # NOTE: this is performance sensitive and has been observed
                    # to take 9s. Only do this for existing clusters, not
                    # freshly launched ones (which should have ray runtime
                    # started).
                    self._ensure_cluster_ray_started(handle, log_abs_path)

                config_dict['handle'] = handle
                logger.info(
                    ux_utils.finishing_message(
                        f'Cluster launched: {cluster_name!r}.',
                        log_path,
                        cluster_name=cluster_name))
                return config_dict

            # The cluster is not ready. We must perform error recording and/or
            # cleanup.

            # If cluster was ever up, stop it; otherwise terminate.
            terminate_or_stop = not prev_cluster_ever_up
            definitely_no_nodes_launched = False
            if status == GangSchedulingStatus.HEAD_FAILED:
                # ray up failed for the head node.
                definitely_no_nodes_launched = (
                    FailoverCloudErrorHandlerV1.update_blocklist_on_error(
                        self._blocked_resources, to_provision, region, zones,
                        stdout, stderr))
            else:
                # gang scheduling failed.
                assert status == GangSchedulingStatus.GANG_FAILED, status
                # The stdout/stderr of ray up is not useful here, since
                # head node is successfully provisioned.
                definitely_no_nodes_launched = (
                    FailoverCloudErrorHandlerV1.update_blocklist_on_error(
                        self._blocked_resources,
                        to_provision,
                        region,
                        zones=zones,
                        stdout=None,
                        stderr=None))
                # GANG_FAILED means head is up, workers failed.
                assert definitely_no_nodes_launched is False, (
                    definitely_no_nodes_launched)

                # Only log the errors for GANG_FAILED, since HEAD_FAILED may
                # not have created any resources (it can happen however) and
                # HEAD_FAILED can happen in "normal" failover cases.
                logger.error('*** Failed provisioning the cluster. ***')
                terminate_str = ('Terminating'
                                 if terminate_or_stop else 'Stopping')
                logger.error(f'*** {terminate_str} the failed cluster. ***')

            # If these conditions hold, it *should* be safe to skip the cleanup
            # action. This is a UX optimization.
            #
            # We want to skip mainly for VPC/subnets errors thrown during node
            # provider bootstrapping: if users encountered "No VPC with name
            # 'xxx' is found in <region>.", then going ahead to down the
            # non-existent cluster will itself print out a (caught, harmless)
            # error with the same message.  This was found to be
            # confusing. Thus we skip termination.
            skip_cleanup = not cluster_exists and definitely_no_nodes_launched
            if skip_cleanup:
                continue

            # There may exist partial nodes (e.g., head node) so we must
            # terminate or stop before moving on to other regions.
            #
            # NOTE: even HEAD_FAILED could've left a live head node there,
            # so we must terminate/stop here too. E.g., node is up, and ray
            # autoscaler proceeds to setup commands, which may fail:
            #   ERR updater.py:138 -- New status: update-failed
            CloudVmRayBackend().teardown_no_lock(handle,
                                                 terminate=terminate_or_stop,
                                                 remove_from_db=False)

        message = self._insufficient_resources_msg(to_provision,
                                                   requested_resources,
                                                   insufficient_resources)
        # Do not failover to other locations if the cluster was ever up, since
        # the user can have some data on the cluster.
        raise exceptions.ResourcesUnavailableError(
            message, no_failover=prev_cluster_ever_up)

    # TODO(suquark): Deprecate this method
    # once the `provision_utils` is adopted for all the clouds.
    @timeline.event
    def _gang_schedule_ray_up(
        self, to_provision_cloud: clouds.Cloud, cluster_config_file: str,
        cluster_handle: 'backends.CloudVmRayResourceHandle', log_abs_path: str,
        stream_logs: bool, logging_info: dict, use_spot: bool
    ) -> Tuple[GangSchedulingStatus, str, str, Optional[str], Optional[str]]:
        """Provisions a cluster via 'ray up' and wait until fully provisioned.

        Returns:
            (GangSchedulingStatus; stdout; stderr;
                optional head_internal_ip; optional head_external_ip).
        """
        # FIXME(zhwu,zongheng): ray up on multiple nodes ups the head node then
        # waits for all workers; turn it into real gang scheduling.
        # FIXME: refactor code path to remove use of stream_logs
        del stream_logs

        def ray_up():
            # Runs `ray up <kwargs>` with our monkey-patched launch hash
            # calculation. See the monkey patch file for why.
            #
            # NOTE: --no-restart solves the following bug.  Without it, if 'ray
            # up' (sky launch) twice on a cluster with >1 node, the worker node
            # gets disconnected/killed by ray autoscaler; the whole task will
            # just freeze.  (Doesn't affect 1-node clusters.)  With this flag,
            # ray processes no longer restart and this bug doesn't show.
            # Downside is existing tasks on the cluster will keep running
            # (which may be ok with the semantics of 'sky launch' twice).
            # Tracked in https://github.com/ray-project/ray/issues/20402.
            # Ref: https://github.com/ray-project/ray/blob/releases/2.4.0/python/ray/autoscaler/sdk/sdk.py#L16-L49  # pylint: disable=line-too-long
            script_path = write_ray_up_script_with_patched_launch_hash_fn(
                cluster_config_file, ray_up_kwargs={'no_restart': True})

            # Redirect stdout/err to the file and streaming (if stream_logs).
            # With stdout/err redirected, 'ray up' will have no color and
            # different order from directly running in the console. The
            # `--log-style` and `--log-color` flags do not work. To reproduce,
            # `ray up --log-style pretty --log-color true | tee tmp.out`.
            returncode, stdout, stderr = log_lib.run_with_log(
                [sys.executable, script_path],
                log_abs_path,
                stream_logs=False,
                start_streaming_at='Shared connection to',
                line_processor=log_utils.RayUpLineProcessor(
                    log_abs_path, cluster_name=cluster_handle.cluster_name),
                # Reduce BOTO_MAX_RETRIES from 12 to 5 to avoid long hanging
                # time during 'ray up' if insufficient capacity occurs.
                env=dict(
                    os.environ,
                    BOTO_MAX_RETRIES='5',
                    # Use environment variables to disable the ray usage collection
                    # (to avoid overheads and potential issues with the usage)
                    # as sdk does not take the argument for disabling the usage
                    # collection.
                    RAY_USAGE_STATS_ENABLED='0'),
                require_outputs=True,
                # Disable stdin to avoid ray outputs mess up the terminal with
                # misaligned output when multithreading/multiprocessing are used
                # Refer to: https://github.com/ray-project/ray/blob/d462172be7c5779abf37609aed08af112a533e1e/python/ray/autoscaler/_private/subprocess_output_util.py#L264  # pylint: disable=line-too-long
                stdin=subprocess.DEVNULL)
            return returncode, stdout, stderr

        region_name = logging_info['region_name']
        zone_str = logging_info['zone_str']
        if isinstance(to_provision_cloud, clouds.Kubernetes):
            logger.info(
                ux_utils.starting_message(
                    f'Launching on {to_provision_cloud}.'))
        else:
            logger.info(
                ux_utils.starting_message(f'Launching on {to_provision_cloud} '
                                          f'{region_name}{zone_str}.'))
        start = time.time()

        # Edge case: /tmp/ray does not exist, so autoscaler can't create/store
        # cluster lock and cluster state.
        os.makedirs('/tmp/ray', exist_ok=True)

        # Launch the cluster with ray up

        # Retry if the any of the following happens:
        # 1. Failed due to timeout when fetching head node for Azure.
        # 2. Failed due to file mounts, because it is probably has too
        # many ssh connections and can be fixed by retrying.
        # This is required when using custom image for GCP.
        def need_ray_up(
                ray_up_return_value: Optional[Tuple[int, str, str]]) -> bool:

            # Indicates the first ray up.
            if ray_up_return_value is None:
                return True

            returncode, stdout, stderr = ray_up_return_value
            if returncode == 0:
                return False

            if isinstance(to_provision_cloud, clouds.Lambda):
                if 'Your API requests are being rate limited.' in stderr:
                    logger.info(
                        'Retrying due to Lambda API rate limit exceeded.')
                    return True

            if 'rsync: command not found' in stderr:
                logger.info('Skipping retry due to `rsync` not found in '
                            'the specified image.')
                return False

            if ('Processing file mounts' in stdout and
                    'Running setup commands' not in stdout and
                    'Failed to setup head node.' in stderr):
                logger.info(
                    'Retrying runtime setup due to ssh connection issue.')
                return True

            if ('ConnectionResetError: [Errno 54] Connection reset by peer'
                    in stderr):
                logger.info('Retrying due to Connection reset by peer.')
                return True
            return False

        retry_cnt = 0
        ray_up_return_value = None
        # 5 seconds to 180 seconds. We need backoff for e.g., rate limit per
        # minute errors.
        backoff = common_utils.Backoff(initial_backoff=5,
                                       max_backoff_factor=180 // 5)
        while (retry_cnt < _MAX_RAY_UP_RETRY and
               need_ray_up(ray_up_return_value)):
            retry_cnt += 1
            if retry_cnt > 1:
                sleep = backoff.current_backoff()
                logger.info(
                    'Retrying launching in {:.1f} seconds.'.format(sleep))
                time.sleep(sleep)
            # TODO(zhwu): when we retry ray up, it is possible that the ray
            # cluster fail to start because --no-restart flag is used.
            ray_up_return_value = ray_up()

        assert ray_up_return_value is not None
        returncode, stdout, stderr = ray_up_return_value

        logger.debug(f'`ray up` takes {time.time() - start:.1f} seconds with '
                     f'{retry_cnt} retries.')
        if returncode != 0:
            return GangSchedulingStatus.HEAD_FAILED, stdout, stderr, None, None

        # Only 1 node or head node provisioning failure.
        if cluster_handle.launched_nodes == 1 and returncode == 0:
            # Optimization: Try parse head ip from 'ray up' stdout.
            # Last line looks like: 'ssh ... <user>@<public head_ip>\n'
            position = stdout.rfind('@')
            # Use a regex to extract the IP address.
            external_ip_list = re.findall(backend_utils.IP_ADDR_REGEX,
                                          stdout[position + 1:])
            head_internal_ip, head_external_ip = None, None
            if len(external_ip_list) == 1:
                head_external_ip = external_ip_list[0]

            # Optimization: Try parse internal head ip from 'ray start' stdout.
            # The line looks like: 'Local node IP: <internal head_ip>\n'
            position = stdout.rfind('Local node IP')
            line = stdout[position:].partition('\n')[0]
            internal_ip_list = re.findall(backend_utils.IP_ADDR_REGEX,
                                          common_utils.remove_color(line))
            if len(internal_ip_list) == 1:
                head_internal_ip = internal_ip_list[0]

            logger.debug(f'Get head ips from ray up stdout: {head_internal_ip} '
                         f'{head_external_ip}')
            return (GangSchedulingStatus.CLUSTER_READY, stdout, stderr,
                    head_internal_ip, head_external_ip)

        # All code below is handling num_nodes > 1.
        # FIXME(zongheng): the below requires ray processes are up on head. To
        # repro it failing: launch a 2-node cluster, log into head and ray
        # stop, then launch again.
        cluster_ready = backend_utils.wait_until_ray_cluster_ready(
            cluster_config_file,
            num_nodes=cluster_handle.launched_nodes,
            log_path=log_abs_path,
            nodes_launching_progress_timeout=_NODES_LAUNCHING_PROGRESS_TIMEOUT[
                type(to_provision_cloud)])
        if cluster_ready:
            cluster_status = GangSchedulingStatus.CLUSTER_READY
            # ray up --no-restart again with upscaling_speed=0 after cluster is
            # ready to ensure cluster will not scale up after preemption (spot).
            # Skip for non-spot as this takes extra time to provision (~1min).
            if use_spot:
                ray_config = global_user_state.get_cluster_yaml_dict(
                    cluster_config_file)
                ray_config['upscaling_speed'] = 0
                yaml_utils.dump_yaml(cluster_config_file, ray_config)
                start = time.time()
                returncode, stdout, stderr = ray_up()
                logger.debug(
                    f'Upscaling reset takes {time.time() - start} seconds.')
                if returncode != 0:
                    return (GangSchedulingStatus.GANG_FAILED, stdout, stderr,
                            None, None)
        else:
            cluster_status = GangSchedulingStatus.GANG_FAILED

        # Do not need stdout/stderr if gang scheduling failed.
        # gang_succeeded = False, if head OK, but workers failed.
        return cluster_status, '', '', None, None

    def _ensure_cluster_ray_started(self, handle: 'CloudVmRayResourceHandle',
                                    log_abs_path) -> None:
        """Ensures ray processes are up on a just-provisioned cluster."""
        if handle.launched_nodes > 1:
            # FIXME(zongheng): this has NOT been tested with multinode
            # clusters; mainly because this function will not be reached in
            # that case.  See #140 for details.  If it were reached, the
            # following logic might work:
            #   - get all node ips
            #   - for all nodes: ray stop
            #   - ray up --restart-only
            return
        backend = CloudVmRayBackend()

        returncode, output, _ = backend.run_on_head(
            handle,
            instance_setup.RAY_STATUS_WITH_SKY_RAY_PORT_COMMAND,
            require_outputs=True)
        while returncode == 0 and 'No cluster status' in output:
            # Retry until ray status is ready. This is to avoid the case where
            # ray cluster is just started but the ray status is not ready yet.
            logger.info('Waiting for ray cluster to be ready remotely.')
            time.sleep(1)
            returncode, output, _ = backend.run_on_head(
                handle,
                instance_setup.RAY_STATUS_WITH_SKY_RAY_PORT_COMMAND,
                require_outputs=True)
        if returncode == 0:
            return
        backend.run_on_head(handle, f'{constants.SKY_RAY_CMD} stop')

        # Runs `ray up <kwargs>` with our monkey-patched launch hash
        # calculation. See the monkey patch file for why.
        script_path = write_ray_up_script_with_patched_launch_hash_fn(
            handle.cluster_yaml, ray_up_kwargs={'restart_only': True})
        log_lib.run_with_log(
            [sys.executable, script_path],
            log_abs_path,
            stream_logs=False,
            # Use environment variables to disable the ray usage collection
            # (to avoid overheads and potential issues with the usage)
            # as sdk does not take the argument for disabling the usage
            # collection.
            env=dict(os.environ, RAY_USAGE_STATS_ENABLED='0'),
            # Disable stdin to avoid ray outputs mess up the terminal with
            # misaligned output when multithreading/multiprocessing is used.
            # Refer to: https://github.com/ray-project/ray/blob/d462172be7c5779abf37609aed08af112a533e1e/python/ray/autoscaler/_private/subprocess_output_util.py#L264 # pylint: disable=line-too-long
            stdin=subprocess.DEVNULL)

    @timeline.event
    def provision_with_retries(
        self,
        task: task_lib.Task,
        to_provision_config: ToProvisionConfig,
        dryrun: bool,
        stream_logs: bool,
        skip_unnecessary_provisioning: bool,
    ) -> Dict[str, Any]:
        """Provision with retries for all launchable resources.

        Returns the config_dict from _retry_zones() - see its docstring for
        details.
        """
        cluster_name = to_provision_config.cluster_name
        to_provision = to_provision_config.resources
        num_nodes = to_provision_config.num_nodes
        prev_cluster_status = to_provision_config.prev_cluster_status
        prev_handle = to_provision_config.prev_handle
        prev_cluster_ever_up = to_provision_config.prev_cluster_ever_up
        launchable_retries_disabled = (self._dag is None or
                                       self._optimize_target is None)
        skip_if_config_hash_matches = (to_provision_config.prev_config_hash if
                                       skip_unnecessary_provisioning else None)

        failover_history: List[Exception] = list()
        resource_exceptions: Dict[resources_lib.Resources, Exception] = dict()
        # If the user is using local credentials which may expire, the
        # controller may leak resources if the credentials expire while a job
        # is running. Here we check the enabled clouds and expiring credentials
        # and raise a warning to the user.
        if task.is_controller_task():
            enabled_clouds = sky_check.get_cached_enabled_clouds_or_refresh(
                sky_cloud.CloudCapability.COMPUTE)
            expirable_clouds = backend_utils.get_expirable_clouds(
                enabled_clouds)

            if len(expirable_clouds) > 0:
                warnings = (f'\033[93mWarning: Credentials used for '
                            f'{expirable_clouds} may expire. Clusters may be '
                            f'leaked if the credentials expire while jobs '
                            f'are running. It is recommended to use credentials'
                            f' that never expire or a service account.\033[0m')
                logger.warning(warnings)

        to_provision = to_provision.assert_launchable()
        # Retrying launchable resources.
        while True:
            try:
                # Recheck cluster name as the 'except:' block below may
                # change the cloud assignment.
                common_utils.check_cluster_name_is_valid(cluster_name)

                if dryrun:
                    cloud_user = None
                else:
                    cloud_user = to_provision.cloud.get_active_user_identity()

                requested_features = self._requested_features.copy()
                # Skip stop feature for Kubernetes and RunPod controllers.
                if (isinstance(to_provision.cloud,
                               (clouds.Kubernetes, clouds.RunPod)) and
                        controller_utils.Controllers.from_name(cluster_name)
                        is not None):
                    # If autostop is disabled in config, the feature may not be
                    # requested, so use discard() instead of remove().
                    requested_features.discard(
                        clouds.CloudImplementationFeatures.AUTOSTOP)

                # Skip if to_provision.cloud does not support requested features
                to_provision.cloud.check_features_are_supported(
                    to_provision, requested_features)

                config_dict = self._retry_zones(
                    to_provision,
                    num_nodes,
                    requested_resources=set(task.resources),
                    dryrun=dryrun,
                    stream_logs=stream_logs,
                    cluster_name=cluster_name,
                    cloud_user_identity=cloud_user,
                    prev_cluster_status=prev_cluster_status,
                    prev_handle=prev_handle,
                    prev_cluster_ever_up=prev_cluster_ever_up,
                    skip_if_config_hash_matches=skip_if_config_hash_matches,
                    volume_mounts=task.volume_mounts,
                )
                if dryrun:
                    return config_dict
            except (exceptions.InvalidClusterNameError,
                    exceptions.NotSupportedError,
                    exceptions.CloudUserIdentityError) as e:
                # InvalidClusterNameError: cluster name is invalid,
                # NotSupportedError: cloud does not support requested features,
                # CloudUserIdentityError: cloud user identity is invalid.
                # The exceptions above should be applicable to the whole
                # cloud, so we do add the cloud to the blocked resources.
                logger.warning(common_utils.format_exception(e))
                _add_to_blocked_resources(
                    self._blocked_resources,
                    resources_lib.Resources(cloud=to_provision.cloud))
                failover_history.append(e)
            except exceptions.ResourcesUnavailableError as e:
                failover_history.append(e)
                if e.no_failover:
                    raise e.with_failover_history(failover_history)
                if launchable_retries_disabled:
                    logger.warning(
                        'DAG and optimize_target needs to be registered first '
                        'to enable cross-cloud retry. '
                        'To fix, call backend.register_info(dag=dag, '
                        'optimize_target=sky.OptimizeTarget.COST)')
                    raise e.with_failover_history(failover_history)

                logger.warning(common_utils.format_exception(e))
            else:
                # Provisioning succeeded.
                break

            if prev_cluster_status is None:
                # Add failed resources to the blocklist, only when it
                # is in fallback mode.
                _add_to_blocked_resources(self._blocked_resources, to_provision)
                assert len(failover_history) > 0
                resource_exceptions[to_provision] = failover_history[-1]
            else:
                # If we reach here, it means that the existing cluster must have
                # a previous status of INIT, because other statuses (UP,
                # STOPPED) will not trigger the failover due to `no_failover`
                # flag; see _yield_zones(). Also, the cluster should have been
                # terminated by _retry_zones().
                assert (prev_cluster_status == status_lib.ClusterStatus.INIT
                       ), prev_cluster_status
                assert global_user_state.get_handle_from_cluster_name(
                    cluster_name) is None, cluster_name
                logger.info(
                    ux_utils.retry_message(
                        f'Retrying provisioning with requested resources: '
                        f'{task.num_nodes}x {task.resources}'))
                # Retry with the current, potentially "smaller" resources:
                # to_provision == the current new resources (e.g., V100:1),
                # which may be "smaller" than the original (V100:8).
                # num_nodes is not part of a Resources so must be updated
                # separately.
                num_nodes = task.num_nodes
                prev_cluster_status = None
                prev_handle = None

            retry_message = ux_utils.retry_message(
                'Trying other potential resources.')
            logger.warning(f'\n{retry_message}')
            log_path = os.path.join(self.log_dir, 'provision.log')
            rich_utils.force_update_status(
                ux_utils.spinner_message('Looking for resources', log_path))
            # Set to None so that sky.optimize() will assign a new one
            # (otherwise will skip re-optimizing this task).
            # TODO: set all remaining tasks' best_resources to None.
            task.best_resources = None
            try:
                self._dag = optimizer.Optimizer.optimize(
                    self._dag,
                    minimize=self._optimize_target,
                    blocked_resources=self._blocked_resources)
            except exceptions.ResourcesUnavailableError as e:
                # Optimizer failed to find a feasible resources for the task,
                # either because the previous failovers have blocked all the
                # possible resources or the requested resources is too
                # restrictive. If we reach here, our failover logic finally
                # ends here.
                table = log_utils.create_table(['INFRA', 'RESOURCES', 'REASON'])
                for (resource, exception) in resource_exceptions.items():
                    table.add_row([
                        resource.infra.formatted_str(),
                        resources_utils.format_resource(resource,
                                                        simplify=True),
                        exception
                    ])
                # Set the max width of REASON column to 80 to avoid the table
                # being wrapped in a unreadable way.
                # pylint: disable=protected-access
                table._max_width = {'REASON': 80}
                raise exceptions.ResourcesUnavailableError(
                    _RESOURCES_UNAVAILABLE_LOG + '\n' + table.get_string(),
                    failover_history=failover_history)
            best_resources = task.best_resources
            assert task in self._dag.tasks, 'Internal logic error.'
            assert best_resources is not None, task
            to_provision = best_resources
        return config_dict


@dataclasses.dataclass
class SSHTunnelInfo:
    port: int
    pid: int


class CloudVmRayResourceHandle(backends.backend.ResourceHandle):
    """A pickle-able handle to a cluster created by CloudVmRayBackend.

    The handle object will last for the whole lifecycle of the cluster.

    - (required) Cluster name.
    - (required) Cluster name on cloud (different from the cluster name, as we
        append user hash to avoid conflict b/t multiple users in the same
        organization/account, and truncate the name for length limit). See
        design_docs/cluster_name.md for details.
    - (required) Path to a cluster.yaml file.
    - (optional) A cached head node public IP.  Filled in after a
        successful provision().
    - (optional) A cached stable list of (internal IP, external IP) tuples
        for all nodes in a cluster. Filled in after successful task execution.
    - (optional) Launched num nodes
    - (optional) Launched resources
    - (optional) Docker user name
    - (optional) If TPU(s) are managed, a path to a deletion script.
    - (optional) Skylet SSH tunnel info.
    """
    # Bump if any fields get added/removed/changed, and add backward
    # compatibility logic in __setstate__ and/or __getstate__.
    _VERSION = 12

    def __init__(
            self,
            *,
            cluster_name: str,
            cluster_name_on_cloud: str,
            cluster_yaml: Optional[str],
            launched_nodes: int,
            launched_resources: resources_lib.Resources,
            stable_internal_external_ips: Optional[List[Tuple[str,
                                                              str]]] = None,
            stable_ssh_ports: Optional[List[int]] = None,
            cluster_info: Optional[provision_common.ClusterInfo] = None
    ) -> None:
        self._version = self._VERSION
        self.cluster_name = cluster_name
        self.cluster_name_on_cloud = cluster_name_on_cloud
        # Replace the home directory with ~ for better robustness across systems
        # with different home directories.
        if cluster_yaml is not None and cluster_yaml.startswith(
                os.path.expanduser('~')):
            cluster_yaml = cluster_yaml.replace(os.path.expanduser('~'), '~', 1)
        self._cluster_yaml = cluster_yaml
        # List of (internal_ip, feasible_ip) tuples for all the nodes in the
        # cluster, sorted by the feasible ips. The feasible ips can be either
        # internal or external ips, depending on the use_internal_ips flag.
        self.stable_internal_external_ips = stable_internal_external_ips
        self.stable_ssh_ports = stable_ssh_ports
        self.cached_cluster_info = cluster_info
        self.launched_nodes = launched_nodes
        self.launched_resources = launched_resources
        self.docker_user: Optional[str] = None
        self.is_grpc_enabled = True

    def __repr__(self):
        return (f'ResourceHandle('
                f'\n\tcluster_name={self.cluster_name},'
                f'\n\tcluster_name_on_cloud={self.cluster_name_on_cloud},'
                f'\n\thead_ip={self.head_ip},'
                '\n\tstable_internal_external_ips='
                f'{self.stable_internal_external_ips},'
                '\n\tstable_ssh_ports='
                f'{self.stable_ssh_ports},'
                '\n\tcluster_yaml='
                f'{self.cluster_yaml}, '
                f'\n\tlaunched_resources={self.launched_nodes}x '
                f'{self.launched_resources}, '
                f'\n\tdocker_user={self.docker_user},'
                f'\n\tssh_user={self.ssh_user},'
                f'\n\tis_grpc_enabled={self.is_grpc_enabled},')

    def get_cluster_name(self):
        return self.cluster_name

    def _use_internal_ips(self):
        """Returns whether to use internal IPs for SSH connections."""
        # Directly load the `use_internal_ips` flag from the cluster yaml
        # instead of `skypilot_config` as the latter can be changed after the
        # cluster is UP.
        return global_user_state.get_cluster_yaml_dict(self.cluster_yaml).get(
            'provider', {}).get('use_internal_ips', False)

    def update_ssh_ports(self, max_attempts: int = 1) -> None:
        """Fetches and sets the SSH ports for the cluster nodes.

        Use this method to use any cloud-specific port fetching logic.
        """
        del max_attempts  # Unused.
        if self.cached_cluster_info is not None:
            self.stable_ssh_ports = self.cached_cluster_info.get_ssh_ports()
            return

        head_ssh_port = 22
        self.stable_ssh_ports = (
            [head_ssh_port] + [22] *
            (self.num_ips_per_node * self.launched_nodes - 1))

    def _update_cluster_info(self):
        # When a cluster is on a cloud that does not support the new
        # provisioner, we should skip updating cluster_info.
        if (self.launched_resources.cloud.PROVISIONER_VERSION >=
                clouds.ProvisionerVersion.SKYPILOT):
            provider_name = str(self.launched_resources.cloud).lower()
            config = {}
            # It is possible that the cluster yaml is not available when
            # the handle is unpickled for service replicas from the
            # controller with older version.
            yaml_str = global_user_state.get_cluster_yaml_str(self.cluster_yaml)
            if yaml_str is None:
                # If the cluster yaml is not available,
                # we skip updating the cluster info.
                return
            config = yaml_utils.safe_load(yaml_str)
            try:
                cluster_info = provision_lib.get_cluster_info(
                    provider_name,
                    region=self.launched_resources.region,
                    cluster_name_on_cloud=self.cluster_name_on_cloud,
                    provider_config=config.get('provider', None))
            except Exception as e:  # pylint: disable=broad-except
                # This could happen when the VM is not fully launched, and a
                # user is trying to terminate it with `sky down`.
                logger.debug('Failed to get cluster info for '
                             f'{self.cluster_name} from the new provisioner '
                             f'with {common_utils.format_exception(e)}.')
                raise exceptions.FetchClusterInfoError(
                    exceptions.FetchClusterInfoError.Reason.HEAD) from e
            if cluster_info.num_instances != self.launched_nodes:
                logger.debug(
                    f'Available nodes in the cluster {self.cluster_name} '
                    'do not match the number of nodes requested ('
                    f'{cluster_info.num_instances} != '
                    f'{self.launched_nodes}).')
                raise exceptions.FetchClusterInfoError(
                    exceptions.FetchClusterInfoError.Reason.HEAD)
            self.cached_cluster_info = cluster_info

    def update_cluster_ips(
            self,
            max_attempts: int = 1,
            internal_ips: Optional[List[Optional[str]]] = None,
            external_ips: Optional[List[Optional[str]]] = None,
            cluster_info: Optional[provision_common.ClusterInfo] = None
    ) -> None:
        """Updates the cluster IPs cached in the handle.

        We cache the cluster IPs in the handle to avoid having to retrieve
        them from the cloud provider every time we need them. This method
        updates the cached IPs.

        Optimizations:
            1) If the external IPs are provided (e.g. from the provision logs),
                we use them instead of retrieving them from the cloud provider.
            2) If the cached external IPs match the provided (fetched) external
                IPs, we don't need to update the internal IPs.
            3) If the internal IPs are provided (e.g. from the provision logs),
                we use them instead of retrieving them from the cloud provider.

        Args:
            max_attempts: The maximum number of attempts to get the head IP.
            internal_ips: The internal IPs to use for the cluster. It is an
                optimization to avoid retrieving the internal IPs from the
                cloud provider. Typically, it can be parsed from the provision
                logs.
            external_ips: The external IPs to use for the cluster. Similar to
                internal_ips, it is an optimization to avoid retrieving the
                external IPs from the cloud provider.

        Raises:
            exceptions.FetchClusterInfoError: if we failed to get the cluster
                infos. e.reason is HEAD or WORKER.
        """
        if cluster_info is not None:
            self.cached_cluster_info = cluster_info
            cluster_feasible_ips = self.cached_cluster_info.get_feasible_ips()
            cluster_internal_ips = self.cached_cluster_info.get_feasible_ips(
                force_internal_ips=True)
        else:
            # For clouds that do not support the SkyPilot Provisioner API.
            # TODO(zhwu): once all the clouds are migrated to SkyPilot
            # Provisioner API, we should remove this else block
            def is_provided_ips_valid(
                    ips: Optional[List[Optional[str]]]) -> bool:
                return (ips is not None and len(ips)
                        == self.num_ips_per_node * self.launched_nodes and
                        all(ip is not None for ip in ips))

            use_internal_ips = self._use_internal_ips()

            # cluster_feasible_ips is the list of IPs of the nodes in the
            # cluster which can be used to connect to the cluster. It is a list
            # of external IPs if the cluster is assigned public IPs, otherwise
            # it is a list of internal IPs.
            if is_provided_ips_valid(external_ips):
                logger.debug(f'Using provided external IPs: {external_ips}')
                cluster_feasible_ips = typing.cast(List[str], external_ips)
            else:
                cluster_feasible_ips = backend_utils.get_node_ips(
                    self.cluster_yaml,
                    self.launched_nodes,
                    head_ip_max_attempts=max_attempts,
                    worker_ip_max_attempts=max_attempts,
                    get_internal_ips=use_internal_ips)

            if self.cached_external_ips == cluster_feasible_ips:
                logger.debug(
                    'Skipping the fetching of internal IPs as the cached '
                    'external IPs matches the newly fetched ones.')
                # Optimization: If the cached external IPs are the same as the
                # retrieved feasible IPs, then we can skip retrieving internal
                # IPs since the cached IPs are up-to-date.
                return

            logger.debug(
                'Cached external IPs do not match with the newly fetched ones: '
                f'cached ({self.cached_external_ips}), new '
                f'({cluster_feasible_ips})')

            if use_internal_ips:
                # Optimization: if we know use_internal_ips is True (currently
                # only exposed for AWS and GCP), then our provisioner is
                # guaranteed to not assign public IPs, thus the first list of
                # IPs returned above are already private IPs. So skip the second
                # query.
                cluster_internal_ips = list(cluster_feasible_ips)
            elif is_provided_ips_valid(internal_ips):
                logger.debug(f'Using provided internal IPs: {internal_ips}')
                cluster_internal_ips = typing.cast(List[str], internal_ips)
            else:
                cluster_internal_ips = backend_utils.get_node_ips(
                    self.cluster_yaml,
                    self.launched_nodes,
                    head_ip_max_attempts=max_attempts,
                    worker_ip_max_attempts=max_attempts,
                    get_internal_ips=True)

        assert len(cluster_feasible_ips) == len(cluster_internal_ips), (
            f'Cluster {self.cluster_name!r}:'
            f'Expected same number of internal IPs {cluster_internal_ips}'
            f' and external IPs {cluster_feasible_ips}.')

        # List of (internal_ip, feasible_ip) tuples for all the nodes in the
        # cluster, sorted by the feasible ips. The feasible ips can be either
        # internal or external ips, depending on the use_internal_ips flag.
        internal_external_ips: List[Tuple[str, str]] = list(
            zip(cluster_internal_ips, cluster_feasible_ips))

        # Ensure head node is the first element, then sort based on the
        # external IPs for stableness. Skip for k8s nodes since pods
        # worker ids are already mapped.
        if (cluster_info is not None and
                cluster_info.provider_name == 'kubernetes'):
            stable_internal_external_ips = internal_external_ips
        else:
            stable_internal_external_ips = [internal_external_ips[0]] + sorted(
                internal_external_ips[1:], key=lambda x: x[1])
        self.stable_internal_external_ips = stable_internal_external_ips

    @context_utils.cancellation_guard
    # we expect different request to be acting on different clusters
    # (= different handles) so we have no real expectation of cache hit
    # across requests.
    # Do not change this cache to global scope
    # without understanding https://github.com/skypilot-org/skypilot/pull/6908
    @annotations.lru_cache(scope='request', maxsize=10)
    @timeline.event
    def get_command_runners(self,
                            force_cached: bool = False,
                            avoid_ssh_control: bool = False
                           ) -> List[command_runner.CommandRunner]:
        """Returns a list of command runners for the cluster."""
        ssh_credentials = backend_utils.ssh_credential_from_yaml(
            self.cluster_yaml, self.docker_user, self.ssh_user)
        if avoid_ssh_control:
            ssh_credentials.pop('ssh_control_name', None)

        launched_resources = self.launched_resources.assert_launchable()
        updated_to_skypilot_provisioner_after_provisioned = (
            launched_resources.cloud.PROVISIONER_VERSION >=
            clouds.ProvisionerVersion.SKYPILOT and
            self.cached_external_ips is not None and
            self.cached_cluster_info is None)
        if updated_to_skypilot_provisioner_after_provisioned:
            logger.debug(
                f'{launched_resources.cloud} has been updated to the new '
                f'provisioner after cluster {self.cluster_name} was '
                f'provisioned. Cached IPs are used for connecting to the '
                'cluster.')
        if (clouds.ProvisionerVersion.RAY_PROVISIONER_SKYPILOT_TERMINATOR >=
                launched_resources.cloud.PROVISIONER_VERSION or
                updated_to_skypilot_provisioner_after_provisioned):
            ip_list = (self.cached_external_ips
                       if force_cached else self.external_ips())
            if ip_list is None:
                return []
            # Potentially refresh the external SSH ports, in case the existing
            # cluster before #2491 was launched without external SSH ports
            # cached.
            port_list = self.external_ssh_ports()
            runners = command_runner.SSHCommandRunner.make_runner_list(
                zip(ip_list, port_list), **ssh_credentials)
            return runners
        if self.cached_cluster_info is None:
            # We have `and self.cached_external_ips is None` here, because
            # when a cluster's cloud is just upgraded to the new provsioner,
            # although it has the cached_external_ips, the cached_cluster_info
            # can be None. We need to update it here, even when force_cached is
            # set to True.
            # TODO: We can remove `self.cached_external_ips is None` after
            # all clouds moved to new provisioner.
            if force_cached and self.cached_external_ips is None:
                raise RuntimeError(
                    'Tried to use cached cluster info, but it\'s missing for '
                    f'cluster "{self.cluster_name}"')
            self._update_cluster_info()
        # For Kubernetes, `KubernetesCommandRunner` want to get the pod names
        # to run the command. But for high availability serve controller,
        # the controller pod is part of a deployment, and once the pod is
        # killed and a new one is created, the pod name changes, so we need
        # to manually update the cluster info here.
        # TODO(andyl): See if we can prevent this refresh. Like pass in
        # deployment name as identifier for KubernetesCommandRunner. Now this
        # is required for rsync as using deployment in rsync seems to cause
        # some unknown issues.
        # TODO(andyl): Should check through the real cluster info. Same as
        # the TODO in kubernetes/instance.py:terminate_instances
        if (isinstance(self.launched_resources.cloud, clouds.Kubernetes) and
                controller_utils.high_availability_specified(
                    self.cluster_name)):
            self._update_cluster_info()

        assert self.cached_cluster_info is not None, self
        runners = provision_lib.get_command_runners(
            self.cached_cluster_info.provider_name, self.cached_cluster_info,
            **ssh_credentials)
        return runners

    @property
    def cached_internal_ips(self) -> Optional[List[str]]:
        if self.stable_internal_external_ips is not None:
            return [ips[0] for ips in self.stable_internal_external_ips]
        return None

    def internal_ips(self,
                     max_attempts: int = _FETCH_IP_MAX_ATTEMPTS) -> List[str]:
        internal_ips = self.cached_internal_ips
        if internal_ips is not None:
            return internal_ips
        self.update_cluster_ips(max_attempts=max_attempts)
        internal_ips = self.cached_internal_ips
        assert internal_ips is not None, 'update_cluster_ips failed.'
        return internal_ips

    @property
    def cached_external_ips(self) -> Optional[List[str]]:
        if self.stable_internal_external_ips is not None:
            return [ips[1] for ips in self.stable_internal_external_ips]
        return None

    def external_ips(self,
                     max_attempts: int = _FETCH_IP_MAX_ATTEMPTS) -> List[str]:
        external_ips = self.cached_external_ips
        if external_ips is not None:
            return external_ips
        self.update_cluster_ips(max_attempts=max_attempts)
        external_ips = self.cached_external_ips
        assert external_ips is not None, 'update_cluster_ips failed.'
        return external_ips

    @property
    def cached_external_ssh_ports(self) -> Optional[List[int]]:
        if self.stable_ssh_ports is not None:
            return self.stable_ssh_ports
        return None

    def external_ssh_ports(self,
                           max_attempts: int = _FETCH_IP_MAX_ATTEMPTS
                          ) -> List[int]:
        cached_ssh_ports = self.cached_external_ssh_ports
        if cached_ssh_ports is not None:
            return cached_ssh_ports
        self.update_ssh_ports(max_attempts=max_attempts)
        cached_ssh_ports = self.cached_external_ssh_ports
        assert cached_ssh_ports is not None, 'update_ssh_ports failed.'
        return cached_ssh_ports

    def get_hourly_price(self) -> float:
        hourly_cost = (self.launched_resources.get_cost(3600) *
                       self.launched_nodes)
        return hourly_cost

    def setup_docker_user(self, cluster_config_file: str):
        ip_list = self.external_ips()
        assert ip_list is not None
        docker_user = backend_utils.get_docker_user(ip_list[0],
                                                    cluster_config_file)
        self.docker_user = docker_user

    def _get_skylet_ssh_tunnel(self) -> Optional[SSHTunnelInfo]:
        metadata = global_user_state.get_cluster_skylet_ssh_tunnel_metadata(
            self.cluster_name)
        if metadata is None:
            return None
        return SSHTunnelInfo(port=metadata[0], pid=metadata[1])

    def _set_skylet_ssh_tunnel(self, tunnel: Optional[SSHTunnelInfo]) -> None:
        global_user_state.set_cluster_skylet_ssh_tunnel_metadata(
            self.cluster_name,
            (tunnel.port, tunnel.pid) if tunnel is not None else None)

    def get_grpc_channel(self) -> 'grpc.Channel':
        # It's fine to not grab the lock here, as we're only reading,
        # and writes are very rare.
        # It's acceptable to read while another process is opening a tunnel,
        # because it will only happen on:
        # 1. A new cluster who has no tunnel yet, or
        # 2. A cluster with an unhealthy tunnel
        # For (2), for processes that read the "stale" tunnel, it will fail
        # and on the next retry, it will call get_grpc_channel again
        # and get the new tunnel.
        tunnel = self._get_skylet_ssh_tunnel()
        if tunnel is not None:
            try:
                # Check if the tunnel is open.
                with socket.socket(socket.AF_INET, socket.SOCK_STREAM) as s:
                    s.settimeout(0.5)
                    s.connect(('localhost', tunnel.port))
                return grpc.insecure_channel(f'localhost:{tunnel.port}')
            except socket.error as e:
                logger.warning(
                    'Failed to connect to SSH tunnel for cluster '
                    f'{self.cluster_name!r} on port {tunnel.port} ({e}), '
                    'acquiring lock')
                pass
        lock_id = backend_utils.cluster_tunnel_lock_id(self.cluster_name)
        lock_timeout = backend_utils.CLUSTER_TUNNEL_LOCK_TIMEOUT_SECONDS
        lock = locks.get_lock(lock_id, lock_timeout)
        try:
            with lock.acquire(blocking=True):
                # Re-read the tunnel from the DB.
                tunnel = self._get_skylet_ssh_tunnel()
                if tunnel is None:
                    logger.debug('No SSH tunnel found for cluster '
                                 f'{self.cluster_name!r}, '
                                 'opening the tunnel')
                    tunnel = self._open_and_update_skylet_tunnel()
                    return grpc.insecure_channel(f'localhost:{tunnel.port}')
                try:
                    with socket.socket(socket.AF_INET, socket.SOCK_STREAM) as s:
                        s.settimeout(0.5)
                        s.connect(('localhost', tunnel.port))
                        return grpc.insecure_channel(f'localhost:{tunnel.port}')
                except socket.error as e:
                    logger.warning(
                        'Failed to connect to SSH tunnel for cluster '
                        f'{self.cluster_name!r} on port {tunnel.port} ({e}), '
                        'opening new tunnel')
                    tunnel = self._open_and_update_skylet_tunnel()
                    return grpc.insecure_channel(f'localhost:{tunnel.port}')
        except locks.LockTimeout as e:
            raise RuntimeError(
                'Failed to get gRPC channel for cluster '
                f'{self.cluster_name!r} due to a timeout when waiting for the '
                'SSH tunnel to be opened. Please try again or manually remove '
                f'the lock at {lock_id}. '
                f'{common_utils.format_exception(e)}') from e

    def _cleanup_ssh_tunnel(self, tunnel_info: SSHTunnelInfo) -> None:
        """Clean up an SSH tunnel by terminating the process."""
        try:
            proc = psutil.Process(tunnel_info.pid)
            if proc.is_running() and proc.status() != psutil.STATUS_ZOMBIE:
                logger.debug(
                    f'Terminating SSH tunnel process {tunnel_info.pid}')
                proc.terminate()
                try:
                    proc.wait(timeout=3)
                except psutil.TimeoutExpired:
                    proc.kill()
                    proc.wait(timeout=1)
        except psutil.NoSuchProcess:
            pass
        except Exception as e:  # pylint: disable=broad-except
            logger.warning(
                f'Failed to cleanup SSH tunnel process {tunnel_info.pid}: {e}')

    def _open_and_update_skylet_tunnel(self) -> SSHTunnelInfo:
        """Opens an SSH tunnel to the Skylet on the head node,
        updates the cluster handle, and persists it to the database."""
        max_attempts = 3
        # There could be a race condition here, as multiple processes may
        # attempt to open the same port at the same time.
        for attempt in range(max_attempts):
            runners = self.get_command_runners()
            head_runner = runners[0]
            local_port = random.randint(10000, 65535)
            try:
                ssh_tunnel_proc = backend_utils.open_ssh_tunnel(
                    head_runner, (local_port, constants.SKYLET_GRPC_PORT))
            except exceptions.CommandError as e:
                # Don't retry if the error is due to timeout,
                # connection refused, Kubernetes pods not found,
                # or an in-progress termination.
                if (e.detailed_reason is not None and
                    (backend_utils.SSH_CONNECTION_ERROR_PATTERN.search(
                        e.detailed_reason) or
                     backend_utils.K8S_PODS_NOT_FOUND_PATTERN.search(
                         e.detailed_reason) or attempt == max_attempts - 1)):
                    raise e
                logger.warning(
                    f'Failed to open SSH tunnel on port {local_port} '
                    f'({attempt + 1}/{max_attempts}). '
                    f'{e.error_msg}\n{e.detailed_reason}')
                continue
            tunnel_info = SSHTunnelInfo(port=local_port,
                                        pid=ssh_tunnel_proc.pid)
            break

        try:
            grpc.channel_ready_future(
                grpc.insecure_channel(f'localhost:{tunnel_info.port}')).result(
                    timeout=constants.SKYLET_GRPC_TIMEOUT_SECONDS)
            # Clean up existing tunnel before setting up the new one.
            old_tunnel = self._get_skylet_ssh_tunnel()
            if old_tunnel is not None:
                self._cleanup_ssh_tunnel(old_tunnel)
            self._set_skylet_ssh_tunnel(tunnel_info)
            return tunnel_info
        except grpc.FutureTimeoutError as e:
            self._cleanup_ssh_tunnel(tunnel_info)
            logger.warning(
                f'Skylet gRPC channel for cluster {self.cluster_name} not '
                f'ready after {constants.SKYLET_GRPC_TIMEOUT_SECONDS}s')
            raise e
        except Exception as e:
            self._cleanup_ssh_tunnel(tunnel_info)
            raise e

    @property
    def cluster_yaml(self) -> Optional[str]:
        if self._cluster_yaml is None:
            return None
        return os.path.expanduser(self._cluster_yaml)

    @cluster_yaml.setter
    def cluster_yaml(self, value: Optional[str]):
        self._cluster_yaml = value

    @property
    def ssh_user(self):
        if self.cached_cluster_info is not None:
            # Overload ssh_user with the user stored in cluster_info, which is
            # useful for kubernetes case, where the ssh_user can depend on the
            # container image used. For those clusters launched with ray
            # autoscaler, we directly use the ssh_user in yaml config.
            return self.cached_cluster_info.ssh_user
        return None

    @property
    def head_ip(self):
        external_ips = self.cached_external_ips
        if external_ips is not None:
            return external_ips[0]
        return None

    @property
    def head_ssh_port(self):
        external_ssh_ports = self.cached_external_ssh_ports
        if external_ssh_ports:
            return external_ssh_ports[0]
        return None

    @property
    def num_ips_per_node(self) -> int:
        """Returns number of IPs per node in the cluster, handling TPU Pod."""
        is_tpu_vm_pod = gcp_utils.is_tpu_vm_pod(self.launched_resources)
        if is_tpu_vm_pod:
            num_ips = len(self.internal_ips())
        else:
            num_ips = 1
        return num_ips

    @property
    def is_grpc_enabled_with_flag(self) -> bool:
        """Returns whether this handle has gRPC enabled and gRPC flag is set."""
        return env_options.Options.ENABLE_GRPC.get() and self.is_grpc_enabled

    def __getstate__(self):
        state = self.__dict__.copy()
        # For backwards compatibility. Refer to
        # https://github.com/skypilot-org/skypilot/pull/7133
        state.setdefault('skylet_ssh_tunnel', None)
        return state

    def __setstate__(self, state):
        self._version = self._VERSION

        version = state.pop('_version', None)
        if version is None:
            version = -1
            state.pop('cluster_region', None)
        if version < 2:
            state['_cluster_yaml'] = state.pop('cluster_yaml')
        if version < 3:
            head_ip = state.pop('head_ip', None)
            state['stable_internal_external_ips'] = None
        if version < 4:
            # Version 4 adds self.stable_ssh_ports for Kubernetes support
            state['stable_ssh_ports'] = None
        if version < 5:
            state['docker_user'] = None

        if version < 6:
            state['cluster_name_on_cloud'] = state['cluster_name']

        if version < 8:
            self.cached_cluster_info = None

        if version < 9:
            # For backward compatibility, we should update the region of a
            # SkyPilot cluster on Kubernetes to the actual context it is using.
            # pylint: disable=import-outside-toplevel
            launched_resources = state['launched_resources']
            if isinstance(launched_resources.cloud, clouds.Kubernetes):
                yaml_config = global_user_state.get_cluster_yaml_dict(
                    os.path.expanduser(state['_cluster_yaml']))
                context = kubernetes_utils.get_context_from_config(
                    yaml_config['provider'])
                state['launched_resources'] = launched_resources.copy(
                    region=context)

        if version < 10:
            # In #4660, we keep the cluster entry in the database even when it
            # is in the transition from one region to another during the
            # failover. We allow `handle.cluster_yaml` to be None to indicate
            # that the cluster yaml is intentionally removed. Before that PR,
            # the `handle.cluster_yaml` is always not None, even if it is
            # intentionally removed.
            #
            # For backward compatibility, we set the `_cluster_yaml` to None
            # if the file does not exist, assuming all the removal of the
            # _cluster_yaml for existing clusters are intentional by SkyPilot.
            # are intentional by SkyPilot.
            if state['_cluster_yaml'] is not None and not os.path.exists(
                    os.path.expanduser(state['_cluster_yaml'])):
                state['_cluster_yaml'] = None

        if version < 11:
            state['is_grpc_enabled'] = False
            state['skylet_ssh_tunnel'] = None

        if version >= 12:
            # DEPRECATED in favor of skylet_ssh_tunnel_metadata column in the DB
            state.pop('skylet_ssh_tunnel', None)

        self.__dict__.update(state)

        # Because the update_cluster_ips and update_ssh_ports
        # functions use the handle, we call it on the current instance
        # after the state is updated.
        if version < 3 and head_ip is not None:
            try:
                self.update_cluster_ips()
            except exceptions.FetchClusterInfoError:
                # This occurs when an old cluster from was autostopped,
                # so the head IP in the database is not updated.
                pass
        if version < 4:
            self.update_ssh_ports()

        if version < 8:
            try:
                self._update_cluster_info()
            except exceptions.FetchClusterInfoError:
                # This occurs when an old cluster from was autostopped,
                # so the head IP in the database is not updated.
                pass


class LocalResourcesHandle(CloudVmRayResourceHandle):
    """A handle for local resources."""

    def __init__(
            self,
            *,
            cluster_name: str,
            cluster_name_on_cloud: str,
            cluster_yaml: Optional[str],
            launched_nodes: int,
            launched_resources: resources_lib.Resources,
            stable_internal_external_ips: Optional[List[Tuple[str,
                                                              str]]] = None,
            stable_ssh_ports: Optional[List[int]] = None,
            cluster_info: Optional[provision_common.ClusterInfo] = None
    ) -> None:
        super().__init__(
            cluster_name=cluster_name,
            cluster_name_on_cloud=cluster_name_on_cloud,
            cluster_yaml=cluster_yaml,
            launched_nodes=launched_nodes,
            launched_resources=launched_resources,
            stable_internal_external_ips=stable_internal_external_ips,
            stable_ssh_ports=stable_ssh_ports,
            cluster_info=cluster_info)
        # TODO (kyuds): handle jobs consolidation mode. Currently,
        # jobs consolidation mode will not run a skylet, hence
        # grpc server will not run. In the future, we should
        # figure out a way to start grpc in consolidation mode.
        self.is_grpc_enabled = False

    @context_utils.cancellation_guard
    # we expect different request to be acting on different clusters
    # (= different handles) so we have no real expectation of cache hit
    # across requests.
    # Do not change this cache to global scope
    # without understanding https://github.com/skypilot-org/skypilot/pull/6908
    @annotations.lru_cache(scope='request', maxsize=10)
    @timeline.event
    def get_command_runners(self,
                            force_cached: bool = False,
                            avoid_ssh_control: bool = False
                           ) -> List[command_runner.CommandRunner]:
        """Returns a list of local command runners."""
        del force_cached, avoid_ssh_control  # Unused.
        return [command_runner.LocalProcessCommandRunner()]


class SkyletClient:
    """The client to interact with a remote cluster through Skylet."""

    def __init__(self, channel: 'grpc.Channel'):
        self._autostop_stub = autostopv1_pb2_grpc.AutostopServiceStub(channel)
        self._jobs_stub = jobsv1_pb2_grpc.JobsServiceStub(channel)
        self._serve_stub = servev1_pb2_grpc.ServeServiceStub(channel)

    def set_autostop(
        self,
        request: 'autostopv1_pb2.SetAutostopRequest',
        timeout: Optional[float] = constants.SKYLET_GRPC_TIMEOUT_SECONDS
    ) -> 'autostopv1_pb2.SetAutostopResponse':
        return self._autostop_stub.SetAutostop(request, timeout=timeout)

    def is_autostopping(
        self,
        request: 'autostopv1_pb2.IsAutostoppingRequest',
        timeout: Optional[float] = constants.SKYLET_GRPC_TIMEOUT_SECONDS
    ) -> 'autostopv1_pb2.IsAutostoppingResponse':
        return self._autostop_stub.IsAutostopping(request, timeout=timeout)

    def add_job(
        self,
        request: 'jobsv1_pb2.AddJobRequest',
        timeout: Optional[float] = constants.SKYLET_GRPC_TIMEOUT_SECONDS
    ) -> 'jobsv1_pb2.AddJobResponse':
        return self._jobs_stub.AddJob(request, timeout=timeout)

    def queue_job(
        self,
        request: 'jobsv1_pb2.QueueJobRequest',
        timeout: Optional[float] = constants.SKYLET_GRPC_TIMEOUT_SECONDS
    ) -> 'jobsv1_pb2.QueueJobResponse':
        return self._jobs_stub.QueueJob(request, timeout=timeout)

    def update_status(
        self,
        request: 'jobsv1_pb2.UpdateStatusRequest',
        timeout: Optional[float] = constants.SKYLET_GRPC_TIMEOUT_SECONDS
    ) -> 'jobsv1_pb2.UpdateStatusResponse':
        return self._jobs_stub.UpdateStatus(request, timeout=timeout)

    def get_job_queue(
        self,
        request: 'jobsv1_pb2.GetJobQueueRequest',
        timeout: Optional[float] = constants.SKYLET_GRPC_TIMEOUT_SECONDS
    ) -> 'jobsv1_pb2.GetJobQueueResponse':
        return self._jobs_stub.GetJobQueue(request, timeout=timeout)

    def cancel_jobs(
        self,
        request: 'jobsv1_pb2.CancelJobsRequest',
        timeout: Optional[float] = constants.SKYLET_GRPC_TIMEOUT_SECONDS
    ) -> 'jobsv1_pb2.CancelJobsResponse':
        return self._jobs_stub.CancelJobs(request, timeout=timeout)

    def fail_all_in_progress_jobs(
        self,
        request: 'jobsv1_pb2.FailAllInProgressJobsRequest',
        timeout: Optional[float] = constants.SKYLET_GRPC_TIMEOUT_SECONDS
    ) -> 'jobsv1_pb2.FailAllInProgressJobsResponse':
        return self._jobs_stub.FailAllInProgressJobs(request, timeout=timeout)

    def get_job_status(
        self,
        request: 'jobsv1_pb2.GetJobStatusRequest',
        timeout: Optional[float] = constants.SKYLET_GRPC_TIMEOUT_SECONDS
    ) -> 'jobsv1_pb2.GetJobStatusResponse':
        return self._jobs_stub.GetJobStatus(request, timeout=timeout)

    def get_job_submitted_timestamp(
        self,
        request: 'jobsv1_pb2.GetJobSubmittedTimestampRequest',
        timeout: Optional[float] = constants.SKYLET_GRPC_TIMEOUT_SECONDS
    ) -> 'jobsv1_pb2.GetJobSubmittedTimestampResponse':
        return self._jobs_stub.GetJobSubmittedTimestamp(request,
                                                        timeout=timeout)

    def get_job_ended_timestamp(
        self,
        request: 'jobsv1_pb2.GetJobEndedTimestampRequest',
        timeout: Optional[float] = constants.SKYLET_GRPC_TIMEOUT_SECONDS
    ) -> 'jobsv1_pb2.GetJobEndedTimestampResponse':
        return self._jobs_stub.GetJobEndedTimestamp(request, timeout=timeout)

    def get_log_dirs_for_jobs(
        self,
        request: 'jobsv1_pb2.GetLogDirsForJobsRequest',
        timeout: Optional[float] = constants.SKYLET_GRPC_TIMEOUT_SECONDS
    ) -> 'jobsv1_pb2.GetLogDirsForJobsResponse':
        return self._jobs_stub.GetLogDirsForJobs(request, timeout=timeout)

<<<<<<< HEAD
    def tail_logs(
        self,
        request: 'jobsv1_pb2.TailLogsRequest',
        timeout: Optional[float] = constants.SKYLET_GRPC_TIMEOUT_SECONDS
    ) -> Iterator['jobsv1_pb2.TailLogsResponse']:
        return self._jobs_stub.TailLogs(request, timeout=timeout)
=======
    def get_service_status(
        self,
        request: 'servev1_pb2.GetServiceStatusRequest',
        timeout: Optional[float] = constants.SKYLET_GRPC_TIMEOUT_SECONDS
    ) -> 'servev1_pb2.GetServiceStatusResponse':
        return self._serve_stub.GetServiceStatus(request, timeout=timeout)

    def add_serve_version(
        self,
        request: 'servev1_pb2.AddVersionRequest',
        timeout: Optional[float] = constants.SKYLET_GRPC_TIMEOUT_SECONDS
    ) -> 'servev1_pb2.AddVersionResponse':
        return self._serve_stub.AddVersion(request, timeout=timeout)

    def terminate_services(
        self,
        request: 'servev1_pb2.TerminateServicesRequest',
        timeout: Optional[float] = constants.SKYLET_GRPC_TIMEOUT_SECONDS
    ) -> 'servev1_pb2.TerminateServicesResponse':
        return self._serve_stub.TerminateServices(request, timeout=timeout)

    def terminate_replica(
        self,
        request: 'servev1_pb2.TerminateReplicaRequest',
        timeout: Optional[float] = constants.SKYLET_GRPC_TIMEOUT_SECONDS
    ) -> 'servev1_pb2.TerminateReplicaResponse':
        return self._serve_stub.TerminateReplica(request, timeout=timeout)

    def wait_service_registration(
        self,
        request: 'servev1_pb2.WaitServiceRegistrationRequest',
        timeout: Optional[float] = constants.SKYLET_GRPC_TIMEOUT_SECONDS
    ) -> 'servev1_pb2.WaitServiceRegistrationResponse':
        # set timeout to at least 10 seconds more than service register
        # constant to make sure that timeouts will not occur.
        if timeout is not None:
            timeout = max(timeout,
                          serve_constants.SERVICE_REGISTER_TIMEOUT_SECONDS + 10)
        return self._serve_stub.WaitServiceRegistration(request,
                                                        timeout=timeout)

    def update_service(
        self,
        request: 'servev1_pb2.UpdateServiceRequest',
        timeout: Optional[float] = constants.SKYLET_GRPC_TIMEOUT_SECONDS
    ) -> 'servev1_pb2.UpdateServiceResponse':
        return self._serve_stub.UpdateService(request, timeout=timeout)
>>>>>>> fe2cf684


@registry.BACKEND_REGISTRY.type_register(name='cloudvmray')
class CloudVmRayBackend(backends.Backend['CloudVmRayResourceHandle']):
    """Backend: runs on cloud virtual machines, managed by Ray.

    Changing this class may also require updates to:
      * Cloud providers' templates under config/
      * Cloud providers' implementations under clouds/
    """

    NAME = 'cloudvmray'

    # Backward compatibility, with the old name of the handle.
    ResourceHandle = CloudVmRayResourceHandle  # type: ignore

    def __init__(self):
        self.run_timestamp = sky_logging.get_run_timestamp()
        # NOTE: do not expanduser() here, as this '~/...' path is used for
        # remote as well to be expanded on the remote side.
        self.log_dir = os.path.join(constants.SKY_LOGS_DIRECTORY,
                                    self.run_timestamp)
        # Do not make directories to avoid create folder for commands that
        # do not need it (`sky status`, `sky logs` ...)
        # os.makedirs(self.log_dir, exist_ok=True)

        self._dag = None
        self._optimize_target = None
        self._requested_features = set()
        self._dump_final_script = False
        self._is_managed = False

        # Command for running the setup script. It is only set when the
        # setup needs to be run outside the self._setup() and as part of
        # a job (detach_setup, default).
        self._setup_cmd = None

    # --- Implementation of Backend APIs ---

    def register_info(self, **kwargs) -> None:
        self._dag = kwargs.pop('dag', self._dag)
        self._optimize_target = kwargs.pop(
            'optimize_target',
            self._optimize_target) or common.OptimizeTarget.COST
        self._requested_features = kwargs.pop('requested_features',
                                              self._requested_features)
        self._dump_final_script = kwargs.pop('dump_final_script', False)
        self._is_managed = kwargs.pop('is_managed', False)
        assert not kwargs, f'Unexpected kwargs: {kwargs}'

    def check_resources_fit_cluster(
        self,
        handle: CloudVmRayResourceHandle,
        task: task_lib.Task,
        check_ports: bool = False,
    ) -> resources_lib.Resources:
        """Check if resources requested by the task fit the cluster.

        The resources requested by the task should be smaller than the existing
        cluster.
        If multiple resources are specified, this checking will pass when
        at least one resource fits the cluster.

        Raises:
            exceptions.ResourcesMismatchError: If the resources in the task
                does not match the existing cluster.
        """

        launched_resources = handle.launched_resources
        cluster_name = handle.cluster_name

        # Usage Collection:
        usage_lib.messages.usage.update_cluster_resources(
            handle.launched_nodes, launched_resources)
        record = global_user_state.get_cluster_from_name(cluster_name)
        if record is not None:
            usage_lib.messages.usage.update_cluster_status(record['status'])

        assert launched_resources.region is not None, handle

        mismatch_str = (f'To fix: specify a new cluster name, or down the '
                        f'existing cluster first: sky down {cluster_name}')
        valid_resource = None
        requested_resource_list = []
        for resource in task.resources:
            if (task.num_nodes <= handle.launched_nodes and
                    resource.less_demanding_than(
                        launched_resources,
                        requested_num_nodes=task.num_nodes,
                        check_ports=check_ports)):
                valid_resource = resource
                break
            else:
                requested_resource_list.append(f'{task.num_nodes}x {resource}')

        if valid_resource is None:
            for example_resource in task.resources:
                if (example_resource.region is not None and
                        example_resource.region != launched_resources.region):
                    with ux_utils.print_exception_no_traceback():
                        raise exceptions.ResourcesMismatchError(
                            f'Task requested resources {example_resource} in region '  # pylint: disable=line-too-long
                            f'{example_resource.region!r}'
                            ', but the existing cluster '
                            f'is in region {launched_resources.region!r}.')
                if (example_resource.zone is not None and
                        example_resource.zone != launched_resources.zone):
                    zone_str = (f'is in zone {launched_resources.zone!r}.'
                                if launched_resources.zone is not None else
                                'does not have zone specified.')
                    with ux_utils.print_exception_no_traceback():
                        raise exceptions.ResourcesMismatchError(
                            f'Task requested resources {example_resource} in zone '  # pylint: disable=line-too-long
                            f'{example_resource.zone!r},'
                            'but the existing cluster '
                            f'{zone_str}')
                if (example_resource.requires_fuse and
                        not launched_resources.requires_fuse):
                    # Will not be reached for non-k8s case since the
                    # less_demanding_than only fails fuse requirement when
                    # the cloud is Kubernetes AND the cluster doesn't have fuse.
                    with ux_utils.print_exception_no_traceback():
                        raise exceptions.ResourcesMismatchError(
                            'Task requires FUSE support for mounting object '
                            'stores, but the existing cluster with '
                            f'{launched_resources!r} does not support FUSE '
                            f'mounting. Launch a new cluster to run this task.')
            requested_resource_str = ', '.join(requested_resource_list)
            if isinstance(task.resources, list):
                requested_resource_str = f'[{requested_resource_str}]'
            elif isinstance(task.resources, set):
                requested_resource_str = f'{{{requested_resource_str}}}'
            with ux_utils.print_exception_no_traceback():
                raise exceptions.ResourcesMismatchError(
                    'Requested resources do not match the existing '
                    'cluster.\n'
                    f'  Requested:\t{requested_resource_str}\n'
                    f'  Existing:\t{handle.launched_nodes}x '
                    f'{handle.launched_resources}\n'
                    f'{mismatch_str}')
        else:
            # For fractional acc count clusters, we round up the number of accs
            # to 1 (sky/utils/resources_utils.py::make_ray_custom_resources_str)
            # Here we scale the required acc count to (required / launched) * 1
            # so the total number of accs is the same as the requested number.
            launched_accs = launched_resources.accelerators
            if (launched_accs is not None and
                    valid_resource.accelerators is not None):
                for _, count in launched_accs.items():
                    if isinstance(count, float) and not count.is_integer():
                        valid_resource = valid_resource.copy(
                            accelerators={
                                k: v / count
                                for k, v in valid_resource.accelerators.items()
                            })
        return valid_resource

    def _provision(
        self,
        task: task_lib.Task,
        to_provision: Optional[resources_lib.Resources],
        dryrun: bool,
        stream_logs: bool,
        cluster_name: str,
        retry_until_up: bool = False,
        skip_unnecessary_provisioning: bool = False,
    ) -> Tuple[Optional[CloudVmRayResourceHandle], bool]:
        """Provisions the cluster, or re-provisions an existing cluster.

        Use the SKYPILOT provisioner if it's supported by the cloud, otherwise
        use 'ray up'.

        See also docstring for Backend.provision().

        Raises:
            exceptions.ClusterOwnerIdentityMismatchError: if the cluster
                'cluster_name' exists and is owned by another user.
            exceptions.InvalidClusterNameError: if the cluster name is invalid.
            exceptions.ResourcesMismatchError: if the requested resources
                do not match the existing cluster.
            exceptions.ResourcesUnavailableError: if the requested resources
                cannot be satisfied. The failover_history of the exception
                will be set as at least 1 exception from either our pre-checks
                (e.g., cluster name invalid) or a region/zone throwing
                resource unavailability.
            exceptions.CommandError: any ssh command error.
            RuntimeError: raised when 'rsync' is not installed.
            # TODO(zhwu): complete the list of exceptions.
        """
        # FIXME: ray up for Azure with different cluster_names will overwrite
        # each other.
        # When rsync is not installed in the user's machine, Ray will
        # silently retry to up the node for _MAX_RAY_UP_RETRY number
        # of times. This is time consuming so we fail early.
        backend_utils.check_rsync_installed()
        # Check if the cluster is owned by the current user. Raise
        # exceptions.ClusterOwnerIdentityMismatchError
        backend_utils.check_owner_identity(cluster_name)
        lock_id = backend_utils.cluster_status_lock_id(cluster_name)
        communicated_with_user = False

        while True:
            try:
                return self._locked_provision(lock_id, task, to_provision,
                                              dryrun, stream_logs, cluster_name,
                                              retry_until_up,
                                              skip_unnecessary_provisioning)
            except locks.LockTimeout:
                if not communicated_with_user:
                    rich_utils.force_update_status(
                        ux_utils.spinner_message('Launching - blocked by ' +
                                                 'other requests ' +
                                                 colorama.Style.RESET_ALL +
                                                 colorama.Style.DIM +
                                                 'Check concurrent requests: ' +
                                                 'sky api status -v | grep '
                                                 f'{cluster_name}'))

    def _locked_provision(
        self,
        lock_id: str,
        task: task_lib.Task,
        to_provision: Optional[resources_lib.Resources],
        dryrun: bool,
        stream_logs: bool,
        cluster_name: str,
        retry_until_up: bool = False,
        skip_unnecessary_provisioning: bool = False,
    ) -> Tuple[Optional[CloudVmRayResourceHandle], bool]:
        with lock_events.DistributedLockEvent(lock_id, _CLUSTER_LOCK_TIMEOUT):
            # Reset spinner message to remove any mention of being blocked
            # by other requests.
            rich_utils.force_update_status(
                ux_utils.spinner_message('Launching'))

            # Try to launch the exiting cluster first. If no existing
            # cluster, this function will create a to_provision_config
            # with required resources.
            to_provision_config = self._check_existing_cluster(
                task, to_provision, cluster_name, dryrun)
            assert to_provision_config.resources is not None, (
                'to_provision should not be None', to_provision_config)

            prev_cluster_status = to_provision_config.prev_cluster_status
            usage_lib.messages.usage.update_cluster_resources(
                to_provision_config.num_nodes, to_provision_config.resources)
            usage_lib.messages.usage.update_cluster_status(prev_cluster_status)

            # TODO(suquark): once we have sky on PyPI, we should directly
            # install sky from PyPI.
            # NOTE: can take ~2s.
            with timeline.Event('backend.provision.wheel_build'):
                # TODO(suquark): once we have sky on PyPI, we should directly
                # install sky from PyPI.
                local_wheel_path, wheel_hash = wheel_utils.build_sky_wheel()
            while True:
                # For on-demand instances, RetryingVmProvisioner will retry
                # within the given region first, then optionally retry on all
                # other clouds and regions (if backend.register_info()
                # has been called).
                # For spot instances, each provisioning request is made for a
                # single zone and the provisioner will retry on all other
                # clouds, regions, and zones.
                # See optimizer.py#_make_launchables_for_valid_region_zones()
                # for detailed reasons.

                # After this "round" of optimization across clouds, provisioning
                # may still have not succeeded. This while loop will then kick
                # in if retry_until_up is set, which will kick off new "rounds"
                # of optimization infinitely.
                try:
                    retry_provisioner = RetryingVmProvisioner(
                        self.log_dir,
                        self._dag,
                        self._optimize_target,
                        self._requested_features,
                        local_wheel_path,
                        wheel_hash,
                        blocked_resources=task.blocked_resources,
                        is_managed=self._is_managed)
                    log_path = os.path.join(self.log_dir, 'provision.log')
                    rich_utils.force_update_status(
                        ux_utils.spinner_message('Launching',
                                                 log_path,
                                                 cluster_name=cluster_name))
                    config_dict = retry_provisioner.provision_with_retries(
                        task, to_provision_config, dryrun, stream_logs,
                        skip_unnecessary_provisioning)
                    break
                except exceptions.ResourcesUnavailableError as e:
                    log_path = retry_provisioner.log_dir + '/provision.log'

                    error_message = (
                        f'{colorama.Fore.RED}Failed to provision all '
                        f'possible launchable resources.'
                        f'{colorama.Style.RESET_ALL}'
                        ' Relax the task\'s resource requirements: '
                        f'{task.num_nodes}x {list(task.resources)[0]}')
                    if e.no_failover:
                        error_message = str(e)

                    if retry_until_up:
                        gap_seconds = _RETRY_UNTIL_UP_INIT_GAP_SECONDS
                        retry_message = ux_utils.retry_message(
                            f'Retry after {gap_seconds:.0f}s ')
                        hint_message = (f'\n{retry_message} '
                                        f'{ux_utils.log_path_hint(log_path)}'
                                        f'{colorama.Style.RESET_ALL}')

                        # Add cluster event for retry.
                        global_user_state.add_cluster_event(
                            cluster_name, status_lib.ClusterStatus.INIT,
                            f'Retrying provisioning after {gap_seconds:.0f}s',
                            global_user_state.ClusterEventType.STATUS_CHANGE)

                        raise exceptions.ExecutionRetryableError(
                            error_message,
                            hint=hint_message,
                            retry_wait_seconds=gap_seconds)
                    # Clean up the cluster's entry in `sky status`.
                    # Do not remove the stopped cluster from the global state
                    # if failed to start.
                    if not e.no_failover:
                        global_user_state.add_cluster_event(
                            cluster_name,
                            None,
                            'Provision failed: ' + str(e),
                            global_user_state.ClusterEventType.STATUS_CHANGE,
                            nop_if_duplicate=True)
                        global_user_state.remove_cluster(cluster_name,
                                                         terminate=True)
                        usage_lib.messages.usage.update_final_cluster_status(
                            None)
                    logger.error(
                        ux_utils.error_message(
                            'Failed to provision resources. '
                            f'{ux_utils.log_path_hint(log_path)}'))
                    error_message += (
                        '\nTo keep retrying until the cluster is up, use '
                        'the `--retry-until-up` flag.')
                    with ux_utils.print_exception_no_traceback():
                        raise exceptions.ResourcesUnavailableError(
                            error_message + '\n' + str(e),
                            failover_history=e.failover_history) from None
            if dryrun:
                record = global_user_state.get_cluster_from_name(cluster_name)
                return record['handle'] if record is not None else None, False

            if config_dict['provisioning_skipped']:
                # Skip further provisioning.
                # In this case, we won't have certain fields in the config_dict
                # ('handle', 'provision_record', 'resources_vars')
                # We need to return the handle - but it should be the existing
                # handle for the cluster.
                record = global_user_state.get_cluster_from_name(cluster_name)
                assert record is not None and record['handle'] is not None, (
                    cluster_name, record)
                return record['handle'], True

            if 'provision_record' in config_dict:
                # New provisioner is used here.
                handle = config_dict['handle']
                provision_record = config_dict['provision_record']
                resources_vars = config_dict['resources_vars']
                config_hash = config_dict.get('config_hash', None)

                # Setup SkyPilot runtime after the cluster is provisioned
                # 1. Wait for SSH to be ready.
                # 2. Mount the cloud credentials, skypilot wheel,
                #    and other necessary files to the VM.
                # 3. Run setup commands to install dependencies.
                # 4. Starting ray cluster and skylet.

                # Add cluster event for runtime setup start
                global_user_state.add_cluster_event(
                    handle.cluster_name, status_lib.ClusterStatus.INIT,
                    'Setting up SkyPilot runtime on cluster',
                    global_user_state.ClusterEventType.STATUS_CHANGE)

                cluster_info = provisioner.post_provision_runtime_setup(
                    repr(handle.launched_resources.cloud),
                    resources_utils.ClusterName(handle.cluster_name,
                                                handle.cluster_name_on_cloud),
                    handle.cluster_yaml,
                    provision_record=provision_record,
                    custom_resource=resources_vars.get('custom_resources'),
                    log_dir=self.log_dir)
                # We use the IPs from the cluster_info to update_cluster_ips,
                # when the provisioning is done, to make sure the cluster IPs
                # are up-to-date.
                # The staled IPs may be caused by the node being restarted
                # manually or by the cloud provider.
                # Optimize the case where the cluster's IPs can be retrieved
                # from cluster_info.
                handle.docker_user = cluster_info.docker_user
                handle.update_cluster_ips(max_attempts=_FETCH_IP_MAX_ATTEMPTS,
                                          cluster_info=cluster_info)
                handle.update_ssh_ports(max_attempts=_FETCH_IP_MAX_ATTEMPTS)

                # Update launched resources.
                handle.launched_resources = handle.launched_resources.copy(
                    region=provision_record.region, zone=provision_record.zone)

                self._update_after_cluster_provisioned(
                    handle, to_provision_config.prev_handle, task,
                    prev_cluster_status, lock_id, config_hash)
                return handle, False

            cluster_config_file = config_dict['ray']
            handle = config_dict['handle']

            ip_list = handle.external_ips()
            ssh_port_list = handle.external_ssh_ports()
            assert ip_list is not None, handle
            assert ssh_port_list is not None, handle
            config = global_user_state.get_cluster_yaml_dict(
                cluster_config_file)
            if 'docker' in config:
                handle.setup_docker_user(cluster_config_file)

            # Get actual zone info and save it into handle.
            # NOTE: querying zones is expensive, observed 1node GCP >=4s.
            zone = handle.launched_resources.zone
            if zone is None:
                get_zone_cmd = (
                    handle.launched_resources.cloud.get_zone_shell_cmd())
                # zone is None for Azure
                if get_zone_cmd is not None:
                    runners = handle.get_command_runners()

                    def _get_zone(runner):
                        retry_count = 0
                        backoff = common_utils.Backoff(initial_backoff=1,
                                                       max_backoff_factor=3)
                        while True:
                            returncode, stdout, stderr = runner.run(
                                get_zone_cmd,
                                require_outputs=True,
                                stream_logs=False)
                            if returncode == 0:
                                break
                            retry_count += 1
                            if retry_count <= _MAX_GET_ZONE_RETRY:
                                time.sleep(backoff.current_backoff())
                                continue
                        subprocess_utils.handle_returncode(
                            returncode,
                            get_zone_cmd,
                            f'Failed to get zone for {cluster_name!r}',
                            stderr=stderr,
                            stream_logs=stream_logs)
                        return stdout.strip()

                    zones = subprocess_utils.run_in_parallel(_get_zone, runners)
                    if len(set(zones)) == 1:
                        # zone will be checked during Resources cls
                        # initialization.
                        handle.launched_resources = (
                            handle.launched_resources.copy(zone=zones[0]))
                    # If the number of zones > 1, nodes in the cluster are
                    # launched in different zones (legacy clusters before
                    # #1700), leave the zone field of handle.launched_resources
                    # to None.

            # For backward compatibility and robustness of skylet, it is checked
            # and restarted if necessary.
            logger.debug('Checking if skylet is running on the head node.')
            with rich_utils.safe_status(
                    ux_utils.spinner_message('Preparing SkyPilot runtime')):
                # We need to source bashrc for skylet to make sure the autostop
                # event can access the path to the cloud CLIs.
                self.run_on_head(handle,
                                 instance_setup.MAYBE_SKYLET_RESTART_CMD,
                                 source_bashrc=True)

            self._update_after_cluster_provisioned(
                handle, to_provision_config.prev_handle, task,
                prev_cluster_status, lock_id, config_hash)
            return handle, False

    def _open_ports(self, handle: CloudVmRayResourceHandle) -> None:
        cloud = handle.launched_resources.cloud
        logger.debug(
            f'Opening ports {handle.launched_resources.ports} for {cloud}')
        config = global_user_state.get_cluster_yaml_dict(handle.cluster_yaml)
        provider_config = config['provider']
        provision_lib.open_ports(repr(cloud), handle.cluster_name_on_cloud,
                                 handle.launched_resources.ports,
                                 provider_config)

    def _update_after_cluster_provisioned(
            self, handle: CloudVmRayResourceHandle,
            prev_handle: Optional[CloudVmRayResourceHandle],
            task: task_lib.Task,
            prev_cluster_status: Optional[status_lib.ClusterStatus],
            lock_id: str, config_hash: str) -> None:
        usage_lib.messages.usage.update_cluster_resources(
            handle.launched_nodes, handle.launched_resources)
        usage_lib.messages.usage.update_final_cluster_status(
            status_lib.ClusterStatus.UP)

        # Update job queue to avoid stale jobs (when restarted), before
        # setting the cluster to be ready.
        if prev_cluster_status == status_lib.ClusterStatus.INIT:
            # update_status will query the ray job status for all INIT /
            # PENDING / RUNNING jobs for the real status, since we do not
            # know the actual previous status of the cluster.
            logger.debug('Update job queue on remote cluster.')
            with rich_utils.safe_status(
                    ux_utils.spinner_message('Preparing SkyPilot runtime')):
                use_legacy = not handle.is_grpc_enabled_with_flag

                if handle.is_grpc_enabled_with_flag:
                    try:
                        request = jobsv1_pb2.UpdateStatusRequest()
                        backend_utils.invoke_skylet_with_retries(
                            lambda: SkyletClient(handle.get_grpc_channel()
                                                ).update_status(request))
                    except exceptions.SkyletMethodNotImplementedError:
                        use_legacy = True

                if use_legacy:
                    cmd = job_lib.JobLibCodeGen.update_status()
                    returncode, _, stderr = self.run_on_head(
                        handle, cmd, require_outputs=True)
                    subprocess_utils.handle_returncode(
                        returncode, cmd, 'Failed to update job status.', stderr)
        if prev_cluster_status == status_lib.ClusterStatus.STOPPED:
            # Safely set all the previous jobs to FAILED since the cluster
            # is restarted
            # An edge case here due to racing:
            # 1. A job finishes RUNNING, but right before it update itself
            # to SUCCEEDED, the cluster is STOPPED by `sky stop`.
            # 2. On next `sky start`, it gets reset to FAILED.
            use_legacy = not handle.is_grpc_enabled_with_flag

            if handle.is_grpc_enabled_with_flag:
                try:
                    fail_request = jobsv1_pb2.FailAllInProgressJobsRequest()
                    backend_utils.invoke_skylet_with_retries(
                        lambda: SkyletClient(handle.get_grpc_channel(
                        )).fail_all_in_progress_jobs(fail_request))
                except exceptions.SkyletMethodNotImplementedError:
                    use_legacy = True

            if use_legacy:
                cmd = job_lib.JobLibCodeGen.fail_all_jobs_in_progress()
                returncode, stdout, stderr = self.run_on_head(
                    handle, cmd, require_outputs=True)
                subprocess_utils.handle_returncode(
                    returncode, cmd,
                    'Failed to set previously in-progress jobs to FAILED',
                    stdout + stderr)

        prev_ports = None
        if prev_handle is not None:
            prev_ports = prev_handle.launched_resources.ports
        current_ports = handle.launched_resources.ports
        open_new_ports = bool(
            resources_utils.port_ranges_to_set(current_ports) -
            resources_utils.port_ranges_to_set(prev_ports))
        if open_new_ports:
            launched_resources = handle.launched_resources.assert_launchable()
            if not (launched_resources.cloud.OPEN_PORTS_VERSION <=
                    clouds.OpenPortsVersion.LAUNCH_ONLY):
                with rich_utils.safe_status(
                        ux_utils.spinner_message(
                            'Launching - Opening new ports')):
                    self._open_ports(handle)

        # Capture task YAML and command
        user_specified_task_config = None
        if task is not None:
            user_specified_task_config = task.to_yaml_config(
                use_user_specified_yaml=True)

        with timeline.Event('backend.provision.post_process'):
            global_user_state.add_or_update_cluster(
                handle.cluster_name,
                handle,
                set(task.resources),
                ready=True,
                config_hash=config_hash,
                task_config=user_specified_task_config,
            )

            # Add cluster event for successful provisioning.
            global_user_state.add_cluster_event(
                handle.cluster_name, status_lib.ClusterStatus.UP,
                'Cluster successfully provisioned with ' +
                f'{handle.launched_nodes} nodes',
                global_user_state.ClusterEventType.STATUS_CHANGE)

            usage_lib.messages.usage.update_final_cluster_status(
                status_lib.ClusterStatus.UP)
            # We still add the cluster to ssh config file on API server, this
            # is helpful for people trying to use `sky launch`'ed cluster for
            # ssh proxy jump.
            auth_config = backend_utils.ssh_credential_from_yaml(
                handle.cluster_yaml,
                ssh_user=handle.ssh_user,
                docker_user=handle.docker_user)
            cluster_utils.SSHConfigHelper.add_cluster(
                handle.cluster_name, handle.cached_external_ips, auth_config,
                handle.cached_external_ssh_ports, handle.docker_user,
                handle.ssh_user)

            locks.get_lock(lock_id).force_unlock()

    def _sync_workdir(self, handle: CloudVmRayResourceHandle,
                      workdir: Union[Path, Dict[str, Any]],
                      envs_and_secrets: Dict[str, str]) -> None:
        # Even though provision() takes care of it, there may be cases where
        # this function is called in isolation, without calling provision(),
        # e.g., in CLI.  So we should rerun rsync_up.
        if isinstance(workdir, dict):
            self._sync_git_workdir(handle, envs_and_secrets)
        else:
            self._sync_path_workdir(handle, workdir)

    def _sync_git_workdir(self, handle: CloudVmRayResourceHandle,
                          envs_and_secrets: Dict[str, str]) -> None:
        style = colorama.Style
        ip_list = handle.external_ips()
        assert ip_list is not None, 'external_ips is not cached in handle'

        log_path = os.path.join(self.log_dir, 'workdir_sync.log')

        # TODO(zhwu): refactor this with backend_utils.parallel_cmd_with_rsync
        runners = handle.get_command_runners()

        def _sync_git_workdir_node(
                runner: command_runner.CommandRunner) -> None:
            # Type assertion to help mypy understand the type
            assert hasattr(
                runner, 'git_clone'
            ), f'CommandRunner should have git_clone method, ' \
                f'got {type(runner)}'
            runner.git_clone(
                target_dir=SKY_REMOTE_WORKDIR,
                log_path=log_path,
                stream_logs=False,
                max_retry=3,
                envs_and_secrets=envs_and_secrets,
            )

        num_nodes = handle.launched_nodes
        plural = 's' if num_nodes > 1 else ''
        logger.info(
            f'  {style.DIM}Syncing workdir (to {num_nodes} node{plural}): '
            f'{SKY_REMOTE_WORKDIR}{style.RESET_ALL}')
        os.makedirs(os.path.expanduser(self.log_dir), exist_ok=True)
        os.system(f'touch {log_path}')
        num_threads = subprocess_utils.get_parallel_threads(
            str(handle.launched_resources.cloud))
        with rich_utils.safe_status(
                ux_utils.spinner_message('Syncing workdir', log_path)):
            subprocess_utils.run_in_parallel(_sync_git_workdir_node, runners,
                                             num_threads)
        logger.info(ux_utils.finishing_message('Synced workdir.', log_path))

    def _sync_path_workdir(self, handle: CloudVmRayResourceHandle,
                           workdir: Path) -> None:
        fore = colorama.Fore
        style = colorama.Style
        ip_list = handle.external_ips()
        assert ip_list is not None, 'external_ips is not cached in handle'
        full_workdir = os.path.abspath(os.path.expanduser(workdir))

        # These asserts have been validated at Task construction time.
        assert os.path.exists(full_workdir), f'{full_workdir} does not exist'
        if os.path.islink(full_workdir):
            logger.warning(
                f'{fore.YELLOW}Workdir {workdir!r} is a symlink. '
                f'Symlink contents are not uploaded.{style.RESET_ALL}')
        else:
            assert os.path.isdir(
                full_workdir), f'{full_workdir} should be a directory.'

        # Raise warning if directory is too large
        dir_size = backend_utils.path_size_megabytes(full_workdir)
        if dir_size >= _PATH_SIZE_MEGABYTES_WARN_THRESHOLD:
            logger.warning(
                f'  {fore.YELLOW}The size of workdir {workdir!r} '
                f'is {dir_size} MB. Try to keep workdir small or use '
                '.skyignore to exclude large files, as large sizes will slow '
                f'down rsync.{style.RESET_ALL}')

        log_path = os.path.join(self.log_dir, 'workdir_sync.log')

        # TODO(zhwu): refactor this with backend_utils.parallel_cmd_with_rsync
        runners = handle.get_command_runners()

        def _sync_workdir_node(runner: command_runner.CommandRunner) -> None:
            runner.rsync(
                source=workdir,
                target=SKY_REMOTE_WORKDIR,
                up=True,
                log_path=log_path,
                stream_logs=False,
            )

        num_nodes = handle.launched_nodes
        plural = 's' if num_nodes > 1 else ''
        logger.info(
            f'  {style.DIM}Syncing workdir (to {num_nodes} node{plural}): '
            f'{workdir} -> {SKY_REMOTE_WORKDIR}{style.RESET_ALL}')
        os.makedirs(os.path.expanduser(self.log_dir), exist_ok=True)
        os.system(f'touch {log_path}')
        num_threads = subprocess_utils.get_parallel_threads(
            str(handle.launched_resources.cloud))
        with rich_utils.safe_status(
                ux_utils.spinner_message('Syncing workdir', log_path)):
            subprocess_utils.run_in_parallel(_sync_workdir_node, runners,
                                             num_threads)
        logger.info(ux_utils.finishing_message('Synced workdir.', log_path))

    def _sync_file_mounts(
        self,
        handle: CloudVmRayResourceHandle,
        all_file_mounts: Optional[Dict[Path, Path]],
        storage_mounts: Optional[Dict[Path, storage_lib.Storage]],
    ) -> None:
        """Mounts all user files to the remote nodes.

        Note: This does not handle COPY storage_mounts. These should have
        already been translated into file_mounts by task.sync_storage_mounts().

        TODO: Delete COPY storage_mounts in task.sync_storage_mounts(), and
        assert here that all storage_mounts are MOUNT mode.
        """
        launched_resources = handle.launched_resources.assert_launchable()
        with rich_utils.safe_status(ux_utils.spinner_message('Syncing files')):
            controller_utils.replace_skypilot_config_path_in_file_mounts(
                launched_resources.cloud, all_file_mounts)
            self._execute_file_mounts(handle, all_file_mounts)
            self._execute_storage_mounts(handle, storage_mounts)
            self._set_storage_mounts_metadata(handle.cluster_name,
                                              storage_mounts)

    def _setup(self, handle: CloudVmRayResourceHandle, task: task_lib.Task,
               detach_setup: bool) -> None:
        start = time.time()

        if task.setup is None:
            return
        setup = task.setup
        # Sync the setup script up and run it.
        internal_ips = handle.internal_ips()
        remote_setup_file_name = f'/tmp/sky_setup_{self.run_timestamp}'
        # Need this `-i` option to make sure `source ~/.bashrc` work
        setup_cmd = f'/bin/bash -i {remote_setup_file_name} 2>&1'
        runners = handle.get_command_runners(avoid_ssh_control=True)

        def _setup_node(node_id: int) -> None:
            setup_envs = task.envs_and_secrets
            setup_envs.update(self._skypilot_predefined_env_vars(handle))
            setup_envs['SKYPILOT_SETUP_NODE_IPS'] = '\n'.join(internal_ips)
            setup_envs['SKYPILOT_SETUP_NODE_RANK'] = str(node_id)
            runner = runners[node_id]
            setup_script = log_lib.make_task_bash_script(setup,
                                                         env_vars=setup_envs)
            encoded_script = shlex.quote(setup_script)

            def _dump_final_script(
                    setup_script: str,
                    target_dir: str = remote_setup_file_name) -> None:
                with tempfile.NamedTemporaryFile('w', prefix='sky_setup_') as f:
                    f.write(setup_script)
                    f.flush()
                    setup_sh_path = f.name
                    runner.rsync(source=setup_sh_path,
                                 target=target_dir,
                                 up=True,
                                 stream_logs=False)

            # Always dump the full setup script to the persistent path first
            # In high availability mode, we need to dump the full setup script
            # to a persistent path BEFORE any other operations. This ensures
            # that if the pod restarts, it can find and execute the complete
            # setup script, rather than a reference to a temporary file that
            # would no longer exist after restart.
            if self._dump_final_script:
                _dump_final_script(setup_script,
                                   constants.PERSISTENT_SETUP_SCRIPT_PATH)

            if detach_setup or _is_command_length_over_limit(encoded_script):
                _dump_final_script(setup_script)
                create_script_code = 'true'
            else:
                create_script_code = (f'{{ echo {encoded_script} > '
                                      f'{remote_setup_file_name}; }}')

            if detach_setup:
                return

            setup_log_path = os.path.join(self.log_dir,
                                          f'setup-{runner.node_id}.log')

            def _run_setup(setup_cmd: str) -> int:
                returncode = runner.run(
                    setup_cmd,
                    log_path=setup_log_path,
                    process_stream=False,
                    # We do not source bashrc for setup, since bashrc is sourced
                    # in the script already.
                    # Skip an empty line and two lines due to the /bin/bash -i
                    # and source ~/.bashrc in the setup_cmd.
                    #   bash: cannot set terminal process group (7398): Inappropriate ioctl for device # pylint: disable=line-too-long
                    #   bash: no job control in this shell
                    skip_num_lines=3)
                return returncode

            returncode = _run_setup(f'{create_script_code} && {setup_cmd}',)

            def _load_setup_log_and_match(match_str: str) -> bool:
                try:
                    with open(os.path.expanduser(setup_log_path),
                              'r',
                              encoding='utf-8') as f:
                        return match_str.lower() in f.read().lower()
                except Exception as e:  # pylint: disable=broad-except
                    # We don't crash the setup if we cannot read the log file.
                    # Instead, we should retry the setup with dumping the script
                    # to a file to be safe.
                    logger.debug(
                        f'Failed to read setup log file {setup_log_path}: {e}')
                    return True

            if ((returncode == 255 and _load_setup_log_and_match('too long')) or
                (returncode == 1 and
                 _load_setup_log_and_match('request-uri too large'))):
                # If the setup script is too long, we retry it with dumping
                # the script to a file and running it with SSH. We use a
                # general length limit check before but it could be
                # inaccurate on some systems.
                # When there is a cloudflare proxy in front of the remote, it
                # could cause `414 Request-URI Too Large` error.
                logger.debug('Failed to run setup command inline due to '
                             'command length limit. Dumping setup script to '
                             'file and running it with SSH.')
                _dump_final_script(setup_script)
                returncode = _run_setup(setup_cmd)

            def error_message() -> str:
                # Use the function to avoid tailing the file in success case
                try:
                    last_10_lines = subprocess.run(
                        ['tail', '-n10',
                         os.path.expanduser(setup_log_path)],
                        stdout=subprocess.PIPE,
                        check=True).stdout.decode('utf-8')
                except subprocess.CalledProcessError:
                    last_10_lines = None

                err_msg = (f'Failed to setup with return code {returncode}. '
                           f'Check the details in log: {setup_log_path}')
                if last_10_lines:
                    err_msg += (f'\n\n{colorama.Fore.RED}'
                                '****** START Last lines of setup output ******'
                                f'{colorama.Style.RESET_ALL}\n'
                                f'{last_10_lines}'
                                f'{colorama.Fore.RED}'
                                '******* END Last lines of setup output *******'
                                f'{colorama.Style.RESET_ALL}')
                return err_msg

            subprocess_utils.handle_returncode(returncode=returncode,
                                               command=setup_cmd,
                                               error_msg=error_message)

        num_nodes = len(runners)
        plural = 's' if num_nodes > 1 else ''
        node_str = f'{num_nodes} VM{plural}'
        if isinstance(handle.launched_resources.cloud, clouds.Kubernetes):
            node_str = f'{num_nodes} pod{plural}'
        controller = controller_utils.Controllers.from_name(handle.cluster_name)
        if controller is not None:
            node_str = controller.value.name
        if not detach_setup:
            logger.info(
                ux_utils.starting_message(f'Running setup on {node_str}.'))
        # TODO(zhwu): run_in_parallel uses multi-thread to run the commands,
        # which can cause the program waiting for all the threads to finish,
        # even if some of them raise exceptions. We should replace it with
        # multi-process.
        rich_utils.stop_safe_status()
        subprocess_utils.run_in_parallel(_setup_node, list(range(num_nodes)))

        if detach_setup:
            # Only set this when setup needs to be run outside the self._setup()
            # as part of a job (detach_setup, default).
            self._setup_cmd = setup_cmd
            logger.info(ux_utils.finishing_message('Setup detached.'))
            return
        end = time.time()
        logger.debug(f'Setup took {end - start} seconds.')
        setup_log_path = os.path.join(self.log_dir, 'setup-*.log')
        logger.info(
            ux_utils.finishing_message('Setup completed.', setup_log_path))

    def _exec_code_on_head(
        self,
        handle: CloudVmRayResourceHandle,
        codegen: str,
        job_id: int,
        detach_run: bool = False,
        managed_job_dag: Optional['dag.Dag'] = None,
        remote_log_dir: Optional[str] = None,
    ) -> None:
        """Executes generated code on the head node."""
        use_legacy = not handle.is_grpc_enabled_with_flag
        file_name = f'sky_job_{job_id}'
        script_path = os.path.join(SKY_REMOTE_APP_DIR, file_name)
        if remote_log_dir is None:
            remote_log_dir = self.log_dir
        remote_log_path = os.path.join(remote_log_dir, 'run.log')

        def _dump_code_to_file(codegen: str,
                               target_dir: str = SKY_REMOTE_APP_DIR) -> None:
            runners = handle.get_command_runners()
            head_runner = runners[0]
            with tempfile.NamedTemporaryFile('w', prefix='sky_app_') as fp:
                fp.write(codegen)
                fp.flush()
                script_path = os.path.join(target_dir, file_name)
                # We choose to sync code + exec, because the alternative of
                # 'ray submit' may not work as it may use system python
                # (python2) to execute the script. Happens for AWS.
                head_runner.rsync(source=fp.name,
                                  target=script_path,
                                  up=True,
                                  stream_logs=False)

        cd = f'cd {SKY_REMOTE_WORKDIR}'
        mkdir_code = (f'{cd} && mkdir -p {remote_log_dir} && '
                      f'touch {remote_log_path}')
        encoded_script = shlex.quote(codegen)
        create_script_code = f'{{ echo {encoded_script} > {script_path}; }}'
        job_submit_cmd = (
            # JOB_CMD_IDENTIFIER is used for identifying the process
            # retrieved with pid is the same driver process.
            f'{job_lib.JOB_CMD_IDENTIFIER.format(job_id)} && '
            f'{cd} && {constants.SKY_PYTHON_CMD} -u {script_path}'
            # Do not use &>, which is not POSIX and may not work.
            # Note that the order of ">filename 2>&1" matters.
            f'> {remote_log_path} 2>&1')
        code = job_lib.JobLibCodeGen.queue_job(job_id, job_submit_cmd)
        job_submit_cmd = ' && '.join([mkdir_code, create_script_code, code])

        # Should also be ealier than _is_command_length_over_limit
        # Same reason as in _setup
        if self._dump_final_script:
            _dump_code_to_file(job_submit_cmd,
                               constants.PERSISTENT_RUN_SCRIPT_DIR)

        if handle.is_grpc_enabled_with_flag:
            try:
                managed_job_info: Optional[jobsv1_pb2.ManagedJobInfo] = None
                if managed_job_dag is not None:
                    workspace = skypilot_config.get_active_workspace(
                        force_user_workspace=True)
                    entrypoint = common_utils.get_current_command()

                    managed_job_tasks: List[jobsv1_pb2.ManagedJobTask] = []
                    for task_id, task in enumerate(managed_job_dag.tasks):
                        resources_str = backend_utils.get_task_resources_str(
                            task, is_managed_job=True)
                        managed_job_tasks.append(
                            jobsv1_pb2.ManagedJobTask(
                                task_id=task_id,
                                name=task.name,
                                resources_str=resources_str,
                                metadata_json=task.metadata_json))

                    managed_job_info = jobsv1_pb2.ManagedJobInfo(
                        name=managed_job_dag.name,
                        pool=managed_job_dag.pool,
                        workspace=workspace,
                        entrypoint=entrypoint,
                        tasks=managed_job_tasks)

                if _is_command_length_over_limit(codegen):
                    _dump_code_to_file(codegen)
                    queue_job_request = jobsv1_pb2.QueueJobRequest(
                        job_id=job_id,
                        # codegen not set - server assumes script uploaded
                        remote_log_dir=remote_log_dir,
                        managed_job=managed_job_info,
                        script_path=script_path)
                else:
                    queue_job_request = jobsv1_pb2.QueueJobRequest(
                        job_id=job_id,
                        codegen=codegen,
                        remote_log_dir=remote_log_dir,
                        managed_job=managed_job_info,
                        script_path=script_path)

                backend_utils.invoke_skylet_with_retries(lambda: SkyletClient(
                    handle.get_grpc_channel()).queue_job(queue_job_request))
            except exceptions.SkyletMethodNotImplementedError:
                use_legacy = True

        if use_legacy:
            if _is_command_length_over_limit(job_submit_cmd):
                _dump_code_to_file(codegen)
                job_submit_cmd = f'{mkdir_code} && {code}'

            def _maybe_add_managed_job_code(job_submit_cmd: str) -> str:
                if managed_job_dag is not None:
                    # Add the managed job to job queue database.
                    managed_job_codegen = managed_jobs.ManagedJobCodeGen()
                    managed_job_code = managed_job_codegen.set_pending(
                        job_id,
                        managed_job_dag,
                        skypilot_config.get_active_workspace(
                            force_user_workspace=True),
                        entrypoint=common_utils.get_current_command())
                    # Set the managed job to PENDING state to make sure that
                    # this managed job appears in the `sky jobs queue`, even
                    # if it needs to wait to be submitted.
                    # We cannot set the managed job to PENDING state in the
                    # job template (jobs-controller.yaml.j2), as it may need
                    # to wait for the run commands to be scheduled on the job
                    # controller in high-load cases.
                    job_submit_cmd += ' && ' + managed_job_code
                return job_submit_cmd

            job_submit_cmd = _maybe_add_managed_job_code(job_submit_cmd)

            returncode, stdout, stderr = self.run_on_head(handle,
                                                          job_submit_cmd,
                                                          stream_logs=False,
                                                          require_outputs=True)
            # Happens when someone calls `sky exec` but remote is outdated for
            # running a job. Necessitating calling `sky launch`.
            backend_utils.check_stale_runtime_on_remote(returncode, stderr,
                                                        handle.cluster_name)
            output = stdout + stderr
            if ((returncode == 255 and 'too long' in output.lower()) or
                (returncode == 1 and
                 'request-uri too large' in output.lower())):
                # If the generated script is too long, we retry it with dumping
                # the script to a file and running it with SSH. We use a general
                # length limit check before but it could be inaccurate on some
                # systems.
                # When there is a cloudflare proxy in front of the remote, it
                # could cause `414 Request-URI Too Large` error.
                logger.debug(
                    'Failed to submit job due to command length limit. '
                    'Dumping job to file and running it with SSH. '
                    f'Output: {output}')
                _dump_code_to_file(codegen)
                job_submit_cmd = f'{mkdir_code} && {code}'
                job_submit_cmd = _maybe_add_managed_job_code(job_submit_cmd)
                returncode, stdout, stderr = self.run_on_head(
                    handle,
                    job_submit_cmd,
                    stream_logs=False,
                    require_outputs=True)

            subprocess_utils.handle_returncode(
                returncode,
                job_submit_cmd,
                f'Failed to submit job {job_id}.',
                stderr=stdout + stderr)

        controller = controller_utils.Controllers.from_name(handle.cluster_name)
        if controller == controller_utils.Controllers.SKY_SERVE_CONTROLLER:
            logger.info(ux_utils.starting_message('Service registered.'))
        else:
            logger.info(
                ux_utils.starting_message(f'Job submitted, ID: {job_id}'))
        rich_utils.stop_safe_status()
        if not detach_run:
            if (handle.cluster_name == controller_utils.Controllers.
                    JOBS_CONTROLLER.value.cluster_name):
                self.tail_managed_job_logs(handle, job_id)
            else:
                # Sky logs. Not using subprocess.run since it will make the
                # ssh keep connected after ctrl-c.
                self.tail_logs(handle, job_id)

    def _add_job(self, handle: CloudVmRayResourceHandle,
                 job_name: Optional[str], resources_str: str,
                 metadata: str) -> Tuple[int, str]:
        use_legacy = not handle.is_grpc_enabled_with_flag

        if handle.is_grpc_enabled_with_flag:
            try:
                request = jobsv1_pb2.AddJobRequest(
                    job_name=job_name,
                    username=common_utils.get_user_hash(),
                    run_timestamp=self.run_timestamp,
                    resources_str=resources_str,
                    metadata=metadata)
                response = backend_utils.invoke_skylet_with_retries(
                    lambda: SkyletClient(handle.get_grpc_channel()).add_job(
                        request))
                job_id = response.job_id
                log_dir = response.log_dir
                return job_id, log_dir
            except exceptions.SkyletMethodNotImplementedError:
                use_legacy = True

        if use_legacy:
            code = job_lib.JobLibCodeGen.add_job(
                job_name=job_name,
                username=common_utils.get_user_hash(),
                run_timestamp=self.run_timestamp,
                resources_str=resources_str,
                metadata=metadata)
            returncode, result_str, stderr = self.run_on_head(
                handle,
                code,
                stream_logs=False,
                require_outputs=True,
                separate_stderr=True)
            # Happens when someone calls `sky exec` but remote is outdated for
            # adding a job. Necessitating calling `sky launch`.
            backend_utils.check_stale_runtime_on_remote(returncode, stderr,
                                                        handle.cluster_name)
            # TODO(zhwu): this sometimes will unexpectedly fail, we can add
            # retry for this, after we figure out the reason.
            subprocess_utils.handle_returncode(returncode, code,
                                               'Failed to fetch job id.',
                                               stderr)
            try:
                job_id_match = _JOB_ID_PATTERN.search(result_str)
                if job_id_match is not None:
                    job_id = int(job_id_match.group(1))
                else:
                    # For backward compatibility.
                    job_id = int(result_str)
                log_dir_match = _LOG_DIR_PATTERN.search(result_str)
                if log_dir_match is not None:
                    log_dir = log_dir_match.group(1).strip()
                else:
                    # For backward compatibility, use the same log dir as local.
                    log_dir = self.log_dir
            except ValueError as e:
                logger.error(stderr)
                raise ValueError(f'Failed to parse job id: {result_str}; '
                                 f'Returncode: {returncode}') from e
        return job_id, log_dir

    def _execute(
        self,
        handle: CloudVmRayResourceHandle,
        task: task_lib.Task,
        detach_run: bool,
        dryrun: bool = False,
    ) -> Optional[int]:
        """Executes the task on the cluster.

        Returns:
            Job id if the task is submitted to the cluster, None otherwise.
        """
        if task.run is None and self._setup_cmd is None:
            # This message is fine without mentioning setup, as there are two
            # cases when run section is empty:
            # 1. setup specified: setup is executed in detached mode and this
            #    message will not be shown.
            # 2. no setup specified: this message is fine as a user is likely
            #    creating a cluster only, and ok with the empty run command.
            logger.info('Run commands not specified or empty.')
            return None
        if task.run is None:
            # If the task has no run command, we still need to execute the
            # generated ray driver program to run the setup command in detached
            # mode.
            # In this case, we reset the resources for the task, so that the
            # detached setup does not need to wait for the task resources to be
            # ready (which is not used for setup anyway).
            valid_resource = resources_lib.Resources()
        else:
            # Check the task resources vs the cluster resources. Since
            # `sky exec` will not run the provision and _check_existing_cluster
            # We need to check ports here since sky.exec shouldn't change
            # resources.
            valid_resource = self.check_resources_fit_cluster(handle,
                                                              task,
                                                              check_ports=True)
        task_copy = copy.copy(task)
        # Handle multiple resources exec case.
        task_copy.set_resources(valid_resource)
        if len(task.resources) > 1:
            logger.info('Multiple resources are specified '
                        f'for the task, using: {valid_resource}')
        task_copy.best_resources = None
        resources_str = backend_utils.get_task_resources_str(task_copy)

        if dryrun:
            logger.info(f'Dryrun complete. Would have run:\n{task}')
            return None

        job_id, log_dir = self._add_job(handle, task_copy.name, resources_str,
                                        task.metadata_json)

        num_actual_nodes = task.num_nodes * handle.num_ips_per_node
        # Case: task_lib.Task(run, num_nodes=N) or TPU VM Pods
        if num_actual_nodes > 1:
            self._execute_task_n_nodes(handle, task_copy, job_id, detach_run,
                                       log_dir)
        else:
            # Case: task_lib.Task(run, num_nodes=1)
            self._execute_task_one_node(handle, task_copy, job_id, detach_run,
                                        log_dir)

        return job_id

    def _post_execute(self, handle: CloudVmRayResourceHandle,
                      down: bool) -> None:
        """Post-execute cleanup."""
        del handle, down  # Unused.
        # All logic is handled in previous stages, no-op.

    def _teardown_ephemeral_storage(self, task: task_lib.Task) -> None:
        storage_mounts = task.storage_mounts
        if storage_mounts is not None:
            for _, storage in storage_mounts.items():
                if not storage.persistent:
                    storage.delete()

    def _teardown(self,
                  handle: CloudVmRayResourceHandle,
                  terminate: bool,
                  purge: bool = False):
        """Tear down or stop the cluster.

        Args:
            handle: The handle to the cluster.
            terminate: Terminate or stop the cluster.
            purge: Purge the cluster record from the cluster table, even if
                the teardown fails.
        Raises:
            exceptions.ClusterOwnerIdentityMismatchError: If the cluster is
                owned by another user.
            exceptions.CloudUserIdentityError: if we fail to get the current
                user identity.
            RuntimeError: If the cluster fails to be terminated/stopped.
        """
        cluster_name = handle.cluster_name
        # Check if the cluster is owned by the current user. Raise
        # exceptions.ClusterOwnerIdentityMismatchError
        yellow = colorama.Fore.YELLOW
        reset = colorama.Style.RESET_ALL
        is_identity_mismatch_and_purge = False
        try:
            backend_utils.check_owner_identity(cluster_name)
        except exceptions.ClusterOwnerIdentityMismatchError as e:
            if purge:
                logger.error(e)
                verbed = 'terminated' if terminate else 'stopped'
                logger.warning(
                    f'{yellow}Purge (-p/--purge) is set, ignoring the '
                    f'identity mismatch error and removing '
                    f'the cluster record from cluster table.{reset}\n{yellow}It'
                    ' is the user\'s responsibility to ensure that this '
                    f'cluster is actually {verbed} on the cloud.{reset}')
                is_identity_mismatch_and_purge = True
            else:
                raise
        lock_id = backend_utils.cluster_status_lock_id(cluster_name)
        lock = locks.get_lock(lock_id, timeout=1)
        # Retry in case new cluster operation comes in and holds the lock
        # right after the lock is removed.
        n_attempts = 2
        while True:
            n_attempts -= 1
            # We have to kill the cluster requests, because `down` and `stop`
            # should be higher priority than the cluster requests, and we should
            # release the lock from other requests.
            exclude_request_to_kill = 'sky.down' if terminate else 'sky.stop'
            try:
                # TODO(zhwu): we should get rid of this when it is being called
                # internally without involving an API server, e.g., when a
                # controller is trying to terminate a cluster.
                requests_lib.kill_cluster_requests(handle.cluster_name,
                                                   exclude_request_to_kill)
            except Exception as e:  # pylint: disable=broad-except
                # We allow the failure to kill other launch requests, because
                # it is not critical to the cluster teardown.
                logger.warning(
                    'Failed to kill other launch requests for the '
                    f'cluster {handle.cluster_name}: '
                    f'{common_utils.format_exception(e, use_bracket=True)}')
            # In case other running cluster operations are still holding the
            # lock.
            lock.force_unlock()
            try:
                with lock:
                    self.teardown_no_lock(
                        handle,
                        terminate,
                        purge,
                        # When --purge is set and we already see an ID mismatch
                        # error, we skip the refresh codepath. This is because
                        # refresh checks current user identity can throw
                        # ClusterOwnerIdentityMismatchError. The argument/flag
                        # `purge` should bypass such ID mismatch errors.
                        refresh_cluster_status=(
                            not is_identity_mismatch_and_purge))
                if terminate:
                    lock.force_unlock()
                break
            except locks.LockTimeout as e:
                logger.debug(f'Failed to acquire lock for {cluster_name}, '
                             f'retrying...')
                if n_attempts <= 0:
                    raise RuntimeError(
                        f'Cluster {cluster_name!r} is locked by {lock_id}. '
                        'Check to see if it is still being launched') from e

    # --- CloudVMRayBackend Specific APIs ---

    def get_job_status(
        self,
        handle: CloudVmRayResourceHandle,
        job_ids: Optional[List[int]] = None,
        stream_logs: bool = True
    ) -> Dict[Optional[int], Optional[job_lib.JobStatus]]:
        if handle.is_grpc_enabled_with_flag:
            try:
                request = jobsv1_pb2.GetJobStatusRequest(job_ids=job_ids)
                response = backend_utils.invoke_skylet_with_retries(
                    lambda: SkyletClient(handle.get_grpc_channel()
                                        ).get_job_status(request))
                statuses: Dict[Optional[int], Optional[job_lib.JobStatus]] = {
                    job_id: job_lib.JobStatus.from_protobuf(proto_status)
                    for job_id, proto_status in response.job_statuses.items()
                }
                return statuses
            except exceptions.SkyletMethodNotImplementedError:
                pass

        code = job_lib.JobLibCodeGen.get_job_status(job_ids)
        returncode, stdout, stderr = self.run_on_head(handle,
                                                      code,
                                                      stream_logs=stream_logs,
                                                      require_outputs=True,
                                                      separate_stderr=True)
        subprocess_utils.handle_returncode(returncode, code,
                                           'Failed to get job status.', stderr)
        statuses = job_lib.load_statuses_payload(stdout)
        return statuses

    def cancel_jobs(self,
                    handle: CloudVmRayResourceHandle,
                    jobs: Optional[List[int]],
                    cancel_all: bool = False,
                    user_hash: Optional[str] = None) -> None:
        """Cancels jobs.

        See `skylet.job_lib.cancel_jobs_encoded_results` for more details.
        """
        use_legacy = not handle.is_grpc_enabled_with_flag

        if handle.is_grpc_enabled_with_flag:
            try:
                request = jobsv1_pb2.CancelJobsRequest(job_ids=jobs,
                                                       cancel_all=cancel_all,
                                                       user_hash=user_hash)
                response = backend_utils.invoke_skylet_with_retries(
                    lambda: SkyletClient(handle.get_grpc_channel()).cancel_jobs(
                        request))
                cancelled_ids = response.cancelled_job_ids
            except exceptions.SkyletMethodNotImplementedError:
                use_legacy = True

        if use_legacy:
            code = job_lib.JobLibCodeGen.cancel_jobs(jobs, cancel_all,
                                                     user_hash)
            returncode, stdout, _ = self.run_on_head(handle,
                                                     code,
                                                     stream_logs=False,
                                                     require_outputs=True)
            subprocess_utils.handle_returncode(
                returncode, code,
                f'Failed to cancel jobs on cluster {handle.cluster_name}.',
                stdout)
            cancelled_ids = message_utils.decode_payload(stdout)
        if cancelled_ids:
            logger.info(
                f'Cancelled job ID(s): {", ".join(map(str, cancelled_ids))}')
        else:
            logger.info('No jobs cancelled. They may be in terminal states.')

    def sync_down_logs(
            self,
            handle: CloudVmRayResourceHandle,
            job_ids: Optional[List[str]],
            local_dir: str = constants.SKY_LOGS_DIRECTORY) -> Dict[str, str]:
        """Sync down logs for the given job_ids.

        Returns:
            A dictionary mapping job_id to log path.
        """
        job_to_dir: Dict[str, str] = {}
        use_legacy = not handle.is_grpc_enabled_with_flag

        if handle.is_grpc_enabled_with_flag:
            try:
                int_job_ids = []
                if job_ids:
                    for str_job_id in job_ids:
                        if str_job_id.isdigit():
                            int_job_ids.append(int(str_job_id))
                request = jobsv1_pb2.GetLogDirsForJobsRequest(
                    job_ids=int_job_ids)
                response = backend_utils.invoke_skylet_with_retries(
                    lambda: SkyletClient(handle.get_grpc_channel()
                                        ).get_log_dirs_for_jobs(request))
                job_log_dirs = response.job_log_dirs
                if not job_log_dirs:
                    logger.info(f'{colorama.Fore.YELLOW}'
                                'No matching log directories found'
                                f'{colorama.Style.RESET_ALL}')
                    return {}
                for job_id, log_dir in job_log_dirs.items():
                    # Convert to string for backwards compatibility
                    job_to_dir[str(job_id)] = log_dir
            except exceptions.SkyletMethodNotImplementedError:
                use_legacy = True

        if use_legacy:
            code = job_lib.JobLibCodeGen.get_log_dirs_for_jobs(job_ids)
            returncode, stdout, stderr = self.run_on_head(handle,
                                                          code,
                                                          stream_logs=False,
                                                          require_outputs=True,
                                                          separate_stderr=True)
            subprocess_utils.handle_returncode(returncode, code,
                                               'Failed to sync logs.', stderr)
            job_to_dir = message_utils.decode_payload(stdout)
            if not job_to_dir:
                logger.info(f'{colorama.Fore.YELLOW}'
                            'No matching log directories found'
                            f'{colorama.Style.RESET_ALL}')
                return {}

        job_ids = list(job_to_dir.keys())
        dirs = list(job_to_dir.values())
        remote_log_dirs = [
            # TODO(aylei): backward compatibility for legacy runtime that
            # returns run_timestamp only, remove after 0.12.0
            (dir if constants.SKY_LOGS_DIRECTORY in dir else os.path.join(
                constants.SKY_LOGS_DIRECTORY, dir)) for dir in dirs
        ]
        local_log_dirs = [(dir.replace(constants.SKY_LOGS_DIRECTORY, local_dir)
                           if constants.SKY_LOGS_DIRECTORY in dir else
                           os.path.join(local_dir, dir)) for dir in dirs]

        runners = handle.get_command_runners()

        def _rsync_down(args) -> None:
            """Rsync down logs from remote nodes.

            Args:
                args: A tuple of (runner, local_log_dir, remote_log_dir)
            """
            (runner, local_log_dir, remote_log_dir) = args
            try:
                os.makedirs(os.path.expanduser(local_log_dir), exist_ok=True)
                runner.rsync(
                    # Require a `/` at the end to make sure the parent dir
                    # are not created locally. We do not add additional '*' as
                    # kubernetes's rsync does not work with an ending '*'.
                    source=f'{remote_log_dir}/',
                    target=os.path.expanduser(local_log_dir),
                    up=False,
                    stream_logs=False,
                )
            except exceptions.CommandError as e:
                if e.returncode == exceptions.RSYNC_FILE_NOT_FOUND_CODE:
                    # Raised by rsync_down. Remote log dir may not exist, since
                    # the job can be run on some part of the nodes.
                    logger.debug(f'{runner.node_id} does not have the tasks/*.')
                else:
                    raise

        parallel_args = [[runner, *item]
                         for item in zip(local_log_dirs, remote_log_dirs)
                         for runner in runners]
        subprocess_utils.run_in_parallel(_rsync_down, parallel_args)
        return dict(zip(job_ids, local_log_dirs))

    @context_utils.cancellation_guard
    def tail_logs(
            self,
            handle: CloudVmRayResourceHandle,
            job_id: Optional[int],
            managed_job_id: Optional[int] = None,
            follow: bool = True,
            tail: int = 0,
            require_outputs: bool = False,
            stream_logs: bool = True,
            process_stream: bool = False) -> Union[int, Tuple[int, str, str]]:
        """Tail the logs of a job.

        Args:
            handle: The handle to the cluster.
            job_id: The job ID to tail the logs of.
            managed_job_id: The managed job ID for display purpose only.
            follow: Whether to follow the logs.
            tail: The number of lines to display from the end of the
                log file. If 0, print all lines.
            require_outputs: Whether to return the stdout/stderr of the command.
            stream_logs: Whether to stream the logs to stdout/stderr.
            process_stream: Whether to process the stream.

        Returns:
            The exit code of the tail command. Returns code 100 if the job has
            failed. See exceptions.JobExitCode for possible return codes.
        """
        if handle.is_grpc_enabled_with_flag:
            last_exit_code = 0
            try:
                request = jobsv1_pb2.TailLogsRequest(
                    job_id=job_id,
                    managed_job_id=managed_job_id,
                    follow=follow,
                    tail=tail)
                for resp in backend_utils.invoke_skylet_streaming_with_retries(
                        lambda: SkyletClient(handle.get_grpc_channel()
                                            ).tail_logs(request, timeout=None)):
                    if resp.log_line:
                        sys.stdout.write(resp.log_line)
                        sys.stdout.flush()
                    last_exit_code = resp.exit_code
                return last_exit_code
            except exceptions.SkyletMethodNotImplementedError:
                pass
            except grpc.RpcError as e:
                if e.code() == grpc.StatusCode.CANCELLED:
                    return last_exit_code
                raise e

        code = job_lib.JobLibCodeGen.tail_logs(job_id,
                                               managed_job_id=managed_job_id,
                                               follow=follow,
                                               tail=tail)
        if job_id is None and managed_job_id is None:
            logger.info(
                'Job ID not provided. Streaming the logs of the latest job.')

        # With the stdin=subprocess.DEVNULL, the ctrl-c will not directly
        # kill the process, so we need to handle it manually here.
        if threading.current_thread() is threading.main_thread():
            signal.signal(signal.SIGINT, backend_utils.interrupt_handler)
            signal.signal(signal.SIGTSTP, backend_utils.stop_handler)
        try:
            final = self.run_on_head(
                handle,
                code,
                stream_logs=stream_logs,
                process_stream=process_stream,
                require_outputs=require_outputs,
                # Allocate a pseudo-terminal to disable output buffering.
                # Otherwise, there may be 5 minutes delay in logging.
                ssh_mode=command_runner.SshMode.INTERACTIVE,
            )
        except SystemExit as e:
            final = e.code
        return final

    def tail_managed_job_logs(self,
                              handle: CloudVmRayResourceHandle,
                              job_id: Optional[int] = None,
                              job_name: Optional[str] = None,
                              controller: bool = False,
                              follow: bool = True,
                              tail: Optional[int] = None) -> int:
        # if job_name is not None, job_id should be None
        assert job_name is None or job_id is None, (job_name, job_id)
        code = managed_jobs.ManagedJobCodeGen.stream_logs(
            job_name, job_id, follow, controller, tail)

        # With the stdin=subprocess.DEVNULL, the ctrl-c will not directly
        # kill the process, so we need to handle it manually here.
        if threading.current_thread() is threading.main_thread():
            signal.signal(signal.SIGINT, backend_utils.interrupt_handler)
            signal.signal(signal.SIGTSTP, backend_utils.stop_handler)

        # Refer to the notes in tail_logs.
        try:
            returncode = self.run_on_head(
                handle,
                code,
                stream_logs=True,
                process_stream=False,
                ssh_mode=command_runner.SshMode.INTERACTIVE,
            )
        except SystemExit as e:
            returncode = e.code
        return returncode

    def sync_down_managed_job_logs(
            self,
            handle: CloudVmRayResourceHandle,
            job_id: Optional[int] = None,
            job_name: Optional[str] = None,
            controller: bool = False,
            local_dir: str = constants.SKY_LOGS_DIRECTORY) -> Dict[str, str]:
        """Sync down logs for a managed job.

        Args:
            handle: The handle to the cluster.
            job_id: The job ID to sync down logs for.
            job_name: The job name to sync down logs for.
            controller: Whether to sync down logs for the controller.
            local_dir: The local directory to sync down logs to.

        Returns:
            A dictionary mapping job_id to log path.
        """
        # if job_name and job_id should not both be specified
        assert job_name is None or job_id is None, (job_name, job_id)

        if job_id is None:
            # generate code to get the job_id
            # if job_name is None, get all job_ids
            # TODO: Only get the latest job_id, since that's the only one we use
            code = managed_jobs.ManagedJobCodeGen.get_all_job_ids_by_name(
                job_name=job_name)
            returncode, job_ids, stderr = self.run_on_head(handle,
                                                           code,
                                                           stream_logs=False,
                                                           require_outputs=True,
                                                           separate_stderr=True)
            subprocess_utils.handle_returncode(returncode, code,
                                               'Failed to sync down logs.',
                                               stderr)
            job_ids = message_utils.decode_payload(job_ids)
            if not job_ids:
                logger.info(f'{colorama.Fore.YELLOW}'
                            'No matching job found'
                            f'{colorama.Style.RESET_ALL}')
                return {}
            elif len(job_ids) > 1:
                name_str = ''
                if job_name is not None:
                    name_str = ('Multiple jobs IDs found under the name '
                                f'{job_name}. ')
                controller_str = ' (controller)' if controller else ''
                logger.info(f'{colorama.Fore.YELLOW}'
                            f'{name_str}'
                            f'Downloading the latest job logs{controller_str}.'
                            f'{colorama.Style.RESET_ALL}')
            # list should aready be in descending order
            job_id = job_ids[0]

        if isinstance(handle, LocalResourcesHandle):
            # In consolidation mode, we don't submit a ray job, therefore no
            # run_timestamp is available. We use a dummy run_timestamp here.
            run_timestamps = {
                job_id: f'managed-jobs-consolidation-mode-{job_id}'
            }
        else:
            # get the run_timestamp
            # the function takes in [job_id]
            code = job_lib.JobLibCodeGen.get_log_dirs_for_jobs([str(job_id)])
            returncode, run_timestamps_payload, stderr = self.run_on_head(
                handle,
                code,
                stream_logs=False,
                require_outputs=True,
                separate_stderr=True)
            subprocess_utils.handle_returncode(returncode, code,
                                               'Failed to sync logs.', stderr)
            # returns with a dict of {job_id: run_timestamp}
            run_timestamps = message_utils.decode_payload(
                run_timestamps_payload)
        if not run_timestamps:
            logger.info(f'{colorama.Fore.YELLOW}'
                        'No matching log directories found'
                        f'{colorama.Style.RESET_ALL}')
            return {}

        run_timestamp = list(run_timestamps.values())[0]
        job_id = list(run_timestamps.keys())[0]

        # If run_timestamp contains the full path with SKY_LOGS_DIRECTORY,
        # strip the prefix to get just the relative part to avoid duplication
        # when constructing local paths.
        if run_timestamp.startswith(constants.SKY_LOGS_DIRECTORY):
            run_timestamp = run_timestamp[len(constants.SKY_LOGS_DIRECTORY
                                             ):].lstrip('/')
        local_log_dir = ''
        if controller:  # download controller logs
            remote_log = os.path.join(managed_jobs.JOBS_CONTROLLER_LOGS_DIR,
                                      f'{job_id}.log')
            local_log_dir = os.path.join(local_dir, 'managed_jobs',
                                         run_timestamp)
            os.makedirs(os.path.dirname(os.path.expanduser(local_log_dir)),
                        exist_ok=True)

            logger.debug(f'{colorama.Fore.CYAN}'
                         f'Job {job_id} local logs: {local_log_dir}'
                         f'{colorama.Style.RESET_ALL}')

            runners = handle.get_command_runners()

            def _rsync_down(args) -> None:
                """Rsync down logs from remote nodes.

                Args:
                    args: A tuple of (runner, local_log_dir, remote_log_dir)
                """
                (runner, local_log_dir, remote_log) = args
                try:
                    os.makedirs(os.path.expanduser(local_log_dir),
                                exist_ok=True)
                    runner.rsync(
                        source=remote_log,
                        target=f'{local_log_dir}/controller.log',
                        up=False,
                        stream_logs=False,
                    )
                except exceptions.CommandError as e:
                    if e.returncode == exceptions.RSYNC_FILE_NOT_FOUND_CODE:
                        # Raised by rsync_down. Remote log dir may not exist
                        # since the job can be run on some part of the nodes.
                        logger.debug(
                            f'{runner.node_id} does not have the tasks/*.')
                    else:
                        raise

            parallel_args = [
                (runner, local_log_dir, remote_log) for runner in runners
            ]
            subprocess_utils.run_in_parallel(_rsync_down, parallel_args)
        else:  # download job logs
            local_log_dir = os.path.join(local_dir, 'managed_jobs',
                                         run_timestamp)
            os.makedirs(os.path.dirname(os.path.expanduser(local_log_dir)),
                        exist_ok=True)
            log_file = os.path.join(local_log_dir, 'run.log')

            code = managed_jobs.ManagedJobCodeGen.stream_logs(
                job_name=None,
                job_id=int(job_id),
                follow=False,
                controller=False)
            # With the stdin=subprocess.DEVNULL, the ctrl-c will not
            # kill the process, so we need to handle it manually here.
            if threading.current_thread() is threading.main_thread():
                signal.signal(signal.SIGINT, backend_utils.interrupt_handler)
                signal.signal(signal.SIGTSTP, backend_utils.stop_handler)

            # We redirect the output to the log file
            # and disable the STDOUT and STDERR
            self.run_on_head(
                handle,
                code,
                log_path=os.path.expanduser(log_file),
                stream_logs=False,
                process_stream=False,
                ssh_mode=command_runner.SshMode.INTERACTIVE,
            )

        logger.debug(f'{colorama.Fore.CYAN}'
                     f'Job {job_id} logs: {local_log_dir}'
                     f'{colorama.Style.RESET_ALL}')
        return {str(job_id): local_log_dir}

    def teardown_no_lock(self,
                         handle: CloudVmRayResourceHandle,
                         terminate: bool,
                         purge: bool = False,
                         post_teardown_cleanup: bool = True,
                         refresh_cluster_status: bool = True,
                         remove_from_db: bool = True) -> None:
        """Teardown the cluster without acquiring the cluster status lock.

        NOTE: This method should not be called without holding the cluster
        status lock already.

        refresh_cluster_status is only used internally in the status refresh
        process, and should not be set to False in other cases.

        Raises:
            RuntimeError: If the cluster fails to be terminated/stopped.
        """
        exclude_request_to_kill = 'sky.down' if terminate else 'sky.stop'
        # We have to kill the cluster requests again within the lock, because
        # any pending requests on the same cluster should be cancelled after
        # the cluster is terminated/stopped. Otherwise, it will be quite
        # confusing to see the cluster restarted immediately after it is
        # terminated/stopped, when there is a pending launch request.
        try:
            # TODO(zhwu): we should get rid of this when it is being called
            # internally without involving an API server, e.g., when a
            # controller is trying to terminate a cluster.
            requests_lib.kill_cluster_requests(handle.cluster_name,
                                               exclude_request_to_kill)
        except Exception as e:  # pylint: disable=broad-except
            # We allow the failure to kill other launch requests, because
            # it is not critical to the cluster teardown.
            logger.warning(
                'Failed to kill other launch requests for the '
                f'cluster {handle.cluster_name}: '
                f'{common_utils.format_exception(e, use_bracket=True)}')
        cluster_status_fetched = False
        if refresh_cluster_status:
            try:
                prev_cluster_status, _ = (
                    backend_utils.refresh_cluster_status_handle(
                        handle.cluster_name,
                        # There is a case where
                        # 1. The cluster was interrupted during provisioning.
                        # 2. The API request to create the cluster instances was
                        #    sent to the cloud, but hasn't been processed yet.
                        # In this case, the cluster will be INIT. We should do a
                        # hard status refresh to see if the instances are
                        # actually there or not. Otherwise, teardown may not
                        # find the instances, leading to a leak. This was
                        # observed in AWS. See also
                        # _LAUNCH_DOUBLE_CHECK_WINDOW in backend_utils.py.
                        force_refresh_statuses={status_lib.ClusterStatus.INIT},
                        acquire_per_cluster_status_lock=False))
                cluster_status_fetched = True
            except exceptions.ClusterStatusFetchingError:
                logger.warning(
                    'Failed to fetch cluster status for '
                    f'{handle.cluster_name!r}. Assuming the cluster is still '
                    'up.')
        if not cluster_status_fetched:
            record = global_user_state.get_cluster_from_name(
                handle.cluster_name)
            prev_cluster_status = record[
                'status'] if record is not None else None
        if prev_cluster_status is None:
            # When the cluster is not in the cluster table, we guarantee that
            # all related resources / cache / config are cleaned up, i.e. it
            # is safe to skip and return True.
            ux_utils.console_newline()
            logger.warning(
                f'Cluster {handle.cluster_name!r} is already terminated. '
                'Skipped.')
            return

        if handle.cluster_yaml is None:
            logger.warning(f'Cluster {handle.cluster_name!r} has no '
                           f'provision yaml so it '
                           'has not been provisioned. Skipped.')
            global_user_state.remove_cluster(handle.cluster_name,
                                             terminate=terminate)
            return
        log_path = os.path.join(os.path.expanduser(self.log_dir),
                                'teardown.log')
        log_abs_path = os.path.abspath(log_path)
        launched_resources = handle.launched_resources.assert_launchable()
        cloud = launched_resources.cloud
        config = global_user_state.get_cluster_yaml_dict(handle.cluster_yaml)
        cluster_name = handle.cluster_name
        cluster_name_on_cloud = handle.cluster_name_on_cloud

        # Avoid possibly unbound warnings. Code below must overwrite these vars:
        returncode = 0
        stdout = ''
        stderr = ''

        if (cloud.PROVISIONER_VERSION >=
                clouds.ProvisionerVersion.RAY_PROVISIONER_SKYPILOT_TERMINATOR):
            logger.debug(f'Provisioner version: {cloud.PROVISIONER_VERSION} '
                         'using new provisioner for teardown.')
            # Stop the ray autoscaler first to avoid the head node trying to
            # re-launch the worker nodes, during the termination of the
            # cluster.
            try:
                # We do not check the return code, since Ray returns
                # non-zero return code when calling Ray stop,
                # even when the command was executed successfully.
                self.run_on_head(handle,
                                 f'{constants.SKY_RAY_CMD} stop --force')
            except exceptions.FetchClusterInfoError:
                # This error is expected if the previous cluster IP is
                # failed to be found,
                # i.e., the cluster is already stopped/terminated.
                if prev_cluster_status == status_lib.ClusterStatus.UP:
                    logger.warning(
                        'Failed to take down Ray autoscaler on the head node. '
                        'It might be because the cluster\'s head node has '
                        'already been terminated. It is fine to skip this.')

            try:
                provisioner.teardown_cluster(repr(cloud),
                                             resources_utils.ClusterName(
                                                 cluster_name,
                                                 cluster_name_on_cloud),
                                             terminate=terminate,
                                             provider_config=config['provider'])
            except Exception as e:  # pylint: disable=broad-except
                if purge:
                    logger.warning(
                        _TEARDOWN_PURGE_WARNING.format(
                            reason='stopping/terminating cluster nodes',
                            details=common_utils.format_exception(
                                e, use_bracket=True)))
                else:
                    raise

            if post_teardown_cleanup:
                self.post_teardown_cleanup(handle, terminate, purge,
                                           remove_from_db)
            return

        if (isinstance(cloud, clouds.IBM) and terminate and
                prev_cluster_status == status_lib.ClusterStatus.STOPPED):
            # pylint: disable= W0622 W0703 C0415
            from sky.adaptors import ibm
            from sky.skylet.providers.ibm.vpc_provider import IBMVPCProvider

            config_provider = global_user_state.get_cluster_yaml_dict(
                handle.cluster_yaml)['provider']
            region = config_provider['region']
            search_client = ibm.search_client()
            vpc_found = False
            # pylint: disable=unsubscriptable-object
            vpcs_filtered_by_tags_and_region = search_client.search(
                query=(f'type:vpc AND tags:{cluster_name_on_cloud} '
                       f'AND region:{region}'),
                fields=['tags', 'region', 'type'],
                limit=1000).get_result()['items']
            vpc_id = None
            try:
                vpc_id = vpcs_filtered_by_tags_and_region[0]['crn'].rsplit(
                    ':', 1)[-1]
                vpc_found = True
            except Exception:
                logger.critical('failed to locate vpc for ibm cloud')
                returncode = -1

            if vpc_found:
                # Delete VPC and it's associated resources
                vpc_provider = IBMVPCProvider(
                    config_provider['resource_group_id'], region,
                    cluster_name_on_cloud)
                vpc_provider.delete_vpc(vpc_id, region)
                # successfully removed cluster as no exception was raised
                returncode = 0

        else:
            config['provider']['cache_stopped_nodes'] = not terminate
            with tempfile.NamedTemporaryFile('w',
                                             prefix='sky_',
                                             delete=False,
                                             suffix='.yml') as f:
                yaml_utils.dump_yaml(f.name, config)
                f.flush()

                teardown_verb = 'Terminating' if terminate else 'Stopping'
                with rich_utils.safe_status(
                        ux_utils.spinner_message(
                            f'{teardown_verb}: {cluster_name}', log_path)):
                    # FIXME(zongheng): support retries. This call can fail for
                    # example due to GCP returning list requests per limit
                    # exceeded.
                    returncode, stdout, stderr = log_lib.run_with_log(
                        ['ray', 'down', '-y', f.name],
                        log_abs_path,
                        stream_logs=False,
                        require_outputs=True,
                        # Disable stdin to avoid ray outputs mess up the
                        # terminal with misaligned output when multithreading/
                        # multiprocessing are used.
                        # Refer to: https://github.com/ray-project/ray/blob/d462172be7c5779abf37609aed08af112a533e1e/python/ray/autoscaler/_private/subprocess_output_util.py#L264 # pylint: disable=line-too-long
                        stdin=subprocess.DEVNULL)
        if returncode != 0:
            if purge:
                logger.warning(
                    _TEARDOWN_PURGE_WARNING.format(
                        reason='stopping/terminating cluster nodes',
                        details=stderr))
            # 'TPU must be specified.': This error returns when we call "gcloud
            #   delete" with an empty VM list where no instance exists. Safe to
            #   ignore it and do cleanup locally. TODO(wei-lin): refactor error
            #   handling mechanism.
            #
            # 'SKYPILOT_ERROR_NO_NODES_LAUNCHED': this indicates nodes are
            #   never launched and the errors are related to pre-launch
            #   configurations (such as VPC not found). So it's safe & good UX
            #   to not print a failure message.
            elif ('TPU must be specified.' not in stderr and
                  'SKYPILOT_ERROR_NO_NODES_LAUNCHED: ' not in stderr):
                raise RuntimeError(
                    _TEARDOWN_FAILURE_MESSAGE.format(
                        extra_reason='',
                        cluster_name=common_utils.cluster_name_in_hint(
                            cluster_name, cluster_name_on_cloud),
                        stdout=stdout,
                        stderr=stderr))

        # No need to clean up if the cluster is already terminated
        # (i.e., prev_status is None), as the cleanup has already been done
        # if the cluster is removed from the status table.
        if post_teardown_cleanup:
            self.post_teardown_cleanup(handle, terminate, purge)

    def post_teardown_cleanup(self,
                              handle: CloudVmRayResourceHandle,
                              terminate: bool,
                              purge: bool = False,
                              remove_from_db: bool = True,
                              failover: bool = False) -> None:
        """Cleanup local configs/caches and delete TPUs after teardown.

        This method will handle the following cleanup steps:
        * Deleting the TPUs;
        * Removing ssh configs for the cluster;
        * Deleting the open ports;
        * Deleting the custom multi network infrastructure based on the
          failover flag (e.g. delete firewalls, subnets, and VPCs for GPU
          Direct if failover is False, otherwise, only delete the subnets);
        * Updating the local state of the cluster;
        * Removing the terminated cluster's scripts and ray yaml files.
        """
        cluster_name_on_cloud = handle.cluster_name_on_cloud
        cloud = handle.launched_resources.cloud

        if terminate and handle.launched_resources.is_image_managed is True:
            # Delete the image when terminating a "cloned" cluster, i.e.,
            # whose image is created by SkyPilot (--clone-disk-from)
            logger.debug(f'Deleting image {handle.launched_resources.image_id}')
            cluster_resources = handle.launched_resources
            cluster_cloud = cluster_resources.cloud
            image_dict = cluster_resources.image_id
            assert cluster_cloud is not None, cluster_resources
            assert image_dict is not None and len(image_dict) == 1
            image_id = list(image_dict.values())[0]
            try:
                cluster_cloud.delete_image(image_id,
                                           handle.launched_resources.region)
            except exceptions.CommandError as e:
                logger.warning(
                    f'Failed to delete cloned image {image_id}. Please '
                    'remove it manually to avoid image leakage. Details: '
                    f'{common_utils.format_exception(e, use_bracket=True)}')
        if terminate:
            # This function could be directly called from status refresh,
            # where we need to cleanup the cluster profile.
            metadata_utils.remove_cluster_metadata(handle.cluster_name)
            # The cluster yaml does not exist when skypilot has not found
            # the right resource to provision the cluster.
            if handle.cluster_yaml is not None:
                launched_resources = (
                    handle.launched_resources.assert_launchable())
                cloud = launched_resources.cloud
                config = global_user_state.get_cluster_yaml_dict(
                    handle.cluster_yaml)
                ports_cleaned_up = False
                custom_multi_network_cleaned_up = False
                try:
                    cloud.check_features_are_supported(
                        launched_resources,
                        {clouds.CloudImplementationFeatures.OPEN_PORTS})
                    provision_lib.cleanup_ports(repr(cloud),
                                                cluster_name_on_cloud,
                                                handle.launched_resources.ports,
                                                config['provider'])
                    ports_cleaned_up = True
                except exceptions.NotSupportedError:
                    ports_cleaned_up = True
                except exceptions.PortDoesNotExistError:
                    logger.debug('Ports do not exist. Skipping cleanup.')
                except Exception as e:  # pylint: disable=broad-except
                    if purge:
                        msg = common_utils.format_exception(e, use_bracket=True)
                        logger.warning(
                            f'Failed to cleanup ports. Skipping since purge is '
                            f'set. Details: {msg}')
                    else:
                        raise

                # Clean up custom multi networks, e.g. the subnets, firewalls,
                # and VPCs created for GCP GPUDirect TCPX
                try:
                    cloud.check_features_are_supported(
                        handle.launched_resources, {
                            clouds.CloudImplementationFeatures.
                            CUSTOM_MULTI_NETWORK
                        })
                    provision_lib.cleanup_custom_multi_network(
                        repr(cloud), cluster_name_on_cloud, config['provider'],
                        failover)
                    custom_multi_network_cleaned_up = True
                except exceptions.NotSupportedError:
                    custom_multi_network_cleaned_up = True
                except Exception as e:  # pylint: disable=broad-except
                    if purge:
                        msg = common_utils.format_exception(e, use_bracket=True)
                        logger.warning(
                            f'Failed to cleanup custom multi network. Skipping '
                            f'since purge is set. Details: {msg}')
                    else:
                        raise

                if ports_cleaned_up and custom_multi_network_cleaned_up:
                    try:
                        self.remove_cluster_config(handle)
                    except Exception as e:  # pylint: disable=broad-except
                        if purge:
                            msg = common_utils.format_exception(
                                e, use_bracket=True)
                            logger.warning(
                                f'Failed to remove cluster config. Skipping '
                                f'since purge is set. Details: {msg}')
                        else:
                            raise

        cluster_utils.SSHConfigHelper.remove_cluster(handle.cluster_name)

        def _detect_abnormal_non_terminated_nodes(
                handle: CloudVmRayResourceHandle) -> None:
            # Confirm that instances have actually transitioned state before
            # updating the state database. We do this immediately before
            # removing the state from the database, so that we can guarantee
            # that this is always called before the state is removed. We
            # considered running this check as part of
            # provisioner.teardown_cluster or provision.terminate_instances, but
            # it would open the door to code paths that successfully call this
            # function but do not first call teardown_cluster or
            # terminate_instances. See
            # https://github.com/skypilot-org/skypilot/pull/4443#discussion_r1872798032
            attempts = 0
            while True:
                config = global_user_state.get_cluster_yaml_dict(
                    handle.cluster_yaml)

                logger.debug(f'instance statuses attempt {attempts + 1}')
                node_status_dict = provision_lib.query_instances(
                    repr(cloud),
                    handle.cluster_name,
                    cluster_name_on_cloud,
                    config['provider'],
                    non_terminated_only=False)

                unexpected_node_state: Optional[Tuple[str, str]] = None
                for node_id, node_status_tuple in node_status_dict.items():
                    node_status, reason = node_status_tuple
                    reason = '' if reason is None else f' ({reason})'
                    logger.debug(f'{node_id} status: {node_status}{reason}')
                    # FIXME(cooperc): Some clouds (e.g. GCP) do not distinguish
                    # between "stopping/stopped" and "terminating/terminated",
                    # so we allow for either status instead of casing on
                    # `terminate`.
                    if node_status not in [
                            None, status_lib.ClusterStatus.STOPPED
                    ]:
                        unexpected_node_state = (node_id, node_status)
                        break

                if unexpected_node_state is None:
                    break

                attempts += 1
                if attempts < _TEARDOWN_WAIT_MAX_ATTEMPTS:
                    time.sleep(_TEARDOWN_WAIT_BETWEEN_ATTEMPS_SECONDS)
                else:
                    (node_id, node_status) = unexpected_node_state
                    raise RuntimeError(f'Instance {node_id} in unexpected '
                                       f'state {node_status}.')

        # If cluster_yaml is None, the cluster should ensured to be terminated,
        # so we don't need to do the double check.
        if handle.cluster_yaml is not None:
            try:
                _detect_abnormal_non_terminated_nodes(handle)
            except exceptions.ClusterStatusFetchingError as e:
                if purge:
                    msg = common_utils.format_exception(e, use_bracket=True)
                    logger.warning(
                        'Failed abnormal non-terminated nodes cleanup. '
                        'Skipping and cleaning up as purge is set. '
                        f'Details: {msg}')
                    logger.debug(f'Full exception details: {msg}',
                                 exc_info=True)
                else:
                    raise

        if not terminate or remove_from_db:
            global_user_state.remove_cluster(handle.cluster_name,
                                             terminate=terminate)

    def remove_cluster_config(self, handle: CloudVmRayResourceHandle) -> None:
        """Remove the YAML config of a cluster."""
        cluster_yaml_path = handle.cluster_yaml
        handle.cluster_yaml = None
        global_user_state.update_cluster_handle(handle.cluster_name, handle)
        global_user_state.remove_cluster_yaml(handle.cluster_name)
        common_utils.remove_file_if_exists(cluster_yaml_path)

    def set_autostop(self,
                     handle: CloudVmRayResourceHandle,
                     idle_minutes_to_autostop: Optional[int],
                     wait_for: Optional[autostop_lib.AutostopWaitFor],
                     down: bool = False,
                     stream_logs: bool = True) -> None:
        # The core.autostop() function should have already checked that the
        # cloud and resources support requested autostop.
        if idle_minutes_to_autostop is not None:
            # Skip auto-stop for Kubernetes and RunPod clusters.
            if (isinstance(handle.launched_resources.cloud,
                           (clouds.Kubernetes, clouds.RunPod)) and not down and
                    idle_minutes_to_autostop >= 0):
                # We should hit this code path only for the controllers on
                # Kubernetes and RunPod clusters, because autostop() will
                # skip the supported feature check. Non-controller k8s/runpod
                # clusters will have already errored out.
                controller = controller_utils.Controllers.from_name(
                    handle.cluster_name)
                assert (controller is not None), handle.cluster_name
                if (controller
                        == controller_utils.Controllers.SKY_SERVE_CONTROLLER and
                        isinstance(handle.launched_resources.cloud,
                                   clouds.Kubernetes)):
                    # For SkyServe controllers on Kubernetes: override autostop
                    # behavior to force autodown (instead of no-op)
                    # to avoid dangling controllers.

                    # down = False is the default, but warn the user in case
                    # they have explicitly specified it.
                    # TODO(cooperc): Fix for new autostop stuff.
                    config_override_down = skypilot_config.get_nested(
                        (controller.value.controller_type, 'controller',
                         'autostop', 'down'), None)
                    if config_override_down is False:  # will not match None
                        logger.warning(
                            'SkyServe controller autodown is disabled in the '
                            '~/.sky/config.yaml configuration file '
                            '(serve.controller.autostop.down_when_idle), but '
                            'it is force enabled for Kubernetes clusters.')

                    down = True
                else:
                    logger.info('Auto-stop is not supported for Kubernetes '
                                'and RunPod clusters. Skipping.')
                    return

            # Check if we're stopping spot
            assert (handle.launched_resources is not None and
                    handle.launched_resources.cloud is not None), handle
            if handle.is_grpc_enabled_with_flag:
                request = autostopv1_pb2.SetAutostopRequest(
                    idle_minutes=idle_minutes_to_autostop,
                    backend=self.NAME,
                    wait_for=wait_for.to_protobuf() if wait_for is not None else
                    autostopv1_pb2.AUTOSTOP_WAIT_FOR_UNSPECIFIED,
                    down=down,
                )
                backend_utils.invoke_skylet_with_retries(lambda: SkyletClient(
                    handle.get_grpc_channel()).set_autostop(request))
            else:
                code = autostop_lib.AutostopCodeGen.set_autostop(
                    idle_minutes_to_autostop, self.NAME, wait_for, down)
                returncode, _, stderr = self.run_on_head(
                    handle, code, require_outputs=True, stream_logs=stream_logs)
                subprocess_utils.handle_returncode(returncode,
                                                   code,
                                                   'Failed to set autostop',
                                                   stderr=stderr,
                                                   stream_logs=stream_logs)
            global_user_state.set_cluster_autostop_value(
                handle.cluster_name, idle_minutes_to_autostop, down)

        # Add/Remove autodown annotations to/from Kubernetes pods.
        if isinstance(handle.launched_resources.cloud, clouds.Kubernetes):
            kubernetes_utils.set_autodown_annotations(
                handle=handle,
                idle_minutes_to_autostop=idle_minutes_to_autostop,
                down=down)

    def is_definitely_autostopping(self,
                                   handle: CloudVmRayResourceHandle,
                                   stream_logs: bool = True) -> bool:
        """Check if the cluster is autostopping.

        Returns:
            True if the cluster is definitely autostopping. It is possible
            that the cluster is still autostopping when False is returned,
            due to errors like transient network issues.
        """
        if handle.head_ip is None:
            # The head node of the cluster is not UP or in an abnormal state.
            # We cannot check if the cluster is autostopping.
            return False
        if handle.is_grpc_enabled_with_flag:
            try:
                request = autostopv1_pb2.IsAutostoppingRequest()
                response = backend_utils.invoke_skylet_with_retries(
                    lambda: SkyletClient(handle.get_grpc_channel()
                                        ).is_autostopping(request))
                return response.is_autostopping
            except Exception as e:  # pylint: disable=broad-except
                # The cluster may have been terminated, causing the gRPC call
                # to timeout and fail.
                logger.debug(f'Failed to check if cluster is autostopping: {e}')
                return False
        else:
            code = autostop_lib.AutostopCodeGen.is_autostopping()
            returncode, stdout, stderr = self.run_on_head(
                handle, code, require_outputs=True, stream_logs=stream_logs)
            if returncode == 0:
                return message_utils.decode_payload(stdout)
            logger.debug('Failed to check if cluster is autostopping with '
                         f'{returncode}: {stdout+stderr}\n'
                         f'Command: {code}')
            return False

    # TODO(zhwu): Refactor this to a CommandRunner class, so different backends
    # can support its own command runner.
    @timeline.event
    @context_utils.cancellation_guard
    def run_on_head(
        self,
        handle: CloudVmRayResourceHandle,
        cmd: str,
        *,
        port_forward: Optional[List[int]] = None,
        log_path: str = '/dev/null',
        stream_logs: bool = False,
        ssh_mode: command_runner.SshMode = command_runner.SshMode.
        NON_INTERACTIVE,
        under_remote_workdir: bool = False,
        require_outputs: bool = False,
        separate_stderr: bool = False,
        process_stream: bool = True,
        source_bashrc: bool = False,
        **kwargs,
    ) -> Union[int, Tuple[int, str, str]]:
        """Runs 'cmd' on the cluster's head node.

        It will try to fetch the head node IP if it is not cached.

        Args:
            handle: The ResourceHandle to the cluster.
            cmd: The command to run.

            Advanced options:

            port_forward: A list of ports to forward.
            log_path: The path to the log file.
            stream_logs: Whether to stream the logs to stdout/stderr.
            ssh_mode: The mode to use for ssh.
                See command_runner.SSHCommandRunner.SSHMode for more details.
            under_remote_workdir: Whether to run the command under the remote
                workdir ~/sky_workdir.
            require_outputs: Whether to return the stdout and stderr of the
                command.
            separate_stderr: Whether to separate stderr from stdout.
            process_stream: Whether to post-process the stdout/stderr of the
                command, such as replacing or skipping lines on the fly. If
                enabled, lines are printed only when '\r' or '\n' is found.
            source_bashrc: Whether to source bashrc when running on the command
                on the VM. If it is a user-related commands, it would always be
                good to source bashrc to make sure the env vars are set.

        Returns:
            returncode
            or
            A tuple of (returncode, stdout, stderr).

        Raises:
            exceptions.FetchClusterInfoError: If the cluster info cannot be
                fetched.
        """
        # This will try to fetch the head node IP if it is not cached.

        runners = handle.get_command_runners()
        head_runner = runners[0]
        if under_remote_workdir:
            cmd = f'cd {SKY_REMOTE_WORKDIR} && {cmd}'

        return head_runner.run(
            cmd,
            port_forward=port_forward,
            log_path=log_path,
            process_stream=process_stream,
            stream_logs=stream_logs,
            ssh_mode=ssh_mode,
            require_outputs=require_outputs,
            separate_stderr=separate_stderr,
            source_bashrc=source_bashrc,
            **kwargs,
        )

    # --- Utilities ---

    @timeline.event
    def _check_existing_cluster(
            self,
            task: task_lib.Task,
            to_provision: Optional[resources_lib.Resources],
            cluster_name: str,
            dryrun: bool = False) -> RetryingVmProvisioner.ToProvisionConfig:
        """Checks if the cluster exists and returns the provision config.

        Raises:
            exceptions.ResourcesMismatchError: If the resources in the task
                does not match the existing cluster.
            exceptions.InvalidClusterNameError: If the cluster name is invalid.
            # TODO(zhwu): complete the list of exceptions.
        """
        record = global_user_state.get_cluster_from_name(cluster_name)
        if record is None:
            handle_before_refresh = None
            status_before_refresh = None
        else:
            handle_before_refresh = record['handle']
            status_before_refresh = record['status']

        handle: Optional[CloudVmRayResourceHandle]
        prev_cluster_status, handle = (status_before_refresh,
                                       handle_before_refresh)

        if not dryrun:
            # We force refresh any cluster (1) with INIT status, or (2) has
            # autostop set. This is to determine the actual state of such a
            # cluster and to make the hint that uses prev_cluster_status more
            # accurate.
            record = backend_utils.refresh_cluster_record(
                cluster_name,
                force_refresh_statuses={status_lib.ClusterStatus.INIT},
                acquire_per_cluster_status_lock=False,
            )
            if record is not None:
                prev_cluster_status = record['status']
                handle = record['handle']
            else:
                prev_cluster_status = None
                handle = None
        # We should check the cluster_ever_up after refresh, because if the
        # cluster is terminated (through console or auto-down), the record will
        # become None and the cluster_ever_up should be considered as False.
        cluster_ever_up = record is not None and record['cluster_ever_up']
        prev_config_hash = record['config_hash'] if record is not None else None
        logger.debug(f'cluster_ever_up: {cluster_ever_up}')
        logger.debug(f'record: {record}')

        if prev_cluster_status is not None:
            assert handle is not None
            # Cluster already exists.
            self.check_resources_fit_cluster(handle, task)
            # Use the existing cluster.
            assert handle.launched_resources is not None, (cluster_name, handle)
            # Take a random resource in order to get resource info that applies
            # to all resources.
            one_task_resource = list(task.resources)[0]

            # Assume resources share the same ports.
            for resource in task.resources:
                assert resource.ports == one_task_resource.ports
            requested_ports_set = resources_utils.port_ranges_to_set(
                one_task_resource.ports)
            current_ports_set = resources_utils.port_ranges_to_set(
                handle.launched_resources.ports)
            all_ports = resources_utils.port_set_to_ranges(current_ports_set |
                                                           requested_ports_set)
            to_provision = handle.launched_resources
            assert to_provision is not None
            to_provision = to_provision.assert_launchable()
            if (to_provision.cloud.OPEN_PORTS_VERSION <=
                    clouds.OpenPortsVersion.LAUNCH_ONLY):
                if not requested_ports_set <= current_ports_set:
                    current_cloud = to_provision.cloud
                    with ux_utils.print_exception_no_traceback():
                        raise exceptions.NotSupportedError(
                            'Failed to open new ports on an existing cluster '
                            f'with the current cloud {current_cloud} as it only'
                            ' supports opening ports on launch of the cluster. '
                            'Please terminate the existing cluster and launch '
                            'a new cluster with the desired ports open.')
            if all_ports:
                to_provision = to_provision.copy(ports=all_ports)
            # Docker login should always be the same for all resources, since
            # it's set from envs.
            for resource in task.resources:
                assert (resource.docker_login_config ==
                        one_task_resource.docker_login_config), (
                            resource.docker_login_config,
                            one_task_resource.docker_login_config)
            # If we have docker login config in the new task, override the
            # existing resources to pick up new credentials. This allows the
            # user to specify new or fixed credentials if the existing
            # credentials are not working. If we don't do this, the credentials
            # from the existing resources will always be reused.
            if one_task_resource.docker_login_config is not None:
                to_provision = to_provision.copy(
                    _docker_login_config=one_task_resource.docker_login_config)

            # cluster_config_overrides should be the same for all resources.
            for resource in task.resources:
                assert (resource.cluster_config_overrides ==
                        one_task_resource.cluster_config_overrides)
            if isinstance(to_provision.cloud, clouds.Kubernetes):
                # Warn users if the Kubernetes pod config is different
                # from the existing cluster.
                cluster_yaml_str = global_user_state.get_cluster_yaml_str(
                    cluster_name)
                actual_cluster_yaml_obj = yaml_utils.safe_load(cluster_yaml_str)
                desired_cluster_yaml_obj = (
                    kubernetes_utils.combine_pod_config_fields_and_metadata(
                        actual_cluster_yaml_obj,
                        cluster_config_overrides=one_task_resource.
                        cluster_config_overrides,
                        cloud=to_provision.cloud,
                        context=to_provision.region))

                def _get_pod_config(yaml_obj: Dict[str, Any]) -> Dict[str, Any]:
                    return (yaml_obj.get('available_node_types',
                                         {}).get('ray_head_default',
                                                 {}).get('node_config', {}))

                if _get_pod_config(desired_cluster_yaml_obj) != _get_pod_config(
                        actual_cluster_yaml_obj):
                    # pylint: disable=line-too-long
                    logger.warning(
                        f'{colorama.Fore.YELLOW}WARNING: Kubernetes pod config mismatch detected. Task requires different '
                        f'pod config than the existing cluster. The existing '
                        f'cluster will be used with its current pod config.'
                        f'To apply use your task\'s new pod config:\n'
                        f'  • Use a new cluster'
                        f'  • Or restart this cluster: sky down {cluster_name}; sky launch -c {cluster_name} ...'
                        f'{colorama.Style.RESET_ALL}')

            return RetryingVmProvisioner.ToProvisionConfig(
                cluster_name,
                to_provision,
                handle.launched_nodes,
                prev_cluster_status=prev_cluster_status,
                prev_handle=handle,
                prev_cluster_ever_up=cluster_ever_up,
                prev_config_hash=prev_config_hash)
        usage_lib.messages.usage.set_new_cluster()
        # Use the task_cloud, because the cloud in `to_provision` can be changed
        # later during the retry.
        common_utils.check_cluster_name_is_valid(cluster_name)

        if to_provision is None:
            # The cluster is recently terminated either by autostop or manually
            # terminated on the cloud. We should use the previously terminated
            # resources to provision the cluster.
            #
            # FIXME(zongheng): this assert can be hit by using two terminals.
            # First, create a 'dbg' cluster. Then:
            #   Terminal 1: sky down dbg -y
            #   Terminal 2: sky launch -c dbg -- echo
            # Run it in order. Terminal 2 will show this error after terminal 1
            # succeeds in downing the cluster and releasing the lock.
            assert isinstance(
                handle_before_refresh, CloudVmRayResourceHandle), (
                    f'Trying to launch cluster {cluster_name!r} recently '
                    'terminated on the cloud, but the handle is not a '
                    f'CloudVmRayResourceHandle ({handle_before_refresh}).')
            status_before_refresh_str = None
            if status_before_refresh is not None:
                status_before_refresh_str = status_before_refresh.value

            logger.info(
                f'The cluster {cluster_name!r} (status: '
                f'{status_before_refresh_str}) was not found on the cloud: it '
                'may be autodowned, manually terminated, or its launch never '
                'succeeded. Provisioning a new cluster by using the same '
                'resources as its original launch.')
            to_provision = handle_before_refresh.launched_resources
            self.check_resources_fit_cluster(handle_before_refresh, task)

        return RetryingVmProvisioner.ToProvisionConfig(
            cluster_name,
            to_provision,
            task.num_nodes,
            prev_cluster_status=None,
            prev_handle=None,
            prev_cluster_ever_up=False,
            prev_config_hash=prev_config_hash)

    def _execute_file_mounts(self, handle: CloudVmRayResourceHandle,
                             file_mounts: Optional[Dict[Path, Path]]):
        """Executes file mounts.

        Rsyncing local files and copying from remote stores.
        """
        # File mounts handling for remote paths possibly without write access:
        #  (1) in 'file_mounts' sections, add <prefix> to these target paths.
        #  (2) then, create symlinks from '/.../file' to '<prefix>/.../file'.
        if file_mounts is None or not file_mounts:
            return
        symlink_commands = []
        fore = colorama.Fore
        style = colorama.Style
        start = time.time()
        runners = handle.get_command_runners()
        log_path = os.path.join(self.log_dir, 'file_mounts.log')
        num_threads = subprocess_utils.get_max_workers_for_file_mounts(
            file_mounts, str(handle.launched_resources.cloud))

        # Check the files and warn
        for dst, src in file_mounts.items():
            if not data_utils.is_cloud_store_url(src):
                full_src = os.path.abspath(os.path.expanduser(src))
                # Checked during Task.set_file_mounts().
                assert os.path.exists(
                    full_src), f'{full_src} does not exist. {file_mounts}'
                src_size = backend_utils.path_size_megabytes(full_src)
                if src_size >= _PATH_SIZE_MEGABYTES_WARN_THRESHOLD:
                    logger.warning(
                        f'  {fore.YELLOW}The size of file mount src {src!r} '
                        f'is {src_size} MB. Try to keep src small or use '
                        '.skyignore to exclude large files, as large sizes '
                        f'will slow down rsync. {style.RESET_ALL}')
                if os.path.islink(full_src):
                    logger.warning(
                        f'  {fore.YELLOW}Source path {src!r} is a symlink. '
                        f'Symlink contents are not uploaded.{style.RESET_ALL}')

        os.makedirs(os.path.expanduser(self.log_dir), exist_ok=True)
        os.system(f'touch {log_path}')

        rich_utils.force_update_status(
            ux_utils.spinner_message('Syncing file mounts', log_path))

        for dst, src in file_mounts.items():
            # TODO: room for improvement.  Here there are many moving parts
            # (download gsutil on remote, run gsutil on remote).  Consider
            # alternatives (smart_open, each provider's own sdk), a
            # data-transfer container etc.
            if not os.path.isabs(dst) and not dst.startswith('~/'):
                dst = f'{SKY_REMOTE_WORKDIR}/{dst}'
            # Sync 'src' to 'wrapped_dst', a safe-to-write "wrapped" path.
            wrapped_dst = dst
            if not dst.startswith('~/') and not dst.startswith('/tmp/'):
                # Handles the remote paths possibly without write access.
                # (1) add <prefix> to these target paths.
                wrapped_dst = backend_utils.FileMountHelper.wrap_file_mount(dst)
                cmd = backend_utils.FileMountHelper.make_safe_symlink_command(
                    source=dst, target=wrapped_dst)
                symlink_commands.append(cmd)

            if not data_utils.is_cloud_store_url(src):
                full_src = os.path.abspath(os.path.expanduser(src))

                if os.path.isfile(full_src):
                    mkdir_for_wrapped_dst = (
                        f'mkdir -p {os.path.dirname(wrapped_dst)}')
                else:
                    mkdir_for_wrapped_dst = f'mkdir -p {wrapped_dst}'

                # TODO(mluo): Fix method so that mkdir and rsync run together
                backend_utils.parallel_data_transfer_to_nodes(
                    runners,
                    source=src,
                    target=wrapped_dst,
                    cmd=mkdir_for_wrapped_dst,
                    run_rsync=True,
                    action_message='Syncing',
                    log_path=log_path,
                    stream_logs=False,
                    num_threads=num_threads,
                )
                continue

            storage = cloud_stores.get_storage_from_path(src)
            if storage.is_directory(src):
                sync_cmd = (storage.make_sync_dir_command(
                    source=src, destination=wrapped_dst))
                # It is a directory so make sure it exists.
                mkdir_for_wrapped_dst = f'mkdir -p {wrapped_dst}'
            else:
                sync_cmd = (storage.make_sync_file_command(
                    source=src, destination=wrapped_dst))
                # It is a file so make sure *its parent dir* exists.
                mkdir_for_wrapped_dst = (
                    f'mkdir -p {os.path.dirname(wrapped_dst)}')

            download_target_commands = [
                # Ensure sync can write to wrapped_dst (e.g., '/data/').
                mkdir_for_wrapped_dst,
                # Both the wrapped and the symlink dir exist; sync.
                sync_cmd,
            ]
            command = ' && '.join(download_target_commands)
            # dst is only used for message printing.
            backend_utils.parallel_data_transfer_to_nodes(
                runners,
                source=src,
                target=dst,
                cmd=command,
                run_rsync=False,
                action_message='Syncing',
                log_path=log_path,
                stream_logs=False,
                # Need to source bashrc, as the cloud specific CLI or SDK may
                # require PATH in bashrc.
                source_bashrc=True,
                num_threads=num_threads,
            )
        # (2) Run the commands to create symlinks on all the nodes.
        symlink_command = ' && '.join(symlink_commands)
        if symlink_command:
            # ALIAS_SUDO_TO_EMPTY_FOR_ROOT_CMD sets sudo to empty string for
            # root. We need this as we do not source bashrc for the command for
            # better performance, and our sudo handling is only in bashrc.
            symlink_command = (
                f'{command_runner.ALIAS_SUDO_TO_EMPTY_FOR_ROOT_CMD} && '
                f'{symlink_command}')

            def _symlink_node(runner: command_runner.CommandRunner):
                returncode = runner.run(symlink_command, log_path=log_path)
                subprocess_utils.handle_returncode(
                    returncode, symlink_command,
                    'Failed to create symlinks. The target destination '
                    f'may already exist. Log: {log_path}')

            subprocess_utils.run_in_parallel(_symlink_node, runners,
                                             num_threads)
        end = time.time()
        logger.debug(f'File mount sync took {end - start} seconds.')
        logger.info(ux_utils.finishing_message('Synced file_mounts.', log_path))

    def _execute_storage_mounts(
            self, handle: CloudVmRayResourceHandle,
            storage_mounts: Optional[Dict[Path, storage_lib.Storage]]):
        """Executes storage mounts: installing mounting tools and mounting."""
        # Handle cases where `storage_mounts` is None. This occurs when users
        # initiate a 'sky start' command from a Skypilot version that predates
        # the introduction of the `storage_mounts_metadata` feature.
        if storage_mounts is None:
            return

        # Process only mount mode objects here. COPY mode objects have been
        # converted to regular copy file mounts and thus have been handled
        # in the '_execute_file_mounts' method.
        storage_mounts = {
            path: storage_mount
            for path, storage_mount in storage_mounts.items()
            if storage_mount.mode in storage_lib.MOUNTABLE_STORAGE_MODES
        }

        # Handle cases when there aren't any Storages with either MOUNT or
        # MOUNT_CACHED mode.
        if not storage_mounts:
            return
        start = time.time()
        runners = handle.get_command_runners()
        num_threads = subprocess_utils.get_parallel_threads(
            str(handle.launched_resources.cloud))
        log_path = os.path.join(self.log_dir, 'storage_mounts.log')

        plural = 's' if len(storage_mounts) > 1 else ''
        rich_utils.force_update_status(
            ux_utils.spinner_message(
                f'Mounting {len(storage_mounts)} storage{plural}', log_path))

        for dst, storage_obj in storage_mounts.items():
            storage_obj.construct()
            if not os.path.isabs(dst) and not dst.startswith('~/'):
                dst = f'{SKY_REMOTE_WORKDIR}/{dst}'
            # Raised when the bucket is externall removed before re-mounting
            # with sky start.
            if not storage_obj.stores:
                with ux_utils.print_exception_no_traceback():
                    raise exceptions.StorageExternalDeletionError(
                        f'The bucket, {storage_obj.name!r}, could not be '
                        f'mounted on cluster {handle.cluster_name!r}. Please '
                        'verify that the bucket exists. The cluster started '
                        'successfully without mounting the bucket.')
            # Get the first store and use it to mount
            store = list(storage_obj.stores.values())[0]
            assert store is not None, storage_obj
            if storage_obj.mode == storage_lib.StorageMode.MOUNT:
                mount_cmd = store.mount_command(dst)
                action_message = 'Mounting'
            else:
                assert storage_obj.mode == storage_lib.StorageMode.MOUNT_CACHED
                mount_cmd = store.mount_cached_command(dst)
                action_message = 'Mounting cached mode'
            src_print = (storage_obj.source
                         if storage_obj.source else storage_obj.name)
            if isinstance(src_print, list):
                src_print = ', '.join(src_print)
            try:
                backend_utils.parallel_data_transfer_to_nodes(
                    runners,
                    source=src_print,
                    target=dst,
                    cmd=mount_cmd,
                    run_rsync=False,
                    action_message=action_message,
                    log_path=log_path,
                    # Need to source bashrc, as the cloud specific CLI or SDK
                    # may require PATH in bashrc.
                    source_bashrc=True,
                    num_threads=num_threads,
                )
            except exceptions.CommandError as e:
                if e.returncode == exceptions.MOUNT_PATH_NON_EMPTY_CODE:
                    mount_path = (f'{colorama.Fore.RED}'
                                  f'{colorama.Style.BRIGHT}{dst}'
                                  f'{colorama.Style.RESET_ALL}')
                    error_msg = (f'Mount path {mount_path} is non-empty.'
                                 f' {mount_path} may be a standard unix '
                                 f'path or may contain files from a previous'
                                 f' task. To fix, change the mount path'
                                 f' to an empty or non-existent path.')
                    raise RuntimeError(error_msg) from None
                else:
                    # By default, raising an error caused from mounting_utils
                    # shows a big heredoc as part of it. Here, we want to
                    # conditionally show the heredoc only if SKYPILOT_DEBUG
                    # is set
                    if env_options.Options.SHOW_DEBUG_INFO.get():
                        raise exceptions.CommandError(
                            e.returncode,
                            command='to mount',
                            error_msg=e.error_msg,
                            detailed_reason=e.detailed_reason)
                    else:
                        # Strip the command (a big heredoc) from the exception
                        raise exceptions.CommandError(
                            e.returncode,
                            command='to mount',
                            error_msg=e.error_msg,
                            detailed_reason=e.detailed_reason) from None

        end = time.time()
        logger.debug(f'Storage mount sync took {end - start} seconds.')
        logger.info(ux_utils.finishing_message('Storage mounted.', log_path))

    def _set_storage_mounts_metadata(
            self, cluster_name: str,
            storage_mounts: Optional[Dict[Path, storage_lib.Storage]]) -> None:
        """Sets 'storage_mounts' object in cluster's storage_mounts_metadata.

        After converting Storage objects in 'storage_mounts' to metadata,
        it stores {PATH: StorageMetadata} into the table.
        """
        if not storage_mounts:
            return
        storage_mounts_metadata = {}
        for dst, storage_obj in storage_mounts.items():
            if storage_obj.mode not in storage_lib.MOUNTABLE_STORAGE_MODES:
                # Skip non-mount storage objects, as there is no need to
                # reconstruct them during cluster restart.
                continue
            storage_mounts_metadata[dst] = storage_obj.handle
        lock_id = backend_utils.cluster_file_mounts_lock_id(cluster_name)
        lock_timeout = backend_utils.CLUSTER_FILE_MOUNTS_LOCK_TIMEOUT_SECONDS
        try:
            with locks.get_lock(lock_id, lock_timeout):
                global_user_state.set_cluster_storage_mounts_metadata(
                    cluster_name, storage_mounts_metadata)
        except locks.LockTimeout as e:
            raise RuntimeError(
                f'Failed to store metadata for cluster {cluster_name!r} due to '
                'a timeout when trying to access local database. Please '
                f'try again or manually remove the lock at {lock_id}. '
                f'{common_utils.format_exception(e)}') from None

    def get_storage_mounts_metadata(
            self,
            cluster_name: str) -> Optional[Dict[Path, storage_lib.Storage]]:
        """Gets 'storage_mounts' object from cluster's storage_mounts_metadata.

        After retrieving storage_mounts_metadata, it converts back the
        StorageMetadata to Storage object and restores 'storage_mounts.'
        """
        lock_id = backend_utils.cluster_file_mounts_lock_id(cluster_name)
        lock_timeout = backend_utils.CLUSTER_FILE_MOUNTS_LOCK_TIMEOUT_SECONDS
        try:
            with locks.get_lock(lock_id, lock_timeout):
                storage_mounts_metadata = (
                    global_user_state.get_cluster_storage_mounts_metadata(
                        cluster_name))
        except locks.LockTimeout as e:
            raise RuntimeError(
                f'Failed to retrieve metadata for cluster {cluster_name!r} '
                'due to a timeout when trying to access local database. '
                f'Please try again or manually remove the lock at {lock_id}.'
                f' {common_utils.format_exception(e)}') from None

        if storage_mounts_metadata is None:
            return None
        storage_mounts = {}
        for dst, storage_metadata in storage_mounts_metadata.items():
            # Setting 'sync_on_reconstruction' to False prevents from Storage
            # object creation to sync local source syncing to the bucket. Local
            # source specified in Storage object is synced to the bucket only
            # when it is created with 'sky launch'.
            storage_mounts[dst] = storage_lib.Storage.from_metadata(
                storage_metadata, sync_on_reconstruction=False)
        return storage_mounts

    def _skypilot_predefined_env_vars(
            self, handle: CloudVmRayResourceHandle) -> Dict[str, str]:
        """Returns the SkyPilot predefined environment variables.

        TODO(zhwu): Check if a single variable for all the cluster info is more
        desirable or separate variables for each piece of info.
        NOTE: In order to avoid complication in a potential future separation
        of the info into multiple env vars, we should not treat this json format
        as a sink for all the cluster info.
        """
        return {
            'SKYPILOT_CLUSTER_INFO': json.dumps({
                'cluster_name': handle.cluster_name,
                'cloud': str(handle.launched_resources.cloud),
                'region': handle.launched_resources.region,
                'zone': handle.launched_resources.zone,
            })
        }

    def _get_task_env_vars(self, task: task_lib.Task, job_id: int,
                           handle: CloudVmRayResourceHandle) -> Dict[str, str]:
        """Returns the environment variables for the task."""
        env_vars = task.envs_and_secrets
        # If it is a managed job, the TASK_ID_ENV_VAR will have been already set
        # by the controller.
        if constants.TASK_ID_ENV_VAR not in env_vars:
            env_vars[
                constants.TASK_ID_ENV_VAR] = common_utils.get_global_job_id(
                    self.run_timestamp,
                    cluster_name=handle.cluster_name,
                    job_id=str(job_id))
        env_vars.update(self._skypilot_predefined_env_vars(handle))
        return env_vars

    def _execute_task_one_node(self, handle: CloudVmRayResourceHandle,
                               task: task_lib.Task, job_id: int,
                               detach_run: bool, remote_log_dir: str) -> None:
        # Launch the command as a Ray task.
        log_dir = os.path.join(remote_log_dir, 'tasks')

        resources_dict = backend_utils.get_task_demands_dict(task)
        internal_ips = handle.internal_ips()
        assert internal_ips is not None, 'internal_ips is not cached in handle'

        task_env_vars = self._get_task_env_vars(task, job_id, handle)

        codegen = RayCodeGen()
        codegen.add_prologue(job_id)
        codegen.add_gang_scheduling_placement_group_and_setup(
            1,
            resources_dict,
            stable_cluster_internal_ips=internal_ips,
            env_vars=task_env_vars,
            setup_cmd=self._setup_cmd,
            setup_log_path=os.path.join(log_dir, 'setup.log'),
        )

        if callable(task.run):
            run_fn_code = textwrap.dedent(inspect.getsource(task.run))
            run_fn_name = task.run.__name__
            codegen.register_run_fn(run_fn_code, run_fn_name)

        command_for_node = task.run if isinstance(task.run, str) else None
        codegen.add_ray_task(
            bash_script=command_for_node,
            env_vars=task_env_vars,
            task_name=task.name,
            ray_resources_dict=backend_utils.get_task_demands_dict(task),
            log_dir=log_dir)

        codegen.add_epilogue()

        self._exec_code_on_head(handle,
                                codegen.build(),
                                job_id,
                                detach_run=detach_run,
                                managed_job_dag=task.managed_job_dag,
                                remote_log_dir=remote_log_dir)

    def _execute_task_n_nodes(self, handle: CloudVmRayResourceHandle,
                              task: task_lib.Task, job_id: int,
                              detach_run: bool, remote_log_dir: str) -> None:
        # Strategy:
        #   ray.init(...)
        #   for node:
        #     submit _run_cmd(cmd) with resource {node_i: 1}
        log_dir = os.path.join(remote_log_dir, 'tasks')
        resources_dict = backend_utils.get_task_demands_dict(task)
        internal_ips = handle.internal_ips()
        assert internal_ips is not None, 'internal_ips is not cached in handle'

        # If TPU VM Pods is used, #num_nodes should be num_nodes * num_node_ips
        num_actual_nodes = task.num_nodes * handle.num_ips_per_node
        task_env_vars = self._get_task_env_vars(task, job_id, handle)

        codegen = RayCodeGen()
        codegen.add_prologue(job_id)
        codegen.add_gang_scheduling_placement_group_and_setup(
            num_actual_nodes,
            resources_dict,
            stable_cluster_internal_ips=internal_ips,
            env_vars=task_env_vars,
            setup_cmd=self._setup_cmd,
            setup_log_path=os.path.join(log_dir, 'setup.log'),
        )

        if callable(task.run):
            run_fn_code = textwrap.dedent(inspect.getsource(task.run))
            run_fn_name = task.run.__name__
            codegen.register_run_fn(run_fn_code, run_fn_name)

        # TODO(zhwu): The resources limitation for multi-node ray.tune and
        # horovod should be considered.
        for i in range(num_actual_nodes):
            command_for_node = task.run if isinstance(task.run, str) else None

            # Ray's per-node resources, to constrain scheduling each command to
            # the corresponding node, represented by private IPs.
            codegen.add_ray_task(
                bash_script=command_for_node,
                env_vars=task_env_vars,
                task_name=task.name,
                ray_resources_dict=backend_utils.get_task_demands_dict(task),
                log_dir=log_dir,
                gang_scheduling_id=i)

        codegen.add_epilogue()
        # TODO(zhanghao): Add help info for downloading logs.
        self._exec_code_on_head(handle,
                                codegen.build(),
                                job_id,
                                detach_run=detach_run,
                                managed_job_dag=task.managed_job_dag,
                                remote_log_dir=remote_log_dir)<|MERGE_RESOLUTION|>--- conflicted
+++ resolved
@@ -3140,14 +3140,13 @@
     ) -> 'jobsv1_pb2.GetLogDirsForJobsResponse':
         return self._jobs_stub.GetLogDirsForJobs(request, timeout=timeout)
 
-<<<<<<< HEAD
     def tail_logs(
         self,
         request: 'jobsv1_pb2.TailLogsRequest',
         timeout: Optional[float] = constants.SKYLET_GRPC_TIMEOUT_SECONDS
     ) -> Iterator['jobsv1_pb2.TailLogsResponse']:
         return self._jobs_stub.TailLogs(request, timeout=timeout)
-=======
+
     def get_service_status(
         self,
         request: 'servev1_pb2.GetServiceStatusRequest',
@@ -3195,7 +3194,6 @@
         timeout: Optional[float] = constants.SKYLET_GRPC_TIMEOUT_SECONDS
     ) -> 'servev1_pb2.UpdateServiceResponse':
         return self._serve_stub.UpdateService(request, timeout=timeout)
->>>>>>> fe2cf684
 
 
 @registry.BACKEND_REGISTRY.type_register(name='cloudvmray')
