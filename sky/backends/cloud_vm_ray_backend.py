--- conflicted
+++ resolved
@@ -1787,18 +1787,16 @@
                         'error.')
                     return True
 
-<<<<<<< HEAD
             if isinstance(to_provision_cloud, clouds.Lambda):
                 if 'Your API requests are being rate limited.' in stderr:
                     logger.info(
                         'Retrying due to Lambda API rate limit exceeded.')
                     return True
-=======
+
             if 'rsync: command not found' in stderr:
                 logger.info('Skipping retry due to `rsync` not found in '
                             'the specified image.')
                 return False
->>>>>>> f5526d43
 
             if ('Processing file mounts' in stdout and
                     'Running setup commands' not in stdout and
