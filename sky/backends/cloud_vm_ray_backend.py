--- conflicted
+++ resolved
@@ -2066,17 +2066,10 @@
                                (clouds.Kubernetes, clouds.RunPod)) and
                         controller_utils.Controllers.from_name(cluster_name)
                         is not None):
-<<<<<<< HEAD
                     # If autostop is disabled in config, the feature may not be
                     # requested, so use discard() instead of remove().
                     requested_features.discard(
-                        clouds.CloudImplementationFeatures.STOP)
-=======
-                    assert (clouds.CloudImplementationFeatures.AUTOSTOP
-                            in requested_features), requested_features
-                    requested_features.remove(
                         clouds.CloudImplementationFeatures.AUTOSTOP)
->>>>>>> e536958f
 
                 # Skip if to_provision.cloud does not support requested features
                 to_provision.cloud.check_features_are_supported(
