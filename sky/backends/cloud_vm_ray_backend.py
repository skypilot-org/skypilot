--- conflicted
+++ resolved
@@ -41,11 +41,8 @@
 from sky.clouds.utils import gcp_utils
 from sky.data import data_utils
 from sky.data import storage as storage_lib
-<<<<<<< HEAD
 from sky.data import storage_utils
-=======
 from sky.provision import common as provision_common
->>>>>>> 09038a11
 from sky.provision import instance_setup
 from sky.provision import metadata_utils
 from sky.provision import provisioner
@@ -643,35 +640,10 @@
 class FailoverCloudErrorHandlerV1:
     """Handles errors during provisioning and updates the blocked_resources.
 
-<<<<<<< HEAD
-        # Fill in the zones field in the Region.
-        region_with_zones_list = clouds.AWS.regions_with_offering(
-            launchable_resources.instance_type,
-            launchable_resources.accelerators,
-            launchable_resources.use_spot,
-            region.name,
-            zone=None)
-        assert len(region_with_zones_list) == 1, region_with_zones_list
-        region_with_zones = region_with_zones_list[0]
-        assert region_with_zones.zones is not None, region_with_zones
-        if set(zones) == set(region_with_zones.zones):
-            # The underlying AWS NodeProvider will try all specified zones of
-            # a region. (Each boto3 request takes one zone.)
-            logger.warning(f'Got error(s) in all zones of {region.name}:')
-        else:
-            zones_str = ', '.join(z.name for z in zones)
-            logger.warning(f'Got error(s) in {zones_str}:')
-        messages = '\n\t'.join(errors)
-        logger.warning(f'{style.DIM}\t{messages}{style.RESET_ALL}')
-        for zone in zones:
-            self._blocked_resources.add(
-                launchable_resources.copy(zone=zone.name))
-=======
     Deprecated: Newly added cloud should use the FailoverCloudErrorHandlerV2,
     which is more robust by parsing the errors raised by the cloud's API in a
     more structured way, instead of directly based on the stdout and stderr.
     """
->>>>>>> 09038a11
 
     @staticmethod
     def _azure_handler(blocked_resources: Set['resources_lib.Resources'],
