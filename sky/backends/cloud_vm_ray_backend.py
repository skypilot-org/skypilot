"""Backend: runs on cloud virtual machines, managed by Ray."""
import copy
import enum
import functools
import getpass
import inspect
import json
import math
import os
import pathlib
import re
import shlex
import signal
import subprocess
import sys
import tempfile
import textwrap
import threading
import time
import typing
from typing import (Any, Callable, Dict, Iterable, List, Optional, Set, Tuple,
                    Union)

import colorama
import filelock

import sky
from sky import backends
from sky import cloud_stores
from sky import clouds
from sky import exceptions
from sky import global_user_state
from sky import jobs as managed_jobs
from sky import optimizer
from sky import provision as provision_lib
from sky import resources as resources_lib
from sky import serve as serve_lib
from sky import sky_logging
from sky import status_lib
from sky import task as task_lib
from sky.backends import backend_utils
from sky.backends import wheel_utils
from sky.clouds import service_catalog
from sky.clouds.utils import gcp_utils
from sky.data import data_utils
from sky.data import storage as storage_lib
from sky.provision import common as provision_common
from sky.provision import instance_setup
from sky.provision import metadata_utils
from sky.provision import provisioner
from sky.provision.kubernetes import utils as kubernetes_utils
from sky.skylet import autostop_lib
from sky.skylet import constants
from sky.skylet import job_lib
from sky.skylet import log_lib
from sky.usage import usage_lib
from sky.utils import accelerator_registry
from sky.utils import command_runner
from sky.utils import common_utils
from sky.utils import controller_utils
from sky.utils import log_utils
from sky.utils import resources_utils
from sky.utils import rich_utils
from sky.utils import subprocess_utils
from sky.utils import timeline
from sky.utils import ux_utils
from sky.utils import vpn_utils

if typing.TYPE_CHECKING:
    from sky import dag

Path = str

SKY_REMOTE_APP_DIR = backend_utils.SKY_REMOTE_APP_DIR
SKY_REMOTE_WORKDIR = constants.SKY_REMOTE_WORKDIR

logger = sky_logging.init_logger(__name__)

_PATH_SIZE_MEGABYTES_WARN_THRESHOLD = 256

# Timeout (seconds) for provision progress: if in this duration no new nodes
# are launched, abort and failover.
_NODES_LAUNCHING_PROGRESS_TIMEOUT = {
    clouds.AWS: 90,
    clouds.Azure: 90,
    clouds.GCP: 240,
    clouds.Lambda: 300,
    clouds.IBM: 160,
    clouds.OCI: 300,
    clouds.Paperspace: 600,
    clouds.Kubernetes: 300,
    clouds.Vsphere: 240,
}

# Time gap between retries after failing to provision in all possible places.
# Used only if --retry-until-up is set.
_RETRY_UNTIL_UP_INIT_GAP_SECONDS = 30

# The maximum retry count for fetching IP address.
_FETCH_IP_MAX_ATTEMPTS = 3

_TEARDOWN_FAILURE_MESSAGE = (
    f'\n{colorama.Fore.RED}Failed to terminate '
    '{cluster_name}. {extra_reason}'
    'If you want to ignore this error and remove the cluster '
    'from the status table, use `sky down --purge`.'
    f'{colorama.Style.RESET_ALL}\n'
    '**** STDOUT ****\n'
    '{stdout}\n'
    '**** STDERR ****\n'
    '{stderr}')

_TEARDOWN_PURGE_WARNING = (
    f'{colorama.Fore.YELLOW}'
    'WARNING: Received non-zero exit code from {reason}. '
    'Make sure resources are manually deleted.\n'
    'Details: {details}'
    f'{colorama.Style.RESET_ALL}')

_RSYNC_NOT_FOUND_MESSAGE = (
    '`rsync` command is not found in the specified image. '
    'Please use an image with rsync installed.')

_TPU_NOT_FOUND_ERROR = 'ERROR: (gcloud.compute.tpus.delete) NOT_FOUND'

_MAX_RAY_UP_RETRY = 5

# Number of retries for getting zones.
_MAX_GET_ZONE_RETRY = 3

_JOB_ID_PATTERN = re.compile(r'Job ID: ([0-9]+)')

# Path to the monkey-patched ray up script.
# We don't do import then __file__ because that script needs to be filled in
# (so import would fail).
_RAY_UP_WITH_MONKEY_PATCHED_HASH_LAUNCH_CONF_PATH = (
    pathlib.Path(sky.__file__).resolve().parent / 'backends' /
    'monkey_patches' / 'monkey_patch_ray_up.py')

# The maximum size of a command line arguments is 128 KB, i.e. the command
# executed with /bin/sh should be less than 128KB.
# https://github.com/torvalds/linux/blob/master/include/uapi/linux/binfmts.h
#
# If a user have very long run or setup commands, the generated command may
# exceed the limit, as we directly include scripts in job submission commands.
# If the command is too long, we instead write it to a file, rsync and execute
# it.
#
# We use 120KB as a threshold to be safe for other arguments that
# might be added during ssh.
_MAX_INLINE_SCRIPT_LENGTH = 120 * 1024


def _is_command_length_over_limit(command: str) -> bool:
    """Check if the length of the command exceeds the limit.

    We calculate the length of the command after quoting the command twice as
    when it is executed by the CommandRunner, the command will be quoted twice
    to ensure the correctness, which will add significant length to the command.
    """

    quoted_length = len(shlex.quote(shlex.quote(command)))
    return quoted_length > _MAX_INLINE_SCRIPT_LENGTH


def _get_cluster_config_template(cloud):
    cloud_to_template = {
        clouds.AWS: 'aws-ray.yml.j2',
        clouds.Azure: 'azure-ray.yml.j2',
        clouds.Cudo: 'cudo-ray.yml.j2',
        clouds.GCP: 'gcp-ray.yml.j2',
        clouds.Lambda: 'lambda-ray.yml.j2',
        clouds.IBM: 'ibm-ray.yml.j2',
        clouds.SCP: 'scp-ray.yml.j2',
        clouds.OCI: 'oci-ray.yml.j2',
        clouds.Paperspace: 'paperspace-ray.yml.j2',
        clouds.RunPod: 'runpod-ray.yml.j2',
        clouds.Kubernetes: 'kubernetes-ray.yml.j2',
        clouds.Vsphere: 'vsphere-ray.yml.j2',
        clouds.Fluidstack: 'fluidstack-ray.yml.j2'
    }
    return cloud_to_template[type(cloud)]


def write_ray_up_script_with_patched_launch_hash_fn(
    cluster_config_path: str,
    ray_up_kwargs: Dict[str, bool],
) -> str:
    """Writes a Python script that runs `ray up` with our launch hash func.

    Our patched launch hash has one difference from the non-patched version: it
    does not include any `ssh_proxy_command` under `auth` as part of the hash
    calculation.
    """
    with open(_RAY_UP_WITH_MONKEY_PATCHED_HASH_LAUNCH_CONF_PATH,
              'r',
              encoding='utf-8') as f:
        ray_up_no_restart_script = f.read().format(
            ray_yaml_path=repr(cluster_config_path),
            ray_up_kwargs=ray_up_kwargs)
    with tempfile.NamedTemporaryFile('w',
                                     prefix='skypilot_ray_up_',
                                     suffix='.py',
                                     delete=False) as f:
        f.write(ray_up_no_restart_script)
        logger.debug(f'`ray up` script: {f.name}')
    return f.name


class RayCodeGen:
    """Code generator of a Ray program that executes a sky.Task.

    Usage:

      >> codegen = RayCodegen()
      >> codegen.add_prologue()

      >> codegen.add_ray_task(...)
      >> codegen.add_ray_task(...)

      >> codegen.add_epilogue()
      >> code = codegen.build()
    """

    def __init__(self):
        # Code generated so far, to be joined via '\n'.
        self._code = []
        # Guard method calling order.
        self._has_prologue = False
        self._has_epilogue = False

        # For n nodes gang scheduling.
        self._has_gang_scheduling = False
        self._num_nodes = 0

        self._has_register_run_fn = False

        # job_id
        # Job ID is used to identify the job (also this generated code).
        # It is a int automatically generated by the DB on the cluster
        # and monotonically increasing starting from 1.
        # To generate the job ID, we use the following logic:
        #   code = job_lib.JobLibCodeGen.add_job(username,
        #                                              run_timestamp)
        #   job_id = get_output(run_on_cluster(code))
        self.job_id = None

    def add_prologue(self, job_id: int) -> None:
        assert not self._has_prologue, 'add_prologue() called twice?'
        self._has_prologue = True
        self.job_id = job_id
        # Should use 'auto' or 'ray://<internal_head_ip>:10001' rather than
        # 'ray://localhost:10001', or 'ray://127.0.0.1:10001', for public cloud.
        # Otherwise, ray will fail to get the placement group because of a bug
        # in ray job.
        ray_address = 'auto'
        self._code = [
            textwrap.dedent(f"""\
            import getpass
            import hashlib
            import io
            import os
            import pathlib
            import selectors
            import shlex
            import subprocess
            import sys
            import tempfile
            import textwrap
            import time
            from typing import Dict, List, Optional, Tuple, Union

            import ray
            import ray.util as ray_util

            from sky.skylet import autostop_lib
            from sky.skylet import constants
            from sky.skylet import job_lib
            from sky.utils import log_utils

            SKY_REMOTE_WORKDIR = {constants.SKY_REMOTE_WORKDIR!r}

            kwargs = dict()
            # Only set the `_temp_dir` to SkyPilot's ray cluster directory when
            # the directory exists for backward compatibility for the VM
            # launched before #1790.
            if os.path.exists({constants.SKY_REMOTE_RAY_TEMPDIR!r}):
                kwargs['_temp_dir'] = {constants.SKY_REMOTE_RAY_TEMPDIR!r}
            ray.init(
                address={ray_address!r},
                namespace='__sky__{job_id}__',
                log_to_driver=True,
                **kwargs
            )
            def get_or_fail(futures, pg) -> List[int]:
                \"\"\"Wait for tasks, if any fails, cancel all unready.\"\"\"
                returncodes = [1] * len(futures)
                # Wait for 1 task to be ready.
                ready = []
                # Keep invoking ray.wait if ready is empty. This is because
                # ray.wait with timeout=None will only wait for 10**6 seconds,
                # which will cause tasks running for more than 12 days to return
                # before becoming ready.
                # (Such tasks are common in serving jobs.)
                # Reference: https://github.com/ray-project/ray/blob/ray-2.9.3/python/ray/_private/worker.py#L2845-L2846
                while not ready:
                    ready, unready = ray.wait(futures)
                idx = futures.index(ready[0])
                returncodes[idx] = ray.get(ready[0])
                while unready:
                    if returncodes[idx] != 0:
                        for task in unready:
                            # ray.cancel without force fails to kill tasks.
                            # We use force=True to kill unready tasks.
                            ray.cancel(task, force=True)
                            # Use SIGKILL=128+9 to indicate the task is forcely
                            # killed.
                            idx = futures.index(task)
                            returncodes[idx] = 137
                        break
                    ready, unready = ray.wait(unready)
                    idx = futures.index(ready[0])
                    returncodes[idx] = ray.get(ready[0])
                # Remove the placement group after all tasks are done, so that
                # the next job can be scheduled on the released resources
                # immediately.
                ray_util.remove_placement_group(pg)
                sys.stdout.flush()
                return returncodes

            run_fn = None
            futures = []
            """),
            # FIXME: This is a hack to make sure that the functions can be found
            # by ray.remote. This should be removed once we have a better way to
            # specify dependencies for ray.
            inspect.getsource(log_lib._ProcessingArgs),  # pylint: disable=protected-access
            inspect.getsource(log_lib._handle_io_stream),  # pylint: disable=protected-access
            inspect.getsource(log_lib.process_subprocess_stream),
            inspect.getsource(log_lib.run_with_log),
            inspect.getsource(log_lib.make_task_bash_script),
            inspect.getsource(log_lib.add_ray_env_vars),
            inspect.getsource(log_lib.run_bash_command_with_log),
            'run_bash_command_with_log = ray.remote(run_bash_command_with_log)',
        ]
        # Currently, the codegen program is/can only be submitted to the head
        # node, due to using job_lib for updating job statuses, and using
        # autostop_lib here.
        self._code.append(
            # Use hasattr to handle backward compatibility.
            # TODO(zongheng): remove in ~1-2 minor releases (currently 0.2.x).
            textwrap.dedent("""\
              if hasattr(autostop_lib, 'set_last_active_time_to_now'):
                  autostop_lib.set_last_active_time_to_now()
            """))
        self._code += [
            f'job_lib.set_status({job_id!r}, job_lib.JobStatus.PENDING)',
        ]

    def add_gang_scheduling_placement_group_and_setup(
        self,
        num_nodes: int,
        resources_dict: Dict[str, float],
        stable_cluster_internal_ips: List[str],
        env_vars: Dict[str, str],
        setup_cmd: Optional[str] = None,
        setup_log_path: Optional[str] = None,
    ) -> None:
        """Create the gang scheduling placement group for a Task.

        cluster_ips_sorted is used to ensure that the SKY_NODE_RANK environment
        variable is assigned in a deterministic order whenever a new task is
        added.
        """
        assert self._has_prologue, (
            'Call add_prologue() before '
            'add_gang_scheduling_placement_group_and_setup().')
        self._has_gang_scheduling = True
        self._num_nodes = num_nodes

        bundles = [copy.copy(resources_dict) for _ in range(num_nodes)]
        # Set CPU to avoid ray hanging the resources allocation
        # for remote functions, since the task will request 1 CPU
        # by default.
        task_cpu_demand = resources_dict.pop('CPU')

        if resources_dict:
            assert len(resources_dict) == 1, (
                'There can only be one type of accelerator per instance. '
                f'Found: {resources_dict}.')
            acc_name, acc_count = list(resources_dict.items())[0]
            gpu_dict = {'GPU': acc_count}
            # gpu_dict should be empty when the accelerator is not GPU.
            # TODO(zongheng,zhanghao): an alternative is to start the remote
            # cluster with custom resource 'GPU': <n> even if the accelerator(s)
            # are not GPU. We opt for the current solution for now.
            if accelerator_registry.is_schedulable_non_gpu_accelerator(
                    acc_name):
                gpu_dict = {}
            for bundle in bundles:
                bundle.update({
                    # Set the GPU to avoid ray hanging the resources allocation
                    **gpu_dict,
                })

        streaming_message = (
            f'{ux_utils.INDENT_LAST_SYMBOL}Job started. Streaming logs... '
            f'{colorama.Style.DIM}(Ctrl-C to exit log streaming; job will not '
            f'be killed){colorama.Style.RESET_ALL}')
        self._code += [
            textwrap.dedent(f"""\
                pg = ray_util.placement_group({json.dumps(bundles)}, 'STRICT_SPREAD')
                plural = 's' if {num_nodes} > 1 else ''
                node_str = f'{num_nodes} node{{plural}}'

                # We have this `INFO: Tip:` message only for backward
                # compatibility, because if a cluster has the old SkyPilot version,
                # it relies on this message to start log streaming.
                # This message will be skipped for new clusters, because we use
                # start_streaming_at for the `Waiting for task resources on`
                # message.
                # TODO: Remove this message in v0.9.0.
                message = ('{ux_utils.INDENT_SYMBOL}{colorama.Style.DIM}INFO: '
                           'Tip: use Ctrl-C to exit log streaming, not kill '
                           'the job.{colorama.Style.RESET_ALL}\\n')
                message += ('{ux_utils.INDENT_SYMBOL}{colorama.Style.DIM}'
                            'Waiting for task resources on '
                           f'{{node_str}}.{colorama.Style.RESET_ALL}')
                print(message, flush=True)
                # FIXME: This will print the error message from autoscaler if
                # it is waiting for other task to finish. We should hide the
                # error message.
                ray.get(pg.ready())
                print({streaming_message!r}, flush=True)
                """)
        ]

        job_id = self.job_id
        if setup_cmd is not None:
            setup_envs = env_vars.copy()
            setup_envs[constants.SKYPILOT_NUM_NODES] = str(num_nodes)
            self._code += [
                textwrap.dedent(f"""\
                setup_cmd = {setup_cmd!r}
                _SETUP_CPUS = 0.0001
                # The setup command will be run as a ray task with num_cpus=_SETUP_CPUS as the
                # requirement; this means Ray will set CUDA_VISIBLE_DEVICES to an empty string.
                # We unset it so that user setup command may properly use this env var.
                setup_cmd = 'unset CUDA_VISIBLE_DEVICES; ' + setup_cmd
                job_lib.set_status({job_id!r}, job_lib.JobStatus.SETTING_UP)

                # The schedule_step should be called after the job status is set to non-PENDING,
                # otherwise, the scheduler will think the current job is not submitted yet, and
                # skip the scheduling step.
                job_lib.scheduler.schedule_step()

                total_num_nodes = len(ray.nodes())
                setup_bundles = [{{"CPU": _SETUP_CPUS}} for _ in range(total_num_nodes)]
                setup_pg = ray.util.placement_group(setup_bundles, strategy='STRICT_SPREAD')
                setup_workers = [run_bash_command_with_log \\
                    .options(
                        name='setup',
                        num_cpus=_SETUP_CPUS,
                        scheduling_strategy=ray.util.scheduling_strategies.PlacementGroupSchedulingStrategy(
                            placement_group=setup_pg,
                            placement_group_bundle_index=i)
                    ) \\
                    .remote(
                        setup_cmd,
                        os.path.expanduser({setup_log_path!r}),
                        env_vars={setup_envs!r},
                        stream_logs=True,
                        with_ray=True,
                    ) for i in range(total_num_nodes)]
                setup_returncodes = get_or_fail(setup_workers, setup_pg)
                if sum(setup_returncodes) != 0:
                    job_lib.set_status({self.job_id!r}, job_lib.JobStatus.FAILED_SETUP)
                    # This waits for all streaming logs to finish.
                    time.sleep(1)
                    print('ERROR: {colorama.Fore.RED}Job {self.job_id}\\'s setup failed with '
                        'return code list:{colorama.Style.RESET_ALL}',
                        setup_returncodes,
                        flush=True)
                    # Need this to set the job status in ray job to be FAILED.
                    sys.exit(1)
                """)
            ]

        self._code.append(f'job_lib.set_job_started({self.job_id!r})')
        if setup_cmd is None:
            # Need to call schedule_step() to make sure the scheduler
            # schedule the next pending job.
            self._code.append('job_lib.scheduler.schedule_step()')

        # Export IP and node rank to the environment variables.
        self._code += [
            textwrap.dedent(f"""\
                @ray.remote
                def check_ip():
                    return ray.util.get_node_ip_address()
                gang_scheduling_id_to_ip = ray.get([
                    check_ip.options(
                            num_cpus={task_cpu_demand},
                            scheduling_strategy=ray.util.scheduling_strategies.PlacementGroupSchedulingStrategy(
                                placement_group=pg,
                                placement_group_bundle_index=i
                            )).remote()
                    for i in range(pg.bundle_count)
                ])

                cluster_ips_to_node_id = {{ip: i for i, ip in enumerate({stable_cluster_internal_ips!r})}}
                job_ip_rank_list = sorted(gang_scheduling_id_to_ip, key=cluster_ips_to_node_id.get)
                job_ip_rank_map = {{ip: i for i, ip in enumerate(job_ip_rank_list)}}
                job_ip_list_str = '\\n'.join(job_ip_rank_list)
                """),
        ]

    def register_run_fn(self, run_fn: str, run_fn_name: str) -> None:
        """Register the run function to be run on the remote cluster.

        Args:
            run_fn: The run function to be run on the remote cluster.
        """
        assert self._has_gang_scheduling, (
            'Call add_gang_scheduling_placement_group_and_setup() '
            'before register_run_fn().')
        assert not self._has_register_run_fn, (
            'register_run_fn() called twice?')
        self._has_register_run_fn = True

        self._code += [
            run_fn,
            f'run_fn = {run_fn_name}',
        ]

    def add_ray_task(self,
                     bash_script: Optional[str],
                     task_name: Optional[str],
                     ray_resources_dict: Dict[str, float],
                     log_dir: str,
                     env_vars: Optional[Dict[str, str]] = None,
                     gang_scheduling_id: int = 0) -> None:
        """Generates code for a ray remote task that runs a bash command."""
        assert self._has_gang_scheduling, (
            'Call add_gang_scheduling_placement_group_and_setup() before '
            'add_ray_task().')
        assert (not self._has_register_run_fn or
                bash_script is None), ('bash_script should '
                                       'be None when run_fn is registered.')
        task_cpu_demand = ray_resources_dict.pop('CPU')
        # Build remote_task.options(...)
        #   resources=...
        #   num_gpus=...
        options = []
        options.append(f'num_cpus={task_cpu_demand}')

        num_gpus = 0.0
        if ray_resources_dict:
            assert len(ray_resources_dict) == 1, (
                'There can only be one type of accelerator per instance. '
                f'Found: {ray_resources_dict}.')
            num_gpus = list(ray_resources_dict.values())[0]
            options.append(f'resources={json.dumps(ray_resources_dict)}')

            resources_key = list(ray_resources_dict.keys())[0]
            if not accelerator_registry.is_schedulable_non_gpu_accelerator(
                    resources_key):
                # `num_gpus` should be empty when the accelerator is not GPU.
                # FIXME: use a set of GPU types, instead of 'tpu' in the key.

                # Passing this ensures that the Ray remote task gets
                # CUDA_VISIBLE_DEVICES set correctly.  If not passed, that flag
                # would be force-set to empty by Ray.
                options.append(f'num_gpus={num_gpus}')
        options.append(
            'scheduling_strategy=ray.util.scheduling_strategies.PlacementGroupSchedulingStrategy('  # pylint: disable=line-too-long
            'placement_group=pg, '
            f'placement_group_bundle_index={gang_scheduling_id})')

        sky_env_vars_dict_str = [
            textwrap.dedent(f"""\
            sky_env_vars_dict = {{}}
            sky_env_vars_dict['{constants.SKYPILOT_NODE_IPS}'] = job_ip_list_str
            # Backward compatibility: Environment starting with `SKY_` is
            # deprecated. Remove it in v0.9.0.
            sky_env_vars_dict['SKY_NODE_IPS'] = job_ip_list_str
            sky_env_vars_dict['{constants.SKYPILOT_NUM_NODES}'] = len(job_ip_rank_list)
            """)
        ]

        if env_vars is not None:
            sky_env_vars_dict_str.extend(f'sky_env_vars_dict[{k!r}] = {v!r}'
                                         for k, v in env_vars.items())
        sky_env_vars_dict_str = '\n'.join(sky_env_vars_dict_str)

        options_str = ', '.join(options)
        logger.debug('Added Task with options: '
                     f'{options_str}')
        self._code += [
            sky_env_vars_dict_str,
            textwrap.dedent(f"""\
        script = {bash_script!r}
        if run_fn is not None:
            script = run_fn({gang_scheduling_id}, gang_scheduling_id_to_ip)


        if script is not None:
            sky_env_vars_dict['{constants.SKYPILOT_NUM_GPUS_PER_NODE}'] = {int(math.ceil(num_gpus))!r}
            # Backward compatibility: Environment starting with `SKY_` is
            # deprecated. Remove it in v0.9.0.
            sky_env_vars_dict['SKY_NUM_GPUS_PER_NODE'] = {int(math.ceil(num_gpus))!r}

            ip = gang_scheduling_id_to_ip[{gang_scheduling_id!r}]
            rank = job_ip_rank_map[ip]

            if len(cluster_ips_to_node_id) == 1: # Single-node task on single-node cluter
                name_str = '{task_name},' if {task_name!r} != None else 'task,'
                log_path = os.path.expanduser(os.path.join({log_dir!r}, 'run.log'))
            else: # Single-node or multi-node task on multi-node cluster
                idx_in_cluster = cluster_ips_to_node_id[ip]
                if cluster_ips_to_node_id[ip] == 0:
                    node_name = 'head'
                else:
                    node_name = f'worker{{idx_in_cluster}}'
                name_str = f'{{node_name}}, rank={{rank}},'
                log_path = os.path.expanduser(os.path.join({log_dir!r}, f'{{rank}}-{{node_name}}.log'))
            sky_env_vars_dict['{constants.SKYPILOT_NODE_RANK}'] = rank
            # Backward compatibility: Environment starting with `SKY_` is
            # deprecated. Remove it in v0.9.0.
            sky_env_vars_dict['SKY_NODE_RANK'] = rank

            sky_env_vars_dict['SKYPILOT_INTERNAL_JOB_ID'] = {self.job_id}
            # Backward compatibility: Environment starting with `SKY_` is
            # deprecated. Remove it in v0.9.0.
            sky_env_vars_dict['SKY_INTERNAL_JOB_ID'] = {self.job_id}

            futures.append(run_bash_command_with_log \\
                    .options(name=name_str, {options_str}) \\
                    .remote(
                        script,
                        log_path,
                        env_vars=sky_env_vars_dict,
                        stream_logs=True,
                        with_ray=True,
                    ))""")
        ]

    def add_epilogue(self) -> None:
        """Generates code that waits for all tasks, then exits."""
        assert self._has_prologue, 'Call add_prologue() before add_epilogue().'
        assert not self._has_epilogue, 'add_epilogue() called twice?'
        self._has_epilogue = True

        self._code += [
            textwrap.dedent(f"""\
            returncodes = get_or_fail(futures, pg)
            if sum(returncodes) != 0:
                job_lib.set_status({self.job_id!r}, job_lib.JobStatus.FAILED)
                # Schedule the next pending job immediately to make the job
                # scheduling more efficient.
                job_lib.scheduler.schedule_step()
                # This waits for all streaming logs to finish.
                time.sleep(0.5)
                reason = ''
                # 139 is the return code of SIGSEGV, i.e. Segmentation Fault.
                if any(r == 139 for r in returncodes):
                    reason = '(likely due to Segmentation Fault)'
                print('ERROR: {colorama.Fore.RED}Job {self.job_id} failed with '
                      'return code list:{colorama.Style.RESET_ALL}',
                      returncodes,
                      reason,
                      flush=True)
                # Need this to set the job status in ray job to be FAILED.
                sys.exit(1)
            else:
                job_lib.set_status({self.job_id!r}, job_lib.JobStatus.SUCCEEDED)
                # Schedule the next pending job immediately to make the job
                # scheduling more efficient.
                job_lib.scheduler.schedule_step()
                # This waits for all streaming logs to finish.
                time.sleep(0.5)
            """)
        ]

    def build(self) -> str:
        """Returns the entire generated program."""
        assert self._has_epilogue, 'Call add_epilogue() before build().'
        return '\n'.join(self._code)


class GangSchedulingStatus(enum.Enum):
    """Enum for gang scheduling status."""
    CLUSTER_READY = 0
    GANG_FAILED = 1
    HEAD_FAILED = 2


def _add_to_blocked_resources(blocked_resources: Set['resources_lib.Resources'],
                              resources: 'resources_lib.Resources') -> None:
    # If the resources is already blocked by blocked_resources, we don't need to
    # add it again to avoid duplicated entries.
    for r in blocked_resources:
        if resources.should_be_blocked_by(r):
            return
    blocked_resources.add(resources)


class FailoverCloudErrorHandlerV1:
    """Handles errors during provisioning and updates the blocked_resources.

    Deprecated: Newly added cloud should use the FailoverCloudErrorHandlerV2,
    which is more robust by parsing the errors raised by the cloud's API in a
    more structured way, instead of directly based on the stdout and stderr.
    """

    @staticmethod
    def _handle_errors(stdout: str, stderr: str,
                       is_error_str_known: Callable[[str], bool]) -> List[str]:
        stdout_splits = stdout.split('\n')
        stderr_splits = stderr.split('\n')
        errors = [
            s.strip()
            for s in stdout_splits + stderr_splits
            if is_error_str_known(s.strip())
        ]
        if errors:
            return errors
        if 'rsync: command not found' in stderr:
            with ux_utils.print_exception_no_traceback():
                e = RuntimeError(_RSYNC_NOT_FOUND_MESSAGE)
                setattr(e, 'detailed_reason',
                        f'stdout: {stdout}\nstderr: {stderr}')
                raise e
        detailed_reason = textwrap.dedent(f"""\
        ====== stdout ======
        {stdout}
        ====== stderr ======
        {stderr}
        """)
        logger.info('====== stdout ======')
        print(stdout)
        logger.info('====== stderr ======')
        print(stderr)
        with ux_utils.print_exception_no_traceback():
            e = RuntimeError('Errors occurred during provision; '
                             'check logs above.')
            setattr(e, 'detailed_reason', detailed_reason)
            raise e

    @staticmethod
    def _lambda_handler(blocked_resources: Set['resources_lib.Resources'],
                        launchable_resources: 'resources_lib.Resources',
                        region: 'clouds.Region',
                        zones: Optional[List['clouds.Zone']], stdout: str,
                        stderr: str):
        del region, zones  # Unused.
        errors = FailoverCloudErrorHandlerV1._handle_errors(
            stdout,
            stderr,
            is_error_str_known=lambda x: 'LambdaCloudError:' in x.strip())
        messages = '\n  '.join(errors)
        style = colorama.Style
        logger.warning(f'  {style.DIM}{messages}{style.RESET_ALL}')
        _add_to_blocked_resources(blocked_resources,
                                  launchable_resources.copy(zone=None))

        # Sometimes, LambdaCloudError will list available regions.
        for e in errors:
            if e.find('Regions with capacity available:') != -1:
                for r in service_catalog.regions('lambda'):
                    if e.find(r.name) == -1:
                        _add_to_blocked_resources(
                            blocked_resources,
                            launchable_resources.copy(region=r.name, zone=None))

    @staticmethod
    def _scp_handler(blocked_resources: Set['resources_lib.Resources'],
                     launchable_resources: 'resources_lib.Resources',
                     region: 'clouds.Region',
                     zones: Optional[List['clouds.Zone']], stdout: str,
                     stderr: str):
        del zones  # Unused.
        errors = FailoverCloudErrorHandlerV1._handle_errors(
            stdout,
            stderr,
            is_error_str_known=lambda x: 'SCPError:' in x.strip())

        logger.warning(f'Got error(s) in {region.name}:')
        messages = '\n\t'.join(errors)
        style = colorama.Style
        logger.warning(f'{style.DIM}\t{messages}{style.RESET_ALL}')
        _add_to_blocked_resources(blocked_resources,
                                  launchable_resources.copy(zone=None))

        # Sometimes, SCPError will list available regions.
        for e in errors:
            if e.find('Regions with capacity available:') != -1:
                for r in service_catalog.regions('scp'):
                    if e.find(r.name) == -1:
                        _add_to_blocked_resources(
                            blocked_resources,
                            launchable_resources.copy(region=r.name, zone=None))

    @staticmethod
    def _ibm_handler(blocked_resources: Set['resources_lib.Resources'],
                     launchable_resources: 'resources_lib.Resources',
                     region: 'clouds.Region',
                     zones: Optional[List['clouds.Zone']], stdout: str,
                     stderr: str):

        errors = FailoverCloudErrorHandlerV1._handle_errors(
            stdout, stderr,
            lambda x: 'ERR' in x.strip() or 'PANIC' in x.strip())

        logger.warning(f'Got error(s) on IBM cluster, in {region.name}:')
        messages = '\n\t'.join(errors)
        style = colorama.Style
        logger.warning(f'{style.DIM}\t{messages}{style.RESET_ALL}')

        for zone in zones:  # type: ignore[union-attr]
            _add_to_blocked_resources(blocked_resources,
                                      launchable_resources.copy(zone=zone.name))

    # Apr, 2023 by Hysun(hysun.he@oracle.com): Added support for OCI
    @staticmethod
    def _oci_handler(blocked_resources: Set['resources_lib.Resources'],
                     launchable_resources: 'resources_lib.Resources',
                     region: 'clouds.Region',
                     zones: Optional[List['clouds.Zone']], stdout: str,
                     stderr: str):
        known_service_errors = [
            'NotAuthorizedOrNotFound', 'CannotParseRequest', 'InternalError',
            'LimitExceeded', 'NotAuthenticated'
        ]
        errors = FailoverCloudErrorHandlerV1._handle_errors(
            stdout, stderr, lambda x: 'VcnSubnetNotFound' in x.strip() or
            ('oci.exceptions.ServiceError' in x.strip() and any(
                known_err in x.strip() for known_err in known_service_errors)))
        logger.warning(f'Got error(s) in {region.name}:')
        messages = '\n\t'.join(errors)
        style = colorama.Style
        logger.warning(f'{style.DIM}\t{messages}{style.RESET_ALL}')

        if zones is not None:
            for zone in zones:
                _add_to_blocked_resources(
                    blocked_resources,
                    launchable_resources.copy(zone=zone.name))

    @staticmethod
    def update_blocklist_on_error(
            blocked_resources: Set['resources_lib.Resources'],
            launchable_resources: 'resources_lib.Resources',
            region: 'clouds.Region', zones: Optional[List['clouds.Zone']],
            stdout: Optional[str], stderr: Optional[str]) -> bool:
        """Handles cloud-specific errors and updates the block list.

        This parses textual stdout/stderr because we don't directly use the
        underlying clouds' SDKs.  If we did that, we could catch proper
        exceptions instead.

        Returns:
          definitely_no_nodes_launched: bool, True if definitely no nodes
            launched (e.g., due to VPC errors we have never sent the provision
            request), False otherwise.
        """
        assert launchable_resources.region == region.name, (
            launchable_resources, region)
        if stdout is None:
            # Gang scheduling failure (head node is definitely up, but some
            # workers' provisioning failed).  Simply block the zones.
            assert stderr is None, stderr
            if zones is not None:
                for zone in zones:
                    _add_to_blocked_resources(
                        blocked_resources,
                        launchable_resources.copy(zone=zone.name))
            return False  # definitely_no_nodes_launched
        assert stdout is not None and stderr is not None, (stdout, stderr)

        # TODO(zongheng): refactor into Cloud interface?
        cloud = launchable_resources.cloud
        handler = getattr(FailoverCloudErrorHandlerV1,
                          f'_{str(cloud).lower()}_handler')
        if handler is None:
            raise NotImplementedError(
                f'Cloud {cloud} unknown, or has not added '
                'support for parsing and handling provision failures. '
                'Please implement a handler in FailoverCloudErrorHandlerV1 when'
                'ray-autoscaler-based provisioner is used for the cloud.')
        handler(blocked_resources, launchable_resources, region, zones, stdout,
                stderr)

        stdout_splits = stdout.split('\n')
        stderr_splits = stderr.split('\n')
        # Determining whether head node launch *may* have been requested based
        # on outputs is tricky. We are conservative here by choosing an "early
        # enough" output line in the following:
        # https://github.com/ray-project/ray/blob/03b6bc7b5a305877501110ec04710a9c57011479/python/ray/autoscaler/_private/commands.py#L704-L737  # pylint: disable=line-too-long
        # This is okay, because we mainly want to use the return value of this
        # func to skip cleaning up never-launched clusters that encountered VPC
        # errors; their launch should not have printed any such outputs.
        head_node_launch_may_have_been_requested = any(
            'Acquiring an up-to-date head node' in line
            for line in stdout_splits + stderr_splits)
        # If head node request has definitely not been sent (this happens when
        # there are errors during node provider "bootstrapping", e.g.,
        # VPC-not-found errors), then definitely no nodes are launched.
        definitely_no_nodes_launched = (
            not head_node_launch_may_have_been_requested)

        return definitely_no_nodes_launched


class FailoverCloudErrorHandlerV2:
    """Handles errors during provisioning and updates the blocked_resources.

    This is a more robust version of FailoverCloudErrorHandlerV1. V2 parses
    the errors raised by the cloud's API using the exception, instead of the
    stdout and stderr.
    """

    @staticmethod
    def _azure_handler(blocked_resources: Set['resources_lib.Resources'],
                       launchable_resources: 'resources_lib.Resources',
                       region: 'clouds.Region', zones: List['clouds.Zone'],
                       err: Exception):
        del region, zones  # Unused.
        if '(ReadOnlyDisabledSubscription)' in str(err):
            logger.info(
                f'{colorama.Style.DIM}Azure subscription is read-only. '
                'Skip provisioning on Azure. Please check the subscription set '
                'with az account set -s <subscription_id>.'
                f'{colorama.Style.RESET_ALL}')
            _add_to_blocked_resources(
                blocked_resources,
                resources_lib.Resources(cloud=clouds.Azure()))
        elif 'ClientAuthenticationError' in str(err):
            _add_to_blocked_resources(
                blocked_resources,
                resources_lib.Resources(cloud=clouds.Azure()))
        else:
            _add_to_blocked_resources(blocked_resources,
                                      launchable_resources.copy(zone=None))

    @staticmethod
    def _gcp_handler(blocked_resources: Set['resources_lib.Resources'],
                     launchable_resources: 'resources_lib.Resources',
                     region: 'clouds.Region', zones: List['clouds.Zone'],
                     err: Exception):
        assert zones and len(zones) == 1, zones
        zone = zones[0]

        if not isinstance(err, provision_common.ProvisionerError):
            logger.warning(f'{colorama.Style.DIM}Got an unparsed error: {err}; '
                           f'blocking resources by its zone {zone.name}'
                           f'{colorama.Style.RESET_ALL}')
            _add_to_blocked_resources(blocked_resources,
                                      launchable_resources.copy(zone=zone.name))
            return
        errors = err.errors

        for e in errors:
            code = e['code']
            message = e['message']

            if code in ('QUOTA_EXCEEDED', 'quotaExceeded'):
                if '\'GPUS_ALL_REGIONS\' exceeded' in message:
                    # Global quota.  All regions in GCP will fail.  Ex:
                    # Quota 'GPUS_ALL_REGIONS' exceeded.  Limit: 1.0
                    # globally.
                    # This skip is only correct if we implement "first
                    # retry the region/zone of an existing cluster with the
                    # same name" correctly.
                    _add_to_blocked_resources(
                        blocked_resources,
                        launchable_resources.copy(region=None, zone=None))
                else:
                    # Per region.  Ex: Quota 'CPUS' exceeded.  Limit: 24.0
                    # in region us-west1.
                    _add_to_blocked_resources(
                        blocked_resources, launchable_resources.copy(zone=None))
            elif code in [
                    'ZONE_RESOURCE_POOL_EXHAUSTED',
                    'ZONE_RESOURCE_POOL_EXHAUSTED_WITH_DETAILS',
                    'UNSUPPORTED_OPERATION',
                    'insufficientCapacity',
            ]:  # Per zone.
                # Return codes can be found at https://cloud.google.com/compute/docs/troubleshooting/troubleshooting-vm-creation # pylint: disable=line-too-long
                # However, UNSUPPORTED_OPERATION is observed empirically
                # when VM is preempted during creation.  This seems to be
                # not documented by GCP.
                _add_to_blocked_resources(
                    blocked_resources,
                    launchable_resources.copy(zone=zone.name))
            elif code in ['RESOURCE_NOT_READY']:
                # This code is returned when the VM is still STOPPING.
                _add_to_blocked_resources(
                    blocked_resources,
                    launchable_resources.copy(zone=zone.name))
            elif code in ['RESOURCE_OPERATION_RATE_EXCEEDED']:
                # This code can happen when the VM is being created with a
                # machine image, and the VM and the machine image are on
                # different zones. We already have the retry when calling the
                # insert API, but if it still fails, we should block the zone
                # to avoid infinite retry.
                _add_to_blocked_resources(
                    blocked_resources,
                    launchable_resources.copy(zone=zone.name))
            elif code in [3, 8, 9]:
                # Error code 3 means TPU is preempted during creation.
                # Example:
                # {'code': 3, 'message': 'Cloud TPU received a bad request. update is not supported while in state PREEMPTED [EID: 0x73013519f5b7feb2]'} # pylint: disable=line-too-long
                # Error code 8 means TPU resources is out of
                # capacity. Example:
                # {'code': 8, 'message': 'There is no more capacity in the zone "europe-west4-a"; you can try in another zone where Cloud TPU Nodes are offered (see https://cloud.google.com/tpu/docs/regions) [EID: 0x1bc8f9d790be9142]'} # pylint: disable=line-too-long
                # Error code 9 means TPU resources is insufficient reserved
                # capacity. Example:
                # {'code': 9, 'message': 'Insufficient reserved capacity. Contact customer support to increase your reservation. [EID: 0x2f8bc266e74261a]'} # pylint: disable=line-too-long
                _add_to_blocked_resources(
                    blocked_resources,
                    launchable_resources.copy(zone=zone.name))
            elif code == 'RESOURCE_NOT_FOUND':
                # https://github.com/skypilot-org/skypilot/issues/1797
                # In the inner provision loop we have used retries to
                # recover but failed. This indicates this zone is most
                # likely out of capacity. The provision loop will terminate
                # any potentially live VMs before moving onto the next
                # zone.
                _add_to_blocked_resources(
                    blocked_resources,
                    launchable_resources.copy(zone=zone.name))
            elif code == 'VPC_NOT_FOUND':
                # User has specified a VPC that does not exist. On GCP, VPC is
                # global. So we skip the entire cloud.
                _add_to_blocked_resources(
                    blocked_resources,
                    launchable_resources.copy(region=None, zone=None))
            elif code == 'SUBNET_NOT_FOUND_FOR_VPC':
                if (launchable_resources.accelerators is not None and any(
                        acc.lower().startswith('tpu-v4')
                        for acc in launchable_resources.accelerators.keys()) and
                        region.name == 'us-central2'):
                    # us-central2 is a TPU v4 only region. The subnet for
                    # this region may not exist when the user does not have
                    # the TPU v4 quota. We should skip this region.
                    logger.warning('Please check if you have TPU v4 quotas '
                                   f'in {region.name}.')
                _add_to_blocked_resources(
                    blocked_resources,
                    launchable_resources.copy(region=region.name, zone=None))
            elif code == 'type.googleapis.com/google.rpc.QuotaFailure':
                # TPU VM pod specific error.
                if 'in region' in message:
                    # Example:
                    # "Quota 'TPUV2sPreemptiblePodPerProjectPerRegionForTPUAPI'
                    # exhausted. Limit 32 in region europe-west4"
                    _add_to_blocked_resources(
                        blocked_resources,
                        launchable_resources.copy(region=region.name,
                                                  zone=None))
                elif 'in zone' in message:
                    # Example:
                    # "Quota 'TPUV2sPreemptiblePodPerProjectPerZoneForTPUAPI'
                    # exhausted. Limit 32 in zone europe-west4-a"
                    _add_to_blocked_resources(
                        blocked_resources,
                        launchable_resources.copy(zone=zone.name))

            elif 'Requested disk size cannot be smaller than the image size' in message:
                logger.info('Skipping all regions due to disk size issue.')
                _add_to_blocked_resources(
                    blocked_resources,
                    launchable_resources.copy(region=None, zone=None))
            elif 'Policy update access denied.' in message or code == 'IAM_PERMISSION_DENIED':
                logger.info(
                    'Skipping all regions due to service account not '
                    'having the required permissions and the user '
                    'account does not have enough permission to '
                    'update it. Please contact your administrator and '
                    'check out: https://skypilot.readthedocs.io/en/latest/cloud-setup/cloud-permissions/gcp.html\n'  # pylint: disable=line-too-long
                    f'Details: {message}')
                _add_to_blocked_resources(
                    blocked_resources,
                    launchable_resources.copy(region=None, zone=None))
            elif 'is not found or access is unauthorized' in message:
                # Parse HttpError for unauthorized regions. Example:
                # googleapiclient.errors.HttpError: <HttpError 403 when requesting ... returned "Location us-east1-d is not found or access is unauthorized.". # pylint: disable=line-too-long
                # Details: "Location us-east1-d is not found or access is
                # unauthorized.">
                _add_to_blocked_resources(
                    blocked_resources,
                    launchable_resources.copy(zone=zone.name))
            else:
                logger.debug('Got unparsed error blocking resources by zone: '
                             f'{e}.')
                _add_to_blocked_resources(
                    blocked_resources,
                    launchable_resources.copy(zone=zone.name))

    @staticmethod
    def _default_handler(blocked_resources: Set['resources_lib.Resources'],
                         launchable_resources: 'resources_lib.Resources',
                         region: 'clouds.Region',
                         zones: Optional[List['clouds.Zone']],
                         error: Exception) -> None:
        """Handles cloud-specific errors and updates the block list."""
        del region  # Unused.
        logger.debug(
            f'Got error(s) in {launchable_resources.cloud}:'
            f'{common_utils.format_exception(error, use_bracket=True)}')
        if zones is None:
            _add_to_blocked_resources(blocked_resources,
                                      launchable_resources.copy(zone=None))
        else:
            for zone in zones:
                _add_to_blocked_resources(
                    blocked_resources,
                    launchable_resources.copy(zone=zone.name))

    @staticmethod
    def update_blocklist_on_error(
            blocked_resources: Set['resources_lib.Resources'],
            launchable_resources: 'resources_lib.Resources',
            region: 'clouds.Region', zones: Optional[List['clouds.Zone']],
            error: Exception) -> None:
        """Handles cloud-specific errors and updates the block list."""
        cloud = launchable_resources.cloud
        handler = getattr(FailoverCloudErrorHandlerV2,
                          f'_{str(cloud).lower()}_handler',
                          FailoverCloudErrorHandlerV2._default_handler)
        handler(blocked_resources, launchable_resources, region, zones, error)


class RetryingVmProvisioner(object):
    """A provisioner that retries different cloud/regions/zones."""

    class ToProvisionConfig:
        """Resources to be provisioned."""

        def __init__(
            self,
            cluster_name: str,
            resources: resources_lib.Resources,
            num_nodes: int,
            prev_cluster_status: Optional[status_lib.ClusterStatus],
            prev_handle: Optional['CloudVmRayResourceHandle'],
            prev_cluster_ever_up: bool,
        ) -> None:
            assert cluster_name is not None, 'cluster_name must be specified.'
            self.cluster_name = cluster_name
            self.resources = resources
            self.num_nodes = num_nodes
            self.prev_cluster_status = prev_cluster_status
            self.prev_handle = prev_handle
            self.prev_cluster_ever_up = prev_cluster_ever_up

    def __init__(self,
                 log_dir: str,
                 dag: 'dag.Dag',
                 optimize_target: 'optimizer.OptimizeTarget',
                 requested_features: Set[clouds.CloudImplementationFeatures],
                 local_wheel_path: pathlib.Path,
                 wheel_hash: str,
                 blocked_resources: Optional[Iterable[
                     resources_lib.Resources]] = None):
        self._blocked_resources: Set[resources_lib.Resources] = set()
        if blocked_resources:
            # blocked_resources is not None and not empty.
            self._blocked_resources.update(blocked_resources)

        self.log_dir = os.path.expanduser(log_dir)
        self._dag = dag
        self._optimize_target = optimize_target
        self._requested_features = requested_features
        self._local_wheel_path = local_wheel_path
        self._wheel_hash = wheel_hash

    def _yield_zones(
            self, to_provision: resources_lib.Resources, num_nodes: int,
            cluster_name: str,
            prev_cluster_status: Optional[status_lib.ClusterStatus],
            prev_cluster_ever_up: bool
    ) -> Iterable[Optional[List[clouds.Zone]]]:
        """Yield zones within the given region to try for provisioning.

        Yields:
            Zones to try for provisioning within the given to_provision.region.
              - None means the cloud does not support zones, but the region does
                offer the requested resources (so the outer loop should issue a
                request to that region).
              - Non-empty list means the cloud supports zones, and the zones
                do offer the requested resources. If a list is yielded, it is
                guaranteed to be non-empty.
              - Nothing yielded means the region does not offer the requested
                resources.
        """
        assert (to_provision.cloud is not None and
                to_provision.region is not None and to_provision.instance_type
                is not None), (to_provision,
                               'cloud, region and instance_type must have been '
                               'set by optimizer')
        cloud = to_provision.cloud
        region = clouds.Region(to_provision.region)
        zones = None

        def _get_previously_launched_zones() -> Optional[List[clouds.Zone]]:
            # When the cluster exists, the to_provision should have been set
            # to the previous cluster's resources.
            zones = [
                clouds.Zone(name=to_provision.zone),
            ] if to_provision.zone is not None else None
            if zones is None:
                # Reuse the zone field in the ray yaml as the
                # prev_resources.zone field may not be set before the previous
                # cluster is launched.
                handle = global_user_state.get_handle_from_cluster_name(
                    cluster_name)
                assert isinstance(handle, CloudVmRayResourceHandle), (
                    'handle should be CloudVmRayResourceHandle (found: '
                    f'{type(handle)}) {cluster_name!r}')
                config = common_utils.read_yaml(handle.cluster_yaml)
                # This is for the case when the zone field is not set in the
                # launched resources in a previous launch (e.g., ctrl-c during
                # launch and multi-node cluster before PR #1700).
                zones_str = config.get('provider', {}).get('availability_zone')
                if zones_str is not None:
                    zones = [
                        clouds.Zone(name=zone) for zone in zones_str.split(',')
                    ]
            return zones

        if prev_cluster_status is not None:
            # If the cluster is previously launched, we should relaunch in the
            # same region and zone.
            zones = _get_previously_launched_zones()

            if prev_cluster_status != status_lib.ClusterStatus.UP:
                logger.info(
                    f'{colorama.Style.DIM}Cluster {cluster_name!r} (status: '
                    f'{prev_cluster_status.value}) was previously in '
                    f'{cloud} ({region.name}). Restarting.'
                    f'{colorama.Style.RESET_ALL}')
            yield zones

            # If it reaches here: the cluster status in the database gets
            # set to either STOPPED or None, since a launch request was issued
            # but failed, and the provisioning loop (_retry_zones()) stopped the
            # cluster if `cluster_ever_up` is True; or terminated the cluster
            # otherwise.
            if prev_cluster_ever_up:
                message = (f'Failed to launch cluster {cluster_name!r} '
                           f'(previous status: {prev_cluster_status.value}). '
                           'To retry launching the cluster, run: '
                           f'sky start {cluster_name}')
                with ux_utils.print_exception_no_traceback():
                    raise exceptions.ResourcesUnavailableError(message,
                                                               no_failover=True)

            assert (prev_cluster_status == status_lib.ClusterStatus.INIT
                   ), prev_cluster_status
            message = (f'Failed to launch cluster {cluster_name!r} '
                       f'(previous status: {prev_cluster_status.value}) '
                       f'with the original resources: {to_provision}.')
            # We attempted re-launching a previously INIT cluster with the
            # same cloud/region/resources, but failed. Here no_failover=False,
            # so we will retry provisioning it with the current requested
            # resources in the outer loop.
            #
            # This condition can be triggered for previously INIT cluster by
            # (1) launch, after answering prompt immediately ctrl-c;
            # (2) launch again.
            # After (1), the cluster exists with INIT, and may or may not be
            # live.  And if it hits here, it's definitely not alive (because
            # step (2) failed).  Hence it's ok to retry with different
            # cloud/region and with current resources.
            with ux_utils.print_exception_no_traceback():
                raise exceptions.ResourcesUnavailableError(message)

        # If it reaches here, it means the cluster did not exist, as all the
        # cases when the cluster exists have been handled above (either the
        # provision succeeded in the caller and no need to retry, or this
        # function raised an ResourcesUnavailableError).
        for zones in cloud.zones_provision_loop(
                region=to_provision.region,
                num_nodes=num_nodes,
                instance_type=to_provision.instance_type,
                accelerators=to_provision.accelerators,
                use_spot=to_provision.use_spot,
        ):
            if zones is None:
                yield None
            else:
                assert zones, (
                    'Either None or a non-empty list of zones should '
                    'be yielded')
                # Only retry requested region/zones or all if not specified.
                zone_names = [zone.name for zone in zones]
                if not to_provision.valid_on_region_zones(
                        region.name, zone_names):
                    continue
                if to_provision.zone is not None:
                    zones = [clouds.Zone(name=to_provision.zone)]
                yield zones

    def _retry_zones(
        self,
        to_provision: resources_lib.Resources,
        num_nodes: int,
        requested_resources: Set[resources_lib.Resources],
        dryrun: bool,
        stream_logs: bool,
        cluster_name: str,
        cloud_user_identity: Optional[List[str]],
        prev_cluster_status: Optional[status_lib.ClusterStatus],
        prev_handle: Optional['CloudVmRayResourceHandle'],
        prev_cluster_ever_up: bool,
    ) -> Dict[str, Any]:
        """The provision retry loop."""
        # Get log_path name
        log_path = os.path.join(self.log_dir, 'provision.log')
        log_abs_path = os.path.abspath(log_path)
        if not dryrun:
            os.makedirs(os.path.expanduser(self.log_dir), exist_ok=True)
            os.system(f'touch {log_path}')
        rich_utils.force_update_status(
            ux_utils.spinner_message('Launching', log_path))

        # Get previous cluster status
        cluster_exists = prev_cluster_status is not None

        assert to_provision.region is not None, (
            to_provision, 'region should have been set by the optimizer.')
        region = clouds.Region(to_provision.region)

        # Optimization - check if user has non-zero quota for
        # the instance type in the target region. If not, fail early
        # instead of trying to provision and failing later.
        try:
            need_provision = to_provision.cloud.check_quota_available(
                to_provision)

        except Exception as e:  # pylint: disable=broad-except
            need_provision = True
            logger.info(f'Error occurred when trying to check quota. '
                        f'Proceeding assuming quotas are available. Error: '
                        f'{common_utils.format_exception(e, use_bracket=True)}')

        if not need_provision:
            # if quota is found to be zero, raise exception and skip to
            # the next region
            if to_provision.use_spot:
                instance_descriptor = 'spot'
            else:
                instance_descriptor = 'on-demand'
            raise exceptions.ResourcesUnavailableError(
                f'{colorama.Fore.YELLOW}Found no quota for '
                f'{to_provision.instance_type} {instance_descriptor} '
                f'instances in region {to_provision.region} '
                f'in {to_provision.cloud}. '
                f'{colorama.Style.RESET_ALL}'
                f'To request quotas, check the instruction: '
                f'https://skypilot.readthedocs.io/en/latest/cloud-setup/quota.html.'  # pylint: disable=line-too-long
            )

        for zones in self._yield_zones(to_provision, num_nodes, cluster_name,
                                       prev_cluster_status,
                                       prev_cluster_ever_up):
            # Filter out zones that are blocked, if any.
            # This optimize the provision loop by skipping zones that are
            # indicated to be unavailable from previous provision attempts.
            # It can happen for the provisioning on GCP, as the
            # yield_region_zones will return zones from a region one by one,
            # but the optimizer that does the filtering will not be involved
            # until the next region.
            if zones is not None:
                remaining_unblocked_zones = copy.deepcopy(zones)
                for zone in zones:
                    for blocked_resources in self._blocked_resources:
                        if to_provision.copy(
                                region=region.name,
                                zone=zone.name).should_be_blocked_by(
                                    blocked_resources):
                            remaining_unblocked_zones.remove(zone)
                            break
                if not remaining_unblocked_zones:
                    # Skip the region if all zones are blocked.
                    continue
                zones = remaining_unblocked_zones

            if zones is None:
                # For clouds that don't have a zone concept or cloud
                # provisioners that do not support zone-based provisioning
                # (e.g., Azure, Lambda).
                zone_str = ''
            else:
                zone_str = ','.join(z.name for z in zones)
                zone_str = f' ({zone_str})'
            try:
                config_dict = backend_utils.write_cluster_config(
                    to_provision,
                    num_nodes,
                    _get_cluster_config_template(to_provision.cloud),
                    cluster_name,
                    self._local_wheel_path,
                    self._wheel_hash,
                    region=region,
                    zones=zones,
                    dryrun=dryrun,
                    keep_launch_fields_in_existing_config=cluster_exists)
            except exceptions.ResourcesUnavailableError as e:
                # Failed due to catalog issue, e.g. image not found, or
                # GPUs are requested in a Kubernetes cluster but the cluster
                # does not have nodes labeled with GPU types.
                logger.info(f'{e}')
                continue
            except exceptions.InvalidCloudConfigs as e:
                # Failed due to invalid user configs in ~/.sky/config.yaml.
                logger.warning(f'{common_utils.format_exception(e)}')
                # We should block the entire cloud if the user config is
                # invalid.
                _add_to_blocked_resources(
                    self._blocked_resources,
                    to_provision.copy(region=None, zone=None))
                raise exceptions.ResourcesUnavailableError(
                    f'Failed to provision on cloud {to_provision.cloud} due to '
                    f'invalid cloud config: {common_utils.format_exception(e)}')
            if dryrun:
                return config_dict
            cluster_config_file = config_dict['ray']

            launched_resources = to_provision.copy(region=region.name)
            if zones and len(zones) == 1:
                launched_resources = launched_resources.copy(zone=zones[0].name)

            prev_cluster_ips, prev_ssh_ports, prev_cluster_info = (None, None,
                                                                   None)
            if prev_handle is not None:
                prev_cluster_ips = prev_handle.stable_internal_external_ips
                prev_ssh_ports = prev_handle.stable_ssh_ports
                prev_cluster_info = prev_handle.cached_cluster_info
            # Record early, so if anything goes wrong, 'sky status' will show
            # the cluster name and users can appropriately 'sky down'.  It also
            # means a second 'sky launch -c <name>' will attempt to reuse.
            handle = CloudVmRayResourceHandle(
                cluster_name=cluster_name,
                # Backward compatibility will be guaranteed by the underlying
                # backend_utils.write_cluster_config, which gets the cluster
                # name on cloud from the ray yaml file, if the previous cluster
                # exists.
                cluster_name_on_cloud=config_dict['cluster_name_on_cloud'],
                cluster_yaml=cluster_config_file,
                launched_nodes=num_nodes,
                # OK for this to be shown in CLI as status == INIT.
                launched_resources=launched_resources,
                # Use the previous cluster's IPs and ports if available to
                # optimize the case where the cluster is restarted, i.e., no
                # need to query IPs and ports from the cloud provider.
                stable_internal_external_ips=prev_cluster_ips,
                stable_ssh_ports=prev_ssh_ports,
                cluster_info=prev_cluster_info,
            )
            usage_lib.messages.usage.update_final_cluster_status(
                status_lib.ClusterStatus.INIT)

            # This sets the status to INIT (even for a normal, UP cluster).
            global_user_state.add_or_update_cluster(
                cluster_name,
                cluster_handle=handle,
                requested_resources=requested_resources,
                ready=False,
            )

            global_user_state.set_owner_identity_for_cluster(
                cluster_name, cloud_user_identity)

            if (to_provision.cloud.PROVISIONER_VERSION ==
                    clouds.ProvisionerVersion.SKYPILOT):
                # TODO (suquark): Gradually move the other clouds to
                #  the new provisioner once they are ready.
                assert to_provision.region == region.name, (to_provision,
                                                            region)
                num_nodes = handle.launched_nodes
                # Some clouds, like RunPod, only support exposing ports during
                # launch. For those clouds, we pass the ports to open in the
                # `bulk_provision` to expose the ports during provisioning.
                # If the `bulk_provision` is to apply on an existing cluster,
                # it should be ignored by the underlying provisioner impl
                # as it will only apply to newly-created instances.
                ports_to_open_on_launch = (
                    list(resources_utils.port_ranges_to_set(to_provision.ports))
                    if to_provision.cloud.OPEN_PORTS_VERSION <=
                    clouds.OpenPortsVersion.LAUNCH_ONLY else None)
                try:
                    controller = controller_utils.Controllers.from_name(
                        cluster_name)
                    controller_str = ('' if controller is None else
                                      f' {controller.value.name}')
                    if isinstance(to_provision.cloud, clouds.Kubernetes):
                        # Omit the region name for Kubernetes.
                        logger.info(
                            ux_utils.starting_message(
                                f'Launching{controller_str} on '
                                f'{to_provision.cloud}.'))
                    else:
                        logger.info(
                            ux_utils.starting_message(
                                f'Launching{controller_str} on '
                                f'{to_provision.cloud} '
                                f'{region.name}{colorama.Style.RESET_ALL}'
                                f'{zone_str}.'))
                    provision_record = provisioner.bulk_provision(
                        to_provision.cloud,
                        region,
                        zones,
                        resources_utils.ClusterName(
                            cluster_name, handle.cluster_name_on_cloud),
                        num_nodes=num_nodes,
                        cluster_yaml=handle.cluster_yaml,
                        prev_cluster_ever_up=prev_cluster_ever_up,
                        log_dir=self.log_dir,
                        ports_to_open_on_launch=ports_to_open_on_launch)
                    # NOTE: We will handle the logic of '_ensure_cluster_ray_started' #pylint: disable=line-too-long
                    # in 'provision_utils.post_provision_runtime_setup()' in the
                    # caller.
                    resources_vars = (
                        to_provision.cloud.make_deploy_resources_variables(
                            to_provision,
                            resources_utils.ClusterName(
                                cluster_name, handle.cluster_name_on_cloud),
                            region, zones))
                    config_dict['provision_record'] = provision_record
                    config_dict['resources_vars'] = resources_vars
                    config_dict['handle'] = handle
                    return config_dict
                except provision_common.StopFailoverError:
                    with ux_utils.print_exception_no_traceback():
                        raise
                except Exception as e:  # pylint: disable=broad-except
                    # NOTE: We try to cleanup the cluster even if the previous
                    # cluster does not exist. Also we are fast at
                    # cleaning up clusters now if there is no existing node..
                    CloudVmRayBackend().post_teardown_cleanup(
                        handle, terminate=not prev_cluster_ever_up)
                    # TODO(suquark): other clouds may have different zone
                    #  blocking strategy. See '_update_blocklist_on_error'
                    #  for details.
                    FailoverCloudErrorHandlerV2.update_blocklist_on_error(
                        self._blocked_resources, to_provision, region, zones, e)
                    continue
                # NOTE: The code below in the loop should not be reachable
                # with the new provisioner.

            logging_info = {
                'cluster_name': cluster_name,
                'region_name': region.name,
                'zone_str': zone_str,
            }

            status, stdout, stderr, head_internal_ip, head_external_ip = (
                self._gang_schedule_ray_up(to_provision.cloud,
                                           cluster_config_file, handle,
                                           log_abs_path, stream_logs,
                                           logging_info, to_provision.use_spot))

            if status == GangSchedulingStatus.CLUSTER_READY:
                # We must query the IPs from the cloud provider, when the
                # provisioning is done, to make sure the cluster IPs are
                # up-to-date.
                # The staled IPs may be caused by the node being restarted
                # manually or by the cloud provider.
                # Optimize the case where the cluster's head IPs can be parsed
                # from the output of 'ray up'.
                if handle.launched_nodes == 1:
                    handle.update_cluster_ips(
                        max_attempts=_FETCH_IP_MAX_ATTEMPTS,
                        internal_ips=[head_internal_ip],
                        external_ips=[head_external_ip])
                else:
                    handle.update_cluster_ips(
                        max_attempts=_FETCH_IP_MAX_ATTEMPTS)
                handle.update_ssh_ports(max_attempts=_FETCH_IP_MAX_ATTEMPTS)
                if cluster_exists:
                    # Guard against the case where there's an existing cluster
                    # with ray runtime messed up (e.g., manually killed) by (1)
                    # querying ray status (2) restarting ray if needed.
                    #
                    # The above 'ray up' will not restart it automatically due
                    # to 'ray up # --no-restart' flag.
                    #
                    # NOTE: this is performance sensitive and has been observed
                    # to take 9s. Only do this for existing clusters, not
                    # freshly launched ones (which should have ray runtime
                    # started).
                    self._ensure_cluster_ray_started(handle, log_abs_path)

                config_dict['handle'] = handle
                logger.info(
                    ux_utils.finishing_message(
                        f'Cluster launched: {cluster_name!r}.', log_path))
                return config_dict

            # The cluster is not ready. We must perform error recording and/or
            # cleanup.

            # If cluster was ever up, stop it; otherwise terminate.
            terminate_or_stop = not prev_cluster_ever_up
            definitely_no_nodes_launched = False
            if status == GangSchedulingStatus.HEAD_FAILED:
                # ray up failed for the head node.
                definitely_no_nodes_launched = (
                    FailoverCloudErrorHandlerV1.update_blocklist_on_error(
                        self._blocked_resources, to_provision, region, zones,
                        stdout, stderr))
            else:
                # gang scheduling failed.
                assert status == GangSchedulingStatus.GANG_FAILED, status
                # The stdout/stderr of ray up is not useful here, since
                # head node is successfully provisioned.
                definitely_no_nodes_launched = (
                    FailoverCloudErrorHandlerV1.update_blocklist_on_error(
                        self._blocked_resources,
                        to_provision,
                        region,
                        zones=zones,
                        stdout=None,
                        stderr=None))
                # GANG_FAILED means head is up, workers failed.
                assert definitely_no_nodes_launched is False, (
                    definitely_no_nodes_launched)

                # Only log the errors for GANG_FAILED, since HEAD_FAILED may
                # not have created any resources (it can happen however) and
                # HEAD_FAILED can happen in "normal" failover cases.
                logger.error('*** Failed provisioning the cluster. ***')
                terminate_str = ('Terminating'
                                 if terminate_or_stop else 'Stopping')
                logger.error(f'*** {terminate_str} the failed cluster. ***')

            # If these conditions hold, it *should* be safe to skip the cleanup
            # action. This is a UX optimization.
            #
            # We want to skip mainly for VPC/subnets errors thrown during node
            # provider bootstrapping: if users encountered "No VPC with name
            # 'xxx' is found in <region>.", then going ahead to down the
            # non-existent cluster will itself print out a (caught, harmless)
            # error with the same message.  This was found to be
            # confusing. Thus we skip termination.
            skip_cleanup = not cluster_exists and definitely_no_nodes_launched
            if skip_cleanup:
                continue

            # There may exist partial nodes (e.g., head node) so we must
            # terminate or stop before moving on to other regions.
            #
            # NOTE: even HEAD_FAILED could've left a live head node there,
            # so we must terminate/stop here too. E.g., node is up, and ray
            # autoscaler proceeds to setup commands, which may fail:
            #   ERR updater.py:138 -- New status: update-failed
            CloudVmRayBackend().teardown_no_lock(handle,
                                                 terminate=terminate_or_stop)

        if to_provision.zone is not None:
            message = (
                f'Failed to acquire resources in {to_provision.zone} for '
                f'{requested_resources}. ')
        elif to_provision.region is not None:
            # For public clouds, provision.region is always set.
            message = ('Failed to acquire resources in all zones in '
                       f'{to_provision.region} for {requested_resources}. ')
        else:
            message = (f'Failed to acquire resources in {to_provision.cloud} '
                       f'for {requested_resources}. ')
        # Do not failover to other locations if the cluster was ever up, since
        # the user can have some data on the cluster.
        raise exceptions.ResourcesUnavailableError(
            message, no_failover=prev_cluster_ever_up)

    # TODO(suquark): Deprecate this method
    # once the `provision_utils` is adopted for all the clouds.
    @timeline.event
    def _gang_schedule_ray_up(
        self, to_provision_cloud: clouds.Cloud, cluster_config_file: str,
        cluster_handle: 'backends.CloudVmRayResourceHandle', log_abs_path: str,
        stream_logs: bool, logging_info: dict, use_spot: bool
    ) -> Tuple[GangSchedulingStatus, str, str, Optional[str], Optional[str]]:
        """Provisions a cluster via 'ray up' and wait until fully provisioned.

        Returns:
            (GangSchedulingStatus; stdout; stderr;
                optional head_internal_ip; optional head_external_ip).
        """
        # FIXME(zhwu,zongheng): ray up on multiple nodes ups the head node then
        # waits for all workers; turn it into real gang scheduling.
        # FIXME: refactor code path to remove use of stream_logs
        del stream_logs

        def ray_up():
            # Runs `ray up <kwargs>` with our monkey-patched launch hash
            # calculation. See the monkey patch file for why.
            #
            # NOTE: --no-restart solves the following bug.  Without it, if 'ray
            # up' (sky launch) twice on a cluster with >1 node, the worker node
            # gets disconnected/killed by ray autoscaler; the whole task will
            # just freeze.  (Doesn't affect 1-node clusters.)  With this flag,
            # ray processes no longer restart and this bug doesn't show.
            # Downside is existing tasks on the cluster will keep running
            # (which may be ok with the semantics of 'sky launch' twice).
            # Tracked in https://github.com/ray-project/ray/issues/20402.
            # Ref: https://github.com/ray-project/ray/blob/releases/2.4.0/python/ray/autoscaler/sdk/sdk.py#L16-L49  # pylint: disable=line-too-long
            script_path = write_ray_up_script_with_patched_launch_hash_fn(
                cluster_config_file, ray_up_kwargs={'no_restart': True})

            # Redirect stdout/err to the file and streaming (if stream_logs).
            # With stdout/err redirected, 'ray up' will have no color and
            # different order from directly running in the console. The
            # `--log-style` and `--log-color` flags do not work. To reproduce,
            # `ray up --log-style pretty --log-color true | tee tmp.out`.
            returncode, stdout, stderr = log_lib.run_with_log(
                [sys.executable, script_path],
                log_abs_path,
                stream_logs=False,
                start_streaming_at='Shared connection to',
                line_processor=log_utils.RayUpLineProcessor(log_abs_path),
                # Reduce BOTO_MAX_RETRIES from 12 to 5 to avoid long hanging
                # time during 'ray up' if insufficient capacity occurs.
                env=dict(
                    os.environ,
                    BOTO_MAX_RETRIES='5',
                    # Use environment variables to disable the ray usage collection
                    # (to avoid overheads and potential issues with the usage)
                    # as sdk does not take the argument for disabling the usage
                    # collection.
                    RAY_USAGE_STATS_ENABLED='0'),
                require_outputs=True,
                # Disable stdin to avoid ray outputs mess up the terminal with
                # misaligned output when multithreading/multiprocessing are used
                # Refer to: https://github.com/ray-project/ray/blob/d462172be7c5779abf37609aed08af112a533e1e/python/ray/autoscaler/_private/subprocess_output_util.py#L264  # pylint: disable=line-too-long
                stdin=subprocess.DEVNULL)
            return returncode, stdout, stderr

        region_name = logging_info['region_name']
        zone_str = logging_info['zone_str']
        if isinstance(to_provision_cloud, clouds.Kubernetes):
            logger.info(
                ux_utils.starting_message(
                    f'Launching on {to_provision_cloud}.'))
        else:
            logger.info(
                ux_utils.starting_message(f'Launching on {to_provision_cloud} '
                                          f'{region_name}{zone_str}.'))
        start = time.time()

        # Edge case: /tmp/ray does not exist, so autoscaler can't create/store
        # cluster lock and cluster state.
        os.makedirs('/tmp/ray', exist_ok=True)

        # Launch the cluster with ray up

        # Retry if the any of the following happens:
        # 1. Failed due to timeout when fetching head node for Azure.
        # 2. Failed due to file mounts, because it is probably has too
        # many ssh connections and can be fixed by retrying.
        # This is required when using custom image for GCP.
        def need_ray_up(
                ray_up_return_value: Optional[Tuple[int, str, str]]) -> bool:

            # Indicates the first ray up.
            if ray_up_return_value is None:
                return True

            returncode, stdout, stderr = ray_up_return_value
            if returncode == 0:
                return False

            if isinstance(to_provision_cloud, clouds.Lambda):
                if 'Your API requests are being rate limited.' in stderr:
                    logger.info(
                        'Retrying due to Lambda API rate limit exceeded.')
                    return True

            if 'rsync: command not found' in stderr:
                logger.info('Skipping retry due to `rsync` not found in '
                            'the specified image.')
                return False

            if ('Processing file mounts' in stdout and
                    'Running setup commands' not in stdout and
                    'Failed to setup head node.' in stderr):
                logger.info(
                    'Retrying runtime setup due to ssh connection issue.')
                return True

            if ('ConnectionResetError: [Errno 54] Connection reset by peer'
                    in stderr):
                logger.info('Retrying due to Connection reset by peer.')
                return True
            return False

        retry_cnt = 0
        ray_up_return_value = None
        # 5 seconds to 180 seconds. We need backoff for e.g., rate limit per
        # minute errors.
        backoff = common_utils.Backoff(initial_backoff=5,
                                       max_backoff_factor=180 // 5)
        while (retry_cnt < _MAX_RAY_UP_RETRY and
               need_ray_up(ray_up_return_value)):
            retry_cnt += 1
            if retry_cnt > 1:
                sleep = backoff.current_backoff()
                logger.info(
                    'Retrying launching in {:.1f} seconds.'.format(sleep))
                time.sleep(sleep)
            # TODO(zhwu): when we retry ray up, it is possible that the ray
            # cluster fail to start because --no-restart flag is used.
            ray_up_return_value = ray_up()

        assert ray_up_return_value is not None
        returncode, stdout, stderr = ray_up_return_value

        logger.debug(f'`ray up` takes {time.time() - start:.1f} seconds with '
                     f'{retry_cnt} retries.')
        if returncode != 0:
            return GangSchedulingStatus.HEAD_FAILED, stdout, stderr, None, None

        # Only 1 node or head node provisioning failure.
        if cluster_handle.launched_nodes == 1 and returncode == 0:
            # Optimization: Try parse head ip from 'ray up' stdout.
            # Last line looks like: 'ssh ... <user>@<public head_ip>\n'
            position = stdout.rfind('@')
            # Use a regex to extract the IP address.
            external_ip_list = re.findall(backend_utils.IP_ADDR_REGEX,
                                          stdout[position + 1:])
            head_internal_ip, head_external_ip = None, None
            if len(external_ip_list) == 1:
                head_external_ip = external_ip_list[0]

            # Optimization: Try parse internal head ip from 'ray start' stdout.
            # The line looks like: 'Local node IP: <internal head_ip>\n'
            position = stdout.rfind('Local node IP')
            line = stdout[position:].partition('\n')[0]
            internal_ip_list = re.findall(backend_utils.IP_ADDR_REGEX,
                                          common_utils.remove_color(line))
            if len(internal_ip_list) == 1:
                head_internal_ip = internal_ip_list[0]

            logger.debug(f'Get head ips from ray up stdout: {head_internal_ip} '
                         f'{head_external_ip}')
            return (GangSchedulingStatus.CLUSTER_READY, stdout, stderr,
                    head_internal_ip, head_external_ip)

        # All code below is handling num_nodes > 1.
        # FIXME(zongheng): the below requires ray processes are up on head. To
        # repro it failing: launch a 2-node cluster, log into head and ray
        # stop, then launch again.
        cluster_ready = backend_utils.wait_until_ray_cluster_ready(
            cluster_config_file,
            num_nodes=cluster_handle.launched_nodes,
            log_path=log_abs_path,
            nodes_launching_progress_timeout=_NODES_LAUNCHING_PROGRESS_TIMEOUT[
                type(to_provision_cloud)])
        if cluster_ready:
            cluster_status = GangSchedulingStatus.CLUSTER_READY
            # ray up --no-restart again with upscaling_speed=0 after cluster is
            # ready to ensure cluster will not scale up after preemption (spot).
            # Skip for non-spot as this takes extra time to provision (~1min).
            if use_spot:
                ray_config = common_utils.read_yaml(cluster_config_file)
                ray_config['upscaling_speed'] = 0
                common_utils.dump_yaml(cluster_config_file, ray_config)
                start = time.time()
                returncode, stdout, stderr = ray_up()
                logger.debug(
                    f'Upscaling reset takes {time.time() - start} seconds.')
                if returncode != 0:
                    return (GangSchedulingStatus.GANG_FAILED, stdout, stderr,
                            None, None)
        else:
            cluster_status = GangSchedulingStatus.GANG_FAILED

        # Do not need stdout/stderr if gang scheduling failed.
        # gang_succeeded = False, if head OK, but workers failed.
        return cluster_status, '', '', None, None

    def _ensure_cluster_ray_started(self, handle: 'CloudVmRayResourceHandle',
                                    log_abs_path) -> None:
        """Ensures ray processes are up on a just-provisioned cluster."""
        if handle.launched_nodes > 1:
            # FIXME(zongheng): this has NOT been tested with multinode
            # clusters; mainly because this function will not be reached in
            # that case.  See #140 for details.  If it were reached, the
            # following logic might work:
            #   - get all node ips
            #   - for all nodes: ray stop
            #   - ray up --restart-only
            return
        backend = CloudVmRayBackend()

        returncode, output, _ = backend.run_on_head(
            handle,
            instance_setup.RAY_STATUS_WITH_SKY_RAY_PORT_COMMAND,
            require_outputs=True)
        while returncode == 0 and 'No cluster status' in output:
            # Retry until ray status is ready. This is to avoid the case where
            # ray cluster is just started but the ray status is not ready yet.
            logger.info('Waiting for ray cluster to be ready remotely.')
            time.sleep(1)
            returncode, output, _ = backend.run_on_head(
                handle,
                instance_setup.RAY_STATUS_WITH_SKY_RAY_PORT_COMMAND,
                require_outputs=True)
        if returncode == 0:
            return
        backend.run_on_head(handle, f'{constants.SKY_RAY_CMD} stop')

        # Runs `ray up <kwargs>` with our monkey-patched launch hash
        # calculation. See the monkey patch file for why.
        script_path = write_ray_up_script_with_patched_launch_hash_fn(
            handle.cluster_yaml, ray_up_kwargs={'restart_only': True})
        log_lib.run_with_log(
            [sys.executable, script_path],
            log_abs_path,
            stream_logs=False,
            # Use environment variables to disable the ray usage collection
            # (to avoid overheads and potential issues with the usage)
            # as sdk does not take the argument for disabling the usage
            # collection.
            env=dict(os.environ, RAY_USAGE_STATS_ENABLED='0'),
            # Disable stdin to avoid ray outputs mess up the terminal with
            # misaligned output when multithreading/multiprocessing is used.
            # Refer to: https://github.com/ray-project/ray/blob/d462172be7c5779abf37609aed08af112a533e1e/python/ray/autoscaler/_private/subprocess_output_util.py#L264 # pylint: disable=line-too-long
            stdin=subprocess.DEVNULL)

    @timeline.event
    def provision_with_retries(
        self,
        task: task_lib.Task,
        to_provision_config: ToProvisionConfig,
        dryrun: bool,
        stream_logs: bool,
    ) -> Dict[str, Any]:
        """Provision with retries for all launchable resources."""
        cluster_name = to_provision_config.cluster_name
        to_provision = to_provision_config.resources
        num_nodes = to_provision_config.num_nodes
        prev_cluster_status = to_provision_config.prev_cluster_status
        prev_handle = to_provision_config.prev_handle
        prev_cluster_ever_up = to_provision_config.prev_cluster_ever_up
        launchable_retries_disabled = (self._dag is None or
                                       self._optimize_target is None)

        failover_history: List[Exception] = list()

        style = colorama.Style
        fore = colorama.Fore
        # Retrying launchable resources.
        while True:
            if (isinstance(to_provision.cloud, clouds.Azure) and
                    to_provision.accelerators is not None and
                    'A10' in to_provision.accelerators and prev_handle is None):
                logger.warning(f'{style.BRIGHT}{fore.YELLOW}Trying to launch '
                               'an A10 cluster on Azure. This may take ~20 '
                               'minutes due to driver installation.'
                               f'{style.RESET_ALL}')
            try:
                # Recheck cluster name as the 'except:' block below may
                # change the cloud assignment.
                common_utils.check_cluster_name_is_valid(cluster_name)
                if dryrun:
                    cloud_user = None
                else:
                    cloud_user = to_provision.cloud.get_active_user_identity()

                requested_features = self._requested_features.copy()
                # Skip stop feature for Kubernetes and RunPod controllers.
                if (isinstance(to_provision.cloud,
                               (clouds.Kubernetes, clouds.RunPod)) and
                        controller_utils.Controllers.from_name(cluster_name)
                        is not None):
                    assert (clouds.CloudImplementationFeatures.STOP
                            in requested_features), requested_features
                    requested_features.remove(
                        clouds.CloudImplementationFeatures.STOP)

                # Skip if to_provision.cloud does not support requested features
                to_provision.cloud.check_features_are_supported(
                    to_provision, requested_features)

                config_dict = self._retry_zones(
                    to_provision,
                    num_nodes,
                    requested_resources=set(task.resources),
                    dryrun=dryrun,
                    stream_logs=stream_logs,
                    cluster_name=cluster_name,
                    cloud_user_identity=cloud_user,
                    prev_cluster_status=prev_cluster_status,
                    prev_handle=prev_handle,
                    prev_cluster_ever_up=prev_cluster_ever_up)
                if dryrun:
                    return config_dict
            except (exceptions.InvalidClusterNameError,
                    exceptions.NotSupportedError,
                    exceptions.CloudUserIdentityError) as e:
                # InvalidClusterNameError: cluster name is invalid,
                # NotSupportedError: cloud does not support requested features,
                # CloudUserIdentityError: cloud user identity is invalid.
                # The exceptions above should be applicable to the whole
                # cloud, so we do add the cloud to the blocked resources.
                logger.warning(common_utils.format_exception(e))
                _add_to_blocked_resources(
                    self._blocked_resources,
                    resources_lib.Resources(cloud=to_provision.cloud))
                failover_history.append(e)
            except exceptions.ResourcesUnavailableError as e:
                failover_history.append(e)
                if e.no_failover:
                    raise e.with_failover_history(failover_history)
                if launchable_retries_disabled:
                    logger.warning(
                        'DAG and optimize_target needs to be registered first '
                        'to enable cross-cloud retry. '
                        'To fix, call backend.register_info(dag=dag, '
                        'optimize_target=sky.OptimizeTarget.COST)')
                    raise e.with_failover_history(failover_history)

                logger.warning(common_utils.format_exception(e))
            else:
                # Provisioning succeeded.
                break

            if prev_cluster_status is None:
                # Add failed resources to the blocklist, only when it
                # is in fallback mode.
                _add_to_blocked_resources(self._blocked_resources, to_provision)
            else:
                # If we reach here, it means that the existing cluster must have
                # a previous status of INIT, because other statuses (UP,
                # STOPPED) will not trigger the failover due to `no_failover`
                # flag; see _yield_zones(). Also, the cluster should have been
                # terminated by _retry_zones().
                assert (prev_cluster_status == status_lib.ClusterStatus.INIT
                       ), prev_cluster_status
                assert global_user_state.get_handle_from_cluster_name(
                    cluster_name) is None, cluster_name
                logger.info(
                    ux_utils.retry_message(
                        f'Retrying provisioning with requested resources: '
                        f'{task.num_nodes}x {task.resources}'))
                # Retry with the current, potentially "smaller" resources:
                # to_provision == the current new resources (e.g., V100:1),
                # which may be "smaller" than the original (V100:8).
                # num_nodes is not part of a Resources so must be updated
                # separately.
                num_nodes = task.num_nodes
                prev_cluster_status = None
                prev_handle = None

            retry_message = ux_utils.retry_message(
                'Trying other potential resources.')
            logger.warning(f'\n{retry_message}')
            log_path = os.path.join(self.log_dir, 'provision.log')
            rich_utils.force_update_status(
                ux_utils.spinner_message('Looking for resources', log_path))
            # Set to None so that sky.optimize() will assign a new one
            # (otherwise will skip re-optimizing this task).
            # TODO: set all remaining tasks' best_resources to None.
            task.best_resources = None
            try:
                self._dag = sky.optimize(
                    self._dag,
                    minimize=self._optimize_target,
                    blocked_resources=self._blocked_resources)
            except exceptions.ResourcesUnavailableError as e:
                # Optimizer failed to find a feasible resources for the task,
                # either because the previous failovers have blocked all the
                # possible resources or the requested resources is too
                # restrictive. If we reach here, our failover logic finally
                # ends here.
                raise e.with_failover_history(failover_history)
            to_provision = task.best_resources
            assert task in self._dag.tasks, 'Internal logic error.'
            assert to_provision is not None, task
        return config_dict


class CloudVmRayResourceHandle(backends.backend.ResourceHandle):
    """A pickle-able handle to a cluster created by CloudVmRayBackend.

    The handle object will last for the whole lifecycle of the cluster.

    - (required) Cluster name.
    - (required) Cluster name on cloud (different from the cluster name, as we
        append user hash to avoid conflict b/t multiple users in the same
        organization/account, and truncate the name for length limit). See
        design_docs/cluster_name.md for details.
    - (required) Path to a cluster.yaml file.
    - (optional) A cached head node public IP.  Filled in after a
        successful provision().
    - (optional) A cached stable list of (internal IP, external IP) tuples
        for all nodes in a cluster. Filled in after successful task execution.
    - (optional) Launched num nodes
    - (optional) Launched resources
    - (optional) Docker user name
    - (optional) If TPU(s) are managed, a path to a deletion script.
    - (optional) VPN configuration
    """
    # Bump if any fields get added/removed/changed, and add backward
    # compaitibility logic in __setstate__.
    _VERSION = 10

    def __init__(
            self,
            *,
            cluster_name: str,
            cluster_name_on_cloud: str,
            cluster_yaml: str,
            launched_nodes: int,
            launched_resources: resources_lib.Resources,
            stable_internal_external_ips: Optional[List[Tuple[str,
                                                              str]]] = None,
            stable_ssh_ports: Optional[List[int]] = None,
            cluster_info: Optional[provision_common.ClusterInfo] = None
    ) -> None:
        self._version = self._VERSION
        self.cluster_name = cluster_name
        self.cluster_name_on_cloud = cluster_name_on_cloud
        self._cluster_yaml = cluster_yaml.replace(os.path.expanduser('~'), '~',
                                                  1)
        # List of (internal_ip, feasible_ip) tuples for all the nodes in the
        # cluster, sorted by the feasible ips. The feasible ips can be either
        # internal or external ips, depending on the use_internal_ips flag.
        self.stable_internal_external_ips = stable_internal_external_ips
        self.stable_ssh_ports = stable_ssh_ports
        self.cached_cluster_info = cluster_info
        self.launched_nodes = launched_nodes
        self.launched_resources = launched_resources
        self.docker_user: Optional[str] = None
<<<<<<< HEAD
        # VPN configuration for the cluster.
        self.vpn_config: Optional[Dict[str, Any]] = None
        # Deprecated. SkyPilot new provisioner API handles the TPU node
        # creation/deletion.
        # Backward compatibility for TPU nodes created before #2943.
        # TODO (zhwu): Remove this after 0.6.0.
        self.tpu_create_script = tpu_create_script
        self.tpu_delete_script = tpu_delete_script
=======
>>>>>>> ce8d2df4

    def __repr__(self):
        return (f'ResourceHandle('
                f'\n\tcluster_name={self.cluster_name},'
                f'\n\tcluster_name_on_cloud={self.cluster_name_on_cloud},'
                f'\n\thead_ip={self.head_ip},'
                '\n\tstable_internal_external_ips='
                f'{self.stable_internal_external_ips},'
                '\n\tstable_ssh_ports='
                f'{self.stable_ssh_ports},'
                '\n\tcluster_yaml='
                f'{self.cluster_yaml}, '
                f'\n\tlaunched_resources={self.launched_nodes}x '
                f'{self.launched_resources}, '
                f'\n\tdocker_user={self.docker_user},'
                f'\n\tssh_user={self.ssh_user}')

    def get_cluster_name(self):
        return self.cluster_name

    def _use_internal_ips(self):
        """Returns whether to use internal IPs for SSH connections."""
        # Directly load the `use_internal_ips` flag from the cluster yaml
        # instead of `skypilot_config` as the latter can be changed after the
        # cluster is UP.
        return common_utils.read_yaml(self.cluster_yaml).get(
            'provider', {}).get('use_internal_ips', False)

    def update_ssh_ports(self, max_attempts: int = 1) -> None:
        """Fetches and sets the SSH ports for the cluster nodes.

        Use this method to use any cloud-specific port fetching logic.
        """
        del max_attempts  # Unused.
        if self.cached_cluster_info is not None:
            self.stable_ssh_ports = self.cached_cluster_info.get_ssh_ports()
            return

        head_ssh_port = 22
        self.stable_ssh_ports = (
            [head_ssh_port] + [22] *
            (self.num_ips_per_node * self.launched_nodes - 1))

    def _update_cluster_info(self):
        # When a cluster is on a cloud that does not support the new
        # provisioner, we should skip updating cluster_info.
        if (self.launched_resources.cloud.PROVISIONER_VERSION >=
                clouds.ProvisionerVersion.SKYPILOT):
            provider_name = str(self.launched_resources.cloud).lower()
            config = {}
            if os.path.exists(self.cluster_yaml):
                # It is possible that the cluster yaml is not available when
                # the handle is unpickled for service replicas from the
                # controller with older version.
                config = common_utils.read_yaml(self.cluster_yaml)
            try:
                cluster_info = provision_lib.get_cluster_info(
                    provider_name,
                    region=self.launched_resources.region,
                    cluster_name_on_cloud=self.cluster_name_on_cloud,
                    provider_config=config.get('provider', None))
            except Exception as e:  # pylint: disable=broad-except
                # This could happen when the VM is not fully launched, and a
                # user is trying to terminate it with `sky down`.
                logger.debug('Failed to get cluster info for '
                             f'{self.cluster_name} from the new provisioner '
                             f'with {common_utils.format_exception(e)}.')
                raise exceptions.FetchClusterInfoError(
                    exceptions.FetchClusterInfoError.Reason.HEAD) from e
            if cluster_info.num_instances != self.launched_nodes:
                logger.debug(
                    f'Available nodes in the cluster {self.cluster_name} '
                    'do not match the number of nodes requested ('
                    f'{cluster_info.num_instances} != '
                    f'{self.launched_nodes}).')
                raise exceptions.FetchClusterInfoError(
                    exceptions.FetchClusterInfoError.Reason.HEAD)
            self.cached_cluster_info = cluster_info
            if self.vpn_config is not None:
                vpn_utils.rewrite_cluster_info_by_vpn(self.cached_cluster_info,
                                                      self.cluster_name,
                                                      self.vpn_config)

    def update_cluster_ips(
            self,
            max_attempts: int = 1,
            internal_ips: Optional[List[Optional[str]]] = None,
            external_ips: Optional[List[Optional[str]]] = None,
            cluster_info: Optional[provision_common.ClusterInfo] = None,
            vpn_config: Optional[vpn_utils.VPNConfig] = None) -> None:
        """Updates the cluster IPs cached in the handle.

        We cache the cluster IPs in the handle to avoid having to retrieve
        them from the cloud provider every time we need them. This method
        updates the cached IPs.

        Optimizations:
            1) If the external IPs are provided (e.g. from the provision logs),
                we use them instead of retrieving them from the cloud provider.
            2) If the cached external IPs match the provided (fetched) external
                IPs, we don't need to update the internal IPs.
            3) If the internal IPs are provided (e.g. from the provision logs),
                we use them instead of retrieving them from the cloud provider.

        Args:
            max_attempts: The maximum number of attempts to get the head IP.
            internal_ips: The internal IPs to use for the cluster. It is an
                optimization to avoid retrieving the internal IPs from the
                cloud provider. Typically, it can be parsed from the provision
                logs.
            external_ips: The external IPs to use for the cluster. Similar to
                internal_ips, it is an optimization to avoid retrieving the
                external IPs from the cloud provider.

        Raises:
            exceptions.FetchClusterInfoError: if we failed to get the cluster
                infos. e.reason is HEAD or WORKER.
        """
        if cluster_info is not None:
            self.cached_cluster_info = cluster_info
            # Update cluster config by private IPs (if available).
            if vpn_config is not None:
                self._setup_vpn(vpn_config)
                vpn_utils.rewrite_cluster_info_by_vpn(self.cached_cluster_info,
                                                      self.cluster_name,
                                                      vpn_config)
                self.vpn_config = vpn_config.to_backend_config()
            cluster_feasible_ips = self.cached_cluster_info.get_feasible_ips()
            cluster_internal_ips = self.cached_cluster_info.get_feasible_ips(
                force_internal_ips=True)
        else:
            # For clouds that do not support the SkyPilot Provisioner API.
            # TODO(zhwu): once all the clouds are migrated to SkyPilot
            # Provisioner API, we should remove this else block
            def is_provided_ips_valid(
                    ips: Optional[List[Optional[str]]]) -> bool:
                return (ips is not None and len(ips)
                        == self.num_ips_per_node * self.launched_nodes and
                        all(ip is not None for ip in ips))

            use_internal_ips = self._use_internal_ips()

            assert self.vpn_config is None, (
                'Clouds that do not support the new provisioner should not '
                'have VPN configurations.')

            # cluster_feasible_ips is the list of IPs of the nodes in the
            # cluster which can be used to connect to the cluster. It is a list
            # of external IPs if the cluster is assigned public IPs, otherwise
            # it is a list of internal IPs.
            if is_provided_ips_valid(external_ips):
                logger.debug(f'Using provided external IPs: {external_ips}')
                cluster_feasible_ips = typing.cast(List[str], external_ips)
            else:
                cluster_feasible_ips = backend_utils.get_node_ips(
                    self.cluster_yaml,
                    self.launched_nodes,
                    head_ip_max_attempts=max_attempts,
                    worker_ip_max_attempts=max_attempts,
                    get_internal_ips=use_internal_ips)

            if self.cached_external_ips == cluster_feasible_ips:
                logger.debug(
                    'Skipping the fetching of internal IPs as the cached '
                    'external IPs matches the newly fetched ones.')
                # Optimization: If the cached external IPs are the same as the
                # retrieved feasible IPs, then we can skip retrieving internal
                # IPs since the cached IPs are up-to-date.
                return

            logger.debug(
                'Cached external IPs do not match with the newly fetched ones: '
                f'cached ({self.cached_external_ips}), new '
                f'({cluster_feasible_ips})')

            if use_internal_ips:
                # Optimization: if we know use_internal_ips is True (currently
                # only exposed for AWS and GCP), then our provisioner is
                # guaranteed to not assign public IPs, thus the first list of
                # IPs returned above are already private IPs. So skip the second
                # query.
                cluster_internal_ips = list(cluster_feasible_ips)
            elif is_provided_ips_valid(internal_ips):
                logger.debug(f'Using provided internal IPs: {internal_ips}')
                cluster_internal_ips = typing.cast(List[str], internal_ips)
            else:
                cluster_internal_ips = backend_utils.get_node_ips(
                    self.cluster_yaml,
                    self.launched_nodes,
                    head_ip_max_attempts=max_attempts,
                    worker_ip_max_attempts=max_attempts,
                    get_internal_ips=True)

        assert len(cluster_feasible_ips) == len(cluster_internal_ips), (
            f'Cluster {self.cluster_name!r}:'
            f'Expected same number of internal IPs {cluster_internal_ips}'
            f' and external IPs {cluster_feasible_ips}.')

        # List of (internal_ip, feasible_ip) tuples for all the nodes in the
        # cluster, sorted by the feasible ips. The feasible ips can be either
        # internal or external ips, depending on the use_internal_ips flag.
        internal_external_ips: List[Tuple[str, str]] = list(
            zip(cluster_internal_ips, cluster_feasible_ips))

        # Ensure head node is the first element, then sort based on the
        # external IPs for stableness
        stable_internal_external_ips = [internal_external_ips[0]] + sorted(
            internal_external_ips[1:], key=lambda x: x[1])
        self.stable_internal_external_ips = stable_internal_external_ips

    @functools.lru_cache()
    @timeline.event
    def get_command_runners(self,
                            force_cached: bool = False,
                            avoid_ssh_control: bool = False
                           ) -> List[command_runner.CommandRunner]:
        """Returns a list of command runners for the cluster."""
        ssh_credentials = backend_utils.ssh_credential_from_yaml(
            self.cluster_yaml, self.docker_user, self.ssh_user)
        if avoid_ssh_control:
            ssh_credentials.pop('ssh_control_name', None)
        updated_to_skypilot_provisioner_after_provisioned = (
            self.launched_resources.cloud.PROVISIONER_VERSION >=
            clouds.ProvisionerVersion.SKYPILOT and
            self.cached_external_ips is not None and
            self.cached_cluster_info is None)
        if updated_to_skypilot_provisioner_after_provisioned:
            logger.debug(
                f'{self.launched_resources.cloud} has been updated to the new '
                f'provisioner after cluster {self.cluster_name} was '
                f'provisioned. Cached IPs are used for connecting to the '
                'cluster.')
        if (clouds.ProvisionerVersion.RAY_PROVISIONER_SKYPILOT_TERMINATOR >=
                self.launched_resources.cloud.PROVISIONER_VERSION or
                updated_to_skypilot_provisioner_after_provisioned):
            ip_list = (self.cached_external_ips
                       if force_cached else self.external_ips())
            if ip_list is None:
                return []
            # Potentially refresh the external SSH ports, in case the existing
            # cluster before #2491 was launched without external SSH ports
            # cached.
            port_list = self.external_ssh_ports()
            runners = command_runner.SSHCommandRunner.make_runner_list(
                zip(ip_list, port_list), **ssh_credentials)
            return runners
        if self.cached_cluster_info is None:
            # We have `or self.cached_external_ips is None` here, because
            # when a cluster's cloud is just upgraded to the new provsioner,
            # although it has the cached_external_ips, the cached_cluster_info
            # can be None. We need to update it here, even when force_cached is
            # set to True.
            # TODO: We can remove `self.cached_external_ips is None` after
            # version 0.8.0.
            assert not force_cached or self.cached_external_ips is not None, (
                force_cached, self.cached_external_ips)
            self._update_cluster_info()
        assert self.cached_cluster_info is not None, self
        runners = provision_lib.get_command_runners(
            self.cached_cluster_info.provider_name, self.cached_cluster_info,
            **ssh_credentials)
        return runners

    @property
    def cached_internal_ips(self) -> Optional[List[str]]:
        if self.stable_internal_external_ips is not None:
            return [ips[0] for ips in self.stable_internal_external_ips]
        return None

    def internal_ips(self,
                     max_attempts: int = _FETCH_IP_MAX_ATTEMPTS) -> List[str]:
        internal_ips = self.cached_internal_ips
        if internal_ips is not None:
            return internal_ips
        self.update_cluster_ips(max_attempts=max_attempts)
        internal_ips = self.cached_internal_ips
        assert internal_ips is not None, 'update_cluster_ips failed.'
        return internal_ips

    @property
    def cached_external_ips(self) -> Optional[List[str]]:
        if self.stable_internal_external_ips is not None:
            return [ips[1] for ips in self.stable_internal_external_ips]
        return None

    def external_ips(self,
                     max_attempts: int = _FETCH_IP_MAX_ATTEMPTS) -> List[str]:
        external_ips = self.cached_external_ips
        if external_ips is not None:
            return external_ips
        self.update_cluster_ips(max_attempts=max_attempts)
        external_ips = self.cached_external_ips
        assert external_ips is not None, 'update_cluster_ips failed.'
        return external_ips

    @property
    def cached_external_ssh_ports(self) -> Optional[List[int]]:
        if self.stable_ssh_ports is not None:
            return self.stable_ssh_ports
        return None

    def external_ssh_ports(self,
                           max_attempts: int = _FETCH_IP_MAX_ATTEMPTS
                          ) -> List[int]:
        cached_ssh_ports = self.cached_external_ssh_ports
        if cached_ssh_ports is not None:
            return cached_ssh_ports
        self.update_ssh_ports(max_attempts=max_attempts)
        cached_ssh_ports = self.cached_external_ssh_ports
        assert cached_ssh_ports is not None, 'update_ssh_ports failed.'
        return cached_ssh_ports

    def get_hourly_price(self) -> float:
        hourly_cost = (self.launched_resources.get_cost(3600) *
                       self.launched_nodes)
        return hourly_cost

    def setup_docker_user(self, cluster_config_file: str):
        ip_list = self.external_ips()
        assert ip_list is not None
        docker_user = backend_utils.get_docker_user(ip_list[0],
                                                    cluster_config_file)
        self.docker_user = docker_user

    def _setup_vpn(self, vpn_config: vpn_utils.VPNConfig) -> None:
        assert self.cached_cluster_info is not None, (
            'cluster_info should be set before setting up VPN.')
        runners = self.get_command_runners()

        def _run_setup_commands(id_runner):
            node_id, runner = id_runner
            command = vpn_config.get_setup_command(self.cluster_name, node_id)
            returncode, stdout, stderr = runner.run([command],
                                                    require_outputs=True,
                                                    stream_logs=False)
            subprocess_utils.handle_returncode(
                returncode, command, 'Failed to setup VPN on the cluster. '
                f'Stdout: {stdout}. Stderr: {stderr}')

        subprocess_utils.run_in_parallel(_run_setup_commands,
                                         enumerate(runners))

    @property
    def cluster_yaml(self):
        return os.path.expanduser(self._cluster_yaml)

    @property
    def ssh_user(self):
        if self.cached_cluster_info is not None:
            # Overload ssh_user with the user stored in cluster_info, which is
            # useful for kubernetes case, where the ssh_user can depend on the
            # container image used. For those clusters launched with ray
            # autoscaler, we directly use the ssh_user in yaml config.
            return self.cached_cluster_info.ssh_user
        return None

    @property
    def head_ip(self):
        external_ips = self.cached_external_ips
        if external_ips is not None:
            return external_ips[0]
        return None

    @property
    def head_ssh_port(self):
        external_ssh_ports = self.cached_external_ssh_ports
        if external_ssh_ports:
            return external_ssh_ports[0]
        return None

    @property
    def num_ips_per_node(self) -> int:
        """Returns number of IPs per node in the cluster, handling TPU Pod."""
        is_tpu_vm_pod = gcp_utils.is_tpu_vm_pod(self.launched_resources)
        if is_tpu_vm_pod:
            num_ips = gcp_utils.get_num_tpu_devices(self.launched_resources)
        else:
            num_ips = 1
        return num_ips

    def __setstate__(self, state):
        self._version = self._VERSION

        version = state.pop('_version', None)
        if version is None:
            version = -1
            state.pop('cluster_region', None)
        if version < 2:
            state['_cluster_yaml'] = state.pop('cluster_yaml')
        if version < 3:
            head_ip = state.pop('head_ip', None)
            state['stable_internal_external_ips'] = None
        if version < 4:
            # Version 4 adds self.stable_ssh_ports for Kubernetes support
            state['stable_ssh_ports'] = None
        if version < 5:
            state['docker_user'] = None

        if version < 6:
            state['cluster_name_on_cloud'] = state['cluster_name']

        if version < 8:
            self.cached_cluster_info = None

        if version < 9:
            # For backward compatibility, we should update the region of a
            # SkyPilot cluster on Kubernetes to the actual context it is using.
            # pylint: disable=import-outside-toplevel
            launched_resources = state['launched_resources']
            if isinstance(launched_resources.cloud, clouds.Kubernetes):
                yaml_config = common_utils.read_yaml(
                    os.path.expanduser(state['_cluster_yaml']))
                context = kubernetes_utils.get_context_from_config(
                    yaml_config['provider'])
                state['launched_resources'] = launched_resources.copy(
                    region=context)

        if version < 10:
            self.vpn_config = None

        self.__dict__.update(state)

        # Because the update_cluster_ips and update_ssh_ports
        # functions use the handle, we call it on the current instance
        # after the state is updated.
        if version < 3 and head_ip is not None:
            try:
                self.update_cluster_ips()
            except exceptions.FetchClusterInfoError:
                # This occurs when an old cluster from was autostopped,
                # so the head IP in the database is not updated.
                pass
        if version < 4:
            self.update_ssh_ports()

        if version < 8:
            try:
                self._update_cluster_info()
            except exceptions.FetchClusterInfoError:
                # This occurs when an old cluster from was autostopped,
                # so the head IP in the database is not updated.
                pass


class CloudVmRayBackend(backends.Backend['CloudVmRayResourceHandle']):
    """Backend: runs on cloud virtual machines, managed by Ray.

    Changing this class may also require updates to:
      * Cloud providers' templates under config/
      * Cloud providers' implementations under clouds/
    """

    NAME = 'cloudvmray'

    # Backward compatibility, with the old name of the handle.
    ResourceHandle = CloudVmRayResourceHandle  # pylint: disable=invalid-name

    def __init__(self):
        self.run_timestamp = backend_utils.get_run_timestamp()
        # NOTE: do not expanduser() here, as this '~/...' path is used for
        # remote as well to be expanded on the remote side.
        self.log_dir = os.path.join(constants.SKY_LOGS_DIRECTORY,
                                    self.run_timestamp)
        # Do not make directories to avoid create folder for commands that
        # do not need it (`sky status`, `sky logs` ...)
        # os.makedirs(self.log_dir, exist_ok=True)

        self._dag = None
        self._optimize_target = None
        self._requested_features = set()

        # Command for running the setup script. It is only set when the
        # setup needs to be run outside the self._setup() and as part of
        # a job (--detach-setup).
        self._setup_cmd = None

    # --- Implementation of Backend APIs ---

    def register_info(self, **kwargs) -> None:
        self._dag = kwargs.pop('dag', self._dag)
        self._optimize_target = kwargs.pop(
            'optimize_target',
            self._optimize_target) or optimizer.OptimizeTarget.COST
        self._requested_features = kwargs.pop('requested_features',
                                              self._requested_features)
        assert len(kwargs) == 0, f'Unexpected kwargs: {kwargs}'

    def check_resources_fit_cluster(
        self,
        handle: CloudVmRayResourceHandle,
        task: task_lib.Task,
        check_ports: bool = False,
    ) -> resources_lib.Resources:
        """Check if resources requested by the task fit the cluster.

        The resources requested by the task should be smaller than the existing
        cluster.
        If multiple resources are specified, this checking will pass when
        at least one resource fits the cluster.

        Raises:
            exceptions.ResourcesMismatchError: If the resources in the task
                does not match the existing cluster.
        """

        launched_resources = handle.launched_resources
        cluster_name = handle.cluster_name

        # Usage Collection:
        usage_lib.messages.usage.update_cluster_resources(
            handle.launched_nodes, launched_resources)
        record = global_user_state.get_cluster_from_name(cluster_name)
        if record is not None:
            usage_lib.messages.usage.update_cluster_status(record['status'])

        assert launched_resources.region is not None, handle

        mismatch_str = (f'To fix: specify a new cluster name, or down the '
                        f'existing cluster first: sky down {cluster_name}')

        valid_resource = None
        requested_resource_list = []
        for resource in task.resources:
            if (task.num_nodes <= handle.launched_nodes and
                    resource.less_demanding_than(
                        launched_resources,
                        requested_num_nodes=task.num_nodes,
                        check_ports=check_ports)):
                valid_resource = resource
                break
            else:
                requested_resource_list.append(f'{task.num_nodes}x {resource}')

        # VPN check
        vpn_check_result = vpn_utils.check_vpn_unchanged(
            task.vpn_config, handle.vpn_config)
        if vpn_check_result is not None:
            with ux_utils.print_exception_no_traceback():
                raise exceptions.ResourcesMismatchError(
                    'VPN configuration mismatch: '
                    f'{vpn_check_result}\n{mismatch_str}.')

        if valid_resource is None:
            for example_resource in task.resources:
                if (example_resource.region is not None and
                        example_resource.region != launched_resources.region):
                    with ux_utils.print_exception_no_traceback():
                        raise exceptions.ResourcesMismatchError(
                            f'Task requested resources {example_resource} in region '  # pylint: disable=line-too-long
                            f'{example_resource.region!r}'
                            ', but the existing cluster '
                            f'is in region {launched_resources.region!r}.')
                if (example_resource.zone is not None and
                        example_resource.zone != launched_resources.zone):
                    zone_str = (f'is in zone {launched_resources.zone!r}.'
                                if launched_resources.zone is not None else
                                'does not have zone specified.')
                    with ux_utils.print_exception_no_traceback():
                        raise exceptions.ResourcesMismatchError(
                            f'Task requested resources {example_resource} in zone '  # pylint: disable=line-too-long
                            f'{example_resource.zone!r},'
                            'but the existing cluster '
                            f'{zone_str}')
                if (example_resource.requires_fuse and
                        not launched_resources.requires_fuse):
                    # Will not be reached for non-k8s case since the
                    # less_demanding_than only fails fuse requirement when
                    # the cloud is Kubernetes AND the cluster doesn't have fuse.
                    with ux_utils.print_exception_no_traceback():
                        raise exceptions.ResourcesMismatchError(
                            'Task requires FUSE support for mounting object '
                            'stores, but the existing cluster with '
                            f'{launched_resources!r} does not support FUSE '
                            f'mounting. Launch a new cluster to run this task.')
            requested_resource_str = ', '.join(requested_resource_list)
            if isinstance(task.resources, list):
                requested_resource_str = f'[{requested_resource_str}]'
            elif isinstance(task.resources, set):
                requested_resource_str = f'{{{requested_resource_str}}}'
            with ux_utils.print_exception_no_traceback():
                raise exceptions.ResourcesMismatchError(
                    'Requested resources do not match the existing '
                    'cluster.\n'
                    f'  Requested:\t{requested_resource_str}\n'
                    f'  Existing:\t{handle.launched_nodes}x '
                    f'{handle.launched_resources}\n'
                    f'{mismatch_str}')
        else:
            # For fractional acc count clusters, we round up the number of accs
            # to 1 (sky/utils/resources_utils.py::make_ray_custom_resources_str)
            # Here we scale the required acc count to (required / launched) * 1
            # so the total number of accs is the same as the requested number.
            launched_accs = launched_resources.accelerators
            if (launched_accs is not None and
                    valid_resource.accelerators is not None):
                for _, count in launched_accs.items():
                    if isinstance(count, float) and not count.is_integer():
                        valid_resource = valid_resource.copy(
                            accelerators={
                                k: v / count
                                for k, v in valid_resource.accelerators.items()
                            })
        return valid_resource

    def _provision(
            self,
            task: task_lib.Task,
            to_provision: Optional[resources_lib.Resources],
            dryrun: bool,
            stream_logs: bool,
            cluster_name: str,
            retry_until_up: bool = False) -> Optional[CloudVmRayResourceHandle]:
        """Provisions using 'ray up'.

        Raises:
            exceptions.ClusterOwnerIdentityMismatchError: if the cluster
                'cluster_name' exists and is owned by another user.
            exceptions.InvalidClusterNameError: if the cluster name is invalid.
            exceptions.ResourcesMismatchError: if the requested resources
                do not match the existing cluster.
            exceptions.ResourcesUnavailableError: if the requested resources
                cannot be satisfied. The failover_history of the exception
                will be set as at least 1 exception from either our pre-checks
                (e.g., cluster name invalid) or a region/zone throwing
                resource unavailability.
            exceptions.CommandError: any ssh command error.
            RuntimeErorr: raised when 'rsync' is not installed.
            # TODO(zhwu): complete the list of exceptions.
        """
        # FIXME: ray up for Azure with different cluster_names will overwrite
        # each other.
        # When rsync is not installed in the user's machine, Ray will
        # silently retry to up the node for _MAX_RAY_UP_RETRY number
        # of times. This is time consuming so we fail early.
        backend_utils.check_rsync_installed()
        # Check if the cluster is owned by the current user. Raise
        # exceptions.ClusterOwnerIdentityMismatchError
        backend_utils.check_owner_identity(cluster_name)
        lock_path = os.path.expanduser(
            backend_utils.CLUSTER_STATUS_LOCK_PATH.format(cluster_name))
        with timeline.FileLockEvent(lock_path):
            # Try to launch the exiting cluster first. If no existing cluster,
            # this function will create a to_provision_config with required
            # resources.
            to_provision_config = self._check_existing_cluster(
                task, to_provision, cluster_name, dryrun)
            assert to_provision_config.resources is not None, (
                'to_provision should not be None', to_provision_config)

            prev_cluster_status = to_provision_config.prev_cluster_status
            usage_lib.messages.usage.update_cluster_resources(
                to_provision_config.num_nodes, to_provision_config.resources)
            usage_lib.messages.usage.update_cluster_status(prev_cluster_status)

            # TODO(suquark): once we have sky on PyPI, we should directly
            # install sky from PyPI.
            # NOTE: can take ~2s.
            with timeline.Event('backend.provision.wheel_build'):
                # TODO(suquark): once we have sky on PyPI, we should directly
                # install sky from PyPI.
                local_wheel_path, wheel_hash = wheel_utils.build_sky_wheel()
                # The most frequent reason for the failure of a provision
                # request is resource unavailability instead of rate
                # limiting; to make users wait shorter, we do not make
                # backoffs exponential.
                backoff = common_utils.Backoff(
                    initial_backoff=_RETRY_UNTIL_UP_INIT_GAP_SECONDS,
                    max_backoff_factor=1)
            attempt_cnt = 1
            while True:
                # For on-demand instances, RetryingVmProvisioner will retry
                # within the given region first, then optionally retry on all
                # other clouds and regions (if backend.register_info()
                # has been called).
                # For spot instances, each provisioning request is made for a
                # single zone and the provisioner will retry on all other
                # clouds, regions, and zones.
                # See optimizer.py#_make_launchables_for_valid_region_zones()
                # for detailed reasons.

                # After this "round" of optimization across clouds, provisioning
                # may still have not succeeded. This while loop will then kick
                # in if retry_until_up is set, which will kick off new "rounds"
                # of optimization infinitely.
                try:
                    retry_provisioner = RetryingVmProvisioner(
                        self.log_dir,
                        self._dag,
                        self._optimize_target,
                        self._requested_features,
                        local_wheel_path,
                        wheel_hash,
                        blocked_resources=task.blocked_resources)
                    log_path = os.path.join(self.log_dir, 'provision.log')
                    rich_utils.force_update_status(
                        ux_utils.spinner_message('Launching', log_path))
                    config_dict = retry_provisioner.provision_with_retries(
                        task, to_provision_config, dryrun, stream_logs)
                    break
                except exceptions.ResourcesUnavailableError as e:
                    # Do not remove the stopped cluster from the global state
                    # if failed to start.
                    if e.no_failover:
                        error_message = str(e)
                    else:
                        # Clean up the cluster's entry in `sky status`.
                        global_user_state.remove_cluster(cluster_name,
                                                         terminate=True)
                        usage_lib.messages.usage.update_final_cluster_status(
                            None)
                        error_message = (
                            f'{colorama.Fore.RED}Failed to provision all '
                            f'possible launchable resources.'
                            f'{colorama.Style.RESET_ALL}'
                            ' Relax the task\'s resource requirements: '
                            f'{task.num_nodes}x {list(task.resources)[0]}')

                    log_path = retry_provisioner.log_dir + '/provision.log'
                    if retry_until_up:
                        logger.error(error_message)
                        # Sleep and retry.
                        gap_seconds = backoff.current_backoff()
                        plural = 's' if attempt_cnt > 1 else ''
                        retry_message = ux_utils.retry_message(
                            f'Retry after {gap_seconds:.0f}s '
                            f'({attempt_cnt} attempt{plural}). ')
                        logger.info(f'\n{retry_message} '
                                    f'{ux_utils.log_path_hint(log_path)}'
                                    f'{colorama.Style.RESET_ALL}')
                        attempt_cnt += 1
                        time.sleep(gap_seconds)
                        continue
                    logger.error(
                        ux_utils.error_message(
                            'Failed to provision resources. '
                            f'{ux_utils.log_path_hint(log_path)}'))
                    error_message += (
                        '\nTo keep retrying until the cluster is up, use '
                        'the `--retry-until-up` flag.')
                    with ux_utils.print_exception_no_traceback():
                        raise exceptions.ResourcesUnavailableError(
                            error_message,
                            failover_history=e.failover_history) from None
            if dryrun:
                record = global_user_state.get_cluster_from_name(cluster_name)
                return record['handle'] if record is not None else None

            if 'provision_record' in config_dict:
                # New provisioner is used here.
                handle = config_dict['handle']
                provision_record = config_dict['provision_record']
                resources_vars = config_dict['resources_vars']

                # Setup SkyPilot runtime after the cluster is provisioned
                # 1. Wait for SSH to be ready.
                # 2. Mount the cloud credentials, skypilot wheel,
                #    and other necessary files to the VM.
                # 3. Run setup commands to install dependencies.
                # 4. Starting ray cluster and skylet.
                cluster_info = provisioner.post_provision_runtime_setup(
                    repr(handle.launched_resources.cloud),
                    resources_utils.ClusterName(handle.cluster_name,
                                                handle.cluster_name_on_cloud),
                    handle.cluster_yaml,
                    provision_record=provision_record,
                    custom_resource=resources_vars.get('custom_resources'),
                    log_dir=self.log_dir)

                # We use the IPs from the cluster_info to update_cluster_ips,
                # when the provisioning is done, to make sure the cluster IPs
                # are up-to-date.
                # The staled IPs may be caused by the node being restarted
                # manually or by the cloud provider.
                # Optimize the case where the cluster's IPs can be retrieved
                # from cluster_info.
                handle.docker_user = cluster_info.docker_user
                handle.update_cluster_ips(max_attempts=_FETCH_IP_MAX_ATTEMPTS,
                                          cluster_info=cluster_info,
                                          vpn_config=task.vpn_config)
                handle.update_ssh_ports(max_attempts=_FETCH_IP_MAX_ATTEMPTS)

                # Update launched resources.
                handle.launched_resources = handle.launched_resources.copy(
                    region=provision_record.region, zone=provision_record.zone)

                self._update_after_cluster_provisioned(
                    handle, to_provision_config.prev_handle, task,
                    prev_cluster_status, handle.external_ips(),
                    handle.external_ssh_ports(), lock_path)
                return handle

            cluster_config_file = config_dict['ray']
            handle = config_dict['handle']

            ip_list = handle.external_ips()
            ssh_port_list = handle.external_ssh_ports()
            assert ip_list is not None, handle
            assert ssh_port_list is not None, handle

            config = common_utils.read_yaml(cluster_config_file)
            if 'docker' in config:
                handle.setup_docker_user(cluster_config_file)

            # Get actual zone info and save it into handle.
            # NOTE: querying zones is expensive, observed 1node GCP >=4s.
            zone = handle.launched_resources.zone
            if zone is None:
                get_zone_cmd = (
                    handle.launched_resources.cloud.get_zone_shell_cmd())
                # zone is None for Azure
                if get_zone_cmd is not None:
                    runners = handle.get_command_runners()

                    def _get_zone(runner):
                        retry_count = 0
                        backoff = common_utils.Backoff(initial_backoff=1,
                                                       max_backoff_factor=3)
                        while True:
                            returncode, stdout, stderr = runner.run(
                                get_zone_cmd,
                                require_outputs=True,
                                stream_logs=False)
                            if returncode == 0:
                                break
                            retry_count += 1
                            if retry_count <= _MAX_GET_ZONE_RETRY:
                                time.sleep(backoff.current_backoff())
                                continue
                        subprocess_utils.handle_returncode(
                            returncode,
                            get_zone_cmd,
                            f'Failed to get zone for {cluster_name!r}',
                            stderr=stderr,
                            stream_logs=stream_logs)
                        return stdout.strip()

                    zones = subprocess_utils.run_in_parallel(_get_zone, runners)
                    if len(set(zones)) == 1:
                        # zone will be checked during Resources cls
                        # initialization.
                        handle.launched_resources = (
                            handle.launched_resources.copy(zone=zones[0]))
                    # If the number of zones > 1, nodes in the cluster are
                    # launched in different zones (legacy clusters before
                    # #1700), leave the zone field of handle.launched_resources
                    # to None.

            # For backward compatibility and robustness of skylet, it is checked
            # and restarted if necessary.
            logger.debug('Checking if skylet is running on the head node.')
            with rich_utils.safe_status(
                    ux_utils.spinner_message('Preparing SkyPilot runtime')):
                # We need to source bashrc for skylet to make sure the autostop
                # event can access the path to the cloud CLIs.
                self.run_on_head(handle,
                                 instance_setup.MAYBE_SKYLET_RESTART_CMD,
                                 source_bashrc=True)

            self._update_after_cluster_provisioned(
                handle, to_provision_config.prev_handle, task,
                prev_cluster_status, ip_list, ssh_port_list, lock_path)
            return handle

    def _open_ports(self, handle: CloudVmRayResourceHandle) -> None:
        if handle.vpn_config is not None:
            # Skip opening any ports if VPN is used.
            return
        cloud = handle.launched_resources.cloud
        logger.debug(
            f'Opening ports {handle.launched_resources.ports} for {cloud}')
        config = common_utils.read_yaml(handle.cluster_yaml)
        provider_config = config['provider']
        provision_lib.open_ports(repr(cloud), handle.cluster_name_on_cloud,
                                 handle.launched_resources.ports,
                                 provider_config)

    def _update_after_cluster_provisioned(
            self, handle: CloudVmRayResourceHandle,
            prev_handle: Optional[CloudVmRayResourceHandle],
            task: task_lib.Task,
            prev_cluster_status: Optional[status_lib.ClusterStatus],
            ip_list: List[str], ssh_port_list: List[int],
            lock_path: str) -> None:
        usage_lib.messages.usage.update_cluster_resources(
            handle.launched_nodes, handle.launched_resources)
        usage_lib.messages.usage.update_final_cluster_status(
            status_lib.ClusterStatus.UP)

        # Update job queue to avoid stale jobs (when restarted), before
        # setting the cluster to be ready.
        if prev_cluster_status == status_lib.ClusterStatus.INIT:
            # update_status will query the ray job status for all INIT /
            # PENDING / RUNNING jobs for the real status, since we do not
            # know the actual previous status of the cluster.
            cmd = job_lib.JobLibCodeGen.update_status()
            logger.debug('Update job queue on remote cluster.')
            with rich_utils.safe_status(
                    ux_utils.spinner_message('Preparing SkyPilot runtime')):
                returncode, _, stderr = self.run_on_head(handle,
                                                         cmd,
                                                         require_outputs=True)
            subprocess_utils.handle_returncode(returncode, cmd,
                                               'Failed to update job status.',
                                               stderr)
        if prev_cluster_status == status_lib.ClusterStatus.STOPPED:
            # Safely set all the previous jobs to FAILED since the cluster
            # is restarted
            # An edge case here due to racing:
            # 1. A job finishes RUNNING, but right before it update itself
            # to SUCCEEDED, the cluster is STOPPED by `sky stop`.
            # 2. On next `sky start`, it gets reset to FAILED.
            cmd = job_lib.JobLibCodeGen.fail_all_jobs_in_progress()
            returncode, stdout, stderr = self.run_on_head(handle,
                                                          cmd,
                                                          require_outputs=True)
            subprocess_utils.handle_returncode(
                returncode, cmd,
                'Failed to set previously in-progress jobs to FAILED',
                stdout + stderr)

        prev_ports = None
        if prev_handle is not None:
            prev_ports = prev_handle.launched_resources.ports
        current_ports = handle.launched_resources.ports
        open_new_ports = bool(
            resources_utils.port_ranges_to_set(current_ports) -
            resources_utils.port_ranges_to_set(prev_ports))
        if open_new_ports:
            cloud = handle.launched_resources.cloud
            if not (cloud.OPEN_PORTS_VERSION <=
                    clouds.OpenPortsVersion.LAUNCH_ONLY):
                with rich_utils.safe_status(
                        ux_utils.spinner_message(
                            'Launching - Opening new ports')):
                    self._open_ports(handle)

        with timeline.Event('backend.provision.post_process'):
            global_user_state.add_or_update_cluster(
                handle.cluster_name,
                handle,
                set(task.resources),
                ready=True,
            )
            usage_lib.messages.usage.update_final_cluster_status(
                status_lib.ClusterStatus.UP)
            auth_config = backend_utils.ssh_credential_from_yaml(
                handle.cluster_yaml,
                ssh_user=handle.ssh_user,
                docker_user=handle.docker_user)
            backend_utils.SSHConfigHelper.add_cluster(handle.cluster_name,
                                                      ip_list, auth_config,
                                                      ssh_port_list,
                                                      handle.docker_user,
                                                      handle.ssh_user)

            common_utils.remove_file_if_exists(lock_path)

    def _sync_workdir(self, handle: CloudVmRayResourceHandle,
                      workdir: Path) -> None:
        # Even though provision() takes care of it, there may be cases where
        # this function is called in isolation, without calling provision(),
        # e.g., in CLI.  So we should rerun rsync_up.
        fore = colorama.Fore
        style = colorama.Style
        ip_list = handle.external_ips()
        assert ip_list is not None, 'external_ips is not cached in handle'
        full_workdir = os.path.abspath(os.path.expanduser(workdir))

        # These asserts have been validated at Task construction time.
        assert os.path.exists(full_workdir), f'{full_workdir} does not exist'
        if os.path.islink(full_workdir):
            logger.warning(
                f'{fore.YELLOW}Workdir {workdir!r} is a symlink. '
                f'Symlink contents are not uploaded.{style.RESET_ALL}')
        else:
            assert os.path.isdir(
                full_workdir), f'{full_workdir} should be a directory.'

        # Raise warning if directory is too large
        dir_size = backend_utils.path_size_megabytes(full_workdir)
        if dir_size >= _PATH_SIZE_MEGABYTES_WARN_THRESHOLD:
            logger.warning(
                f'  {fore.YELLOW}The size of workdir {workdir!r} '
                f'is {dir_size} MB. Try to keep workdir small or use '
                '.skyignore to exclude large files, as large sizes will slow '
                f'down rsync.{style.RESET_ALL}')

        log_path = os.path.join(self.log_dir, 'workdir_sync.log')

        # TODO(zhwu): refactor this with backend_utils.parallel_cmd_with_rsync
        runners = handle.get_command_runners()

        def _sync_workdir_node(runner: command_runner.CommandRunner) -> None:
            runner.rsync(
                source=workdir,
                target=SKY_REMOTE_WORKDIR,
                up=True,
                log_path=log_path,
                stream_logs=False,
            )

        num_nodes = handle.launched_nodes
        plural = 's' if num_nodes > 1 else ''
        logger.info(
            f'  {style.DIM}Syncing workdir (to {num_nodes} node{plural}): '
            f'{workdir} -> {SKY_REMOTE_WORKDIR}{style.RESET_ALL}')
        os.makedirs(os.path.expanduser(self.log_dir), exist_ok=True)
        os.system(f'touch {log_path}')
        with rich_utils.safe_status(
                ux_utils.spinner_message('Syncing workdir', log_path)):
            subprocess_utils.run_in_parallel(_sync_workdir_node, runners)
        logger.info(ux_utils.finishing_message('Workdir synced.', log_path))

    def _sync_file_mounts(
        self,
        handle: CloudVmRayResourceHandle,
        all_file_mounts: Optional[Dict[Path, Path]],
        storage_mounts: Optional[Dict[Path, storage_lib.Storage]],
    ) -> None:
        """Mounts all user files to the remote nodes."""
        with rich_utils.safe_status(ux_utils.spinner_message('Syncing files')):
            controller_utils.replace_skypilot_config_path_in_file_mounts(
                handle.launched_resources.cloud, all_file_mounts)
            self._execute_file_mounts(handle, all_file_mounts)
            self._execute_storage_mounts(handle, storage_mounts)
            self._set_storage_mounts_metadata(handle.cluster_name,
                                              storage_mounts)

    def _setup(self, handle: CloudVmRayResourceHandle, task: task_lib.Task,
               detach_setup: bool) -> None:
        start = time.time()

        if task.setup is None:
            return
        setup = task.setup
        # Sync the setup script up and run it.
        internal_ips = handle.internal_ips()
        remote_setup_file_name = f'/tmp/sky_setup_{self.run_timestamp}'
        # Need this `-i` option to make sure `source ~/.bashrc` work
        setup_cmd = f'/bin/bash -i {remote_setup_file_name} 2>&1'
        runners = handle.get_command_runners(avoid_ssh_control=True)

        def _setup_node(node_id: int) -> None:
            setup_envs = task.envs.copy()
            setup_envs.update(self._skypilot_predefined_env_vars(handle))
            setup_envs['SKYPILOT_SETUP_NODE_IPS'] = '\n'.join(internal_ips)
            setup_envs['SKYPILOT_SETUP_NODE_RANK'] = str(node_id)
            runner = runners[node_id]
            setup_script = log_lib.make_task_bash_script(setup,
                                                         env_vars=setup_envs)
            encoded_script = shlex.quote(setup_script)

            def _dump_setup_script(setup_script: str) -> None:
                with tempfile.NamedTemporaryFile('w', prefix='sky_setup_') as f:
                    f.write(setup_script)
                    f.flush()
                    setup_sh_path = f.name
                    runner.rsync(source=setup_sh_path,
                                 target=remote_setup_file_name,
                                 up=True,
                                 stream_logs=False)

            if detach_setup or _is_command_length_over_limit(encoded_script):
                _dump_setup_script(setup_script)
                create_script_code = 'true'
            else:
                create_script_code = (f'{{ echo {encoded_script} > '
                                      f'{remote_setup_file_name}; }}')

            if detach_setup:
                return

            setup_log_path = os.path.join(self.log_dir,
                                          f'setup-{runner.node_id}.log')

            def _run_setup(setup_cmd: str) -> int:
                returncode = runner.run(
                    setup_cmd,
                    log_path=setup_log_path,
                    process_stream=False,
                    # We do not source bashrc for setup, since bashrc is sourced
                    # in the script already.
                    # Skip an empty line and two lines due to the /bin/bash -i
                    # and source ~/.bashrc in the setup_cmd.
                    #   bash: cannot set terminal process group (7398): Inappropriate ioctl for device # pylint: disable=line-too-long
                    #   bash: no job control in this shell
                    skip_num_lines=3)
                return returncode

            returncode = _run_setup(f'{create_script_code} && {setup_cmd}',)
            if returncode == 255:
                is_message_too_long = False
                with open(setup_log_path, 'r', encoding='utf-8') as f:
                    if 'too long' in f.read():
                        is_message_too_long = True

                if is_message_too_long:
                    # If the setup script is too long, we retry it with dumping
                    # the script to a file and running it with SSH. We use a
                    # general length limit check before but it could be
                    # inaccurate on some systems.
                    logger.debug(
                        'Failed to run setup command inline due to '
                        'command length limit. Dumping setup script to '
                        'file and running it with SSH.')
                    _dump_setup_script(setup_script)
                    returncode = _run_setup(setup_cmd)

            def error_message() -> str:
                # Use the function to avoid tailing the file in success case
                try:
                    last_10_lines = subprocess.run(
                        ['tail', '-n10',
                         os.path.expanduser(setup_log_path)],
                        stdout=subprocess.PIPE,
                        check=True).stdout.decode('utf-8')
                except subprocess.CalledProcessError:
                    last_10_lines = None

                err_msg = (f'Failed to setup with return code {returncode}. '
                           f'Check the details in log: {setup_log_path}')
                if last_10_lines:
                    err_msg += (f'\n\n{colorama.Fore.RED}'
                                '****** START Last lines of setup output ******'
                                f'{colorama.Style.RESET_ALL}\n'
                                f'{last_10_lines}'
                                f'{colorama.Fore.RED}'
                                '******* END Last lines of setup output *******'
                                f'{colorama.Style.RESET_ALL}')
                return err_msg

            subprocess_utils.handle_returncode(returncode=returncode,
                                               command=setup_cmd,
                                               error_msg=error_message)

        num_nodes = len(runners)
        plural = 's' if num_nodes > 1 else ''
        node_str = f'{num_nodes} VM{plural}'
        if isinstance(handle.launched_resources.cloud, clouds.Kubernetes):
            node_str = f'{num_nodes} pod{plural}'
        controller = controller_utils.Controllers.from_name(handle.cluster_name)
        if controller is not None:
            node_str = controller.value.name
        if not detach_setup:
            logger.info(
                ux_utils.starting_message(f'Running setup on {node_str}.'))
        # TODO(zhwu): run_in_parallel uses multi-thread to run the commands,
        # which can cause the program waiting for all the threads to finish,
        # even if some of them raise exceptions. We should replace it with
        # multi-process.
        rich_utils.stop_safe_status()
        subprocess_utils.run_in_parallel(_setup_node, range(num_nodes))

        if detach_setup:
            # Only set this when setup needs to be run outside the self._setup()
            # as part of a job (--detach-setup).
            self._setup_cmd = setup_cmd
            logger.info(ux_utils.finishing_message('Setup completed.'))
            return
        end = time.time()
        logger.debug(f'Setup took {end - start} seconds.')
        setup_log_path = os.path.join(self.log_dir, 'setup-*.log')
        logger.info(
            ux_utils.finishing_message('Setup completed.', setup_log_path))

    def _exec_code_on_head(
        self,
        handle: CloudVmRayResourceHandle,
        codegen: str,
        job_id: int,
        detach_run: bool = False,
        managed_job_dag: Optional['dag.Dag'] = None,
    ) -> None:
        """Executes generated code on the head node."""
        style = colorama.Style

        script_path = os.path.join(SKY_REMOTE_APP_DIR, f'sky_job_{job_id}')
        remote_log_dir = self.log_dir
        remote_log_path = os.path.join(remote_log_dir, 'run.log')

        cd = f'cd {SKY_REMOTE_WORKDIR}'

        mkdir_code = (f'{cd} && mkdir -p {remote_log_dir} && '
                      f'touch {remote_log_path}')
        encoded_script = shlex.quote(codegen)
        create_script_code = (f'{{ echo {encoded_script} > {script_path}; }}')
        job_submit_cmd = (
            f'RAY_DASHBOARD_PORT=$({constants.SKY_PYTHON_CMD} -c "from sky.skylet import job_lib; print(job_lib.get_job_submission_port())" 2> /dev/null || echo 8265);'  # pylint: disable=line-too-long
            f'{cd} && {constants.SKY_RAY_CMD} job submit '
            '--address=http://127.0.0.1:$RAY_DASHBOARD_PORT '
            f'--submission-id {job_id}-$(whoami) --no-wait '
            # Redirect stderr to /dev/null to avoid distracting error from ray.
            f'"{constants.SKY_PYTHON_CMD} -u {script_path} > {remote_log_path} '
            '2> /dev/null"')

        code = job_lib.JobLibCodeGen.queue_job(job_id, job_submit_cmd)
        job_submit_cmd = ' && '.join([mkdir_code, create_script_code, code])

        def _dump_code_to_file(codegen: str) -> None:
            runners = handle.get_command_runners()
            head_runner = runners[0]
            with tempfile.NamedTemporaryFile('w', prefix='sky_app_') as fp:
                fp.write(codegen)
                fp.flush()
                script_path = os.path.join(SKY_REMOTE_APP_DIR,
                                           f'sky_job_{job_id}')
                # We choose to sync code + exec, because the alternative of 'ray
                # submit' may not work as it may use system python (python2) to
                # execute the script. Happens for AWS.
                head_runner.rsync(source=fp.name,
                                  target=script_path,
                                  up=True,
                                  stream_logs=False)

        if _is_command_length_over_limit(job_submit_cmd):
            _dump_code_to_file(codegen)
            job_submit_cmd = f'{mkdir_code} && {code}'

        if managed_job_dag is not None:
            # Add the managed job to job queue database.
            managed_job_codegen = managed_jobs.ManagedJobCodeGen()
            managed_job_code = managed_job_codegen.set_pending(
                job_id, managed_job_dag)
            # Set the managed job to PENDING state to make sure that this
            # managed job appears in the `sky jobs queue`, when there are
            # already 2x vCPU controller processes running on the controller VM,
            # e.g., 16 controller processes running on a controller with 8
            # vCPUs.
            # The managed job should be set to PENDING state *after* the
            # controller process job has been queued, as our skylet on spot
            # controller will set the managed job in FAILED state if the
            # controller process job does not exist.
            # We cannot set the managed job to PENDING state in the codegen for
            # the controller process job, as it will stay in the job pending
            # table and not be executed until there is an empty slot.
            job_submit_cmd = job_submit_cmd + ' && ' + managed_job_code

        returncode, stdout, stderr = self.run_on_head(handle,
                                                      job_submit_cmd,
                                                      stream_logs=False,
                                                      require_outputs=True)
        if returncode == 255 and 'too long' in stdout + stderr:
            # If the generated script is too long, we retry it with dumping
            # the script to a file and running it with SSH. We use a general
            # length limit check before but it could be inaccurate on some
            # systems.
            logger.debug('Failed to submit job due to command length limit. '
                         'Dumping job to file and running it with SSH.')
            _dump_code_to_file(codegen)
            job_submit_cmd = f'{mkdir_code} && {code}'
            returncode, stdout, stderr = self.run_on_head(handle,
                                                          job_submit_cmd,
                                                          stream_logs=False,
                                                          require_outputs=True)

        # Happens when someone calls `sky exec` but remote is outdated
        # necessitating calling `sky launch`.
        backend_utils.check_stale_runtime_on_remote(returncode, stdout,
                                                    handle.cluster_name)
        subprocess_utils.handle_returncode(returncode,
                                           job_submit_cmd,
                                           f'Failed to submit job {job_id}.',
                                           stderr=stdout + stderr)

        controller = controller_utils.Controllers.from_name(handle.cluster_name)
        if controller == controller_utils.Controllers.SKY_SERVE_CONTROLLER:
            logger.info(ux_utils.starting_message('Service registered.'))
        else:
            logger.info(
                ux_utils.starting_message(f'Job submitted, ID: {job_id}'))
        rich_utils.stop_safe_status()
        try:
            if not detach_run:
                if (handle.cluster_name in controller_utils.Controllers.
                        JOBS_CONTROLLER.value.candidate_cluster_names):
                    self.tail_managed_job_logs(handle, job_id)
                else:
                    # Sky logs. Not using subprocess.run since it will make the
                    # ssh keep connected after ctrl-c.
                    self.tail_logs(handle, job_id)
        finally:
            name = handle.cluster_name
            controller = controller_utils.Controllers.from_name(name)
            if controller == controller_utils.Controllers.JOBS_CONTROLLER:
                logger.info(
                    f'\n📋 Useful Commands'
                    f'\nManaged Job ID: '
                    f'{style.BRIGHT}{job_id}{style.RESET_ALL}'
                    f'\n{ux_utils.INDENT_SYMBOL}To cancel the job:\t\t\t'
                    f'{ux_utils.BOLD}sky jobs cancel {job_id}'
                    f'{ux_utils.RESET_BOLD}'
                    f'\n{ux_utils.INDENT_SYMBOL}To stream job logs:\t\t\t'
                    f'{ux_utils.BOLD}sky jobs logs {job_id}'
                    f'{ux_utils.RESET_BOLD}'
                    f'\n{ux_utils.INDENT_SYMBOL}To stream controller logs:\t\t'
                    f'{ux_utils.BOLD}sky jobs logs --controller {job_id}'
                    f'{ux_utils.RESET_BOLD}'
                    f'\n{ux_utils.INDENT_SYMBOL}To view all managed jobs:\t\t'
                    f'{ux_utils.BOLD}sky jobs queue'
                    f'{ux_utils.RESET_BOLD}'
                    f'\n{ux_utils.INDENT_LAST_SYMBOL}To view managed job '
                    f'dashboard:\t{ux_utils.BOLD}sky jobs dashboard'
                    f'{ux_utils.RESET_BOLD}')
            elif controller is None:
                logger.info(f'\n📋 Useful Commands'
                            f'\nJob ID: {job_id}'
                            f'\n{ux_utils.INDENT_SYMBOL}To cancel the job:\t\t'
                            f'{ux_utils.BOLD}sky cancel {name} {job_id}'
                            f'{ux_utils.RESET_BOLD}'
                            f'\n{ux_utils.INDENT_SYMBOL}To stream job logs:\t\t'
                            f'{ux_utils.BOLD}sky logs {name} {job_id}'
                            f'{ux_utils.RESET_BOLD}'
                            f'\n{ux_utils.INDENT_LAST_SYMBOL}To view job '
                            'queue:\t\t'
                            f'{ux_utils.BOLD}sky queue {name}'
                            f'{ux_utils.RESET_BOLD}')

    def _add_job(self, handle: CloudVmRayResourceHandle,
                 job_name: Optional[str], resources_str: str) -> int:
        username = getpass.getuser()
        code = job_lib.JobLibCodeGen.add_job(job_name, username,
                                             self.run_timestamp, resources_str)
        returncode, job_id_str, stderr = self.run_on_head(handle,
                                                          code,
                                                          stream_logs=False,
                                                          require_outputs=True,
                                                          separate_stderr=True)
        # TODO(zhwu): this sometimes will unexpectedly fail, we can add
        # retry for this, after we figure out the reason.
        subprocess_utils.handle_returncode(returncode, code,
                                           'Failed to fetch job id.', stderr)
        try:
            job_id_match = _JOB_ID_PATTERN.search(job_id_str)
            if job_id_match is not None:
                job_id = int(job_id_match.group(1))
            else:
                # For backward compatibility.
                job_id = int(job_id_str)
        except ValueError as e:
            logger.error(stderr)
            raise ValueError(f'Failed to parse job id: {job_id_str}; '
                             f'Returncode: {returncode}') from e
        return job_id

    def _execute(
        self,
        handle: CloudVmRayResourceHandle,
        task: task_lib.Task,
        detach_run: bool,
        dryrun: bool = False,
    ) -> Optional[int]:
        """Executes the task on the cluster.

        Returns:
            Job id if the task is submitted to the cluster, None otherwise.
        """
        if task.run is None:
            logger.info('Run commands not specified or empty.')
            return None
        # Check the task resources vs the cluster resources. Since `sky exec`
        # will not run the provision and _check_existing_cluster
        # We need to check ports here since sky.exec shouldn't change resources
        valid_resource = self.check_resources_fit_cluster(handle,
                                                          task,
                                                          check_ports=True)
        task_copy = copy.copy(task)
        # Handle multiple resources exec case.
        task_copy.set_resources(valid_resource)
        if len(task.resources) > 1:
            logger.info('Multiple resources are specified '
                        f'for the task, using: {valid_resource}')
        task_copy.best_resources = None
        resources_str = backend_utils.get_task_resources_str(task_copy)

        if dryrun:
            logger.info(f'Dryrun complete. Would have run:\n{task}')
            return None

        job_id = self._add_job(handle, task_copy.name, resources_str)

        num_actual_nodes = task.num_nodes * handle.num_ips_per_node
        # Case: task_lib.Task(run, num_nodes=N) or TPU VM Pods
        if num_actual_nodes > 1:
            self._execute_task_n_nodes(handle, task_copy, job_id, detach_run)
        else:
            # Case: task_lib.Task(run, num_nodes=1)
            self._execute_task_one_node(handle, task_copy, job_id, detach_run)

        return job_id

    def _post_execute(self, handle: CloudVmRayResourceHandle,
                      down: bool) -> None:
        name = handle.cluster_name
        controller = controller_utils.Controllers.from_name(name)
        if controller is not None:
            return
        logger.info(f'\nCluster name: {name}'
                    f'\n{ux_utils.INDENT_SYMBOL}To log into the head VM:\t'
                    f'{ux_utils.BOLD}ssh {name}'
                    f'{ux_utils.RESET_BOLD}'
                    f'\n{ux_utils.INDENT_SYMBOL}To submit a job:'
                    f'\t\t{ux_utils.BOLD}sky exec {name} yaml_file'
                    f'{ux_utils.RESET_BOLD}'
                    f'\n{ux_utils.INDENT_SYMBOL}To stop the cluster:'
                    f'\t{ux_utils.BOLD}sky stop {name}'
                    f'{ux_utils.RESET_BOLD}'
                    f'\n{ux_utils.INDENT_LAST_SYMBOL}To teardown the cluster:'
                    f'\t{ux_utils.BOLD}sky down {name}'
                    f'{ux_utils.RESET_BOLD}')
        if (gcp_utils.is_tpu(handle.launched_resources) and
                not gcp_utils.is_tpu_vm(handle.launched_resources)):
            logger.info('Tip: `sky down` will delete launched TPU(s) too.')

    def _teardown_ephemeral_storage(self, task: task_lib.Task) -> None:
        storage_mounts = task.storage_mounts
        if storage_mounts is not None:
            for _, storage in storage_mounts.items():
                if not storage.persistent:
                    storage.delete()

    def _teardown(self,
                  handle: CloudVmRayResourceHandle,
                  terminate: bool,
                  purge: bool = False):
        """Tear down or stop the cluster.

        Args:
            handle: The handle to the cluster.
            terminate: Terminate or stop the cluster.
            purge: Purge the cluster record from the cluster table, even if
                the teardown fails.
        Raises:
            exceptions.ClusterOwnerIdentityMismatchError: If the cluster is
                owned by another user.
            exceptions.CloudUserIdentityError: if we fail to get the current
                user identity.
            RuntimeError: If the cluster fails to be terminated/stopped.
        """
        cluster_name = handle.cluster_name
        # Check if the cluster is owned by the current user. Raise
        # exceptions.ClusterOwnerIdentityMismatchError
        yellow = colorama.Fore.YELLOW
        reset = colorama.Style.RESET_ALL
        is_identity_mismatch_and_purge = False
        try:
            backend_utils.check_owner_identity(cluster_name)
        except exceptions.ClusterOwnerIdentityMismatchError as e:
            if purge:
                logger.error(e)
                verbed = 'terminated' if terminate else 'stopped'
                logger.warning(
                    f'{yellow}Purge (-p/--purge) is set, ignoring the '
                    f'identity mismatch error and removing '
                    f'the cluster record from cluster table.{reset}\n{yellow}It'
                    ' is the user\'s responsibility to ensure that this '
                    f'cluster is actually {verbed} on the cloud.{reset}')
                is_identity_mismatch_and_purge = True
            else:
                raise

        lock_path = os.path.expanduser(
            backend_utils.CLUSTER_STATUS_LOCK_PATH.format(cluster_name))

        try:
            with filelock.FileLock(
                    lock_path,
                    backend_utils.CLUSTER_STATUS_LOCK_TIMEOUT_SECONDS):
                self.teardown_no_lock(
                    handle,
                    terminate,
                    purge,
                    # When --purge is set and we already see an ID mismatch
                    # error, we skip the refresh codepath. This is because
                    # refresh checks current user identity can throw
                    # ClusterOwnerIdentityMismatchError. The argument/flag
                    # `purge` should bypass such ID mismatch errors.
                    refresh_cluster_status=not is_identity_mismatch_and_purge)
            if terminate:
                common_utils.remove_file_if_exists(lock_path)
        except filelock.Timeout as e:
            raise RuntimeError(
                f'Cluster {cluster_name!r} is locked by {lock_path}. '
                'Check to see if it is still being launched') from e

    # --- CloudVMRayBackend Specific APIs ---

    def get_job_status(
        self,
        handle: CloudVmRayResourceHandle,
        job_ids: Optional[List[int]] = None,
        stream_logs: bool = True
    ) -> Dict[Optional[int], Optional[job_lib.JobStatus]]:
        code = job_lib.JobLibCodeGen.get_job_status(job_ids)
        returncode, stdout, stderr = self.run_on_head(handle,
                                                      code,
                                                      stream_logs=stream_logs,
                                                      require_outputs=True,
                                                      separate_stderr=True)
        subprocess_utils.handle_returncode(returncode, code,
                                           'Failed to get job status.', stderr)
        statuses = job_lib.load_statuses_payload(stdout)
        return statuses

    def cancel_jobs(self,
                    handle: CloudVmRayResourceHandle,
                    jobs: Optional[List[int]],
                    cancel_all: bool = False) -> None:
        """Cancels jobs.

        CloudVMRayBackend specific method.

        Args:
            handle: The cluster handle.
            jobs: Job IDs to cancel. (See `cancel_all` for special semantics.)
            cancel_all: Whether to cancel all jobs. If True, asserts `jobs` is
                set to None. If False and `jobs` is None, cancel the latest
                running job.
        """
        if cancel_all:
            assert jobs is None, (
                'If cancel_all=True, usage is to set jobs=None')
        code = job_lib.JobLibCodeGen.cancel_jobs(jobs, cancel_all)

        # All error messages should have been redirected to stdout.
        returncode, stdout, _ = self.run_on_head(handle,
                                                 code,
                                                 stream_logs=False,
                                                 require_outputs=True)
        subprocess_utils.handle_returncode(
            returncode, code,
            f'Failed to cancel jobs on cluster {handle.cluster_name}.', stdout)

        cancelled_ids = common_utils.decode_payload(stdout)
        if cancelled_ids:
            logger.info(
                f'Cancelled job ID(s): {", ".join(map(str, cancelled_ids))}')
        else:
            logger.info(
                'No jobs cancelled. They may already be in terminal states.')

    def sync_down_logs(
            self,
            handle: CloudVmRayResourceHandle,
            job_ids: Optional[List[str]],
            local_dir: str = constants.SKY_LOGS_DIRECTORY) -> Dict[str, str]:
        """Sync down logs for the given job_ids.

        Returns:
            A dictionary mapping job_id to log path.
        """
        code = job_lib.JobLibCodeGen.get_run_timestamp_with_globbing(job_ids)
        returncode, run_timestamps, stderr = self.run_on_head(
            handle,
            code,
            stream_logs=False,
            require_outputs=True,
            separate_stderr=True)
        subprocess_utils.handle_returncode(returncode, code,
                                           'Failed to sync logs.', stderr)
        run_timestamps = common_utils.decode_payload(run_timestamps)
        if not run_timestamps:
            logger.info(f'{colorama.Fore.YELLOW}'
                        'No matching log directories found'
                        f'{colorama.Style.RESET_ALL}')
            return {}

        job_ids = list(run_timestamps.keys())
        run_timestamps = list(run_timestamps.values())
        remote_log_dirs = [
            os.path.join(constants.SKY_LOGS_DIRECTORY, run_timestamp)
            for run_timestamp in run_timestamps
        ]
        local_log_dirs = [
            os.path.expanduser(os.path.join(local_dir, run_timestamp))
            for run_timestamp in run_timestamps
        ]

        style = colorama.Style
        fore = colorama.Fore
        for job_id, log_dir in zip(job_ids, local_log_dirs):
            logger.info(f'{fore.CYAN}Job {job_id} logs: {log_dir}'
                        f'{style.RESET_ALL}')

        runners = handle.get_command_runners()

        def _rsync_down(args) -> None:
            """Rsync down logs from remote nodes.

            Args:
                args: A tuple of (runner, local_log_dir, remote_log_dir)
            """
            (runner, local_log_dir, remote_log_dir) = args
            try:
                os.makedirs(local_log_dir, exist_ok=True)
                runner.rsync(
                    # Require a `/` at the end to make sure the parent dir
                    # are not created locally. We do not add additional '*' as
                    # kubernetes's rsync does not work with an ending '*'.
                    source=f'{remote_log_dir}/',
                    target=local_log_dir,
                    up=False,
                    stream_logs=False,
                )
            except exceptions.CommandError as e:
                if e.returncode == exceptions.RSYNC_FILE_NOT_FOUND_CODE:
                    # Raised by rsync_down. Remote log dir may not exist, since
                    # the job can be run on some part of the nodes.
                    logger.debug(f'{runner.node_id} does not have the tasks/*.')
                else:
                    raise

        parallel_args = [[runner, *item]
                         for item in zip(local_log_dirs, remote_log_dirs)
                         for runner in runners]
        subprocess_utils.run_in_parallel(_rsync_down, parallel_args)
        return dict(zip(job_ids, local_log_dirs))

    def tail_logs(self,
                  handle: CloudVmRayResourceHandle,
                  job_id: Optional[int],
                  managed_job_id: Optional[int] = None,
                  follow: bool = True) -> int:
        """Tail the logs of a job.

        Args:
            handle: The handle to the cluster.
            job_id: The job ID to tail the logs of.
            managed_job_id: The managed job ID for display purpose only.
            follow: Whether to follow the logs.
        """
        code = job_lib.JobLibCodeGen.tail_logs(job_id,
                                               managed_job_id=managed_job_id,
                                               follow=follow)
        if job_id is None and managed_job_id is None:
            logger.info(
                'Job ID not provided. Streaming the logs of the latest job.')

        # With the stdin=subprocess.DEVNULL, the ctrl-c will not directly
        # kill the process, so we need to handle it manually here.
        if threading.current_thread() is threading.main_thread():
            signal.signal(signal.SIGINT, backend_utils.interrupt_handler)
            signal.signal(signal.SIGTSTP, backend_utils.stop_handler)
        try:
            returncode = self.run_on_head(
                handle,
                code,
                stream_logs=True,
                process_stream=False,
                # Allocate a pseudo-terminal to disable output buffering.
                # Otherwise, there may be 5 minutes delay in logging.
                ssh_mode=command_runner.SshMode.INTERACTIVE,
                # Disable stdin to avoid ray outputs mess up the terminal with
                # misaligned output in multithreading/multiprocessing.
                # Refer to: https://github.com/ray-project/ray/blob/d462172be7c5779abf37609aed08af112a533e1e/python/ray/autoscaler/_private/subprocess_output_util.py#L264 # pylint: disable=line-too-long
                stdin=subprocess.DEVNULL,
            )
        except SystemExit as e:
            returncode = e.code
        return returncode

    def tail_managed_job_logs(self,
                              handle: CloudVmRayResourceHandle,
                              job_id: Optional[int] = None,
                              job_name: Optional[str] = None,
                              controller: bool = False,
                              follow: bool = True) -> None:
        # if job_name is not None, job_id should be None
        assert job_name is None or job_id is None, (job_name, job_id)
        code = managed_jobs.ManagedJobCodeGen.stream_logs(
            job_name, job_id, follow, controller)

        # With the stdin=subprocess.DEVNULL, the ctrl-c will not directly
        # kill the process, so we need to handle it manually here.
        if threading.current_thread() is threading.main_thread():
            signal.signal(signal.SIGINT, backend_utils.interrupt_handler)
            signal.signal(signal.SIGTSTP, backend_utils.stop_handler)

        # Refer to the notes in tail_logs.
        self.run_on_head(
            handle,
            code,
            stream_logs=True,
            process_stream=False,
            ssh_mode=command_runner.SshMode.INTERACTIVE,
            stdin=subprocess.DEVNULL,
        )

    def tail_serve_logs(self, handle: CloudVmRayResourceHandle,
                        service_name: str, target: serve_lib.ServiceComponent,
                        replica_id: Optional[int], follow: bool) -> None:
        """Tail the logs of a service.

        Args:
            handle: The handle to the sky serve controller.
            service_name: The name of the service.
            target: The component to tail the logs of. Could be controller,
                load balancer, or replica.
            replica_id: The replica ID to tail the logs of. Only used when
                target is replica.
            follow: Whether to follow the logs.
        """
        if target != serve_lib.ServiceComponent.REPLICA:
            code = serve_lib.ServeCodeGen.stream_serve_process_logs(
                service_name,
                stream_controller=(
                    target == serve_lib.ServiceComponent.CONTROLLER),
                follow=follow)
        else:
            assert replica_id is not None, service_name
            code = serve_lib.ServeCodeGen.stream_replica_logs(
                service_name, replica_id, follow)

        signal.signal(signal.SIGINT, backend_utils.interrupt_handler)
        signal.signal(signal.SIGTSTP, backend_utils.stop_handler)

        self.run_on_head(
            handle,
            code,
            stream_logs=True,
            process_stream=False,
            ssh_mode=command_runner.SshMode.INTERACTIVE,
            stdin=subprocess.DEVNULL,
        )

    def teardown_no_lock(self,
                         handle: CloudVmRayResourceHandle,
                         terminate: bool,
                         purge: bool = False,
                         post_teardown_cleanup: bool = True,
                         refresh_cluster_status: bool = True) -> None:
        """Teardown the cluster without acquiring the cluster status lock.

        NOTE: This method should not be called without holding the cluster
        status lock already.

        refresh_cluster_status is only used internally in the status refresh
        process, and should not be set to False in other cases.

        Raises:
            RuntimeError: If the cluster fails to be terminated/stopped.
        """
        cluster_status_fetched = False
        if refresh_cluster_status:
            try:
                prev_cluster_status, _ = (
                    backend_utils.refresh_cluster_status_handle(
                        handle.cluster_name,
                        acquire_per_cluster_status_lock=False))
                cluster_status_fetched = True
            except exceptions.ClusterStatusFetchingError:
                logger.warning(
                    'Failed to fetch cluster status for '
                    f'{handle.cluster_name!r}. Assuming the cluster is still '
                    'up.')
        if not cluster_status_fetched:
            record = global_user_state.get_cluster_from_name(
                handle.cluster_name)
            prev_cluster_status = record[
                'status'] if record is not None else None
        if prev_cluster_status is None:
            # When the cluster is not in the cluster table, we guarantee that
            # all related resources / cache / config are cleaned up, i.e. it
            # is safe to skip and return True.
            ux_utils.console_newline()
            logger.warning(
                f'Cluster {handle.cluster_name!r} is already terminated. '
                'Skipped.')
            return
        log_path = os.path.join(os.path.expanduser(self.log_dir),
                                'teardown.log')
        log_abs_path = os.path.abspath(log_path)
        cloud = handle.launched_resources.cloud
        config = common_utils.read_yaml(handle.cluster_yaml)
        cluster_name = handle.cluster_name
        cluster_name_on_cloud = handle.cluster_name_on_cloud

        # Avoid possibly unbound warnings. Code below must overwrite these vars:
        returncode = 0
        stdout = ''
        stderr = ''

        if (cloud.PROVISIONER_VERSION >=
                clouds.ProvisionerVersion.RAY_PROVISIONER_SKYPILOT_TERMINATOR):
            logger.debug(f'Provisioner version: {cloud.PROVISIONER_VERSION} '
                         'using new provisioner for teardown.')
            # Stop the ray autoscaler first to avoid the head node trying to
            # re-launch the worker nodes, during the termination of the
            # cluster.
            try:
                # We do not check the return code, since Ray returns
                # non-zero return code when calling Ray stop,
                # even when the command was executed successfully.
                self.run_on_head(handle,
                                 f'{constants.SKY_RAY_CMD} stop --force')
            except exceptions.FetchClusterInfoError:
                # This error is expected if the previous cluster IP is
                # failed to be found,
                # i.e., the cluster is already stopped/terminated.
                if prev_cluster_status == status_lib.ClusterStatus.UP:
                    logger.warning(
                        'Failed to take down Ray autoscaler on the head node. '
                        'It might be because the cluster\'s head node has '
                        'already been terminated. It is fine to skip this.')

            try:
                provisioner.teardown_cluster(repr(cloud),
                                             resources_utils.ClusterName(
                                                 cluster_name,
                                                 cluster_name_on_cloud),
                                             terminate=terminate,
                                             provider_config=config['provider'])
            except Exception as e:  # pylint: disable=broad-except
                if purge:
                    logger.warning(
                        _TEARDOWN_PURGE_WARNING.format(
                            reason='stopping/terminating cluster nodes',
                            details=common_utils.format_exception(
                                e, use_bracket=True)))
                else:
                    raise

            if post_teardown_cleanup:
                self.post_teardown_cleanup(handle, terminate, purge)
            return

        if (isinstance(cloud, clouds.IBM) and terminate and
                prev_cluster_status == status_lib.ClusterStatus.STOPPED):
            # pylint: disable= W0622 W0703 C0415
            from sky.adaptors import ibm
            from sky.skylet.providers.ibm.vpc_provider import IBMVPCProvider

            config_provider = common_utils.read_yaml(
                handle.cluster_yaml)['provider']
            region = config_provider['region']
            search_client = ibm.search_client()
            vpc_found = False
            # pylint: disable=unsubscriptable-object
            vpcs_filtered_by_tags_and_region = search_client.search(
                query=(f'type:vpc AND tags:{cluster_name_on_cloud} '
                       f'AND region:{region}'),
                fields=['tags', 'region', 'type'],
                limit=1000).get_result()['items']
            vpc_id = None
            try:
                # pylint: disable=line-too-long
                vpc_id = vpcs_filtered_by_tags_and_region[0]['crn'].rsplit(
                    ':', 1)[-1]
                vpc_found = True
            except Exception:
                logger.critical('failed to locate vpc for ibm cloud')
                returncode = -1

            if vpc_found:
                # pylint: disable=line-too-long E1136
                # Delete VPC and it's associated resources
                vpc_provider = IBMVPCProvider(
                    config_provider['resource_group_id'], region,
                    cluster_name_on_cloud)
                vpc_provider.delete_vpc(vpc_id, region)
                # successfully removed cluster as no exception was raised
                returncode = 0

        elif terminate and isinstance(cloud, clouds.SCP):
            # pylint: disable=import-outside-toplevel
            from sky.skylet.providers.scp import node_provider
            config['provider']['cache_stopped_nodes'] = not terminate
            provider = node_provider.SCPNodeProvider(config['provider'],
                                                     cluster_name_on_cloud)
            try:
                if not os.path.exists(provider.metadata.path):
                    raise node_provider.SCPError(
                        'SKYPILOT_ERROR_NO_NODES_LAUNCHED: '
                        'Metadata file does not exist.')

                with open(provider.metadata.path, 'r', encoding='utf-8') as f:
                    metadata = json.load(f)
                    node_id = next(iter(metadata.values())).get(
                        'creation', {}).get('virtualServerId', None)
                    provider.terminate_node(node_id)
                returncode = 0
            except node_provider.SCPError as e:
                returncode = 1
                stdout = ''
                stderr = str(e)

        # Apr, 2023 by Hysun(hysun.he@oracle.com): Added support for OCI
        # May, 2023 by Hysun: Allow terminate INIT cluster which may have
        # some instances provisioning in background but not completed.
        elif (isinstance(cloud, clouds.OCI) and terminate and
              prev_cluster_status in (status_lib.ClusterStatus.STOPPED,
                                      status_lib.ClusterStatus.INIT)):
            region = config['provider']['region']

            # pylint: disable=import-outside-toplevel
            from ray.autoscaler.tags import TAG_RAY_CLUSTER_NAME

            from sky.skylet.providers.oci.query_helper import oci_query_helper

            # 0: All terminated successfully, failed count otherwise
            returncode = oci_query_helper.terminate_instances_by_tags(
                {TAG_RAY_CLUSTER_NAME: cluster_name_on_cloud}, region)

            # To avoid undefined local variables error.
            stdout = stderr = ''
        else:
            config['provider']['cache_stopped_nodes'] = not terminate
            with tempfile.NamedTemporaryFile('w',
                                             prefix='sky_',
                                             delete=False,
                                             suffix='.yml') as f:
                common_utils.dump_yaml(f.name, config)
                f.flush()

                teardown_verb = 'Terminating' if terminate else 'Stopping'
                with rich_utils.safe_status(
                        ux_utils.spinner_message(
                            f'{teardown_verb}: {cluster_name}', log_path)):
                    # FIXME(zongheng): support retries. This call can fail for
                    # example due to GCP returning list requests per limit
                    # exceeded.
                    returncode, stdout, stderr = log_lib.run_with_log(
                        ['ray', 'down', '-y', f.name],
                        log_abs_path,
                        stream_logs=False,
                        require_outputs=True,
                        # Disable stdin to avoid ray outputs mess up the
                        # terminal with misaligned output when multithreading/
                        # multiprocessing are used.
                        # Refer to: https://github.com/ray-project/ray/blob/d462172be7c5779abf37609aed08af112a533e1e/python/ray/autoscaler/_private/subprocess_output_util.py#L264 # pylint: disable=line-too-long
                        stdin=subprocess.DEVNULL)
        if returncode != 0:
            if purge:
                logger.warning(
                    _TEARDOWN_PURGE_WARNING.format(
                        reason='stopping/terminating cluster nodes',
                        details=stderr))
            # 'TPU must be specified.': This error returns when we call "gcloud
            #   delete" with an empty VM list where no instance exists. Safe to
            #   ignore it and do cleanup locally. TODO(wei-lin): refactor error
            #   handling mechanism.
            #
            # 'SKYPILOT_ERROR_NO_NODES_LAUNCHED': this indicates nodes are
            #   never launched and the errors are related to pre-launch
            #   configurations (such as VPC not found). So it's safe & good UX
            #   to not print a failure message.
            elif ('TPU must be specified.' not in stderr and
                  'SKYPILOT_ERROR_NO_NODES_LAUNCHED: ' not in stderr):
                raise RuntimeError(
                    _TEARDOWN_FAILURE_MESSAGE.format(
                        extra_reason='',
                        cluster_name=common_utils.cluster_name_in_hint(
                            cluster_name, cluster_name_on_cloud),
                        stdout=stdout,
                        stderr=stderr))

        # No need to clean up if the cluster is already terminated
        # (i.e., prev_status is None), as the cleanup has already been done
        # if the cluster is removed from the status table.
        if post_teardown_cleanup:
            self.post_teardown_cleanup(handle, terminate, purge)

    def post_teardown_cleanup(self,
                              handle: CloudVmRayResourceHandle,
                              terminate: bool,
                              purge: bool = False) -> None:
        """Cleanup local configs/caches and delete TPUs after teardown.

        This method will handle the following cleanup steps:
        * Deleting the TPUs;
        * Removing ssh configs for the cluster;
        * Updating the local state of the cluster;
        * Removing the terminated cluster's scripts and ray yaml files.
        """
        cluster_name_on_cloud = handle.cluster_name_on_cloud

        if (terminate and handle.launched_resources.is_image_managed is True):
            # Delete the image when terminating a "cloned" cluster, i.e.,
            # whose image is created by SkyPilot (--clone-disk-from)
            logger.debug(f'Deleting image {handle.launched_resources.image_id}')
            cluster_resources = handle.launched_resources
            cluster_cloud = cluster_resources.cloud
            image_dict = cluster_resources.image_id
            assert cluster_cloud is not None, cluster_resources
            assert image_dict is not None and len(image_dict) == 1
            image_id = list(image_dict.values())[0]
            try:
                cluster_cloud.delete_image(image_id,
                                           handle.launched_resources.region)
            except exceptions.CommandError as e:
                logger.warning(
                    f'Failed to delete cloned image {image_id}. Please '
                    'remove it manually to avoid image leakage. Details: '
                    f'{common_utils.format_exception(e, use_bracket=True)}')
        if terminate:
            cloud = handle.launched_resources.cloud
            config = common_utils.read_yaml(handle.cluster_yaml)
            try:
                cloud.check_features_are_supported(
                    handle.launched_resources,
                    {clouds.CloudImplementationFeatures.OPEN_PORTS})
                provision_lib.cleanup_ports(repr(cloud), cluster_name_on_cloud,
                                            handle.launched_resources.ports,
                                            config['provider'])
            except exceptions.NotSupportedError:
                pass
            except exceptions.PortDoesNotExistError:
                logger.debug('Ports do not exist. Skipping cleanup.')
            except Exception as e:  # pylint: disable=broad-except
                if purge:
                    logger.warning(
                        f'Failed to cleanup ports. Skipping since purge is '
                        f'set. Details: '
                        f'{common_utils.format_exception(e, use_bracket=True)}')
                else:
                    raise
        if terminate and handle.vpn_config is not None:
            # Delete the VPN records when terminating the cluster.
            vpn_config = vpn_utils.VPNConfig.from_backend_config(
                handle.vpn_config)
            if handle.cached_cluster_info is not None:
                for node_id in range(handle.cached_cluster_info.num_instances):
                    vpn_config.remove_node(handle.cluster_name, node_id)

        # The cluster file must exist because the cluster_yaml will only
        # be removed after the cluster entry in the database is removed.
        config = common_utils.read_yaml(handle.cluster_yaml)
        backend_utils.SSHConfigHelper.remove_cluster(handle.cluster_name)

        global_user_state.remove_cluster(handle.cluster_name,
                                         terminate=terminate)

        if terminate:
            # This function could be directly called from status refresh,
            # where we need to cleanup the cluster profile.
            metadata_utils.remove_cluster_metadata(handle.cluster_name)

            # Clean up generated config
            # No try-except is needed since Ray will fail to teardown the
            # cluster if the cluster_yaml is missing.
            common_utils.remove_file_if_exists(handle.cluster_yaml)

    def set_autostop(self,
                     handle: CloudVmRayResourceHandle,
                     idle_minutes_to_autostop: Optional[int],
                     down: bool = False,
                     stream_logs: bool = True) -> None:
        # The core.autostop() function should have already checked that the
        # cloud and resources support requested autostop.
        if idle_minutes_to_autostop is not None:
            # Skip auto-stop for Kubernetes and RunPod clusters.
            if (isinstance(handle.launched_resources.cloud,
                           (clouds.Kubernetes, clouds.RunPod)) and not down and
                    idle_minutes_to_autostop >= 0):
                # We should hit this code path only for the controllers on
                # Kubernetes and RunPod clusters.
                controller = controller_utils.Controllers.from_name(
                    handle.cluster_name)
                assert (controller is not None), handle.cluster_name
                if (controller
                        == controller_utils.Controllers.SKY_SERVE_CONTROLLER and
                        isinstance(handle.launched_resources.cloud,
                                   clouds.Kubernetes)):
                    # For SkyServe controllers on Kubernetes: override autostop
                    # behavior to force autodown (instead of no-op)
                    # to avoid dangling controllers.
                    down = True
                else:
                    logger.info('Auto-stop is not supported for Kubernetes '
                                'and RunPod clusters. Skipping.')
                    return

            # Check if we're stopping spot
            assert (handle.launched_resources is not None and
                    handle.launched_resources.cloud is not None), handle
            code = autostop_lib.AutostopCodeGen.set_autostop(
                idle_minutes_to_autostop, self.NAME, down)
            returncode, _, stderr = self.run_on_head(handle,
                                                     code,
                                                     require_outputs=True,
                                                     stream_logs=stream_logs)
            subprocess_utils.handle_returncode(returncode,
                                               code,
                                               'Failed to set autostop',
                                               stderr=stderr,
                                               stream_logs=stream_logs)
            global_user_state.set_cluster_autostop_value(
                handle.cluster_name, idle_minutes_to_autostop, down)

        # Add/Remove autodown annotations to/from Kubernetes pods.
        if isinstance(handle.launched_resources.cloud, clouds.Kubernetes):
            kubernetes_utils.set_autodown_annotations(
                handle=handle,
                idle_minutes_to_autostop=idle_minutes_to_autostop,
                down=down)

    def is_definitely_autostopping(self,
                                   handle: CloudVmRayResourceHandle,
                                   stream_logs: bool = True) -> bool:
        """Check if the cluster is autostopping.

        Returns:
            True if the cluster is definitely autostopping. It is possible
            that the cluster is still autostopping when False is returned,
            due to errors like transient network issues.
        """
        if handle.head_ip is None:
            # The head node of the cluster is not UP or in an abnormal state.
            # We cannot check if the cluster is autostopping.
            return False
        code = autostop_lib.AutostopCodeGen.is_autostopping()
        returncode, stdout, stderr = self.run_on_head(handle,
                                                      code,
                                                      require_outputs=True,
                                                      stream_logs=stream_logs)

        if returncode == 0:
            return common_utils.decode_payload(stdout)
        logger.debug('Failed to check if cluster is autostopping with '
                     f'{returncode}: {stdout+stderr}\n'
                     f'Command: {code}')
        return False

    # TODO(zhwu): Refactor this to a CommandRunner class, so different backends
    # can support its own command runner.
    @timeline.event
    def run_on_head(
        self,
        handle: CloudVmRayResourceHandle,
        cmd: str,
        *,
        port_forward: Optional[List[int]] = None,
        log_path: str = '/dev/null',
        stream_logs: bool = False,
        ssh_mode: command_runner.SshMode = command_runner.SshMode.
        NON_INTERACTIVE,
        under_remote_workdir: bool = False,
        require_outputs: bool = False,
        separate_stderr: bool = False,
        process_stream: bool = True,
        source_bashrc: bool = False,
        **kwargs,
    ) -> Union[int, Tuple[int, str, str]]:
        """Runs 'cmd' on the cluster's head node.

        It will try to fetch the head node IP if it is not cached.

        Args:
            handle: The ResourceHandle to the cluster.
            cmd: The command to run.

            Advanced options:

            port_forward: A list of ports to forward.
            log_path: The path to the log file.
            stream_logs: Whether to stream the logs to stdout/stderr.
            ssh_mode: The mode to use for ssh.
                See command_runner.SSHCommandRunner.SSHMode for more details.
            under_remote_workdir: Whether to run the command under the remote
                workdir ~/sky_workdir.
            require_outputs: Whether to return the stdout and stderr of the
                command.
            separate_stderr: Whether to separate stderr from stdout.
            process_stream: Whether to post-process the stdout/stderr of the
                command, such as replacing or skipping lines on the fly. If
                enabled, lines are printed only when '\r' or '\n' is found.
            source_bashrc: Whether to source bashrc when running on the command
                on the VM. If it is a user-related commands, it would always be
                good to source bashrc to make sure the env vars are set.

        Returns:
            returncode
            or
            A tuple of (returncode, stdout, stderr).

        Raises:
            exceptions.FetchClusterInfoError: If the cluster info cannot be
                fetched.
        """
        # This will try to fetch the head node IP if it is not cached.

        runners = handle.get_command_runners()
        head_runner = runners[0]
        if under_remote_workdir:
            cmd = f'cd {SKY_REMOTE_WORKDIR} && {cmd}'

        return head_runner.run(
            cmd,
            port_forward=port_forward,
            log_path=log_path,
            process_stream=process_stream,
            stream_logs=stream_logs,
            ssh_mode=ssh_mode,
            require_outputs=require_outputs,
            separate_stderr=separate_stderr,
            source_bashrc=source_bashrc,
            **kwargs,
        )

    # --- Utilities ---

    @timeline.event
    def _check_existing_cluster(
            self,
            task: task_lib.Task,
            to_provision: Optional[resources_lib.Resources],
            cluster_name: str,
            dryrun: bool = False) -> RetryingVmProvisioner.ToProvisionConfig:
        """Checks if the cluster exists and returns the provision config.

        Raises:
            exceptions.ResourcesMismatchError: If the resources in the task
                does not match the existing cluster.
            exceptions.InvalidClusterNameError: If the cluster name is invalid.
            # TODO(zhwu): complete the list of exceptions.
        """
        record = global_user_state.get_cluster_from_name(cluster_name)
        if record is None:
            handle_before_refresh = None
            status_before_refresh = None
        else:
            handle_before_refresh = record['handle']
            status_before_refresh = record['status']

        prev_cluster_status, handle = (status_before_refresh,
                                       handle_before_refresh)

        if not dryrun:
            # We force refresh any cluster (1) with INIT status, or (2) has
            # autostop set. This is to determine the actual state of such a
            # cluster and to make the hint that uses prev_cluster_status more
            # accurate.
            record = backend_utils.refresh_cluster_record(
                cluster_name,
                force_refresh_statuses={status_lib.ClusterStatus.INIT},
                acquire_per_cluster_status_lock=False,
            )
            if record is not None:
                prev_cluster_status = record['status']
                handle = record['handle']
            else:
                prev_cluster_status = None
                handle = None
        # We should check the cluster_ever_up after refresh, because if the
        # cluster is terminated (through console or auto-dwon), the record will
        # become None and the cluster_ever_up should be considered as False.
        cluster_ever_up = record is not None and record['cluster_ever_up']
        logger.debug(f'cluster_ever_up: {cluster_ever_up}')
        logger.debug(f'record: {record}')

        if prev_cluster_status is not None:
            assert handle is not None
            # Cluster already exists.
            self.check_resources_fit_cluster(handle, task)
            # Use the existing cluster.
            assert handle.launched_resources is not None, (cluster_name, handle)
            # Assume resources share the same ports.
            for resource in task.resources:
                assert resource.ports == list(task.resources)[0].ports
            requested_ports_set = resources_utils.port_ranges_to_set(
                list(task.resources)[0].ports)
            current_ports_set = resources_utils.port_ranges_to_set(
                handle.launched_resources.ports)
            all_ports = resources_utils.port_set_to_ranges(current_ports_set |
                                                           requested_ports_set)
            to_provision = handle.launched_resources
            if (to_provision.cloud.OPEN_PORTS_VERSION <=
                    clouds.OpenPortsVersion.LAUNCH_ONLY):
                if not requested_ports_set <= current_ports_set:
                    current_cloud = to_provision.cloud
                    with ux_utils.print_exception_no_traceback():
                        raise exceptions.NotSupportedError(
                            'Failed to open new ports on an existing cluster '
                            f'with the current cloud {current_cloud} as it only'
                            ' supports opening ports on launch of the cluster. '
                            'Please terminate the existing cluster and launch '
                            'a new cluster with the desired ports open.')
            if all_ports:
                to_provision = to_provision.copy(ports=all_ports)
            return RetryingVmProvisioner.ToProvisionConfig(
                cluster_name,
                to_provision,
                handle.launched_nodes,
                prev_cluster_status=prev_cluster_status,
                prev_handle=handle,
                prev_cluster_ever_up=cluster_ever_up)
        usage_lib.messages.usage.set_new_cluster()
        # Use the task_cloud, because the cloud in `to_provision` can be changed
        # later during the retry.
        common_utils.check_cluster_name_is_valid(cluster_name)

        if to_provision is None:
            # The cluster is recently terminated either by autostop or manually
            # terminated on the cloud. We should use the previously terminated
            # resources to provision the cluster.
            #
            # FIXME(zongheng): this assert can be hit by using two terminals.
            # First, create a 'dbg' cluster. Then:
            #   Terminal 1: sky down dbg -y
            #   Terminal 2: sky launch -c dbg -- echo
            # Run it in order. Terminal 2 will show this error after terminal 1
            # succeeds in downing the cluster and releasing the lock.
            assert isinstance(
                handle_before_refresh, CloudVmRayResourceHandle), (
                    f'Trying to launch cluster {cluster_name!r} recently '
                    'terminated on the cloud, but the handle is not a '
                    f'CloudVmRayResourceHandle ({handle_before_refresh}).')
            status_before_refresh_str = None
            if status_before_refresh is not None:
                status_before_refresh_str = status_before_refresh.value

            logger.info(
                f'The cluster {cluster_name!r} (status: '
                f'{status_before_refresh_str}) was not found on the cloud: it '
                'may be autodowned, manually terminated, or its launch never '
                'succeeded. Provisioning a new cluster by using the same '
                'resources as its original launch.')
            to_provision = handle_before_refresh.launched_resources
            self.check_resources_fit_cluster(handle_before_refresh, task)

        return RetryingVmProvisioner.ToProvisionConfig(
            cluster_name,
            to_provision,
            task.num_nodes,
            prev_cluster_status=None,
            prev_handle=None,
            prev_cluster_ever_up=False)

    def _execute_file_mounts(self, handle: CloudVmRayResourceHandle,
                             file_mounts: Optional[Dict[Path, Path]]):
        """Executes file mounts.

        Rsyncing local files and copying from remote stores.
        """
        # File mounts handling for remote paths possibly without write access:
        #  (1) in 'file_mounts' sections, add <prefix> to these target paths.
        #  (2) then, create symlinks from '/.../file' to '<prefix>/.../file'.
        if file_mounts is None or not file_mounts:
            return
        symlink_commands = []
        fore = colorama.Fore
        style = colorama.Style
        start = time.time()
        runners = handle.get_command_runners()
        log_path = os.path.join(self.log_dir, 'file_mounts.log')

        # Check the files and warn
        for dst, src in file_mounts.items():
            if not data_utils.is_cloud_store_url(src):
                full_src = os.path.abspath(os.path.expanduser(src))
                # Checked during Task.set_file_mounts().
                assert os.path.exists(full_src), f'{full_src} does not exist.'
                src_size = backend_utils.path_size_megabytes(full_src)
                if src_size >= _PATH_SIZE_MEGABYTES_WARN_THRESHOLD:
                    logger.warning(
                        f'  {fore.YELLOW}The size of file mount src {src!r} '
                        f'is {src_size} MB. Try to keep src small or use '
                        '.skyignore to exclude large files, as large sizes '
                        f'will slow down rsync. {style.RESET_ALL}')
                if os.path.islink(full_src):
                    logger.warning(
                        f'  {fore.YELLOW}Source path {src!r} is a symlink. '
                        f'Symlink contents are not uploaded.{style.RESET_ALL}')

        os.makedirs(os.path.expanduser(self.log_dir), exist_ok=True)
        os.system(f'touch {log_path}')

        rich_utils.force_update_status(
            ux_utils.spinner_message('Syncing file mounts', log_path))

        for dst, src in file_mounts.items():
            # TODO: room for improvement.  Here there are many moving parts
            # (download gsutil on remote, run gsutil on remote).  Consider
            # alternatives (smart_open, each provider's own sdk), a
            # data-transfer container etc.
            if not os.path.isabs(dst) and not dst.startswith('~/'):
                dst = f'{SKY_REMOTE_WORKDIR}/{dst}'
            # Sync 'src' to 'wrapped_dst', a safe-to-write "wrapped" path.
            wrapped_dst = dst
            if not dst.startswith('~/') and not dst.startswith('/tmp/'):
                # Handles the remote paths possibly without write access.
                # (1) add <prefix> to these target paths.
                wrapped_dst = backend_utils.FileMountHelper.wrap_file_mount(dst)
                cmd = backend_utils.FileMountHelper.make_safe_symlink_command(
                    source=dst, target=wrapped_dst)
                symlink_commands.append(cmd)

            if not data_utils.is_cloud_store_url(src):
                full_src = os.path.abspath(os.path.expanduser(src))

                if os.path.isfile(full_src):
                    mkdir_for_wrapped_dst = (
                        f'mkdir -p {os.path.dirname(wrapped_dst)}')
                else:
                    mkdir_for_wrapped_dst = f'mkdir -p {wrapped_dst}'

                # TODO(mluo): Fix method so that mkdir and rsync run together
                backend_utils.parallel_data_transfer_to_nodes(
                    runners,
                    source=src,
                    target=wrapped_dst,
                    cmd=mkdir_for_wrapped_dst,
                    run_rsync=True,
                    action_message='Syncing',
                    log_path=log_path,
                    stream_logs=False,
                )
                continue

            storage = cloud_stores.get_storage_from_path(src)
            if storage.is_directory(src):
                sync_cmd = (storage.make_sync_dir_command(
                    source=src, destination=wrapped_dst))
                # It is a directory so make sure it exists.
                mkdir_for_wrapped_dst = f'mkdir -p {wrapped_dst}'
            else:
                sync_cmd = (storage.make_sync_file_command(
                    source=src, destination=wrapped_dst))
                # It is a file so make sure *its parent dir* exists.
                mkdir_for_wrapped_dst = (
                    f'mkdir -p {os.path.dirname(wrapped_dst)}')

            download_target_commands = [
                # Ensure sync can write to wrapped_dst (e.g., '/data/').
                mkdir_for_wrapped_dst,
                # Both the wrapped and the symlink dir exist; sync.
                sync_cmd,
            ]
            command = ' && '.join(download_target_commands)
            # dst is only used for message printing.
            backend_utils.parallel_data_transfer_to_nodes(
                runners,
                source=src,
                target=dst,
                cmd=command,
                run_rsync=False,
                action_message='Syncing',
                log_path=log_path,
                stream_logs=False,
                # Need to source bashrc, as the cloud specific CLI or SDK may
                # require PATH in bashrc.
                source_bashrc=True,
            )
        # (2) Run the commands to create symlinks on all the nodes.
        symlink_command = ' && '.join(symlink_commands)
        if symlink_command:
            # ALIAS_SUDO_TO_EMPTY_FOR_ROOT_CMD sets sudo to empty string for
            # root. We need this as we do not source bashrc for the command for
            # better performance, and our sudo handling is only in bashrc.
            symlink_command = (
                f'{command_runner.ALIAS_SUDO_TO_EMPTY_FOR_ROOT_CMD} && '
                f'{symlink_command}')

            def _symlink_node(runner: command_runner.CommandRunner):
                returncode = runner.run(symlink_command, log_path=log_path)
                subprocess_utils.handle_returncode(
                    returncode, symlink_command,
                    'Failed to create symlinks. The target destination '
                    f'may already exist. Log: {log_path}')

            subprocess_utils.run_in_parallel(_symlink_node, runners)
        end = time.time()
        logger.debug(f'File mount sync took {end - start} seconds.')
        logger.info(ux_utils.finishing_message('Files synced.', log_path))

    def _execute_storage_mounts(
            self, handle: CloudVmRayResourceHandle,
            storage_mounts: Optional[Dict[Path, storage_lib.Storage]]):
        """Executes storage mounts: installing mounting tools and mounting."""
        # Handle cases where `storage_mounts` is None. This occurs when users
        # initiate a 'sky start' command from a Skypilot version that predates
        # the introduction of the `storage_mounts_metadata` feature.
        if not storage_mounts:
            return

        # Process only mount mode objects here. COPY mode objects have been
        # converted to regular copy file mounts and thus have been handled
        # in the '_execute_file_mounts' method.
        storage_mounts = {
            path: storage_mount
            for path, storage_mount in storage_mounts.items()
            if storage_mount.mode == storage_lib.StorageMode.MOUNT
        }

        # Handle cases when there aren't any Storages with MOUNT mode.
        if not storage_mounts:
            return
        start = time.time()
        runners = handle.get_command_runners()
        log_path = os.path.join(self.log_dir, 'storage_mounts.log')

        plural = 's' if len(storage_mounts) > 1 else ''
        rich_utils.force_update_status(
            ux_utils.spinner_message(
                f'Mounting {len(storage_mounts)} storage{plural}', log_path))

        for dst, storage_obj in storage_mounts.items():
            if not os.path.isabs(dst) and not dst.startswith('~/'):
                dst = f'{SKY_REMOTE_WORKDIR}/{dst}'
            # Raised when the bucket is externall removed before re-mounting
            # with sky start.
            if not storage_obj.stores:
                with ux_utils.print_exception_no_traceback():
                    raise exceptions.StorageExternalDeletionError(
                        f'The bucket, {storage_obj.name!r}, could not be '
                        f'mounted on cluster {handle.cluster_name!r}. Please '
                        'verify that the bucket exists. The cluster started '
                        'successfully without mounting the bucket.')
            # Get the first store and use it to mount
            store = list(storage_obj.stores.values())[0]
            mount_cmd = store.mount_command(dst)
            src_print = (storage_obj.source
                         if storage_obj.source else storage_obj.name)
            if isinstance(src_print, list):
                src_print = ', '.join(src_print)
            try:
                backend_utils.parallel_data_transfer_to_nodes(
                    runners,
                    source=src_print,
                    target=dst,
                    cmd=mount_cmd,
                    run_rsync=False,
                    action_message='Mounting',
                    log_path=log_path,
                    # Need to source bashrc, as the cloud specific CLI or SDK
                    # may require PATH in bashrc.
                    source_bashrc=True,
                )
            except exceptions.CommandError as e:
                if e.returncode == exceptions.MOUNT_PATH_NON_EMPTY_CODE:
                    mount_path = (f'{colorama.Fore.RED}'
                                  f'{colorama.Style.BRIGHT}{dst}'
                                  f'{colorama.Style.RESET_ALL}')
                    error_msg = (f'Mount path {mount_path} is non-empty.'
                                 f' {mount_path} may be a standard unix '
                                 f'path or may contain files from a previous'
                                 f' task. To fix, change the mount path'
                                 f' to an empty or non-existent path.')
                    raise RuntimeError(error_msg) from None
                else:
                    # Strip the command (a big heredoc) from the exception
                    raise exceptions.CommandError(
                        e.returncode,
                        command='to mount',
                        error_msg=e.error_msg,
                        detailed_reason=e.detailed_reason) from None

        end = time.time()
        logger.debug(f'Storage mount sync took {end - start} seconds.')
        logger.info(ux_utils.finishing_message('Storage mounted.', log_path))

    def _set_storage_mounts_metadata(
            self, cluster_name: str,
            storage_mounts: Optional[Dict[Path, storage_lib.Storage]]) -> None:
        """Sets 'storage_mounts' object in cluster's storage_mounts_metadata.

        After converting Storage objects in 'storage_mounts' to metadata,
        it stores {PATH: StorageMetadata} into the table.
        """
        if not storage_mounts:
            return
        storage_mounts_metadata = {}
        for dst, storage_obj in storage_mounts.items():
            storage_mounts_metadata[dst] = storage_obj.handle
        lock_path = (
            backend_utils.CLUSTER_FILE_MOUNTS_LOCK_PATH.format(cluster_name))
        lock_timeout = backend_utils.CLUSTER_FILE_MOUNTS_LOCK_TIMEOUT_SECONDS
        try:
            with filelock.FileLock(lock_path, lock_timeout):
                global_user_state.set_cluster_storage_mounts_metadata(
                    cluster_name, storage_mounts_metadata)
        except filelock.Timeout as e:
            raise RuntimeError(
                f'Failed to store metadata for cluster {cluster_name!r} due to '
                'a timeout when trying to access local database. Please '
                f'try again or manually remove the lock at {lock_path}. '
                f'{common_utils.format_exception(e)}') from None

    def get_storage_mounts_metadata(
            self,
            cluster_name: str) -> Optional[Dict[Path, storage_lib.Storage]]:
        """Gets 'storage_mounts' object from cluster's storage_mounts_metadata.

        After retrieving storage_mounts_metadata, it converts back the
        StorageMetadata to Storage object and restores 'storage_mounts.'
        """
        lock_path = (
            backend_utils.CLUSTER_FILE_MOUNTS_LOCK_PATH.format(cluster_name))
        lock_timeout = backend_utils.CLUSTER_FILE_MOUNTS_LOCK_TIMEOUT_SECONDS
        try:
            with filelock.FileLock(lock_path, lock_timeout):
                storage_mounts_metadata = (
                    global_user_state.get_cluster_storage_mounts_metadata(
                        cluster_name))
        except filelock.Timeout as e:
            raise RuntimeError(
                f'Failed to retrieve metadata for cluster {cluster_name!r} '
                'due to a timeout when trying to access local database. '
                f'Please try again or manually remove the lock at {lock_path}.'
                f' {common_utils.format_exception(e)}') from None

        if storage_mounts_metadata is None:
            return None
        storage_mounts = {}
        for dst, storage_metadata in storage_mounts_metadata.items():
            # Setting 'sync_on_reconstruction' to False prevents from Storage
            # object creation to sync local source syncing to the bucket. Local
            # source specified in Storage object is synced to the bucket only
            # when it is created with 'sky launch'.
            storage_mounts[dst] = storage_lib.Storage.from_metadata(
                storage_metadata, sync_on_reconstruction=False)
        return storage_mounts

    def _skypilot_predefined_env_vars(
            self, handle: CloudVmRayResourceHandle) -> Dict[str, str]:
        """Returns the SkyPilot predefined environment variables.

        TODO(zhwu): Check if a single variable for all the cluster info is more
        desirable or separate variables for each piece of info.
        NOTE: In order to avoid complication in a potential future separation
        of the info into multiple env vars, we should not treat this json format
        as a sink for all the cluster info.
        """
        return {
            'SKYPILOT_CLUSTER_INFO': json.dumps({
                'cluster_name': handle.cluster_name,
                'cloud': str(handle.launched_resources.cloud),
                'region': handle.launched_resources.region,
                'zone': handle.launched_resources.zone,
            })
        }

    def _get_task_env_vars(self, task: task_lib.Task, job_id: int,
                           handle: CloudVmRayResourceHandle) -> Dict[str, str]:
        """Returns the environment variables for the task."""
        env_vars = task.envs.copy()
        # If it is a managed job, the TASK_ID_ENV_VAR will have been already set
        # by the controller.
        if constants.TASK_ID_ENV_VAR not in env_vars:
            env_vars[
                constants.TASK_ID_ENV_VAR] = common_utils.get_global_job_id(
                    self.run_timestamp,
                    cluster_name=handle.cluster_name,
                    job_id=str(job_id))
        env_vars.update(self._skypilot_predefined_env_vars(handle))
        return env_vars

    def _execute_task_one_node(self, handle: CloudVmRayResourceHandle,
                               task: task_lib.Task, job_id: int,
                               detach_run: bool) -> None:
        # Launch the command as a Ray task.
        log_dir = os.path.join(self.log_dir, 'tasks')

        resources_dict = backend_utils.get_task_demands_dict(task)
        internal_ips = handle.internal_ips()
        assert internal_ips is not None, 'internal_ips is not cached in handle'

        task_env_vars = self._get_task_env_vars(task, job_id, handle)

        codegen = RayCodeGen()
        codegen.add_prologue(job_id)
        codegen.add_gang_scheduling_placement_group_and_setup(
            1,
            resources_dict,
            stable_cluster_internal_ips=internal_ips,
            env_vars=task_env_vars,
            setup_cmd=self._setup_cmd,
            setup_log_path=os.path.join(log_dir, 'setup.log'),
        )

        if callable(task.run):
            run_fn_code = textwrap.dedent(inspect.getsource(task.run))
            run_fn_name = task.run.__name__
            codegen.register_run_fn(run_fn_code, run_fn_name)

        command_for_node = task.run if isinstance(task.run, str) else None
        codegen.add_ray_task(
            bash_script=command_for_node,
            env_vars=task_env_vars,
            task_name=task.name,
            ray_resources_dict=backend_utils.get_task_demands_dict(task),
            log_dir=log_dir)

        codegen.add_epilogue()

        self._exec_code_on_head(handle,
                                codegen.build(),
                                job_id,
                                detach_run=detach_run,
                                managed_job_dag=task.managed_job_dag)

    def _execute_task_n_nodes(self, handle: CloudVmRayResourceHandle,
                              task: task_lib.Task, job_id: int,
                              detach_run: bool) -> None:
        # Strategy:
        #   ray.init(...)
        #   for node:
        #     submit _run_cmd(cmd) with resource {node_i: 1}
        log_dir_base = self.log_dir
        log_dir = os.path.join(log_dir_base, 'tasks')
        resources_dict = backend_utils.get_task_demands_dict(task)
        internal_ips = handle.internal_ips()
        assert internal_ips is not None, 'internal_ips is not cached in handle'

        # If TPU VM Pods is used, #num_nodes should be num_nodes * num_node_ips
        num_actual_nodes = task.num_nodes * handle.num_ips_per_node
        task_env_vars = self._get_task_env_vars(task, job_id, handle)

        codegen = RayCodeGen()
        codegen.add_prologue(job_id)
        codegen.add_gang_scheduling_placement_group_and_setup(
            num_actual_nodes,
            resources_dict,
            stable_cluster_internal_ips=internal_ips,
            env_vars=task_env_vars,
            setup_cmd=self._setup_cmd,
            setup_log_path=os.path.join(log_dir, 'setup.log'),
        )

        if callable(task.run):
            run_fn_code = textwrap.dedent(inspect.getsource(task.run))
            run_fn_name = task.run.__name__
            codegen.register_run_fn(run_fn_code, run_fn_name)

        # TODO(zhwu): The resources limitation for multi-node ray.tune and
        # horovod should be considered.
        for i in range(num_actual_nodes):
            command_for_node = task.run if isinstance(task.run, str) else None

            # Ray's per-node resources, to constrain scheduling each command to
            # the corresponding node, represented by private IPs.
            codegen.add_ray_task(
                bash_script=command_for_node,
                env_vars=task_env_vars,
                task_name=task.name,
                ray_resources_dict=backend_utils.get_task_demands_dict(task),
                log_dir=log_dir,
                gang_scheduling_id=i)

        codegen.add_epilogue()
        # TODO(zhanghao): Add help info for downloading logs.
        self._exec_code_on_head(handle,
                                codegen.build(),
                                job_id,
                                detach_run=detach_run,
                                managed_job_dag=task.managed_job_dag)<|MERGE_RESOLUTION|>--- conflicted
+++ resolved
@@ -2136,17 +2136,8 @@
         self.launched_nodes = launched_nodes
         self.launched_resources = launched_resources
         self.docker_user: Optional[str] = None
-<<<<<<< HEAD
         # VPN configuration for the cluster.
         self.vpn_config: Optional[Dict[str, Any]] = None
-        # Deprecated. SkyPilot new provisioner API handles the TPU node
-        # creation/deletion.
-        # Backward compatibility for TPU nodes created before #2943.
-        # TODO (zhwu): Remove this after 0.6.0.
-        self.tpu_create_script = tpu_create_script
-        self.tpu_delete_script = tpu_delete_script
-=======
->>>>>>> ce8d2df4
 
     def __repr__(self):
         return (f'ResourceHandle('
