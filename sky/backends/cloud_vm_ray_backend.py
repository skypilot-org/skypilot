"""Backend: runs on cloud virtual machines, managed by Ray."""
import copy
import enum
import getpass
import inspect
import json
import math
import os
import pathlib
import re
import signal
import subprocess
import sys
import tempfile
import textwrap
import threading
import time
import typing
from typing import Any, Dict, Iterable, List, Optional, Set, Tuple, Union

import colorama
import filelock

import sky
from sky import backends
from sky import cloud_stores
from sky import clouds
from sky import exceptions
from sky import global_user_state
from sky import optimizer
from sky import provision as provision_lib
from sky import resources as resources_lib
from sky import serve as serve_lib
from sky import sky_logging
from sky import spot as spot_lib
from sky import status_lib
from sky import task as task_lib
from sky.backends import backend_utils
from sky.backends import wheel_utils
from sky.clouds.utils import gcp_utils
from sky.data import data_utils
from sky.data import storage as storage_lib
from sky.provision import common as provision_common
from sky.provision import instance_setup
from sky.provision import metadata_utils
from sky.provision import provisioner
from sky.skylet import autostop_lib
from sky.skylet import constants
from sky.skylet import job_lib
from sky.skylet import log_lib
from sky.usage import usage_lib
from sky.utils import accelerator_registry
from sky.utils import command_runner
from sky.utils import common_utils
from sky.utils import controller_utils
from sky.utils import log_utils
from sky.utils import resources_utils
from sky.utils import rich_utils
from sky.utils import subprocess_utils
from sky.utils import timeline
from sky.utils import ux_utils

if typing.TYPE_CHECKING:
    from sky import dag

Path = str

SKY_REMOTE_APP_DIR = backend_utils.SKY_REMOTE_APP_DIR
SKY_REMOTE_WORKDIR = constants.SKY_REMOTE_WORKDIR

logger = sky_logging.init_logger(__name__)

_PATH_SIZE_MEGABYTES_WARN_THRESHOLD = 256

# Timeout (seconds) for provision progress: if in this duration no new nodes
# are launched, abort and failover.
_NODES_LAUNCHING_PROGRESS_TIMEOUT = {
    clouds.AWS: 90,
    clouds.Azure: 90,
    clouds.GCP: 240,
    clouds.Lambda: 150,
    clouds.IBM: 160,
    clouds.OCI: 300,
    clouds.Kubernetes: 300,
    clouds.Vsphere: 240,
}

# Time gap between retries after failing to provision in all possible places.
# Used only if --retry-until-up is set.
_RETRY_UNTIL_UP_INIT_GAP_SECONDS = 30

# The maximum retry count for fetching IP address.
_FETCH_IP_MAX_ATTEMPTS = 3

_TEARDOWN_FAILURE_MESSAGE = (
    f'\n{colorama.Fore.RED}Failed to terminate '
    '{cluster_name}. {extra_reason}'
    'If you want to ignore this error and remove the cluster '
    'from the status table, use `sky down --purge`.'
    f'{colorama.Style.RESET_ALL}\n'
    '**** STDOUT ****\n'
    '{stdout}\n'
    '**** STDERR ****\n'
    '{stderr}')

_TEARDOWN_PURGE_WARNING = (
    f'{colorama.Fore.YELLOW}'
    'WARNING: Received non-zero exit code from {reason}. '
    'Make sure resources are manually deleted.\n'
    'Details: {details}'
    f'{colorama.Style.RESET_ALL}')

_RSYNC_NOT_FOUND_MESSAGE = (
    '`rsync` command is not found in the specified image. '
    'Please use an image with rsync installed.')

_TPU_NOT_FOUND_ERROR = 'ERROR: (gcloud.compute.tpus.delete) NOT_FOUND'

_CTRL_C_TIP_MESSAGE = ('INFO: Tip: use Ctrl-C to exit log streaming '
                       '(task will not be killed).')

_MAX_RAY_UP_RETRY = 5

# Number of retries for getting zones.
_MAX_GET_ZONE_RETRY = 3

_JOB_ID_PATTERN = re.compile(r'Job ID: ([0-9]+)')

# Path to the monkey-patched ray up script.
# We don't do import then __file__ because that script needs to be filled in
# (so import would fail).
_RAY_UP_WITH_MONKEY_PATCHED_HASH_LAUNCH_CONF_PATH = (
    pathlib.Path(sky.__file__).resolve().parent / 'backends' /
    'monkey_patches' / 'monkey_patch_ray_up.py')


def _get_cluster_config_template(cloud):
    cloud_to_template = {
        clouds.AWS: 'aws-ray.yml.j2',
        clouds.Azure: 'azure-ray.yml.j2',
        clouds.Cudo: 'cudo-ray.yml.j2',
        clouds.GCP: 'gcp-ray.yml.j2',
        clouds.Lambda: 'lambda-ray.yml.j2',
        clouds.IBM: 'ibm-ray.yml.j2',
        clouds.SCP: 'scp-ray.yml.j2',
        clouds.OCI: 'oci-ray.yml.j2',
        clouds.RunPod: 'runpod-ray.yml.j2',
        clouds.Kubernetes: 'kubernetes-ray.yml.j2',
        clouds.Vsphere: 'vsphere-ray.yml.j2',
    }
    return cloud_to_template[type(cloud)]


def write_ray_up_script_with_patched_launch_hash_fn(
    cluster_config_path: str,
    ray_up_kwargs: Dict[str, bool],
) -> str:
    """Writes a Python script that runs `ray up` with our launch hash func.

    Our patched launch hash has one difference from the non-patched version: it
    does not include any `ssh_proxy_command` under `auth` as part of the hash
    calculation.
    """
    with open(_RAY_UP_WITH_MONKEY_PATCHED_HASH_LAUNCH_CONF_PATH, 'r') as f:
        ray_up_no_restart_script = f.read().format(
            ray_yaml_path=repr(cluster_config_path),
            ray_up_kwargs=ray_up_kwargs)
    with tempfile.NamedTemporaryFile('w',
                                     prefix='skypilot_ray_up_',
                                     suffix='.py',
                                     delete=False) as f:
        f.write(ray_up_no_restart_script)
        logger.debug(f'`ray up` script: {f.name}')
    return f.name


class RayCodeGen:
    """Code generator of a Ray program that executes a sky.Task.

    Usage:

      >> codegen = RayCodegen()
      >> codegen.add_prologue()

      >> codegen.add_ray_task(...)
      >> codegen.add_ray_task(...)

      >> codegen.add_epilogue()
      >> code = codegen.build()
    """

    def __init__(self):
        # Code generated so far, to be joined via '\n'.
        self._code = []
        # Guard method calling order.
        self._has_prologue = False
        self._has_epilogue = False

        # For n nodes gang scheduling.
        self._has_gang_scheduling = False
        self._num_nodes = 0

        self._has_register_run_fn = False

        # job_id
        # Job ID is used to identify the job (also this generated code).
        # It is a int automatically generated by the DB on the cluster
        # and monotonically increasing starting from 1.
        # To generate the job ID, we use the following logic:
        #   code = job_lib.JobLibCodeGen.add_job(username,
        #                                              run_timestamp)
        #   job_id = get_output(run_on_cluster(code))
        self.job_id = None

    def add_prologue(self, job_id: int) -> None:
        assert not self._has_prologue, 'add_prologue() called twice?'
        self._has_prologue = True
        self.job_id = job_id
        # Should use 'auto' or 'ray://<internal_head_ip>:10001' rather than
        # 'ray://localhost:10001', or 'ray://127.0.0.1:10001', for public cloud.
        # Otherwise, ray will fail to get the placement group because of a bug
        # in ray job.
        ray_address = 'auto'
        self._code = [
            textwrap.dedent(f"""\
            import getpass
            import hashlib
            import io
            import os
            import pathlib
            import sys
            import selectors
            import subprocess
            import tempfile
            import textwrap
            import time
            from typing import Dict, List, Optional, Tuple, Union

            import ray
            import ray.util as ray_util

            from sky.skylet import autostop_lib
            from sky.skylet import constants
            from sky.skylet import job_lib
            from sky.utils import log_utils

            SKY_REMOTE_WORKDIR = {constants.SKY_REMOTE_WORKDIR!r}

            kwargs = dict()
            # Only set the `_temp_dir` to SkyPilot's ray cluster directory when the directory
            # exists for backward compatibility for the VM launched before #1790.
            if os.path.exists({constants.SKY_REMOTE_RAY_TEMPDIR!r}):
                kwargs['_temp_dir'] = {constants.SKY_REMOTE_RAY_TEMPDIR!r}
            ray.init(
                address={ray_address!r},
                namespace='__sky__{job_id}__',
                log_to_driver=True,
                **kwargs
            )
            def get_or_fail(futures, pg) -> List[int]:
                \"\"\"Wait for tasks, if any fails, cancel all unready.\"\"\"
                returncodes = [1] * len(futures)
                # Wait for 1 task to be ready.
                ready, unready = ray.wait(futures)
                idx = futures.index(ready[0])
                returncodes[idx] = ray.get(ready[0])
                while unready:
                    if returncodes[idx] != 0:
                        for task in unready:
                            # ray.cancel without force fails to kill tasks.
                            # We use force=True to kill unready tasks.
                            ray.cancel(task, force=True)
                            # Use SIGKILL=128+9 to indicate the task is forcely
                            # killed.
                            idx = futures.index(task)
                            returncodes[idx] = 137
                        break
                    ready, unready = ray.wait(unready)
                    idx = futures.index(ready[0])
                    returncodes[idx] = ray.get(ready[0])
                # Remove the placement group after all tasks are done, so that the
                # next job can be scheduled on the released resources immediately.
                ray_util.remove_placement_group(pg)
                sys.stdout.flush()
                sys.stderr.flush()
                return returncodes
            
            run_fn = None
            futures = []
            """),
            # FIXME: This is a hack to make sure that the functions can be found
            # by ray.remote. This should be removed once we have a better way to
            # specify dependencies for ray.
            inspect.getsource(log_lib._ProcessingArgs),  # pylint: disable=protected-access
            inspect.getsource(log_lib._handle_io_stream),  # pylint: disable=protected-access
            inspect.getsource(log_lib.process_subprocess_stream),
            inspect.getsource(log_lib.run_with_log),
            inspect.getsource(log_lib.make_task_bash_script),
            inspect.getsource(log_lib.add_ray_env_vars),
            inspect.getsource(log_lib.run_bash_command_with_log),
            'run_bash_command_with_log = ray.remote(run_bash_command_with_log)',
        ]
        # Currently, the codegen program is/can only be submitted to the head
        # node, due to using job_lib for updating job statuses, and using
        # autostop_lib here.
        self._code.append(
            # Use hasattr to handle backward compatibility.
            # TODO(zongheng): remove in ~1-2 minor releases (currently 0.2.x).
            textwrap.dedent("""\
              if hasattr(autostop_lib, 'set_last_active_time_to_now'):
                  autostop_lib.set_last_active_time_to_now()
            """))
        self._code += [
            f'job_lib.set_status({job_id!r}, job_lib.JobStatus.PENDING)',
        ]

    def add_gang_scheduling_placement_group_and_setup(
        self,
        num_nodes: int,
        resources_dict: Dict[str, float],
        stable_cluster_internal_ips: List[str],
        setup_cmd: Optional[str] = None,
        setup_log_path: Optional[str] = None,
        envs: Optional[Dict[str, str]] = None,
    ) -> None:
        """Create the gang scheduling placement group for a Task.

        cluster_ips_sorted is used to ensure that the SKY_NODE_RANK environment
        variable is assigned in a deterministic order whenever a new task is
        added.
        """
        assert self._has_prologue, (
            'Call add_prologue() before '
            'add_gang_scheduling_placement_group_and_setup().')
        self._has_gang_scheduling = True
        self._num_nodes = num_nodes

        bundles = [copy.copy(resources_dict) for _ in range(num_nodes)]
        # Set CPU to avoid ray hanging the resources allocation
        # for remote functions, since the task will request 1 CPU
        # by default.
        task_cpu_demand = resources_dict.pop('CPU')

        if resources_dict:
            assert len(resources_dict) == 1, (
                'There can only be one type of accelerator per instance. '
                f'Found: {resources_dict}.')
            acc_name, acc_count = list(resources_dict.items())[0]
            gpu_dict = {'GPU': acc_count}
            # gpu_dict should be empty when the accelerator is not GPU.
            # TODO(zongheng,zhanghao): an alternative is to start the remote
            # cluster with custom resource 'GPU': <n> even if the accelerator(s)
            # are not GPU. We opt for the current solution for now.
            if accelerator_registry.is_schedulable_non_gpu_accelerator(
                    acc_name):
                gpu_dict = {}
            for bundle in bundles:
                bundle.update({
                    # Set the GPU to avoid ray hanging the resources allocation
                    **gpu_dict,
                })

        self._code += [
            textwrap.dedent(f"""\
                pg = ray_util.placement_group({json.dumps(bundles)}, 'STRICT_SPREAD')
                plural = 's' if {num_nodes} > 1 else ''
                node_str = f'{num_nodes} node{{plural}}'

                message = {_CTRL_C_TIP_MESSAGE!r} + '\\n'
                message += f'INFO: Waiting for task resources on {{node_str}}. This will block if the cluster is full.'
                print(message,
                      file=sys.stderr,
                      flush=True)
                # FIXME: This will print the error message from autoscaler if
                # it is waiting for other task to finish. We should hide the
                # error message.
                ray.get(pg.ready())
                print('INFO: All task resources reserved.',
                      file=sys.stderr,
                      flush=True)
                """)
        ]

        job_id = self.job_id
        if setup_cmd is not None:
            self._code += [
                textwrap.dedent(f"""\
                setup_cmd = {setup_cmd!r}
                _SETUP_CPUS = 0.0001
                # The setup command will be run as a ray task with num_cpus=_SETUP_CPUS as the
                # requirement; this means Ray will set CUDA_VISIBLE_DEVICES to an empty string.
                # We unset it so that user setup command may properly use this env var.
                setup_cmd = 'unset CUDA_VISIBLE_DEVICES; ' + setup_cmd
                job_lib.set_status({job_id!r}, job_lib.JobStatus.SETTING_UP)

                # The schedule_step should be called after the job status is set to non-PENDING,
                # otherwise, the scheduler will think the current job is not submitted yet, and
                # skip the scheduling step.
                job_lib.scheduler.schedule_step()

                total_num_nodes = len(ray.nodes())
                setup_bundles = [{{"CPU": _SETUP_CPUS}} for _ in range(total_num_nodes)]
                setup_pg = ray.util.placement_group(setup_bundles, strategy='STRICT_SPREAD')
                setup_workers = [run_bash_command_with_log \\
                    .options(
                        name='setup',
                        num_cpus=_SETUP_CPUS,
                        scheduling_strategy=ray.util.scheduling_strategies.PlacementGroupSchedulingStrategy(
                            placement_group=setup_pg,
                            placement_group_bundle_index=i)
                    ) \\
                    .remote(
                        setup_cmd,
                        os.path.expanduser({setup_log_path!r}),
                        env_vars={envs!r},
                        stream_logs=True,
                        with_ray=True,
                    ) for i in range(total_num_nodes)]
                setup_returncodes = get_or_fail(setup_workers, setup_pg)
                if sum(setup_returncodes) != 0:
                    job_lib.set_status({self.job_id!r}, job_lib.JobStatus.FAILED_SETUP)
                    # This waits for all streaming logs to finish.
                    time.sleep(1)
                    print('ERROR: {colorama.Fore.RED}Job {self.job_id}\\'s setup failed with '
                        'return code list:{colorama.Style.RESET_ALL}',
                        setup_returncodes,
                        file=sys.stderr,
                        flush=True)
                    # Need this to set the job status in ray job to be FAILED.
                    sys.exit(1)
                """)
            ]

        self._code.append(f'job_lib.set_job_started({self.job_id!r})')
        if setup_cmd is None:
            # Need to call schedule_step() to make sure the scheduler
            # schedule the next pending job.
            self._code.append('job_lib.scheduler.schedule_step()')

        # Export IP and node rank to the environment variables.
        self._code += [
            textwrap.dedent(f"""\
                @ray.remote
                def check_ip():
                    return ray.util.get_node_ip_address()
                gang_scheduling_id_to_ip = ray.get([
                    check_ip.options(
                            num_cpus={task_cpu_demand},
                            scheduling_strategy=ray.util.scheduling_strategies.PlacementGroupSchedulingStrategy(
                                placement_group=pg,
                                placement_group_bundle_index=i
                            )).remote()
                    for i in range(pg.bundle_count)
                ])
                print('INFO: Reserved IPs:', gang_scheduling_id_to_ip)

                cluster_ips_to_node_id = {{ip: i for i, ip in enumerate({stable_cluster_internal_ips!r})}}
                job_ip_rank_list = sorted(gang_scheduling_id_to_ip, key=cluster_ips_to_node_id.get)
                job_ip_rank_map = {{ip: i for i, ip in enumerate(job_ip_rank_list)}}
                job_ip_list_str = '\\n'.join(job_ip_rank_list)
                """),
        ]

    def register_run_fn(self, run_fn: str, run_fn_name: str) -> None:
        """Register the run function to be run on the remote cluster.

        Args:
            run_fn: The run function to be run on the remote cluster.
        """
        assert self._has_gang_scheduling, (
            'Call add_gang_scheduling_placement_group_and_setup() '
            'before register_run_fn().')
        assert not self._has_register_run_fn, (
            'register_run_fn() called twice?')
        self._has_register_run_fn = True

        self._code += [
            run_fn,
            f'run_fn = {run_fn_name}',
        ]

    def add_ray_task(self,
                     bash_script: Optional[str],
                     task_name: Optional[str],
                     job_run_id: Optional[str],
                     ray_resources_dict: Dict[str, float],
                     log_dir: str,
                     env_vars: Optional[Dict[str, str]] = None,
                     gang_scheduling_id: int = 0) -> None:
        """Generates code for a ray remote task that runs a bash command."""
        assert self._has_gang_scheduling, (
            'Call add_gang_scheduling_placement_group_and_setup() before '
            'add_ray_task().')
        assert (not self._has_register_run_fn or
                bash_script is None), ('bash_script should '
                                       'be None when run_fn is registered.')
        task_cpu_demand = ray_resources_dict.pop('CPU')
        # Build remote_task.options(...)
        #   resources=...
        #   num_gpus=...
        options = []
        options.append(f'num_cpus={task_cpu_demand}')

        num_gpus = 0.0
        if ray_resources_dict:
            assert len(ray_resources_dict) == 1, (
                'There can only be one type of accelerator per instance. '
                f'Found: {ray_resources_dict}.')
            num_gpus = list(ray_resources_dict.values())[0]
            options.append(f'resources={json.dumps(ray_resources_dict)}')

            resources_key = list(ray_resources_dict.keys())[0]
            if not accelerator_registry.is_schedulable_non_gpu_accelerator(
                    resources_key):
                # `num_gpus` should be empty when the accelerator is not GPU.
                # FIXME: use a set of GPU types, instead of 'tpu' in the key.

                # Passing this ensures that the Ray remote task gets
                # CUDA_VISIBLE_DEVICES set correctly.  If not passed, that flag
                # would be force-set to empty by Ray.
                options.append(f'num_gpus={num_gpus}')
        options.append(
            'scheduling_strategy=ray.util.scheduling_strategies.PlacementGroupSchedulingStrategy('  # pylint: disable=line-too-long
            'placement_group=pg, '
            f'placement_group_bundle_index={gang_scheduling_id})')

        sky_env_vars_dict_str = [
            textwrap.dedent("""\
            sky_env_vars_dict = {}
            sky_env_vars_dict['SKYPILOT_NODE_IPS'] = job_ip_list_str
            # Environment starting with `SKY_` is deprecated.
            sky_env_vars_dict['SKY_NODE_IPS'] = job_ip_list_str
            """)
        ]

        if env_vars is not None:
            sky_env_vars_dict_str.extend(f'sky_env_vars_dict[{k!r}] = {v!r}'
                                         for k, v in env_vars.items())
        if job_run_id is not None:
            sky_env_vars_dict_str += [
                f'sky_env_vars_dict[{constants.TASK_ID_ENV_VAR!r}]'
                f' = {job_run_id!r}',
                # TODO(zhwu): remove this deprecated env var in later release
                # (after 0.5).
                f'sky_env_vars_dict[{constants.TASK_ID_ENV_VAR_DEPRECATED!r}]'
                f' = {job_run_id!r}'
            ]
        sky_env_vars_dict_str = '\n'.join(sky_env_vars_dict_str)

        options_str = ', '.join(options)
        logger.debug('Added Task with options: '
                     f'{options_str}')
        self._code += [
            sky_env_vars_dict_str,
            textwrap.dedent(f"""\
        script = {bash_script!r}
        if run_fn is not None:
            script = run_fn({gang_scheduling_id}, gang_scheduling_id_to_ip)


        if script is not None:
            sky_env_vars_dict['SKYPILOT_NUM_GPUS_PER_NODE'] = {int(math.ceil(num_gpus))!r}
            # Environment starting with `SKY_` is deprecated.
            sky_env_vars_dict['SKY_NUM_GPUS_PER_NODE'] = {int(math.ceil(num_gpus))!r}

            ip = gang_scheduling_id_to_ip[{gang_scheduling_id!r}]
            rank = job_ip_rank_map[ip]

            if len(cluster_ips_to_node_id) == 1: # Single-node task on single-node cluter
                name_str = '{task_name},' if {task_name!r} != None else 'task,'
                log_path = os.path.expanduser(os.path.join({log_dir!r}, 'run.log'))
            else: # Single-node or multi-node task on multi-node cluster
                idx_in_cluster = cluster_ips_to_node_id[ip]
                if cluster_ips_to_node_id[ip] == 0:
                    node_name = 'head'
                else:
                    node_name = f'worker{{idx_in_cluster}}'
                name_str = f'{{node_name}}, rank={{rank}},'
                log_path = os.path.expanduser(os.path.join({log_dir!r}, f'{{rank}}-{{node_name}}.log'))
            sky_env_vars_dict['SKYPILOT_NODE_RANK'] = rank
            # Environment starting with `SKY_` is deprecated.
            sky_env_vars_dict['SKY_NODE_RANK'] = rank

            sky_env_vars_dict['SKYPILOT_INTERNAL_JOB_ID'] = {self.job_id}
            # Environment starting with `SKY_` is deprecated.
            sky_env_vars_dict['SKY_INTERNAL_JOB_ID'] = {self.job_id}

            futures.append(run_bash_command_with_log \\
                    .options(name=name_str, {options_str}) \\
                    .remote(
                        script,
                        log_path,
                        env_vars=sky_env_vars_dict,
                        stream_logs=True,
                        with_ray=True,
                    ))""")
        ]

    def add_epilogue(self) -> None:
        """Generates code that waits for all tasks, then exits."""
        assert self._has_prologue, 'Call add_prologue() before add_epilogue().'
        assert not self._has_epilogue, 'add_epilogue() called twice?'
        self._has_epilogue = True

        self._code += [
            textwrap.dedent(f"""\
            returncodes = get_or_fail(futures, pg)
            if sum(returncodes) != 0:
                job_lib.set_status({self.job_id!r}, job_lib.JobStatus.FAILED)
                # Schedule the next pending job immediately to make the job
                # scheduling more efficient.
                job_lib.scheduler.schedule_step()
                # This waits for all streaming logs to finish.
                time.sleep(0.5)
                reason = ''
                # 139 is the return code of SIGSEGV, i.e. Segmentation Fault.
                if any(r == 139 for r in returncodes):
                    reason = '(likely due to Segmentation Fault)'
                print('ERROR: {colorama.Fore.RED}Job {self.job_id} failed with '
                      'return code list:{colorama.Style.RESET_ALL}',
                      returncodes,
                      reason,
                      file=sys.stderr,
                      flush=True)
                # Need this to set the job status in ray job to be FAILED.
                sys.exit(1)
            else:
                job_lib.set_status({self.job_id!r}, job_lib.JobStatus.SUCCEEDED)
                # Schedule the next pending job immediately to make the job
                # scheduling more efficient.
                job_lib.scheduler.schedule_step()
                # This waits for all streaming logs to finish.
                time.sleep(0.5)
            """)
        ]

    def build(self) -> str:
        """Returns the entire generated program."""
        assert self._has_epilogue, 'Call add_epilogue() before build().'
        return '\n'.join(self._code)


class GangSchedulingStatus(enum.Enum):
    """Enum for gang scheduling status."""
    CLUSTER_READY = 0
    GANG_FAILED = 1
    HEAD_FAILED = 2


def _add_to_blocked_resources(blocked_resources: Set['resources_lib.Resources'],
                              resources: 'resources_lib.Resources') -> None:
    # If the resources is already blocked by blocked_resources, we don't need to
    # add it again to avoid duplicated entries.
    for r in blocked_resources:
        if resources.should_be_blocked_by(r):
            return
    blocked_resources.add(resources)


class FailoverCloudErrorHandlerV1:
    """Handles errors during provisioning and updates the blocked_resources.

    Deprecated: Newly added cloud should use the FailoverCloudErrorHandlerV2,
    which is more robust by parsing the errors raised by the cloud's API in a
    more structured way, instead of directly based on the stdout and stderr.
    """

    @staticmethod
    def _azure_handler(blocked_resources: Set['resources_lib.Resources'],
                       launchable_resources: 'resources_lib.Resources',
                       region: 'clouds.Region',
                       zones: Optional[List['clouds.Zone']], stdout: str,
                       stderr: str):
        del zones  # Unused.
        # The underlying ray autoscaler will try all zones of a region at once.
        style = colorama.Style
        stdout_splits = stdout.split('\n')
        stderr_splits = stderr.split('\n')
        errors = [
            s.strip()
            for s in stdout_splits + stderr_splits
            if ('Exception Details:' in s.strip() or 'InvalidTemplateDeployment'
                in s.strip() or '(ReadOnlyDisabledSubscription)' in s.strip())
        ]
        if not errors:
            if 'Head node fetch timed out' in stderr:
                # Example: click.exceptions.ClickException: Head node fetch
                # timed out. Failed to create head node.
                # This is a transient error, but we have retried in need_ray_up
                # and failed.  So we skip this region.
                logger.info('Got \'Head node fetch timed out\' in '
                            f'{region.name}.')
                _add_to_blocked_resources(
                    blocked_resources,
                    launchable_resources.copy(region=region.name))
            elif 'rsync: command not found' in stderr:
                with ux_utils.print_exception_no_traceback():
                    raise RuntimeError(_RSYNC_NOT_FOUND_MESSAGE)
            logger.info('====== stdout ======')
            for s in stdout_splits:
                print(s)
            logger.info('====== stderr ======')
            for s in stderr_splits:
                print(s)
            with ux_utils.print_exception_no_traceback():
                raise RuntimeError('Errors occurred during provision; '
                                   'check logs above.')

        logger.warning(f'Got error(s) in {region.name}:')
        messages = '\n\t'.join(errors)
        logger.warning(f'{style.DIM}\t{messages}{style.RESET_ALL}')
        if any('(ReadOnlyDisabledSubscription)' in s for s in errors):
            _add_to_blocked_resources(
                blocked_resources,
                resources_lib.Resources(cloud=clouds.Azure()))
        else:
            _add_to_blocked_resources(blocked_resources,
                                      launchable_resources.copy(zone=None))

    @staticmethod
    def _lambda_handler(blocked_resources: Set['resources_lib.Resources'],
                        launchable_resources: 'resources_lib.Resources',
                        region: 'clouds.Region',
                        zones: Optional[List['clouds.Zone']], stdout: str,
                        stderr: str):
        del zones  # Unused.
        style = colorama.Style
        stdout_splits = stdout.split('\n')
        stderr_splits = stderr.split('\n')
        errors = [
            s.strip()
            for s in stdout_splits + stderr_splits
            if 'LambdaCloudError:' in s.strip()
        ]
        if not errors:
            if 'rsync: command not found' in stderr:
                with ux_utils.print_exception_no_traceback():
                    raise RuntimeError(_RSYNC_NOT_FOUND_MESSAGE)
            logger.info('====== stdout ======')
            for s in stdout_splits:
                print(s)
            logger.info('====== stderr ======')
            for s in stderr_splits:
                print(s)
            with ux_utils.print_exception_no_traceback():
                raise RuntimeError('Errors occurred during provision; '
                                   'check logs above.')

        logger.warning(f'Got error(s) in {region.name}:')
        messages = '\n\t'.join(errors)
        logger.warning(f'{style.DIM}\t{messages}{style.RESET_ALL}')
        _add_to_blocked_resources(blocked_resources,
                                  launchable_resources.copy(zone=None))

        # Sometimes, LambdaCloudError will list available regions.
        for e in errors:
            if e.find('Regions with capacity available:') != -1:
                for r in clouds.Lambda.regions():
                    if e.find(r.name) == -1:
                        _add_to_blocked_resources(
                            blocked_resources,
                            launchable_resources.copy(region=r.name, zone=None))

    @staticmethod
    def _kubernetes_handler(blocked_resources: Set['resources_lib.Resources'],
                            launchable_resources: 'resources_lib.Resources',
                            region, zones, stdout, stderr):
        del zones  # Unused.
        style = colorama.Style
        stdout_splits = stdout.split('\n')
        stderr_splits = stderr.split('\n')
        errors = [
            s.strip()
            for s in stdout_splits + stderr_splits
            if 'KubernetesError:' in s.strip()
        ]
        if not errors:
            logger.info('====== stdout ======')
            for s in stdout_splits:
                print(s)
            logger.info('====== stderr ======')
            for s in stderr_splits:
                print(s)
            with ux_utils.print_exception_no_traceback():
                raise RuntimeError('Errors occurred during provisioning; '
                                   'check logs above.')

        logger.warning(f'Got error(s) in {region.name}:')
        messages = '\n\t'.join(errors)
        logger.warning(f'{style.DIM}\t{messages}{style.RESET_ALL}')
        _add_to_blocked_resources(blocked_resources,
                                  launchable_resources.copy(zone=None))

    @staticmethod
    def _scp_handler(blocked_resources: Set['resources_lib.Resources'],
                     launchable_resources: 'resources_lib.Resources', region,
                     zones, stdout, stderr):
        del zones  # Unused.
        style = colorama.Style
        stdout_splits = stdout.split('\n')
        stderr_splits = stderr.split('\n')
        errors = [
            s.strip()
            for s in stdout_splits + stderr_splits
            if 'SCPError:' in s.strip()
        ]
        if not errors:
            if 'rsync: command not found' in stderr:
                with ux_utils.print_exception_no_traceback():
                    raise RuntimeError(_RSYNC_NOT_FOUND_MESSAGE)
            logger.info('====== stdout ======')
            for s in stdout_splits:
                print(s)
            logger.info('====== stderr ======')
            for s in stderr_splits:
                print(s)
            with ux_utils.print_exception_no_traceback():
                raise RuntimeError('Errors occurred during provision; '
                                   'check logs above.')

        logger.warning(f'Got error(s) in {region.name}:')
        messages = '\n\t'.join(errors)
        logger.warning(f'{style.DIM}\t{messages}{style.RESET_ALL}')
        _add_to_blocked_resources(blocked_resources,
                                  launchable_resources.copy(zone=None))

        # Sometimes, SCPError will list available regions.
        for e in errors:
            if e.find('Regions with capacity available:') != -1:
                for r in clouds.SCP.regions():
                    if e.find(r.name) == -1:
                        _add_to_blocked_resources(
                            blocked_resources,
                            launchable_resources.copy(region=r.name, zone=None))

    @staticmethod
    def _ibm_handler(blocked_resources: Set['resources_lib.Resources'],
                     launchable_resources: 'resources_lib.Resources',
                     region: 'clouds.Region',
                     zones: Optional[List['clouds.Zone']], stdout: str,
                     stderr: str):

        style = colorama.Style
        stdout_splits = stdout.split('\n')
        stderr_splits = stderr.split('\n')
        errors = [
            s.strip()
            for s in stdout_splits + stderr_splits
            if 'ERR' in s.strip() or 'PANIC' in s.strip()
        ]
        if not errors:
            if 'rsync: command not found' in stderr:
                with ux_utils.print_exception_no_traceback():
                    raise RuntimeError(_RSYNC_NOT_FOUND_MESSAGE)
            logger.info('====== stdout ======')
            for s in stdout_splits:
                print(s)
            logger.info('====== stderr ======')
            for s in stderr_splits:
                print(s)
            with ux_utils.print_exception_no_traceback():
                raise RuntimeError('Errors occurred during provision; '
                                   'check logs above.')
        logger.warning(f'Got error(s) on IBM cluster, in {region.name}:')
        messages = '\n\t'.join(errors)
        logger.warning(f'{style.DIM}\t{messages}{style.RESET_ALL}')

        for zone in zones:  # type: ignore[union-attr]
            _add_to_blocked_resources(blocked_resources,
                                      launchable_resources.copy(zone=zone.name))

    @staticmethod
    def _local_handler(blocked_resources: Set['resources_lib.Resources'],
                       launchable_resources: 'resources_lib.Resources',
                       region: 'clouds.Region',
                       zones: Optional[List['clouds.Zone']], stdout: str,
                       stderr: str):
        del zones  # Unused.
        style = colorama.Style
        stdout_splits = stdout.split('\n')
        stderr_splits = stderr.split('\n')
        errors = [
            s.strip()
            for s in stdout_splits + stderr_splits
            if 'ERR' in s.strip() or 'PANIC' in s.strip()
        ]
        if not errors:
            if 'rsync: command not found' in stderr:
                with ux_utils.print_exception_no_traceback():
                    raise RuntimeError(_RSYNC_NOT_FOUND_MESSAGE)
            logger.info('====== stdout ======')
            for s in stdout_splits:
                print(s)
            logger.info('====== stderr ======')
            for s in stderr_splits:
                print(s)
            with ux_utils.print_exception_no_traceback():
                raise RuntimeError(
                    'Errors occurred during launching of cluster services; '
                    'check logs above.')
        logger.warning('Got error(s) on local cluster:')
        messages = '\n\t'.join(errors)
        logger.warning(f'{style.DIM}\t{messages}{style.RESET_ALL}')
        _add_to_blocked_resources(
            blocked_resources,
            launchable_resources.copy(region=region.name, zone=None))

    # Apr, 2023 by Hysun(hysun.he@oracle.com): Added support for OCI
    @staticmethod
    def _oci_handler(blocked_resources: Set['resources_lib.Resources'],
                     launchable_resources: 'resources_lib.Resources',
                     region: 'clouds.Region',
                     zones: Optional[List['clouds.Zone']], stdout: str,
                     stderr: str):

        style = colorama.Style
        stdout_splits = stdout.split('\n')
        stderr_splits = stderr.split('\n')
        errors = [
            s.strip()
            for s in stdout_splits + stderr_splits
            if ('VcnSubnetNotFound' in s.strip()) or
            ('oci.exceptions.ServiceError' in s.strip() and
             ('NotAuthorizedOrNotFound' in s.strip() or 'CannotParseRequest' in
              s.strip() or 'InternalError' in s.strip() or
              'LimitExceeded' in s.strip() or 'NotAuthenticated' in s.strip()))
        ]
        if not errors:
            if 'rsync: command not found' in stderr:
                with ux_utils.print_exception_no_traceback():
                    raise RuntimeError(_RSYNC_NOT_FOUND_MESSAGE)
            logger.info('====== stdout ======')
            for s in stdout_splits:
                print(s)
            logger.info('====== stderr ======')
            for s in stderr_splits:
                print(s)
            with ux_utils.print_exception_no_traceback():
                raise RuntimeError('Errors occurred during provision; '
                                   'check logs above.')

        logger.warning(f'Got error(s) in {region.name}:')
        messages = '\n\t'.join(errors)
        logger.warning(f'{style.DIM}\t{messages}{style.RESET_ALL}')

        if zones is not None:
            for zone in zones:
                _add_to_blocked_resources(
                    blocked_resources,
                    launchable_resources.copy(zone=zone.name))

    @staticmethod
    def update_blocklist_on_error(
            blocked_resources: Set['resources_lib.Resources'],
            launchable_resources: 'resources_lib.Resources',
            region: 'clouds.Region', zones: Optional[List['clouds.Zone']],
            stdout: Optional[str], stderr: Optional[str]) -> bool:
        """Handles cloud-specific errors and updates the block list.

        This parses textual stdout/stderr because we don't directly use the
        underlying clouds' SDKs.  If we did that, we could catch proper
        exceptions instead.

        Returns:
          definitely_no_nodes_launched: bool, True if definitely no nodes
            launched (e.g., due to VPC errors we have never sent the provision
            request), False otherwise.
        """
        assert launchable_resources.region == region.name, (
            launchable_resources, region)
        if stdout is None:
            # Gang scheduling failure (head node is definitely up, but some
            # workers' provisioning failed).  Simply block the zones.
            assert stderr is None, stderr
            if zones is not None:
                for zone in zones:
                    _add_to_blocked_resources(
                        blocked_resources,
                        launchable_resources.copy(zone=zone.name))
            return False  # definitely_no_nodes_launched
        assert stdout is not None and stderr is not None, (stdout, stderr)

        # TODO(zongheng): refactor into Cloud interface?
        cloud = launchable_resources.cloud
        handler = getattr(FailoverCloudErrorHandlerV1,
                          f'_{str(cloud).lower()}_handler')
        if handler is None:
            raise NotImplementedError(
                f'Cloud {cloud} unknown, or has not added '
                'support for parsing and handling provision failures. '
                'Please implement a handler in FailoverCloudErrorHandlerV1 when'
                'ray-autoscaler-based provisioner is used for the cloud.')
        handler(blocked_resources, launchable_resources, region, zones, stdout,
                stderr)

        stdout_splits = stdout.split('\n')
        stderr_splits = stderr.split('\n')
        # Determining whether head node launch *may* have been requested based
        # on outputs is tricky. We are conservative here by choosing an "early
        # enough" output line in the following:
        # https://github.com/ray-project/ray/blob/03b6bc7b5a305877501110ec04710a9c57011479/python/ray/autoscaler/_private/commands.py#L704-L737  # pylint: disable=line-too-long
        # This is okay, because we mainly want to use the return value of this
        # func to skip cleaning up never-launched clusters that encountered VPC
        # errors; their launch should not have printed any such outputs.
        head_node_launch_may_have_been_requested = any(
            'Acquiring an up-to-date head node' in line
            for line in stdout_splits + stderr_splits)
        # If head node request has definitely not been sent (this happens when
        # there are errors during node provider "bootstrapping", e.g.,
        # VPC-not-found errors), then definitely no nodes are launched.
        definitely_no_nodes_launched = (
            not head_node_launch_may_have_been_requested)

        return definitely_no_nodes_launched


class FailoverCloudErrorHandlerV2:
    """Handles errors during provisioning and updates the blocked_resources.

    This is a more robust version of FailoverCloudErrorHandlerV1. V2 parses
    the errors raised by the cloud's API using the exception, instead of the
    stdout and stderr.
    """

    @staticmethod
    def _gcp_handler(blocked_resources: Set['resources_lib.Resources'],
                     launchable_resources: 'resources_lib.Resources',
                     region: 'clouds.Region', zones: List['clouds.Zone'],
                     err: Exception):
        assert zones and len(zones) == 1, zones
        zone = zones[0]

        if not isinstance(err, provision_common.ProvisionerError):
            logger.warning(f'{colorama.Style.DIM}Got an unparsed error: {err}; '
                           f'blocking resources by its zone {zone.name}'
                           f'{colorama.Style.RESET_ALL}')
            _add_to_blocked_resources(blocked_resources,
                                      launchable_resources.copy(zone=zone.name))
            return
        errors = err.errors

        for e in errors:
            code = e['code']
            message = e['message']

            if code in ('QUOTA_EXCEEDED', 'quotaExceeded'):
                if '\'GPUS_ALL_REGIONS\' exceeded' in message:
                    # Global quota.  All regions in GCP will fail.  Ex:
                    # Quota 'GPUS_ALL_REGIONS' exceeded.  Limit: 1.0
                    # globally.
                    # This skip is only correct if we implement "first
                    # retry the region/zone of an existing cluster with the
                    # same name" correctly.
                    _add_to_blocked_resources(
                        blocked_resources,
                        launchable_resources.copy(region=None, zone=None))
                else:
                    # Per region.  Ex: Quota 'CPUS' exceeded.  Limit: 24.0
                    # in region us-west1.
                    _add_to_blocked_resources(
                        blocked_resources, launchable_resources.copy(zone=None))
            elif code in [
                    'ZONE_RESOURCE_POOL_EXHAUSTED',
                    'ZONE_RESOURCE_POOL_EXHAUSTED_WITH_DETAILS',
                    'UNSUPPORTED_OPERATION',
                    'insufficientCapacity',
            ]:  # Per zone.
                # Return codes can be found at https://cloud.google.com/compute/docs/troubleshooting/troubleshooting-vm-creation # pylint: disable=line-too-long
                # However, UNSUPPORTED_OPERATION is observed empirically
                # when VM is preempted during creation.  This seems to be
                # not documented by GCP.
                _add_to_blocked_resources(
                    blocked_resources,
                    launchable_resources.copy(zone=zone.name))
            elif code in ['RESOURCE_NOT_READY']:
                # This code is returned when the VM is still STOPPING.
                _add_to_blocked_resources(
                    blocked_resources,
                    launchable_resources.copy(zone=zone.name))
            elif code in ['RESOURCE_OPERATION_RATE_EXCEEDED']:
                # This code can happen when the VM is being created with a
                # machine image, and the VM and the machine image are on
                # different zones. We already have the retry when calling the
                # insert API, but if it still fails, we should block the zone
                # to avoid infinite retry.
                _add_to_blocked_resources(
                    blocked_resources,
                    launchable_resources.copy(zone=zone.name))
            elif code in [3, 8, 9]:
                # Error code 3 means TPU is preempted during creation.
                # Example:
                # {'code': 3, 'message': 'Cloud TPU received a bad request. update is not supported while in state PREEMPTED [EID: 0x73013519f5b7feb2]'} # pylint: disable=line-too-long
                # Error code 8 means TPU resources is out of
                # capacity. Example:
                # {'code': 8, 'message': 'There is no more capacity in the zone "europe-west4-a"; you can try in another zone where Cloud TPU Nodes are offered (see https://cloud.google.com/tpu/docs/regions) [EID: 0x1bc8f9d790be9142]'} # pylint: disable=line-too-long
                # Error code 9 means TPU resources is insufficient reserved
                # capacity. Example:
                # {'code': 9, 'message': 'Insufficient reserved capacity. Contact customer support to increase your reservation. [EID: 0x2f8bc266e74261a]'} # pylint: disable=line-too-long
                _add_to_blocked_resources(
                    blocked_resources,
                    launchable_resources.copy(zone=zone.name))
            elif code == 'RESOURCE_NOT_FOUND':
                # https://github.com/skypilot-org/skypilot/issues/1797
                # In the inner provision loop we have used retries to
                # recover but failed. This indicates this zone is most
                # likely out of capacity. The provision loop will terminate
                # any potentially live VMs before moving onto the next
                # zone.
                _add_to_blocked_resources(
                    blocked_resources,
                    launchable_resources.copy(zone=zone.name))
            elif code == 'VPC_NOT_FOUND':
                # User has specified a VPC that does not exist. On GCP, VPC is
                # global. So we skip the entire cloud.
                _add_to_blocked_resources(
                    blocked_resources,
                    launchable_resources.copy(region=None, zone=None))
            elif code == 'SUBNET_NOT_FOUND_FOR_VPC':
                if (any(acc.lower().startswith('tpu-v4')
                        for acc in launchable_resources.accelerators.keys()) and
                        region.name == 'us-central2'):
                    # us-central2 is a TPU v4 only region. The subnet for
                    # this region may not exist when the user does not have
                    # the TPU v4 quota. We should skip this region.
                    logger.warning('Please check if you have TPU v4 quotas '
                                   f'in {region.name}.')
                _add_to_blocked_resources(
                    blocked_resources,
                    launchable_resources.copy(region=region.name, zone=None))
            elif code == 'type.googleapis.com/google.rpc.QuotaFailure':
                # TPU VM pod specific error.
                if 'in region' in message:
                    # Example:
                    # "Quota 'TPUV2sPreemptiblePodPerProjectPerRegionForTPUAPI'
                    # exhausted. Limit 32 in region europe-west4"
                    _add_to_blocked_resources(
                        blocked_resources,
                        launchable_resources.copy(region=region.name,
                                                  zone=None))
                elif 'in zone' in message:
                    # Example:
                    # "Quota 'TPUV2sPreemptiblePodPerProjectPerZoneForTPUAPI'
                    # exhausted. Limit 32 in zone europe-west4-a"
                    _add_to_blocked_resources(
                        blocked_resources,
                        launchable_resources.copy(zone=zone.name))

            elif 'Requested disk size cannot be smaller than the image size' in message:
                logger.info('Skipping all regions due to disk size issue.')
                _add_to_blocked_resources(
                    blocked_resources,
                    launchable_resources.copy(region=None, zone=None))
            elif 'Policy update access denied.' in message or code == 'IAM_PERMISSION_DENIED':
                logger.info(
                    'Skipping all regions due to service account not '
                    'having the required permissions and the user '
                    'account does not have enough permission to '
                    'update it. Please contact your administrator and '
                    'check out: https://skypilot.readthedocs.io/en/latest/cloud-setup/cloud-permissions/gcp.html\n'  # pylint: disable=line-too-long
                    f'Details: {message}')
                _add_to_blocked_resources(
                    blocked_resources,
                    launchable_resources.copy(region=None, zone=None))
            elif 'is not found or access is unauthorized' in message:
                # Parse HttpError for unauthorized regions. Example:
                # googleapiclient.errors.HttpError: <HttpError 403 when requesting ... returned "Location us-east1-d is not found or access is unauthorized.". # pylint: disable=line-too-long
                # Details: "Location us-east1-d is not found or access is
                # unauthorized.">
                _add_to_blocked_resources(
                    blocked_resources,
                    launchable_resources.copy(zone=zone.name))
            else:
                logger.debug('Got unparsed error blocking resources by zone: '
                             f'{e}.')
                _add_to_blocked_resources(
                    blocked_resources,
                    launchable_resources.copy(zone=zone.name))

    @staticmethod
    def _default_handler(blocked_resources: Set['resources_lib.Resources'],
                         launchable_resources: 'resources_lib.Resources',
                         region: 'clouds.Region',
                         zones: Optional[List['clouds.Zone']],
                         error: Exception) -> None:
        """Handles cloud-specific errors and updates the block list."""
        del region  # Unused.
        logger.debug(
            f'Got error(s) in {launchable_resources.cloud}:'
            f'{common_utils.format_exception(error, use_bracket=True)}')
        if zones is None:
            _add_to_blocked_resources(blocked_resources,
                                      launchable_resources.copy(zone=None))
        else:
            for zone in zones:
                _add_to_blocked_resources(
                    blocked_resources,
                    launchable_resources.copy(zone=zone.name))

    @staticmethod
    def update_blocklist_on_error(
            blocked_resources: Set['resources_lib.Resources'],
            launchable_resources: 'resources_lib.Resources',
            region: 'clouds.Region', zones: Optional[List['clouds.Zone']],
            error: Exception) -> None:
        """Handles cloud-specific errors and updates the block list."""
        cloud = launchable_resources.cloud
        handler = getattr(FailoverCloudErrorHandlerV2,
                          f'_{str(cloud).lower()}_handler',
                          FailoverCloudErrorHandlerV2._default_handler)
        handler(blocked_resources, launchable_resources, region, zones, error)


class RetryingVmProvisioner(object):
    """A provisioner that retries different cloud/regions/zones."""

    class ToProvisionConfig:
        """Resources to be provisioned."""

        def __init__(
            self,
            cluster_name: str,
            resources: resources_lib.Resources,
            num_nodes: int,
            prev_cluster_status: Optional[status_lib.ClusterStatus],
            prev_handle: Optional['CloudVmRayResourceHandle'],
            prev_cluster_ever_up: bool,
        ) -> None:
            assert cluster_name is not None, 'cluster_name must be specified.'
            self.cluster_name = cluster_name
            self.resources = resources
            self.num_nodes = num_nodes
            self.prev_cluster_status = prev_cluster_status
            self.prev_handle = prev_handle
            self.prev_cluster_ever_up = prev_cluster_ever_up

    def __init__(self,
                 log_dir: str,
                 dag: 'dag.Dag',
                 optimize_target: 'optimizer.OptimizeTarget',
                 requested_features: Set[clouds.CloudImplementationFeatures],
                 local_wheel_path: pathlib.Path,
                 wheel_hash: str,
                 blocked_resources: Optional[Iterable[
                     resources_lib.Resources]] = None):
        self._blocked_resources: Set[resources_lib.Resources] = set()
        if blocked_resources:
            # blocked_resources is not None and not empty.
            self._blocked_resources.update(blocked_resources)

        self.log_dir = os.path.expanduser(log_dir)
        self._dag = dag
        self._optimize_target = optimize_target
        self._requested_features = requested_features
        self._local_wheel_path = local_wheel_path
        self._wheel_hash = wheel_hash

    def _yield_zones(
            self, to_provision: resources_lib.Resources, num_nodes: int,
            cluster_name: str,
            prev_cluster_status: Optional[status_lib.ClusterStatus],
            prev_cluster_ever_up: bool
    ) -> Iterable[Optional[List[clouds.Zone]]]:
        """Yield zones within the given region to try for provisioning.

        Yields:
            Zones to try for provisioning within the given to_provision.region.
              - None means the cloud does not support zones, but the region does
                offer the requested resources (so the outer loop should issue a
                request to that region).
              - Non-empty list means the cloud supports zones, and the zones
                do offer the requested resources. If a list is yielded, it is
                guaranteed to be non-empty.
              - Nothing yielded means the region does not offer the requested
                resources.
        """
        assert (to_provision.cloud is not None and
                to_provision.region is not None and to_provision.instance_type
                is not None), (to_provision,
                               'cloud, region and instance_type must have been '
                               'set by optimizer')
        cloud = to_provision.cloud
        region = clouds.Region(to_provision.region)
        zones = None

        def _get_previously_launched_zones() -> Optional[List[clouds.Zone]]:
            # When the cluster exists, the to_provision should have been set
            # to the previous cluster's resources.
            zones = [
                clouds.Zone(name=to_provision.zone),
            ] if to_provision.zone is not None else None
            if zones is None:
                # Reuse the zone field in the ray yaml as the
                # prev_resources.zone field may not be set before the previous
                # cluster is launched.
                handle = global_user_state.get_handle_from_cluster_name(
                    cluster_name)
                assert isinstance(handle, CloudVmRayResourceHandle), (
                    'handle should be CloudVmRayResourceHandle (found: '
                    f'{type(handle)}) {cluster_name!r}')
                config = common_utils.read_yaml(handle.cluster_yaml)
                # This is for the case when the zone field is not set in the
                # launched resources in a previous launch (e.g., ctrl-c during
                # launch and multi-node cluster before PR #1700).
                zones_str = config.get('provider', {}).get('availability_zone')
                if zones_str is not None:
                    zones = [
                        clouds.Zone(name=zone) for zone in zones_str.split(',')
                    ]
            return zones

        if prev_cluster_status is not None:
            # If the cluster is previously launched, we should relaunch in the
            # same region and zone.
            zones = _get_previously_launched_zones()

            if prev_cluster_status != status_lib.ClusterStatus.UP:
                logger.info(
                    f'Cluster {cluster_name!r} (status: '
                    f'{prev_cluster_status.value}) was previously launched '
                    f'in {cloud} {region.name}. Relaunching in that region.')
            yield zones

            # If it reaches here: the cluster status in the database gets
            # set to either STOPPED or None, since a launch request was issued
            # but failed, and the provisioning loop (_retry_zones()) stopped the
            # cluster if `cluster_ever_up` is True; or terminated the cluster
            # otherwise.
            if prev_cluster_ever_up:
                message = (f'Failed to launch cluster {cluster_name!r} '
                           f'(previous status: {prev_cluster_status.value}). '
                           'To retry launching the cluster, run: '
                           f'sky start {cluster_name}')
                with ux_utils.print_exception_no_traceback():
                    raise exceptions.ResourcesUnavailableError(message,
                                                               no_failover=True)

            assert (prev_cluster_status == status_lib.ClusterStatus.INIT
                   ), prev_cluster_status
            message = (f'Failed to launch cluster {cluster_name!r} '
                       f'(previous status: {prev_cluster_status.value}) '
                       f'with the original resources: {to_provision}.')
            # We attempted re-launching a previously INIT cluster with the
            # same cloud/region/resources, but failed. Here no_failover=False,
            # so we will retry provisioning it with the current requested
            # resources in the outer loop.
            #
            # This condition can be triggered for previously INIT cluster by
            # (1) launch, after answering prompt immediately ctrl-c;
            # (2) launch again.
            # After (1), the cluster exists with INIT, and may or may not be
            # live.  And if it hits here, it's definitely not alive (because
            # step (2) failed).  Hence it's ok to retry with different
            # cloud/region and with current resources.
            with ux_utils.print_exception_no_traceback():
                raise exceptions.ResourcesUnavailableError(message)

        # If it reaches here, it means the cluster did not exist, as all the
        # cases when the cluster exists have been handled above (either the
        # provision succeeded in the caller and no need to retry, or this
        # function raised an ResourcesUnavailableError).
        for zones in cloud.zones_provision_loop(
                region=to_provision.region,
                num_nodes=num_nodes,
                instance_type=to_provision.instance_type,
                accelerators=to_provision.accelerators,
                use_spot=to_provision.use_spot,
        ):
            if zones is None:
                yield None
            else:
                assert zones, (
                    'Either None or a non-empty list of zones should '
                    'be yielded')
                # Only retry requested region/zones or all if not specified.
                zone_names = [zone.name for zone in zones]
                if not to_provision.valid_on_region_zones(
                        region.name, zone_names):
                    continue
                if to_provision.zone is not None:
                    zones = [clouds.Zone(name=to_provision.zone)]
                yield zones

    def _retry_zones(
        self,
        to_provision: resources_lib.Resources,
        num_nodes: int,
        requested_resources: Set[resources_lib.Resources],
        dryrun: bool,
        stream_logs: bool,
        cluster_name: str,
        cloud_user_identity: Optional[List[str]],
        prev_cluster_status: Optional[status_lib.ClusterStatus],
        prev_handle: Optional['CloudVmRayResourceHandle'],
        prev_cluster_ever_up: bool,
    ) -> Dict[str, Any]:
        """The provision retry loop."""
        style = colorama.Style
        # Get log_path name
        log_path = os.path.join(self.log_dir, 'provision.log')
        log_abs_path = os.path.abspath(log_path)
        if not dryrun:
            os.makedirs(os.path.expanduser(self.log_dir), exist_ok=True)
            os.system(f'touch {log_path}')
        tail_cmd = f'tail -n100 -f {log_path}'
        logger.info('To view detailed progress: '
                    f'{style.BRIGHT}{tail_cmd}{style.RESET_ALL}')

        # Get previous cluster status
        cluster_exists = prev_cluster_status is not None

        assert to_provision.region is not None, (
            to_provision, 'region should have been set by the optimizer.')
        region = clouds.Region(to_provision.region)

        # Optimization - check if user has non-zero quota for
        # the instance type in the target region. If not, fail early
        # instead of trying to provision and failing later.
        try:
            need_provision = to_provision.cloud.check_quota_available(
                to_provision)

        except Exception as e:  # pylint: disable=broad-except
            need_provision = True
            logger.info(f'Error occurred when trying to check quota. '
                        f'Proceeding assuming quotas are available. Error: '
                        f'{common_utils.format_exception(e, use_bracket=True)}')

        if not need_provision:
            # if quota is found to be zero, raise exception and skip to
            # the next region
            if to_provision.use_spot:
                instance_descriptor = 'spot'
            else:
                instance_descriptor = 'on-demand'
            raise exceptions.ResourcesUnavailableError(
                f'{colorama.Fore.YELLOW}Found no quota for '
                f'{to_provision.instance_type} {instance_descriptor} '
                f'instances in region {to_provision.region} '
                f'in {to_provision.cloud}. '
                f'{colorama.Style.RESET_ALL}'
                f'To request quotas, check the instruction: '
                f'https://skypilot.readthedocs.io/en/latest/cloud-setup/quota.html.'  # pylint: disable=line-too-long
            )

        for zones in self._yield_zones(to_provision, num_nodes, cluster_name,
                                       prev_cluster_status,
                                       prev_cluster_ever_up):
            # Filter out zones that are blocked, if any.
            # This optimize the provision loop by skipping zones that are
            # indicated to be unavailable from previous provision attempts.
            # It can happen for the provisioning on GCP, as the
            # yield_region_zones will return zones from a region one by one,
            # but the optimizer that does the filtering will not be involved
            # until the next region.
            if zones is not None:
                remaining_unblocked_zones = copy.deepcopy(zones)
                for zone in zones:
                    for blocked_resources in self._blocked_resources:
                        if to_provision.copy(
                                region=region.name,
                                zone=zone.name).should_be_blocked_by(
                                    blocked_resources):
                            remaining_unblocked_zones.remove(zone)
                            break
                if not remaining_unblocked_zones:
                    # Skip the region if all zones are blocked.
                    continue
                zones = remaining_unblocked_zones

            if zones is None:
                # For clouds that don't have a zone concept or cloud
                # provisioners that do not support zone-based provisioning
                # (e.g., Azure, Lambda).
                zone_str = ''
            else:
                zone_str = ','.join(z.name for z in zones)
                zone_str = f' ({zone_str})'
            try:
                config_dict = backend_utils.write_cluster_config(
                    to_provision,
                    num_nodes,
                    _get_cluster_config_template(to_provision.cloud),
                    cluster_name,
                    self._local_wheel_path,
                    self._wheel_hash,
                    region=region,
                    zones=zones,
                    dryrun=dryrun,
                    keep_launch_fields_in_existing_config=cluster_exists)
            except exceptions.ResourcesUnavailableError as e:
                # Failed due to catalog issue, e.g. image not found, or
                # GPUs are requested in a Kubernetes cluster but the cluster
                # does not have nodes labeled with GPU types.
                logger.info(f'{e}')
                continue
            except exceptions.InvalidCloudConfigs as e:
                # Failed due to invalid user configs in ~/.sky/config.yaml.
                logger.warning(f'{common_utils.format_exception(e)}')
                # We should block the entire cloud if the user config is
                # invalid.
                _add_to_blocked_resources(
                    self._blocked_resources,
                    to_provision.copy(region=None, zone=None))
                raise exceptions.ResourcesUnavailableError(
                    f'Failed to provision on cloud {to_provision.cloud} due to '
                    f'invalid cloud config: {common_utils.format_exception(e)}')
            if dryrun:
                return config_dict
            cluster_config_file = config_dict['ray']

            launched_resources = to_provision.copy(region=region.name)
            if zones and len(zones) == 1:
                launched_resources = launched_resources.copy(zone=zones[0].name)

            prev_cluster_ips, prev_ssh_ports = None, None
            if prev_handle is not None:
                prev_cluster_ips = prev_handle.stable_internal_external_ips
                prev_ssh_ports = prev_handle.stable_ssh_ports
            # Record early, so if anything goes wrong, 'sky status' will show
            # the cluster name and users can appropriately 'sky down'.  It also
            # means a second 'sky launch -c <name>' will attempt to reuse.
            handle = CloudVmRayResourceHandle(
                cluster_name=cluster_name,
                # Backward compatibility will be guaranteed by the underlying
                # backend_utils.write_cluster_config, which gets the cluster
                # name on cloud from the ray yaml file, if the previous cluster
                # exists.
                cluster_name_on_cloud=config_dict['cluster_name_on_cloud'],
                cluster_yaml=cluster_config_file,
                launched_nodes=num_nodes,
                # OK for this to be shown in CLI as status == INIT.
                launched_resources=launched_resources,
                # Use the previous cluster's IPs and ports if available to
                # optimize the case where the cluster is restarted, i.e., no
                # need to query IPs and ports from the cloud provider.
                stable_internal_external_ips=prev_cluster_ips,
                stable_ssh_ports=prev_ssh_ports)
            usage_lib.messages.usage.update_final_cluster_status(
                status_lib.ClusterStatus.INIT)

            # This sets the status to INIT (even for a normal, UP cluster).
            global_user_state.add_or_update_cluster(
                cluster_name,
                cluster_handle=handle,
                requested_resources=requested_resources,
                ready=False,
            )

            global_user_state.set_owner_identity_for_cluster(
                cluster_name, cloud_user_identity)

            if (to_provision.cloud.PROVISIONER_VERSION ==
                    clouds.ProvisionerVersion.SKYPILOT):
                # TODO (suquark): Gradually move the other clouds to
                #  the new provisioner once they are ready.
                assert to_provision.region == region.name, (to_provision,
                                                            region)
                num_nodes = handle.launched_nodes
                try:
                    provision_record = provisioner.bulk_provision(
                        to_provision.cloud,
                        region,
                        zones,
                        provisioner.ClusterName(cluster_name,
                                                handle.cluster_name_on_cloud),
                        num_nodes=num_nodes,
                        cluster_yaml=handle.cluster_yaml,
                        prev_cluster_ever_up=prev_cluster_ever_up,
                        log_dir=self.log_dir)
                    # NOTE: We will handle the logic of '_ensure_cluster_ray_started'
                    # in 'provision_utils.post_provision_runtime_setup()' in the caller.
                    resources_vars = (
                        to_provision.cloud.make_deploy_resources_variables(
                            to_provision, handle.cluster_name_on_cloud, region,
                            zones))
                    config_dict['provision_record'] = provision_record
                    config_dict['resources_vars'] = resources_vars
                    config_dict['handle'] = handle
                    return config_dict
                except provision_common.StopFailoverError:
                    with ux_utils.print_exception_no_traceback():
                        raise
                except Exception as e:  # pylint: disable=broad-except
                    # NOTE: We try to cleanup the cluster even if the previous
                    # cluster does not exist. Also we are fast at
                    # cleaning up clusters now if there is no existing node..
                    CloudVmRayBackend().post_teardown_cleanup(
                        handle, terminate=not prev_cluster_ever_up)
                    # TODO(suquark): other clouds may have different zone
                    #  blocking strategy. See '_update_blocklist_on_error'
                    #  for details.
                    FailoverCloudErrorHandlerV2.update_blocklist_on_error(
                        self._blocked_resources, to_provision, region, zones, e)
                    continue
                # NOTE: The code below in the loop should not be reachable
                # with the new provisioner.

            logging_info = {
                'cluster_name': cluster_name,
                'region_name': region.name,
                'zone_str': zone_str,
            }
            status, stdout, stderr, head_internal_ip, head_external_ip = (
                self._gang_schedule_ray_up(to_provision.cloud,
                                           cluster_config_file, handle,
                                           log_abs_path, stream_logs,
                                           logging_info, to_provision.use_spot))

            if status == GangSchedulingStatus.CLUSTER_READY:
                # We must query the IPs from the cloud provider, when the
                # provisioning is done, to make sure the cluster IPs are
                # up-to-date.
                # The staled IPs may be caused by the node being restarted
                # manually or by the cloud provider.
                # Optimize the case where the cluster's head IPs can be parsed
                # from the output of 'ray up'.
                kwargs = {}
                if handle.launched_nodes == 1:
                    kwargs = {
                        'internal_ips': [head_internal_ip],
                        'external_ips': [head_external_ip]
                    }
                handle.update_cluster_ips(max_attempts=_FETCH_IP_MAX_ATTEMPTS,
                                          **kwargs)
                handle.update_ssh_ports(max_attempts=_FETCH_IP_MAX_ATTEMPTS)
                if cluster_exists:
                    # Guard against the case where there's an existing cluster
                    # with ray runtime messed up (e.g., manually killed) by (1)
                    # querying ray status (2) restarting ray if needed.
                    #
                    # The above 'ray up' will not restart it automatically due
                    # to 'ray up # --no-restart' flag.
                    #
                    # NOTE: this is performance sensitive and has been observed
                    # to take 9s. Only do this for existing clusters, not
                    # freshly launched ones (which should have ray runtime
                    # started).
                    self._ensure_cluster_ray_started(handle, log_abs_path)

                config_dict['handle'] = handle
                return config_dict

            # The cluster is not ready. We must perform error recording and/or
            # cleanup.

            # If cluster was ever up, stop it; otherwise terminate.
            terminate_or_stop = not prev_cluster_ever_up
            definitely_no_nodes_launched = False
            if status == GangSchedulingStatus.HEAD_FAILED:
                # ray up failed for the head node.
                definitely_no_nodes_launched = FailoverCloudErrorHandlerV1.update_blocklist_on_error(
                    self._blocked_resources, to_provision, region, zones,
                    stdout, stderr)
            else:
                # gang scheduling failed.
                assert status == GangSchedulingStatus.GANG_FAILED, status
                # The stdout/stderr of ray up is not useful here, since
                # head node is successfully provisioned.
                definitely_no_nodes_launched = FailoverCloudErrorHandlerV1.update_blocklist_on_error(
                    self._blocked_resources,
                    to_provision,
                    region,
                    zones=zones,
                    stdout=None,
                    stderr=None)
                # GANG_FAILED means head is up, workers failed.
                assert definitely_no_nodes_launched is False, (
                    definitely_no_nodes_launched)

                # Only log the errors for GANG_FAILED, since HEAD_FAILED may
                # not have created any resources (it can happen however) and
                # HEAD_FAILED can happen in "normal" failover cases.
                logger.error('*** Failed provisioning the cluster. ***')
                terminate_str = ('Terminating'
                                 if terminate_or_stop else 'Stopping')
                logger.error(f'*** {terminate_str} the failed cluster. ***')

            # If these conditions hold, it *should* be safe to skip the cleanup
            # action. This is a UX optimization.
            #
            # We want to skip mainly for VPC/subnets errors thrown during node
            # provider bootstrapping: if users encountered "No VPC with name
            # 'xxx' is found in <region>.", then going ahead to down the
            # non-existent cluster will itself print out a (caught, harmless)
            # error with the same message.  This was found to be
            # confusing. Thus we skip termination.
            skip_cleanup = not cluster_exists and definitely_no_nodes_launched
            if skip_cleanup:
                continue

            # There may exist partial nodes (e.g., head node) so we must
            # terminate or stop before moving on to other regions.
            #
            # NOTE: even HEAD_FAILED could've left a live head node there,
            # so we must terminate/stop here too. E.g., node is up, and ray
            # autoscaler proceeds to setup commands, which may fail:
            #   ERR updater.py:138 -- New status: update-failed
            CloudVmRayBackend().teardown_no_lock(handle,
                                                 terminate=terminate_or_stop)

        if to_provision.zone is not None:
            message = (
                f'Failed to acquire resources in {to_provision.zone}. '
                'Try changing resource requirements or use another zone.')
        elif to_provision.region is not None:
            # For public clouds, provision.region is always set.
            message = ('Failed to acquire resources in all zones in '
                       f'{to_provision.region}. Try changing resource '
                       'requirements or use another region.')
        else:
            message = (f'Failed to acquire resources in {to_provision.cloud}. '
                       'Try changing resource requirements or use another '
                       'cloud provider.')
        # Do not failover to other locations if the cluster was ever up, since
        # the user can have some data on the cluster.
        raise exceptions.ResourcesUnavailableError(
            message, no_failover=prev_cluster_ever_up)

    # TODO(suquark): Deprecate this method
    # once the `provision_utils` is adopted for all the clouds.
    @timeline.event
    def _gang_schedule_ray_up(
        self, to_provision_cloud: clouds.Cloud, cluster_config_file: str,
        cluster_handle: 'backends.CloudVmRayResourceHandle', log_abs_path: str,
        stream_logs: bool, logging_info: dict, use_spot: bool
    ) -> Tuple[GangSchedulingStatus, str, str, Optional[str], Optional[str]]:
        """Provisions a cluster via 'ray up' and wait until fully provisioned.

        Returns:
            (GangSchedulingStatus; stdout; stderr;
                optional head_internal_ip; optional head_external_ip).
        """
        # FIXME(zhwu,zongheng): ray up on multiple nodes ups the head node then
        # waits for all workers; turn it into real gang scheduling.
        # FIXME: refactor code path to remove use of stream_logs
        del stream_logs

        def ray_up():
            # Runs `ray up <kwargs>` with our monkey-patched launch hash
            # calculation. See the monkey patch file for why.
            #
            # NOTE: --no-restart solves the following bug.  Without it, if 'ray
            # up' (sky launch) twice on a cluster with >1 node, the worker node
            # gets disconnected/killed by ray autoscaler; the whole task will
            # just freeze.  (Doesn't affect 1-node clusters.)  With this flag,
            # ray processes no longer restart and this bug doesn't show.
            # Downside is existing tasks on the cluster will keep running
            # (which may be ok with the semantics of 'sky launch' twice).
            # Tracked in https://github.com/ray-project/ray/issues/20402.
            # Ref: https://github.com/ray-project/ray/blob/releases/2.4.0/python/ray/autoscaler/sdk/sdk.py#L16-L49  # pylint: disable=line-too-long
            script_path = write_ray_up_script_with_patched_launch_hash_fn(
                cluster_config_file, ray_up_kwargs={'no_restart': True})

            # Redirect stdout/err to the file and streaming (if stream_logs).
            # With stdout/err redirected, 'ray up' will have no color and
            # different order from directly running in the console. The
            # `--log-style` and `--log-color` flags do not work. To reproduce,
            # `ray up --log-style pretty --log-color true | tee tmp.out`.
            returncode, stdout, stderr = log_lib.run_with_log(
                [sys.executable, script_path],
                log_abs_path,
                stream_logs=False,
                start_streaming_at='Shared connection to',
                line_processor=log_utils.RayUpLineProcessor(),
                # Reduce BOTO_MAX_RETRIES from 12 to 5 to avoid long hanging
                # time during 'ray up' if insufficient capacity occurs.
                env=dict(
                    os.environ,
                    BOTO_MAX_RETRIES='5',
                    # Use environment variables to disable the ray usage collection
                    # (to avoid overheads and potential issues with the usage)
                    # as sdk does not take the argument for disabling the usage
                    # collection.
                    RAY_USAGE_STATS_ENABLED='0'),
                require_outputs=True,
                # Disable stdin to avoid ray outputs mess up the terminal with
                # misaligned output when multithreading/multiprocessing are used
                # Refer to: https://github.com/ray-project/ray/blob/d462172be7c5779abf37609aed08af112a533e1e/python/ray/autoscaler/_private/subprocess_output_util.py#L264  # pylint: disable=line-too-long
                stdin=subprocess.DEVNULL)
            return returncode, stdout, stderr

        region_name = logging_info['region_name']
        zone_str = logging_info['zone_str']
        style = colorama.Style
        if isinstance(to_provision_cloud, clouds.Kubernetes):
            logger.info(f'{style.BRIGHT}Launching on {to_provision_cloud} '
                        f'{style.RESET_ALL}')
        else:
            logger.info(f'{style.BRIGHT}Launching on {to_provision_cloud} '
                        f'{region_name}{style.RESET_ALL}{zone_str}')
        start = time.time()

        # Edge case: /tmp/ray does not exist, so autoscaler can't create/store
        # cluster lock and cluster state.
        os.makedirs('/tmp/ray', exist_ok=True)

        # Launch the cluster with ray up

        # Retry if the any of the following happens:
        # 1. Failed due to timeout when fetching head node for Azure.
        # 2. Failed due to file mounts, because it is probably has too
        # many ssh connections and can be fixed by retrying.
        # This is required when using custom image for GCP.
        def need_ray_up(
                ray_up_return_value: Optional[Tuple[int, str, str]]) -> bool:

            # Indicates the first ray up.
            if ray_up_return_value is None:
                return True

            returncode, stdout, stderr = ray_up_return_value
            if returncode == 0:
                return False

            if isinstance(to_provision_cloud, clouds.Azure):
                if 'Failed to invoke the Azure CLI' in stderr:
                    logger.info(
                        'Retrying head node provisioning due to Azure CLI '
                        'issues.')
                    return True
                if ('Head node fetch timed out. Failed to create head node.'
                        in stderr):
                    logger.info(
                        'Retrying head node provisioning due to head fetching '
                        'timeout.')
                    return True

            if isinstance(to_provision_cloud, clouds.Lambda):
                if 'Your API requests are being rate limited.' in stderr:
                    logger.info(
                        'Retrying due to Lambda API rate limit exceeded.')
                    return True

            if 'rsync: command not found' in stderr:
                logger.info('Skipping retry due to `rsync` not found in '
                            'the specified image.')
                return False

            if ('Processing file mounts' in stdout and
                    'Running setup commands' not in stdout and
                    'Failed to setup head node.' in stderr):
                logger.info(
                    'Retrying runtime setup due to ssh connection issue.')
                return True

            if ('ConnectionResetError: [Errno 54] Connection reset by peer'
                    in stderr):
                logger.info('Retrying due to Connection reset by peer.')
                return True
            return False

        retry_cnt = 0
        ray_up_return_value = None
        # 5 seconds to 180 seconds. We need backoff for e.g., rate limit per
        # minute errors.
        backoff = common_utils.Backoff(initial_backoff=5,
                                       max_backoff_factor=180 // 5)
        while (retry_cnt < _MAX_RAY_UP_RETRY and
               need_ray_up(ray_up_return_value)):
            retry_cnt += 1
            if retry_cnt > 1:
                sleep = backoff.current_backoff()
                logger.info(
                    'Retrying launching in {:.1f} seconds.'.format(sleep))
                time.sleep(sleep)
            ray_up_return_value = ray_up()

        assert ray_up_return_value is not None
        returncode, stdout, stderr = ray_up_return_value

        logger.debug(f'`ray up` takes {time.time() - start:.1f} seconds with '
                     f'{retry_cnt} retries.')
        if returncode != 0:
            return GangSchedulingStatus.HEAD_FAILED, stdout, stderr, None, None

        # Only 1 node or head node provisioning failure.
        if cluster_handle.launched_nodes == 1 and returncode == 0:
            # Optimization: Try parse head ip from 'ray up' stdout.
            # Last line looks like: 'ssh ... <user>@<public head_ip>\n'
            position = stdout.rfind('@')
            # Use a regex to extract the IP address.
            external_ip_list = re.findall(backend_utils.IP_ADDR_REGEX,
                                          stdout[position + 1:])
            head_internal_ip, head_external_ip = None, None
            if len(external_ip_list) == 1:
                head_external_ip = external_ip_list[0]

            # Optimization: Try parse internal head ip from 'ray start' stdout.
            # The line looks like: 'Local node IP: <internal head_ip>\n'
            position = stdout.rfind('Local node IP')
            line = stdout[position:].partition('\n')[0]
            internal_ip_list = re.findall(backend_utils.IP_ADDR_REGEX,
                                          common_utils.remove_color(line))
            if len(internal_ip_list) == 1:
                head_internal_ip = internal_ip_list[0]

            logger.debug(f'Get head ips from ray up stdout: {head_internal_ip} '
                         f'{head_external_ip}')
            return (GangSchedulingStatus.CLUSTER_READY, stdout, stderr,
                    head_internal_ip, head_external_ip)

        # All code below is handling num_nodes > 1.
        provision_str = ('Successfully provisioned or found existing head '
                         'instance.')
        logger.info(f'{style.BRIGHT}{provision_str} '
                    f'Waiting for workers.{style.RESET_ALL}')

        # FIXME(zongheng): the below requires ray processes are up on head. To
        # repro it failing: launch a 2-node cluster, log into head and ray
        # stop, then launch again.
        cluster_ready = backend_utils.wait_until_ray_cluster_ready(
            cluster_config_file,
            num_nodes=cluster_handle.launched_nodes,
            log_path=log_abs_path,
            nodes_launching_progress_timeout=_NODES_LAUNCHING_PROGRESS_TIMEOUT[
                type(to_provision_cloud)])
        if cluster_ready:
            cluster_status = GangSchedulingStatus.CLUSTER_READY
            # ray up --no-restart again with upscaling_speed=0 after cluster is
            # ready to ensure cluster will not scale up after preemption (spot).
            # Skip for non-spot as this takes extra time to provision (~1min).
            if use_spot:
                ray_config = common_utils.read_yaml(cluster_config_file)
                ray_config['upscaling_speed'] = 0
                common_utils.dump_yaml(cluster_config_file, ray_config)
                start = time.time()
                returncode, stdout, stderr = ray_up()
                logger.debug(
                    f'Upscaling reset takes {time.time() - start} seconds.')
                if returncode != 0:
                    return (GangSchedulingStatus.GANG_FAILED, stdout, stderr,
                            None, None)
        else:
            cluster_status = GangSchedulingStatus.GANG_FAILED

        # Do not need stdout/stderr if gang scheduling failed.
        # gang_succeeded = False, if head OK, but workers failed.
        return cluster_status, '', '', None, None

    def _ensure_cluster_ray_started(self, handle: 'CloudVmRayResourceHandle',
                                    log_abs_path) -> None:
        """Ensures ray processes are up on a just-provisioned cluster."""
        if handle.launched_nodes > 1:
            # FIXME(zongheng): this has NOT been tested with multinode
            # clusters; mainly because this function will not be reached in
            # that case.  See #140 for details.  If it were reached, the
            # following logic might work:
            #   - get all node ips
            #   - for all nodes: ray stop
            #   - ray up --restart-only
            return
        backend = CloudVmRayBackend()

        returncode, output, _ = backend.run_on_head(
            handle,
            instance_setup.RAY_STATUS_WITH_SKY_RAY_PORT_COMMAND,
            require_outputs=True)
        while returncode == 0 and 'No cluster status' in output:
            # Retry until ray status is ready. This is to avoid the case where
            # ray cluster is just started but the ray status is not ready yet.
            logger.info('Waiting for ray cluster to be ready remotely.')
            time.sleep(1)
            returncode, output, _ = backend.run_on_head(
                handle,
                instance_setup.RAY_STATUS_WITH_SKY_RAY_PORT_COMMAND,
                require_outputs=True)
        if returncode == 0:
            return
        backend.run_on_head(handle, 'ray stop')

        # Runs `ray up <kwargs>` with our monkey-patched launch hash
        # calculation. See the monkey patch file for why.
        script_path = write_ray_up_script_with_patched_launch_hash_fn(
            handle.cluster_yaml, ray_up_kwargs={'restart_only': True})
        log_lib.run_with_log(
            [sys.executable, script_path],
            log_abs_path,
            stream_logs=False,
            # Use environment variables to disable the ray usage collection
            # (to avoid overheads and potential issues with the usage)
            # as sdk does not take the argument for disabling the usage
            # collection.
            env=dict(os.environ, RAY_USAGE_STATS_ENABLED='0'),
            # Disable stdin to avoid ray outputs mess up the terminal with
            # misaligned output when multithreading/multiprocessing is used.
            # Refer to: https://github.com/ray-project/ray/blob/d462172be7c5779abf37609aed08af112a533e1e/python/ray/autoscaler/_private/subprocess_output_util.py#L264 # pylint: disable=line-too-long
            stdin=subprocess.DEVNULL)

    @timeline.event
    def provision_with_retries(
        self,
        task: task_lib.Task,
        to_provision_config: ToProvisionConfig,
        dryrun: bool,
        stream_logs: bool,
    ) -> Dict[str, Any]:
        """Provision with retries for all launchable resources."""
        cluster_name = to_provision_config.cluster_name
        to_provision = to_provision_config.resources
        num_nodes = to_provision_config.num_nodes
        prev_cluster_status = to_provision_config.prev_cluster_status
        prev_handle = to_provision_config.prev_handle
        prev_cluster_ever_up = to_provision_config.prev_cluster_ever_up
        launchable_retries_disabled = (self._dag is None or
                                       self._optimize_target is None)

        failover_history: List[Exception] = list()

        style = colorama.Style
        # Retrying launchable resources.
        while True:
            try:
                # Recheck cluster name as the 'except:' block below may
                # change the cloud assignment.
                common_utils.check_cluster_name_is_valid(cluster_name)
                if dryrun:
                    cloud_user = None
                else:
                    cloud_user = to_provision.cloud.get_current_user_identity()
                # Skip if to_provision.cloud does not support requested features
                to_provision.cloud.check_features_are_supported(
                    to_provision, self._requested_features)

                config_dict = self._retry_zones(
                    to_provision,
                    num_nodes,
                    requested_resources=set(task.resources),
                    dryrun=dryrun,
                    stream_logs=stream_logs,
                    cluster_name=cluster_name,
                    cloud_user_identity=cloud_user,
                    prev_cluster_status=prev_cluster_status,
                    prev_handle=prev_handle,
                    prev_cluster_ever_up=prev_cluster_ever_up)
                if dryrun:
                    return config_dict
            except (exceptions.InvalidClusterNameError,
                    exceptions.NotSupportedError,
                    exceptions.CloudUserIdentityError) as e:
                # InvalidClusterNameError: cluster name is invalid,
                # NotSupportedError: cloud does not support requested features,
                # CloudUserIdentityError: cloud user identity is invalid.
                # The exceptions above should be applicable to the whole
                # cloud, so we do add the cloud to the blocked resources.
                logger.warning(common_utils.format_exception(e))
                _add_to_blocked_resources(
                    self._blocked_resources,
                    resources_lib.Resources(cloud=to_provision.cloud))
                failover_history.append(e)
            except exceptions.ResourcesUnavailableError as e:
                failover_history.append(e)
                if e.no_failover:
                    raise e.with_failover_history(failover_history)
                if launchable_retries_disabled:
                    logger.warning(
                        'DAG and optimize_target needs to be registered first '
                        'to enable cross-cloud retry. '
                        'To fix, call backend.register_info(dag=dag, '
                        'optimize_target=sky.OptimizeTarget.COST)')
                    raise e.with_failover_history(failover_history)

                logger.warning(common_utils.format_exception(e))
            else:
                # Provisioning succeeded.
                break

            if to_provision.zone is None:
                region_or_zone_str = str(to_provision.region)
            else:
                region_or_zone_str = str(to_provision.zone)
            logger.warning(f'\n{style.BRIGHT}Provision failed for {num_nodes}x '
                           f'{to_provision} in {region_or_zone_str}. '
                           f'Trying other locations (if any).{style.RESET_ALL}')
            if prev_cluster_status is None:
                # Add failed resources to the blocklist, only when it
                # is in fallback mode.
                _add_to_blocked_resources(self._blocked_resources, to_provision)
            else:
                # If we reach here, it means that the existing cluster must have
                # a previous status of INIT, because other statuses (UP,
                # STOPPED) will not trigger the failover due to `no_failover`
                # flag; see _yield_zones(). Also, the cluster should have been
                # terminated by _retry_zones().
                assert (prev_cluster_status == status_lib.ClusterStatus.INIT
                       ), prev_cluster_status
                assert global_user_state.get_handle_from_cluster_name(
                    cluster_name) is None, cluster_name
                logger.info('Retrying provisioning with requested resources '
                            f'{task.num_nodes}x {task.resources}')
                # Retry with the current, potentially "smaller" resources:
                # to_provision == the current new resources (e.g., V100:1),
                # which may be "smaller" than the original (V100:8).
                # num_nodes is not part of a Resources so must be updated
                # separately.
                num_nodes = task.num_nodes
                prev_cluster_status = None
                prev_handle = None

            # Set to None so that sky.optimize() will assign a new one
            # (otherwise will skip re-optimizing this task).
            # TODO: set all remaining tasks' best_resources to None.
            task.best_resources = None
            try:
                self._dag = sky.optimize(
                    self._dag,
                    minimize=self._optimize_target,
                    blocked_resources=self._blocked_resources)
            except exceptions.ResourcesUnavailableError as e:
                # Optimizer failed to find a feasible resources for the task,
                # either because the previous failovers have blocked all the
                # possible resources or the requested resources is too
                # restrictive. If we reach here, our failover logic finally
                # ends here.
                raise e.with_failover_history(failover_history)
            to_provision = task.best_resources
            assert task in self._dag.tasks, 'Internal logic error.'
            assert to_provision is not None, task
        return config_dict


class CloudVmRayResourceHandle(backends.backend.ResourceHandle):
    """A pickle-able handle to a cluster created by CloudVmRayBackend.

    The handle object will last for the whole lifecycle of the cluster.

    - (required) Cluster name.
    - (required) Cluster name on cloud (different from the cluster name, as we
        append user hash to avoid conflict b/t multiple users in the same
        organization/account, and truncate the name for length limit). See
        design_docs/cluster_name.md for details.
    - (required) Path to a cluster.yaml file.
    - (optional) A cached head node public IP.  Filled in after a
        successful provision().
    - (optional) A cached stable list of (internal IP, external IP) tuples
        for all nodes in a cluster. Filled in after successful task execution.
    - (optional) Launched num nodes
    - (optional) Launched resources
    - (optional) Docker user name
    - (optional) If TPU(s) are managed, a path to a deletion script.
    """
    # Bump if any fields get added/removed/changed, and add backward
    # compaitibility logic in __setstate__.
    _VERSION = 7

    def __init__(
            self,
            *,
            cluster_name: str,
            cluster_name_on_cloud: str,
            cluster_yaml: str,
            launched_nodes: int,
            launched_resources: resources_lib.Resources,
            stable_internal_external_ips: Optional[List[Tuple[str,
                                                              str]]] = None,
            stable_ssh_ports: Optional[List[int]] = None,
            # The following 2 fields are deprecated. SkyPilot new provisioner
            # API handles the TPU node creation/deletion.
            # Backward compatibility for TPU nodes created before #2943.
            # TODO (zhwu): Remove this after 0.6.0.
            tpu_create_script: Optional[str] = None,
            tpu_delete_script: Optional[str] = None) -> None:
        self._version = self._VERSION
        self.cluster_name = cluster_name
        self.cluster_name_on_cloud = cluster_name_on_cloud
        self._cluster_yaml = cluster_yaml.replace(os.path.expanduser('~'), '~',
                                                  1)
        # List of (internal_ip, feasible_ip) tuples for all the nodes in the
        # cluster, sorted by the feasible ips. The feasible ips can be either
        # internal or external ips, depending on the use_internal_ips flag.
        self.stable_internal_external_ips = stable_internal_external_ips
        self.stable_ssh_ports = stable_ssh_ports
        self.launched_nodes = launched_nodes
        self.launched_resources = launched_resources
        self.docker_user: Optional[str] = None
        self.ssh_user: Optional[str] = None
        # Deprecated. SkyPilot new provisioner API handles the TPU node
        # creation/deletion.
        # Backward compatibility for TPU nodes created before #2943.
        # TODO (zhwu): Remove this after 0.6.0.
        self.tpu_create_script = tpu_create_script
        self.tpu_delete_script = tpu_delete_script

    def __repr__(self):
        return (f'ResourceHandle('
                f'\n\tcluster_name={self.cluster_name},'
                f'\n\tcluster_name_on_cloud={self.cluster_name_on_cloud},'
                f'\n\thead_ip={self.head_ip},'
                '\n\tstable_internal_external_ips='
                f'{self.stable_internal_external_ips},'
                '\n\tstable_ssh_ports='
                f'{self.stable_ssh_ports},'
                '\n\tcluster_yaml='
                f'{self.cluster_yaml}, '
                f'\n\tlaunched_resources={self.launched_nodes}x '
                f'{self.launched_resources}, '
                f'\n\tdocker_user={self.docker_user},'
                f'\n\tssh_user={self.ssh_user},'
                # TODO (zhwu): Remove this after 0.6.0.
                f'\n\ttpu_create_script={self.tpu_create_script}, '
                f'\n\ttpu_delete_script={self.tpu_delete_script})')

    def get_cluster_name(self):
        return self.cluster_name

    def _use_internal_ips(self):
        """Returns whether to use internal IPs for SSH connections."""
        # Directly load the `use_internal_ips` flag from the cluster yaml
        # instead of `skypilot_config` as the latter can be changed after the
        # cluster is UP.
        return common_utils.read_yaml(self.cluster_yaml).get(
            'provider', {}).get('use_internal_ips', False)

    def _update_cluster_region(self):
        """Update the region in handle.launched_resources.

        This is for backward compatibility to handle the clusters launched
        long before. We should remove this after 0.6.0.
        """
        if self.launched_resources.region is not None:
            return

        config = common_utils.read_yaml(self.cluster_yaml)
        provider = config['provider']
        cloud = self.launched_resources.cloud
        if cloud.is_same_cloud(clouds.Azure()):
            region = provider['location']
        elif cloud.is_same_cloud(clouds.GCP()) or cloud.is_same_cloud(
                clouds.AWS()):
            region = provider['region']

        self.launched_resources = self.launched_resources.copy(region=region)

    def update_ssh_ports(self, max_attempts: int = 1) -> None:
        """Fetches and sets the SSH ports for the cluster nodes.

        Use this method to use any cloud-specific port fetching logic.
        """
        del max_attempts  # Unused.
        if isinstance(self.launched_resources.cloud, clouds.RunPod):
            cluster_info = provision_lib.get_cluster_info(
                str(self.launched_resources.cloud).lower(),
                region=self.launched_resources.region,
                cluster_name_on_cloud=self.cluster_name_on_cloud,
                provider_config=None)
            self.stable_ssh_ports = cluster_info.get_ssh_ports()
            return

        head_ssh_port = 22
        self.stable_ssh_ports = (
            [head_ssh_port] + [22] *
            (self.num_ips_per_node * self.launched_nodes - 1))

    def update_cluster_ips(
            self,
            max_attempts: int = 1,
            internal_ips: Optional[List[Optional[str]]] = None,
            external_ips: Optional[List[Optional[str]]] = None) -> None:
        """Updates the cluster IPs cached in the handle.

        We cache the cluster IPs in the handle to avoid having to retrieve
        them from the cloud provider every time we need them. This method
        updates the cached IPs.

        Optimizations:
            1) If the external IPs are provided (e.g. from the provision logs),
                we use them instead of retrieving them from the cloud provider.
            2) If the cached external IPs match the provided (fetched) external
                IPs, we don't need to update the internal IPs.
            3) If the internal IPs are provided (e.g. from the provision logs),
                we use them instead of retrieving them from the cloud provider.

        Args:
            max_attempts: The maximum number of attempts to get the head IP.
            internal_ips: The internal IPs to use for the cluster. It is an
                optimization to avoid retrieving the internal IPs from the
                cloud provider. Typically, it can be parsed from the provision
                logs.
            external_ips: The external IPs to use for the cluster. Similar to
                internal_ips, it is an optimization to avoid retrieving the
                external IPs from the cloud provider.

        Raises:
            exceptions.FetchIPError: if we failed to get the IPs. e.reason is
                HEAD or WORKER.
        """

        def is_provided_ips_valid(ips: Optional[List[Optional[str]]]) -> bool:
            return (ips is not None and
                    len(ips) == self.num_ips_per_node * self.launched_nodes and
                    all(ip is not None for ip in ips))

        use_internal_ips = self._use_internal_ips()

        # cluster_feasible_ips is the list of IPs of the nodes in the cluster
        # which can be used to connect to the cluster. It is a list of external
        # IPs if the cluster is assigned public IPs, otherwise it is a list of
        # internal IPs.
        cluster_feasible_ips: List[str]
        if is_provided_ips_valid(external_ips):
            logger.debug(f'Using provided external IPs: {external_ips}')
            cluster_feasible_ips = typing.cast(List[str], external_ips)
        else:
            cluster_feasible_ips = backend_utils.get_node_ips(
                self.cluster_yaml,
                self.launched_nodes,
                head_ip_max_attempts=max_attempts,
                worker_ip_max_attempts=max_attempts,
                get_internal_ips=use_internal_ips)

        if self.cached_external_ips == cluster_feasible_ips:
            logger.debug('Skipping the fetching of internal IPs as the cached '
                         'external IPs matches the newly fetched ones.')
            # Optimization: If the cached external IPs are the same as the
            # retrieved feasible IPs, then we can skip retrieving internal
            # IPs since the cached IPs are up-to-date.
            return
        logger.debug(
            'Cached external IPs do not match with the newly fetched ones: '
            f'cached ({self.cached_external_ips}), new ({cluster_feasible_ips})'
        )

        if use_internal_ips:
            # Optimization: if we know use_internal_ips is True (currently
            # only exposed for AWS and GCP), then our provisioner is guaranteed
            # to not assign public IPs, thus the first list of IPs returned
            # above are already private IPs. So skip the second query.
            cluster_internal_ips = list(cluster_feasible_ips)
        elif is_provided_ips_valid(internal_ips):
            logger.debug(f'Using provided internal IPs: {internal_ips}')
            cluster_internal_ips = typing.cast(List[str], internal_ips)
        else:
            cluster_internal_ips = backend_utils.get_node_ips(
                self.cluster_yaml,
                self.launched_nodes,
                head_ip_max_attempts=max_attempts,
                worker_ip_max_attempts=max_attempts,
                get_internal_ips=True)

        assert len(cluster_feasible_ips) == len(cluster_internal_ips), (
            f'Cluster {self.cluster_name!r}:'
            f'Expected same number of internal IPs {cluster_internal_ips}'
            f' and external IPs {cluster_feasible_ips}.')

        # List of (internal_ip, feasible_ip) tuples for all the nodes in the
        # cluster, sorted by the feasible ips. The feasible ips can be either
        # internal or external ips, depending on the use_internal_ips flag.
        internal_external_ips: List[Tuple[str, str]] = list(
            zip(cluster_internal_ips, cluster_feasible_ips))

        # Ensure head node is the first element, then sort based on the
        # external IPs for stableness
        stable_internal_external_ips = [internal_external_ips[0]] + sorted(
            internal_external_ips[1:], key=lambda x: x[1])
        self.stable_internal_external_ips = stable_internal_external_ips

    def get_command_runners(
            self,
            avoid_ssh_control: bool = False
    ) -> List[command_runner.CommandRunner]:
        """Returns a list of command runners for the cluster."""
        ssh_credentials = backend_utils.ssh_credential_from_yaml(
            self.cluster_yaml, self.docker_user, self.ssh_user)
        if avoid_ssh_control:
            ssh_credentials.pop('ssh_control_name', None)
        if (self.launched_resources.cloud.PROVISIONER_VERSION <
                clouds.ProvisionerVersion.SKYPILOT or
                provision_lib.get_command_runner_type(
                    str(self.launched_resources.cloud).lower())
                == command_runner.SSHCommandRunner):
            ip_list = self.external_ips()
            port_list = self.external_ssh_ports()
            runners = command_runner.SSHCommandRunner.make_runner_list(
                zip(ip_list, port_list), **ssh_credentials)
            return runners
        provider_name = str(self.launched_resources.cloud).lower()
        config = common_utils.read_yaml(self.cluster_yaml)
        cluster_info = provision_lib.get_cluster_info(
            provider_name,
            region=self.launched_resources.region,
            cluster_name_on_cloud=self.cluster_name_on_cloud,
            provider_config=config.get('provider', None))
        runners = provision_lib.get_command_runners(provider_name, cluster_info,
                                                    **ssh_credentials)
        return runners

    @property
    def cached_internal_ips(self) -> Optional[List[str]]:
        if self.stable_internal_external_ips is not None:
            return [ips[0] for ips in self.stable_internal_external_ips]
        return None

    def internal_ips(self,
                     max_attempts: int = _FETCH_IP_MAX_ATTEMPTS) -> List[str]:
        internal_ips = self.cached_internal_ips
        if internal_ips is not None:
            return internal_ips
        self.update_cluster_ips(max_attempts=max_attempts)
        internal_ips = self.cached_internal_ips
        assert internal_ips is not None, 'update_cluster_ips failed.'
        return internal_ips

    @property
    def cached_external_ips(self) -> Optional[List[str]]:
        if self.stable_internal_external_ips is not None:
            return [ips[1] for ips in self.stable_internal_external_ips]
        return None

    def external_ips(self,
                     max_attempts: int = _FETCH_IP_MAX_ATTEMPTS) -> List[str]:
        external_ips = self.cached_external_ips
        if external_ips is not None:
            return external_ips
        self.update_cluster_ips(max_attempts=max_attempts)
        external_ips = self.cached_external_ips
        assert external_ips is not None, 'update_cluster_ips failed.'
        return external_ips

    @property
    def cached_external_ssh_ports(self) -> Optional[List[int]]:
        if self.stable_ssh_ports is not None:
            return self.stable_ssh_ports
        return None

    def external_ssh_ports(self,
                           max_attempts: int = _FETCH_IP_MAX_ATTEMPTS
                          ) -> List[int]:
        cached_ssh_ports = self.cached_external_ssh_ports
        if cached_ssh_ports is not None:
            return cached_ssh_ports
        self.update_ssh_ports(max_attempts=max_attempts)
        cached_ssh_ports = self.cached_external_ssh_ports
        assert cached_ssh_ports is not None, 'update_ssh_ports failed.'
        return cached_ssh_ports

    def get_hourly_price(self) -> float:
        hourly_cost = (self.launched_resources.get_cost(3600) *
                       self.launched_nodes)
        return hourly_cost

    def setup_docker_user(self, cluster_config_file: str):
        ip_list = self.external_ips()
        assert ip_list is not None
        docker_user = backend_utils.get_docker_user(ip_list[0],
                                                    cluster_config_file)
        self.docker_user = docker_user

    @property
    def cluster_yaml(self):
        return os.path.expanduser(self._cluster_yaml)

    @property
    def head_ip(self):
        external_ips = self.cached_external_ips
        if external_ips is not None:
            return external_ips[0]
        return None

    @property
    def head_ssh_port(self):
        external_ssh_ports = self.cached_external_ssh_ports
        if external_ssh_ports:
            return external_ssh_ports[0]
        return None

    @property
    def num_ips_per_node(self) -> int:
        """Returns number of IPs per node in the cluster, handling TPU Pod."""
        is_tpu_vm_pod = gcp_utils.is_tpu_vm_pod(self.launched_resources)
        if is_tpu_vm_pod:
            num_ips = gcp_utils.get_num_tpu_devices(self.launched_resources)
        else:
            num_ips = 1
        return num_ips

    def __setstate__(self, state):
        self._version = self._VERSION

        version = state.pop('_version', None)
        if version is None:
            version = -1
            state.pop('cluster_region', None)
        if version < 2:
            state['_cluster_yaml'] = state.pop('cluster_yaml')
        if version < 3:
            head_ip = state.pop('head_ip', None)
            state['stable_internal_external_ips'] = None
        if version < 4:
            # Version 4 adds self.stable_ssh_ports for Kubernetes support
            state['stable_ssh_ports'] = None
        if version < 5:
            state['docker_user'] = None

        if version < 6:
            state['cluster_name_on_cloud'] = state['cluster_name']

        if version < 7:
            self.ssh_user = None

        self.__dict__.update(state)

        # Because the update_cluster_ips and update_ssh_ports
        # functions use the handle, we call it on the current instance
        # after the state is updated.
        if version < 3 and head_ip is not None:
            try:
                self.update_cluster_ips()
            except exceptions.FetchIPError:
                # This occurs when an old cluster from was autostopped,
                # so the head IP in the database is not updated.
                pass
        if version < 4:
            self.update_ssh_ports()

        self._update_cluster_region()


class CloudVmRayBackend(backends.Backend['CloudVmRayResourceHandle']):
    """Backend: runs on cloud virtual machines, managed by Ray.

    Changing this class may also require updates to:
      * Cloud providers' templates under config/
      * Cloud providers' implementations under clouds/
    """

    NAME = 'cloudvmray'

    # Backward compatibility, with the old name of the handle.
    ResourceHandle = CloudVmRayResourceHandle  # pylint: disable=invalid-name

    def __init__(self):
        self.run_timestamp = backend_utils.get_run_timestamp()
        # NOTE: do not expanduser() here, as this '~/...' path is used for
        # remote as well to be expanded on the remote side.
        self.log_dir = os.path.join(constants.SKY_LOGS_DIRECTORY,
                                    self.run_timestamp)
        # Do not make directories to avoid create folder for commands that
        # do not need it (`sky status`, `sky logs` ...)
        # os.makedirs(self.log_dir, exist_ok=True)

        self._dag = None
        self._optimize_target = None
        self._requested_features = set()

        # Command for running the setup script. It is only set when the
        # setup needs to be run outside the self._setup() and as part of
        # a job (--detach-setup).
        self._setup_cmd = None

    # --- Implementation of Backend APIs ---

    def register_info(self, **kwargs) -> None:
        self._dag = kwargs.pop('dag', self._dag)
        self._optimize_target = kwargs.pop(
            'optimize_target',
            self._optimize_target) or optimizer.OptimizeTarget.COST
        self._requested_features = kwargs.pop('requested_features',
                                              self._requested_features)
        assert len(kwargs) == 0, f'Unexpected kwargs: {kwargs}'

    def check_resources_fit_cluster(
        self,
        handle: CloudVmRayResourceHandle,
        task: task_lib.Task,
        check_ports: bool = False,
    ) -> resources_lib.Resources:
        """Check if resources requested by the task fit the cluster.

        The resources requested by the task should be smaller than the existing
        cluster.
        If multiple resources are specified, this checking will pass when
        at least one resource fits the cluster.

        Raises:
            exceptions.ResourcesMismatchError: If the resources in the task
                does not match the existing cluster.
        """

        launched_resources = handle.launched_resources
        cluster_name = handle.cluster_name

        # Usage Collection:
        usage_lib.messages.usage.update_cluster_resources(
            handle.launched_nodes, launched_resources)
        record = global_user_state.get_cluster_from_name(cluster_name)
        if record is not None:
            usage_lib.messages.usage.update_cluster_status(record['status'])

        # Backward compatibility: the old launched_resources without region info
        # was handled by ResourceHandle._update_cluster_region.
        assert launched_resources.region is not None, handle

        mismatch_str = (f'To fix: specify a new cluster name, or down the '
                        f'existing cluster first: sky down {cluster_name}')
        if hasattr(handle, 'local_handle') and handle.local_handle is not None:
            launched_resources = handle.local_handle['cluster_resources']
            usage_lib.messages.usage.update_local_cluster_resources(
                launched_resources)
            mismatch_str = ('To fix: use accelerators/number of nodes that can '
                            'be satisfied by the local cluster')

        valid_resource = None
        requested_resource_list = []
        for resource in task.resources:
            if (task.num_nodes <= handle.launched_nodes and
                    resource.less_demanding_than(
                        launched_resources,
                        requested_num_nodes=task.num_nodes,
                        check_ports=check_ports)):
                valid_resource = resource
                break
            else:
                requested_resource_list.append(f'{task.num_nodes}x {resource}')

        if valid_resource is None:
            for example_resource in task.resources:
                if (example_resource.region is not None and
                        example_resource.region != launched_resources.region):
                    with ux_utils.print_exception_no_traceback():
                        raise exceptions.ResourcesMismatchError(
                            f'Task requested resources {example_resource} in region '  # pylint: disable=line-too-long
                            f'{example_resource.region!r}'
                            ', but the existing cluster '
                            f'is in region {launched_resources.region!r}.')
                if (example_resource.zone is not None and
                        example_resource.zone != launched_resources.zone):
                    zone_str = (f'is in zone {launched_resources.zone!r}.'
                                if launched_resources.zone is not None else
                                'does not have zone specified.')
                    with ux_utils.print_exception_no_traceback():
                        raise exceptions.ResourcesMismatchError(
                            f'Task requested resources {example_resource} in zone '  # pylint: disable=line-too-long
                            f'{example_resource.zone!r},'
                            'but the existing cluster '
                            f'{zone_str}')
            requested_resource_str = ', '.join(requested_resource_list)
            if isinstance(task.resources, list):
                requested_resource_str = f'[{requested_resource_str}]'
            elif isinstance(task.resources, set):
                requested_resource_str = f'{{{requested_resource_str}}}'
            with ux_utils.print_exception_no_traceback():
                raise exceptions.ResourcesMismatchError(
                    'Requested resources do not match the existing '
                    'cluster.\n'
                    f'  Requested:\t{requested_resource_str}\n'
                    f'  Existing:\t{handle.launched_nodes}x '
                    f'{handle.launched_resources}\n'
                    f'{mismatch_str}')
        return valid_resource

    def _provision(
            self,
            task: task_lib.Task,
            to_provision: Optional[resources_lib.Resources],
            dryrun: bool,
            stream_logs: bool,
            cluster_name: str,
            retry_until_up: bool = False) -> Optional[CloudVmRayResourceHandle]:
        """Provisions using 'ray up'.

        Raises:
            exceptions.ClusterOwnerIdentityMismatchError: if the cluster
                'cluster_name' exists and is owned by another user.
            exceptions.InvalidClusterNameError: if the cluster name is invalid.
            exceptions.ResourcesMismatchError: if the requested resources
                do not match the existing cluster.
            exceptions.ResourcesUnavailableError: if the requested resources
                cannot be satisfied. The failover_history of the exception
                will be set as at least 1 exception from either our pre-checks
                (e.g., cluster name invalid) or a region/zone throwing
                resource unavailability.
            exceptions.CommandError: any ssh command error.
            RuntimeErorr: raised when 'rsync' is not installed.
            # TODO(zhwu): complete the list of exceptions.
        """
        # FIXME: ray up for Azure with different cluster_names will overwrite
        # each other.
        # When rsync is not installed in the user's machine, Ray will
        # silently retry to up the node for _MAX_RAY_UP_RETRY number
        # of times. This is time consuming so we fail early.
        backend_utils.check_rsync_installed()
        # Check if the cluster is owned by the current user. Raise
        # exceptions.ClusterOwnerIdentityMismatchError
        backend_utils.check_owner_identity(cluster_name)
        lock_path = os.path.expanduser(
            backend_utils.CLUSTER_STATUS_LOCK_PATH.format(cluster_name))
        with timeline.FileLockEvent(lock_path):
            # Try to launch the exiting cluster first. If no existing cluster,
            # this function will create a to_provision_config with required
            # resources.
            to_provision_config = self._check_existing_cluster(
                task, to_provision, cluster_name, dryrun)
            assert to_provision_config.resources is not None, (
                'to_provision should not be None', to_provision_config)

            prev_cluster_status = to_provision_config.prev_cluster_status
            usage_lib.messages.usage.update_cluster_resources(
                to_provision_config.num_nodes, to_provision_config.resources)
            usage_lib.messages.usage.update_cluster_status(prev_cluster_status)

            # TODO(suquark): once we have sky on PyPI, we should directly
            # install sky from PyPI.
            # NOTE: can take ~2s.
            with timeline.Event('backend.provision.wheel_build'):
                # TODO(suquark): once we have sky on PyPI, we should directly
                # install sky from PyPI.
                local_wheel_path, wheel_hash = wheel_utils.build_sky_wheel()
                # The most frequent reason for the failure of a provision
                # request is resource unavailability instead of rate
                # limiting; to make users wait shorter, we do not make
                # backoffs exponential.
                backoff = common_utils.Backoff(
                    initial_backoff=_RETRY_UNTIL_UP_INIT_GAP_SECONDS,
                    max_backoff_factor=1)
            attempt_cnt = 1
            while True:
                # For on-demand instances, RetryingVmProvisioner will retry
                # within the given region first, then optionally retry on all
                # other clouds and regions (if backend.register_info()
                # has been called).
                # For spot instances, each provisioning request is made for a
                # single zone and the provisioner will retry on all other
                # clouds, regions, and zones.
                # See optimizer.py#_make_launchables_for_valid_region_zones()
                # for detailed reasons.

                # After this "round" of optimization across clouds, provisioning
                # may still have not succeeded. This while loop will then kick
                # in if retry_until_up is set, which will kick off new "rounds"
                # of optimization infinitely.
                try:
                    retry_provisioner = RetryingVmProvisioner(
                        self.log_dir,
                        self._dag,
                        self._optimize_target,
                        self._requested_features,
                        local_wheel_path,
                        wheel_hash,
                        blocked_resources=task.blocked_resources)
                    config_dict = retry_provisioner.provision_with_retries(
                        task, to_provision_config, dryrun, stream_logs)
                    break
                except exceptions.ResourcesUnavailableError as e:
                    # Do not remove the stopped cluster from the global state
                    # if failed to start.
                    if e.no_failover:
                        error_message = str(e)
                    else:
                        # Clean up the cluster's entry in `sky status`.
                        global_user_state.remove_cluster(cluster_name,
                                                         terminate=True)
                        usage_lib.messages.usage.update_final_cluster_status(
                            None)
                        error_message = (
                            'Failed to provision all possible launchable '
                            'resources.'
                            f' Relax the task\'s resource requirements: '
                            f'{task.num_nodes}x {list(task.resources)[0]}')
                    if retry_until_up:
                        logger.error(error_message)
                        # Sleep and retry.
                        gap_seconds = backoff.current_backoff()
                        plural = 's' if attempt_cnt > 1 else ''
                        logger.info(
                            f'{colorama.Style.BRIGHT}=== Retry until up ==='
                            f'{colorama.Style.RESET_ALL}\n'
                            f'Retrying provisioning after {gap_seconds:.0f}s '
                            '(backoff with random jittering). '
                            f'Already tried {attempt_cnt} attempt{plural}.')
                        attempt_cnt += 1
                        time.sleep(gap_seconds)
                        continue
                    error_message += (
                        '\nTo keep retrying until the cluster is up, use the '
                        '`--retry-until-up` flag.')
                    with ux_utils.print_exception_no_traceback():
                        raise exceptions.ResourcesUnavailableError(
                            error_message,
                            failover_history=e.failover_history) from None
            if dryrun:
                record = global_user_state.get_cluster_from_name(cluster_name)
                return record['handle'] if record is not None else None

            if 'provision_record' in config_dict:
                # New provisioner is used here.
                handle = config_dict['handle']
                provision_record = config_dict['provision_record']
                resources_vars = config_dict['resources_vars']

                # Setup SkyPilot runtime after the cluster is provisioned
                # 1. Wait for SSH to be ready.
                # 2. Mount the cloud credentials, skypilot wheel,
                #    and other necessary files to the VM.
                # 3. Run setup commands to install dependencies.
                # 4. Starting ray cluster and skylet.
                cluster_info = provisioner.post_provision_runtime_setup(
                    repr(handle.launched_resources.cloud),
                    provisioner.ClusterName(handle.cluster_name,
                                            handle.cluster_name_on_cloud),
                    handle.cluster_yaml,
                    provision_record=provision_record,
                    custom_resource=resources_vars.get('custom_resources'),
                    log_dir=self.log_dir)
                # We must query the IPs from the cloud provider, when the
                # provisioning is done, to make sure the cluster IPs are
                # up-to-date.
                # The staled IPs may be caused by the node being restarted
                # manually or by the cloud provider.
                # Optimize the case where the cluster's IPs can be retrieved
                # from cluster_info.
                internal_ips, external_ips = zip(*cluster_info.ip_tuples())
                if not cluster_info.has_external_ips():
                    external_ips = internal_ips
                handle.update_cluster_ips(max_attempts=_FETCH_IP_MAX_ATTEMPTS,
                                          internal_ips=list(internal_ips),
                                          external_ips=list(external_ips))
                handle.update_ssh_ports(max_attempts=_FETCH_IP_MAX_ATTEMPTS)
                handle.docker_user = cluster_info.docker_user
                handle.ssh_user = cluster_info.ssh_user

                # Update launched resources.
                handle.launched_resources = handle.launched_resources.copy(
                    region=provision_record.region, zone=provision_record.zone)

                self._update_after_cluster_provisioned(
                    handle, to_provision_config.prev_handle, task,
                    prev_cluster_status, handle.external_ips(),
                    handle.external_ssh_ports(), lock_path)
                return handle

            cluster_config_file = config_dict['ray']
            handle = config_dict['handle']

            ip_list = handle.external_ips()
            ssh_port_list = handle.external_ssh_ports()
            assert ip_list is not None, handle
            assert ssh_port_list is not None, handle

            config = common_utils.read_yaml(cluster_config_file)
            if 'docker' in config:
                handle.setup_docker_user(cluster_config_file)

            # Get actual zone info and save it into handle.
            # NOTE: querying zones is expensive, observed 1node GCP >=4s.
            zone = handle.launched_resources.zone
            if zone is None:
                get_zone_cmd = (
                    handle.launched_resources.cloud.get_zone_shell_cmd())
                # zone is None for Azure
                if get_zone_cmd is not None:
                    runners = handle.get_command_runners()

                    def _get_zone(runner):
                        retry_count = 0
                        backoff = common_utils.Backoff(initial_backoff=1,
                                                       max_backoff_factor=3)
                        while True:
                            returncode, stdout, stderr = runner.run(
                                get_zone_cmd,
                                require_outputs=True,
                                stream_logs=False)
                            if returncode == 0:
                                break
                            retry_count += 1
                            if retry_count <= _MAX_GET_ZONE_RETRY:
                                time.sleep(backoff.current_backoff())
                                continue
                        subprocess_utils.handle_returncode(
                            returncode,
                            get_zone_cmd,
                            f'Failed to get zone for {cluster_name!r}',
                            stderr=stderr,
                            stream_logs=stream_logs)
                        return stdout.strip()

                    zones = subprocess_utils.run_in_parallel(_get_zone, runners)
                    if len(set(zones)) == 1:
                        # zone will be checked during Resources cls
                        # initialization.
                        handle.launched_resources = (
                            handle.launched_resources.copy(zone=zones[0]))
                    # If the number of zones > 1, nodes in the cluster are
                    # launched in different zones (legacy clusters before
                    # #1700), leave the zone field of handle.launched_resources
                    # to None.

            # For backward compatibility and robustness of skylet, it is checked
            # and restarted if necessary.
            logger.debug('Checking if skylet is running on the head node.')
            with rich_utils.safe_status(
                    '[bold cyan]Preparing SkyPilot runtime'):
                self.run_on_head(handle,
                                 instance_setup.MAYBE_SKYLET_RESTART_CMD)

            self._update_after_cluster_provisioned(
                handle, to_provision_config.prev_handle, task,
                prev_cluster_status, ip_list, ssh_port_list, lock_path)
            return handle

    def _open_ports(self, handle: CloudVmRayResourceHandle) -> None:
        cloud = handle.launched_resources.cloud
        logger.debug(
            f'Opening ports {handle.launched_resources.ports} for {cloud}')
        config = common_utils.read_yaml(handle.cluster_yaml)
        provider_config = config['provider']
        provision_lib.open_ports(repr(cloud), handle.cluster_name_on_cloud,
                                 handle.launched_resources.ports,
                                 provider_config)

    def _update_after_cluster_provisioned(
            self, handle: CloudVmRayResourceHandle,
            prev_handle: Optional[CloudVmRayResourceHandle],
            task: task_lib.Task,
            prev_cluster_status: Optional[status_lib.ClusterStatus],
            ip_list: List[str], ssh_port_list: List[int],
            lock_path: str) -> None:
        usage_lib.messages.usage.update_cluster_resources(
            handle.launched_nodes, handle.launched_resources)
        usage_lib.messages.usage.update_final_cluster_status(
            status_lib.ClusterStatus.UP)

        # Update job queue to avoid stale jobs (when restarted), before
        # setting the cluster to be ready.
        if prev_cluster_status == status_lib.ClusterStatus.INIT:
            # update_status will query the ray job status for all INIT /
            # PENDING / RUNNING jobs for the real status, since we do not
            # know the actual previous status of the cluster.
            cmd = job_lib.JobLibCodeGen.update_status()
            logger.debug('Update job queue on remote cluster.')
            with rich_utils.safe_status(
                    '[bold cyan]Preparing SkyPilot runtime'):
                returncode, _, stderr = self.run_on_head(handle,
                                                         cmd,
                                                         require_outputs=True)
            subprocess_utils.handle_returncode(returncode, cmd,
                                               'Failed to update job status.',
                                               stderr)
        if prev_cluster_status == status_lib.ClusterStatus.STOPPED:
            # Safely set all the previous jobs to FAILED since the cluster
            # is restarted
            # An edge case here due to racing:
            # 1. A job finishes RUNNING, but right before it update itself
            # to SUCCEEDED, the cluster is STOPPED by `sky stop`.
            # 2. On next `sky start`, it gets reset to FAILED.
            cmd = job_lib.JobLibCodeGen.fail_all_jobs_in_progress()
            returncode, stdout, stderr = self.run_on_head(handle,
                                                          cmd,
                                                          require_outputs=True)
            subprocess_utils.handle_returncode(
                returncode, cmd,
                'Failed to set previously in-progress jobs to FAILED',
                stdout + stderr)

        prev_ports = None
        if prev_handle is not None:
            prev_ports = prev_handle.launched_resources.ports
        current_ports = handle.launched_resources.ports
        open_new_ports = bool(
            resources_utils.port_ranges_to_set(current_ports) -
            resources_utils.port_ranges_to_set(prev_ports))
        if open_new_ports:
            with rich_utils.safe_status(
                    '[bold cyan]Launching - Opening new ports'):
                self._open_ports(handle)

        with timeline.Event('backend.provision.post_process'):
            global_user_state.add_or_update_cluster(
                handle.cluster_name,
                handle,
                set(task.resources),
                ready=True,
            )
            usage_lib.messages.usage.update_final_cluster_status(
                status_lib.ClusterStatus.UP)
            auth_config = common_utils.read_yaml(handle.cluster_yaml)['auth']
            backend_utils.SSHConfigHelper.add_cluster(handle.cluster_name,
                                                      ip_list, auth_config,
                                                      ssh_port_list,
                                                      handle.docker_user,
                                                      handle.ssh_user)

            common_utils.remove_file_if_exists(lock_path)

    def _sync_workdir(self, handle: CloudVmRayResourceHandle,
                      workdir: Path) -> None:
        # Even though provision() takes care of it, there may be cases where
        # this function is called in isolation, without calling provision(),
        # e.g., in CLI.  So we should rerun rsync_up.
        fore = colorama.Fore
        style = colorama.Style
        ip_list = handle.external_ips()
        port_list = handle.external_ssh_ports()
        assert ip_list is not None, 'external_ips is not cached in handle'
        full_workdir = os.path.abspath(os.path.expanduser(workdir))

        # These asserts have been validated at Task construction time.
        assert os.path.exists(full_workdir), f'{full_workdir} does not exist'
        if os.path.islink(full_workdir):
            logger.warning(
                f'{fore.YELLOW}Workdir {workdir!r} is a symlink. '
                f'Symlink contents are not uploaded.{style.RESET_ALL}')
        else:
            assert os.path.isdir(
                full_workdir), f'{full_workdir} should be a directory.'

        # Raise warning if directory is too large
        dir_size = backend_utils.path_size_megabytes(full_workdir)
        if dir_size >= _PATH_SIZE_MEGABYTES_WARN_THRESHOLD:
            logger.warning(
                f'{fore.YELLOW}The size of workdir {workdir!r} '
                f'is {dir_size} MB. Try to keep workdir small or use '
                '.gitignore to exclude large files, as large sizes will slow '
                f'down rsync.{style.RESET_ALL}')

        log_path = os.path.join(self.log_dir, 'workdir_sync.log')

        # TODO(zhwu): refactor this with backend_utils.parallel_cmd_with_rsync
        runners = handle.get_command_runners()

        def _sync_workdir_node(runner: command_runner.CommandRunner) -> None:
            runner.rsync(
                source=workdir,
                target=SKY_REMOTE_WORKDIR,
                up=True,
                log_path=log_path,
                stream_logs=False,
            )

        num_nodes = handle.launched_nodes
        plural = 's' if num_nodes > 1 else ''
        logger.info(
            f'{fore.CYAN}Syncing workdir (to {num_nodes} node{plural}): '
            f'{style.BRIGHT}{workdir}{style.RESET_ALL}'
            f' -> '
            f'{style.BRIGHT}{SKY_REMOTE_WORKDIR}{style.RESET_ALL}')
        os.makedirs(os.path.expanduser(self.log_dir), exist_ok=True)
        os.system(f'touch {log_path}')
        tail_cmd = f'tail -n100 -f {log_path}'
        logger.info('To view detailed progress: '
                    f'{style.BRIGHT}{tail_cmd}{style.RESET_ALL}')
        with rich_utils.safe_status('[bold cyan]Syncing[/]'):
            subprocess_utils.run_in_parallel(_sync_workdir_node, runners)

    def _sync_file_mounts(
        self,
        handle: CloudVmRayResourceHandle,
        all_file_mounts: Optional[Dict[Path, Path]],
        storage_mounts: Optional[Dict[Path, storage_lib.Storage]],
    ) -> None:
        """Mounts all user files to the remote nodes."""
        controller_utils.replace_skypilot_config_path_in_file_mounts(
            handle.launched_resources.cloud, all_file_mounts)
        self._execute_file_mounts(handle, all_file_mounts)
        self._execute_storage_mounts(handle, storage_mounts)
        self._set_storage_mounts_metadata(handle.cluster_name, storage_mounts)

    def _setup(self, handle: CloudVmRayResourceHandle, task: task_lib.Task,
               detach_setup: bool) -> None:
        start = time.time()
        style = colorama.Style
        fore = colorama.Fore

        if task.setup is None:
            return
<<<<<<< HEAD

        setup_script = log_lib.make_task_bash_script(task.setup,
                                                     env_vars=task.envs)
        with tempfile.NamedTemporaryFile('w', prefix='sky_setup_') as f:
            f.write(setup_script)
            f.flush()
            setup_sh_path = f.name
            setup_file = os.path.basename(setup_sh_path)
            # Sync the setup script up and run it.
            # Disable connection sharing for setup script to avoid old
            # connections being reused, which may cause stale ssh agent
            # forwarding.
            runners = handle.get_command_runners(avoid_ssh_control=True)

            # Need this `-i` option to make sure `source ~/.bashrc` work
            setup_cmd = f'/bin/bash -i /tmp/{setup_file} 2>&1'

            def _setup_node(runner: command_runner.CommandRunner) -> None:
=======
        setup = task.setup
        # Sync the setup script up and run it.
        ip_list = handle.external_ips()
        internal_ips = handle.internal_ips()
        port_list = handle.external_ssh_ports()
        assert ip_list is not None, 'external_ips is not cached in handle'
        ssh_credentials = backend_utils.ssh_credential_from_yaml(
            handle.cluster_yaml, handle.docker_user, handle.ssh_user)
        # Disable connection sharing for setup script to avoid old
        # connections being reused, which may cause stale ssh agent
        # forwarding.
        ssh_credentials.pop('ssh_control_name', None)

        remote_setup_file_name = f'/tmp/sky_setup_{self.run_timestamp}'
        # Need this `-i` option to make sure `source ~/.bashrc` work
        setup_cmd = f'/bin/bash -i {remote_setup_file_name} 2>&1'

        def _setup_node(node_id: int) -> None:
            setup_envs = task.envs.copy()
            setup_envs['SKYPILOT_SETUP_NODE_IPS'] = '\n'.join(internal_ips)
            setup_envs['SKYPILOT_SETUP_NODE_RANK'] = str(node_id)
            runner = command_runner.SSHCommandRunner(ip_list[node_id],
                                                     port=port_list[node_id],
                                                     **ssh_credentials)
            setup_script = log_lib.make_task_bash_script(setup,
                                                         env_vars=setup_envs)
            with tempfile.NamedTemporaryFile('w', prefix='sky_setup_') as f:
                f.write(setup_script)
                f.flush()
                setup_sh_path = f.name
>>>>>>> fe145205
                runner.rsync(source=setup_sh_path,
                             target=remote_setup_file_name,
                             up=True,
                             stream_logs=False)
            if detach_setup:
                return
            setup_log_path = os.path.join(self.log_dir,
                                          f'setup-{runner.ip}.log')
            returncode = runner.run(
                setup_cmd,
                log_path=setup_log_path,
                process_stream=False,
            )

            def error_message() -> str:
                # Use the function to avoid tailing the file in success case
                try:
                    last_10_lines = subprocess.run(
                        ['tail', '-n10',
                         os.path.expanduser(setup_log_path)],
                        stdout=subprocess.PIPE,
                        check=True).stdout.decode('utf-8')
                except subprocess.CalledProcessError:
                    last_10_lines = None

                err_msg = (f'Failed to setup with return code {returncode}. '
                           f'Check the details in log: {setup_log_path}')
                if last_10_lines:
                    err_msg += (f'\n\n{colorama.Fore.RED}'
                                '****** START Last lines of setup output ******'
                                f'{colorama.Style.RESET_ALL}\n'
                                f'{last_10_lines}'
                                f'{colorama.Fore.RED}'
                                '******* END Last lines of setup output *******'
                                f'{colorama.Style.RESET_ALL}')
                return err_msg

            subprocess_utils.handle_returncode(returncode=returncode,
                                               command=setup_cmd,
                                               error_msg=error_message)

        num_nodes = len(ip_list)
        plural = 's' if num_nodes > 1 else ''
        if not detach_setup:
            logger.info(f'{fore.CYAN}Running setup on {num_nodes} node{plural}.'
                        f'{style.RESET_ALL}')
        # TODO(zhwu): run_in_parallel uses multi-thread to run the commands,
        # which can cause the program waiting for all the threads to finish,
        # even if some of them raise exceptions. We should replace it with
        # multi-process.
        subprocess_utils.run_in_parallel(_setup_node, range(num_nodes))

        if detach_setup:
            # Only set this when setup needs to be run outside the self._setup()
            # as part of a job (--detach-setup).
            self._setup_cmd = setup_cmd
            return
        logger.info(f'{fore.GREEN}Setup completed.{style.RESET_ALL}')
        end = time.time()
        logger.debug(f'Setup took {end - start} seconds.')

    def _exec_code_on_head(
        self,
        handle: CloudVmRayResourceHandle,
        codegen: str,
        job_id: int,
        executable: str,
        detach_run: bool = False,
        spot_dag: Optional['dag.Dag'] = None,
    ) -> None:
        """Executes generated code on the head node."""
        style = colorama.Style
        fore = colorama.Fore
        runners = handle.get_command_runners()
        head_runner = runners[0]
        with tempfile.NamedTemporaryFile('w', prefix='sky_app_') as fp:
            fp.write(codegen)
            fp.flush()
            script_path = os.path.join(SKY_REMOTE_APP_DIR, f'sky_job_{job_id}')
            # We choose to sync code + exec, because the alternative of 'ray
            # submit' may not work as it may use system python (python2) to
            # execute the script.  Happens for AWS.
            head_runner.rsync(source=fp.name,
                              target=script_path,
                              up=True,
                              stream_logs=False)
        remote_log_dir = self.log_dir
        remote_log_path = os.path.join(remote_log_dir, 'run.log')

        assert executable == 'python3', executable
        cd = f'cd {SKY_REMOTE_WORKDIR}'

        job_submit_cmd = (
            'RAY_DASHBOARD_PORT=$(python -c "from sky.skylet import job_lib; print(job_lib.get_job_submission_port())" 2> /dev/null || echo 8265);'  # pylint: disable=line-too-long
            f'{cd} && ray job submit '
            '--address=http://127.0.0.1:$RAY_DASHBOARD_PORT '
            f'--submission-id {job_id}-$(whoami) --no-wait '
            f'"{executable} -u {script_path} > {remote_log_path} 2>&1"')

        mkdir_code = (f'{cd} && mkdir -p {remote_log_dir} && '
                      f'touch {remote_log_path}')
        code = job_lib.JobLibCodeGen.queue_job(job_id, job_submit_cmd)
        job_submit_cmd = mkdir_code + ' && ' + code

        if spot_dag is not None:
            # Add the spot job to spot queue table.
            spot_codegen = spot_lib.SpotCodeGen()
            spot_code = spot_codegen.set_pending(job_id, spot_dag)
            # Set the spot job to PENDING state to make sure that this spot
            # job appears in the `sky spot queue`, when there are already 16
            # controller process jobs running on the controller VM with 8
            # CPU cores.
            # The spot job should be set to PENDING state *after* the
            # controller process job has been queued, as our skylet on spot
            # controller will set the spot job in FAILED state if the
            # controller process job does not exist.
            # We cannot set the spot job to PENDING state in the codegen for
            # the controller process job, as it will stay in the job pending
            # table and not be executed until there is an empty slot.
            job_submit_cmd = job_submit_cmd + ' && ' + spot_code

        returncode, stdout, stderr = self.run_on_head(handle,
                                                      job_submit_cmd,
                                                      stream_logs=False,
                                                      require_outputs=True)

        # Happens when someone calls `sky exec` but remote is outdated
        # necessitating calling `sky launch`.
        backend_utils.check_stale_runtime_on_remote(returncode, stdout,
                                                    handle.cluster_name)
        subprocess_utils.handle_returncode(returncode,
                                           job_submit_cmd,
                                           f'Failed to submit job {job_id}.',
                                           stderr=stdout + stderr)

        logger.info('Job submitted with Job ID: '
                    f'{style.BRIGHT}{job_id}{style.RESET_ALL}')

        try:
            if not detach_run:
                if handle.cluster_name == spot_lib.SPOT_CONTROLLER_NAME:
                    self.tail_spot_logs(handle, job_id)
                else:
                    # Sky logs. Not using subprocess.run since it will make the
                    # ssh keep connected after ctrl-c.
                    self.tail_logs(handle, job_id)
        finally:
            name = handle.cluster_name
            controller = controller_utils.Controllers.from_name(name)
            if controller == controller_utils.Controllers.SPOT_CONTROLLER:
                logger.info(
                    f'{fore.CYAN}Spot Job ID: '
                    f'{style.BRIGHT}{job_id}{style.RESET_ALL}'
                    '\nTo cancel the job:\t\t'
                    f'{backend_utils.BOLD}sky spot cancel {job_id}'
                    f'{backend_utils.RESET_BOLD}'
                    '\nTo stream job logs:\t\t'
                    f'{backend_utils.BOLD}sky spot logs {job_id}'
                    f'{backend_utils.RESET_BOLD}'
                    f'\nTo stream controller logs:\t'
                    f'{backend_utils.BOLD}sky spot logs --controller {job_id}'
                    f'{backend_utils.RESET_BOLD}'
                    '\nTo view all spot jobs:\t\t'
                    f'{backend_utils.BOLD}sky spot queue'
                    f'{backend_utils.RESET_BOLD}'
                    '\nTo view the spot job dashboard:\t'
                    f'{backend_utils.BOLD}sky spot dashboard'
                    f'{backend_utils.RESET_BOLD}')
            elif controller is None:
                logger.info(f'{fore.CYAN}Job ID: '
                            f'{style.BRIGHT}{job_id}{style.RESET_ALL}'
                            '\nTo cancel the job:\t'
                            f'{backend_utils.BOLD}sky cancel {name} {job_id}'
                            f'{backend_utils.RESET_BOLD}'
                            '\nTo stream job logs:\t'
                            f'{backend_utils.BOLD}sky logs {name} {job_id}'
                            f'{backend_utils.RESET_BOLD}'
                            '\nTo view the job queue:\t'
                            f'{backend_utils.BOLD}sky queue {name}'
                            f'{backend_utils.RESET_BOLD}')

    def _add_job(self, handle: CloudVmRayResourceHandle,
                 job_name: Optional[str], resources_str: str) -> int:
        username = getpass.getuser()
        code = job_lib.JobLibCodeGen.add_job(job_name, username,
                                             self.run_timestamp, resources_str)
        returncode, job_id_str, stderr = self.run_on_head(handle,
                                                          code,
                                                          stream_logs=False,
                                                          require_outputs=True,
                                                          separate_stderr=True)
        # TODO(zhwu): this sometimes will unexpectedly fail, we can add
        # retry for this, after we figure out the reason.
        subprocess_utils.handle_returncode(returncode, code,
                                           'Failed to fetch job id.', stderr)
        try:
            job_id_match = _JOB_ID_PATTERN.search(job_id_str)
            if job_id_match is not None:
                job_id = int(job_id_match.group(1))
            else:
                # For backward compatibility.
                job_id = int(job_id_str)
        except ValueError as e:
            logger.error(stderr)
            raise ValueError(f'Failed to parse job id: {job_id_str}; '
                             f'Returncode: {returncode}') from e
        return job_id

    def _execute(
        self,
        handle: CloudVmRayResourceHandle,
        task: task_lib.Task,
        detach_run: bool,
        dryrun: bool = False,
    ) -> Optional[int]:
        """Executes the task on the cluster.

        Returns:
            Job id if the task is submitted to the cluster, None otherwise.
        """
        if task.run is None:
            logger.info('Run commands not specified or empty.')
            return None
        # Check the task resources vs the cluster resources. Since `sky exec`
        # will not run the provision and _check_existing_cluster
        # We need to check ports here since sky.exec shouldn't change resources
        valid_resource = self.check_resources_fit_cluster(handle,
                                                          task,
                                                          check_ports=True)
        task_copy = copy.copy(task)
        # Handle multiple resources exec case.
        task_copy.set_resources(valid_resource)
        if len(task.resources) > 1:
            logger.info('Multiple resources are specified'
                        f'for the task, using: {valid_resource}')
        task_copy.best_resources = None
        resources_str = backend_utils.get_task_resources_str(task_copy)

        if dryrun:
            logger.info(f'Dryrun complete. Would have run:\n{task}')
            return None

        job_id = self._add_job(handle, task_copy.name, resources_str)

        num_actual_nodes = task.num_nodes * handle.num_ips_per_node
        # Case: task_lib.Task(run, num_nodes=N) or TPU VM Pods
        if num_actual_nodes > 1:
            self._execute_task_n_nodes(handle, task_copy, job_id, detach_run)
        else:
            # Case: task_lib.Task(run, num_nodes=1)
            self._execute_task_one_node(handle, task_copy, job_id, detach_run)

        return job_id

    def _post_execute(self, handle: CloudVmRayResourceHandle,
                      down: bool) -> None:
        fore = colorama.Fore
        style = colorama.Style
        name = handle.cluster_name
        controller = controller_utils.Controllers.from_name(name)
        if controller is not None or down:
            return
        stop_str = ('\nTo stop the cluster:'
                    f'\t{backend_utils.BOLD}sky stop {name}'
                    f'{backend_utils.RESET_BOLD}')
        logger.info(f'\n{fore.CYAN}Cluster name: '
                    f'{style.BRIGHT}{name}{style.RESET_ALL}'
                    '\nTo log into the head VM:\t'
                    f'{backend_utils.BOLD}ssh {name}'
                    f'{backend_utils.RESET_BOLD}'
                    '\nTo submit a job:'
                    f'\t\t{backend_utils.BOLD}sky exec {name} yaml_file'
                    f'{backend_utils.RESET_BOLD}'
                    f'{stop_str}'
                    '\nTo teardown the cluster:'
                    f'\t{backend_utils.BOLD}sky down {name}'
                    f'{backend_utils.RESET_BOLD}')
        if (gcp_utils.is_tpu(handle.launched_resources) and
                not gcp_utils.is_tpu_vm(handle.launched_resources)):
            logger.info('Tip: `sky down` will delete launched TPU(s) too.')

    def _teardown_ephemeral_storage(self, task: task_lib.Task) -> None:
        storage_mounts = task.storage_mounts
        if storage_mounts is not None:
            for _, storage in storage_mounts.items():
                if not storage.persistent:
                    storage.delete()

    def _teardown(self,
                  handle: CloudVmRayResourceHandle,
                  terminate: bool,
                  purge: bool = False):
        """Tear down/ Stop the cluster.

        Args:
            handle: The handle to the cluster.
            terminate: Terminate or stop the cluster.
            purge: Purge the cluster record from the cluster table, even if
                the teardown fails.
        Raises:
            exceptions.ClusterOwnerIdentityMismatchError: If the cluster is
                owned by another user.
            exceptions.CloudUserIdentityError: if we fail to get the current
                user identity.
            RuntimeError: If the cluster fails to be terminated/stopped.
        """
        cluster_name = handle.cluster_name
        # Check if the cluster is owned by the current user. Raise
        # exceptions.ClusterOwnerIdentityMismatchError
        yellow = colorama.Fore.YELLOW
        reset = colorama.Style.RESET_ALL
        is_identity_mismatch_and_purge = False
        try:
            backend_utils.check_owner_identity(cluster_name)
        except exceptions.ClusterOwnerIdentityMismatchError as e:
            if purge:
                logger.error(e)
                verbed = 'terminated' if terminate else 'stopped'
                logger.warning(
                    f'{yellow}Purge (-p/--purge) is set, ignoring the '
                    f'identity mismatch error and removing '
                    f'the cluster record from cluster table.{reset}\n{yellow}It'
                    ' is the user\'s responsibility to ensure that this '
                    f'cluster is actually {verbed} on the cloud.{reset}')
                is_identity_mismatch_and_purge = True
            else:
                raise

        lock_path = os.path.expanduser(
            backend_utils.CLUSTER_STATUS_LOCK_PATH.format(cluster_name))

        try:
            # TODO(mraheja): remove pylint disabling when filelock
            # version updated
            # pylint: disable=abstract-class-instantiated
            with filelock.FileLock(
                    lock_path,
                    backend_utils.CLUSTER_STATUS_LOCK_TIMEOUT_SECONDS):
                self.teardown_no_lock(
                    handle,
                    terminate,
                    purge,
                    # When --purge is set and we already see an ID mismatch
                    # error, we skip the refresh codepath. This is because
                    # refresh checks current user identity can throw
                    # ClusterOwnerIdentityMismatchError. The argument/flag
                    # `purge` should bypass such ID mismatch errors.
                    refresh_cluster_status=not is_identity_mismatch_and_purge)
            if terminate:
                common_utils.remove_file_if_exists(lock_path)
        except filelock.Timeout as e:
            raise RuntimeError(
                f'Cluster {cluster_name!r} is locked by {lock_path}. '
                'Check to see if it is still being launched') from e

    # --- CloudVMRayBackend Specific APIs ---

    def get_job_status(
        self,
        handle: CloudVmRayResourceHandle,
        job_ids: Optional[List[int]] = None,
        stream_logs: bool = True
    ) -> Dict[Optional[int], Optional[job_lib.JobStatus]]:
        code = job_lib.JobLibCodeGen.get_job_status(job_ids)
        returncode, stdout, stderr = self.run_on_head(handle,
                                                      code,
                                                      stream_logs=stream_logs,
                                                      require_outputs=True,
                                                      separate_stderr=True)
        subprocess_utils.handle_returncode(returncode, code,
                                           'Failed to get job status.', stderr)
        statuses = job_lib.load_statuses_payload(stdout)
        return statuses

    def cancel_jobs(self,
                    handle: CloudVmRayResourceHandle,
                    jobs: Optional[List[int]],
                    cancel_all: bool = False) -> None:
        """Cancels jobs.

        CloudVMRayBackend specific method.

        Args:
            handle: The cluster handle.
            jobs: Job IDs to cancel. (See `cancel_all` for special semantics.)
            cancel_all: Whether to cancel all jobs. If True, asserts `jobs` is
                set to None. If False and `jobs` is None, cancel the latest
                running job.
        """
        if cancel_all:
            assert jobs is None, (
                'If cancel_all=True, usage is to set jobs=None')
        code = job_lib.JobLibCodeGen.cancel_jobs(jobs, cancel_all)

        # All error messages should have been redirected to stdout.
        returncode, stdout, stderr = self.run_on_head(handle,
                                                      code,
                                                      stream_logs=False,
                                                      require_outputs=True)
        # TODO(zongheng): remove after >=0.5.0, 2 minor versions after.
        backend_utils.check_stale_runtime_on_remote(returncode, stdout + stderr,
                                                    handle.cluster_name)
        subprocess_utils.handle_returncode(
            returncode, code,
            f'Failed to cancel jobs on cluster {handle.cluster_name}.', stdout)

        cancelled_ids = common_utils.decode_payload(stdout)
        if cancelled_ids:
            logger.info(
                f'Cancelled job ID(s): {", ".join(map(str, cancelled_ids))}')
        else:
            logger.info(
                'No jobs cancelled. They may already be in terminal states.')

    def sync_down_logs(
            self,
            handle: CloudVmRayResourceHandle,
            job_ids: Optional[List[str]],
            local_dir: str = constants.SKY_LOGS_DIRECTORY) -> Dict[str, str]:
        """Sync down logs for the given job_ids.

        Returns:
            A dictionary mapping job_id to log path.
        """
        code = job_lib.JobLibCodeGen.get_run_timestamp_with_globbing(job_ids)
        returncode, run_timestamps, stderr = self.run_on_head(
            handle,
            code,
            stream_logs=False,
            require_outputs=True,
            separate_stderr=True)
        subprocess_utils.handle_returncode(returncode, code,
                                           'Failed to sync logs.', stderr)
        run_timestamps = common_utils.decode_payload(run_timestamps)
        if not run_timestamps:
            logger.info(f'{colorama.Fore.YELLOW}'
                        'No matching log directories found'
                        f'{colorama.Style.RESET_ALL}')
            return {}

        job_ids = list(run_timestamps.keys())
        run_timestamps = list(run_timestamps.values())
        remote_log_dirs = [
            os.path.join(constants.SKY_LOGS_DIRECTORY, run_timestamp)
            for run_timestamp in run_timestamps
        ]
        local_log_dirs = [
            os.path.expanduser(os.path.join(local_dir, run_timestamp))
            for run_timestamp in run_timestamps
        ]

        style = colorama.Style
        fore = colorama.Fore
        for job_id, log_dir in zip(job_ids, local_log_dirs):
            logger.info(f'{fore.CYAN}Job {job_id} logs: {log_dir}'
                        f'{style.RESET_ALL}')

        runners = handle.get_command_runners()

        def _rsync_down(args) -> None:
            """Rsync down logs from remote nodes.

            Args:
                args: A tuple of (runner, local_log_dir, remote_log_dir)
            """
            (runner, local_log_dir, remote_log_dir) = args
            try:
                os.makedirs(local_log_dir, exist_ok=True)
                runner.rsync(
                    source=f'{remote_log_dir}/*',
                    target=local_log_dir,
                    up=False,
                    stream_logs=False,
                )
            except exceptions.CommandError as e:
                if e.returncode == exceptions.RSYNC_FILE_NOT_FOUND_CODE:
                    # Raised by rsync_down. Remote log dir may not exist, since
                    # the job can be run on some part of the nodes.
                    logger.debug(f'{runner.ip} does not have the tasks/*.')
                else:
                    raise

        parallel_args = [[runner, *item]
                         for item in zip(local_log_dirs, remote_log_dirs)
                         for runner in runners]
        subprocess_utils.run_in_parallel(_rsync_down, parallel_args)
        return dict(zip(job_ids, local_log_dirs))

    def tail_logs(self,
                  handle: CloudVmRayResourceHandle,
                  job_id: Optional[int],
                  spot_job_id: Optional[int] = None,
                  follow: bool = True) -> int:
        code = job_lib.JobLibCodeGen.tail_logs(job_id,
                                               spot_job_id=spot_job_id,
                                               follow=follow)
        if job_id is None and spot_job_id is None:
            logger.info(
                'Job ID not provided. Streaming the logs of the latest job.')

        # With the stdin=subprocess.DEVNULL, the ctrl-c will not directly
        # kill the process, so we need to handle it manually here.
        if threading.current_thread() is threading.main_thread():
            signal.signal(signal.SIGINT, backend_utils.interrupt_handler)
            signal.signal(signal.SIGTSTP, backend_utils.stop_handler)
        try:
            returncode = self.run_on_head(
                handle,
                code,
                stream_logs=True,
                process_stream=False,
                # Allocate a pseudo-terminal to disable output buffering.
                # Otherwise, there may be 5 minutes delay in logging.
                ssh_mode=command_runner.SshMode.INTERACTIVE,
                # Disable stdin to avoid ray outputs mess up the terminal with
                # misaligned output in multithreading/multiprocessing.
                # Refer to: https://github.com/ray-project/ray/blob/d462172be7c5779abf37609aed08af112a533e1e/python/ray/autoscaler/_private/subprocess_output_util.py#L264 # pylint: disable=line-too-long
                stdin=subprocess.DEVNULL,
            )
        except SystemExit as e:
            returncode = e.code
        return returncode

    def tail_spot_logs(self,
                       handle: CloudVmRayResourceHandle,
                       job_id: Optional[int] = None,
                       job_name: Optional[str] = None,
                       follow: bool = True) -> None:
        # if job_name is not None, job_id should be None
        assert job_name is None or job_id is None, (job_name, job_id)
        if job_name is not None:
            code = spot_lib.SpotCodeGen.stream_logs_by_name(job_name, follow)
        else:
            code = spot_lib.SpotCodeGen.stream_logs_by_id(job_id, follow)

        # With the stdin=subprocess.DEVNULL, the ctrl-c will not directly
        # kill the process, so we need to handle it manually here.
        if threading.current_thread() is threading.main_thread():
            signal.signal(signal.SIGINT, backend_utils.interrupt_handler)
            signal.signal(signal.SIGTSTP, backend_utils.stop_handler)

        # Refer to the notes in tail_logs.
        self.run_on_head(
            handle,
            code,
            stream_logs=True,
            process_stream=False,
            ssh_mode=command_runner.SshMode.INTERACTIVE,
            stdin=subprocess.DEVNULL,
        )

    def tail_serve_logs(self, handle: CloudVmRayResourceHandle,
                        service_name: str, target: serve_lib.ServiceComponent,
                        replica_id: Optional[int], follow: bool) -> None:
        """Tail the logs of a service.

        Args:
            handle: The handle to the sky serve controller.
            service_name: The name of the service.
            target: The component to tail the logs of. Could be controller,
                load balancer, or replica.
            replica_id: The replica ID to tail the logs of. Only used when
                target is replica.
            follow: Whether to follow the logs.
        """
        if target != serve_lib.ServiceComponent.REPLICA:
            code = serve_lib.ServeCodeGen.stream_serve_process_logs(
                service_name,
                stream_controller=(
                    target == serve_lib.ServiceComponent.CONTROLLER),
                follow=follow)
        else:
            assert replica_id is not None, service_name
            code = serve_lib.ServeCodeGen.stream_replica_logs(
                service_name, replica_id, follow)

        signal.signal(signal.SIGINT, backend_utils.interrupt_handler)
        signal.signal(signal.SIGTSTP, backend_utils.stop_handler)

        self.run_on_head(
            handle,
            code,
            stream_logs=True,
            process_stream=False,
            ssh_mode=command_runner.SshMode.INTERACTIVE,
            stdin=subprocess.DEVNULL,
        )

    def teardown_no_lock(self,
                         handle: CloudVmRayResourceHandle,
                         terminate: bool,
                         purge: bool = False,
                         post_teardown_cleanup: bool = True,
                         refresh_cluster_status: bool = True) -> None:
        """Teardown the cluster without acquiring the cluster status lock.

        NOTE: This method should not be called without holding the cluster
        status lock already.

        refresh_cluster_status is only used internally in the status refresh
        process, and should not be set to False in other cases.

        Raises:
            RuntimeError: If the cluster fails to be terminated/stopped.
        """
        if refresh_cluster_status:
            prev_cluster_status, _ = (
                backend_utils.refresh_cluster_status_handle(
                    handle.cluster_name, acquire_per_cluster_status_lock=False))
        else:
            record = global_user_state.get_cluster_from_name(
                handle.cluster_name)
            prev_cluster_status = record[
                'status'] if record is not None else None
        if prev_cluster_status is None:
            # When the cluster is not in the cluster table, we guarantee that
            # all related resources / cache / config are cleaned up, i.e. it
            # is safe to skip and return True.
            ux_utils.console_newline()
            logger.warning(
                f'Cluster {handle.cluster_name!r} is already terminated. '
                'Skipped.')
            return
        log_path = os.path.join(os.path.expanduser(self.log_dir),
                                'teardown.log')
        log_abs_path = os.path.abspath(log_path)
        cloud = handle.launched_resources.cloud
        config = common_utils.read_yaml(handle.cluster_yaml)
        cluster_name = handle.cluster_name
        cluster_name_on_cloud = handle.cluster_name_on_cloud

        # Avoid possibly unbound warnings. Code below must overwrite these vars:
        returncode = 0
        stdout = ''
        stderr = ''

        if (cloud.PROVISIONER_VERSION >=
                clouds.ProvisionerVersion.RAY_PROVISIONER_SKYPILOT_TERMINATOR):
            logger.debug(f'Provisioner version: {cloud.PROVISIONER_VERSION} '
                         'using new provisioner for teardown.')
            # Stop the ray autoscaler first to avoid the head node trying to
            # re-launch the worker nodes, during the termination of the
            # cluster.
            try:
                # We do not check the return code, since Ray returns
                # non-zero return code when calling Ray stop,
                # even when the command was executed successfully.
                self.run_on_head(handle, 'ray stop --force')
            except exceptions.FetchIPError:
                # This error is expected if the previous cluster IP is
                # failed to be found,
                # i.e., the cluster is already stopped/terminated.
                if prev_cluster_status == status_lib.ClusterStatus.UP:
                    logger.warning(
                        'Failed to take down Ray autoscaler on the head node. '
                        'It might be because the cluster\'s head node has '
                        'already been terminated. It is fine to skip this.')

            try:
                provisioner.teardown_cluster(repr(cloud),
                                             provisioner.ClusterName(
                                                 cluster_name,
                                                 cluster_name_on_cloud),
                                             terminate=terminate,
                                             provider_config=config['provider'])
            except Exception as e:  # pylint: disable=broad-except
                if purge:
                    logger.warning(
                        _TEARDOWN_PURGE_WARNING.format(
                            reason='stopping/terminating cluster nodes',
                            details=common_utils.format_exception(
                                e, use_bracket=True)))
                else:
                    raise

            if post_teardown_cleanup:
                self.post_teardown_cleanup(handle, terminate, purge)
            return

        if terminate and isinstance(cloud, clouds.Azure):
            # Here we handle termination of Azure by ourselves instead of Ray
            # autoscaler.
            resource_group = config['provider']['resource_group']
            terminate_cmd = f'az group delete -y --name {resource_group}'
            with rich_utils.safe_status(f'[bold cyan]Terminating '
                                        f'[green]{cluster_name}'):
                returncode, stdout, stderr = log_lib.run_with_log(
                    terminate_cmd,
                    log_abs_path,
                    shell=True,
                    stream_logs=False,
                    require_outputs=True)

        elif (isinstance(cloud, clouds.IBM) and terminate and
              prev_cluster_status == status_lib.ClusterStatus.STOPPED):
            # pylint: disable= W0622 W0703 C0415
            from sky.adaptors import ibm
            from sky.skylet.providers.ibm.vpc_provider import IBMVPCProvider

            config_provider = common_utils.read_yaml(
                handle.cluster_yaml)['provider']
            region = config_provider['region']
            search_client = ibm.search_client()
            vpc_found = False
            # pylint: disable=unsubscriptable-object
            vpcs_filtered_by_tags_and_region = search_client.search(
                query=(f'type:vpc AND tags:{cluster_name_on_cloud} '
                       f'AND region:{region}'),
                fields=['tags', 'region', 'type'],
                limit=1000).get_result()['items']
            vpc_id = None
            try:
                # pylint: disable=line-too-long
                vpc_id = vpcs_filtered_by_tags_and_region[0]['crn'].rsplit(
                    ':', 1)[-1]
                vpc_found = True
            except Exception:
                logger.critical('failed to locate vpc for ibm cloud')
                returncode = -1

            if vpc_found:
                # pylint: disable=line-too-long E1136
                # Delete VPC and it's associated resources
                vpc_provider = IBMVPCProvider(
                    config_provider['resource_group_id'], region,
                    cluster_name_on_cloud)
                vpc_provider.delete_vpc(vpc_id, region)
                # successfully removed cluster as no exception was raised
                returncode = 0

        elif terminate and isinstance(cloud, clouds.SCP):
            # pylint: disable=import-outside-toplevel
            from sky.skylet.providers.scp import node_provider
            config['provider']['cache_stopped_nodes'] = not terminate
            provider = node_provider.SCPNodeProvider(config['provider'],
                                                     cluster_name_on_cloud)
            try:
                if not os.path.exists(provider.metadata.path):
                    raise node_provider.SCPError(
                        'SKYPILOT_ERROR_NO_NODES_LAUNCHED: '
                        'Metadata file does not exist.')

                with open(provider.metadata.path, 'r') as f:
                    metadata = json.load(f)
                    node_id = next(iter(metadata.values())).get(
                        'creation', {}).get('virtualServerId', None)
                    provider.terminate_node(node_id)
                returncode = 0
            except node_provider.SCPError as e:
                returncode = 1
                stdout = ''
                stderr = str(e)

        # Apr, 2023 by Hysun(hysun.he@oracle.com): Added support for OCI
        # May, 2023 by Hysun: Allow terminate INIT cluster which may have
        # some instances provisioning in background but not completed.
        elif (isinstance(cloud, clouds.OCI) and terminate and
              prev_cluster_status in (status_lib.ClusterStatus.STOPPED,
                                      status_lib.ClusterStatus.INIT)):
            region = config['provider']['region']

            # pylint: disable=import-outside-toplevel
            from ray.autoscaler.tags import TAG_RAY_CLUSTER_NAME

            from sky.skylet.providers.oci.query_helper import oci_query_helper

            # 0: All terminated successfully, failed count otherwise
            returncode = oci_query_helper.terminate_instances_by_tags(
                {TAG_RAY_CLUSTER_NAME: cluster_name_on_cloud}, region)

            # To avoid undefined local variables error.
            stdout = stderr = ''
        else:
            config['provider']['cache_stopped_nodes'] = not terminate
            with tempfile.NamedTemporaryFile('w',
                                             prefix='sky_',
                                             delete=False,
                                             suffix='.yml') as f:
                common_utils.dump_yaml(f.name, config)
                f.flush()

                teardown_verb = 'Terminating' if terminate else 'Stopping'
                with rich_utils.safe_status(f'[bold cyan]{teardown_verb} '
                                            f'[green]{cluster_name}'):
                    # FIXME(zongheng): support retries. This call can fail for
                    # example due to GCP returning list requests per limit
                    # exceeded.
                    returncode, stdout, stderr = log_lib.run_with_log(
                        ['ray', 'down', '-y', f.name],
                        log_abs_path,
                        stream_logs=False,
                        require_outputs=True,
                        # Disable stdin to avoid ray outputs mess up the
                        # terminal with misaligned output when multithreading/
                        # multiprocessing are used.
                        # Refer to: https://github.com/ray-project/ray/blob/d462172be7c5779abf37609aed08af112a533e1e/python/ray/autoscaler/_private/subprocess_output_util.py#L264 # pylint: disable=line-too-long
                        stdin=subprocess.DEVNULL)
        if returncode != 0:
            if purge:
                logger.warning(
                    _TEARDOWN_PURGE_WARNING.format(
                        reason='stopping/terminating cluster nodes',
                        details=stderr))
            # 'TPU must be specified.': This error returns when we call "gcloud
            #   delete" with an empty VM list where no instance exists. Safe to
            #   ignore it and do cleanup locally. TODO(wei-lin): refactor error
            #   handling mechanism.
            #
            # 'SKYPILOT_ERROR_NO_NODES_LAUNCHED': this indicates nodes are
            #   never launched and the errors are related to pre-launch
            #   configurations (such as VPC not found). So it's safe & good UX
            #   to not print a failure message.
            #
            # '(ResourceGroupNotFound)': this indicates the resource group on
            #   Azure is not found. That means the cluster is already deleted
            #   on the cloud. So it's safe & good UX to not print a failure
            #   message.
            elif ('TPU must be specified.' not in stderr and
                  'SKYPILOT_ERROR_NO_NODES_LAUNCHED: ' not in stderr and
                  '(ResourceGroupNotFound)' not in stderr):
                raise RuntimeError(
                    _TEARDOWN_FAILURE_MESSAGE.format(
                        extra_reason='',
                        cluster_name=common_utils.cluster_name_in_hint(
                            cluster_name, cluster_name_on_cloud),
                        stdout=stdout,
                        stderr=stderr))

        # No need to clean up if the cluster is already terminated
        # (i.e., prev_status is None), as the cleanup has already been done
        # if the cluster is removed from the status table.
        if post_teardown_cleanup:
            self.post_teardown_cleanup(handle, terminate, purge)

    def post_teardown_cleanup(self,
                              handle: CloudVmRayResourceHandle,
                              terminate: bool,
                              purge: bool = False) -> None:
        """Cleanup local configs/caches and delete TPUs after teardown.

        This method will handle the following cleanup steps:
        * Deleting the TPUs;
        * Removing ssh configs for the cluster;
        * Updating the local state of the cluster;
        * Removing the terminated cluster's scripts and ray yaml files.

        Raises:
            RuntimeError: If it fails to delete the TPU.
        """
        log_path = os.path.join(os.path.expanduser(self.log_dir),
                                'teardown.log')
        log_abs_path = os.path.abspath(log_path)
        cluster_name_on_cloud = handle.cluster_name_on_cloud

        # Backward compatibility for TPU nodes created before #2943. Any TPU
        # node launched before that PR have the delete script generated (and do
        # not have the tpu_node config set in its cluster yaml), so we have to
        # call the deletion script to clean up the TPU node.
        # For TPU nodes launched after the PR, deletion is done in SkyPilot's
        # new GCP provisioner API.
        # TODO (zhwu): Remove this after 0.6.0.
        if (handle.tpu_delete_script is not None and
                os.path.exists(handle.tpu_delete_script)):
            # Only call the deletion script if the cluster config does not
            # contain TPU node config. Otherwise, the deletion should
            # already be handled by the new provisioner.
            config = common_utils.read_yaml(handle.cluster_yaml)
            tpu_node_config = config['provider'].get('tpu_node')
            if tpu_node_config is None:
                with rich_utils.safe_status('[bold cyan]Terminating TPU...'):
                    tpu_rc, tpu_stdout, tpu_stderr = log_lib.run_with_log(
                        ['bash', handle.tpu_delete_script],
                        log_abs_path,
                        stream_logs=False,
                        require_outputs=True)
                if tpu_rc != 0:
                    if _TPU_NOT_FOUND_ERROR in tpu_stderr:
                        logger.info('TPU not found. '
                                    'It should have been deleted already.')
                    elif purge:
                        logger.warning(
                            _TEARDOWN_PURGE_WARNING.format(
                                reason='stopping/terminating TPU',
                                details=tpu_stderr))
                    else:
                        raise RuntimeError(
                            _TEARDOWN_FAILURE_MESSAGE.format(
                                extra_reason='It is caused by TPU failure.',
                                cluster_name=common_utils.cluster_name_in_hint(
                                    handle.cluster_name, cluster_name_on_cloud),
                                stdout=tpu_stdout,
                                stderr=tpu_stderr))

        if (terminate and handle.launched_resources.is_image_managed is True):
            # Delete the image when terminating a "cloned" cluster, i.e.,
            # whose image is created by SkyPilot (--clone-disk-from)
            logger.debug(f'Deleting image {handle.launched_resources.image_id}')
            cluster_resources = handle.launched_resources
            cluster_cloud = cluster_resources.cloud
            image_dict = cluster_resources.image_id
            assert cluster_cloud is not None, cluster_resources
            assert image_dict is not None and len(image_dict) == 1
            image_id = list(image_dict.values())[0]
            try:
                cluster_cloud.delete_image(image_id,
                                           handle.launched_resources.region)
            except exceptions.CommandError as e:
                logger.warning(
                    f'Failed to delete cloned image {image_id}. Please '
                    'remove it manually to avoid image leakage. Details: '
                    f'{common_utils.format_exception(e, use_bracket=True)}')
        if terminate:
            cloud = handle.launched_resources.cloud
            config = common_utils.read_yaml(handle.cluster_yaml)
            try:
                cloud.check_features_are_supported(
                    handle.launched_resources,
                    {clouds.CloudImplementationFeatures.OPEN_PORTS})
                provision_lib.cleanup_ports(repr(cloud), cluster_name_on_cloud,
                                            handle.launched_resources.ports,
                                            config['provider'])
            except exceptions.NotSupportedError:
                pass
            except exceptions.PortDoesNotExistError:
                logger.debug('Ports do not exist. Skipping cleanup.')

        # The cluster file must exist because the cluster_yaml will only
        # be removed after the cluster entry in the database is removed.
        config = common_utils.read_yaml(handle.cluster_yaml)
        auth_config = config['auth']
        backend_utils.SSHConfigHelper.remove_cluster(handle.cluster_name,
                                                     handle.head_ip,
                                                     auth_config,
                                                     handle.docker_user)

        global_user_state.remove_cluster(handle.cluster_name,
                                         terminate=terminate)

        if terminate:
            # This function could be directly called from status refresh,
            # where we need to cleanup the cluster profile.
            metadata_utils.remove_cluster_metadata(handle.cluster_name)
            # Clean up TPU creation/deletion scripts
            # Backward compatibility for TPU nodes created before #2943.
            # TODO (zhwu): Remove this after 0.6.0.
            if handle.tpu_delete_script is not None:
                assert handle.tpu_create_script is not None
                common_utils.remove_file_if_exists(handle.tpu_create_script)
                common_utils.remove_file_if_exists(handle.tpu_delete_script)

            # Clean up generated config
            # No try-except is needed since Ray will fail to teardown the
            # cluster if the cluster_yaml is missing.
            common_utils.remove_file_if_exists(handle.cluster_yaml)

    def set_autostop(self,
                     handle: CloudVmRayResourceHandle,
                     idle_minutes_to_autostop: Optional[int],
                     down: bool = False,
                     stream_logs: bool = True) -> None:
        # The core.autostop() function should have already checked that the
        # cloud and resources support requested autostop.
        if idle_minutes_to_autostop is not None:

            # Check if we're stopping spot
            assert (handle.launched_resources is not None and
                    handle.launched_resources.cloud is not None), handle
            code = autostop_lib.AutostopCodeGen.set_autostop(
                idle_minutes_to_autostop, self.NAME, down)
            returncode, _, stderr = self.run_on_head(handle,
                                                     code,
                                                     require_outputs=True,
                                                     stream_logs=stream_logs)
            subprocess_utils.handle_returncode(returncode,
                                               code,
                                               'Failed to set autostop',
                                               stderr=stderr,
                                               stream_logs=stream_logs)
            global_user_state.set_cluster_autostop_value(
                handle.cluster_name, idle_minutes_to_autostop, down)

    def is_definitely_autostopping(self,
                                   handle: CloudVmRayResourceHandle,
                                   stream_logs: bool = True) -> bool:
        """Check if the cluster is autostopping.

        Returns:
            True if the cluster is definitely autostopping. It is possible
            that the cluster is still autostopping when False is returned,
            due to errors like transient network issues.
        """
        if handle.head_ip is None:
            # The head node of the cluster is not UP or in an abnormal state.
            # We cannot check if the cluster is autostopping.
            return False
        code = autostop_lib.AutostopCodeGen.is_autostopping()
        returncode, stdout, stderr = self.run_on_head(handle,
                                                      code,
                                                      require_outputs=True,
                                                      stream_logs=stream_logs)

        if returncode == 0:
            return common_utils.decode_payload(stdout)
        logger.debug(f'Failed to check if cluster is autostopping: {stderr}')
        return False

    # TODO(zhwu): Refactor this to a CommandRunner class, so different backends
    # can support its own command runner.
    @timeline.event
    def run_on_head(
        self,
        handle: CloudVmRayResourceHandle,
        cmd: str,
        *,
        port_forward: Optional[List[int]] = None,
        log_path: str = '/dev/null',
        stream_logs: bool = False,
        ssh_mode: command_runner.SshMode = command_runner.SshMode.
        NON_INTERACTIVE,
        under_remote_workdir: bool = False,
        require_outputs: bool = False,
        separate_stderr: bool = False,
        process_stream: bool = True,
        **kwargs,
    ) -> Union[int, Tuple[int, str, str]]:
        """Runs 'cmd' on the cluster's head node.

        It will try to fetch the head node IP if it is not cached.

        Args:
            handle: The ResourceHandle to the cluster.
            cmd: The command to run.

            Advanced options:

            port_forward: A list of ports to forward.
            log_path: The path to the log file.
            stream_logs: Whether to stream the logs to stdout/stderr.
            ssh_mode: The mode to use for ssh.
                See command_runner.SSHCommandRunner.SSHMode for more details.
            under_remote_workdir: Whether to run the command under the remote
                workdir ~/sky_workdir.
            require_outputs: Whether to return the stdout and stderr of the
                command.
            separate_stderr: Whether to separate stderr from stdout.
            process_stream: Whether to post-process the stdout/stderr of the
                command, such as replacing or skipping lines on the fly. If
                enabled, lines are printed only when '\r' or '\n' is found.

        Raises:
            exceptions.FetchIPError: If the head node IP cannot be fetched.
        """
        # This will try to fetch the head node IP if it is not cached.

        runners = handle.get_command_runners()
        head_runner = runners[0]
        if under_remote_workdir:
            cmd = f'cd {SKY_REMOTE_WORKDIR} && {cmd}'

        return head_runner.run(
            cmd,
            port_forward=port_forward,
            log_path=log_path,
            process_stream=process_stream,
            stream_logs=stream_logs,
            ssh_mode=ssh_mode,
            require_outputs=require_outputs,
            separate_stderr=separate_stderr,
            **kwargs,
        )

    # --- Utilities ---

    @timeline.event
    def _check_existing_cluster(
            self,
            task: task_lib.Task,
            to_provision: Optional[resources_lib.Resources],
            cluster_name: str,
            dryrun: bool = False) -> RetryingVmProvisioner.ToProvisionConfig:
        """Checks if the cluster exists and returns the provision config.

        Raises:
            exceptions.ResourcesMismatchError: If the resources in the task
                does not match the existing cluster.
            exceptions.InvalidClusterNameError: If the cluster name is invalid.
            # TODO(zhwu): complete the list of exceptions.
        """
        record = global_user_state.get_cluster_from_name(cluster_name)
        if record is None:
            handle_before_refresh = None
            status_before_refresh = None
        else:
            handle_before_refresh = record['handle']
            status_before_refresh = record['status']

        prev_cluster_status, handle = (status_before_refresh,
                                       handle_before_refresh)

        if not dryrun:
            # We force refresh any cluster (1) with INIT status, or (2) has
            # autostop set. This is to determine the actual state of such a
            # cluster and to make the hint that uses prev_cluster_status more
            # accurate.
            record = backend_utils.refresh_cluster_record(
                cluster_name,
                force_refresh_statuses={status_lib.ClusterStatus.INIT},
                acquire_per_cluster_status_lock=False,
            )
            if record is not None:
                prev_cluster_status = record['status']
                handle = record['handle']
            else:
                prev_cluster_status = None
                handle = None
        # We should check the cluster_ever_up after refresh, because if the
        # cluster is terminated (through console or auto-dwon), the record will
        # become None and the cluster_ever_up should be considered as False.
        cluster_ever_up = record is not None and record['cluster_ever_up']
        logger.debug(f'cluster_ever_up: {cluster_ever_up}')
        logger.debug(f'record: {record}')

        if prev_cluster_status is not None:
            assert handle is not None
            # Cluster already exists.
            self.check_resources_fit_cluster(handle, task)
            # Use the existing cluster.
            assert handle.launched_resources is not None, (cluster_name, handle)
            # Assume resources share the same ports.
            for resource in task.resources:
                assert resource.ports == list(task.resources)[0].ports
            all_ports = resources_utils.port_set_to_ranges(
                resources_utils.port_ranges_to_set(
                    handle.launched_resources.ports) |
                resources_utils.port_ranges_to_set(
                    list(task.resources)[0].ports))
            to_provision = handle.launched_resources
            if all_ports:
                to_provision = to_provision.copy(ports=all_ports)
            return RetryingVmProvisioner.ToProvisionConfig(
                cluster_name,
                to_provision,
                handle.launched_nodes,
                prev_cluster_status=prev_cluster_status,
                prev_handle=handle,
                prev_cluster_ever_up=cluster_ever_up)
        usage_lib.messages.usage.set_new_cluster()
        # Use the task_cloud, because the cloud in `to_provision` can be changed
        # later during the retry.
        common_utils.check_cluster_name_is_valid(cluster_name)

        if to_provision is None:
            # The cluster is recently terminated either by autostop or manually
            # terminated on the cloud. We should use the previously terminated
            # resources to provision the cluster.
            #
            # FIXME(zongheng): this assert can be hit by using two terminals.
            # First, create a 'dbg' cluster. Then:
            #   Terminal 1: sky down dbg -y
            #   Terminal 2: sky launch -c dbg -- echo
            # Run it in order. Terminal 2 will show this error after terminal 1
            # succeeds in downing the cluster and releasing the lock.
            assert isinstance(
                handle_before_refresh, CloudVmRayResourceHandle), (
                    f'Trying to launch cluster {cluster_name!r} recently '
                    'terminated on the cloud, but the handle is not a '
                    f'CloudVmRayResourceHandle ({handle_before_refresh}).')
            status_before_refresh_str = None
            if status_before_refresh is not None:
                status_before_refresh_str = status_before_refresh.value

            logger.info(
                f'The cluster {cluster_name!r} (status: '
                f'{status_before_refresh_str}) was not found on the cloud: it '
                'may be autodowned, manually terminated, or its launch never '
                'succeeded. Provisioning a new cluster by using the same '
                'resources as its original launch.')
            to_provision = handle_before_refresh.launched_resources
            self.check_resources_fit_cluster(handle_before_refresh, task)

        logger.info(
            f'{colorama.Fore.CYAN}Creating a new cluster: {cluster_name!r} '
            f'[{task.num_nodes}x {to_provision}].'
            f'{colorama.Style.RESET_ALL}\n'
            'Tip: to reuse an existing cluster, '
            'specify --cluster (-c). '
            'Run `sky status` to see existing clusters.')
        return RetryingVmProvisioner.ToProvisionConfig(
            cluster_name,
            to_provision,
            task.num_nodes,
            prev_cluster_status=None,
            prev_handle=None,
            prev_cluster_ever_up=False)

    def _execute_file_mounts(self, handle: CloudVmRayResourceHandle,
                             file_mounts: Optional[Dict[Path, Path]]):
        """Executes file mounts.

        Rsyncing local files and copying from remote stores.
        """
        # File mounts handling for remote paths possibly without write access:
        #  (1) in 'file_mounts' sections, add <prefix> to these target paths.
        #  (2) then, create symlinks from '/.../file' to '<prefix>/.../file'.
        if file_mounts is None or not file_mounts:
            return
        symlink_commands = []
        fore = colorama.Fore
        style = colorama.Style
        logger.info(f'{fore.CYAN}Processing file mounts.{style.RESET_ALL}')
        start = time.time()
        runners = handle.get_command_runners()
        log_path = os.path.join(self.log_dir, 'file_mounts.log')

        # Check the files and warn
        for dst, src in file_mounts.items():
            if not data_utils.is_cloud_store_url(src):
                full_src = os.path.abspath(os.path.expanduser(src))
                # Checked during Task.set_file_mounts().
                assert os.path.exists(full_src), f'{full_src} does not exist.'
                src_size = backend_utils.path_size_megabytes(full_src)
                if src_size >= _PATH_SIZE_MEGABYTES_WARN_THRESHOLD:
                    logger.warning(
                        f'{fore.YELLOW}The size of file mount src {src!r} '
                        f'is {src_size} MB. Try to keep src small or use '
                        '.gitignore to exclude large files, as large sizes '
                        f'will slow down rsync. {style.RESET_ALL}')
                if os.path.islink(full_src):
                    logger.warning(
                        f'{fore.YELLOW}Source path {src!r} is a symlink. '
                        f'Symlink contents are not uploaded.{style.RESET_ALL}')

        os.makedirs(os.path.expanduser(self.log_dir), exist_ok=True)
        os.system(f'touch {log_path}')
        tail_cmd = f'tail -n100 -f {log_path}'
        logger.info('To view detailed progress: '
                    f'{style.BRIGHT}{tail_cmd}{style.RESET_ALL}')

        for dst, src in file_mounts.items():
            # TODO: room for improvement.  Here there are many moving parts
            # (download gsutil on remote, run gsutil on remote).  Consider
            # alternatives (smart_open, each provider's own sdk), a
            # data-transfer container etc.
            if not os.path.isabs(dst) and not dst.startswith('~/'):
                dst = f'{SKY_REMOTE_WORKDIR}/{dst}'
            # Sync 'src' to 'wrapped_dst', a safe-to-write "wrapped" path.
            wrapped_dst = dst
            if not dst.startswith('~/') and not dst.startswith('/tmp/'):
                # Handles the remote paths possibly without write access.
                # (1) add <prefix> to these target paths.
                wrapped_dst = backend_utils.FileMountHelper.wrap_file_mount(dst)
                cmd = backend_utils.FileMountHelper.make_safe_symlink_command(
                    source=dst, target=wrapped_dst)
                symlink_commands.append(cmd)

            if not data_utils.is_cloud_store_url(src):
                full_src = os.path.abspath(os.path.expanduser(src))

                if os.path.isfile(full_src):
                    mkdir_for_wrapped_dst = (
                        f'mkdir -p {os.path.dirname(wrapped_dst)}')
                else:
                    mkdir_for_wrapped_dst = f'mkdir -p {wrapped_dst}'

                # TODO(mluo): Fix method so that mkdir and rsync run together
                backend_utils.parallel_data_transfer_to_nodes(
                    runners,
                    source=src,
                    target=wrapped_dst,
                    cmd=mkdir_for_wrapped_dst,
                    run_rsync=True,
                    action_message='Syncing',
                    log_path=log_path,
                    stream_logs=False,
                )
                continue

            storage = cloud_stores.get_storage_from_path(src)
            if storage.is_directory(src):
                sync = storage.make_sync_dir_command(source=src,
                                                     destination=wrapped_dst)
                # It is a directory so make sure it exists.
                mkdir_for_wrapped_dst = f'mkdir -p {wrapped_dst}'
            else:
                sync = storage.make_sync_file_command(source=src,
                                                      destination=wrapped_dst)
                # It is a file so make sure *its parent dir* exists.
                mkdir_for_wrapped_dst = (
                    f'mkdir -p {os.path.dirname(wrapped_dst)}')

            download_target_commands = [
                # Ensure sync can write to wrapped_dst (e.g., '/data/').
                mkdir_for_wrapped_dst,
                # Both the wrapped and the symlink dir exist; sync.
                sync,
            ]
            command = ' && '.join(download_target_commands)
            # dst is only used for message printing.
            backend_utils.parallel_data_transfer_to_nodes(
                runners,
                source=src,
                target=dst,
                cmd=command,
                run_rsync=False,
                action_message='Syncing',
                log_path=log_path,
                stream_logs=False,
            )
        # (2) Run the commands to create symlinks on all the nodes.
        symlink_command = ' && '.join(symlink_commands)
        if symlink_command:

            def _symlink_node(runner: command_runner.CommandRunner):
                returncode = runner.run(symlink_command, log_path=log_path)
                subprocess_utils.handle_returncode(
                    returncode, symlink_command,
                    'Failed to create symlinks. The target destination '
                    f'may already exist. Log: {log_path}')

            subprocess_utils.run_in_parallel(_symlink_node, runners)
        end = time.time()
        logger.debug(f'File mount sync took {end - start} seconds.')

    def _execute_storage_mounts(
            self, handle: CloudVmRayResourceHandle,
            storage_mounts: Optional[Dict[Path, storage_lib.Storage]]):
        """Executes storage mounts: installing mounting tools and mounting."""
        # Handle cases where `storage_mounts` is None. This occurs when users
        # initiate a 'sky start' command from a Skypilot version that predates
        # the introduction of the `storage_mounts_metadata` feature.
        if not storage_mounts:
            return

        # Process only mount mode objects here. COPY mode objects have been
        # converted to regular copy file mounts and thus have been handled
        # in the '_execute_file_mounts' method.
        storage_mounts = {
            path: storage_mount
            for path, storage_mount in storage_mounts.items()
            if storage_mount.mode == storage_lib.StorageMode.MOUNT
        }

        # Handle cases when there aren't any Storages with MOUNT mode.
        if not storage_mounts:
            return

        fore = colorama.Fore
        style = colorama.Style
        plural = 's' if len(storage_mounts) > 1 else ''
        logger.info(f'{fore.CYAN}Processing {len(storage_mounts)} '
                    f'storage mount{plural}.{style.RESET_ALL}')
        start = time.time()
        runners = handle.get_command_runners()
        log_path = os.path.join(self.log_dir, 'storage_mounts.log')

        for dst, storage_obj in storage_mounts.items():
            if not os.path.isabs(dst) and not dst.startswith('~/'):
                dst = f'{SKY_REMOTE_WORKDIR}/{dst}'
            # Raised when the bucket is externall removed before re-mounting
            # with sky start.
            if not storage_obj.stores:
                with ux_utils.print_exception_no_traceback():
                    raise exceptions.StorageExternalDeletionError(
                        f'The bucket, {storage_obj.name!r}, could not be '
                        f'mounted on cluster {handle.cluster_name!r}. Please '
                        'verify that the bucket exists. The cluster started '
                        'successfully without mounting the bucket.')
            # Get the first store and use it to mount
            store = list(storage_obj.stores.values())[0]
            mount_cmd = store.mount_command(dst)
            src_print = (storage_obj.source
                         if storage_obj.source else storage_obj.name)
            if isinstance(src_print, list):
                src_print = ', '.join(src_print)
            try:
                backend_utils.parallel_data_transfer_to_nodes(
                    runners,
                    source=src_print,
                    target=dst,
                    cmd=mount_cmd,
                    run_rsync=False,
                    action_message='Mounting',
                    log_path=log_path,
                )
            except exceptions.CommandError as e:
                if e.returncode == exceptions.MOUNT_PATH_NON_EMPTY_CODE:
                    mount_path = (f'{colorama.Fore.RED}'
                                  f'{colorama.Style.BRIGHT}{dst}'
                                  f'{colorama.Style.RESET_ALL}')
                    error_msg = (f'Mount path {mount_path} is non-empty.'
                                 f' {mount_path} may be a standard unix '
                                 f'path or may contain files from a previous'
                                 f' task. To fix, change the mount path'
                                 f' to an empty or non-existent path.')
                    raise RuntimeError(error_msg) from None
                else:
                    # Strip the command (a big heredoc) from the exception
                    raise exceptions.CommandError(
                        e.returncode,
                        command='to mount',
                        error_msg=e.error_msg,
                        detailed_reason=e.detailed_reason) from None

        end = time.time()
        logger.debug(f'Storage mount sync took {end - start} seconds.')

    def _set_storage_mounts_metadata(
            self, cluster_name: str,
            storage_mounts: Optional[Dict[Path, storage_lib.Storage]]) -> None:
        """Sets 'storage_mounts' object in cluster's storage_mounts_metadata.

        After converting Storage objects in 'storage_mounts' to metadata,
        it stores {PATH: StorageMetadata} into the table.
        """
        if not storage_mounts:
            return
        storage_mounts_metadata = {}
        for dst, storage_obj in storage_mounts.items():
            storage_mounts_metadata[dst] = storage_obj.handle
        lock_path = (
            backend_utils.CLUSTER_FILE_MOUNTS_LOCK_PATH.format(cluster_name))
        lock_timeout = backend_utils.CLUSTER_FILE_MOUNTS_LOCK_TIMEOUT_SECONDS
        try:
            with filelock.FileLock(lock_path, lock_timeout):
                global_user_state.set_cluster_storage_mounts_metadata(
                    cluster_name, storage_mounts_metadata)
        except filelock.Timeout as e:
            raise RuntimeError(
                f'Failed to store metadata for cluster {cluster_name!r} due to '
                'a timeout when trying to access local database. Please '
                f'try again or manually remove the lock at {lock_path}. '
                f'{common_utils.format_exception(e)}') from None

    def get_storage_mounts_metadata(
            self,
            cluster_name: str) -> Optional[Dict[Path, storage_lib.Storage]]:
        """Gets 'storage_mounts' object from cluster's storage_mounts_metadata.

        After retrieving storage_mounts_metadata, it converts back the
        StorageMetadata to Storage object and restores 'storage_mounts.'
        """
        lock_path = (
            backend_utils.CLUSTER_FILE_MOUNTS_LOCK_PATH.format(cluster_name))
        lock_timeout = backend_utils.CLUSTER_FILE_MOUNTS_LOCK_TIMEOUT_SECONDS
        try:
            with filelock.FileLock(lock_path, lock_timeout):
                storage_mounts_metadata = (
                    global_user_state.get_cluster_storage_mounts_metadata(
                        cluster_name))
        except filelock.Timeout as e:
            raise RuntimeError(
                f'Failed to retrieve metadata for cluster {cluster_name!r} '
                'due to a timeout when trying to access local database. '
                f'Please try again or manually remove the lock at {lock_path}.'
                f' {common_utils.format_exception(e)}') from None

        if storage_mounts_metadata is None:
            return None
        storage_mounts = {}
        for dst, storage_metadata in storage_mounts_metadata.items():
            # Setting 'sync_on_reconstruction' to False prevents from Storage
            # object creation to sync local source syncing to the bucket. Local
            # source specified in Storage object is synced to the bucket only
            # when it is created with 'sky launch'.
            storage_mounts[dst] = storage_lib.Storage.from_metadata(
                storage_metadata, sync_on_reconstruction=False)
        return storage_mounts

    def _execute_task_one_node(self, handle: CloudVmRayResourceHandle,
                               task: task_lib.Task, job_id: int,
                               detach_run: bool) -> None:
        # Launch the command as a Ray task.
        log_dir = os.path.join(self.log_dir, 'tasks')

        resources_dict = backend_utils.get_task_demands_dict(task)
        internal_ips = handle.internal_ips()
        assert internal_ips is not None, 'internal_ips is not cached in handle'

        codegen = RayCodeGen()
        codegen.add_prologue(job_id)
        codegen.add_gang_scheduling_placement_group_and_setup(
            1,
            resources_dict,
            stable_cluster_internal_ips=internal_ips,
            setup_cmd=self._setup_cmd,
            setup_log_path=os.path.join(log_dir, 'setup.log'),
            envs=task.envs,
        )

        if callable(task.run):
            run_fn_code = textwrap.dedent(inspect.getsource(task.run))
            run_fn_name = task.run.__name__
            codegen.register_run_fn(run_fn_code, run_fn_name)

        # If it is a managed spot job, the TASK_ID_ENV_VAR will have been
        # already set by the controller.
        job_run_id = task.envs.get(
            constants.TASK_ID_ENV_VAR,
            common_utils.get_global_job_id(self.run_timestamp,
                                           cluster_name=handle.cluster_name,
                                           job_id=str(job_id)))

        command_for_node = task.run if isinstance(task.run, str) else None
        codegen.add_ray_task(
            bash_script=command_for_node,
            env_vars=task.envs,
            task_name=task.name,
            job_run_id=job_run_id,
            ray_resources_dict=backend_utils.get_task_demands_dict(task),
            log_dir=log_dir)

        codegen.add_epilogue()

        self._exec_code_on_head(handle,
                                codegen.build(),
                                job_id,
                                executable='python3',
                                detach_run=detach_run,
                                spot_dag=task.spot_dag)

    def _execute_task_n_nodes(self, handle: CloudVmRayResourceHandle,
                              task: task_lib.Task, job_id: int,
                              detach_run: bool) -> None:
        # Strategy:
        #   ray.init(...)
        #   for node:
        #     submit _run_cmd(cmd) with resource {node_i: 1}
        log_dir_base = self.log_dir
        log_dir = os.path.join(log_dir_base, 'tasks')
        resources_dict = backend_utils.get_task_demands_dict(task)
        internal_ips = handle.internal_ips()
        assert internal_ips is not None, 'internal_ips is not cached in handle'

        # If TPU VM Pods is used, #num_nodes should be num_nodes * num_node_ips
        num_actual_nodes = task.num_nodes * handle.num_ips_per_node

        codegen = RayCodeGen()
        codegen.add_prologue(job_id)
        codegen.add_gang_scheduling_placement_group_and_setup(
            num_actual_nodes,
            resources_dict,
            stable_cluster_internal_ips=internal_ips,
            setup_cmd=self._setup_cmd,
            setup_log_path=os.path.join(log_dir, 'setup.log'),
            envs=task.envs)

        if callable(task.run):
            run_fn_code = textwrap.dedent(inspect.getsource(task.run))
            run_fn_name = task.run.__name__
            codegen.register_run_fn(run_fn_code, run_fn_name)

        # If it is a managed spot job, the TASK_ID_ENV_VAR will have been
        # already set by the controller.
        job_run_id = task.envs.get(
            constants.TASK_ID_ENV_VAR,
            common_utils.get_global_job_id(self.run_timestamp,
                                           cluster_name=handle.cluster_name,
                                           job_id=str(job_id)))

        # TODO(zhwu): The resources limitation for multi-node ray.tune and
        # horovod should be considered.
        for i in range(num_actual_nodes):
            command_for_node = task.run if isinstance(task.run, str) else None

            # Ray's per-node resources, to constrain scheduling each command to
            # the corresponding node, represented by private IPs.
            codegen.add_ray_task(
                bash_script=command_for_node,
                env_vars=task.envs,
                task_name=task.name,
                job_run_id=job_run_id,
                ray_resources_dict=backend_utils.get_task_demands_dict(task),
                log_dir=log_dir,
                gang_scheduling_id=i)

        codegen.add_epilogue()
        # TODO(zhanghao): Add help info for downloading logs.
        self._exec_code_on_head(handle,
                                codegen.build(),
                                job_id,
                                executable='python3',
                                detach_run=detach_run,
                                spot_dag=task.spot_dag)<|MERGE_RESOLUTION|>--- conflicted
+++ resolved
@@ -3061,57 +3061,25 @@
 
         if task.setup is None:
             return
-<<<<<<< HEAD
-
-        setup_script = log_lib.make_task_bash_script(task.setup,
-                                                     env_vars=task.envs)
-        with tempfile.NamedTemporaryFile('w', prefix='sky_setup_') as f:
-            f.write(setup_script)
-            f.flush()
-            setup_sh_path = f.name
-            setup_file = os.path.basename(setup_sh_path)
-            # Sync the setup script up and run it.
-            # Disable connection sharing for setup script to avoid old
-            # connections being reused, which may cause stale ssh agent
-            # forwarding.
-            runners = handle.get_command_runners(avoid_ssh_control=True)
-
-            # Need this `-i` option to make sure `source ~/.bashrc` work
-            setup_cmd = f'/bin/bash -i /tmp/{setup_file} 2>&1'
-
-            def _setup_node(runner: command_runner.CommandRunner) -> None:
-=======
         setup = task.setup
         # Sync the setup script up and run it.
-        ip_list = handle.external_ips()
         internal_ips = handle.internal_ips()
-        port_list = handle.external_ssh_ports()
-        assert ip_list is not None, 'external_ips is not cached in handle'
-        ssh_credentials = backend_utils.ssh_credential_from_yaml(
-            handle.cluster_yaml, handle.docker_user, handle.ssh_user)
-        # Disable connection sharing for setup script to avoid old
-        # connections being reused, which may cause stale ssh agent
-        # forwarding.
-        ssh_credentials.pop('ssh_control_name', None)
-
         remote_setup_file_name = f'/tmp/sky_setup_{self.run_timestamp}'
         # Need this `-i` option to make sure `source ~/.bashrc` work
         setup_cmd = f'/bin/bash -i {remote_setup_file_name} 2>&1'
+        runners = handle.get_command_runners(avoid_ssh_control=True)
 
         def _setup_node(node_id: int) -> None:
             setup_envs = task.envs.copy()
             setup_envs['SKYPILOT_SETUP_NODE_IPS'] = '\n'.join(internal_ips)
             setup_envs['SKYPILOT_SETUP_NODE_RANK'] = str(node_id)
-            runner = command_runner.SSHCommandRunner(ip_list[node_id],
-                                                     port=port_list[node_id],
-                                                     **ssh_credentials)
+            runner = runners[node_id]
             setup_script = log_lib.make_task_bash_script(setup,
                                                          env_vars=setup_envs)
             with tempfile.NamedTemporaryFile('w', prefix='sky_setup_') as f:
                 f.write(setup_script)
                 f.flush()
                 setup_sh_path = f.name
->>>>>>> fe145205
                 runner.rsync(source=setup_sh_path,
                              target=remote_setup_file_name,
                              up=True,
@@ -3153,7 +3121,7 @@
                                                command=setup_cmd,
                                                error_msg=error_message)
 
-        num_nodes = len(ip_list)
+        num_nodes = len(runners)
         plural = 's' if num_nodes > 1 else ''
         if not detach_setup:
             logger.info(f'{fore.CYAN}Running setup on {num_nodes} node{plural}.'
