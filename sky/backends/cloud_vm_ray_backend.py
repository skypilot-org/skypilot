"""Backend: runs on cloud virtual machines, managed by Ray."""
import ast
import copy
import enum
import getpass
import inspect
import math
import json
import os
import pathlib
import re
import signal
import subprocess
import sys
import tempfile
import textwrap
import time
import typing
from typing import Dict, List, Optional, Tuple, Union, Set

import colorama
import filelock

import sky
from sky import backends
from sky import clouds
from sky import cloud_stores
from sky import exceptions
from sky import global_user_state
from sky import resources as resources_lib
from sky import sky_logging
from sky import optimizer
from sky import skypilot_config
from sky import spot as spot_lib
from sky import task as task_lib
from sky.data import data_utils
from sky.data import storage as storage_lib
from sky.backends import backend_utils
from sky.backends import onprem_utils
from sky.backends import wheel_utils
from sky.skylet import autostop_lib
from sky.skylet import constants
from sky.skylet import job_lib
from sky.skylet import log_lib
from sky.usage import usage_lib
from sky.utils import common_utils
from sky.utils import command_runner
from sky.utils import log_utils
from sky.utils import subprocess_utils
from sky.utils import timeline
from sky.utils import tpu_utils
from sky.utils import ux_utils

if typing.TYPE_CHECKING:
    from sky import dag

OptimizeTarget = optimizer.OptimizeTarget
Path = str

SKY_REMOTE_APP_DIR = backend_utils.SKY_REMOTE_APP_DIR
SKY_REMOTE_WORKDIR = constants.SKY_REMOTE_WORKDIR

logger = sky_logging.init_logger(__name__)

_PATH_SIZE_MEGABYTES_WARN_THRESHOLD = 256

# Timeout (seconds) for provision progress: if in this duration no new nodes
# are launched, abort and failover.
_NODES_LAUNCHING_PROGRESS_TIMEOUT = 90

# Time gap between retries after failing to provision in all possible places.
# Used only if --retry-until-up is set.
_RETRY_UNTIL_UP_INIT_GAP_SECONDS = 60

# The maximum retry count for fetching IP address.
_FETCH_IP_MAX_ATTEMPTS = 3

_TEARDOWN_FAILURE_MESSAGE = (
    f'\n{colorama.Fore.RED}Failed to terminate '
    '{cluster_name}. {extra_reason}'
    'If you want to ignore this error and remove the cluster '
    'from the status table, use `sky down --purge`.'
    f'{colorama.Style.RESET_ALL}\n'
    '**** STDOUT ****\n'
    '{stdout}\n'
    '**** STDERR ****\n'
    '{stderr}')

_TEARDOWN_PURGE_WARNING = (
    f'{colorama.Fore.YELLOW}'
    'WARNING: Received non-zero exit code from {reason}. '
    'Make sure resources are manually deleted.'
    f'{colorama.Style.RESET_ALL}')

_TPU_NOT_FOUND_ERROR = 'ERROR: (gcloud.compute.tpus.delete) NOT_FOUND'

_CTRL_C_TIP_MESSAGE = ('INFO: Tip: use Ctrl-C to exit log streaming '
                       '(task will not be killed).')

_MAX_RAY_UP_RETRY = 5

_JOB_ID_PATTERN = re.compile(r'Job ID: ([0-9]+)')

# Path to the monkey-patched ray up script.
# We don't do import then __file__ because that script needs to be filled in
# (so import would fail).
_RAY_UP_WITH_MONKEY_PATCHED_HASH_LAUNCH_CONF_PATH = (
    pathlib.Path(sky.__file__).resolve().parent / 'backends' /
    'monkey_patches' / 'ray_up_with_monkey_patched_hash_launch_conf.py')


def _get_cluster_config_template(cloud):
    cloud_to_template = {
        clouds.AWS: 'aws-ray.yml.j2',
        clouds.Azure: 'azure-ray.yml.j2',
        clouds.GCP: 'gcp-ray.yml.j2',
        clouds.Lambda: 'lambda-ray.yml.j2',
        clouds.Local: 'local-ray.yml.j2',
    }
    return cloud_to_template[type(cloud)]


def _write_ray_up_script_with_patched_launch_hash_fn(
    cluster_config_path: str,
    ray_up_kwargs: Dict[str, bool],
) -> str:
    """Writes a Python script that runs `ray up` with our launch hash func.

    Our patched launch hash has one difference from the non-patched version: it
    does not include any `ssh_proxy_command` under `auth` as part of the hash
    calculation.
    """
    with open(_RAY_UP_WITH_MONKEY_PATCHED_HASH_LAUNCH_CONF_PATH, 'r') as f:
        ray_up_no_restart_script = f.read().format(
            ray_yaml_path=repr(cluster_config_path),
            ray_up_kwargs=ray_up_kwargs)
    with tempfile.NamedTemporaryFile('w',
                                     prefix='skypilot_ray_up_',
                                     suffix='.py',
                                     delete=False) as f:
        f.write(ray_up_no_restart_script)
        logger.debug(f'`ray up` script: {f.name}')
    return f.name


class RayCodeGen:
    """Code generator of a Ray program that executes a sky.Task.

    Usage:

      >> codegen = RayCodegen()
      >> codegen.add_prologue()

      >> codegen.add_ray_task(...)
      >> codegen.add_ray_task(...)

      >> codegen.add_epilogue()
      >> code = codegen.build()
    """

    def __init__(self):
        # Code generated so far, to be joined via '\n'.
        self._code = []
        # Guard method calling order.
        self._has_prologue = False
        self._has_epilogue = False

        # For n nodes gang scheduling.
        self._has_gang_scheduling = False
        self._num_nodes = 0

        self._has_register_run_fn = False

        # job_id
        # Job ID is used to identify the job (also this generated code).
        # It is a int automatically generated by the DB on the cluster
        # and monotonically increasing starting from 1.
        # To generate the job ID, we use the following logic:
        #   code = job_lib.JobLibCodeGen.add_job(username,
        #                                              run_timestamp)
        #   job_id = get_output(run_on_cluster(code))
        self.job_id = None

    def add_prologue(self,
                     job_id: int,
                     spot_task: Optional['task_lib.Task'] = None,
                     setup_cmd: Optional[str] = None,
                     envs: Optional[Dict[str, str]] = None,
                     setup_log_path: Optional[str] = None,
                     is_local: bool = False) -> None:
        assert not self._has_prologue, 'add_prologue() called twice?'
        self._has_prologue = True
        self.job_id = job_id
        # Should use 'auto' or 'ray://<internal_head_ip>:10001' rather than
        # 'ray://localhost:10001', or 'ray://127.0.0.1:10001', for public cloud.
        # Otherwise, it will a bug of ray job failed to get the placement group
        # in ray <= 2.0.1.
        # TODO(mluo): Check why 'auto' not working with on-prem cluster and
        # whether the placement group issue also occurs in on-prem cluster.
        ray_address = 'ray://localhost:10001' if is_local else 'auto'
        self._code = [
            textwrap.dedent(f"""\
            import getpass
            import hashlib
            import io
            import os
            import pathlib
            import sys
            import selectors
            import subprocess
            import tempfile
            import textwrap
            import time
            from typing import Dict, List, Optional, Tuple, Union

            import ray
            import ray.util as ray_util

            from sky.skylet import autostop_lib
            from sky.skylet import constants
            from sky.skylet import job_lib
            from sky.utils import log_utils

            SKY_REMOTE_WORKDIR = {constants.SKY_REMOTE_WORKDIR!r}

            ray.init(address={ray_address!r}, namespace='__sky__{job_id}__', log_to_driver=True)
            run_fn = None
            futures = []
            """),
            # FIXME: This is a hack to make sure that the functions can be found
            # by ray.remote. This should be removed once we have a better way to
            # specify dependencies for ray.
            inspect.getsource(log_lib.process_subprocess_stream),
            inspect.getsource(log_lib.run_with_log),
            inspect.getsource(log_lib.make_task_bash_script),
            inspect.getsource(log_lib.add_ray_env_vars),
            inspect.getsource(log_lib.run_bash_command_with_log),
            'run_bash_command_with_log = ray.remote(run_bash_command_with_log)',
            f'setup_cmd = {setup_cmd!r}',
        ]
        # Currently, the codegen program is/can only be submitted to the head
        # node, due to using job_lib for updating job statuses, and using
        # autostop_lib here.
        self._code.append(
            # Use hasattr to handle backward compatibility.
            # TODO(zongheng): remove in ~1-2 minor releases (currently 0.2.x).
            textwrap.dedent("""\
              if hasattr(autostop_lib, 'set_last_active_time_to_now'):
                  autostop_lib.set_last_active_time_to_now()
            """))
        if setup_cmd is not None:
            self._code += [
                textwrap.dedent(f"""\
                _SETUP_CPUS = 0.0001
                # The setup command will be run as a ray task with num_cpus=_SETUP_CPUS as the
                # requirement; this means Ray will set CUDA_VISIBLE_DEVICES to an empty string.
                # We unset it so that user setup command may properly use this env var.
                setup_cmd = 'unset CUDA_VISIBLE_DEVICES; ' + setup_cmd
                job_lib.set_status({job_id!r}, job_lib.JobStatus.SETTING_UP)
                print({_CTRL_C_TIP_MESSAGE!r}, file=sys.stderr, flush=True)
                total_num_nodes = len(ray.nodes())
                setup_bundles = [{{"CPU": _SETUP_CPUS}} for _ in range(total_num_nodes)]
                setup_pg = ray.util.placement_group(setup_bundles, strategy='STRICT_SPREAD')
                ray.get(setup_pg.ready())
                setup_workers = [run_bash_command_with_log \\
                    .options(name='setup', num_cpus=_SETUP_CPUS, placement_group=setup_pg, placement_group_bundle_index=i) \\
                    .remote(
                        setup_cmd,
                        os.path.expanduser({setup_log_path!r}),
                        getpass.getuser(),
                        job_id={self.job_id},
                        env_vars={envs!r},
                        stream_logs=True,
                        with_ray=True,
                        use_sudo={is_local},
                    ) for i in range(total_num_nodes)]
                setup_returncodes = ray.get(setup_workers)
                if sum(setup_returncodes) != 0:
                    job_lib.set_status({self.job_id!r}, job_lib.JobStatus.FAILED_SETUP)
                    # This waits for all streaming logs to finish.
                    time.sleep(1)
                    print('ERROR: {colorama.Fore.RED}Job {self.job_id}\\'s setup failed with '
                        'return code list:{colorama.Style.RESET_ALL}',
                        setup_returncodes,
                        file=sys.stderr,
                        flush=True)
                    # Need this to set the job status in ray job to be FAILED.
                    sys.exit(1)
                """)
            ]
        self._code += [
            f'job_lib.set_status({job_id!r}, job_lib.JobStatus.PENDING)',
        ]
        if spot_task is not None:
            # Add the spot job to spot queue table.
            resources_str = backend_utils.get_task_resources_str(spot_task)
            self._code += [
                'from sky.spot import spot_state',
                f'spot_state.set_pending('
                f'{job_id}, {spot_task.name!r}, {resources_str!r})',
            ]

    def add_gang_scheduling_placement_group(
        self,
        num_nodes: int,
        accelerator_dict: Dict[str, int],
        stable_cluster_internal_ips: List[str],
    ) -> None:
        """Create the gang scheduling placement group for a Task.

        cluster_ips_sorted is used to ensure that the SKY_NODE_RANK environment
        variable is assigned in a deterministic order whenever a new task is
        added.
        """
        assert self._has_prologue, ('Call add_prologue() before '
                                    'add_gang_scheduling_placement_group().')
        self._has_gang_scheduling = True
        self._num_nodes = num_nodes

        # Set CPU to avoid ray hanging the resources allocation
        # for remote functions, since the task will request 1 CPU
        # by default.
        bundles = [{
            'CPU': backend_utils.DEFAULT_TASK_CPU_DEMAND
        } for _ in range(num_nodes)]

        if accelerator_dict is not None:
            acc_name = list(accelerator_dict.keys())[0]
            acc_count = list(accelerator_dict.values())[0]
            gpu_dict = {'GPU': acc_count}
            # gpu_dict should be empty when the accelerator is not GPU.
            # FIXME: This is a hack to make sure that we do not reserve
            # GPU when requesting TPU.
            if 'tpu' in acc_name.lower():
                gpu_dict = dict()
            for bundle in bundles:
                bundle.update({
                    **accelerator_dict,
                    # Set the GPU to avoid ray hanging the resources allocation
                    **gpu_dict,
                })

        self._code += [
            textwrap.dedent(f"""\
                pg = ray_util.placement_group({json.dumps(bundles)}, 'STRICT_SPREAD')
                plural = 's' if {num_nodes} > 1 else ''
                node_str = f'{num_nodes} node{{plural}}'

                message = '' if setup_cmd is not None else {_CTRL_C_TIP_MESSAGE!r} + '\\n'
                message += f'INFO: Waiting for task resources on {{node_str}}. This will block if the cluster is full.'
                print(message,
                      file=sys.stderr,
                      flush=True)
                # FIXME: This will print the error message from autoscaler if
                # it is waiting for other task to finish. We should hide the
                # error message.
                ray.get(pg.ready())
                print('INFO: All task resources reserved.',
                      file=sys.stderr,
                      flush=True)
                job_lib.set_job_started({self.job_id!r})
                """)
        ]

        # Export IP and node rank to the environment variables.
        self._code += [
            textwrap.dedent(f"""\
                @ray.remote
                def check_ip():
                    return ray.util.get_node_ip_address()
                gang_scheduling_id_to_ip = ray.get([
                    check_ip.options(num_cpus={backend_utils.DEFAULT_TASK_CPU_DEMAND},
                                     placement_group=pg,
                                     placement_group_bundle_index=i).remote()
                    for i in range(pg.bundle_count)
                ])
                print('INFO: Reserved IPs:', gang_scheduling_id_to_ip)

                cluster_ips_to_node_id = {{ip: i for i, ip in enumerate({stable_cluster_internal_ips!r})}}
                job_ip_rank_list = sorted(gang_scheduling_id_to_ip, key=cluster_ips_to_node_id.get)
                job_ip_rank_map = {{ip: i for i, ip in enumerate(job_ip_rank_list)}}
                job_ip_list_str = '\\n'.join(job_ip_rank_list)
                """),
        ]

    def register_run_fn(self, run_fn: str, run_fn_name: str) -> None:
        """Register the run function to be run on the remote cluster.

        Args:
            run_fn: The run function to be run on the remote cluster.
        """
        assert self._has_gang_scheduling, (
            'Call add_gang_scheduling_placement_group() '
            'before register_run_fn().')
        assert not self._has_register_run_fn, (
            'register_run_fn() called twice?')
        self._has_register_run_fn = True

        self._code += [
            run_fn,
            f'run_fn = {run_fn_name}',
        ]

    def add_ray_task(self,
                     bash_script: str,
                     task_name: Optional[str],
                     job_run_id: Optional[str],
                     ray_resources_dict: Optional[Dict[str, float]],
                     log_dir: str,
                     env_vars: Dict[str, str] = None,
                     gang_scheduling_id: int = 0,
                     use_sudo: bool = False) -> None:
        """Generates code for a ray remote task that runs a bash command."""
        assert self._has_gang_scheduling, (
            'Call add_gang_scheduling_placement_group() before add_ray_task().')
        assert (not self._has_register_run_fn or
                bash_script is None), ('bash_script should '
                                       'be None when run_fn is registered.')
        # Build remote_task.options(...)
        #   resources=...
        #   num_gpus=...
        cpu_str = f', num_cpus={backend_utils.DEFAULT_TASK_CPU_DEMAND}'

        resources_str = ''
        num_gpus = 0
        num_gpus_str = ''
        if ray_resources_dict is not None:
            assert len(ray_resources_dict) == 1, \
                ('There can only be one type of accelerator per instance.'
                 f' Found: {ray_resources_dict}.')
            num_gpus = list(ray_resources_dict.values())[0]
            resources_str = f', resources={json.dumps(ray_resources_dict)}'

            # Passing this ensures that the Ray remote task gets
            # CUDA_VISIBLE_DEVICES set correctly.  If not passed, that flag
            # would be force-set to empty by Ray.
            num_gpus_str = f', num_gpus={num_gpus}'
            # `num_gpus` should be empty when the accelerator is not GPU.
            # FIXME: use a set of GPU types.
            resources_key = list(ray_resources_dict.keys())[0]
            if 'tpu' in resources_key.lower():
                num_gpus_str = ''
        resources_str += ', placement_group=pg'
        resources_str += f', placement_group_bundle_index={gang_scheduling_id}'

        sky_env_vars_dict_str = [
            textwrap.dedent("""\
            sky_env_vars_dict = dict()
            sky_env_vars_dict['SKYPILOT_NODE_IPS'] = job_ip_list_str
            # Environment starting with `SKY_` is deprecated.
            sky_env_vars_dict['SKY_NODE_IPS'] = job_ip_list_str
            """)
        ]

        if env_vars is not None:
            sky_env_vars_dict_str.extend(f'sky_env_vars_dict[{k!r}] = {v!r}'
                                         for k, v in env_vars.items())
        if job_run_id is not None:
            sky_env_vars_dict_str += [
                f'sky_env_vars_dict[{constants.JOB_ID_ENV_VAR!r}]'
                f' = {job_run_id!r}'
            ]
        sky_env_vars_dict_str = '\n'.join(sky_env_vars_dict_str)

        logger.debug('Added Task with options: '
                     f'{cpu_str}{resources_str}{num_gpus_str}')
        self._code += [
            sky_env_vars_dict_str,
            textwrap.dedent(f"""\
        script = {bash_script!r}
        if run_fn is not None:
            script = run_fn({gang_scheduling_id}, gang_scheduling_id_to_ip)


        if script is not None:
            sky_env_vars_dict['SKYPILOT_NUM_GPUS_PER_NODE'] = {int(math.ceil(num_gpus))!r}
            # Environment starting with `SKY_` is deprecated.
            sky_env_vars_dict['SKY_NUM_GPUS_PER_NODE'] = {int(math.ceil(num_gpus))!r}

            ip = gang_scheduling_id_to_ip[{gang_scheduling_id!r}]
            rank = job_ip_rank_map[ip]

            if len(cluster_ips_to_node_id) == 1: # Single-node task on single-node cluter
                name_str = '{task_name},' if {task_name!r} != None else 'task,'
                log_path = os.path.expanduser(os.path.join({log_dir!r}, 'run.log'))
            else: # Single-node or multi-node task on multi-node cluster
                idx_in_cluster = cluster_ips_to_node_id[ip]
                if cluster_ips_to_node_id[ip] == 0:
                    node_name = 'head'
                else:
                    node_name = f'worker{{idx_in_cluster}}'
                name_str = f'{{node_name}}, rank={{rank}},'
                log_path = os.path.expanduser(os.path.join({log_dir!r}, f'{{rank}}-{{node_name}}.log'))
            sky_env_vars_dict['SKYPILOT_NODE_RANK'] = rank
            # Environment starting with `SKY_` is deprecated.
            sky_env_vars_dict['SKY_NODE_RANK'] = rank

            sky_env_vars_dict['SKYPILOT_INTERNAL_JOB_ID'] = {self.job_id}
            # Environment starting with `SKY_` is deprecated.
            sky_env_vars_dict['SKY_INTERNAL_JOB_ID'] = {self.job_id}

            futures.append(run_bash_command_with_log \\
                    .options(name=name_str{cpu_str}{resources_str}{num_gpus_str}) \\
                    .remote(
                        script,
                        log_path,
                        getpass.getuser(),
                        job_id={self.job_id},
                        env_vars=sky_env_vars_dict,
                        stream_logs=True,
                        with_ray=True,
                        use_sudo={use_sudo},
                    ))""")
        ]

    def add_epilogue(self) -> None:
        """Generates code that waits for all tasks, then exits."""
        assert self._has_prologue, 'Call add_prologue() before add_epilogue().'
        assert not self._has_epilogue, 'add_epilogue() called twice?'
        self._has_epilogue = True

        self._code += [
            textwrap.dedent(f"""\
            returncodes = ray.get(futures)
            if sum(returncodes) != 0:
                job_lib.set_status({self.job_id!r}, job_lib.JobStatus.FAILED)
                # This waits for all streaming logs to finish.
                time.sleep(1)
                print('ERROR: {colorama.Fore.RED}Job {self.job_id} failed with '
                      'return code list:{colorama.Style.RESET_ALL}',
                      returncodes,
                      file=sys.stderr,
                      flush=True)
                # Need this to set the job status in ray job to be FAILED.
                sys.exit(1)
            else:
                sys.stdout.flush()
                sys.stderr.flush()
                job_lib.set_status({self.job_id!r}, job_lib.JobStatus.SUCCEEDED)
                # This waits for all streaming logs to finish.
                time.sleep(1)
            """)
        ]

    def build(self) -> str:
        """Returns the entire generated program."""
        assert self._has_epilogue, 'Call add_epilogue() before build().'
        return '\n'.join(self._code)


class RetryingVmProvisioner(object):
    """A provisioner that retries different cloud/regions/zones."""

    class ToProvisionConfig:
        """Resources to be provisioned."""

        def __init__(self,
                     cluster_name: str,
                     resources: Optional[resources_lib.Resources],
                     num_nodes: int,
                     cluster_exists: bool = False) -> None:
            assert cluster_name is not None, 'cluster_name must be specified.'
            self.cluster_name = cluster_name
            self.resources = resources
            self.num_nodes = num_nodes
            # Whether the cluster exists in the clusters table. It may be
            # actually live or down.
            self.cluster_exists = cluster_exists

    class GangSchedulingStatus(enum.Enum):
        """Enum for gang scheduling status."""
        CLUSTER_READY = 0
        GANG_FAILED = 1
        HEAD_FAILED = 2

    def __init__(self, log_dir: str, dag: 'dag.Dag',
                 optimize_target: OptimizeTarget, requested_features: List[str],
                 local_wheel_path: pathlib.Path, wheel_hash: str):
        self._blocked_resources = set()

        self.log_dir = os.path.expanduser(log_dir)
        self._dag = dag
        self._optimize_target = optimize_target
        self._requested_features = requested_features
        self._local_wheel_path = local_wheel_path
        self._wheel_hash = wheel_hash

        colorama.init()

    def _update_blocklist_on_gcp_error(
            self, launchable_resources: 'resources_lib.Resources', region,
            zones, stdout, stderr):

        del region  # unused
        style = colorama.Style
        assert len(zones) == 1, zones
        zone = zones[0]
        splits = stderr.split('\n')
        exception_str = [s for s in splits if s.startswith('Exception: ')]
        httperror_str = [
            s for s in splits
            if s.startswith('googleapiclient.errors.HttpError: ')
        ]
        if len(exception_str) == 1:
            # Parse structured response {'errors': [...]}.
            exception_str = exception_str[0][len('Exception: '):]
            try:
                exception_dict = ast.literal_eval(exception_str)
            except Exception as e:
                raise RuntimeError(
                    f'Failed to parse exception: {exception_str}') from e
            # TPU VM returns a different structured response.
            if 'errors' not in exception_dict:
                exception_dict = {'errors': [exception_dict]}
            for error in exception_dict['errors']:
                code = error['code']
                message = error['message']
                logger.warning(f'Got return code {code} in {zone.name} '
                               f'{style.DIM}(message: {message})'
                               f'{style.RESET_ALL}')
                if code == 'QUOTA_EXCEEDED':
                    if '\'GPUS_ALL_REGIONS\' exceeded' in message:
                        # Global quota.  All regions in GCP will fail.  Ex:
                        # Quota 'GPUS_ALL_REGIONS' exceeded.  Limit: 1.0
                        # globally.
                        # This skip is only correct if we implement "first
                        # retry the region/zone of an existing cluster with the
                        # same name" correctly.
                        self._blocked_resources.add(
                            launchable_resources.copy(region=None, zone=None))
                    else:
                        # Per region.  Ex: Quota 'CPUS' exceeded.  Limit: 24.0
                        # in region us-west1.
                        self._blocked_resources.add(
                            launchable_resources.copy(zone=None))
                elif code in [
                        'ZONE_RESOURCE_POOL_EXHAUSTED',
                        'ZONE_RESOURCE_POOL_EXHAUSTED_WITH_DETAILS',
                        'UNSUPPORTED_OPERATION'
                ]:  # Per zone.
                    # Return codes can be found at https://cloud.google.com/compute/docs/troubleshooting/troubleshooting-vm-creation # pylint: disable=line-too-long
                    # However, UNSUPPORTED_OPERATION is observed empirically
                    # when VM is preempted during creation.  This seems to be
                    # not documented by GCP.
                    self._blocked_resources.add(
                        launchable_resources.copy(zone=zone.name))
                elif code in ['RESOURCE_NOT_READY']:
                    # This code is returned when the VM is still STOPPING.
                    self._blocked_resources.add(
                        launchable_resources.copy(zone=zone.name))
                elif code == 8:
                    # Error code 8 means TPU resources is out of
                    # capacity. Example:
                    # {'code': 8, 'message': 'There is no more capacity in the zone "europe-west4-a"; you can try in another zone where Cloud TPU Nodes are offered (see https://cloud.google.com/tpu/docs/regions) [EID: 0x1bc8f9d790be9142]'} # pylint: disable=line-too-long
                    self._blocked_resources.add(
                        launchable_resources.copy(zone=zone.name))
                else:
                    assert False, error
        elif len(httperror_str) >= 1:
            logger.info(f'Got {httperror_str[0]}')
            if ('Requested disk size cannot be smaller than the image size'
                    in httperror_str[0]):
                logger.info('Skipping all regions due to disk size issue.')
                self._blocked_resources.add(
                    launchable_resources.copy(region=None, zone=None))
            else:
                # Parse HttpError for unauthorized regions. Example:
                # googleapiclient.errors.HttpError: <HttpError 403 when requesting ... returned "Location us-east1-d is not found or access is unauthorized.". # pylint: disable=line-too-long
                # Details: "Location us-east1-d is not found or access is
                # unauthorized.">
                self._blocked_resources.add(
                    launchable_resources.copy(zone=zone.name))
        else:
            # No such structured error response found.
            assert not exception_str, stderr
            if 'was not found' in stderr:
                # Example: The resource
                # 'projects/<id>/zones/zone/acceleratorTypes/nvidia-tesla-v100'
                # was not found.
                logger.warning(f'Got \'resource not found\' in {zone.name}.')
                self._blocked_resources.add(
                    launchable_resources.copy(zone=zone.name))
            else:
                logger.info('====== stdout ======')
                for s in stdout.split('\n'):
                    print(s)
                logger.info('====== stderr ======')
                for s in splits:
                    print(s)

                with ux_utils.print_exception_no_traceback():
                    raise RuntimeError('Errors occurred during provision; '
                                       'check logs above.')

    def _update_blocklist_on_aws_error(
            self, launchable_resources: 'resources_lib.Resources', region,
            zones, stdout, stderr):
        style = colorama.Style
        stdout_splits = stdout.split('\n')
        stderr_splits = stderr.split('\n')
        errors = [
            s.strip()
            for s in stdout_splits + stderr_splits
            # 'An error occurred': boto3 errors
            # 'SKYPILOT_ERROR_NO_NODES_LAUNCHED': skypilot's changes to the AWS
            #    node provider; for errors prior to provisioning like VPC
            #    setup.
            if 'An error occurred' in s or
            'SKYPILOT_ERROR_NO_NODES_LAUNCHED: ' in s
        ]
        # Need to handle boto3 printing error but its retry succeeded:
        #   error occurred (Unsupported) .. not supported in your requested
        #   Availability Zone (us-west-2d)...retrying
        #   --> it automatically succeeded in another zone
        #   --> failed in [4/7] Running initialization commands due to user cmd
        # In this case, we should error out.
        head_node_up = any(
            line.startswith('<1/1> Setting up head node')
            for line in stdout_splits + stderr_splits)
        if not errors or head_node_up:
            # TODO: Got transient 'Failed to create security group' that goes
            # away after a few minutes.  Should we auto retry other regions, or
            # let the user retry.
            logger.info('====== stdout ======')
            for s in stdout_splits:
                print(s)
            logger.info('====== stderr ======')
            for s in stderr_splits:
                print(s)
            with ux_utils.print_exception_no_traceback():
                raise RuntimeError('Errors occurred during provision; '
                                   'check logs above.')
        if set(zones) == set(region.zones):
            # The underlying AWS NodeProvider will try all specified zones of a
            # region. (Each boto3 request takes one zone.)
            logger.warning(f'Got error(s) in all zones of {region.name}:')
        else:
            zones_str = ', '.join(z.name for z in zones)
            logger.warning(f'Got error(s) in {zones_str}:')
        messages = '\n\t'.join(errors)
        logger.warning(f'{style.DIM}\t{messages}{style.RESET_ALL}')
        for zone in zones:
            self._blocked_resources.add(
                launchable_resources.copy(zone=zone.name))

    def _update_blocklist_on_azure_error(
            self, launchable_resources: 'resources_lib.Resources', region,
            zones, stdout, stderr):
        del zones  # Unused.
        # The underlying ray autoscaler will try all zones of a region at once.
        style = colorama.Style
        stdout_splits = stdout.split('\n')
        stderr_splits = stderr.split('\n')
        errors = [
            s.strip()
            for s in stdout_splits + stderr_splits
            if ('Exception Details:' in s.strip() or 'InvalidTemplateDeployment'
                in s.strip() or '(ReadOnlyDisabledSubscription)' in s.strip())
        ]
        if not errors:
            logger.info('====== stdout ======')
            for s in stdout_splits:
                print(s)
            logger.info('====== stderr ======')
            for s in stderr_splits:
                print(s)
            with ux_utils.print_exception_no_traceback():
                raise RuntimeError('Errors occurred during provision; '
                                   'check logs above.')

        logger.warning(f'Got error(s) in {region.name}:')
        messages = '\n\t'.join(errors)
        logger.warning(f'{style.DIM}\t{messages}{style.RESET_ALL}')
        if any('(ReadOnlyDisabledSubscription)' in s for s in errors):
            self._blocked_resources.add(
                resources_lib.Resources(cloud=clouds.Azure()))
        else:
            self._blocked_resources.add(launchable_resources.copy(zone=None))

    def _update_blocklist_on_lambda_error(
            self, launchable_resources: 'resources_lib.Resources', region,
            zones, stdout, stderr):
        del zones  # Unused.
        style = colorama.Style
        stdout_splits = stdout.split('\n')
        stderr_splits = stderr.split('\n')
        errors = [
            s.strip()
            for s in stdout_splits + stderr_splits
            if 'LambdaLabsError:' in s.strip()
        ]
        if not errors:
            logger.info('====== stdout ======')
            for s in stdout_splits:
                print(s)
            logger.info('====== stderr ======')
            for s in stderr_splits:
                print(s)
            with ux_utils.print_exception_no_traceback():
                raise RuntimeError('Errors occurred during provision; '
                                   'check logs above.')

        logger.warning(f'Got error(s) in {region.name}:')
        messages = '\n\t'.join(errors)
        logger.warning(f'{style.DIM}\t{messages}{style.RESET_ALL}')
        self._blocked_resources.add(launchable_resources.copy(zone=None))

        # Sometimes, LambdaLabsError will list available regions.
        for e in errors:
            if e.find('Regions with capacity available:') != -1:
                for r in clouds.Lambda.regions():
                    if e.find(r.name) == -1:
                        self._blocked_resources.add(
                            launchable_resources.copy(region=r.name, zone=None))

    def _update_blocklist_on_local_error(
            self, launchable_resources: 'resources_lib.Resources', region,
            zones, stdout, stderr):
        del zones  # Unused.
        style = colorama.Style
        stdout_splits = stdout.split('\n')
        stderr_splits = stderr.split('\n')
        errors = [
            s.strip()
            for s in stdout_splits + stderr_splits
            if 'ERR' in s.strip() or 'PANIC' in s.strip()
        ]
        if not errors:
            logger.info('====== stdout ======')
            for s in stdout_splits:
                print(s)
            logger.info('====== stderr ======')
            for s in stderr_splits:
                print(s)
            with ux_utils.print_exception_no_traceback():
                raise RuntimeError(
                    'Errors occurred during launching of cluster services; '
                    'check logs above.')
        logger.warning('Got error(s) on local cluster:')
        messages = '\n\t'.join(errors)
        logger.warning(f'{style.DIM}\t{messages}{style.RESET_ALL}')
        self._blocked_resources.add(
            launchable_resources.copy(region=region.name, zone=None))

    def _update_blocklist_on_error(
            self, launchable_resources: 'resources_lib.Resources', region,
            zones, stdout, stderr) -> bool:
        """Handles cloud-specific errors and updates the block list.

        This parses textual stdout/stderr because we don't directly use the
        underlying clouds' SDKs.  If we did that, we could catch proper
        exceptions instead.

        Returns:
          definitely_no_nodes_launched: bool, True if definitely no nodes
            launched (e.g., due to VPC errors we have never sent the provision
            request), False otherwise.
        """
        assert launchable_resources.region == region.name, (
            launchable_resources, region)
        if stdout is None:
            # Gang scheduling failure (head node is definitely up, but some
            # workers' provisioning failed).  Simply block the zones.
            assert stderr is None, stderr
            for zone in zones:
                self._blocked_resources.add(
                    launchable_resources.copy(zone=zone.name))
            return False  # definitely_no_nodes_launched

        # TODO(zongheng): refactor into Cloud interface?
        handlers = {
            clouds.AWS: self._update_blocklist_on_aws_error,
            clouds.Azure: self._update_blocklist_on_azure_error,
            clouds.GCP: self._update_blocklist_on_gcp_error,
            clouds.Lambda: self._update_blocklist_on_lambda_error,
            clouds.Local: self._update_blocklist_on_local_error,
        }
        cloud = launchable_resources.cloud
        cloud_type = type(cloud)
        if cloud_type not in handlers:
            raise NotImplementedError(
                'Cloud {cloud} unknown, or has not added '
                'support for parsing and handling provision failures.')
        handler = handlers[cloud_type]
        handler(launchable_resources, region, zones, stdout, stderr)

        stdout_splits = stdout.split('\n')
        stderr_splits = stderr.split('\n')
        # Determining whether head node launch *may* have been requested based
        # on outputs is tricky. We are conservative here by choosing an "early
        # enough" output line in the following:
        # https://github.com/ray-project/ray/blob/03b6bc7b5a305877501110ec04710a9c57011479/python/ray/autoscaler/_private/commands.py#L704-L737  # pylint: disable=line-too-long
        # This is okay, because we mainly want to use the return value of this
        # func to skip cleaning up never-launched clusters that encountered VPC
        # errors; their launch should not have printed any such outputs.
        head_node_launch_may_have_been_requested = any(
            'Acquiring an up-to-date head node' in line
            for line in stdout_splits + stderr_splits)
        # If head node request has definitely not been sent (this happens when
        # there are errors during node provider "bootstrapping", e.g.,
        # VPC-not-found errors), then definitely no nodes are launched.
        definitely_no_nodes_launched = (
            not head_node_launch_may_have_been_requested)

        return definitely_no_nodes_launched

    def _yield_region_zones(self, to_provision: resources_lib.Resources,
                            cluster_name: str, cluster_exists: bool):
        cloud = to_provision.cloud
        region = None
        zones = None
        # Try loading previously launched region/zones and try them first,
        # because we may have an existing cluster there.
        # Get the *previous* cluster status and handle.
        cluster_status, handle = backend_utils.refresh_cluster_status_handle(
            cluster_name, acquire_per_cluster_status_lock=False)
        if handle is not None:
            try:
                config = common_utils.read_yaml(handle.cluster_yaml)
                prev_resources = handle.launched_resources
                if prev_resources is not None and cloud.is_same_cloud(
                        prev_resources.cloud):
                    if cloud.is_same_cloud(clouds.GCP()) or cloud.is_same_cloud(
                            clouds.AWS()):
                        region = config['provider']['region']
                        zones = config['provider']['availability_zone']
                    elif cloud.is_same_cloud(clouds.Azure()):
                        region = config['provider']['location']
                        zones = None
                    elif cloud.is_same_cloud(clouds.Lambda()):
                        region = config['provider']['region']
                        zones = None
                    elif cloud.is_same_cloud(clouds.Local()):
                        local_regions = clouds.Local.regions()
                        region = local_regions[0].name
                        zones = None
                    else:
                        assert False, cloud
                    assert region == prev_resources.region, (
                        f'Region mismatch. The region in '
                        f'{handle.cluster_yaml} '
                        'has been changed from '
                        f'{prev_resources.region} to {region}.')
                    assert (zones is None or prev_resources.zone is None or
                            prev_resources.zone
                            in zones), (f'{prev_resources.zone} not found in '
                                        f'zones of {handle.cluster_yaml}.')
                    # Note that we don't overwrite the zone field in Ray YAML
                    # even if prev_resources.zone != zones.
                    # This is because Ray will consider the YAML hash changed
                    # and not reuse the existing cluster.
            except FileNotFoundError:
                # Happens if no previous cluster.yaml exists.
                pass
        if region is not None and cluster_exists:

            region = clouds.Region(name=region)
            if zones is not None:
                zones = [clouds.Zone(name=zone) for zone in zones.split(',')]
                region.set_zones(zones)

            if cluster_status != global_user_state.ClusterStatus.UP:
                logger.info(
                    f'Cluster {cluster_name!r} (status: {cluster_status.value})'
                    f' was previously launched in {cloud} '
                    f'({region.name}). Relaunching in that region.')
            # This should be handled in the check_resources_match function.
            assert (to_provision.region is None or
                    region.name == to_provision.region), (
                        f'Cluster {cluster_name!r} was previously launched in '
                        f'{cloud} ({region.name}). It does not match the '
                        f'required region {to_provision.region}.')
            # TODO(zhwu): The cluster being killed by cloud provider should
            # be tested whether re-launching a cluster killed spot instance
            # will recover the data.
            yield (region, zones)  # Ok to yield again in the next loop.

            # Cluster with status UP can reach here, if it was killed by the
            # cloud provider and no available resources in that region to
            # relaunch, which can happen to spot instance.
            if cluster_status == global_user_state.ClusterStatus.UP:
                message = (
                    f'Failed to connect to the cluster {cluster_name!r}. '
                    'It is possibly killed by cloud provider or manually '
                    'in the cloud provider console. To remove the cluster '
                    f'please run: sky down {cluster_name}')
                # Reset to UP (rather than keeping it at INIT), as INIT
                # mode will enable failover to other regions, causing
                # data lose.
                # TODO(zhwu): This is set to UP to be more conservative,
                # we may need to confirm whether the cluster is down in all
                # cases.
                global_user_state.set_cluster_status(
                    cluster_name, global_user_state.ClusterStatus.UP)
                with ux_utils.print_exception_no_traceback():
                    raise exceptions.ResourcesUnavailableError(message,
                                                               no_failover=True)

            # If it reaches here: the cluster status gets set to INIT, since
            # a launch request was issued but failed.
            #
            # Check the *previous* cluster status. If the cluster is previously
            # stopped, we should not retry other regions, since the previously
            # attached volumes are not visible on another region.
            if cluster_status == global_user_state.ClusterStatus.STOPPED:
                message = (
                    'Failed to acquire resources to restart the stopped '
                    f'cluster {cluster_name} in {region.name}. Please retry '
                    'again later.')

                # Reset to STOPPED (rather than keeping it at INIT), because
                # (1) the cluster is not up (2) it ensures future `sky start`
                # will disable auto-failover too.
                global_user_state.set_cluster_status(
                    cluster_name, global_user_state.ClusterStatus.STOPPED)

                with ux_utils.print_exception_no_traceback():
                    raise exceptions.ResourcesUnavailableError(message,
                                                               no_failover=True)

            assert cluster_status == global_user_state.ClusterStatus.INIT
            message = (f'Failed to launch cluster {cluster_name!r} '
                       f'(previous status: {cluster_status.value}) '
                       f'with the original resources: {to_provision}.')
            # We attempted re-launching a previously INIT cluster with the
            # same cloud/region/resources, but failed. Here no_failover=False,
            # so we will retry provisioning it with the current requested
            # resources in the outer loop.
            #
            # This condition can be triggered for previously INIT cluster by
            # (1) launch, after answering prompt immediately ctrl-c;
            # (2) launch again.
            # After (1), the cluster exists with INIT, and may or may not be
            # live.  And if it hits here, it's definitely not alive (because
            # step (2) failed).  Hence it's ok to retry with different
            # cloud/region and with current resources.
            with ux_utils.print_exception_no_traceback():
                raise exceptions.ResourcesUnavailableError(message)

        for region, zones in cloud.region_zones_provision_loop(
                instance_type=to_provision.instance_type,
                accelerators=to_provision.accelerators,
                use_spot=to_provision.use_spot,
        ):
            # Only retry requested region/zones or all if not specified.
            zone_names = [zone.name for zone in zones]
            if not to_provision.valid_on_region_zones(region.name, zone_names):
                continue
            if to_provision.zone is not None:
                zones = [clouds.Zone(name=to_provision.zone)]
            yield (region, zones)

    def _try_provision_tpu(self, to_provision: resources_lib.Resources,
                           config_dict: Dict[str, str]) -> bool:
        """Returns whether the provision is successful."""
        tpu_name = config_dict['tpu_name']
        assert 'tpu-create-script' in config_dict, \
            'Expect TPU provisioning with gcloud.'
        try:
            with backend_utils.safe_console_status(
                    '[bold cyan]Provisioning TPU '
                    f'[green]{tpu_name}[/]'):
                subprocess_utils.run(f'bash {config_dict["tpu-create-script"]}',
                                     stdout=subprocess.PIPE,
                                     stderr=subprocess.PIPE)
            return True
        except subprocess.CalledProcessError as e:
            stderr = e.stderr.decode('ascii')
            if 'ALREADY_EXISTS' in stderr:
                # FIXME: should use 'start' on stopped TPUs, replacing
                # 'create'. Or it can be in a "deleting" state. Investigate the
                # right thing to do (force kill + re-provision?).
                logger.info(
                    f'  TPU {tpu_name} already exists; skipped creation.')
                return True

            if 'RESOURCE_EXHAUSTED' in stderr:
                with ux_utils.print_exception_no_traceback():
                    raise exceptions.ResourcesUnavailableError(
                        f'TPU {tpu_name} creation failed due to quota '
                        'exhaustion. Please visit '
                        'https://console.cloud.google.com/iam-admin/quotas '
                        'for more information.')

            if 'PERMISSION_DENIED' in stderr:
                logger.info('  TPUs are not available in this zone.')
                return False

            if 'no more capacity in the zone' in stderr:
                logger.info('  No more capacity in this zone.')
                return False

            if 'CloudTpu received an invalid AcceleratorType' in stderr:
                # INVALID_ARGUMENT: CloudTpu received an invalid
                # AcceleratorType, "v3-8" for zone "us-central1-c". Valid
                # values are "v2-8, ".
                tpu_type = list(to_provision.accelerators.keys())[0]
                logger.info(
                    f'  TPU type {tpu_type} is not available in this zone.')
                return False

            logger.error(stderr)
            raise e

    def _retry_region_zones(
        self,
        to_provision: resources_lib.Resources,
        num_nodes: int,
        requested_resources: Set[resources_lib.Resources],
        dryrun: bool,
        stream_logs: bool,
        cluster_name: str,
        cloud_user_identity: str,
        cluster_exists: bool = False,
    ):
        """The provision retry loop."""
        style = colorama.Style
        fore = colorama.Fore
        # Get log_path name
        log_path = os.path.join(self.log_dir, 'provision.log')
        log_abs_path = os.path.abspath(log_path)
        tail_cmd = f'tail -n100 -f {log_path}'
        logger.info('To view detailed progress: '
                    f'{style.BRIGHT}{tail_cmd}{style.RESET_ALL}')

        # Get previous cluster status
        prev_cluster_status = backend_utils.refresh_cluster_status_handle(
            cluster_name, acquire_per_cluster_status_lock=False)[0]
        is_prev_cluster_healthy = prev_cluster_status in [
            global_user_state.ClusterStatus.STOPPED,
            global_user_state.ClusterStatus.UP
        ]

        for region, zones in self._yield_region_zones(to_provision,
                                                      cluster_name,
                                                      cluster_exists):
            # Filter out zones that are blocked, if any.
            # This optimize the provision loop by skipping zones that are
            # indicated to be unavailable from previous provision attempts.
            # It can happen for the provisioning on GCP, as the
            # yield_region_zones will return zones from a region one by one,
            # but the optimizer that does the filtering will not be involved
            # until the next region.
            remaining_unblocked_zones = copy.deepcopy(zones)
<<<<<<< HEAD
            # Skip loop if zones is None
            for zone in zones or []:
                for blocked_resources in self._blocked_resources:
                    if to_provision.copy(region=region.name,
                                         zone=zone.name).should_be_blocked_by(
                                             blocked_resources):
                        remaining_unblocked_zones.remove(zone)
                        break
=======
            if zones is not None:
                for zone in zones:
                    for blocked_resources in self._blocked_resources:
                        if to_provision.copy(
                                region=region.name,
                                zone=zone.name).should_be_blocked_by(
                                    blocked_resources):
                            remaining_unblocked_zones.remove(zone)
                            break
>>>>>>> b0894c80
            if zones and not remaining_unblocked_zones:
                # Skip the region if all zones are blocked.
                continue
            zones = remaining_unblocked_zones

            if not zones:
                # For Azure, zones is always an empty list.
                zone_str = 'all zones'
            else:
                zone_str = ','.join(z.name for z in zones)
            try:
                config_dict = backend_utils.write_cluster_config(
                    to_provision,
                    num_nodes,
                    _get_cluster_config_template(to_provision.cloud),
                    cluster_name,
                    self._local_wheel_path,
                    self._wheel_hash,
                    region=region,
                    zones=zones,
                    dryrun=dryrun,
                    keep_launch_fields_in_existing_config=cluster_exists)
            except exceptions.ResourcesUnavailableError as e:
                # Failed due to catalog issue, e.g. image not found.
                logger.info(
                    f'Failed to find catalog in region {region.name}: {e}')
                continue
            if dryrun:
                return
            cluster_config_file = config_dict['ray']

            # Record early, so if anything goes wrong, 'sky status' will show
            # the cluster name and users can appropriately 'sky down'.  It also
            # means a second 'sky launch -c <name>' will attempt to reuse.
            handle = CloudVmRayBackend.ResourceHandle(
                cluster_name=cluster_name,
                cluster_yaml=cluster_config_file,
                launched_nodes=num_nodes,
                # OK for this to be shown in CLI as status == INIT.
                launched_resources=to_provision.copy(region=region.name),
                tpu_create_script=config_dict.get('tpu-create-script'),
                tpu_delete_script=config_dict.get('tpu-delete-script'))
            usage_lib.messages.usage.update_final_cluster_status(
                global_user_state.ClusterStatus.INIT)

            # This sets the status to INIT (even for a normal, UP cluster).
            global_user_state.add_or_update_cluster(
                cluster_name,
                cluster_handle=handle,
                requested_resources=requested_resources,
                ready=False,
            )

            global_user_state.set_owner_identity_for_cluster(
                cluster_name, cloud_user_identity)

            tpu_name = config_dict.get('tpu_name')
            if tpu_name is not None:
                logger.info(
                    f'{colorama.Style.BRIGHT}Provisioning TPU on '
                    f'{to_provision.cloud} '
                    f'{region.name}{colorama.Style.RESET_ALL} ({zone_str})')

                success = self._try_provision_tpu(to_provision, config_dict)
                if not success:
                    continue

            logging_info = {
                'cluster_name': cluster_name,
                'region_name': region.name,
                'zone_str': zone_str,
            }
            status, stdout, stderr, head_ip = self._gang_schedule_ray_up(
                to_provision.cloud, cluster_config_file, handle, log_abs_path,
                stream_logs, logging_info, to_provision.use_spot)

            if status == self.GangSchedulingStatus.CLUSTER_READY:
                if cluster_exists:
                    # Guard against the case where there's an existing cluster
                    # with ray runtime messed up (e.g., manually killed) by (1)
                    # querying ray status (2) restarting ray if needed.
                    #
                    # The above 'ray up' will not restart it automatically due
                    # to 'ray up # --no-restart' flag.
                    #
                    # NOTE: this is performance sensitive and has been observed
                    # to take 9s. Only do this for existing clusters, not
                    # freshly launched ones (which should have ray runtime
                    # started).
                    self._ensure_cluster_ray_started(handle, log_abs_path)

                cluster_name = config_dict['cluster_name']
                config_dict['launched_resources'] = to_provision.copy(
                    region=region.name)
                config_dict['launched_nodes'] = num_nodes
                # Optimizations: head_ip and zones may or may not be None. In
                # the latter case, the caller doesn't need to query them again.
                config_dict['head_ip'] = head_ip
                config_dict['zones'] = zones
                plural = '' if num_nodes == 1 else 's'
                if not isinstance(to_provision.cloud, clouds.Local):
                    logger.info(f'{fore.GREEN}Successfully provisioned or found'
                                f' existing VM{plural}.{style.RESET_ALL}')
                return config_dict

            # The cluster is not ready. We must perform error recording and/or
            # cleanup.

            # If cluster was previously UP or STOPPED, stop it; otherwise
            # terminate.
            # FIXME(zongheng): terminating a potentially live cluster is
            # scary. Say: users have an existing cluster that got into INIT, do
            # sky launch, somehow failed, then we may be terminating it here.
            terminate_or_stop = not is_prev_cluster_healthy
            definitely_no_nodes_launched = False
            if status == self.GangSchedulingStatus.HEAD_FAILED:
                # ray up failed for the head node.
                definitely_no_nodes_launched = self._update_blocklist_on_error(
                    to_provision, region, zones, stdout, stderr)
            else:
                # gang scheduling failed.
                assert status == self.GangSchedulingStatus.GANG_FAILED, status
                # The stdout/stderr of ray up is not useful here, since
                # head node is successfully provisioned.
                definitely_no_nodes_launched = self._update_blocklist_on_error(
                    to_provision,
                    region,
                    # Ignored and block region:
                    zones=None,
                    stdout=None,
                    stderr=None)
                # GANG_FAILED means head is up, workers failed.
                assert definitely_no_nodes_launched is False, (
                    definitely_no_nodes_launched)

                # Only log the errors for GANG_FAILED, since HEAD_FAILED may
                # not have created any resources (it can happen however) and
                # HEAD_FAILED can happen in "normal" failover cases.
                logger.error('*** Failed provisioning the cluster. ***')
                terminate_str = ('Terminating'
                                 if terminate_or_stop else 'Stopping')
                logger.error(f'*** {terminate_str} the failed cluster. ***')

            # If these conditions hold, it *should* be safe to skip the cleanup
            # action. This is a UX optimization.
            #
            # We want to skip mainly for VPC/subnets errors thrown during node
            # provider bootstrapping: if users encountered "No VPC with name
            # 'xxx' is found in <region>.", then going ahead to down the
            # non-existent cluster will itself print out a (caught, harmless)
            # error with the same message.  This was found to be
            # confusing. Thus we skip termination.
            skip_cleanup = not cluster_exists and definitely_no_nodes_launched
            if skip_cleanup:
                continue

            # There may exist partial nodes (e.g., head node) so we must
            # terminate or stop before moving on to other regions.
            #
            # NOTE: even HEAD_FAILED could've left a live head node there,
            # so we must terminate/stop here too. E.g., node is up, and ray
            # autoscaler proceeds to setup commands, which may fail:
            #   ERR updater.py:138 -- New status: update-failed
            CloudVmRayBackend().teardown_no_lock(handle,
                                                 terminate=terminate_or_stop)

        if to_provision.zone is not None:
            message = (
                f'Failed to acquire resources in {to_provision.zone}. '
                'Try changing resource requirements or use another zone.')
        elif to_provision.region is not None:
            # For public clouds, provision.region is always set.
            message = ('Failed to acquire resources in all zones in '
                       f'{to_provision.region}. Try changing resource '
                       'requirements or use another region.')
        else:
            message = (f'Failed to acquire resources in {to_provision.cloud}. '
                       'Try changing resource requirements or use another '
                       'cloud provider.')
        # Do not failover to other clouds if the cluster was previously
        # UP or STOPPED, since the user can have some data on the cluster.
        raise exceptions.ResourcesUnavailableError(
            message, no_failover=is_prev_cluster_healthy)

    def _tpu_pod_setup(self, cluster_yaml: str,
                       cluster_handle: 'backends.Backend.ResourceHandle'):
        """Completes setup and start Ray cluster on TPU VM Pod nodes.

        This is a workaround for Ray Autoscaler where `ray up` does not
        run setup or launch ray cluster on TPU VM Pod nodes.
        """
        ssh_credentials = backend_utils.ssh_credential_from_yaml(cluster_yaml)
        all_ips = cluster_handle.external_ips(use_cached_ips=False)
        num_tpu_devices = tpu_utils.get_num_tpu_devices(
            cluster_handle.launched_resources)
        if all_ips is None or len(all_ips) != num_tpu_devices:
            raise RuntimeError(
                f'Nodes IPs: {all_ips} does not'
                f'match number of TPU devices: {num_tpu_devices}.')

        # Get the private IP of head node for connecting Ray cluster.
        head_runner = command_runner.SSHCommandRunner(all_ips[0],
                                                      **ssh_credentials)
        cmd_str = 'python3 -c \"import ray; print(ray._private.services.get_node_ip_address())\"'  # pylint: disable=line-too-long
        rc, stdout, stderr = head_runner.run(cmd_str,
                                             stream_logs=False,
                                             require_outputs=True)
        subprocess_utils.handle_returncode(
            rc,
            cmd_str,
            'Failed to get private IP from head node.',
            stderr=stdout + stderr)
        head_ip_private = stdout.strip()

        ray_config = common_utils.read_yaml(cluster_yaml)
        worker_start_ray_commands = [f'echo "export RAY_HEAD_IP={head_ip_private}" >> ~/.bashrc && source ~/.bashrc']  # pylint: disable=line-too-long
        worker_start_ray_commands += ray_config['worker_start_ray_commands']

        # Setup TPU VM Pod workers and launch Ray cluster.
        backend_utils.do_filemounts_and_setup_on_local_workers(
            cluster_yaml,
            worker_ips=all_ips[1:],
            extra_setup_cmds=worker_start_ray_commands)

    @timeline.event
    def _gang_schedule_ray_up(
            self, to_provision_cloud: clouds.Cloud, cluster_config_file: str,
            cluster_handle: 'backends.Backend.ResourceHandle',
            log_abs_path: str, stream_logs: bool, logging_info: dict,
            use_spot: bool
    ) -> Tuple[GangSchedulingStatus, str, str, Optional[str]]:
        """Provisions a cluster via 'ray up' and wait until fully provisioned.

        Returns:
          (GangSchedulingStatus; stdout; stderr; optional head_ip).
        """
        # FIXME(zhwu,zongheng): ray up on multiple nodes ups the head node then
        # waits for all workers; turn it into real gang scheduling.
        # FIXME: refactor code path to remove use of stream_logs
        del stream_logs

        def ray_up():
            # Runs `ray up <kwargs>` with our monkey-patched launch hash
            # calculation. See the monkey patch file for why.
            #
            # NOTE: --no-restart solves the following bug.  Without it, if 'ray
            # up' (sky launch) twice on a cluster with >1 node, the worker node
            # gets disconnected/killed by ray autoscaler; the whole task will
            # just freeze.  (Doesn't affect 1-node clusters.)  With this flag,
            # ray processes no longer restart and this bug doesn't show.
            # Downside is existing tasks on the cluster will keep running
            # (which may be ok with the semantics of 'sky launch' twice).
            # Tracked in https://github.com/ray-project/ray/issues/20402.
            # Ref: https://github.com/ray-project/ray/blob/releases/2.2.0/python/ray/autoscaler/sdk/sdk.py#L16-L49  # pylint: disable=line-too-long
            script_path = _write_ray_up_script_with_patched_launch_hash_fn(
                cluster_config_file, ray_up_kwargs={'no_restart': True})

            # Redirect stdout/err to the file and streaming (if stream_logs).
            # With stdout/err redirected, 'ray up' will have no color and
            # different order from directly running in the console. The
            # `--log-style` and `--log-color` flags do not work. To reproduce,
            # `ray up --log-style pretty --log-color true | tee tmp.out`.
            returncode, stdout, stderr = log_lib.run_with_log(
                [sys.executable, script_path],
                log_abs_path,
                stream_logs=False,
                start_streaming_at='Shared connection to',
                line_processor=log_utils.RayUpLineProcessor(),
                # Reduce BOTO_MAX_RETRIES from 12 to 5 to avoid long hanging
                # time during 'ray up' if insufficient capacity occurs.
                env=dict(
                    os.environ,
                    BOTO_MAX_RETRIES='5',
                    # Use environment variables to disable the ray usage stats
                    # (to avoid the 10 second wait for usage collection
                    # confirmation), as the ray version on the user's machine
                    # may be lower version that does not support the
                    # `--disable-usage-stats` flag.
                    RAY_USAGE_STATS_ENABLED='0'),
                require_outputs=True,
                # Disable stdin to avoid ray outputs mess up the terminal with
                # misaligned output when multithreading/multiprocessing are used
                # Refer to: https://github.com/ray-project/ray/blob/d462172be7c5779abf37609aed08af112a533e1e/python/ray/autoscaler/_private/subprocess_output_util.py#L264  # pylint: disable=line-too-long
                stdin=subprocess.DEVNULL)
            return returncode, stdout, stderr

        region_name = logging_info['region_name']
        zone_str = logging_info['zone_str']
        style = colorama.Style
        if isinstance(to_provision_cloud, clouds.Local):
            cluster_name = logging_info['cluster_name']
            logger.info(f'{style.BRIGHT}Launching on local cluster '
                        f'{cluster_name!r}.')
        else:
            logger.info(f'{style.BRIGHT}Launching on {to_provision_cloud} '
                        f'{region_name}{style.RESET_ALL} ({zone_str})')
        start = time.time()

        # Edge case: /tmp/ray does not exist, so autoscaler can't create/store
        # cluster lock and cluster state.
        os.makedirs('/tmp/ray', exist_ok=True)

        # Launch the cluster with ray up

        # Retry if the any of the following happens:
        # 1. Failed due to timeout when fetching head node for Azure.
        # 2. Failed due to file mounts, because it is probably has too
        # many ssh connections and can be fixed by retrying.
        # This is required when using custom image for GCP.
        def need_ray_up(
                ray_up_return_value: Optional[Tuple[int, str, str]]) -> bool:

            # Indicates the first ray up.
            if ray_up_return_value is None:
                return True

            returncode, stdout, stderr = ray_up_return_value
            if returncode == 0:
                return False

            if isinstance(to_provision_cloud, clouds.Azure):
                if 'Failed to invoke the Azure CLI' in stderr:
                    logger.info(
                        'Retrying head node provisioning due to Azure CLI '
                        'issues.')
                    return True
                if ('Head node fetch timed out. Failed to create head node.'
                        in stderr):
                    logger.info(
                        'Retrying head node provisioning due to head fetching '
                        'timeout.')
                    return True

            if isinstance(to_provision_cloud, clouds.GCP):
                if ('Quota exceeded for quota metric \'List requests\' and '
                        'limit \'List requests per minute\'' in stderr):
                    logger.info(
                        'Retrying due to list request rate limit exceeded.')
                    return True

            if ('Processing file mounts' in stdout and
                    'Running setup commands' not in stdout and
                    'Failed to setup head node.' in stderr):
                logger.info(
                    'Retrying runtime setup due to ssh connection issue.')
                return True

            if ('ConnectionResetError: [Errno 54] Connection reset by peer'
                    in stderr):
                logger.info('Retrying due to Connection reset by peer.')
                return True
            return False

        retry_cnt = 0
        ray_up_return_value = None
        # 5 seconds to 180 seconds. We need backoff for e.g., rate limit per
        # minute errors.
        backoff = common_utils.Backoff(initial_backoff=5,
                                       max_backoff_factor=180 // 5)
        while (retry_cnt < _MAX_RAY_UP_RETRY and
               need_ray_up(ray_up_return_value)):
            retry_cnt += 1
            if retry_cnt > 1:
                sleep = backoff.current_backoff()
                logger.info(
                    'Retrying launching in {:.1f} seconds.'.format(sleep))
                time.sleep(sleep)
            ray_up_return_value = ray_up()

        assert ray_up_return_value is not None
        returncode, stdout, stderr = ray_up_return_value

        logger.debug(f'`ray up` takes {time.time() - start:.1f} seconds with '
                     f'{retry_cnt} retries.')
        if returncode != 0:
            return self.GangSchedulingStatus.HEAD_FAILED, stdout, stderr, None

        resources = cluster_handle.launched_resources
        if tpu_utils.is_tpu_vm_pod(resources):
            logger.info(f'{style.BRIGHT}Setting up TPU VM Pod workers...'
                        f'{style.RESET_ALL}')
            self._tpu_pod_setup(cluster_config_file, cluster_handle)

        # Only 1 node or head node provisioning failure.
        if cluster_handle.launched_nodes == 1 and returncode == 0:
            # Optimization: Try parse head ip from 'ray up' stdout.
            # Last line looks like: 'ssh ... <user>@<public head_ip>\n'
            position = stdout.rfind('@')
            # Use a regex to extract the IP address.
            ip_list = re.findall(backend_utils.IP_ADDR_REGEX,
                                 stdout[position + 1:])
            # If something's wrong. Ok to not return a head_ip.
            head_ip = None
            if len(ip_list) == 1:
                head_ip = ip_list[0]
            return (self.GangSchedulingStatus.CLUSTER_READY, stdout, stderr,
                    head_ip)

        # All code below is handling num_nodes > 1.

        provision_str = 'Successfully provisioned or found existing head VM.'
        if isinstance(to_provision_cloud, clouds.Local):
            provision_str = 'Successfully connected to head node.'

        logger.info(f'{style.BRIGHT}{provision_str} '
                    f'Waiting for workers.{style.RESET_ALL}')

        # Special handling is needed for the local case. This is due to a Ray
        # autoscaler bug, where filemounting and setup does not run on worker
        # nodes. Hence, this method here replicates what the Ray autoscaler
        # would do were it for public cloud.
        if isinstance(to_provision_cloud, clouds.Local):
            backend_utils.do_filemounts_and_setup_on_local_workers(
                cluster_config_file)

        # FIXME(zongheng): the below requires ray processes are up on head. To
        # repro it failing: launch a 2-node cluster, log into head and ray
        # stop, then launch again.
        cluster_ready = backend_utils.wait_until_ray_cluster_ready(
            cluster_config_file,
            cluster_handle.launched_nodes,
            log_path=log_abs_path,
            nodes_launching_progress_timeout=_NODES_LAUNCHING_PROGRESS_TIMEOUT,
            is_local_cloud=isinstance(to_provision_cloud, clouds.Local))
        if cluster_ready:
            cluster_status = self.GangSchedulingStatus.CLUSTER_READY
            # ray up --no-restart again with upscaling_speed=0 after cluster is
            # ready to ensure cluster will not scale up after preemption (spot).
            # Skip for non-spot as this takes extra time to provision (~1min).
            if use_spot:
                ray_config = common_utils.read_yaml(cluster_config_file)
                ray_config['upscaling_speed'] = 0
                common_utils.dump_yaml(cluster_config_file, ray_config)
                start = time.time()
                returncode, stdout, stderr = ray_up()
                logger.debug(
                    f'Upscaling reset takes {time.time() - start} seconds.')
                if returncode != 0:
                    return (self.GangSchedulingStatus.GANG_FAILED, stdout,
                            stderr, None)
        else:
            cluster_status = self.GangSchedulingStatus.GANG_FAILED

        # Do not need stdout/stderr if gang scheduling failed.
        # gang_succeeded = False, if head OK, but workers failed.
        return cluster_status, '', '', None

    def _ensure_cluster_ray_started(self,
                                    handle: 'CloudVmRayBackend.ResourceHandle',
                                    log_abs_path) -> None:
        """Ensures ray processes are up on a just-provisioned cluster."""
        if handle.launched_nodes > 1:
            # FIXME(zongheng): this has NOT been tested with multinode
            # clusters; mainly because this function will not be reached in
            # that case.  See #140 for details.  If it were reached, the
            # following logic might work:
            #   - get all node ips
            #   - for all nodes: ray stop
            #   - ray up --restart-only
            return
        backend = CloudVmRayBackend()

        returncode = backend.run_on_head(
            handle,
            'ray status',
            # At this state, an erroneous cluster may not have cached
            # handle.head_ip (global_user_state.add_or_update_cluster(...,
            # ready=True)).
            use_cached_head_ip=False)
        if returncode == 0:
            return
        launched_resources = handle.launched_resources
        # Ray cluster should already be running if the system admin has setup
        # Ray.
        if isinstance(launched_resources.cloud, clouds.Local):
            raise RuntimeError(
                'The command `ray status` errored out on the head node '
                'of the local cluster. Check if ray[default]==2.0.1 '
                'is installed or running correctly.')
        backend.run_on_head(handle, 'ray stop', use_cached_head_ip=False)

        # Runs `ray up <kwargs>` with our monkey-patched launch hash
        # calculation. See the monkey patch file for why.
        script_path = _write_ray_up_script_with_patched_launch_hash_fn(
            handle.cluster_yaml, ray_up_kwargs={'restart_only': True})
        log_lib.run_with_log(
            [sys.executable, script_path],
            log_abs_path,
            stream_logs=False,
            # Use environment variables to disable the ray usage collection
            # (avoid the 10 second wait for usage collection confirmation),
            # as the ray version on the user's machine may be lower version
            # that does not support the `--disable-usage-stats` flag.
            env=dict(os.environ, RAY_USAGE_STATS_ENABLED='0'),
            # Disable stdin to avoid ray outputs mess up the terminal with
            # misaligned output when multithreading/multiprocessing is used.
            # Refer to: https://github.com/ray-project/ray/blob/d462172be7c5779abf37609aed08af112a533e1e/python/ray/autoscaler/_private/subprocess_output_util.py#L264 # pylint: disable=line-too-long
            stdin=subprocess.DEVNULL)

    @timeline.event
    def provision_with_retries(
        self,
        task: task_lib.Task,
        to_provision_config: ToProvisionConfig,
        dryrun: bool,
        stream_logs: bool,
    ):
        """Provision with retries for all launchable resources."""
        cluster_name = to_provision_config.cluster_name
        to_provision = to_provision_config.resources
        num_nodes = to_provision_config.num_nodes
        cluster_exists = to_provision_config.cluster_exists
        launchable_retries_disabled = (self._dag is None or
                                       self._optimize_target is None)

        style = colorama.Style
        # Retrying launchable resources.
        while True:
            try:
                # Recheck cluster name as the 'except:' block below may
                # change the cloud assignment.
                backend_utils.check_cluster_name_is_valid(
                    cluster_name, to_provision.cloud)
                if dryrun:
                    cloud_user = None
                else:
                    cloud_user = to_provision.cloud.get_current_user_identity()
                # Skip if to_provision.cloud does not support requested features
                if not to_provision.cloud.support(self._requested_features):
                    self._blocked_resources.add(
                        resources_lib.Resources(cloud=to_provision.cloud))
                    raise exceptions.ResourcesUnavailableError(
                        f'{to_provision.cloud} does not support: '
                        f'{self._requested_features}.')
                config_dict = self._retry_region_zones(
                    to_provision,
                    num_nodes,
                    requested_resources=task.resources,
                    dryrun=dryrun,
                    stream_logs=stream_logs,
                    cluster_name=cluster_name,
                    cloud_user_identity=cloud_user,
                    cluster_exists=cluster_exists)
                if dryrun:
                    return
            except exceptions.ResourcesUnavailableError as e:
                if e.no_failover:
                    raise e
                if launchable_retries_disabled:
                    logger.warning(
                        'DAG and optimize_target needs to be registered first '
                        'to enable cross-cloud retry. '
                        'To fix, call backend.register_info(dag=dag, '
                        'optimize_target=sky.OptimizeTarget.COST)')
                    raise e

                logger.warning(common_utils.format_exception(e))
            except (exceptions.CloudUserIdentityError,
                    exceptions.InvalidClusterNameError) as e:
                # Let failover below handle this (i.e., block this cloud).
                logger.warning(common_utils.format_exception(e))
            else:
                # Provisioning succeeded.
                break
            logger.warning(f'\n{style.BRIGHT}Provision failed for {num_nodes}x '
                           f'{to_provision}. Trying other launchable resources '
                           f'(if any).{style.RESET_ALL}')
            if to_provision.zone is None:
                region_or_zone_str = str(to_provision.region)
            else:
                region_or_zone_str = str(to_provision.zone)
            logger.warning(f'\n{style.BRIGHT}Provision failed for {num_nodes}x '
                           f'{to_provision} in {region_or_zone_str}. '
                           f'Trying other locations (if any).{style.RESET_ALL}')
            if not cluster_exists:
                # Add failed resources to the blocklist, only when it
                # is in fallback mode.
                self._blocked_resources.add(to_provision)
            else:
                logger.info('Retrying provisioning with requested resources '
                            f'{task.num_nodes}x {task.resources}')
                # Retry with the current, potentially "smaller" resources:
                # to_provision == the current new resources (e.g., V100:1),
                # which may be "smaller" than the original (V100:8).
                # num_nodes is not part of a Resources so must be updated
                # separately.
                num_nodes = task.num_nodes
                cluster_exists = False

            # Set to None so that sky.optimize() will assign a new one
            # (otherwise will skip re-optimizing this task).
            # TODO: set all remaining tasks' best_resources to None.
            task.best_resources = None
            self._dag = sky.optimize(self._dag,
                                     minimize=self._optimize_target,
                                     blocked_resources=self._blocked_resources)
            to_provision = task.best_resources
            assert task in self._dag.tasks, 'Internal logic error.'
            assert to_provision is not None, task
        return config_dict


class CloudVmRayBackend(backends.Backend):
    """Backend: runs on cloud virtual machines, managed by Ray.

    Changing this class may also require updates to:
      * Cloud providers' templates under config/
      * Cloud providers' implementations under clouds/
    """

    NAME = 'cloudvmray'

    class ResourceHandle(object):
        """A pickle-able tuple of:

        - (required) Cluster name.
        - (required) Path to a cluster.yaml file.
        - (optional) A cached head node public IP.  Filled in after a
            successful provision().
        - (optional) A cached stable list of (internal IP, external IP) tuples
         for all nodes in a cluster. Filled in after successful task execution.
        - (optional) Launched num nodes
        - (optional) Launched resources
        - (optional) If TPU(s) are managed, a path to a deletion script.
        """
        _VERSION = 3

        def __init__(
                self,
                *,
                cluster_name: str,
                cluster_yaml: str,
                stable_internal_external_ips: Optional[List[Tuple[str,
                                                                  str]]] = None,
                launched_nodes: Optional[int] = None,
                launched_resources: Optional[resources_lib.Resources] = None,
                tpu_create_script: Optional[str] = None,
                tpu_delete_script: Optional[str] = None) -> None:
            self._version = self._VERSION
            self.cluster_name = cluster_name
            self._cluster_yaml = cluster_yaml.replace(os.path.expanduser('~'),
                                                      '~', 1)
            # List of (internal_ip, external_ip) tuples for all the nodes
            # in the cluster, sorted by the external ips.
            self.stable_internal_external_ips = stable_internal_external_ips
            self.launched_nodes = launched_nodes
            self.launched_resources = launched_resources
            self.tpu_create_script = tpu_create_script
            self.tpu_delete_script = tpu_delete_script
            self._maybe_make_local_handle()

        def __repr__(self):
            return (f'ResourceHandle('
                    f'\n\tcluster_name={self.cluster_name},'
                    f'\n\thead_ip={self.head_ip},'
                    '\n\tstable_internal_external_ips='
                    f'{self.stable_internal_external_ips},'
                    '\n\tcluster_yaml='
                    f'{self.cluster_yaml}, '
                    f'\n\tlaunched_resources={self.launched_nodes}x '
                    f'{self.launched_resources}, '
                    f'\n\ttpu_create_script={self.tpu_create_script}, '
                    f'\n\ttpu_delete_script={self.tpu_delete_script})')

        def get_cluster_name(self):
            return self.cluster_name

        def _maybe_make_local_handle(self):
            """Adds local handle for the local cloud case.

            For public cloud, the first time sky launch is ran, task resources
            = cluster resources. For the local cloud case, sky launch is ran,
            task resources != cluster resources; hence, this method is needed
            to correct this.
            """
            self.local_handle = None
            local_file = os.path.expanduser(
                onprem_utils.SKY_USER_LOCAL_CONFIG_PATH.format(
                    self.cluster_name))
            # Local cluster case requires several modifications:
            #   1) Create local_handle to store local cluster IPs and
            #      custom accelerators for each node.
            #   2) Replace launched_resources to represent a generic local
            #      node (without accelerator specifications).
            #   3) Replace launched_nodes to represent the total nodes in the
            #      local cluster.
            if os.path.isfile(local_file):
                config = onprem_utils.get_local_cluster_config_or_error(
                    self.cluster_name)
                self.local_handle = {}
                cluster_config = config['cluster']
                auth_config = config['auth']
                ips = cluster_config['ips']
                local_region = clouds.Local.regions()[0].name
                # Convert existing ResourceHandle fields to specify local
                # cluster resources.
                self.launched_resources = resources_lib.Resources(
                    cloud=clouds.Local(), region=local_region)
                self.launched_nodes = len(ips)
                self.local_handle['ips'] = ips
                cluster_accs = onprem_utils.get_local_cluster_accelerators(
                    ips, auth_config)
                self.local_handle['cluster_resources'] = [
                    resources_lib.Resources(
                        cloud=clouds.Local(),
                        accelerators=acc_dict if acc_dict else None,
                        region=local_region) for acc_dict in cluster_accs
                ]

        def _update_cluster_region(self):
            if self.launched_resources.region is not None:
                return

            config = common_utils.read_yaml(self.cluster_yaml)
            provider = config['provider']
            cloud = self.launched_resources.cloud
            if cloud.is_same_cloud(clouds.Azure()):
                region = provider['location']
            elif cloud.is_same_cloud(clouds.GCP()) or cloud.is_same_cloud(
                    clouds.AWS()):
                region = provider['region']
            elif cloud.is_same_cloud(clouds.Local()):
                # There is only 1 region for Local cluster, 'Local'.
                local_regions = clouds.Local.regions()
                region = local_regions[0].name

            self.launched_resources = self.launched_resources.copy(
                region=region)

        def _update_stable_cluster_ips(self,
                                       max_attempts: int = 1) -> List[str]:
            cluster_external_ips = backend_utils.get_node_ips(
                self.cluster_yaml,
                self.launched_nodes,
                handle=self,
                head_ip_max_attempts=max_attempts,
                worker_ip_max_attempts=max_attempts,
                get_internal_ips=False)

            if self.external_ips() == cluster_external_ips:
                # Optimization: If the cached external IPs are the same as the
                # retrieved external IPs, then we can skip retrieving internal
                # IPs since the cached IPs are up-to-date.
                return

            is_cluster_aws = (self.launched_resources is not None and
                              isinstance(self.launched_resources.cloud,
                                         clouds.AWS))
            if is_cluster_aws and skypilot_config.get_nested(
                    keys=('aws', 'use_internal_ips'), default_value=False):
                # Optimization: if we know use_internal_ips is True (currently
                # only exposed for AWS), then our AWS NodeProvider is
                # guaranteed to pick subnets that will not assign public IPs,
                # thus the first list of IPs returned above are already private
                # IPs. So skip the second query.
                cluster_internal_ips = list(cluster_external_ips)
            else:
                cluster_internal_ips = backend_utils.get_node_ips(
                    self.cluster_yaml,
                    self.launched_nodes,
                    handle=self,
                    head_ip_max_attempts=max_attempts,
                    worker_ip_max_attempts=max_attempts,
                    get_internal_ips=True)

            assert len(cluster_external_ips) == len(cluster_internal_ips), (
                f'Cluster {self.cluster_name!r}:'
                f'Expected same number of internal IPs {cluster_internal_ips}'
                f' and external IPs {cluster_external_ips}.')

            internal_external_ips = list(
                zip(cluster_internal_ips, cluster_external_ips))

            # Ensure head node is the first element, then sort based on the
            # external IPs for stableness
            stable_internal_external_ips = [internal_external_ips[0]] + sorted(
                internal_external_ips[1:], key=lambda x: x[1])
            self.stable_internal_external_ips = stable_internal_external_ips

        def internal_ips(self,
                         max_attempts: int = _FETCH_IP_MAX_ATTEMPTS,
                         use_cached_ips: bool = True) -> Optional[List[str]]:
            if not use_cached_ips:
                self._update_stable_cluster_ips(max_attempts=max_attempts)
            if self.stable_internal_external_ips is not None:
                return [ips[0] for ips in self.stable_internal_external_ips]
            return None

        def external_ips(self,
                         max_attempts: int = _FETCH_IP_MAX_ATTEMPTS,
                         use_cached_ips: bool = True) -> Optional[List[str]]:
            if not use_cached_ips:
                self._update_stable_cluster_ips(max_attempts=max_attempts)
            if self.stable_internal_external_ips is not None:
                return [ips[1] for ips in self.stable_internal_external_ips]
            return None

        def get_hourly_price(self) -> float:
            hourly_cost = (self.launched_resources.get_cost(3600) *
                           self.launched_nodes)
            return hourly_cost

        @property
        def cluster_yaml(self):
            return os.path.expanduser(self._cluster_yaml)

        @property
        def head_ip(self):
            external_ips = self.external_ips()
            if external_ips is not None:
                return external_ips[0]
            return None

        def __setstate__(self, state):
            self._version = self._VERSION

            version = state.pop('_version', None)
            if version is None:
                version = -1
                state.pop('cluster_region', None)
            if version < 2:
                state['_cluster_yaml'] = state.pop('cluster_yaml')
            if version < 3:
                head_ip = state.pop('head_ip', None)
                state['stable_internal_external_ips'] = None

            self.__dict__.update(state)

            # Because the _update_stable_cluster_ips function uses the handle,
            # we call it on the current instance after the state is updated
            if version < 3 and head_ip is not None:
                try:
                    self._update_stable_cluster_ips()
                except exceptions.FetchIPError:
                    # This occurs when an old cluster from was autostopped,
                    # so the head IP in the database is not updated.
                    pass

            self._update_cluster_region()

    def __init__(self):
        self.run_timestamp = backend_utils.get_run_timestamp()
        self.log_dir = os.path.join(constants.SKY_LOGS_DIRECTORY,
                                    self.run_timestamp)
        # Do not make directories to avoid create folder for commands that
        # do not need it (`sky status`, `sky logs` ...)
        # os.makedirs(self.log_dir, exist_ok=True)

        self._dag = None
        self._optimize_target = None
        self._requested_features = []

        # Command for running the setup script. It is only set when the
        # setup needs to be run outside the self._setup() and as part of
        # a job (--detach-setup).
        self._setup_cmd = None

    # --- Implementation of Backend APIs ---

    def register_info(self, **kwargs) -> None:
        self._dag = kwargs.pop('dag', self._dag)
        self._optimize_target = kwargs.pop(
            'optimize_target', self._optimize_target) or OptimizeTarget.COST
        self._requested_features = kwargs.pop('requested_features',
                                              self._requested_features)
        assert len(kwargs) == 0, f'Unexpected kwargs: {kwargs}'

    def check_resources_fit_cluster(self, handle: ResourceHandle,
                                    task: task_lib.Task):
        """Check if resources requested by the task fit the cluster.

        The resources requested by the task should be smaller than the existing
        cluster.
        """
        assert len(task.resources) == 1, task.resources

        launched_resources = handle.launched_resources
        task_resources = list(task.resources)[0]
        cluster_name = handle.cluster_name
        usage_lib.messages.usage.update_cluster_resources(
            handle.launched_nodes, launched_resources)
        record = global_user_state.get_cluster_from_name(cluster_name)
        if record is not None:
            usage_lib.messages.usage.update_cluster_status(record['status'])

        # Backward compatibility: the old launched_resources without region info
        # was handled by ResourceHandle._update_cluster_region.
        assert launched_resources.region is not None, handle

        mismatch_str = (f'To fix: specify a new cluster name, or down the '
                        f'existing cluster first: sky down {cluster_name}')
        if hasattr(handle, 'local_handle') and handle.local_handle is not None:
            launched_resources = handle.local_handle['cluster_resources']
            usage_lib.messages.usage.update_local_cluster_resources(
                launched_resources)
            mismatch_str = ('To fix: use accelerators/number of nodes that can '
                            'be satisfied by the local cluster')
        # Requested_resources <= actual_resources.
        # Special handling for local cloud case, which assumes a cluster can
        # be heterogeneous. Here, launched_resources is a list of custom
        # accelerators per node, and Resources.less_demanding_than determines
        # how many nodes satisfy task resource requirements.
        if not (task.num_nodes <= handle.launched_nodes and
                task_resources.less_demanding_than(
                    launched_resources, requested_num_nodes=task.num_nodes)):
            if (task_resources.region is not None and
                    task_resources.region != launched_resources.region):
                with ux_utils.print_exception_no_traceback():
                    raise exceptions.ResourcesMismatchError(
                        'Task requested resources in region '
                        f'{task_resources.region!r}, but the existing cluster '
                        f'is in region {launched_resources.region!r}.')
            if (task_resources.zone is not None and
                    task_resources.zone != launched_resources.zone):
                zone_str = (f'is in zone {launched_resources.zone!r}.'
                            if launched_resources.zone is not None else
                            'does not have zone specified.')
                with ux_utils.print_exception_no_traceback():
                    raise exceptions.ResourcesMismatchError(
                        'Task requested resources in zone '
                        f'{task_resources.zone!r}, but the existing cluster '
                        f'{zone_str}')
            with ux_utils.print_exception_no_traceback():
                raise exceptions.ResourcesMismatchError(
                    'Requested resources do not match the existing cluster.\n'
                    f'  Requested:\t{task.num_nodes}x {task_resources} \n'
                    f'  Existing:\t{handle.launched_nodes}x '
                    f'{handle.launched_resources}\n'
                    f'{mismatch_str}')

    def _provision(self,
                   task: task_lib.Task,
                   to_provision: Optional[resources_lib.Resources],
                   dryrun: bool,
                   stream_logs: bool,
                   cluster_name: str,
                   retry_until_up: bool = False) -> ResourceHandle:
        """Provisions using 'ray up'."""
        # FIXME: ray up for Azure with different cluster_names will overwrite
        # each other.
        # Check if the cluster is owned by the current user. Raise
        # exceptions.ClusterOwnerIdentityMismatchError
        backend_utils.check_owner_identity(cluster_name)
        lock_path = os.path.expanduser(
            backend_utils.CLUSTER_STATUS_LOCK_PATH.format(cluster_name))
        with timeline.FileLockEvent(lock_path):
            to_provision_config = RetryingVmProvisioner.ToProvisionConfig(
                cluster_name, to_provision, task.num_nodes)
            prev_cluster_status = None
            if not dryrun:  # dry run doesn't need to check existing cluster.
                # Try to launch the exiting cluster first
                to_provision_config = self._check_existing_cluster(
                    task, to_provision, cluster_name)
                prev_cluster_status, _ = (
                    backend_utils.refresh_cluster_status_handle(
                        cluster_name, acquire_per_cluster_status_lock=False))
            assert to_provision_config.resources is not None, (
                'to_provision should not be None', to_provision_config)

            usage_lib.messages.usage.update_cluster_resources(
                to_provision_config.num_nodes, to_provision_config.resources)
            usage_lib.messages.usage.update_cluster_status(prev_cluster_status)

            # TODO(suquark): once we have sky on PyPI, we should directly
            # install sky from PyPI.
            # NOTE: can take ~2s.
            with timeline.Event('backend.provision.wheel_build'):
                # TODO(suquark): once we have sky on PyPI, we should directly
                # install sky from PyPI.
                local_wheel_path, wheel_hash = wheel_utils.build_sky_wheel()
            backoff = common_utils.Backoff(_RETRY_UNTIL_UP_INIT_GAP_SECONDS)
            attempt_cnt = 1
            while True:
                # For on-demand instances, RetryingVmProvisioner will retry
                # within the given region first, then optionally retry on all
                # other clouds and regions (if backend.register_info()
                # has been called).
                # For spot instances, each provisioning request is made for a
                # single zone and the provisioner will retry on all other
                # clouds, regions, and zones.
                # See optimizer.py#_make_launchables_for_valid_region_zones()
                # for detailed reasons.

                # After this "round" of optimization across clouds, provisioning
                # may still have not succeeded. This while loop will then kick
                # in if retry_until_up is set, which will kick off new "rounds"
                # of optimization infinitely.
                try:
                    provisioner = RetryingVmProvisioner(
                        self.log_dir, self._dag, self._optimize_target,
                        self._requested_features, local_wheel_path, wheel_hash)
                    config_dict = provisioner.provision_with_retries(
                        task, to_provision_config, dryrun, stream_logs)
                    break
                except exceptions.ResourcesUnavailableError as e:
                    # Do not remove the stopped cluster from the global state
                    # if failed to start.
                    if e.no_failover:
                        error_message = str(e)
                    else:
                        # Clean up the cluster's entry in `sky status`.
                        global_user_state.remove_cluster(cluster_name,
                                                         terminate=True)
                        usage_lib.messages.usage.update_final_cluster_status(
                            None)
                        error_message = (
                            'Failed to provision all possible launchable '
                            'resources.'
                            f' Relax the task\'s resource requirements: '
                            f'{task.num_nodes}x {list(task.resources)[0]}')
                    if retry_until_up:
                        logger.error(error_message)
                        # Sleep and retry.
                        gap_seconds = backoff.current_backoff()
                        plural = 's' if attempt_cnt > 1 else ''
                        logger.info(
                            f'{colorama.Style.BRIGHT}=== Retry until up ==='
                            f'{colorama.Style.RESET_ALL}\n'
                            f'Retrying provisioning after {gap_seconds:.0f}s '
                            '(exponential backoff with random jittering). '
                            f'Already tried {attempt_cnt} attempt{plural}.')
                        attempt_cnt += 1
                        time.sleep(gap_seconds)
                        continue
                    error_message += (
                        '\nTo keep retrying until the cluster is up, use the '
                        '`--retry-until-up` flag.')
                    with ux_utils.print_exception_no_traceback():
                        raise exceptions.ResourcesUnavailableError(
                            error_message) from None
            if dryrun:
                return
            cluster_config_file = config_dict['ray']

            handle = self.ResourceHandle(
                cluster_name=cluster_name,
                cluster_yaml=cluster_config_file,
                launched_nodes=config_dict['launched_nodes'],
                launched_resources=config_dict['launched_resources'],
                # TPU.
                tpu_create_script=config_dict.get('tpu-create-script'),
                tpu_delete_script=config_dict.get('tpu-delete-script'))

            ip_list = handle.external_ips(max_attempts=_FETCH_IP_MAX_ATTEMPTS,
                                          use_cached_ips=False)

            if 'tpu_name' in config_dict:
                self._set_tpu_name(handle, config_dict['tpu_name'])

            # Get actual zone info and save it into handle.
            # NOTE: querying zones is expensive, observed 1node GCP >=4s.
            zones = config_dict['zones']
            if zones is not None and len(zones) == 1:  # zones is None for Azure
                # Optimization for if the provision request was for 1 zone
                # (currently happens only for GCP since it uses per-zone
                # provisioning), then we know the exact zone already.
                handle.launched_resources = handle.launched_resources.copy(
                    zone=zones[0].name)
            elif (task.num_nodes == 1 or
                  handle.launched_resources.zone is not None):
                # Query zone if the cluster has 1 node, or a zone is
                # specifically requested for a multinode cluster.  Otherwise
                # leave the zone field to None because head and worker nodes
                # can be launched in different zones.
                get_zone_cmd = (
                    handle.launched_resources.cloud.get_zone_shell_cmd())
                if get_zone_cmd is not None:
                    returncode, stdout, stderr = self.run_on_head(
                        handle, get_zone_cmd, require_outputs=True)
                    subprocess_utils.handle_returncode(returncode,
                                                       get_zone_cmd,
                                                       'Failed to get zone',
                                                       stderr=stderr,
                                                       stream_logs=stream_logs)
                    # zone will be checked during Resources cls
                    # initialization.
                    handle.launched_resources = handle.launched_resources.copy(
                        zone=stdout.strip())

            usage_lib.messages.usage.update_cluster_resources(
                handle.launched_nodes, handle.launched_resources)
            usage_lib.messages.usage.update_final_cluster_status(
                global_user_state.ClusterStatus.UP)

            # Update job queue to avoid stale jobs (when restarted), before
            # setting the cluster to be ready.
            if prev_cluster_status == global_user_state.ClusterStatus.INIT:
                # update_status will query the ray job status for all INIT /
                # PENDING / RUNNING jobs for the real status, since we do not
                # know the actual previous status of the cluster.
                job_owner = onprem_utils.get_job_owner(handle.cluster_yaml)
                cmd = job_lib.JobLibCodeGen.update_status(job_owner)
                with backend_utils.safe_console_status(
                        '[bold cyan]Preparing Job Queue'):
                    returncode, _, stderr = self.run_on_head(
                        handle, cmd, require_outputs=True)
                subprocess_utils.handle_returncode(
                    returncode, cmd, 'Failed to update job status.', stderr)
            if prev_cluster_status == global_user_state.ClusterStatus.STOPPED:
                # Safely set all the previous jobs to FAILED since the cluster
                # is restarted
                # An edge case here due to racing:
                # 1. A job finishes RUNNING, but right before it update itself
                # to SUCCEEDED, the cluster is STOPPED by `sky stop`.
                # 2. On next `sky start`, it gets reset to FAILED.
                cmd = job_lib.JobLibCodeGen.fail_all_jobs_in_progress()
                returncode, stdout, stderr = self.run_on_head(
                    handle, cmd, require_outputs=True)
                subprocess_utils.handle_returncode(
                    returncode, cmd,
                    'Failed to set previously in-progress jobs to FAILED',
                    stdout + stderr)

            with timeline.Event('backend.provision.post_process'):
                global_user_state.add_or_update_cluster(
                    cluster_name,
                    handle,
                    task.resources,
                    ready=True,
                )
                usage_lib.messages.usage.update_final_cluster_status(
                    global_user_state.ClusterStatus.UP)
                auth_config = common_utils.read_yaml(
                    handle.cluster_yaml)['auth']
                backend_utils.SSHConfigHelper.add_cluster(
                    cluster_name, ip_list, auth_config)

                common_utils.remove_file_if_exists(lock_path)
                return handle

    def _sync_workdir(self, handle: ResourceHandle, workdir: Path) -> None:
        # Even though provision() takes care of it, there may be cases where
        # this function is called in isolation, without calling provision(),
        # e.g., in CLI.  So we should rerun rsync_up.
        fore = colorama.Fore
        style = colorama.Style
        ip_list = handle.external_ips()
        assert ip_list is not None, 'external_ips is not cached in handle'
        full_workdir = os.path.abspath(os.path.expanduser(workdir))

        # These asserts have been validated at Task construction time.
        assert os.path.exists(full_workdir), f'{full_workdir} does not exist'
        if os.path.islink(full_workdir):
            logger.warning(
                f'{fore.YELLOW}Workdir {workdir!r} is a symlink. '
                f'Symlink contents are not uploaded.{style.RESET_ALL}')
        else:
            assert os.path.isdir(
                full_workdir), f'{full_workdir} should be a directory.'

        # Raise warning if directory is too large
        dir_size = backend_utils.path_size_megabytes(full_workdir)
        if dir_size >= _PATH_SIZE_MEGABYTES_WARN_THRESHOLD:
            logger.warning(
                f'{fore.YELLOW}The size of workdir {workdir!r} '
                f'is {dir_size} MB. Try to keep workdir small or use '
                '.gitignore to exclude large files, as large sizes will slow '
                f'down rsync.{style.RESET_ALL}')

        log_path = os.path.join(self.log_dir, 'workdir_sync.log')

        ssh_credentials = backend_utils.ssh_credential_from_yaml(
            handle.cluster_yaml)

        # TODO(zhwu): refactor this with backend_utils.parallel_cmd_with_rsync
        runners = command_runner.SSHCommandRunner.make_runner_list(
            ip_list, **ssh_credentials)

        def _sync_workdir_node(runner: command_runner.SSHCommandRunner) -> None:
            runner.rsync(
                source=workdir,
                target=SKY_REMOTE_WORKDIR,
                up=True,
                log_path=log_path,
                stream_logs=False,
            )

        num_nodes = handle.launched_nodes
        plural = 's' if num_nodes > 1 else ''
        logger.info(
            f'{fore.CYAN}Syncing workdir (to {num_nodes} node{plural}): '
            f'{style.BRIGHT}{workdir}{style.RESET_ALL}'
            f' -> '
            f'{style.BRIGHT}{SKY_REMOTE_WORKDIR}{style.RESET_ALL}')
        tail_cmd = f'tail -n100 -f {log_path}'
        logger.info('To view detailed progress: '
                    f'{style.BRIGHT}{tail_cmd}{style.RESET_ALL}')
        with backend_utils.safe_console_status('[bold cyan]Syncing[/]'):
            subprocess_utils.run_in_parallel(_sync_workdir_node, runners)

    def _sync_file_mounts(
        self,
        handle: ResourceHandle,
        all_file_mounts: Dict[Path, Path],
        storage_mounts: Dict[Path, storage_lib.Storage],
    ) -> None:
        """Mounts all user files to the remote nodes."""
        self._execute_file_mounts(handle, all_file_mounts)
        self._execute_storage_mounts(handle, storage_mounts)

    def _setup(self, handle: ResourceHandle, task: task_lib.Task,
               detach_setup: bool) -> Optional[str]:
        start = time.time()
        style = colorama.Style
        fore = colorama.Fore

        if task.setup is None:
            return

        setup_script = log_lib.make_task_bash_script(task.setup,
                                                     env_vars=task.envs)
        with tempfile.NamedTemporaryFile('w', prefix='sky_setup_') as f:
            f.write(setup_script)
            f.flush()
            setup_sh_path = f.name
            setup_file = os.path.basename(setup_sh_path)
            # Sync the setup script up and run it.
            ip_list = handle.external_ips()
            assert ip_list is not None, 'external_ips is not cached in handle'
            ssh_credentials = backend_utils.ssh_credential_from_yaml(
                handle.cluster_yaml)
            # Disable connection sharing for setup script to avoid old
            # connections being reused, which may cause stale ssh agent
            # forwarding.
            ssh_credentials.pop('ssh_control_name')
            runners = command_runner.SSHCommandRunner.make_runner_list(
                ip_list, **ssh_credentials)

            # Need this `-i` option to make sure `source ~/.bashrc` work
            setup_cmd = f'/bin/bash -i /tmp/{setup_file} 2>&1'

            def _setup_node(runner: command_runner.SSHCommandRunner) -> int:
                runner.rsync(source=setup_sh_path,
                             target=f'/tmp/{setup_file}',
                             up=True,
                             stream_logs=False)
                if detach_setup:
                    return
                setup_log_path = os.path.join(self.log_dir,
                                              f'setup-{runner.ip}.log')
                returncode = runner.run(
                    setup_cmd,
                    log_path=setup_log_path,
                    process_stream=False,
                )

                def error_message() -> str:
                    # Use the function to avoid tailing the file in success case
                    try:
                        last_10_lines = subprocess.run(
                            [
                                'tail', '-n10',
                                os.path.expanduser(setup_log_path)
                            ],
                            stdout=subprocess.PIPE,
                            check=True).stdout.decode('utf-8')
                    except subprocess.CalledProcessError:
                        last_10_lines = None

                    err_msg = (
                        f'Failed to setup with return code {returncode}. '
                        f'Check the details in log: {setup_log_path}')
                    if last_10_lines:
                        err_msg += (
                            f'\n\n{colorama.Fore.RED}'
                            '****** START Last lines of setup output ******'
                            f'{colorama.Style.RESET_ALL}\n'
                            f'{last_10_lines}'
                            f'{colorama.Fore.RED}'
                            '******* END Last lines of setup output *******'
                            f'{colorama.Style.RESET_ALL}')
                    return err_msg

                subprocess_utils.handle_returncode(returncode=returncode,
                                                   command=setup_cmd,
                                                   error_msg=error_message)

            num_nodes = len(ip_list)
            plural = 's' if num_nodes > 1 else ''
            if not detach_setup:
                logger.info(
                    f'{fore.CYAN}Running setup on {num_nodes} node{plural}.'
                    f'{style.RESET_ALL}')
            subprocess_utils.run_in_parallel(_setup_node, runners)

        if detach_setup:
            # Only set this when setup needs to be run outside the self._setup()
            # as part of a job (--detach-setup).
            self._setup_cmd = setup_cmd
            return
        logger.info(f'{fore.GREEN}Setup completed.{style.RESET_ALL}')
        end = time.time()
        logger.debug(f'Setup took {end - start} seconds.')

    def _exec_code_on_head(
        self,
        handle: ResourceHandle,
        codegen: str,
        job_id: int,
        executable: str,
        detach_run: bool = False,
    ) -> None:
        """Executes generated code on the head node."""
        colorama.init()
        style = colorama.Style
        fore = colorama.Fore
        ssh_credentials = backend_utils.ssh_credential_from_yaml(
            handle.cluster_yaml)
        runner = command_runner.SSHCommandRunner(handle.head_ip,
                                                 **ssh_credentials)
        with tempfile.NamedTemporaryFile('w', prefix='sky_app_') as fp:
            fp.write(codegen)
            fp.flush()
            script_path = os.path.join(SKY_REMOTE_APP_DIR, f'sky_job_{job_id}')
            # We choose to sync code + exec, because the alternative of 'ray
            # submit' may not work as it may use system python (python2) to
            # execute the script.  Happens for AWS.
            runner.rsync(source=fp.name,
                         target=script_path,
                         up=True,
                         stream_logs=False)
        remote_log_dir = self.log_dir
        remote_log_path = os.path.join(remote_log_dir, 'run.log')

        assert executable == 'python3', executable
        cd = f'cd {SKY_REMOTE_WORKDIR}'

        ray_job_id = job_lib.make_ray_job_id(job_id,
                                             ssh_credentials['ssh_user'])
        if isinstance(handle.launched_resources.cloud, clouds.Local):
            # Ray Multitenancy is unsupported.
            # (Git Issue) https://github.com/ray-project/ray/issues/6800
            # Temporary workaround - wrap the run command in a script, and
            # execute it as the specified user.
            executable = onprem_utils.get_python_executable(handle.cluster_name)
            ray_command = (f'{cd} && {executable} -u {script_path} '
                           f'> {remote_log_path} 2>&1')
            job_submit_cmd = self._setup_and_create_job_cmd_on_local_head(
                handle, ray_command, ray_job_id)
        else:
            job_submit_cmd = (
                f'{cd} && mkdir -p {remote_log_dir} && ray job submit '
                f'--address=http://127.0.0.1:8265 --submission-id {ray_job_id} '
                '--no-wait '
                f'"{executable} -u {script_path} > {remote_log_path} 2>&1"')

        returncode, stdout, stderr = self.run_on_head(handle,
                                                      job_submit_cmd,
                                                      stream_logs=False,
                                                      require_outputs=True)
        subprocess_utils.handle_returncode(returncode,
                                           job_submit_cmd,
                                           f'Failed to submit job {job_id}.',
                                           stderr=stdout + stderr)

        logger.info('Job submitted with Job ID: '
                    f'{style.BRIGHT}{job_id}{style.RESET_ALL}')

        try:
            if not detach_run:
                if handle.cluster_name == spot_lib.SPOT_CONTROLLER_NAME:
                    self.tail_spot_logs(handle, job_id)
                else:
                    # Sky logs. Not using subprocess.run since it will make the
                    # ssh keep connected after ctrl-c.
                    self.tail_logs(handle, job_id)
        finally:
            name = handle.cluster_name
            if name == spot_lib.SPOT_CONTROLLER_NAME:
                logger.info(f'{fore.CYAN}Spot Job ID: '
                            f'{style.BRIGHT}{job_id}{style.RESET_ALL}'
                            '\nTo cancel the job:\t\t'
                            f'{backend_utils.BOLD}sky spot cancel {job_id}'
                            f'{backend_utils.RESET_BOLD}'
                            '\nTo stream job logs:\t\t'
                            f'{backend_utils.BOLD}sky spot logs {job_id}'
                            f'{backend_utils.RESET_BOLD}'
                            f'\nTo stream controller logs:\t'
                            f'{backend_utils.BOLD}sky logs {name} {job_id}'
                            f'{backend_utils.RESET_BOLD}'
                            '\nTo view all spot jobs:\t\t'
                            f'{backend_utils.BOLD}sky spot queue'
                            f'{backend_utils.RESET_BOLD}')
            else:
                logger.info(f'{fore.CYAN}Job ID: '
                            f'{style.BRIGHT}{job_id}{style.RESET_ALL}'
                            '\nTo cancel the job:\t'
                            f'{backend_utils.BOLD}sky cancel {name} {job_id}'
                            f'{backend_utils.RESET_BOLD}'
                            '\nTo stream job logs:\t'
                            f'{backend_utils.BOLD}sky logs {name} {job_id}'
                            f'{backend_utils.RESET_BOLD}'
                            '\nTo view the job queue:\t'
                            f'{backend_utils.BOLD}sky queue {name}'
                            f'{backend_utils.RESET_BOLD}')

    def _setup_and_create_job_cmd_on_local_head(
        self,
        handle: ResourceHandle,
        ray_command: str,
        ray_job_id: str,
    ):
        """Generates and prepares job submission code for local clusters."""
        ssh_credentials = backend_utils.ssh_credential_from_yaml(
            handle.cluster_yaml)
        ssh_user = ssh_credentials['ssh_user']
        runner = command_runner.SSHCommandRunner(handle.head_ip,
                                                 **ssh_credentials)
        remote_log_dir = self.log_dir
        with tempfile.NamedTemporaryFile('w', prefix='sky_local_app_') as fp:
            fp.write(ray_command)
            fp.flush()
            run_file = os.path.basename(fp.name)
            remote_run_file = f'/tmp/sky_local/{run_file}'
            # Ensures remote_run_file directory is created.
            runner.run(f'mkdir -p {os.path.dirname(remote_run_file)}',
                       stream_logs=False)
            # We choose to sync code + exec, so that Ray job submission API will
            # work for the multitenant case.
            runner.rsync(source=fp.name,
                         target=remote_run_file,
                         up=True,
                         stream_logs=False)
        runner.run(f'mkdir -p {remote_log_dir}; chmod a+rwx {remote_run_file}',
                   stream_logs=False)
        switch_user_cmd = job_lib.make_job_command_with_user_switching(
            ssh_user, remote_run_file)
        switch_user_cmd = ' '.join(switch_user_cmd)
        job_submit_cmd = (
            'ray job submit '
            f'--address=http://127.0.0.1:8265 --submission-id {ray_job_id} '
            f'--no-wait -- {switch_user_cmd}')
        return job_submit_cmd

    def _add_job(self, handle: ResourceHandle, job_name: str,
                 resources_str: str) -> int:
        username = getpass.getuser()
        code = job_lib.JobLibCodeGen.add_job(job_name, username,
                                             self.run_timestamp, resources_str)
        returncode, job_id_str, stderr = self.run_on_head(handle,
                                                          code,
                                                          stream_logs=False,
                                                          require_outputs=True,
                                                          separate_stderr=True)
        # TODO(zhwu): this sometimes will unexpectedly fail, we can add
        # retry for this, after we figure out the reason.
        subprocess_utils.handle_returncode(returncode, code,
                                           'Failed to fetch job id.', stderr)
        try:
            job_id_match = _JOB_ID_PATTERN.search(job_id_str)
            if job_id_match is not None:
                job_id = int(job_id_match.group(1))
            else:
                # For backward compatibility.
                job_id = int(job_id_str)
        except ValueError as e:
            logger.error(stderr)
            raise ValueError(f'Failed to parse job id: {job_id_str}; '
                             f'Returncode: {returncode}') from e
        return job_id

    def _execute(
        self,
        handle: ResourceHandle,
        task: task_lib.Task,
        detach_run: bool,
    ) -> None:
        if task.run is None:
            logger.info('Run commands not specified or empty.')
            return
        # Check the task resources vs the cluster resources. Since `sky exec`
        # will not run the provision and _check_existing_cluster
        self.check_resources_fit_cluster(handle, task)

        resources_str = backend_utils.get_task_resources_str(task)
        job_id = self._add_job(handle, task.name, resources_str)

        is_tpu_vm_pod = tpu_utils.is_tpu_vm_pod(handle.launched_resources)
        # Case: task_lib.Task(run, num_nodes=N) or TPU VM Pods
        if task.num_nodes > 1 or is_tpu_vm_pod:
            self._execute_task_n_nodes(handle, task, job_id, detach_run)
        else:
            # Case: task_lib.Task(run, num_nodes=1)
            self._execute_task_one_node(handle, task, job_id, detach_run)

    def _post_execute(self, handle: ResourceHandle, down: bool) -> None:
        colorama.init()
        fore = colorama.Fore
        style = colorama.Style
        name = handle.cluster_name
        if name == spot_lib.SPOT_CONTROLLER_NAME or down:
            return
        stop_str = ('\nTo stop the cluster:'
                    f'\t{backend_utils.BOLD}sky stop {name}'
                    f'{backend_utils.RESET_BOLD}')
        if isinstance(handle.launched_resources.cloud, clouds.Local):
            stop_str = ''
        logger.info(f'\n{fore.CYAN}Cluster name: '
                    f'{style.BRIGHT}{name}{style.RESET_ALL}'
                    '\nTo log into the head VM:\t'
                    f'{backend_utils.BOLD}ssh {name}'
                    f'{backend_utils.RESET_BOLD}'
                    '\nTo submit a job:'
                    f'\t\t{backend_utils.BOLD}sky exec {name} yaml_file'
                    f'{backend_utils.RESET_BOLD}'
                    f'{stop_str}'
                    '\nTo teardown the cluster:'
                    f'\t{backend_utils.BOLD}sky down {name}'
                    f'{backend_utils.RESET_BOLD}')
        if handle.tpu_delete_script is not None:
            logger.info('Tip: `sky down` will delete launched TPU(s) too.')

    def _teardown_ephemeral_storage(self, task: task_lib.Task) -> None:
        storage_mounts = task.storage_mounts
        if storage_mounts is not None:
            for _, storage in storage_mounts.items():
                if not storage.persistent:
                    storage.delete()

    def _teardown(self,
                  handle: ResourceHandle,
                  terminate: bool,
                  purge: bool = False):
        cluster_name = handle.cluster_name
        # Check if the cluster is owned by the current user. Raise
        # exceptions.ClusterOwnerIdentityMismatchError
        backend_utils.check_owner_identity(cluster_name)
        lock_path = os.path.expanduser(
            backend_utils.CLUSTER_STATUS_LOCK_PATH.format(cluster_name))

        try:
            # TODO(mraheja): remove pylint disabling when filelock
            # version updated
            # pylint: disable=abstract-class-instantiated
            with filelock.FileLock(
                    lock_path,
                    backend_utils.CLUSTER_STATUS_LOCK_TIMEOUT_SECONDS):
                success = self.teardown_no_lock(handle, terminate, purge)
            if success and terminate:
                common_utils.remove_file_if_exists(lock_path)
        except filelock.Timeout as e:
            raise RuntimeError(
                f'Cluster {cluster_name!r} is locked by {lock_path}. '
                'Check to see if it is still being launched.') from e

    # --- CloudVMRayBackend Specific APIs ---

    def get_job_status(
        self,
        handle: ResourceHandle,
        job_ids: Optional[List[str]] = None,
        stream_logs: bool = True
    ) -> Dict[Optional[str], Optional[job_lib.JobStatus]]:
        code = job_lib.JobLibCodeGen.get_job_status(job_ids)
        returncode, stdout, stderr = self.run_on_head(handle,
                                                      code,
                                                      stream_logs=stream_logs,
                                                      require_outputs=True,
                                                      separate_stderr=True)
        subprocess_utils.handle_returncode(returncode, code,
                                           'Failed to get job status.', stderr)
        statuses = job_lib.load_statuses_payload(stdout)
        return statuses

    def cancel_jobs(self, handle: ResourceHandle, jobs: Optional[List[int]]):
        job_owner = onprem_utils.get_job_owner(handle.cluster_yaml)
        code = job_lib.JobLibCodeGen.cancel_jobs(job_owner, jobs)

        # All error messages should have been redirected to stdout.
        returncode, stdout, _ = self.run_on_head(handle,
                                                 code,
                                                 stream_logs=False,
                                                 require_outputs=True)
        subprocess_utils.handle_returncode(
            returncode, code,
            f'Failed to cancel jobs on cluster {handle.cluster_name}.', stdout)

    def sync_down_logs(
            self,
            handle: ResourceHandle,
            job_ids: Optional[str],
            local_dir: str = constants.SKY_LOGS_DIRECTORY) -> Dict[str, str]:
        """Sync down logs for the given job_ids.

        Returns:
            A dictionary mapping job_id to log path.
        """
        code = job_lib.JobLibCodeGen.get_run_timestamp_with_globbing(job_ids)
        returncode, run_timestamps, stderr = self.run_on_head(
            handle,
            code,
            stream_logs=False,
            require_outputs=True,
            separate_stderr=True)
        subprocess_utils.handle_returncode(returncode, code,
                                           'Failed to sync logs.', stderr)
        run_timestamps = common_utils.decode_payload(run_timestamps)
        if not run_timestamps:
            logger.info(f'{colorama.Fore.YELLOW}'
                        'No matching log directories found'
                        f'{colorama.Style.RESET_ALL}')
            return

        job_ids = list(run_timestamps.keys())
        run_timestamps = list(run_timestamps.values())
        remote_log_dirs = [
            os.path.join(constants.SKY_LOGS_DIRECTORY, run_timestamp)
            for run_timestamp in run_timestamps
        ]
        local_log_dirs = [
            os.path.expanduser(os.path.join(local_dir, run_timestamp))
            for run_timestamp in run_timestamps
        ]

        style = colorama.Style
        fore = colorama.Fore
        for job_id, log_dir in zip(job_ids, local_log_dirs):
            logger.info(f'{fore.CYAN}Job {job_id} logs: {log_dir}'
                        f'{style.RESET_ALL}')

        ip_list = handle.external_ips()
        assert ip_list is not None, 'external_ips is not cached in handle'
        ssh_credentials = backend_utils.ssh_credential_from_yaml(
            handle.cluster_yaml)
        runners = command_runner.SSHCommandRunner.make_runner_list(
            ip_list, **ssh_credentials)

        def _rsync_down(args) -> None:
            """Rsync down logs from remote nodes.

            Args:
                args: A tuple of (runner, local_log_dir, remote_log_dir)
            """
            (runner, local_log_dir, remote_log_dir) = args
            try:
                os.makedirs(local_log_dir, exist_ok=True)
                runner.rsync(
                    source=f'{remote_log_dir}/*',
                    target=local_log_dir,
                    up=False,
                    stream_logs=False,
                )
            except exceptions.CommandError as e:
                if e.returncode == exceptions.RSYNC_FILE_NOT_FOUND_CODE:
                    # Raised by rsync_down. Remote log dir may not exist, since
                    # the job can be run on some part of the nodes.
                    logger.debug(f'{runner.ip} does not have the tasks/*.')
                else:
                    raise

        parallel_args = [[runner, *item]
                         for item in zip(local_log_dirs, remote_log_dirs)
                         for runner in runners]
        subprocess_utils.run_in_parallel(_rsync_down, parallel_args)
        return dict(zip(job_ids, local_log_dirs))

    def tail_logs(self,
                  handle: ResourceHandle,
                  job_id: Optional[int],
                  spot_job_id: Optional[int] = None,
                  follow: bool = True) -> int:
        job_owner = onprem_utils.get_job_owner(handle.cluster_yaml)
        code = job_lib.JobLibCodeGen.tail_logs(job_owner,
                                               job_id,
                                               spot_job_id=spot_job_id,
                                               follow=follow)
        if job_id is None and spot_job_id is None:
            logger.info(
                'Job ID not provided. Streaming the logs of the latest job.')

        # With the stdin=subprocess.DEVNULL, the ctrl-c will not directly
        # kill the process, so we need to handle it manually here.
        signal.signal(signal.SIGINT, backend_utils.interrupt_handler)
        signal.signal(signal.SIGTSTP, backend_utils.stop_handler)
        try:
            returncode = self.run_on_head(
                handle,
                code,
                stream_logs=True,
                process_stream=False,
                # Allocate a pseudo-terminal to disable output buffering.
                # Otherwise, there may be 5 minutes delay in logging.
                ssh_mode=command_runner.SshMode.INTERACTIVE,
                # Disable stdin to avoid ray outputs mess up the terminal with
                # misaligned output in multithreading/multiprocessing.
                # Refer to: https://github.com/ray-project/ray/blob/d462172be7c5779abf37609aed08af112a533e1e/python/ray/autoscaler/_private/subprocess_output_util.py#L264 # pylint: disable=line-too-long
                stdin=subprocess.DEVNULL,
            )
        except SystemExit as e:
            returncode = e.code
        return returncode

    def tail_spot_logs(self,
                       handle: ResourceHandle,
                       job_id: Optional[int] = None,
                       job_name: Optional[str] = None,
                       follow: bool = True) -> None:
        # if job_name is not None, job_id should be None
        assert job_name is None or job_id is None, (job_name, job_id)
        if job_name is not None:
            code = spot_lib.SpotCodeGen.stream_logs_by_name(job_name, follow)
        else:
            code = spot_lib.SpotCodeGen.stream_logs_by_id(job_id, follow)

        # With the stdin=subprocess.DEVNULL, the ctrl-c will not directly
        # kill the process, so we need to handle it manually here.
        signal.signal(signal.SIGINT, backend_utils.interrupt_handler)
        signal.signal(signal.SIGTSTP, backend_utils.stop_handler)

        # Refer to the notes in tail_logs.
        self.run_on_head(
            handle,
            code,
            stream_logs=True,
            process_stream=False,
            ssh_mode=command_runner.SshMode.INTERACTIVE,
            stdin=subprocess.DEVNULL,
        )

    def teardown_no_lock(self,
                         handle: ResourceHandle,
                         terminate: bool,
                         purge: bool = False,
                         post_teardown_cleanup: bool = True,
                         refresh_cluster_status: bool = True) -> bool:
        """Teardown the cluster without acquiring the cluster status lock.

        NOTE: This method should not be called without holding the cluster
        status lock already.

        refresh_cluster_status is only used internally in the status refresh
        process, and should not be set to False in other cases.
        """
        if refresh_cluster_status:
            prev_status, _ = backend_utils.refresh_cluster_status_handle(
                handle.cluster_name, acquire_per_cluster_status_lock=False)
        else:
            record = global_user_state.get_cluster_from_name(
                handle.cluster_name)
            prev_status = record['status'] if record is not None else None
        if prev_status is None:
            # When the cluster is not in the cluster table, we guarantee that
            # all related resources / cache / config are cleaned up, i.e. it
            # is safe to skip and return True.
            ux_utils.console_newline()
            logger.warning(
                f'Cluster {handle.cluster_name!r} is already terminated. '
                'Skipped.')
            return True
        log_path = os.path.join(os.path.expanduser(self.log_dir),
                                'teardown.log')
        log_abs_path = os.path.abspath(log_path)
        cloud = handle.launched_resources.cloud
        config = common_utils.read_yaml(handle.cluster_yaml)
        cluster_name = handle.cluster_name
        use_tpu_vm = config['provider'].get('_has_tpus', False)
        if terminate and isinstance(cloud, clouds.Azure):
            # Here we handle termination of Azure by ourselves instead of Ray
            # autoscaler.
            resource_group = config['provider']['resource_group']
            terminate_cmd = f'az group delete -y --name {resource_group}'
            with backend_utils.safe_console_status(f'[bold cyan]Terminating '
                                                   f'[green]{cluster_name}'):
                returncode, stdout, stderr = log_lib.run_with_log(
                    terminate_cmd,
                    log_abs_path,
                    shell=True,
                    stream_logs=False,
                    require_outputs=True)
        elif (terminate and
              (prev_status == global_user_state.ClusterStatus.STOPPED or
               use_tpu_vm)):
            # For TPU VMs, gcloud CLI is used for VM termination.
            if isinstance(cloud, clouds.AWS):
                # TODO(zhwu): Room for optimization. We can move these cloud
                # specific handling to the cloud class.
                # The stopped instance on AWS will not be correctly terminated
                # due to ray's bug.
                region = config['provider']['region']
                query_cmd = (
                    f'aws ec2 describe-instances --region {region} --filters '
                    f'Name=tag:ray-cluster-name,Values={handle.cluster_name} '
                    f'--query Reservations[].Instances[].InstanceId '
                    '--output text')
                terminate_cmd = (
                    f'aws ec2 terminate-instances --region {region} '
                    f'--instance-ids $({query_cmd})')
            elif isinstance(cloud, clouds.GCP):
                zone = config['provider']['availability_zone']
                # TODO(wei-lin): refactor by calling functions of node provider
                # that uses Python API rather than CLI
                if use_tpu_vm:
                    terminate_cmd = tpu_utils.terminate_tpu_vm_cluster_cmd(
                        cluster_name, zone, log_abs_path)
                else:
                    query_cmd = (f'gcloud compute instances list --filter='
                                 f'"(labels.ray-cluster-name={cluster_name})" '
                                 f'--zones={zone} --format=value\\(name\\)')
                    terminate_cmd = (
                        f'gcloud compute instances delete --zone={zone}'
                        f' --quiet $({query_cmd})')
            else:
                with ux_utils.print_exception_no_traceback():
                    raise ValueError(f'Unsupported cloud {cloud} for stopped '
                                     f'cluster {cluster_name!r}.')
            with backend_utils.safe_console_status(f'[bold cyan]Terminating '
                                                   f'[green]{cluster_name}'):
                returncode, stdout, stderr = log_lib.run_with_log(
                    terminate_cmd,
                    log_abs_path,
                    shell=True,
                    stream_logs=False,
                    require_outputs=True)
        else:
            config['provider']['cache_stopped_nodes'] = not terminate
            with tempfile.NamedTemporaryFile('w',
                                             prefix='sky_',
                                             delete=False,
                                             suffix='.yml') as f:
                common_utils.dump_yaml(f.name, config)
                f.flush()

                teardown_verb = 'Terminating' if terminate else 'Stopping'
                with backend_utils.safe_console_status(
                        f'[bold cyan]{teardown_verb} '
                        f'[green]{cluster_name}'):
                    # FIXME(zongheng): support retries. This call can fail for
                    # example due to GCP returning list requests per limit
                    # exceeded.
                    returncode, stdout, stderr = log_lib.run_with_log(
                        ['ray', 'down', '-y', f.name],
                        log_abs_path,
                        stream_logs=False,
                        require_outputs=True,
                        # Disable stdin to avoid ray outputs mess up the
                        # terminal with misaligned output when multithreading/
                        # multiprocessing are used.
                        # Refer to: https://github.com/ray-project/ray/blob/d462172be7c5779abf37609aed08af112a533e1e/python/ray/autoscaler/_private/subprocess_output_util.py#L264 # pylint: disable=line-too-long
                        stdin=subprocess.DEVNULL)
        if returncode != 0:
            if purge:
                logger.warning(
                    _TEARDOWN_PURGE_WARNING.format(
                        reason='stopping/terminating cluster nodes'))
            # 'TPU must be specified.': This error returns when we call "gcloud
            #   delete" with an empty VM list where no instance exists. Safe to
            #   ignore it and do cleanup locally. TODO(wei-lin): refactor error
            #   handling mechanism.
            #
            # 'SKYPILOT_ERROR_NO_NODES_LAUNCHED': this indicates nodes are
            #   never launched and the errors are related to pre-launch
            #   configurations (such as VPC not found). So it's safe & good UX
            #   to not print a failure message.
            #
            # '(ResourceGroupNotFound)': this indicates the resource group on
            #   Azure is not found. That means the cluster is already deleted
            #   on the cloud. So it's safe & good UX to not print a failure
            #   message.
            elif ('TPU must be specified.' not in stderr and
                  'SKYPILOT_ERROR_NO_NODES_LAUNCHED: ' not in stderr and
                  '(ResourceGroupNotFound)' not in stderr):
                logger.error(
                    _TEARDOWN_FAILURE_MESSAGE.format(
                        extra_reason='',
                        cluster_name=handle.cluster_name,
                        stdout=stdout,
                        stderr=stderr))
                return False

        # No need to clean up if the cluster is already terminated
        # (i.e., prev_status is None), as the cleanup has already been done
        # if the cluster is removed from the status table.
        if post_teardown_cleanup:
            return self.post_teardown_cleanup(handle, terminate, purge)
        else:
            return True

    def post_teardown_cleanup(self,
                              handle: ResourceHandle,
                              terminate: bool,
                              purge: bool = False) -> bool:
        """Cleanup local configs/caches and delete TPUs after teardown.

        This method will handle the following cleanup steps:
        * Deleting the TPUs;
        * Removing ssh configs for the cluster;
        * Updating the local state of the cluster;
        * Removing the terminated cluster's scripts and ray yaml files.
        """
        log_path = os.path.join(os.path.expanduser(self.log_dir),
                                'teardown.log')
        log_abs_path = os.path.abspath(log_path)

        if (handle.tpu_delete_script is not None and
                os.path.exists(handle.tpu_delete_script)):
            with backend_utils.safe_console_status(
                    '[bold cyan]Terminating TPU...'):
                tpu_rc, tpu_stdout, tpu_stderr = log_lib.run_with_log(
                    ['bash', handle.tpu_delete_script],
                    log_abs_path,
                    stream_logs=False,
                    require_outputs=True)
            if tpu_rc != 0:
                if _TPU_NOT_FOUND_ERROR in tpu_stderr:
                    logger.info('TPU not found. '
                                'It should have been deleted already.')
                elif purge:
                    logger.warning(
                        _TEARDOWN_PURGE_WARNING.format(
                            reason='stopping/terminating TPU'))
                else:
                    logger.error(
                        _TEARDOWN_FAILURE_MESSAGE.format(
                            extra_reason='It is caused by TPU failure.',
                            cluster_name=handle.cluster_name,
                            stdout=tpu_stdout,
                            stderr=tpu_stderr))
                    return False

        # The cluster file must exist because the cluster_yaml will only
        # be removed after the cluster entry in the database is removed.
        config = common_utils.read_yaml(handle.cluster_yaml)
        auth_config = config['auth']
        backend_utils.SSHConfigHelper.remove_cluster(handle.cluster_name,
                                                     handle.head_ip,
                                                     auth_config)

        global_user_state.remove_cluster(handle.cluster_name,
                                         terminate=terminate)

        if terminate:
            # Clean up TPU creation/deletion scripts
            if handle.tpu_delete_script is not None:
                assert handle.tpu_create_script is not None
                common_utils.remove_file_if_exists(handle.tpu_create_script)
                common_utils.remove_file_if_exists(handle.tpu_delete_script)

            # Clean up generated config
            # No try-except is needed since Ray will fail to teardown the
            # cluster if the cluster_yaml is missing.
            common_utils.remove_file_if_exists(handle.cluster_yaml)
        return True

    def set_autostop(self,
                     handle: ResourceHandle,
                     idle_minutes_to_autostop: Optional[int],
                     down: bool = False,
                     stream_logs: bool = True) -> None:
        if idle_minutes_to_autostop is not None:
            code = autostop_lib.AutostopCodeGen.set_autostop(
                idle_minutes_to_autostop, self.NAME, down)
            returncode, _, stderr = self.run_on_head(handle,
                                                     code,
                                                     require_outputs=True,
                                                     stream_logs=stream_logs)
            subprocess_utils.handle_returncode(returncode,
                                               code,
                                               'Failed to set autostop',
                                               stderr=stderr,
                                               stream_logs=stream_logs)
            global_user_state.set_cluster_autostop_value(
                handle.cluster_name, idle_minutes_to_autostop, down)

    # TODO(zhwu): Refactor this to a CommandRunner class, so different backends
    # can support its own command runner.
    @timeline.event
    def run_on_head(
        self,
        handle: ResourceHandle,
        cmd: str,
        *,
        port_forward: Optional[List[str]] = None,
        log_path: str = '/dev/null',
        process_stream: bool = True,
        stream_logs: bool = False,
        use_cached_head_ip: bool = True,
        ssh_mode: command_runner.SshMode = command_runner.SshMode.
        NON_INTERACTIVE,
        under_remote_workdir: bool = False,
        require_outputs: bool = False,
        separate_stderr: bool = False,
        **kwargs,
    ) -> Union[int, Tuple[int, str, str]]:
        """Runs 'cmd' on the cluster's head node."""
        head_ip = backend_utils.get_head_ip(handle, use_cached_head_ip,
                                            _FETCH_IP_MAX_ATTEMPTS)
        ssh_credentials = backend_utils.ssh_credential_from_yaml(
            handle.cluster_yaml)
        runner = command_runner.SSHCommandRunner(head_ip, **ssh_credentials)
        if under_remote_workdir:
            cmd = f'cd {SKY_REMOTE_WORKDIR} && {cmd}'

        return runner.run(
            cmd,
            port_forward=port_forward,
            log_path=log_path,
            process_stream=process_stream,
            stream_logs=stream_logs,
            ssh_mode=ssh_mode,
            require_outputs=require_outputs,
            separate_stderr=separate_stderr,
            **kwargs,
        )

    # --- Utilities ---

    @timeline.event
    def _check_existing_cluster(
            self, task: task_lib.Task, to_provision: resources_lib.Resources,
            cluster_name: str) -> RetryingVmProvisioner.ToProvisionConfig:
        handle = global_user_state.get_handle_from_cluster_name(cluster_name)
        if handle is not None:
            # Cluster already exists.
            self.check_resources_fit_cluster(handle, task)
            # Use the existing cluster.
            assert handle.launched_resources is not None, (cluster_name, handle)
            return RetryingVmProvisioner.ToProvisionConfig(
                cluster_name,
                handle.launched_resources,
                handle.launched_nodes,
                cluster_exists=True)
        usage_lib.messages.usage.set_new_cluster()
        assert len(task.resources) == 1, task.resources
        resources = list(task.resources)[0]
        task_cloud = resources.cloud
        # Use the task_cloud, because the cloud in `to_provision` can be changed
        # later during the retry.
        backend_utils.check_cluster_name_is_valid(cluster_name, task_cloud)

        cloud = to_provision.cloud
        if isinstance(cloud, clouds.Local):
            # The field ssh_user is specified in the cluster config file.
            ssh_user = onprem_utils.get_local_cluster_config_or_error(
                cluster_name)['auth']['ssh_user']
            logger.info(f'{colorama.Fore.CYAN}Connecting to local cluster: '
                        f'{cluster_name!r} [Username: {ssh_user}].'
                        f'{colorama.Style.RESET_ALL}\n'
                        'Run `sky status` to see existing clusters.')
        else:
            logger.info(
                f'{colorama.Fore.CYAN}Creating a new cluster: "{cluster_name}" '
                f'[{task.num_nodes}x {to_provision}].'
                f'{colorama.Style.RESET_ALL}\n'
                'Tip: to reuse an existing cluster, '
                'specify --cluster (-c). '
                'Run `sky status` to see existing clusters.')
        return RetryingVmProvisioner.ToProvisionConfig(cluster_name,
                                                       to_provision,
                                                       task.num_nodes)

    def _set_tpu_name(self, handle: ResourceHandle, tpu_name: str) -> None:
        """Sets TPU_NAME on all nodes."""
        ip_list = handle.external_ips()
        assert ip_list is not None, 'external_ips is not cached in handle'
        ssh_credentials = backend_utils.ssh_credential_from_yaml(
            handle.cluster_yaml)

        runners = command_runner.SSHCommandRunner.make_runner_list(
            ip_list, **ssh_credentials)

        def _setup_tpu_name_on_node(
                runner: command_runner.SSHCommandRunner) -> None:
            cmd = (f'[[ -z $TPU_NAME ]] && echo "export TPU_NAME={tpu_name}" '
                   '>> ~/.bashrc || echo "TPU_NAME already set"')
            returncode = runner.run(cmd,
                                    log_path=os.path.join(
                                        self.log_dir, 'tpu_setup.log'))
            subprocess_utils.handle_returncode(
                returncode, cmd, 'Failed to set TPU_NAME on node.')

        subprocess_utils.run_in_parallel(_setup_tpu_name_on_node, runners)

    def _execute_file_mounts(self, handle: ResourceHandle,
                             file_mounts: Dict[Path, Path]):
        """Executes file mounts - rsyncing local files and
        copying from remote stores."""
        # File mounts handling for remote paths possibly without write access:
        #  (1) in 'file_mounts' sections, add <prefix> to these target paths.
        #  (2) then, create symlinks from '/.../file' to '<prefix>/.../file'.
        if file_mounts is None or not file_mounts:
            return
        symlink_commands = []
        fore = colorama.Fore
        style = colorama.Style
        logger.info(f'{fore.CYAN}Processing file mounts.{style.RESET_ALL}')
        start = time.time()
        ip_list = handle.external_ips()
        assert ip_list is not None, 'external_ips is not cached in handle'
        ssh_credentials = backend_utils.ssh_credential_from_yaml(
            handle.cluster_yaml)
        runners = command_runner.SSHCommandRunner.make_runner_list(
            ip_list, **ssh_credentials)
        log_path = os.path.join(self.log_dir, 'file_mounts.log')

        # Check the files and warn
        for dst, src in file_mounts.items():
            if not data_utils.is_cloud_store_url(src):
                full_src = os.path.abspath(os.path.expanduser(src))
                # Checked during Task.set_file_mounts().
                assert os.path.exists(full_src), f'{full_src} does not exist.'
                src_size = backend_utils.path_size_megabytes(full_src)
                if src_size >= _PATH_SIZE_MEGABYTES_WARN_THRESHOLD:
                    logger.warning(
                        f'{fore.YELLOW}The size of file mount src {src!r} '
                        f'is {src_size} MB. Try to keep src small or use '
                        '.gitignore to exclude large files, as large sizes '
                        f'will slow down rsync. {style.RESET_ALL}')
                if os.path.islink(full_src):
                    logger.warning(
                        f'{fore.YELLOW}Source path {src!r} is a symlink. '
                        f'Symlink contents are not uploaded.{style.RESET_ALL}')

        tail_cmd = f'tail -n100 -f {log_path}'
        logger.info('To view detailed progress: '
                    f'{style.BRIGHT}{tail_cmd}{style.RESET_ALL}')

        for dst, src in file_mounts.items():
            # TODO: room for improvement.  Here there are many moving parts
            # (download gsutil on remote, run gsutil on remote).  Consider
            # alternatives (smart_open, each provider's own sdk), a
            # data-transfer container etc.
            if not os.path.isabs(dst) and not dst.startswith('~/'):
                dst = f'{SKY_REMOTE_WORKDIR}/{dst}'
            # Sync 'src' to 'wrapped_dst', a safe-to-write "wrapped" path.
            wrapped_dst = dst
            if not dst.startswith('~/') and not dst.startswith('/tmp/'):
                # Handles the remote paths possibly without write access.
                # (1) add <prefix> to these target paths.
                wrapped_dst = backend_utils.FileMountHelper.wrap_file_mount(dst)
                cmd = backend_utils.FileMountHelper.make_safe_symlink_command(
                    source=dst, target=wrapped_dst)
                symlink_commands.append(cmd)

            if not data_utils.is_cloud_store_url(src):
                full_src = os.path.abspath(os.path.expanduser(src))

                if os.path.isfile(full_src):
                    mkdir_for_wrapped_dst = (
                        f'mkdir -p {os.path.dirname(wrapped_dst)}')
                else:
                    mkdir_for_wrapped_dst = f'mkdir -p {wrapped_dst}'

                # TODO(mluo): Fix method so that mkdir and rsync run together
                backend_utils.parallel_data_transfer_to_nodes(
                    runners,
                    source=src,
                    target=wrapped_dst,
                    cmd=mkdir_for_wrapped_dst,
                    run_rsync=True,
                    action_message='Syncing',
                    log_path=log_path,
                    stream_logs=False,
                )
                continue

            storage = cloud_stores.get_storage_from_path(src)
            if storage.is_directory(src):
                sync = storage.make_sync_dir_command(source=src,
                                                     destination=wrapped_dst)
                # It is a directory so make sure it exists.
                mkdir_for_wrapped_dst = f'mkdir -p {wrapped_dst}'
            else:
                sync = storage.make_sync_file_command(source=src,
                                                      destination=wrapped_dst)
                # It is a file so make sure *its parent dir* exists.
                mkdir_for_wrapped_dst = (
                    f'mkdir -p {os.path.dirname(wrapped_dst)}')

            download_target_commands = [
                # Ensure sync can write to wrapped_dst (e.g., '/data/').
                mkdir_for_wrapped_dst,
                # Both the wrapped and the symlink dir exist; sync.
                sync,
            ]
            command = ' && '.join(download_target_commands)
            # dst is only used for message printing.
            backend_utils.parallel_data_transfer_to_nodes(
                runners,
                source=src,
                target=dst,
                cmd=command,
                run_rsync=False,
                action_message='Syncing',
                log_path=log_path,
                stream_logs=False,
            )
        # (2) Run the commands to create symlinks on all the nodes.
        symlink_command = ' && '.join(symlink_commands)
        if symlink_command:

            def _symlink_node(runner: command_runner.SSHCommandRunner):
                returncode = runner.run(symlink_command, log_path=log_path)
                subprocess_utils.handle_returncode(
                    returncode, symlink_command,
                    'Failed to create symlinks. The target destination '
                    f'may already exist. Log: {log_path}')

            subprocess_utils.run_in_parallel(_symlink_node, runners)
        end = time.time()
        logger.debug(f'File mount sync took {end - start} seconds.')

    def _execute_storage_mounts(self, handle: ResourceHandle,
                                storage_mounts: Dict[Path,
                                                     storage_lib.Storage]):
        """Executes storage mounts: installing mounting tools and mounting."""
        # Process only mount mode objects here. COPY mode objects have been
        # converted to regular copy file mounts and thus have been handled
        # in the '__execute_file_mounts' method.
        storage_mounts = {
            path: storage_mount
            for path, storage_mount in storage_mounts.items()
            if storage_mount.mode == storage_lib.StorageMode.MOUNT
        }

        if not storage_mounts:
            return

        cloud = handle.launched_resources.cloud
        # TODO(romil): Support Mounting for Local (remove sudo installation)
        if isinstance(cloud, clouds.Local):
            logger.warning(
                f'{colorama.Fore.YELLOW}Sky On-prem does not support '
                f'mounting. No action will be taken.{colorama.Style.RESET_ALL}')
            return

        fore = colorama.Fore
        style = colorama.Style
        plural = 's' if len(storage_mounts) > 1 else ''
        logger.info(f'{fore.CYAN}Processing {len(storage_mounts)} '
                    f'storage mount{plural}.{style.RESET_ALL}')
        start = time.time()
        ip_list = handle.external_ips()
        assert ip_list is not None, 'external_ips is not cached in handle'
        ssh_credentials = backend_utils.ssh_credential_from_yaml(
            handle.cluster_yaml)
        runners = command_runner.SSHCommandRunner.make_runner_list(
            ip_list, **ssh_credentials)
        log_path = os.path.join(self.log_dir, 'storage_mounts.log')

        for dst, storage_obj in storage_mounts.items():
            if not os.path.isabs(dst) and not dst.startswith('~/'):
                dst = f'{SKY_REMOTE_WORKDIR}/{dst}'
            # Get the first store and use it to mount
            store = list(storage_obj.stores.values())[0]
            mount_cmd = store.mount_command(dst)
            src_print = (storage_obj.source
                         if storage_obj.source else storage_obj.name)
            backend_utils.parallel_data_transfer_to_nodes(
                runners,
                source=src_print,
                target=dst,
                cmd=mount_cmd,
                run_rsync=False,
                action_message='Mounting',
                log_path=log_path,
            )
        end = time.time()
        logger.debug(f'Storage mount sync took {end - start} seconds.')

    def _execute_task_one_node(self, handle: ResourceHandle,
                               task: task_lib.Task, job_id: int,
                               detach_run: bool) -> None:
        # Launch the command as a Ray task.
        log_dir = os.path.join(self.log_dir, 'tasks')

        accelerator_dict = backend_utils.get_task_demands_dict(task)
        internal_ips = handle.internal_ips()
        assert internal_ips is not None, 'internal_ips is not cached in handle'

        codegen = RayCodeGen()
        is_local = isinstance(handle.launched_resources.cloud, clouds.Local)
        codegen.add_prologue(job_id,
                             spot_task=task.spot_task,
                             setup_cmd=self._setup_cmd,
                             envs=task.envs,
                             setup_log_path=os.path.join(log_dir, 'setup.log'),
                             is_local=is_local)
        codegen.add_gang_scheduling_placement_group(
            1, accelerator_dict, stable_cluster_internal_ips=internal_ips)

        if callable(task.run):
            run_fn_code = textwrap.dedent(inspect.getsource(task.run))
            run_fn_name = task.run.__name__
            codegen.register_run_fn(run_fn_code, run_fn_name)

        # If it is a managed spot job, the JOB_ID_ENV_VAR will have been already
        # set by the controller.
        job_run_id = task.envs.get(
            constants.JOB_ID_ENV_VAR,
            common_utils.get_global_job_id(self.run_timestamp,
                                           cluster_name=handle.cluster_name,
                                           job_id=job_id))

        command_for_node = task.run if isinstance(task.run, str) else None
        use_sudo = isinstance(handle.launched_resources.cloud, clouds.Local)
        codegen.add_ray_task(
            bash_script=command_for_node,
            env_vars=task.envs,
            task_name=task.name,
            job_run_id=job_run_id,
            ray_resources_dict=backend_utils.get_task_demands_dict(task),
            log_dir=log_dir,
            use_sudo=use_sudo)

        codegen.add_epilogue()

        self._exec_code_on_head(handle,
                                codegen.build(),
                                job_id,
                                executable='python3',
                                detach_run=detach_run)

    def _execute_task_n_nodes(self, handle: ResourceHandle, task: task_lib.Task,
                              job_id: int, detach_run: bool) -> None:
        # Strategy:
        #   ray.init(...)
        #   for node:
        #     submit _run_cmd(cmd) with resource {node_i: 1}
        log_dir_base = self.log_dir
        log_dir = os.path.join(log_dir_base, 'tasks')
        accelerator_dict = backend_utils.get_task_demands_dict(task)
        internal_ips = handle.internal_ips()
        assert internal_ips is not None, 'internal_ips is not cached in handle'

        # If TPU VM Pods is used, #num_nodes should be #num_tpu_devices
        is_tpu_vm_pod = tpu_utils.is_tpu_vm_pod(handle.launched_resources)
        if is_tpu_vm_pod:
            num_actual_nodes = tpu_utils.get_num_tpu_devices(
                handle.launched_resources)
        else:
            num_actual_nodes = task.num_nodes

        codegen = RayCodeGen()
        is_local = isinstance(handle.launched_resources.cloud, clouds.Local)
        codegen.add_prologue(job_id,
                             spot_task=task.spot_task,
                             setup_cmd=self._setup_cmd,
                             envs=task.envs,
                             setup_log_path=os.path.join(log_dir, 'setup.log'),
                             is_local=is_local)
        codegen.add_gang_scheduling_placement_group(
            num_actual_nodes,
            accelerator_dict,
            stable_cluster_internal_ips=internal_ips)

        if callable(task.run):
            run_fn_code = textwrap.dedent(inspect.getsource(task.run))
            run_fn_name = task.run.__name__
            codegen.register_run_fn(run_fn_code, run_fn_name)

        # If it is a managed spot job, the JOB_ID_ENV_VAR will have been already
        # set by the controller.
        job_run_id = task.envs.get(
            constants.JOB_ID_ENV_VAR,
            common_utils.get_global_job_id(self.run_timestamp,
                                           cluster_name=handle.cluster_name,
                                           job_id=job_id))

        # TODO(zhwu): The resources limitation for multi-node ray.tune and
        # horovod should be considered.
        for i in range(num_actual_nodes):
            command_for_node = task.run if isinstance(task.run, str) else None

            # Ray's per-node resources, to constrain scheduling each command to
            # the corresponding node, represented by private IPs.
            use_sudo = isinstance(handle.launched_resources.cloud, clouds.Local)
            codegen.add_ray_task(
                bash_script=command_for_node,
                env_vars=task.envs,
                task_name=task.name,
                job_run_id=job_run_id,
                ray_resources_dict=accelerator_dict,
                log_dir=log_dir,
                gang_scheduling_id=i,
                use_sudo=use_sudo,
            )

        codegen.add_epilogue()
        # TODO(zhanghao): Add help info for downloading logs.
        self._exec_code_on_head(handle,
                                codegen.build(),
                                job_id,
                                executable='python3',
                                detach_run=detach_run)<|MERGE_RESOLUTION|>--- conflicted
+++ resolved
@@ -1142,16 +1142,6 @@
             # but the optimizer that does the filtering will not be involved
             # until the next region.
             remaining_unblocked_zones = copy.deepcopy(zones)
-<<<<<<< HEAD
-            # Skip loop if zones is None
-            for zone in zones or []:
-                for blocked_resources in self._blocked_resources:
-                    if to_provision.copy(region=region.name,
-                                         zone=zone.name).should_be_blocked_by(
-                                             blocked_resources):
-                        remaining_unblocked_zones.remove(zone)
-                        break
-=======
             if zones is not None:
                 for zone in zones:
                     for blocked_resources in self._blocked_resources:
@@ -1161,7 +1151,6 @@
                                     blocked_resources):
                             remaining_unblocked_zones.remove(zone)
                             break
->>>>>>> b0894c80
             if zones and not remaining_unblocked_zones:
                 # Skip the region if all zones are blocked.
                 continue
