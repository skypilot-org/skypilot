"""Backend: runs on cloud virtual machines, managed by Ray."""
import copy
import enum
import getpass
import inspect
import json
import math
import os
import pathlib
import re
import signal
import subprocess
import sys
import tempfile
import textwrap
import threading
import time
import typing
from typing import Any, Dict, Iterable, List, Optional, Set, Tuple, Union

import colorama
import filelock

import sky
from sky import backends
from sky import cloud_stores
from sky import clouds
from sky import exceptions
from sky import global_user_state
from sky import optimizer
from sky import provision as provision_lib
from sky import resources as resources_lib
from sky import serve as serve_lib
from sky import sky_logging
from sky import spot as spot_lib
from sky import status_lib
from sky import task as task_lib
from sky.backends import backend_utils
from sky.backends import onprem_utils
from sky.backends import wheel_utils
from sky.clouds.utils import gcp_utils
from sky.data import data_utils
from sky.data import storage as storage_lib
from sky.provision import common as provision_common
from sky.provision import instance_setup
from sky.provision import metadata_utils
from sky.provision import provisioner
from sky.skylet import autostop_lib
from sky.skylet import constants
from sky.skylet import job_lib
from sky.skylet import log_lib
from sky.usage import usage_lib
from sky.utils import command_runner
from sky.utils import common_utils
from sky.utils import controller_utils
from sky.utils import log_utils
from sky.utils import resources_utils
from sky.utils import rich_utils
from sky.utils import subprocess_utils
from sky.utils import timeline
from sky.utils import ux_utils

if typing.TYPE_CHECKING:
    from sky import dag

Path = str

SKY_REMOTE_APP_DIR = backend_utils.SKY_REMOTE_APP_DIR
SKY_REMOTE_WORKDIR = constants.SKY_REMOTE_WORKDIR

logger = sky_logging.init_logger(__name__)

_PATH_SIZE_MEGABYTES_WARN_THRESHOLD = 256

# Timeout (seconds) for provision progress: if in this duration no new nodes
# are launched, abort and failover.
_NODES_LAUNCHING_PROGRESS_TIMEOUT = {
    clouds.AWS: 90,
    clouds.Azure: 90,
    clouds.GCP: 240,
    clouds.Lambda: 150,
    clouds.IBM: 160,
    clouds.Local: 90,
    clouds.OCI: 300,
    clouds.Kubernetes: 300,
}

# Time gap between retries after failing to provision in all possible places.
# Used only if --retry-until-up is set.
_RETRY_UNTIL_UP_INIT_GAP_SECONDS = 30

# The maximum retry count for fetching IP address.
_FETCH_IP_MAX_ATTEMPTS = 3

_TEARDOWN_FAILURE_MESSAGE = (
    f'\n{colorama.Fore.RED}Failed to terminate '
    '{cluster_name}. {extra_reason}'
    'If you want to ignore this error and remove the cluster '
    'from the status table, use `sky down --purge`.'
    f'{colorama.Style.RESET_ALL}\n'
    '**** STDOUT ****\n'
    '{stdout}\n'
    '**** STDERR ****\n'
    '{stderr}')

_TEARDOWN_PURGE_WARNING = (
    f'{colorama.Fore.YELLOW}'
    'WARNING: Received non-zero exit code from {reason}. '
    'Make sure resources are manually deleted.\n'
    'Details: {details}'
    f'{colorama.Style.RESET_ALL}')

_RSYNC_NOT_FOUND_MESSAGE = (
    '`rsync` command is not found in the specified image. '
    'Please use an image with rsync installed.')

_TPU_NOT_FOUND_ERROR = 'ERROR: (gcloud.compute.tpus.delete) NOT_FOUND'

_CTRL_C_TIP_MESSAGE = ('INFO: Tip: use Ctrl-C to exit log streaming '
                       '(task will not be killed).')

_MAX_RAY_UP_RETRY = 5

# Number of retries for getting zones.
_MAX_GET_ZONE_RETRY = 3

_JOB_ID_PATTERN = re.compile(r'Job ID: ([0-9]+)')

# Path to the monkey-patched ray up script.
# We don't do import then __file__ because that script needs to be filled in
# (so import would fail).
_RAY_UP_WITH_MONKEY_PATCHED_HASH_LAUNCH_CONF_PATH = (
    pathlib.Path(sky.__file__).resolve().parent / 'backends' /
    'monkey_patches' / 'monkey_patch_ray_up.py')

# Restart skylet when the version does not match to keep the skylet up-to-date.
_MAYBE_SKYLET_RESTART_CMD = 'python3 -m sky.skylet.attempt_skylet'


def _get_cluster_config_template(cloud):
    cloud_to_template = {
        clouds.AWS: 'aws-ray.yml.j2',
        clouds.Azure: 'azure-ray.yml.j2',
        clouds.GCP: 'gcp-ray.yml.j2',
        clouds.Lambda: 'lambda-ray.yml.j2',
        clouds.IBM: 'ibm-ray.yml.j2',
        clouds.Local: 'local-ray.yml.j2',
        clouds.SCP: 'scp-ray.yml.j2',
        clouds.OCI: 'oci-ray.yml.j2',
        clouds.Kubernetes: 'kubernetes-ray.yml.j2',
    }
    return cloud_to_template[type(cloud)]


def write_ray_up_script_with_patched_launch_hash_fn(
    cluster_config_path: str,
    ray_up_kwargs: Dict[str, bool],
) -> str:
    """Writes a Python script that runs `ray up` with our launch hash func.

    Our patched launch hash has one difference from the non-patched version: it
    does not include any `ssh_proxy_command` under `auth` as part of the hash
    calculation.
    """
    with open(_RAY_UP_WITH_MONKEY_PATCHED_HASH_LAUNCH_CONF_PATH, 'r') as f:
        ray_up_no_restart_script = f.read().format(
            ray_yaml_path=repr(cluster_config_path),
            ray_up_kwargs=ray_up_kwargs)
    with tempfile.NamedTemporaryFile('w',
                                     prefix='skypilot_ray_up_',
                                     suffix='.py',
                                     delete=False) as f:
        f.write(ray_up_no_restart_script)
        logger.debug(f'`ray up` script: {f.name}')
    return f.name


class RayCodeGen:
    """Code generator of a Ray program that executes a sky.Task.

    Usage:

      >> codegen = RayCodegen()
      >> codegen.add_prologue()

      >> codegen.add_ray_task(...)
      >> codegen.add_ray_task(...)

      >> codegen.add_epilogue()
      >> code = codegen.build()
    """

    def __init__(self):
        # Code generated so far, to be joined via '\n'.
        self._code = []
        # Guard method calling order.
        self._has_prologue = False
        self._has_epilogue = False

        # For n nodes gang scheduling.
        self._has_gang_scheduling = False
        self._num_nodes = 0

        self._has_register_run_fn = False

        # job_id
        # Job ID is used to identify the job (also this generated code).
        # It is a int automatically generated by the DB on the cluster
        # and monotonically increasing starting from 1.
        # To generate the job ID, we use the following logic:
        #   code = job_lib.JobLibCodeGen.add_job(username,
        #                                              run_timestamp)
        #   job_id = get_output(run_on_cluster(code))
        self.job_id = None

    def add_prologue(self, job_id: int, is_local: bool = False) -> None:
        assert not self._has_prologue, 'add_prologue() called twice?'
        self._has_prologue = True
        self.job_id = job_id
        self.is_local = is_local
        # Should use 'auto' or 'ray://<internal_head_ip>:10001' rather than
        # 'ray://localhost:10001', or 'ray://127.0.0.1:10001', for public cloud.
        # Otherwise, ray will fail to get the placement group because of a bug
        # in ray job.
        # TODO(mluo): Check why 'auto' not working with on-prem cluster and
        # whether the placement group issue also occurs in on-prem cluster.
        ray_address = 'ray://localhost:10001' if is_local else 'auto'
        self._code = [
            textwrap.dedent(f"""\
            import getpass
            import hashlib
            import io
            import os
            import pathlib
            import sys
            import selectors
            import subprocess
            import tempfile
            import textwrap
            import time
            from typing import Dict, List, Optional, Tuple, Union

            import ray
            import ray.util as ray_util

            from sky.skylet import autostop_lib
            from sky.skylet import constants
            from sky.skylet import job_lib
            from sky.utils import log_utils

            SKY_REMOTE_WORKDIR = {constants.SKY_REMOTE_WORKDIR!r}

            kwargs = dict()
            # Only set the `_temp_dir` to SkyPilot's ray cluster directory when the directory
            # exists for backward compatibility for the VM launched before #1790.
            if os.path.exists({constants.SKY_REMOTE_RAY_TEMPDIR!r}):
                kwargs['_temp_dir'] = {constants.SKY_REMOTE_RAY_TEMPDIR!r}
            ray.init(
                address={ray_address!r},
                namespace='__sky__{job_id}__',
                log_to_driver=True,
                **kwargs
            )
            run_fn = None
            futures = []
            """),
            # FIXME: This is a hack to make sure that the functions can be found
            # by ray.remote. This should be removed once we have a better way to
            # specify dependencies for ray.
            inspect.getsource(log_lib._ProcessingArgs),  # pylint: disable=protected-access
            inspect.getsource(log_lib._handle_io_stream),  # pylint: disable=protected-access
            inspect.getsource(log_lib.process_subprocess_stream),
            inspect.getsource(log_lib.run_with_log),
            inspect.getsource(log_lib.make_task_bash_script),
            inspect.getsource(log_lib.add_ray_env_vars),
            inspect.getsource(log_lib.run_bash_command_with_log),
            'run_bash_command_with_log = ray.remote(run_bash_command_with_log)',
        ]
        # Currently, the codegen program is/can only be submitted to the head
        # node, due to using job_lib for updating job statuses, and using
        # autostop_lib here.
        self._code.append(
            # Use hasattr to handle backward compatibility.
            # TODO(zongheng): remove in ~1-2 minor releases (currently 0.2.x).
            textwrap.dedent("""\
              if hasattr(autostop_lib, 'set_last_active_time_to_now'):
                  autostop_lib.set_last_active_time_to_now()
            """))
        self._code += [
            f'job_lib.set_status({job_id!r}, job_lib.JobStatus.PENDING)',
        ]

    def add_gang_scheduling_placement_group_and_setup(
        self,
        num_nodes: int,
        resources_dict: Dict[str, float],
        stable_cluster_internal_ips: List[str],
        setup_cmd: Optional[str] = None,
        setup_log_path: Optional[str] = None,
        envs: Optional[Dict[str, str]] = None,
    ) -> None:
        """Create the gang scheduling placement group for a Task.

        cluster_ips_sorted is used to ensure that the SKY_NODE_RANK environment
        variable is assigned in a deterministic order whenever a new task is
        added.
        """
        assert self._has_prologue, (
            'Call add_prologue() before '
            'add_gang_scheduling_placement_group_and_setup().')
        self._has_gang_scheduling = True
        self._num_nodes = num_nodes

        bundles = [copy.copy(resources_dict) for _ in range(num_nodes)]
        # Set CPU to avoid ray hanging the resources allocation
        # for remote functions, since the task will request 1 CPU
        # by default.
        task_cpu_demand = resources_dict.pop('CPU')

        if resources_dict:
            assert len(resources_dict) == 1, (
                'There can only be one type of accelerator per instance. '
                f'Found: {resources_dict}.')
            acc_name, acc_count = list(resources_dict.items())[0]
            gpu_dict = {'GPU': acc_count}
            # gpu_dict should be empty when the accelerator is not GPU.
            # FIXME: This is a hack to make sure that we do not reserve
            # GPU when requesting TPU.
            if 'tpu' in acc_name.lower():
                gpu_dict = {}
            for bundle in bundles:
                bundle.update({
                    # Set the GPU to avoid ray hanging the resources allocation
                    **gpu_dict,
                })

        self._code += [
            textwrap.dedent(f"""\
                pg = ray_util.placement_group({json.dumps(bundles)}, 'STRICT_SPREAD')
                plural = 's' if {num_nodes} > 1 else ''
                node_str = f'{num_nodes} node{{plural}}'

                message = {_CTRL_C_TIP_MESSAGE!r} + '\\n'
                message += f'INFO: Waiting for task resources on {{node_str}}. This will block if the cluster is full.'
                print(message,
                      file=sys.stderr,
                      flush=True)
                # FIXME: This will print the error message from autoscaler if
                # it is waiting for other task to finish. We should hide the
                # error message.
                ray.get(pg.ready())
                print('INFO: All task resources reserved.',
                      file=sys.stderr,
                      flush=True)
                """)
        ]

        job_id = self.job_id
        if setup_cmd is not None:
            self._code += [
                textwrap.dedent(f"""\
                setup_cmd = {setup_cmd!r}
                _SETUP_CPUS = 0.0001
                # The setup command will be run as a ray task with num_cpus=_SETUP_CPUS as the
                # requirement; this means Ray will set CUDA_VISIBLE_DEVICES to an empty string.
                # We unset it so that user setup command may properly use this env var.
                setup_cmd = 'unset CUDA_VISIBLE_DEVICES; ' + setup_cmd
                job_lib.set_status({job_id!r}, job_lib.JobStatus.SETTING_UP)

                # The schedule_step should be called after the job status is set to non-PENDING,
                # otherwise, the scheduler will think the current job is not submitted yet, and
                # skip the scheduling step.
                job_lib.scheduler.schedule_step()

                total_num_nodes = len(ray.nodes())
                setup_bundles = [{{"CPU": _SETUP_CPUS}} for _ in range(total_num_nodes)]
                setup_pg = ray.util.placement_group(setup_bundles, strategy='STRICT_SPREAD')
                setup_workers = [run_bash_command_with_log \\
                    .options(
                        name='setup',
                        num_cpus=_SETUP_CPUS,
                        scheduling_strategy=ray.util.scheduling_strategies.PlacementGroupSchedulingStrategy(
                            placement_group=setup_pg,
                            placement_group_bundle_index=i)
                    ) \\
                    .remote(
                        setup_cmd,
                        os.path.expanduser({setup_log_path!r}),
                        getpass.getuser(),
                        job_id={self.job_id},
                        env_vars={envs!r},
                        stream_logs=True,
                        with_ray=True,
                        use_sudo={self.is_local},
                    ) for i in range(total_num_nodes)]
                setup_returncodes = ray.get(setup_workers)
                if sum(setup_returncodes) != 0:
                    job_lib.set_status({self.job_id!r}, job_lib.JobStatus.FAILED_SETUP)
                    # This waits for all streaming logs to finish.
                    time.sleep(1)
                    print('ERROR: {colorama.Fore.RED}Job {self.job_id}\\'s setup failed with '
                        'return code list:{colorama.Style.RESET_ALL}',
                        setup_returncodes,
                        file=sys.stderr,
                        flush=True)
                    # Need this to set the job status in ray job to be FAILED.
                    sys.exit(1)
                """)
            ]

        self._code.append(f'job_lib.set_job_started({self.job_id!r})')
        if setup_cmd is None:
            # Need to call schedule_step() to make sure the scheduler
            # schedule the next pending job.
            self._code.append('job_lib.scheduler.schedule_step()')

        # Export IP and node rank to the environment variables.
        self._code += [
            textwrap.dedent(f"""\
                @ray.remote
                def check_ip():
                    return ray.util.get_node_ip_address()
                gang_scheduling_id_to_ip = ray.get([
                    check_ip.options(
                            num_cpus={task_cpu_demand},
                            scheduling_strategy=ray.util.scheduling_strategies.PlacementGroupSchedulingStrategy(
                                placement_group=pg,
                                placement_group_bundle_index=i
                            )).remote()
                    for i in range(pg.bundle_count)
                ])
                print('INFO: Reserved IPs:', gang_scheduling_id_to_ip)

                cluster_ips_to_node_id = {{ip: i for i, ip in enumerate({stable_cluster_internal_ips!r})}}
                job_ip_rank_list = sorted(gang_scheduling_id_to_ip, key=cluster_ips_to_node_id.get)
                job_ip_rank_map = {{ip: i for i, ip in enumerate(job_ip_rank_list)}}
                job_ip_list_str = '\\n'.join(job_ip_rank_list)
                """),
        ]

    def register_run_fn(self, run_fn: str, run_fn_name: str) -> None:
        """Register the run function to be run on the remote cluster.

        Args:
            run_fn: The run function to be run on the remote cluster.
        """
        assert self._has_gang_scheduling, (
            'Call add_gang_scheduling_placement_group_and_setup() '
            'before register_run_fn().')
        assert not self._has_register_run_fn, (
            'register_run_fn() called twice?')
        self._has_register_run_fn = True

        self._code += [
            run_fn,
            f'run_fn = {run_fn_name}',
        ]

    def add_ray_task(self,
                     bash_script: Optional[str],
                     task_name: Optional[str],
                     job_run_id: Optional[str],
                     ray_resources_dict: Dict[str, float],
                     log_dir: str,
                     env_vars: Optional[Dict[str, str]] = None,
                     gang_scheduling_id: int = 0,
                     use_sudo: bool = False) -> None:
        """Generates code for a ray remote task that runs a bash command."""
        assert self._has_gang_scheduling, (
            'Call add_gang_scheduling_placement_group_and_setup() before '
            'add_ray_task().')
        assert (not self._has_register_run_fn or
                bash_script is None), ('bash_script should '
                                       'be None when run_fn is registered.')
        task_cpu_demand = ray_resources_dict.pop('CPU')
        # Build remote_task.options(...)
        #   resources=...
        #   num_gpus=...
        options = []
        options.append(f'num_cpus={task_cpu_demand}')

        num_gpus = 0.0
        if ray_resources_dict:
            assert len(ray_resources_dict) == 1, (
                'There can only be one type of accelerator per instance. '
                f'Found: {ray_resources_dict}.')
            num_gpus = list(ray_resources_dict.values())[0]
            options.append(f'resources={json.dumps(ray_resources_dict)}')

            resources_key = list(ray_resources_dict.keys())[0]
            if 'tpu' not in resources_key.lower():
                # `num_gpus` should be empty when the accelerator is not GPU.
                # FIXME: use a set of GPU types, instead of 'tpu' in the key.

                # Passing this ensures that the Ray remote task gets
                # CUDA_VISIBLE_DEVICES set correctly.  If not passed, that flag
                # would be force-set to empty by Ray.
                options.append(f'num_gpus={num_gpus}')
        options.append(
            'scheduling_strategy=ray.util.scheduling_strategies.PlacementGroupSchedulingStrategy('  # pylint: disable=line-too-long
            'placement_group=pg, '
            f'placement_group_bundle_index={gang_scheduling_id})')

        sky_env_vars_dict_str = [
            textwrap.dedent("""\
            sky_env_vars_dict = {}
            sky_env_vars_dict['SKYPILOT_NODE_IPS'] = job_ip_list_str
            # Environment starting with `SKY_` is deprecated.
            sky_env_vars_dict['SKY_NODE_IPS'] = job_ip_list_str
            """)
        ]

        if env_vars is not None:
            sky_env_vars_dict_str.extend(f'sky_env_vars_dict[{k!r}] = {v!r}'
                                         for k, v in env_vars.items())
        if job_run_id is not None:
            sky_env_vars_dict_str += [
                f'sky_env_vars_dict[{constants.TASK_ID_ENV_VAR!r}]'
                f' = {job_run_id!r}',
                # TODO(zhwu): remove this deprecated env var in later release
                # (after 0.5).
                f'sky_env_vars_dict[{constants.TASK_ID_ENV_VAR_DEPRECATED!r}]'
                f' = {job_run_id!r}'
            ]
        sky_env_vars_dict_str = '\n'.join(sky_env_vars_dict_str)

        options_str = ', '.join(options)
        logger.debug('Added Task with options: '
                     f'{options_str}')
        self._code += [
            sky_env_vars_dict_str,
            textwrap.dedent(f"""\
        script = {bash_script!r}
        if run_fn is not None:
            script = run_fn({gang_scheduling_id}, gang_scheduling_id_to_ip)


        if script is not None:
            sky_env_vars_dict['SKYPILOT_NUM_GPUS_PER_NODE'] = {int(math.ceil(num_gpus))!r}
            # Environment starting with `SKY_` is deprecated.
            sky_env_vars_dict['SKY_NUM_GPUS_PER_NODE'] = {int(math.ceil(num_gpus))!r}

            ip = gang_scheduling_id_to_ip[{gang_scheduling_id!r}]
            rank = job_ip_rank_map[ip]

            if len(cluster_ips_to_node_id) == 1: # Single-node task on single-node cluter
                name_str = '{task_name},' if {task_name!r} != None else 'task,'
                log_path = os.path.expanduser(os.path.join({log_dir!r}, 'run.log'))
            else: # Single-node or multi-node task on multi-node cluster
                idx_in_cluster = cluster_ips_to_node_id[ip]
                if cluster_ips_to_node_id[ip] == 0:
                    node_name = 'head'
                else:
                    node_name = f'worker{{idx_in_cluster}}'
                name_str = f'{{node_name}}, rank={{rank}},'
                log_path = os.path.expanduser(os.path.join({log_dir!r}, f'{{rank}}-{{node_name}}.log'))
            sky_env_vars_dict['SKYPILOT_NODE_RANK'] = rank
            # Environment starting with `SKY_` is deprecated.
            sky_env_vars_dict['SKY_NODE_RANK'] = rank

            sky_env_vars_dict['SKYPILOT_INTERNAL_JOB_ID'] = {self.job_id}
            # Environment starting with `SKY_` is deprecated.
            sky_env_vars_dict['SKY_INTERNAL_JOB_ID'] = {self.job_id}

            futures.append(run_bash_command_with_log \\
                    .options(name=name_str, {options_str}) \\
                    .remote(
                        script,
                        log_path,
                        getpass.getuser(),
                        job_id={self.job_id},
                        env_vars=sky_env_vars_dict,
                        stream_logs=True,
                        with_ray=True,
                        use_sudo={use_sudo},
                    ))""")
        ]

    def add_epilogue(self) -> None:
        """Generates code that waits for all tasks, then exits."""
        assert self._has_prologue, 'Call add_prologue() before add_epilogue().'
        assert not self._has_epilogue, 'add_epilogue() called twice?'
        self._has_epilogue = True

        self._code += [
            textwrap.dedent(f"""\
            returncodes = ray.get(futures)
            if sum(returncodes) != 0:
                job_lib.set_status({self.job_id!r}, job_lib.JobStatus.FAILED)
                # This waits for all streaming logs to finish.
                job_lib.scheduler.schedule_step()
                time.sleep(0.5)
                print('ERROR: {colorama.Fore.RED}Job {self.job_id} failed with '
                      'return code list:{colorama.Style.RESET_ALL}',
                      returncodes,
                      file=sys.stderr,
                      flush=True)
                # Need this to set the job status in ray job to be FAILED.
                sys.exit(1)
            else:
                sys.stdout.flush()
                sys.stderr.flush()
                job_lib.set_status({self.job_id!r}, job_lib.JobStatus.SUCCEEDED)
                # This waits for all streaming logs to finish.
                job_lib.scheduler.schedule_step()
                time.sleep(0.5)
            """)
        ]

    def build(self) -> str:
        """Returns the entire generated program."""
        assert self._has_epilogue, 'Call add_epilogue() before build().'
        return '\n'.join(self._code)


class GangSchedulingStatus(enum.Enum):
    """Enum for gang scheduling status."""
    CLUSTER_READY = 0
    GANG_FAILED = 1
    HEAD_FAILED = 2


class FailoverCloudErrorHandlerV1:
    """Handles errors during provisioning and updates the blocked_resources

    Deprecated: Newly added cloud should use the FailoverCloudErrorHandlerV2.
    """

    @staticmethod
    def _azure_handler(blocked_resources: Set['resources_lib.Resources'],
                       launchable_resources: 'resources_lib.Resources',
                       region: 'clouds.Region',
                       zones: Optional[List['clouds.Zone']], stdout: str,
                       stderr: str):
        del zones  # Unused.
        # The underlying ray autoscaler will try all zones of a region at once.
        style = colorama.Style
        stdout_splits = stdout.split('\n')
        stderr_splits = stderr.split('\n')
        errors = [
            s.strip()
            for s in stdout_splits + stderr_splits
            if ('Exception Details:' in s.strip() or 'InvalidTemplateDeployment'
                in s.strip() or '(ReadOnlyDisabledSubscription)' in s.strip())
        ]
        if not errors:
            if 'Head node fetch timed out' in stderr:
                # Example: click.exceptions.ClickException: Head node fetch
                # timed out. Failed to create head node.
                # This is a transient error, but we have retried in need_ray_up
                # and failed.  So we skip this region.
                logger.info('Got \'Head node fetch timed out\' in '
                            f'{region.name}.')
                blocked_resources.add(
                    launchable_resources.copy(region=region.name))
            elif 'rsync: command not found' in stderr:
                with ux_utils.print_exception_no_traceback():
                    raise RuntimeError(_RSYNC_NOT_FOUND_MESSAGE)
            logger.info('====== stdout ======')
            for s in stdout_splits:
                print(s)
            logger.info('====== stderr ======')
            for s in stderr_splits:
                print(s)
            with ux_utils.print_exception_no_traceback():
                raise RuntimeError('Errors occurred during provision; '
                                   'check logs above.')

        logger.warning(f'Got error(s) in {region.name}:')
        messages = '\n\t'.join(errors)
        logger.warning(f'{style.DIM}\t{messages}{style.RESET_ALL}')
        if any('(ReadOnlyDisabledSubscription)' in s for s in errors):
            blocked_resources.add(resources_lib.Resources(cloud=clouds.Azure()))
        else:
            blocked_resources.add(launchable_resources.copy(zone=None))

    @staticmethod
    def _lambda_handler(blocked_resources: Set['resources_lib.Resources'],
                        launchable_resources: 'resources_lib.Resources',
                        region: 'clouds.Region',
                        zones: Optional[List['clouds.Zone']], stdout: str,
                        stderr: str):
        del zones  # Unused.
        style = colorama.Style
        stdout_splits = stdout.split('\n')
        stderr_splits = stderr.split('\n')
        errors = [
            s.strip()
            for s in stdout_splits + stderr_splits
            if 'LambdaCloudError:' in s.strip()
        ]
        if not errors:
            if 'rsync: command not found' in stderr:
                with ux_utils.print_exception_no_traceback():
                    raise RuntimeError(_RSYNC_NOT_FOUND_MESSAGE)
            logger.info('====== stdout ======')
            for s in stdout_splits:
                print(s)
            logger.info('====== stderr ======')
            for s in stderr_splits:
                print(s)
            with ux_utils.print_exception_no_traceback():
                raise RuntimeError('Errors occurred during provision; '
                                   'check logs above.')

        logger.warning(f'Got error(s) in {region.name}:')
        messages = '\n\t'.join(errors)
        logger.warning(f'{style.DIM}\t{messages}{style.RESET_ALL}')
        blocked_resources.add(launchable_resources.copy(zone=None))

        # Sometimes, LambdaCloudError will list available regions.
        for e in errors:
            if e.find('Regions with capacity available:') != -1:
                for r in clouds.Lambda.regions():
                    if e.find(r.name) == -1:
                        blocked_resources.add(
                            launchable_resources.copy(region=r.name, zone=None))

    @staticmethod
    def _kubernetes_handler(blocked_resources: Set['resources_lib.Resources'],
                            launchable_resources: 'resources_lib.Resources',
                            region, zones, stdout, stderr):
        del zones  # Unused.
        style = colorama.Style
        stdout_splits = stdout.split('\n')
        stderr_splits = stderr.split('\n')
        errors = [
            s.strip()
            for s in stdout_splits + stderr_splits
            if 'KubernetesError:' in s.strip()
        ]
        if not errors:
            logger.info('====== stdout ======')
            for s in stdout_splits:
                print(s)
            logger.info('====== stderr ======')
            for s in stderr_splits:
                print(s)
            with ux_utils.print_exception_no_traceback():
                raise RuntimeError('Errors occurred during provisioning; '
                                   'check logs above.')

        logger.warning(f'Got error(s) in {region.name}:')
        messages = '\n\t'.join(errors)
        logger.warning(f'{style.DIM}\t{messages}{style.RESET_ALL}')
        blocked_resources.add(launchable_resources.copy(zone=None))

    @staticmethod
    def _scp_handler(blocked_resources: Set['resources_lib.Resources'],
                     launchable_resources: 'resources_lib.Resources', region,
                     zones, stdout, stderr):
        del zones  # Unused.
        style = colorama.Style
        stdout_splits = stdout.split('\n')
        stderr_splits = stderr.split('\n')
        errors = [
            s.strip()
            for s in stdout_splits + stderr_splits
            if 'SCPError:' in s.strip()
        ]
        if not errors:
            if 'rsync: command not found' in stderr:
                with ux_utils.print_exception_no_traceback():
                    raise RuntimeError(_RSYNC_NOT_FOUND_MESSAGE)
            logger.info('====== stdout ======')
            for s in stdout_splits:
                print(s)
            logger.info('====== stderr ======')
            for s in stderr_splits:
                print(s)
            with ux_utils.print_exception_no_traceback():
                raise RuntimeError('Errors occurred during provision; '
                                   'check logs above.')

        logger.warning(f'Got error(s) in {region.name}:')
        messages = '\n\t'.join(errors)
        logger.warning(f'{style.DIM}\t{messages}{style.RESET_ALL}')
        blocked_resources.add(launchable_resources.copy(zone=None))

        # Sometimes, SCPError will list available regions.
        for e in errors:
            if e.find('Regions with capacity available:') != -1:
                for r in clouds.SCP.regions():
                    if e.find(r.name) == -1:
                        blocked_resources.add(
                            launchable_resources.copy(region=r.name, zone=None))

    @staticmethod
    def _ibm_handler(blocked_resources: Set['resources_lib.Resources'],
                     launchable_resources: 'resources_lib.Resources',
                     region: 'clouds.Region',
                     zones: Optional[List['clouds.Zone']], stdout: str,
                     stderr: str):

        style = colorama.Style
        stdout_splits = stdout.split('\n')
        stderr_splits = stderr.split('\n')
        errors = [
            s.strip()
            for s in stdout_splits + stderr_splits
            if 'ERR' in s.strip() or 'PANIC' in s.strip()
        ]
        if not errors:
            if 'rsync: command not found' in stderr:
                with ux_utils.print_exception_no_traceback():
                    raise RuntimeError(_RSYNC_NOT_FOUND_MESSAGE)
            logger.info('====== stdout ======')
            for s in stdout_splits:
                print(s)
            logger.info('====== stderr ======')
            for s in stderr_splits:
                print(s)
            with ux_utils.print_exception_no_traceback():
                raise RuntimeError('Errors occurred during provision; '
                                   'check logs above.')
        logger.warning(f'Got error(s) on IBM cluster, in {region.name}:')
        messages = '\n\t'.join(errors)
        logger.warning(f'{style.DIM}\t{messages}{style.RESET_ALL}')

        for zone in zones:  # type: ignore[union-attr]
            blocked_resources.add(launchable_resources.copy(zone=zone.name))

    @staticmethod
    def _local_handler(blocked_resources: Set['resources_lib.Resources'],
                       launchable_resources: 'resources_lib.Resources',
                       region: 'clouds.Region',
                       zones: Optional[List['clouds.Zone']], stdout: str,
                       stderr: str):
        del zones  # Unused.
        style = colorama.Style
        stdout_splits = stdout.split('\n')
        stderr_splits = stderr.split('\n')
        errors = [
            s.strip()
            for s in stdout_splits + stderr_splits
            if 'ERR' in s.strip() or 'PANIC' in s.strip()
        ]
        if not errors:
            if 'rsync: command not found' in stderr:
                with ux_utils.print_exception_no_traceback():
                    raise RuntimeError(_RSYNC_NOT_FOUND_MESSAGE)
            logger.info('====== stdout ======')
            for s in stdout_splits:
                print(s)
            logger.info('====== stderr ======')
            for s in stderr_splits:
                print(s)
            with ux_utils.print_exception_no_traceback():
                raise RuntimeError(
                    'Errors occurred during launching of cluster services; '
                    'check logs above.')
        logger.warning('Got error(s) on local cluster:')
        messages = '\n\t'.join(errors)
        logger.warning(f'{style.DIM}\t{messages}{style.RESET_ALL}')
        blocked_resources.add(
            launchable_resources.copy(region=region.name, zone=None))

    # Apr, 2023 by Hysun(hysun.he@oracle.com): Added support for OCI
    @staticmethod
    def _oci_handler(blocked_resources: Set['resources_lib.Resources'],
                     launchable_resources: 'resources_lib.Resources',
                     region: 'clouds.Region',
                     zones: Optional[List['clouds.Zone']], stdout: str,
                     stderr: str):

        style = colorama.Style
        stdout_splits = stdout.split('\n')
        stderr_splits = stderr.split('\n')
        errors = [
            s.strip()
            for s in stdout_splits + stderr_splits
            if ('VcnSubnetNotFound' in s.strip()) or
            ('oci.exceptions.ServiceError' in s.strip() and
             ('NotAuthorizedOrNotFound' in s.strip() or 'CannotParseRequest' in
              s.strip() or 'InternalError' in s.strip() or
              'LimitExceeded' in s.strip() or 'NotAuthenticated' in s.strip()))
        ]
        if not errors:
            if 'rsync: command not found' in stderr:
                with ux_utils.print_exception_no_traceback():
                    raise RuntimeError(_RSYNC_NOT_FOUND_MESSAGE)
            logger.info('====== stdout ======')
            for s in stdout_splits:
                print(s)
            logger.info('====== stderr ======')
            for s in stderr_splits:
                print(s)
            with ux_utils.print_exception_no_traceback():
                raise RuntimeError('Errors occurred during provision; '
                                   'check logs above.')

        logger.warning(f'Got error(s) in {region.name}:')
        messages = '\n\t'.join(errors)
        logger.warning(f'{style.DIM}\t{messages}{style.RESET_ALL}')

        if zones is not None:
            for zone in zones:
                blocked_resources.add(launchable_resources.copy(zone=zone.name))

    @staticmethod
    def update_blocklist_on_error(
            blocked_resources: Set['resources_lib.Resources'],
            launchable_resources: 'resources_lib.Resources',
            region: 'clouds.Region', zones: Optional[List['clouds.Zone']],
            stdout: Optional[str], stderr: Optional[str]) -> bool:
        """Handles cloud-specific errors and updates the block list.

        This parses textual stdout/stderr because we don't directly use the
        underlying clouds' SDKs.  If we did that, we could catch proper
        exceptions instead.

        Returns:
          definitely_no_nodes_launched: bool, True if definitely no nodes
            launched (e.g., due to VPC errors we have never sent the provision
            request), False otherwise.
        """
        assert launchable_resources.region == region.name, (
            launchable_resources, region)
        if stdout is None:
            # Gang scheduling failure (head node is definitely up, but some
            # workers' provisioning failed).  Simply block the zones.
            assert stderr is None, stderr
            if zones is not None:
                for zone in zones:
                    blocked_resources.add(
                        launchable_resources.copy(zone=zone.name))
            return False  # definitely_no_nodes_launched
        assert stdout is not None and stderr is not None, (stdout, stderr)

        # TODO(zongheng): refactor into Cloud interface?
        cloud = launchable_resources.cloud
        handler = getattr(FailoverCloudErrorHandlerV1,
                          f'_{str(cloud).lower()}_handler')
        if handler is None:
            raise NotImplementedError(
                f'Cloud {cloud} unknown, or has not added '
                'support for parsing and handling provision failures with '
                'V1 handlers.')
        handler(blocked_resources, launchable_resources, region, zones, stdout,
                stderr)

        stdout_splits = stdout.split('\n')
        stderr_splits = stderr.split('\n')
        # Determining whether head node launch *may* have been requested based
        # on outputs is tricky. We are conservative here by choosing an "early
        # enough" output line in the following:
        # https://github.com/ray-project/ray/blob/03b6bc7b5a305877501110ec04710a9c57011479/python/ray/autoscaler/_private/commands.py#L704-L737  # pylint: disable=line-too-long
        # This is okay, because we mainly want to use the return value of this
        # func to skip cleaning up never-launched clusters that encountered VPC
        # errors; their launch should not have printed any such outputs.
        head_node_launch_may_have_been_requested = any(
            'Acquiring an up-to-date head node' in line
            for line in stdout_splits + stderr_splits)
        # If head node request has definitely not been sent (this happens when
        # there are errors during node provider "bootstrapping", e.g.,
        # VPC-not-found errors), then definitely no nodes are launched.
        definitely_no_nodes_launched = (
            not head_node_launch_may_have_been_requested)

        return definitely_no_nodes_launched


class FailoverCloudErrorHandlerV2:
    """Handles errors during provisioning and updates the blocked_resources"""

    @staticmethod
    def _gcp_handler(blocked_resources: Set['resources_lib.Resources'],
                     launchable_resources, region, zones, err):
        assert zones and len(zones) == 1, zones
        zone = zones[0]

        errors = []
        if isinstance(err, provision_common.ProvisionError):
            errors = err.errors
        else:
            logger.debug(f'Got an unparsed error: {err}; blocking resources by '
                         f'its zone {zone.name}')
            blocked_resources.add(launchable_resources.copy(zone=zone.name))
            return

        for e in errors:
            code = e['code']
            message = e['message']

            if 'wait_ready timeout exceeded' in message:
                # This error seems to occur when the provisioning process
                # went through partially (e.g., for spot, initial
                # provisioning succeeded, but while waiting for ssh/setting
                # up it got preempted).
                logger.error('Got the following exception, continuing: '
                             f'{message}')
                blocked_resources.add(launchable_resources.copy(zone=zone.name))
            elif code in ('QUOTA_EXCEEDED', 'quotaExceeded'):
                if '\'GPUS_ALL_REGIONS\' exceeded' in message:
                    # Global quota.  All regions in GCP will fail.  Ex:
                    # Quota 'GPUS_ALL_REGIONS' exceeded.  Limit: 1.0
                    # globally.
                    # This skip is only correct if we implement "first
                    # retry the region/zone of an existing cluster with the
                    # same name" correctly.
                    blocked_resources.add(
                        launchable_resources.copy(region=None, zone=None))
                else:
                    # Per region.  Ex: Quota 'CPUS' exceeded.  Limit: 24.0
                    # in region us-west1.
                    blocked_resources.add(launchable_resources.copy(zone=None))
            elif code in [
                    'ZONE_RESOURCE_POOL_EXHAUSTED',
                    'ZONE_RESOURCE_POOL_EXHAUSTED_WITH_DETAILS',
                    'UNSUPPORTED_OPERATION'
            ]:  # Per zone.
                # Return codes can be found at https://cloud.google.com/compute/docs/troubleshooting/troubleshooting-vm-creation # pylint: disable=line-too-long
                # However, UNSUPPORTED_OPERATION is observed empirically
                # when VM is preempted during creation.  This seems to be
                # not documented by GCP.
                blocked_resources.add(launchable_resources.copy(zone=zone.name))
            elif code in ['RESOURCE_NOT_READY']:
                # This code is returned when the VM is still STOPPING.
                blocked_resources.add(launchable_resources.copy(zone=zone.name))
            elif code in [3, 8, 9]:
                # Error code 3 means TPU is preempted during creation.
                # Example:
                # {'code': 3, 'message': 'Cloud TPU received a bad request. update is not supported while in state PREEMPTED [EID: 0x73013519f5b7feb2]'} # pylint: disable=line-too-long
                # Error code 8 means TPU resources is out of
                # capacity. Example:
                # {'code': 8, 'message': 'There is no more capacity in the zone "europe-west4-a"; you can try in another zone where Cloud TPU Nodes are offered (see https://cloud.google.com/tpu/docs/regions) [EID: 0x1bc8f9d790be9142]'} # pylint: disable=line-too-long
                # Error code 9 means TPU resources is insufficient reserved
                # capacity. Example:
                # {'code': 9, 'message': 'Insufficient reserved capacity. Contact customer support to increase your reservation. [EID: 0x2f8bc266e74261a]'} # pylint: disable=line-too-long
                blocked_resources.add(launchable_resources.copy(zone=zone.name))
            elif code == 'RESOURCE_NOT_FOUND':
                # https://github.com/skypilot-org/skypilot/issues/1797
                # In the inner provision loop we have used retries to
                # recover but failed. This indicates this zone is most
                # likely out of capacity. The provision loop will terminate
                # any potentially live VMs before moving onto the next
                # zone.
                blocked_resources.add(launchable_resources.copy(zone=zone.name))
            elif code == 'VPC_NOT_FOUND':
                # User has specified a VPC that does not exist. On GCP, VPC is
                # global. So we skip the entire cloud.
                blocked_resources.add(
                    launchable_resources.copy(region=None, zone=None))
            elif code == 'SUBNET_NOT_FOUND_FOR_VPC':
                if (any(acc.lower().startswith('tpu-v4')
                        for acc in launchable_resources.accelerators.keys()) and
                        region.name == 'us-central2'):
                    # us-central2 is a TPU v4 only region. The subnet for
                    # this region may not exist when the user does not have
                    # the TPU v4 quota. We should skip this region.
                    logger.warning('Please check if you have TPU v4 quotas '
                                   f'in {region.name}.')
                blocked_resources.add(
                    launchable_resources.copy(region=region.name, zone=None))
            elif code == 'type.googleapis.com/google.rpc.QuotaFailure':
                # TPU VM pod specific error.
                if 'in region' in message:
                    # Example:
                    # "Quota 'TPUV2sPreemptiblePodPerProjectPerRegionForTPUAPI'
                    # exhausted. Limit 32 in region europe-west4"
                    blocked_resources.add(
                        launchable_resources.copy(region=region.name,
                                                  zone=None))
                elif 'in zone' in message:
                    # Example:
                    # "Quota 'TPUV2sPreemptiblePodPerProjectPerZoneForTPUAPI'
                    # exhausted. Limit 32 in zone europe-west4-a"
                    blocked_resources.add(
                        launchable_resources.copy(zone=zone.name))

            elif 'Requested disk size cannot be smaller than the image size' in message:
                logger.info('Skipping all regions due to disk size issue.')
                blocked_resources.add(
                    launchable_resources.copy(region=None, zone=None))
            elif 'Policy update access denied.' in message or code == 'IAM_PERMISSION_DENIED':
                logger.info(
                    'Skipping all regions due to service account not '
                    'having the required permissions and the user '
                    'account does not have enough permission to '
                    'update it. Please contact your administrator and '
                    'check out: https://skypilot.readthedocs.io/en/latest/cloud-setup/cloud-permissions/gcp.html\n'  # pylint: disable=line-too-long
                    f'Details: {message}')
                blocked_resources.add(
                    launchable_resources.copy(region=None, zone=None))
            else:
                # Parse HttpError for unauthorized regions. Example:
                # googleapiclient.errors.HttpError: <HttpError 403 when requesting ... returned "Location us-east1-d is not found or access is unauthorized.". # pylint: disable=line-too-long
                # Details: "Location us-east1-d is not found or access is
                # unauthorized.">
                blocked_resources.add(launchable_resources.copy(zone=zone.name))

    @staticmethod
    def _default_handler(blocked_resources: Set['resources_lib.Resources'],
                         launchable_resources: 'resources_lib.Resources',
                         region: 'clouds.Region',
                         zones: Optional[List['clouds.Zone']],
                         error: Exception) -> None:
        """Handles cloud-specific errors and updates the block list."""
        del region  # Unused.
        logger.debug(
            f'Got error(s) in {launchable_resources.cloud}:'
            f'{common_utils.format_exception(error, use_bracket=True)}')
        if zones is None:
            blocked_resources.add(launchable_resources.copy(zone=None))
        else:
            for zone in zones:
                blocked_resources.add(launchable_resources.copy(zone=zone.name))

    @staticmethod
    def update_blocklist_on_error(
            blocked_resources: Set['resources_lib.Resources'],
            launchable_resources: 'resources_lib.Resources',
            region: 'clouds.Region', zones: Optional[List['clouds.Zone']],
            error: Exception) -> None:
        """Handles cloud-specific errors and updates the block list."""
        cloud = launchable_resources.cloud
        handler = getattr(FailoverCloudErrorHandlerV2,
                          f'_{str(cloud).lower()}_handler',
                          FailoverCloudErrorHandlerV2._default_handler)
        handler(blocked_resources, launchable_resources, region, zones, error)


class RetryingVmProvisioner(object):
    """A provisioner that retries different cloud/regions/zones."""

    class ToProvisionConfig:
        """Resources to be provisioned."""

        def __init__(
            self,
            cluster_name: str,
            resources: resources_lib.Resources,
            num_nodes: int,
            prev_cluster_status: Optional[status_lib.ClusterStatus],
            prev_handle: Optional['CloudVmRayResourceHandle'],
        ) -> None:
            assert cluster_name is not None, 'cluster_name must be specified.'
            self.cluster_name = cluster_name
            self.resources = resources
            self.num_nodes = num_nodes
            self.prev_cluster_status = prev_cluster_status
            self.prev_handle = prev_handle

    def __init__(self,
                 log_dir: str,
                 dag: 'dag.Dag',
                 optimize_target: 'optimizer.OptimizeTarget',
                 requested_features: Set[clouds.CloudImplementationFeatures],
                 local_wheel_path: pathlib.Path,
                 wheel_hash: str,
                 blocked_resources: Optional[Iterable[
                     resources_lib.Resources]] = None):
        self._blocked_resources: Set[resources_lib.Resources] = set()
        if blocked_resources:
            # blocked_resources is not None and not empty.
            self._blocked_resources.update(blocked_resources)

        self.log_dir = os.path.expanduser(log_dir)
        self._dag = dag
        self._optimize_target = optimize_target
        self._requested_features = requested_features
        self._local_wheel_path = local_wheel_path
        self._wheel_hash = wheel_hash

    def _yield_zones(
        self, to_provision: resources_lib.Resources, num_nodes: int,
        cluster_name: str,
        prev_cluster_status: Optional[status_lib.ClusterStatus]
    ) -> Iterable[Optional[List[clouds.Zone]]]:
        """Yield zones within the given region to try for provisioning.

        Yields:
            Zones to try for provisioning within the given to_provision.region.
              - None means the cloud does not support zones, but the region does
                offer the requested resources (so the outer loop should issue a
                request to that region).
              - Non-empty list means the cloud supports zones, and the zones
                do offer the requested resources. If a list is yielded, it is
                guaranteed to be non-empty.
              - Nothing yielded means the region does not offer the requested
                resources.
        """
        assert (to_provision.cloud is not None and
                to_provision.region is not None and to_provision.instance_type
                is not None), (to_provision,
                               'cloud, region and instance_type must have been '
                               'set by optimizer')
        cloud = to_provision.cloud
        region = clouds.Region(to_provision.region)
        zones = None

        def _get_previously_launched_zones() -> Optional[List[clouds.Zone]]:
            # When the cluster exists, the to_provision should have been set
            # to the previous cluster's resources.
            zones = [
                clouds.Zone(name=to_provision.zone),
            ] if to_provision.zone is not None else None
            if zones is None:
                # Reuse the zone field in the ray yaml as the
                # prev_resources.zone field may not be set before the previous
                # cluster is launched.
                handle = global_user_state.get_handle_from_cluster_name(
                    cluster_name)
                assert isinstance(handle, CloudVmRayResourceHandle), (
                    'handle should be CloudVmRayResourceHandle (found: '
                    f'{type(handle)}) {cluster_name!r}')
                config = common_utils.read_yaml(handle.cluster_yaml)
                # This is for the case when the zone field is not set in the
                # launched resources in a previous launch (e.g., ctrl-c during
                # launch and multi-node cluster before PR #1700).
                zones_str = config.get('provider', {}).get('availability_zone')
                if zones_str is not None:
                    zones = [
                        clouds.Zone(name=zone) for zone in zones_str.split(',')
                    ]
            return zones

        if prev_cluster_status is not None:
            # If the cluster is previously launched, we should relaunch in the
            # same region and zone.
            zones = _get_previously_launched_zones()

            if prev_cluster_status != status_lib.ClusterStatus.UP:
                logger.info(
                    f'Cluster {cluster_name!r} (status: '
                    f'{prev_cluster_status.value}) was previously launched '
                    f'in {cloud} {region.name}. Relaunching in that region.')
            # TODO(zhwu): The cluster being killed by cloud provider should
            # be tested whether re-launching a cluster killed spot instance
            # will recover the data.
            yield zones

            # TODO(zhwu): update the following logics, since we have added
            # the support for refreshing the cluster status from the cloud
            # provider.
            # If it reaches here: the cluster status in the database gets
            # set to INIT, since a launch request was issued but failed.
            #
            # Cluster with status UP can reach here, if it was killed by the
            # cloud provider and no available resources in that region to
            # relaunch, which can happen to spot instance.
            if prev_cluster_status == status_lib.ClusterStatus.UP:
                message = (
                    f'Failed to connect to the cluster {cluster_name!r}. '
                    'It is possibly killed by cloud provider or manually '
                    'in the cloud provider console. To remove the cluster '
                    f'please run: sky down {cluster_name}')
                # Reset to UP (rather than keeping it at INIT), as INIT
                # mode will enable failover to other regions, causing
                # data lose.
                # TODO(zhwu): This is set to UP to be more conservative,
                # we may need to confirm whether the cluster is down in all
                # cases.
                global_user_state.set_cluster_status(
                    cluster_name, status_lib.ClusterStatus.UP)
                with ux_utils.print_exception_no_traceback():
                    raise exceptions.ResourcesUnavailableError(message,
                                                               no_failover=True)

            # Check the *previous* cluster status. If the cluster is previously
            # stopped, we should not retry other regions, since the previously
            # attached volumes are not visible on another region.
            elif prev_cluster_status == status_lib.ClusterStatus.STOPPED:
                message = (
                    'Failed to acquire resources to restart the stopped '
                    f'cluster {cluster_name} in {region.name}. Please retry '
                    'again later.')

                # Reset to STOPPED (rather than keeping it at INIT), because
                # (1) the cluster is not up (2) it ensures future `sky start`
                # will disable auto-failover too.
                global_user_state.set_cluster_status(
                    cluster_name, status_lib.ClusterStatus.STOPPED)

                with ux_utils.print_exception_no_traceback():
                    raise exceptions.ResourcesUnavailableError(message,
                                                               no_failover=True)
            assert prev_cluster_status == status_lib.ClusterStatus.INIT
            message = (f'Failed to launch cluster {cluster_name!r} '
                       f'(previous status: {prev_cluster_status.value}) '
                       f'with the original resources: {to_provision}.')
            # We attempted re-launching a previously INIT cluster with the
            # same cloud/region/resources, but failed. Here no_failover=False,
            # so we will retry provisioning it with the current requested
            # resources in the outer loop.
            #
            # This condition can be triggered for previously INIT cluster by
            # (1) launch, after answering prompt immediately ctrl-c;
            # (2) launch again.
            # After (1), the cluster exists with INIT, and may or may not be
            # live.  And if it hits here, it's definitely not alive (because
            # step (2) failed).  Hence it's ok to retry with different
            # cloud/region and with current resources.
            with ux_utils.print_exception_no_traceback():
                raise exceptions.ResourcesUnavailableError(message)

        # If it reaches here, it means the cluster did not exist, as all the
        # cases when the cluster exists have been handled above (either the
        # provision succeeded in the caller and no need to retry, or this
        # function raised an ResourcesUnavailableError).
        for zones in cloud.zones_provision_loop(
                region=to_provision.region,
                num_nodes=num_nodes,
                instance_type=to_provision.instance_type,
                accelerators=to_provision.accelerators,
                use_spot=to_provision.use_spot,
        ):
            if zones is None:
                yield None
            else:
                assert zones, (
                    'Either None or a non-empty list of zones should '
                    'be yielded')
                # Only retry requested region/zones or all if not specified.
                zone_names = [zone.name for zone in zones]
                if not to_provision.valid_on_region_zones(
                        region.name, zone_names):
                    continue
                if to_provision.zone is not None:
                    zones = [clouds.Zone(name=to_provision.zone)]
                yield zones

    def _try_provision_tpu(self, to_provision: resources_lib.Resources,
                           config_dict: Dict[str, str]) -> bool:
        """Returns whether the provision is successful."""
        tpu_name = config_dict['tpu_name']
        assert 'tpu-create-script' in config_dict, \
            'Expect TPU provisioning with gcloud.'
        try:
            with rich_utils.safe_status('[bold cyan]Provisioning TPU '
                                        f'[green]{tpu_name}[/]'):
                subprocess_utils.run(f'bash {config_dict["tpu-create-script"]}',
                                     stdout=subprocess.PIPE,
                                     stderr=subprocess.PIPE)
            return True
        except subprocess.CalledProcessError as e:
            stderr = e.stderr.decode('ascii')
            if 'ALREADY_EXISTS' in stderr:
                # FIXME: should use 'start' on stopped TPUs, replacing
                # 'create'. Or it can be in a "deleting" state. Investigate the
                # right thing to do (force kill + re-provision?).
                logger.info(
                    f'  TPU {tpu_name} already exists; skipped creation.')
                return True

            if 'RESOURCE_EXHAUSTED' in stderr:
                with ux_utils.print_exception_no_traceback():
                    raise exceptions.ResourcesUnavailableError(
                        f'TPU {tpu_name} creation failed due to quota '
                        'exhaustion. Please visit '
                        'https://console.cloud.google.com/iam-admin/quotas '
                        'for more information.')

            if 'PERMISSION_DENIED' in stderr:
                logger.info('  TPUs are not available in this zone.')
                return False

            if 'no more capacity in the zone' in stderr:
                logger.info('  No more capacity in this zone.')
                return False

            if 'CloudTpu received an invalid AcceleratorType' in stderr:
                # INVALID_ARGUMENT: CloudTpu received an invalid
                # AcceleratorType, "v3-8" for zone "us-central1-c". Valid
                # values are "v2-8, ".
                tpu_type = list(to_provision.accelerators.keys())[0]
                logger.info(
                    f'  TPU type {tpu_type} is not available in this zone.')
                return False

            logger.error(stderr)
            raise e

    def _retry_zones(
        self,
        to_provision: resources_lib.Resources,
        num_nodes: int,
        requested_resources: Set[resources_lib.Resources],
        dryrun: bool,
        stream_logs: bool,
        cluster_name: str,
        cloud_user_identity: Optional[List[str]],
        prev_cluster_status: Optional[status_lib.ClusterStatus],
        prev_handle: Optional['CloudVmRayResourceHandle'],
    ) -> Dict[str, Any]:
        """The provision retry loop."""
        style = colorama.Style
        fore = colorama.Fore
        # Get log_path name
        log_path = os.path.join(self.log_dir, 'provision.log')
        log_abs_path = os.path.abspath(log_path)
        if not dryrun:
            os.makedirs(os.path.expanduser(self.log_dir), exist_ok=True)
            os.system(f'touch {log_path}')
        tail_cmd = f'tail -n100 -f {log_path}'
        logger.info('To view detailed progress: '
                    f'{style.BRIGHT}{tail_cmd}{style.RESET_ALL}')

        # Get previous cluster status
        cluster_exists = prev_cluster_status is not None
        is_prev_cluster_healthy = prev_cluster_status in [
            status_lib.ClusterStatus.STOPPED, status_lib.ClusterStatus.UP
        ]

        assert to_provision.region is not None, (
            to_provision, 'region should have been set by the optimizer.')
        region = clouds.Region(to_provision.region)

        # Optimization - check if user has non-zero quota for
        # the instance type in the target region. If not, fail early
        # instead of trying to provision and failing later.
        try:
            need_provision = to_provision.cloud.check_quota_available(
                to_provision)

        except Exception as e:  # pylint: disable=broad-except
            need_provision = True
            logger.info(f'Error occurred when trying to check quota. '
                        f'Proceeding assuming quotas are available. Error: '
                        f'{common_utils.format_exception(e, use_bracket=True)}')

        if not need_provision:
            # if quota is found to be zero, raise exception and skip to
            # the next region
            if to_provision.use_spot:
                instance_descriptor = 'spot'
            else:
                instance_descriptor = 'on-demand'
            raise exceptions.ResourcesUnavailableError(
                f'{colorama.Fore.YELLOW}Found no quota for '
                f'{to_provision.instance_type} {instance_descriptor} '
                f'instances in region {to_provision.region} '
                f'in {to_provision.cloud}. '
                f'{colorama.Style.RESET_ALL}'
                f'To request quotas, check the instruction: '
                f'https://skypilot.readthedocs.io/en/latest/cloud-setup/quota.html.'  # pylint: disable=line-too-long
            )

        for zones in self._yield_zones(to_provision, num_nodes, cluster_name,
                                       prev_cluster_status):
            # Filter out zones that are blocked, if any.
            # This optimize the provision loop by skipping zones that are
            # indicated to be unavailable from previous provision attempts.
            # It can happen for the provisioning on GCP, as the
            # yield_region_zones will return zones from a region one by one,
            # but the optimizer that does the filtering will not be involved
            # until the next region.
            if zones is not None:
                remaining_unblocked_zones = copy.deepcopy(zones)
                for zone in zones:
                    for blocked_resources in self._blocked_resources:
                        if to_provision.copy(
                                region=region.name,
                                zone=zone.name).should_be_blocked_by(
                                    blocked_resources):
                            remaining_unblocked_zones.remove(zone)
                            break
                if not remaining_unblocked_zones:
                    # Skip the region if all zones are blocked.
                    continue
                zones = remaining_unblocked_zones

            if zones is None:
                # For clouds that don't have a zone concept or cloud
                # provisioners that do not support zone-based provisioning
                # (e.g., Azure, Lambda).
                zone_str = ''
            else:
                zone_str = ','.join(z.name for z in zones)
                zone_str = f' ({zone_str})'
            try:
                config_dict = backend_utils.write_cluster_config(
                    to_provision,
                    num_nodes,
                    _get_cluster_config_template(to_provision.cloud),
                    cluster_name,
                    self._local_wheel_path,
                    self._wheel_hash,
                    region=region,
                    zones=zones,
                    dryrun=dryrun,
                    keep_launch_fields_in_existing_config=cluster_exists)
            except exceptions.ResourcesUnavailableError as e:
                # Failed due to catalog issue, e.g. image not found, or
                # GPUs are requested in a Kubernetes cluster but the cluster
                # does not have nodes labeled with GPU types.
                logger.info(f'{e}')
                continue
            if dryrun:
                return config_dict
            cluster_config_file = config_dict['ray']

            launched_resources = to_provision.copy(region=region.name)
            if zones and len(zones) == 1:
                launched_resources = launched_resources.copy(zone=zones[0].name)

            prev_cluster_ips, prev_ssh_ports = None, None
            if prev_handle is not None:
                prev_cluster_ips = prev_handle.stable_internal_external_ips
                prev_ssh_ports = prev_handle.stable_ssh_ports
            # Record early, so if anything goes wrong, 'sky status' will show
            # the cluster name and users can appropriately 'sky down'.  It also
            # means a second 'sky launch -c <name>' will attempt to reuse.
            handle = CloudVmRayResourceHandle(
                cluster_name=cluster_name,
                # Backward compatibility will be guaranteed by the underlying
                # backend_utils.write_cluster_config, which gets the cluster
                # name on cloud from the ray yaml file, if the previous cluster
                # exists.
                cluster_name_on_cloud=config_dict['cluster_name_on_cloud'],
                cluster_yaml=cluster_config_file,
                launched_nodes=num_nodes,
                # OK for this to be shown in CLI as status == INIT.
                launched_resources=launched_resources,
                tpu_create_script=config_dict.get('tpu-create-script'),
                tpu_delete_script=config_dict.get('tpu-delete-script'),
                # Use the previous cluster's IPs and ports if available to
                # optimize the case where the cluster is restarted, i.e., no
                # need to query IPs and ports from the cloud provider.
                stable_internal_external_ips=prev_cluster_ips,
                stable_ssh_ports=prev_ssh_ports)
            usage_lib.messages.usage.update_final_cluster_status(
                status_lib.ClusterStatus.INIT)

            # This sets the status to INIT (even for a normal, UP cluster).
            global_user_state.add_or_update_cluster(
                cluster_name,
                cluster_handle=handle,
                requested_resources=requested_resources,
                ready=False,
            )

            global_user_state.set_owner_identity_for_cluster(
                cluster_name, cloud_user_identity)

<<<<<<< HEAD
            if (to_provision.cloud.PROVISIONER_VERSION ==
                    clouds.ProvisionerVersion.SKYPILOT):
                # Use the new provisioner for AWS.
=======
            if (to_provision.cloud.PROVISIONER_VERSION
                    == clouds.ProvisionerVersion.SKYPILOT and
                    not tpu_utils.is_tpu_vm(to_provision)):
>>>>>>> edf321a6
                # TODO (suquark): Gradually move the other clouds to
                #  the new provisioner once they are ready.
                assert to_provision.region == region.name, (to_provision,
                                                            region)
                num_nodes = handle.launched_nodes
                try:
                    provision_record = provisioner.bulk_provision(
                        to_provision.cloud,
                        region,
                        zones,
                        provisioner.ClusterName(cluster_name,
                                                handle.cluster_name_on_cloud),
                        num_nodes=num_nodes,
                        cluster_yaml=handle.cluster_yaml,
                        is_prev_cluster_healthy=is_prev_cluster_healthy,
                        log_dir=self.log_dir)
                    # NOTE: We will handle the logic of '_ensure_cluster_ray_started'
                    # in 'provision_utils.post_provision_runtime_setup()' in the caller.
                    resources_vars = (
                        to_provision.cloud.make_deploy_resources_variables(
                            to_provision, handle.cluster_name_on_cloud, region,
                            zones))
                    config_dict['provision_record'] = provision_record
                    config_dict['resources_vars'] = resources_vars
                    config_dict['handle'] = handle
                    tpu_name = config_dict.get('tpu_name')
                    if tpu_name is None:
                        return config_dict
                    # tpu_name will only be set when TPU node (not TPU VM)
                    # is required.
                    logger.info(
                        f'{colorama.Style.BRIGHT}Provisioning TPU node on '
                        f'{to_provision.cloud} '
                        f'{region.name}{colorama.Style.RESET_ALL}{zone_str}')

                    success = self._try_provision_tpu(to_provision, config_dict)
                    if success:
                        return config_dict
                    raise RuntimeError('Failed to provision TPU node.')
                except Exception as e:  # pylint: disable=broad-except
                    # NOTE: We try to cleanup the cluster even if the previous
                    # cluster does not exist. Also we are fast at
                    # cleaning up clusters now if there is no existing node..
                    CloudVmRayBackend().post_teardown_cleanup(
                        handle, terminate=not is_prev_cluster_healthy)
                    # TODO(suquark): other clouds may have different zone
                    #  blocking strategy. See '_update_blocklist_on_error'
                    #  for details.
                    FailoverCloudErrorHandlerV2.update_blocklist_on_error(
                        self._blocked_resources, to_provision, region, zones, e)
                    continue
                # NOTE: The code below in the loop should not be reachable
                # with the new provisioner.

            logging_info = {
                'cluster_name': cluster_name,
                'region_name': region.name,
                'zone_str': zone_str,
            }
            status, stdout, stderr, head_internal_ip, head_external_ip = (
                self._gang_schedule_ray_up(to_provision.cloud,
                                           cluster_config_file, handle,
                                           log_abs_path, stream_logs,
                                           logging_info, to_provision.use_spot))

            if status == GangSchedulingStatus.CLUSTER_READY:
                # We must query the IPs from the cloud provider, when the
                # provisioning is done, to make sure the cluster IPs are
                # up-to-date.
                # The staled IPs may be caused by the node being restarted
                # manually or by the cloud provider.
                # Optimize the case where the cluster's head IPs can be parsed
                # from the output of 'ray up'.
                kwargs = {}
                if handle.launched_nodes == 1:
                    kwargs = {
                        'internal_ips': [head_internal_ip],
                        'external_ips': [head_external_ip]
                    }
                handle.update_cluster_ips(max_attempts=_FETCH_IP_MAX_ATTEMPTS,
                                          **kwargs)
                handle.update_ssh_ports(max_attempts=_FETCH_IP_MAX_ATTEMPTS)
                if cluster_exists:
                    # Guard against the case where there's an existing cluster
                    # with ray runtime messed up (e.g., manually killed) by (1)
                    # querying ray status (2) restarting ray if needed.
                    #
                    # The above 'ray up' will not restart it automatically due
                    # to 'ray up # --no-restart' flag.
                    #
                    # NOTE: this is performance sensitive and has been observed
                    # to take 9s. Only do this for existing clusters, not
                    # freshly launched ones (which should have ray runtime
                    # started).
                    self._ensure_cluster_ray_started(handle, log_abs_path)

                config_dict['handle'] = handle
                plural = '' if num_nodes == 1 else 's'
                if not isinstance(to_provision.cloud, clouds.Local):
                    logger.info(f'{fore.GREEN}Successfully provisioned or found'
                                f' existing VM{plural}.{style.RESET_ALL}')
                return config_dict

            # The cluster is not ready. We must perform error recording and/or
            # cleanup.

            # If cluster was previously UP or STOPPED, stop it; otherwise
            # terminate.
            # FIXME(zongheng): terminating a potentially live cluster is
            # scary. Say: users have an existing cluster that got into INIT, do
            # sky launch, somehow failed, then we may be terminating it here.
            terminate_or_stop = not is_prev_cluster_healthy
            definitely_no_nodes_launched = False
            if status == GangSchedulingStatus.HEAD_FAILED:
                # ray up failed for the head node.
                definitely_no_nodes_launched = FailoverCloudErrorHandlerV1.update_blocklist_on_error(
                    self._blocked_resources, to_provision, region, zones,
                    stdout, stderr)
            else:
                # gang scheduling failed.
                assert status == GangSchedulingStatus.GANG_FAILED, status
                # The stdout/stderr of ray up is not useful here, since
                # head node is successfully provisioned.
                definitely_no_nodes_launched = FailoverCloudErrorHandlerV1.update_blocklist_on_error(
                    self._blocked_resources,
                    to_provision,
                    region,
                    zones=zones,
                    stdout=None,
                    stderr=None)
                # GANG_FAILED means head is up, workers failed.
                assert definitely_no_nodes_launched is False, (
                    definitely_no_nodes_launched)

                # Only log the errors for GANG_FAILED, since HEAD_FAILED may
                # not have created any resources (it can happen however) and
                # HEAD_FAILED can happen in "normal" failover cases.
                logger.error('*** Failed provisioning the cluster. ***')
                terminate_str = ('Terminating'
                                 if terminate_or_stop else 'Stopping')
                logger.error(f'*** {terminate_str} the failed cluster. ***')

            # If these conditions hold, it *should* be safe to skip the cleanup
            # action. This is a UX optimization.
            #
            # We want to skip mainly for VPC/subnets errors thrown during node
            # provider bootstrapping: if users encountered "No VPC with name
            # 'xxx' is found in <region>.", then going ahead to down the
            # non-existent cluster will itself print out a (caught, harmless)
            # error with the same message.  This was found to be
            # confusing. Thus we skip termination.
            skip_cleanup = not cluster_exists and definitely_no_nodes_launched
            if skip_cleanup:
                continue

            # There may exist partial nodes (e.g., head node) so we must
            # terminate or stop before moving on to other regions.
            #
            # NOTE: even HEAD_FAILED could've left a live head node there,
            # so we must terminate/stop here too. E.g., node is up, and ray
            # autoscaler proceeds to setup commands, which may fail:
            #   ERR updater.py:138 -- New status: update-failed
            CloudVmRayBackend().teardown_no_lock(handle,
                                                 terminate=terminate_or_stop)

        if to_provision.zone is not None:
            message = (
                f'Failed to acquire resources in {to_provision.zone}. '
                'Try changing resource requirements or use another zone.')
        elif to_provision.region is not None:
            # For public clouds, provision.region is always set.
            message = ('Failed to acquire resources in all zones in '
                       f'{to_provision.region}. Try changing resource '
                       'requirements or use another region.')
        else:
            message = (f'Failed to acquire resources in {to_provision.cloud}. '
                       'Try changing resource requirements or use another '
                       'cloud provider.')
        # Do not failover to other clouds if the cluster was previously
        # UP or STOPPED, since the user can have some data on the cluster.
        raise exceptions.ResourcesUnavailableError(
            message, no_failover=is_prev_cluster_healthy)

    # TODO(suquark): Deprecate this method
    # once the `provision_utils` is adopted for all the clouds.
    @timeline.event
    def _gang_schedule_ray_up(
        self, to_provision_cloud: clouds.Cloud, cluster_config_file: str,
        cluster_handle: 'backends.CloudVmRayResourceHandle', log_abs_path: str,
        stream_logs: bool, logging_info: dict, use_spot: bool
    ) -> Tuple[GangSchedulingStatus, str, str, Optional[str], Optional[str]]:
        """Provisions a cluster via 'ray up' and wait until fully provisioned.

        Returns:
            (GangSchedulingStatus; stdout; stderr;
                optional head_internal_ip; optional head_external_ip).
        """
        # FIXME(zhwu,zongheng): ray up on multiple nodes ups the head node then
        # waits for all workers; turn it into real gang scheduling.
        # FIXME: refactor code path to remove use of stream_logs
        del stream_logs

        def ray_up():
            # Runs `ray up <kwargs>` with our monkey-patched launch hash
            # calculation. See the monkey patch file for why.
            #
            # NOTE: --no-restart solves the following bug.  Without it, if 'ray
            # up' (sky launch) twice on a cluster with >1 node, the worker node
            # gets disconnected/killed by ray autoscaler; the whole task will
            # just freeze.  (Doesn't affect 1-node clusters.)  With this flag,
            # ray processes no longer restart and this bug doesn't show.
            # Downside is existing tasks on the cluster will keep running
            # (which may be ok with the semantics of 'sky launch' twice).
            # Tracked in https://github.com/ray-project/ray/issues/20402.
            # Ref: https://github.com/ray-project/ray/blob/releases/2.4.0/python/ray/autoscaler/sdk/sdk.py#L16-L49  # pylint: disable=line-too-long
            script_path = write_ray_up_script_with_patched_launch_hash_fn(
                cluster_config_file, ray_up_kwargs={'no_restart': True})

            # Redirect stdout/err to the file and streaming (if stream_logs).
            # With stdout/err redirected, 'ray up' will have no color and
            # different order from directly running in the console. The
            # `--log-style` and `--log-color` flags do not work. To reproduce,
            # `ray up --log-style pretty --log-color true | tee tmp.out`.
            returncode, stdout, stderr = log_lib.run_with_log(
                [sys.executable, script_path],
                log_abs_path,
                stream_logs=False,
                start_streaming_at='Shared connection to',
                line_processor=log_utils.RayUpLineProcessor(),
                # Reduce BOTO_MAX_RETRIES from 12 to 5 to avoid long hanging
                # time during 'ray up' if insufficient capacity occurs.
                env=dict(
                    os.environ,
                    BOTO_MAX_RETRIES='5',
                    # Use environment variables to disable the ray usage collection
                    # (to avoid overheads and potential issues with the usage)
                    # as sdk does not take the argument for disabling the usage
                    # collection.
                    RAY_USAGE_STATS_ENABLED='0'),
                require_outputs=True,
                # Disable stdin to avoid ray outputs mess up the terminal with
                # misaligned output when multithreading/multiprocessing are used
                # Refer to: https://github.com/ray-project/ray/blob/d462172be7c5779abf37609aed08af112a533e1e/python/ray/autoscaler/_private/subprocess_output_util.py#L264  # pylint: disable=line-too-long
                stdin=subprocess.DEVNULL)
            return returncode, stdout, stderr

        region_name = logging_info['region_name']
        zone_str = logging_info['zone_str']
        style = colorama.Style
        if isinstance(to_provision_cloud, clouds.Local):
            cluster_name = logging_info['cluster_name']
            logger.info(f'{style.BRIGHT}Launching on local cluster '
                        f'{cluster_name!r}.')
        elif isinstance(to_provision_cloud, clouds.Kubernetes):
            logger.info(f'{style.BRIGHT}Launching on {to_provision_cloud} '
                        f'{style.RESET_ALL}')
        else:
            logger.info(f'{style.BRIGHT}Launching on {to_provision_cloud} '
                        f'{region_name}{style.RESET_ALL}{zone_str}')
        start = time.time()

        # Edge case: /tmp/ray does not exist, so autoscaler can't create/store
        # cluster lock and cluster state.
        os.makedirs('/tmp/ray', exist_ok=True)

        # Launch the cluster with ray up

        # Retry if the any of the following happens:
        # 1. Failed due to timeout when fetching head node for Azure.
        # 2. Failed due to file mounts, because it is probably has too
        # many ssh connections and can be fixed by retrying.
        # This is required when using custom image for GCP.
        def need_ray_up(
                ray_up_return_value: Optional[Tuple[int, str, str]]) -> bool:

            # Indicates the first ray up.
            if ray_up_return_value is None:
                return True

            returncode, stdout, stderr = ray_up_return_value
            if returncode == 0:
                return False

            if isinstance(to_provision_cloud, clouds.Azure):
                if 'Failed to invoke the Azure CLI' in stderr:
                    logger.info(
                        'Retrying head node provisioning due to Azure CLI '
                        'issues.')
                    return True
                if ('Head node fetch timed out. Failed to create head node.'
                        in stderr):
                    logger.info(
                        'Retrying head node provisioning due to head fetching '
                        'timeout.')
                    return True

            if isinstance(to_provision_cloud, clouds.Lambda):
                if 'Your API requests are being rate limited.' in stderr:
                    logger.info(
                        'Retrying due to Lambda API rate limit exceeded.')
                    return True

            if 'rsync: command not found' in stderr:
                logger.info('Skipping retry due to `rsync` not found in '
                            'the specified image.')
                return False

            if ('Processing file mounts' in stdout and
                    'Running setup commands' not in stdout and
                    'Failed to setup head node.' in stderr):
                logger.info(
                    'Retrying runtime setup due to ssh connection issue.')
                return True

            if ('ConnectionResetError: [Errno 54] Connection reset by peer'
                    in stderr):
                logger.info('Retrying due to Connection reset by peer.')
                return True
            return False

        retry_cnt = 0
        ray_up_return_value = None
        # 5 seconds to 180 seconds. We need backoff for e.g., rate limit per
        # minute errors.
        backoff = common_utils.Backoff(initial_backoff=5,
                                       max_backoff_factor=180 // 5)
        while (retry_cnt < _MAX_RAY_UP_RETRY and
               need_ray_up(ray_up_return_value)):
            retry_cnt += 1
            if retry_cnt > 1:
                sleep = backoff.current_backoff()
                logger.info(
                    'Retrying launching in {:.1f} seconds.'.format(sleep))
                time.sleep(sleep)
            ray_up_return_value = ray_up()

        assert ray_up_return_value is not None
        returncode, stdout, stderr = ray_up_return_value

        logger.debug(f'`ray up` takes {time.time() - start:.1f} seconds with '
                     f'{retry_cnt} retries.')
        if returncode != 0:
            return GangSchedulingStatus.HEAD_FAILED, stdout, stderr, None, None

        # Only 1 node or head node provisioning failure.
        if cluster_handle.launched_nodes == 1 and returncode == 0:
            # Optimization: Try parse head ip from 'ray up' stdout.
            # Last line looks like: 'ssh ... <user>@<public head_ip>\n'
            position = stdout.rfind('@')
            # Use a regex to extract the IP address.
            external_ip_list = re.findall(backend_utils.IP_ADDR_REGEX,
                                          stdout[position + 1:])
            head_internal_ip, head_external_ip = None, None
            if len(external_ip_list) == 1:
                head_external_ip = external_ip_list[0]

            # Optimization: Try parse internal head ip from 'ray start' stdout.
            # The line looks like: 'Local node IP: <internal head_ip>\n'
            position = stdout.rfind('Local node IP')
            line = stdout[position:].partition('\n')[0]
            internal_ip_list = re.findall(backend_utils.IP_ADDR_REGEX,
                                          common_utils.remove_color(line))
            if len(internal_ip_list) == 1:
                head_internal_ip = internal_ip_list[0]

            logger.debug(f'Get head ips from ray up stdout: {head_internal_ip} '
                         f'{head_external_ip}')
            return (GangSchedulingStatus.CLUSTER_READY, stdout, stderr,
                    head_internal_ip, head_external_ip)

        # All code below is handling num_nodes > 1.

        provision_str = ('Successfully provisioned or found existing head '
                         'instance.')
        if isinstance(to_provision_cloud, clouds.Local):
            provision_str = 'Successfully connected to head node.'

        logger.info(f'{style.BRIGHT}{provision_str} '
                    f'Waiting for workers.{style.RESET_ALL}')

        # Special handling is needed for the local case. This is due to a Ray
        # autoscaler bug, where filemounting and setup does not run on worker
        # nodes. Hence, this method here replicates what the Ray autoscaler
        # would do were it for public cloud.
        if isinstance(to_provision_cloud, clouds.Local):
            onprem_utils.do_filemounts_and_setup_on_local_workers(
                cluster_config_file)

        # FIXME(zongheng): the below requires ray processes are up on head. To
        # repro it failing: launch a 2-node cluster, log into head and ray
        # stop, then launch again.
        cluster_ready = backend_utils.wait_until_ray_cluster_ready(
            cluster_config_file,
            num_nodes=cluster_handle.launched_nodes,
            log_path=log_abs_path,
            nodes_launching_progress_timeout=_NODES_LAUNCHING_PROGRESS_TIMEOUT[
                type(to_provision_cloud)],
            is_local_cloud=isinstance(to_provision_cloud, clouds.Local))
        if cluster_ready:
            cluster_status = GangSchedulingStatus.CLUSTER_READY
            # ray up --no-restart again with upscaling_speed=0 after cluster is
            # ready to ensure cluster will not scale up after preemption (spot).
            # Skip for non-spot as this takes extra time to provision (~1min).
            if use_spot:
                ray_config = common_utils.read_yaml(cluster_config_file)
                ray_config['upscaling_speed'] = 0
                common_utils.dump_yaml(cluster_config_file, ray_config)
                start = time.time()
                returncode, stdout, stderr = ray_up()
                logger.debug(
                    f'Upscaling reset takes {time.time() - start} seconds.')
                if returncode != 0:
                    return (GangSchedulingStatus.GANG_FAILED, stdout, stderr,
                            None, None)
        else:
            cluster_status = GangSchedulingStatus.GANG_FAILED

        # Do not need stdout/stderr if gang scheduling failed.
        # gang_succeeded = False, if head OK, but workers failed.
        return cluster_status, '', '', None, None

    def _ensure_cluster_ray_started(self, handle: 'CloudVmRayResourceHandle',
                                    log_abs_path) -> None:
        """Ensures ray processes are up on a just-provisioned cluster."""
        if handle.launched_nodes > 1:
            # FIXME(zongheng): this has NOT been tested with multinode
            # clusters; mainly because this function will not be reached in
            # that case.  See #140 for details.  If it were reached, the
            # following logic might work:
            #   - get all node ips
            #   - for all nodes: ray stop
            #   - ray up --restart-only
            return
        backend = CloudVmRayBackend()

        returncode, output, _ = backend.run_on_head(
            handle,
            instance_setup.RAY_STATUS_WITH_SKY_RAY_PORT_COMMAND,
            require_outputs=True)
        while returncode == 0 and 'No cluster status' in output:
            # Retry until ray status is ready. This is to avoid the case where
            # ray cluster is just started but the ray status is not ready yet.
            logger.info('Waiting for ray cluster to be ready remotely.')
            time.sleep(1)
            returncode, output, _ = backend.run_on_head(
                handle,
                instance_setup.RAY_STATUS_WITH_SKY_RAY_PORT_COMMAND,
                require_outputs=True)
        if returncode == 0:
            return
        launched_resources = handle.launched_resources
        # Ray cluster should already be running if the system admin has setup
        # Ray.
        if isinstance(launched_resources.cloud, clouds.Local):
            raise RuntimeError(
                'The command `ray status` errored out on the head node '
                'of the local cluster. Check if ray[default]==2.4.0 '
                'is installed or running correctly.')
        backend.run_on_head(handle, 'ray stop')

        # Runs `ray up <kwargs>` with our monkey-patched launch hash
        # calculation. See the monkey patch file for why.
        script_path = write_ray_up_script_with_patched_launch_hash_fn(
            handle.cluster_yaml, ray_up_kwargs={'restart_only': True})
        log_lib.run_with_log(
            [sys.executable, script_path],
            log_abs_path,
            stream_logs=False,
            # Use environment variables to disable the ray usage collection
            # (to avoid overheads and potential issues with the usage)
            # as sdk does not take the argument for disabling the usage
            # collection.
            env=dict(os.environ, RAY_USAGE_STATS_ENABLED='0'),
            # Disable stdin to avoid ray outputs mess up the terminal with
            # misaligned output when multithreading/multiprocessing is used.
            # Refer to: https://github.com/ray-project/ray/blob/d462172be7c5779abf37609aed08af112a533e1e/python/ray/autoscaler/_private/subprocess_output_util.py#L264 # pylint: disable=line-too-long
            stdin=subprocess.DEVNULL)

    @timeline.event
    def provision_with_retries(
        self,
        task: task_lib.Task,
        to_provision_config: ToProvisionConfig,
        dryrun: bool,
        stream_logs: bool,
    ) -> Dict[str, Any]:
        """Provision with retries for all launchable resources."""
        cluster_name = to_provision_config.cluster_name
        to_provision = to_provision_config.resources
        num_nodes = to_provision_config.num_nodes
        prev_cluster_status = to_provision_config.prev_cluster_status
        prev_handle = to_provision_config.prev_handle
        launchable_retries_disabled = (self._dag is None or
                                       self._optimize_target is None)

        failover_history: List[Exception] = list()

        style = colorama.Style
        # Retrying launchable resources.
        while True:
            try:
                # Recheck cluster name as the 'except:' block below may
                # change the cloud assignment.
                to_provision.cloud.check_cluster_name_is_valid(cluster_name)
                if dryrun:
                    cloud_user = None
                else:
                    cloud_user = to_provision.cloud.get_current_user_identity()
                # Skip if to_provision.cloud does not support requested features
                to_provision.cloud.check_features_are_supported(
                    self._requested_features)

                config_dict = self._retry_zones(
                    to_provision,
                    num_nodes,
                    requested_resources=set(task.resources),
                    dryrun=dryrun,
                    stream_logs=stream_logs,
                    cluster_name=cluster_name,
                    cloud_user_identity=cloud_user,
                    prev_cluster_status=prev_cluster_status,
                    prev_handle=prev_handle)
                if dryrun:
                    return config_dict
            except (exceptions.InvalidClusterNameError,
                    exceptions.NotSupportedError,
                    exceptions.CloudUserIdentityError) as e:
                # InvalidClusterNameError: cluster name is invalid,
                # NotSupportedError: cloud does not support requested features,
                # CloudUserIdentityError: cloud user identity is invalid.
                # The exceptions above should be applicable to the whole
                # cloud, so we do add the cloud to the blocked resources.
                logger.warning(common_utils.format_exception(e))
                self._blocked_resources.add(
                    resources_lib.Resources(cloud=to_provision.cloud))
                failover_history.append(e)
            except exceptions.ResourcesUnavailableError as e:
                failover_history.append(e)
                if e.no_failover:
                    raise e.with_failover_history(failover_history)
                if launchable_retries_disabled:
                    logger.warning(
                        'DAG and optimize_target needs to be registered first '
                        'to enable cross-cloud retry. '
                        'To fix, call backend.register_info(dag=dag, '
                        'optimize_target=sky.OptimizeTarget.COST)')
                    raise e.with_failover_history(failover_history)

                logger.warning(common_utils.format_exception(e))
            else:
                # Provisioning succeeded.
                break

            if to_provision.zone is None:
                region_or_zone_str = str(to_provision.region)
            else:
                region_or_zone_str = str(to_provision.zone)
            logger.warning(f'\n{style.BRIGHT}Provision failed for {num_nodes}x '
                           f'{to_provision} in {region_or_zone_str}. '
                           f'Trying other locations (if any).{style.RESET_ALL}')
            if prev_cluster_status is None:
                # Add failed resources to the blocklist, only when it
                # is in fallback mode.
                self._blocked_resources.add(to_provision)
            else:
                # If we reach here, it means that the existing cluster must have
                # a previous status of INIT, because other statuses (UP,
                # STOPPED) will not trigger the failover due to `no_failover`
                # flag; see _yield_zones(). Also, the cluster should have been
                # terminated by _retry_zones().
                assert (prev_cluster_status == status_lib.ClusterStatus.INIT
                       ), prev_cluster_status
                assert global_user_state.get_handle_from_cluster_name(
                    cluster_name) is None, cluster_name
                logger.info('Retrying provisioning with requested resources '
                            f'{task.num_nodes}x {task.resources}')
                # Retry with the current, potentially "smaller" resources:
                # to_provision == the current new resources (e.g., V100:1),
                # which may be "smaller" than the original (V100:8).
                # num_nodes is not part of a Resources so must be updated
                # separately.
                num_nodes = task.num_nodes
                prev_cluster_status = None
                prev_handle = None

            # Set to None so that sky.optimize() will assign a new one
            # (otherwise will skip re-optimizing this task).
            # TODO: set all remaining tasks' best_resources to None.
            task.best_resources = None
            try:
                self._dag = sky.optimize(
                    self._dag,
                    minimize=self._optimize_target,
                    blocked_resources=self._blocked_resources)
            except exceptions.ResourcesUnavailableError as e:
                # Optimizer failed to find a feasible resources for the task,
                # either because the previous failovers have blocked all the
                # possible resources or the requested resources is too
                # restrictive. If we reach here, our failover logic finally
                # ends here.
                raise e.with_failover_history(failover_history)
            to_provision = task.best_resources
            assert task in self._dag.tasks, 'Internal logic error.'
            assert to_provision is not None, task
        return config_dict


class CloudVmRayResourceHandle(backends.backend.ResourceHandle):
    """A pickle-able handle to a cluster created by CloudVmRayBackend.

    The handle object will last for the whole lifecycle of the cluster.

    - (required) Cluster name.
    - (required) Cluster name on cloud (different from the cluster name, as we
        append user hash to avoid conflict b/t multiple users in the same
        organization/account, and truncate the name for length limit). See
        design_docs/cluster_name.md for details.
    - (required) Path to a cluster.yaml file.
    - (optional) A cached head node public IP.  Filled in after a
        successful provision().
    - (optional) A cached stable list of (internal IP, external IP) tuples
        for all nodes in a cluster. Filled in after successful task execution.
    - (optional) Launched num nodes
    - (optional) Launched resources
    - (optional) Docker user name
    - (optional) If TPU(s) are managed, a path to a deletion script.
    """
    # Bump if any fields get added/removed/changed, and add backward
    # compaitibility logic in __setstate__.
    _VERSION = 7

    def __init__(self,
                 *,
                 cluster_name: str,
                 cluster_name_on_cloud: str,
                 cluster_yaml: str,
                 launched_nodes: int,
                 launched_resources: resources_lib.Resources,
                 stable_internal_external_ips: Optional[List[Tuple[
                     str, str]]] = None,
                 stable_ssh_ports: Optional[List[int]] = None,
                 tpu_create_script: Optional[str] = None,
                 tpu_delete_script: Optional[str] = None) -> None:
        self._version = self._VERSION
        self.cluster_name = cluster_name
        self.cluster_name_on_cloud = cluster_name_on_cloud
        self._cluster_yaml = cluster_yaml.replace(os.path.expanduser('~'), '~',
                                                  1)
        # List of (internal_ip, feasible_ip) tuples for all the nodes in the
        # cluster, sorted by the feasible ips. The feasible ips can be either
        # internal or external ips, depending on the use_internal_ips flag.
        self.stable_internal_external_ips = stable_internal_external_ips
        self.stable_ssh_ports = stable_ssh_ports
        self.launched_nodes = launched_nodes
        self.launched_resources = launched_resources
        self.docker_user: Optional[str] = None
        self.tpu_create_script = tpu_create_script
        self.tpu_delete_script = tpu_delete_script
        self._maybe_make_local_handle()

    def __repr__(self):
        return (f'ResourceHandle('
                f'\n\tcluster_name={self.cluster_name},'
                f'\n\tcluster_name_on_cloud={self.cluster_name_on_cloud},'
                f'\n\thead_ip={self.head_ip},'
                '\n\tstable_internal_external_ips='
                f'{self.stable_internal_external_ips},'
                '\n\tstable_ssh_ports='
                f'{self.stable_ssh_ports},'
                '\n\tcluster_yaml='
                f'{self.cluster_yaml}, '
                f'\n\tlaunched_resources={self.launched_nodes}x '
                f'{self.launched_resources}, '
                f'\n\tdocker_user={self.docker_user},'
                f'\n\ttpu_create_script={self.tpu_create_script}, '
                f'\n\ttpu_delete_script={self.tpu_delete_script})')

    def get_cluster_name(self):
        return self.cluster_name

    def _use_internal_ips(self):
        """Returns whether to use internal IPs for SSH connections."""
        # Directly load the `use_internal_ips` flag from the cluster yaml
        # instead of `skypilot_config` as the latter can be changed after the
        # cluster is UP.
        return common_utils.read_yaml(self.cluster_yaml).get(
            'provider', {}).get('use_internal_ips', False)

    def _maybe_make_local_handle(self):
        """Adds local handle for the local cloud case.

        For public cloud, the first time sky launch is ran, task resources
        = cluster resources. For the local cloud case, sky launch is ran,
        task resources != cluster resources; hence, this method is needed
        to correct this.
        """
        self.local_handle = None
        local_file = os.path.expanduser(
            onprem_utils.SKY_USER_LOCAL_CONFIG_PATH.format(self.cluster_name))
        # Local cluster case requires several modifications:
        #   1) Create local_handle to store local cluster IPs and
        #      custom accelerators for each node.
        #   2) Replace launched_resources to represent a generic local
        #      node (without accelerator specifications).
        #   3) Replace launched_nodes to represent the total nodes in the
        #      local cluster.
        if os.path.isfile(local_file):
            config = onprem_utils.get_local_cluster_config_or_error(
                self.cluster_name)
            self.local_handle = {}
            cluster_config = config['cluster']
            auth_config = config['auth']
            ips = cluster_config['ips']
            local_region = clouds.Local.LOCAL_REGION.name
            # Convert existing ResourceHandle fields to specify local
            # cluster resources.
            self.launched_resources = resources_lib.Resources(
                cloud=clouds.Local(), region=local_region)
            self.launched_nodes = len(ips)
            self.local_handle['ips'] = ips
            cluster_accs = onprem_utils.get_local_cluster_accelerators(
                ips, auth_config)
            self.local_handle['cluster_resources'] = [
                resources_lib.Resources(
                    cloud=clouds.Local(),
                    accelerators=acc_dict if acc_dict else None,
                    region=local_region) for acc_dict in cluster_accs
            ]

    def _update_cluster_region(self):
        if self.launched_resources.region is not None:
            return

        config = common_utils.read_yaml(self.cluster_yaml)
        provider = config['provider']
        cloud = self.launched_resources.cloud
        if cloud.is_same_cloud(clouds.Azure()):
            region = provider['location']
        elif cloud.is_same_cloud(clouds.GCP()) or cloud.is_same_cloud(
                clouds.AWS()):
            region = provider['region']
        elif cloud.is_same_cloud(clouds.Local()):
            # There is only 1 region for Local cluster, 'Local'.
            region = clouds.Local.LOCAL_REGION.name

        self.launched_resources = self.launched_resources.copy(region=region)

    def update_ssh_ports(self, max_attempts: int = 1) -> None:
        """Fetches and sets the SSH ports for the cluster nodes.

        Use this method to use any cloud-specific port fetching logic.
        """
        del max_attempts  # Unused.
        head_ssh_port = 22
        self.stable_ssh_ports = ([head_ssh_port] + [22] *
                                 (self.num_node_ips * self.launched_nodes - 1))

    def update_cluster_ips(
            self,
            max_attempts: int = 1,
            internal_ips: Optional[List[Optional[str]]] = None,
            external_ips: Optional[List[Optional[str]]] = None) -> None:
        """Updates the cluster IPs cached in the handle.

        We cache the cluster IPs in the handle to avoid having to retrieve
        them from the cloud provider every time we need them. This method
        updates the cached IPs.

        Optimizations:
            1) If the external IPs are provided (e.g. from the provision logs),
                we use them instead of retrieving them from the cloud provider.
            2) If the cached external IPs match the provided (fetched) external
                IPs, we don't need to update the internal IPs.
            3) If the internal IPs are provided (e.g. from the provision logs),
                we use them instead of retrieving them from the cloud provider.

        Args:
            max_attempts: The maximum number of attempts to get the head IP.
            internal_ips: The internal IPs to use for the cluster. It is an
                optimization to avoid retrieving the internal IPs from the
                cloud provider. Typically, it can be parsed from the provision
                logs.
            external_ips: The external IPs to use for the cluster. Similar to
                internal_ips, it is an optimization to avoid retrieving the
                external IPs from the cloud provider.

        Raises:
            exceptions.FetchIPError: if we failed to get the IPs. e.reason is
                HEAD or WORKER.
        """

        def is_provided_ips_valid(ips: Optional[List[Optional[str]]]) -> bool:
            return (ips is not None and
                    len(ips) == self.num_node_ips * self.launched_nodes and
                    all(ip is not None for ip in ips))

        use_internal_ips = self._use_internal_ips()

        # cluster_feasible_ips is the list of IPs of the nodes in the cluster
        # which can be used to connect to the cluster. It is a list of external
        # IPs if the cluster is assigned public IPs, otherwise it is a list of
        # internal IPs.
        cluster_feasible_ips: List[str]
        if is_provided_ips_valid(external_ips):
            logger.debug(f'Using provided external IPs: {external_ips}')
            cluster_feasible_ips = typing.cast(List[str], external_ips)
        else:
            cluster_feasible_ips = backend_utils.get_node_ips(
                self.cluster_yaml,
                self.launched_nodes,
                handle=self,
                head_ip_max_attempts=max_attempts,
                worker_ip_max_attempts=max_attempts,
                get_internal_ips=use_internal_ips)

        if self.cached_external_ips == cluster_feasible_ips:
            logger.debug('Skipping the fetching of internal IPs as the cached '
                         'external IPs matches the newly fetched ones.')
            # Optimization: If the cached external IPs are the same as the
            # retrieved feasible IPs, then we can skip retrieving internal
            # IPs since the cached IPs are up-to-date.
            return
        logger.debug(
            'Cached external IPs do not match with the newly fetched ones: '
            f'cached ({self.cached_external_ips}), new ({cluster_feasible_ips})'
        )

        if use_internal_ips:
            # Optimization: if we know use_internal_ips is True (currently
            # only exposed for AWS and GCP), then our provisioner is guaranteed
            # to not assign public IPs, thus the first list of IPs returned
            # above are already private IPs. So skip the second query.
            cluster_internal_ips = list(cluster_feasible_ips)
        elif is_provided_ips_valid(internal_ips):
            logger.debug(f'Using provided internal IPs: {internal_ips}')
            cluster_internal_ips = typing.cast(List[str], internal_ips)
        else:
            cluster_internal_ips = backend_utils.get_node_ips(
                self.cluster_yaml,
                self.launched_nodes,
                handle=self,
                head_ip_max_attempts=max_attempts,
                worker_ip_max_attempts=max_attempts,
                get_internal_ips=True)

        assert len(cluster_feasible_ips) == len(cluster_internal_ips), (
            f'Cluster {self.cluster_name!r}:'
            f'Expected same number of internal IPs {cluster_internal_ips}'
            f' and external IPs {cluster_feasible_ips}.')

        # List of (internal_ip, feasible_ip) tuples for all the nodes in the
        # cluster, sorted by the feasible ips. The feasible ips can be either
        # internal or external ips, depending on the use_internal_ips flag.
        internal_external_ips: List[Tuple[str, str]] = list(
            zip(cluster_internal_ips, cluster_feasible_ips))

        # Ensure head node is the first element, then sort based on the
        # external IPs for stableness
        stable_internal_external_ips = [internal_external_ips[0]] + sorted(
            internal_external_ips[1:], key=lambda x: x[1])
        self.stable_internal_external_ips = stable_internal_external_ips

    @property
    def cached_internal_ips(self) -> Optional[List[str]]:
        if self.stable_internal_external_ips is not None:
            return [ips[0] for ips in self.stable_internal_external_ips]
        return None

    def internal_ips(self,
                     max_attempts: int = _FETCH_IP_MAX_ATTEMPTS) -> List[str]:
        internal_ips = self.cached_internal_ips
        if internal_ips is not None:
            return internal_ips
        self.update_cluster_ips(max_attempts=max_attempts)
        internal_ips = self.cached_internal_ips
        assert internal_ips is not None, 'update_cluster_ips failed.'
        return internal_ips

    @property
    def cached_external_ips(self) -> Optional[List[str]]:
        if self.stable_internal_external_ips is not None:
            return [ips[1] for ips in self.stable_internal_external_ips]
        return None

    def external_ips(self,
                     max_attempts: int = _FETCH_IP_MAX_ATTEMPTS) -> List[str]:
        external_ips = self.cached_external_ips
        if external_ips is not None:
            return external_ips
        self.update_cluster_ips(max_attempts=max_attempts)
        external_ips = self.cached_external_ips
        assert external_ips is not None, 'update_cluster_ips failed.'
        return external_ips

    @property
    def cached_external_ssh_ports(self) -> Optional[List[int]]:
        if self.stable_ssh_ports is not None:
            return self.stable_ssh_ports
        return None

    def external_ssh_ports(self,
                           max_attempts: int = _FETCH_IP_MAX_ATTEMPTS
                          ) -> List[int]:
        cached_ssh_ports = self.cached_external_ssh_ports
        if cached_ssh_ports is not None:
            return cached_ssh_ports
        self.update_ssh_ports(max_attempts=max_attempts)
        cached_ssh_ports = self.cached_external_ssh_ports
        assert cached_ssh_ports is not None, 'update_ssh_ports failed.'
        return cached_ssh_ports

    def get_hourly_price(self) -> float:
        hourly_cost = (self.launched_resources.get_cost(3600) *
                       self.launched_nodes)
        return hourly_cost

    def setup_docker_user(self, cluster_config_file: str):
        ip_list = self.external_ips()
        assert ip_list is not None
        docker_user = backend_utils.get_docker_user(ip_list[0],
                                                    cluster_config_file)
        self.docker_user = docker_user

    @property
    def cluster_yaml(self):
        return os.path.expanduser(self._cluster_yaml)

    @property
    def head_ip(self):
        external_ips = self.cached_external_ips
        if external_ips is not None:
            return external_ips[0]
        return None

    @property
    def head_ssh_port(self):
        external_ssh_ports = self.cached_external_ssh_ports
        if external_ssh_ports:
            return external_ssh_ports[0]
        return None

    @property
    def num_node_ips(self) -> int:
        """Returns number of IPs of the cluster, correctly handling TPU Pod."""
        is_tpu_vm_pod = gcp_utils.is_tpu_vm_pod(self.launched_resources)
        if is_tpu_vm_pod:
            num_ips = gcp_utils.get_num_tpu_devices(self.launched_resources)
        else:
            num_ips = self.launched_nodes
        return num_ips

    def __setstate__(self, state):
        self._version = self._VERSION

        version = state.pop('_version', None)
        if version is None:
            version = -1
            state.pop('cluster_region', None)
        if version < 2:
            state['_cluster_yaml'] = state.pop('cluster_yaml')
        if version < 3:
            head_ip = state.pop('head_ip', None)
            state['stable_internal_external_ips'] = None
        if version < 4:
            # Version 4 adds self.stable_ssh_ports for Kubernetes support
            state['stable_ssh_ports'] = None
        if version < 5:
            state['docker_user'] = None

        if version < 6:
            state['cluster_name_on_cloud'] = state['cluster_name']

        if version < 7:
            launched_resources = state['launched_resources']

            # Backward compatibility: we change the default value for TPU VM to
            # True in version 7 (#1758), so we need to explicitly set it to
            # False when loading the old handle.
            if gcp_utils.is_tpu(launched_resources):
                accelerator_args = launched_resources.accelerator_args
                accelerator_args['tpu_vm'] = accelerator_args.get(
                    'tpu_vm', False)
                state['launched_resources'] = launched_resources.copy(
                    accelerator_args=accelerator_args)

        self.__dict__.update(state)

        # Because the update_cluster_ips and update_ssh_ports
        # functions use the handle, we call it on the current instance
        # after the state is updated.
        if version < 3 and head_ip is not None:
            try:
                self.update_cluster_ips()
            except exceptions.FetchIPError:
                # This occurs when an old cluster from was autostopped,
                # so the head IP in the database is not updated.
                pass
        if version < 4:
            self.update_ssh_ports()

        self._update_cluster_region()


class CloudVmRayBackend(backends.Backend['CloudVmRayResourceHandle']):
    """Backend: runs on cloud virtual machines, managed by Ray.

    Changing this class may also require updates to:
      * Cloud providers' templates under config/
      * Cloud providers' implementations under clouds/
    """

    NAME = 'cloudvmray'

    # Backward compatibility, with the old name of the handle.
    ResourceHandle = CloudVmRayResourceHandle  # pylint: disable=invalid-name

    def __init__(self):
        self.run_timestamp = backend_utils.get_run_timestamp()
        # NOTE: do not expanduser() here, as this '~/...' path is used for
        # remote as well to be expanded on the remote side.
        self.log_dir = os.path.join(constants.SKY_LOGS_DIRECTORY,
                                    self.run_timestamp)
        # Do not make directories to avoid create folder for commands that
        # do not need it (`sky status`, `sky logs` ...)
        # os.makedirs(self.log_dir, exist_ok=True)

        self._dag = None
        self._optimize_target = None
        self._requested_features = set()

        # Command for running the setup script. It is only set when the
        # setup needs to be run outside the self._setup() and as part of
        # a job (--detach-setup).
        self._setup_cmd = None

    # --- Implementation of Backend APIs ---

    def register_info(self, **kwargs) -> None:
        self._dag = kwargs.pop('dag', self._dag)
        self._optimize_target = kwargs.pop(
            'optimize_target',
            self._optimize_target) or optimizer.OptimizeTarget.COST
        self._requested_features = kwargs.pop('requested_features',
                                              self._requested_features)
        assert len(kwargs) == 0, f'Unexpected kwargs: {kwargs}'

    def check_resources_fit_cluster(
        self,
        handle: CloudVmRayResourceHandle,
        task: task_lib.Task,
        check_ports: bool = False,
    ) -> resources_lib.Resources:
        """Check if resources requested by the task fit the cluster.

        The resources requested by the task should be smaller than the existing
        cluster.
        If multiple resources are specified, this checking will pass when
        at least one resource fits the cluster.

        Raises:
            exceptions.ResourcesMismatchError: If the resources in the task
                does not match the existing cluster.
        """

        launched_resources = handle.launched_resources
        cluster_name = handle.cluster_name

        # Usage Collection:
        usage_lib.messages.usage.update_cluster_resources(
            handle.launched_nodes, launched_resources)
        record = global_user_state.get_cluster_from_name(cluster_name)
        if record is not None:
            usage_lib.messages.usage.update_cluster_status(record['status'])

        # Backward compatibility: the old launched_resources without region info
        # was handled by ResourceHandle._update_cluster_region.
        assert launched_resources.region is not None, handle

        mismatch_str = (f'To fix: specify a new cluster name, or down the '
                        f'existing cluster first: sky down {cluster_name}')
        if hasattr(handle, 'local_handle') and handle.local_handle is not None:
            launched_resources = handle.local_handle['cluster_resources']
            usage_lib.messages.usage.update_local_cluster_resources(
                launched_resources)
            mismatch_str = ('To fix: use accelerators/number of nodes that can '
                            'be satisfied by the local cluster')

        valid_resource = None
        requested_resource_list = []
        for resource in task.resources:
            if (task.num_nodes <= handle.launched_nodes and
                    resource.less_demanding_than(
                        launched_resources,
                        requested_num_nodes=task.num_nodes,
                        check_ports=check_ports)):
                valid_resource = resource
                break
            else:
                requested_resource_list.append(f'{task.num_nodes}x {resource}')

        if valid_resource is None:
            for example_resource in task.resources:
                if (example_resource.region is not None and
                        example_resource.region != launched_resources.region):
                    with ux_utils.print_exception_no_traceback():
                        raise exceptions.ResourcesMismatchError(
                            f'Task requested resources {example_resource} in region '  # pylint: disable=line-too-long
                            f'{example_resource.region!r}'
                            ', but the existing cluster '
                            f'is in region {launched_resources.region!r}.')
                if (example_resource.zone is not None and
                        example_resource.zone != launched_resources.zone):
                    zone_str = (f'is in zone {launched_resources.zone!r}.'
                                if launched_resources.zone is not None else
                                'does not have zone specified.')
                    with ux_utils.print_exception_no_traceback():
                        raise exceptions.ResourcesMismatchError(
                            f'Task requested resources {example_resource} in zone '  # pylint: disable=line-too-long
                            f'{example_resource.zone!r},'
                            'but the existing cluster '
                            f'{zone_str}')
            requested_resource_str = ', '.join(requested_resource_list)
            if isinstance(task.resources, list):
                requested_resource_str = f'[{requested_resource_str}]'
            elif isinstance(task.resources, set):
                requested_resource_str = f'{{{requested_resource_str}}}'
            with ux_utils.print_exception_no_traceback():
                raise exceptions.ResourcesMismatchError(
                    'Requested resources do not match the existing '
                    'cluster.\n'
                    f'  Requested:\t{requested_resource_str}\n'
                    f'  Existing:\t{handle.launched_nodes}x '
                    f'{handle.launched_resources}\n'
                    f'{mismatch_str}')
        return valid_resource

    def _provision(
            self,
            task: task_lib.Task,
            to_provision: Optional[resources_lib.Resources],
            dryrun: bool,
            stream_logs: bool,
            cluster_name: str,
            retry_until_up: bool = False) -> Optional[CloudVmRayResourceHandle]:
        """Provisions using 'ray up'.

        Raises:
            exceptions.ClusterOwnerIdentityMismatchError: if the cluster
                'cluster_name' exists and is owned by another user.
            exceptions.InvalidClusterNameError: if the cluster name is invalid.
            exceptions.ResourcesMismatchError: if the requested resources
                do not match the existing cluster.
            exceptions.ResourcesUnavailableError: if the requested resources
                cannot be satisfied. The failover_history of the exception
                will be set as at least 1 exception from either our pre-checks
                (e.g., cluster name invalid) or a region/zone throwing
                resource unavailability.
            exceptions.CommandError: any ssh command error.
            RuntimeErorr: raised when 'rsync' is not installed.
            # TODO(zhwu): complete the list of exceptions.
        """
        # FIXME: ray up for Azure with different cluster_names will overwrite
        # each other.
        # When rsync is not installed in the user's machine, Ray will
        # silently retry to up the node for _MAX_RAY_UP_RETRY number
        # of times. This is time consuming so we fail early.
        backend_utils.check_rsync_installed()
        # Check if the cluster is owned by the current user. Raise
        # exceptions.ClusterOwnerIdentityMismatchError
        backend_utils.check_owner_identity(cluster_name)
        lock_path = os.path.expanduser(
            backend_utils.CLUSTER_STATUS_LOCK_PATH.format(cluster_name))
        with timeline.FileLockEvent(lock_path):
            # Try to launch the exiting cluster first. If no existing cluster,
            # this function will create a to_provision_config with required
            # resources.
            to_provision_config = self._check_existing_cluster(
                task, to_provision, cluster_name, dryrun)
            assert to_provision_config.resources is not None, (
                'to_provision should not be None', to_provision_config)

            prev_cluster_status = to_provision_config.prev_cluster_status
            usage_lib.messages.usage.update_cluster_resources(
                to_provision_config.num_nodes, to_provision_config.resources)
            usage_lib.messages.usage.update_cluster_status(prev_cluster_status)

            # TODO(suquark): once we have sky on PyPI, we should directly
            # install sky from PyPI.
            # NOTE: can take ~2s.
            with timeline.Event('backend.provision.wheel_build'):
                # TODO(suquark): once we have sky on PyPI, we should directly
                # install sky from PyPI.
                local_wheel_path, wheel_hash = wheel_utils.build_sky_wheel()
                # The most frequent reason for the failure of a provision
                # request is resource unavailability instead of rate
                # limiting; to make users wait shorter, we do not make
                # backoffs exponential.
                backoff = common_utils.Backoff(
                    initial_backoff=_RETRY_UNTIL_UP_INIT_GAP_SECONDS,
                    max_backoff_factor=1)
            attempt_cnt = 1
            while True:
                # For on-demand instances, RetryingVmProvisioner will retry
                # within the given region first, then optionally retry on all
                # other clouds and regions (if backend.register_info()
                # has been called).
                # For spot instances, each provisioning request is made for a
                # single zone and the provisioner will retry on all other
                # clouds, regions, and zones.
                # See optimizer.py#_make_launchables_for_valid_region_zones()
                # for detailed reasons.

                # After this "round" of optimization across clouds, provisioning
                # may still have not succeeded. This while loop will then kick
                # in if retry_until_up is set, which will kick off new "rounds"
                # of optimization infinitely.
                try:
                    retry_provisioner = RetryingVmProvisioner(
                        self.log_dir,
                        self._dag,
                        self._optimize_target,
                        self._requested_features,
                        local_wheel_path,
                        wheel_hash,
                        blocked_resources=task.blocked_resources)
                    config_dict = retry_provisioner.provision_with_retries(
                        task, to_provision_config, dryrun, stream_logs)
                    break
                except exceptions.ResourcesUnavailableError as e:
                    # Do not remove the stopped cluster from the global state
                    # if failed to start.
                    if e.no_failover:
                        error_message = str(e)
                    else:
                        # Clean up the cluster's entry in `sky status`.
                        global_user_state.remove_cluster(cluster_name,
                                                         terminate=True)
                        usage_lib.messages.usage.update_final_cluster_status(
                            None)
                        error_message = (
                            'Failed to provision all possible launchable '
                            'resources.'
                            f' Relax the task\'s resource requirements: '
                            f'{task.num_nodes}x {list(task.resources)[0]}')
                    if retry_until_up:
                        logger.error(error_message)
                        # Sleep and retry.
                        gap_seconds = backoff.current_backoff()
                        plural = 's' if attempt_cnt > 1 else ''
                        logger.info(
                            f'{colorama.Style.BRIGHT}=== Retry until up ==='
                            f'{colorama.Style.RESET_ALL}\n'
                            f'Retrying provisioning after {gap_seconds:.0f}s '
                            '(backoff with random jittering). '
                            f'Already tried {attempt_cnt} attempt{plural}.')
                        attempt_cnt += 1
                        time.sleep(gap_seconds)
                        continue
                    error_message += (
                        '\nTo keep retrying until the cluster is up, use the '
                        '`--retry-until-up` flag.')
                    with ux_utils.print_exception_no_traceback():
                        raise exceptions.ResourcesUnavailableError(
                            error_message,
                            failover_history=e.failover_history) from None
            if dryrun:
                record = global_user_state.get_cluster_from_name(cluster_name)
                return record['handle'] if record is not None else None

            if 'provision_record' in config_dict:
                # New provisioner is used here.
                handle = config_dict['handle']
                provision_record = config_dict['provision_record']
                resources_vars = config_dict['resources_vars']

                # Setup SkyPilot runtime after the cluster is provisioned
                # 1. Wait for SSH to be ready.
                # 2. Mount the cloud credentials, skypilot wheel,
                #    and other necessary files to the VM.
                # 3. Run setup commands to install dependencies.
                # 4. Starting ray cluster and skylet.
                cluster_info = provisioner.post_provision_runtime_setup(
                    repr(handle.launched_resources.cloud),
                    provisioner.ClusterName(handle.cluster_name,
                                            handle.cluster_name_on_cloud),
                    handle.cluster_yaml,
                    provision_record=provision_record,
                    custom_resource=resources_vars.get('custom_resources'),
                    log_dir=self.log_dir)
                # We must query the IPs from the cloud provider, when the
                # provisioning is done, to make sure the cluster IPs are
                # up-to-date.
                # The staled IPs may be caused by the node being restarted
                # manually or by the cloud provider.
                # Optimize the case where the cluster's IPs can be retrieved
                # from cluster_info.
                internal_ips, external_ips = zip(*cluster_info.ip_tuples())
                if not cluster_info.has_external_ips():
                    external_ips = internal_ips
                handle.update_cluster_ips(max_attempts=_FETCH_IP_MAX_ATTEMPTS,
                                          internal_ips=list(internal_ips),
                                          external_ips=list(external_ips))
                handle.update_ssh_ports(max_attempts=_FETCH_IP_MAX_ATTEMPTS)
                handle.docker_user = cluster_info.docker_user

                # Update launched resources.
                handle.launched_resources = handle.launched_resources.copy(
                    region=provision_record.region, zone=provision_record.zone)

                if 'tpu_name' in config_dict:
                    self._set_tpu_name(handle, config_dict['tpu_name'])

                self._update_after_cluster_provisioned(
                    handle, to_provision_config.prev_handle, task,
                    prev_cluster_status, handle.external_ips(),
                    handle.external_ssh_ports(), lock_path)
                return handle

            cluster_config_file = config_dict['ray']
            handle = config_dict['handle']

            ip_list = handle.external_ips()
            ssh_port_list = handle.external_ssh_ports()
            assert ip_list is not None, handle
            assert ssh_port_list is not None, handle

            config = common_utils.read_yaml(cluster_config_file)
            if 'docker' in config:
                handle.setup_docker_user(cluster_config_file)

            # Get actual zone info and save it into handle.
            # NOTE: querying zones is expensive, observed 1node GCP >=4s.
            zone = handle.launched_resources.zone
            if zone is None:
                get_zone_cmd = (
                    handle.launched_resources.cloud.get_zone_shell_cmd())
                # zone is None for Azure
                if get_zone_cmd is not None:
                    ssh_credentials = backend_utils.ssh_credential_from_yaml(
                        handle.cluster_yaml, handle.docker_user)
                    runners = command_runner.SSHCommandRunner.make_runner_list(
                        ip_list, port_list=ssh_port_list, **ssh_credentials)

                    def _get_zone(runner):
                        retry_count = 0
                        backoff = common_utils.Backoff(initial_backoff=1,
                                                       max_backoff_factor=3)
                        while True:
                            returncode, stdout, stderr = runner.run(
                                get_zone_cmd,
                                require_outputs=True,
                                stream_logs=False)
                            if returncode == 0:
                                break
                            retry_count += 1
                            if retry_count <= _MAX_GET_ZONE_RETRY:
                                time.sleep(backoff.current_backoff())
                                continue
                        subprocess_utils.handle_returncode(
                            returncode,
                            get_zone_cmd,
                            f'Failed to get zone for {cluster_name!r}',
                            stderr=stderr,
                            stream_logs=stream_logs)
                        return stdout.strip()

                    zones = subprocess_utils.run_in_parallel(_get_zone, runners)
                    if len(set(zones)) == 1:
                        # zone will be checked during Resources cls
                        # initialization.
                        handle.launched_resources = (
                            handle.launched_resources.copy(zone=zones[0]))
                    # If the number of zones > 1, nodes in the cluster are
                    # launched in different zones (legacy clusters before
                    # #1700), leave the zone field of handle.launched_resources
                    # to None.

            # For backward compatibility and robustness of skylet, it is checked
            # and restarted if necessary.
            logger.debug('Checking if skylet is running on the head node.')
            with rich_utils.safe_status(
                    '[bold cyan]Preparing SkyPilot runtime'):
                self.run_on_head(handle, _MAYBE_SKYLET_RESTART_CMD)

            self._update_after_cluster_provisioned(
                handle, to_provision_config.prev_handle, task,
                prev_cluster_status, ip_list, ssh_port_list, lock_path)
            return handle

    def _open_ports(self, handle: CloudVmRayResourceHandle) -> None:
        cloud = handle.launched_resources.cloud
        logger.debug(
            f'Opening ports {handle.launched_resources.ports} for {cloud}')
        config = common_utils.read_yaml(handle.cluster_yaml)
        provider_config = config['provider']
        provision_lib.open_ports(repr(cloud), handle.cluster_name_on_cloud,
                                 handle.launched_resources.ports,
                                 provider_config)

    def _update_after_cluster_provisioned(
            self, handle: CloudVmRayResourceHandle,
            prev_handle: Optional[CloudVmRayResourceHandle],
            task: task_lib.Task,
            prev_cluster_status: Optional[status_lib.ClusterStatus],
            ip_list: List[str], ssh_port_list: List[int],
            lock_path: str) -> None:
        usage_lib.messages.usage.update_cluster_resources(
            handle.launched_nodes, handle.launched_resources)
        usage_lib.messages.usage.update_final_cluster_status(
            status_lib.ClusterStatus.UP)

        # Update job queue to avoid stale jobs (when restarted), before
        # setting the cluster to be ready.
        if prev_cluster_status == status_lib.ClusterStatus.INIT:
            # update_status will query the ray job status for all INIT /
            # PENDING / RUNNING jobs for the real status, since we do not
            # know the actual previous status of the cluster.
            job_owner = onprem_utils.get_job_owner(handle.cluster_yaml,
                                                   handle.docker_user)
            cmd = job_lib.JobLibCodeGen.update_status(job_owner)
            logger.debug('Update job queue on remote cluster.')
            with rich_utils.safe_status(
                    '[bold cyan]Preparing SkyPilot runtime'):
                returncode, _, stderr = self.run_on_head(handle,
                                                         cmd,
                                                         require_outputs=True)
            subprocess_utils.handle_returncode(returncode, cmd,
                                               'Failed to update job status.',
                                               stderr)
        if prev_cluster_status == status_lib.ClusterStatus.STOPPED:
            # Safely set all the previous jobs to FAILED since the cluster
            # is restarted
            # An edge case here due to racing:
            # 1. A job finishes RUNNING, but right before it update itself
            # to SUCCEEDED, the cluster is STOPPED by `sky stop`.
            # 2. On next `sky start`, it gets reset to FAILED.
            cmd = job_lib.JobLibCodeGen.fail_all_jobs_in_progress()
            returncode, stdout, stderr = self.run_on_head(handle,
                                                          cmd,
                                                          require_outputs=True)
            subprocess_utils.handle_returncode(
                returncode, cmd,
                'Failed to set previously in-progress jobs to FAILED',
                stdout + stderr)

        prev_ports = None
        if prev_handle is not None:
            prev_ports = prev_handle.launched_resources.ports
        current_ports = handle.launched_resources.ports
        open_new_ports = bool(
            resources_utils.port_ranges_to_set(current_ports) -
            resources_utils.port_ranges_to_set(prev_ports))
        if open_new_ports:
            with rich_utils.safe_status(
                    '[bold cyan]Launching - Opening new ports'):
                self._open_ports(handle)

        with timeline.Event('backend.provision.post_process'):
            global_user_state.add_or_update_cluster(
                handle.cluster_name,
                handle,
                set(task.resources),
                ready=True,
            )
            usage_lib.messages.usage.update_final_cluster_status(
                status_lib.ClusterStatus.UP)
            auth_config = common_utils.read_yaml(handle.cluster_yaml)['auth']
            backend_utils.SSHConfigHelper.add_cluster(handle.cluster_name,
                                                      ip_list, auth_config,
                                                      ssh_port_list,
                                                      handle.docker_user)

            common_utils.remove_file_if_exists(lock_path)

    def _sync_workdir(self, handle: CloudVmRayResourceHandle,
                      workdir: Path) -> None:
        # Even though provision() takes care of it, there may be cases where
        # this function is called in isolation, without calling provision(),
        # e.g., in CLI.  So we should rerun rsync_up.
        fore = colorama.Fore
        style = colorama.Style
        ip_list = handle.external_ips()
        port_list = handle.external_ssh_ports()
        assert ip_list is not None, 'external_ips is not cached in handle'
        full_workdir = os.path.abspath(os.path.expanduser(workdir))

        # These asserts have been validated at Task construction time.
        assert os.path.exists(full_workdir), f'{full_workdir} does not exist'
        if os.path.islink(full_workdir):
            logger.warning(
                f'{fore.YELLOW}Workdir {workdir!r} is a symlink. '
                f'Symlink contents are not uploaded.{style.RESET_ALL}')
        else:
            assert os.path.isdir(
                full_workdir), f'{full_workdir} should be a directory.'

        # Raise warning if directory is too large
        dir_size = backend_utils.path_size_megabytes(full_workdir)
        if dir_size >= _PATH_SIZE_MEGABYTES_WARN_THRESHOLD:
            logger.warning(
                f'{fore.YELLOW}The size of workdir {workdir!r} '
                f'is {dir_size} MB. Try to keep workdir small or use '
                '.gitignore to exclude large files, as large sizes will slow '
                f'down rsync.{style.RESET_ALL}')

        log_path = os.path.join(self.log_dir, 'workdir_sync.log')

        ssh_credentials = backend_utils.ssh_credential_from_yaml(
            handle.cluster_yaml, handle.docker_user)

        # TODO(zhwu): refactor this with backend_utils.parallel_cmd_with_rsync
        runners = command_runner.SSHCommandRunner.make_runner_list(
            ip_list, port_list=port_list, **ssh_credentials)

        def _sync_workdir_node(runner: command_runner.SSHCommandRunner) -> None:
            runner.rsync(
                source=workdir,
                target=SKY_REMOTE_WORKDIR,
                up=True,
                log_path=log_path,
                stream_logs=False,
            )

        num_nodes = handle.launched_nodes
        plural = 's' if num_nodes > 1 else ''
        logger.info(
            f'{fore.CYAN}Syncing workdir (to {num_nodes} node{plural}): '
            f'{style.BRIGHT}{workdir}{style.RESET_ALL}'
            f' -> '
            f'{style.BRIGHT}{SKY_REMOTE_WORKDIR}{style.RESET_ALL}')
        os.makedirs(os.path.expanduser(self.log_dir), exist_ok=True)
        os.system(f'touch {log_path}')
        tail_cmd = f'tail -n100 -f {log_path}'
        logger.info('To view detailed progress: '
                    f'{style.BRIGHT}{tail_cmd}{style.RESET_ALL}')
        with rich_utils.safe_status('[bold cyan]Syncing[/]'):
            subprocess_utils.run_in_parallel(_sync_workdir_node, runners)

    def _sync_file_mounts(
        self,
        handle: CloudVmRayResourceHandle,
        all_file_mounts: Optional[Dict[Path, Path]],
        storage_mounts: Optional[Dict[Path, storage_lib.Storage]],
    ) -> None:
        """Mounts all user files to the remote nodes."""
        controller_utils.replace_skypilot_config_path_in_file_mounts(
            handle.launched_resources.cloud, all_file_mounts)
        self._execute_file_mounts(handle, all_file_mounts)
        self._execute_storage_mounts(handle, storage_mounts)
        self._set_storage_mounts_metadata(handle.cluster_name, storage_mounts)

    def _setup(self, handle: CloudVmRayResourceHandle, task: task_lib.Task,
               detach_setup: bool) -> None:
        start = time.time()
        style = colorama.Style
        fore = colorama.Fore

        if task.setup is None:
            return

        setup_script = log_lib.make_task_bash_script(task.setup,
                                                     env_vars=task.envs)
        with tempfile.NamedTemporaryFile('w', prefix='sky_setup_') as f:
            f.write(setup_script)
            f.flush()
            setup_sh_path = f.name
            setup_file = os.path.basename(setup_sh_path)
            # Sync the setup script up and run it.
            ip_list = handle.external_ips()
            port_list = handle.external_ssh_ports()
            assert ip_list is not None, 'external_ips is not cached in handle'
            ssh_credentials = backend_utils.ssh_credential_from_yaml(
                handle.cluster_yaml, handle.docker_user)
            # Disable connection sharing for setup script to avoid old
            # connections being reused, which may cause stale ssh agent
            # forwarding.
            ssh_credentials.pop('ssh_control_name')
            runners = command_runner.SSHCommandRunner.make_runner_list(
                ip_list, port_list=port_list, **ssh_credentials)

            # Need this `-i` option to make sure `source ~/.bashrc` work
            setup_cmd = f'/bin/bash -i /tmp/{setup_file} 2>&1'

            def _setup_node(runner: command_runner.SSHCommandRunner) -> None:
                runner.rsync(source=setup_sh_path,
                             target=f'/tmp/{setup_file}',
                             up=True,
                             stream_logs=False)
                if detach_setup:
                    return
                setup_log_path = os.path.join(self.log_dir,
                                              f'setup-{runner.ip}.log')
                returncode = runner.run(
                    setup_cmd,
                    log_path=setup_log_path,
                    process_stream=False,
                )

                def error_message() -> str:
                    # Use the function to avoid tailing the file in success case
                    try:
                        last_10_lines = subprocess.run(
                            [
                                'tail', '-n10',
                                os.path.expanduser(setup_log_path)
                            ],
                            stdout=subprocess.PIPE,
                            check=True).stdout.decode('utf-8')
                    except subprocess.CalledProcessError:
                        last_10_lines = None

                    err_msg = (
                        f'Failed to setup with return code {returncode}. '
                        f'Check the details in log: {setup_log_path}')
                    if last_10_lines:
                        err_msg += (
                            f'\n\n{colorama.Fore.RED}'
                            '****** START Last lines of setup output ******'
                            f'{colorama.Style.RESET_ALL}\n'
                            f'{last_10_lines}'
                            f'{colorama.Fore.RED}'
                            '******* END Last lines of setup output *******'
                            f'{colorama.Style.RESET_ALL}')
                    return err_msg

                subprocess_utils.handle_returncode(returncode=returncode,
                                                   command=setup_cmd,
                                                   error_msg=error_message)

            num_nodes = len(ip_list)
            plural = 's' if num_nodes > 1 else ''
            if not detach_setup:
                logger.info(
                    f'{fore.CYAN}Running setup on {num_nodes} node{plural}.'
                    f'{style.RESET_ALL}')
            subprocess_utils.run_in_parallel(_setup_node, runners)

        if detach_setup:
            # Only set this when setup needs to be run outside the self._setup()
            # as part of a job (--detach-setup).
            self._setup_cmd = setup_cmd
            return
        logger.info(f'{fore.GREEN}Setup completed.{style.RESET_ALL}')
        end = time.time()
        logger.debug(f'Setup took {end - start} seconds.')

    def _exec_code_on_head(
        self,
        handle: CloudVmRayResourceHandle,
        codegen: str,
        job_id: int,
        executable: str,
        detach_run: bool = False,
        spot_dag: Optional['dag.Dag'] = None,
    ) -> None:
        """Executes generated code on the head node."""
        style = colorama.Style
        fore = colorama.Fore
        ssh_credentials = backend_utils.ssh_credential_from_yaml(
            handle.cluster_yaml, handle.docker_user)
        head_ssh_port = handle.head_ssh_port
        runner = command_runner.SSHCommandRunner(handle.head_ip,
                                                 port=head_ssh_port,
                                                 **ssh_credentials)
        with tempfile.NamedTemporaryFile('w', prefix='sky_app_') as fp:
            fp.write(codegen)
            fp.flush()
            script_path = os.path.join(SKY_REMOTE_APP_DIR, f'sky_job_{job_id}')
            # We choose to sync code + exec, because the alternative of 'ray
            # submit' may not work as it may use system python (python2) to
            # execute the script.  Happens for AWS.
            runner.rsync(source=fp.name,
                         target=script_path,
                         up=True,
                         stream_logs=False)
        remote_log_dir = self.log_dir
        remote_log_path = os.path.join(remote_log_dir, 'run.log')

        assert executable == 'python3', executable
        cd = f'cd {SKY_REMOTE_WORKDIR}'

        job_owner = ssh_credentials['ssh_user']
        if handle.docker_user is not None:
            job_owner = handle.docker_user
        ray_job_id = job_lib.make_ray_job_id(job_id, job_owner)
        if isinstance(handle.launched_resources.cloud, clouds.Local):
            # Ray Multitenancy is unsupported.
            # (Git Issue) https://github.com/ray-project/ray/issues/6800
            # Temporary workaround - wrap the run command in a script, and
            # execute it as the specified user.
            executable = onprem_utils.get_python_executable(handle.cluster_name)
            ray_command = (f'{cd} && {executable} -u {script_path} '
                           f'> {remote_log_path} 2>&1')
            job_submit_cmd = self._setup_and_create_job_cmd_on_local_head(
                handle, ray_command, ray_job_id)
        else:
            job_submit_cmd = (
                'RAY_DASHBOARD_PORT=$(python -c "from sky.skylet import job_lib; print(job_lib.get_job_submission_port())" 2> /dev/null || echo 8265);'  # pylint: disable=line-too-long
                f'{cd} && ray job submit '
                '--address=http://127.0.0.1:$RAY_DASHBOARD_PORT '
                f'--submission-id {ray_job_id} --no-wait '
                f'"{executable} -u {script_path} > {remote_log_path} 2>&1"')

            mkdir_code = (f'{cd} && mkdir -p {remote_log_dir} && '
                          f'touch {remote_log_path}')
            code = job_lib.JobLibCodeGen.queue_job(job_id, job_submit_cmd)
            job_submit_cmd = mkdir_code + ' && ' + code

            if spot_dag is not None:
                # Add the spot job to spot queue table.
                spot_codegen = spot_lib.SpotCodeGen()
                spot_code = spot_codegen.set_pending(job_id, spot_dag)
                # Set the spot job to PENDING state to make sure that this spot
                # job appears in the `sky spot queue`, when there are already 16
                # controller process jobs running on the controller VM with 8
                # CPU cores.
                # The spot job should be set to PENDING state *after* the
                # controller process job has been queued, as our skylet on spot
                # controller will set the spot job in FAILED state if the
                # controller process job does not exist.
                # We cannot set the spot job to PENDING state in the codegen for
                # the controller process job, as it will stay in the job pending
                # table and not be executed until there is an empty slot.
                job_submit_cmd = job_submit_cmd + ' && ' + spot_code

        returncode, stdout, stderr = self.run_on_head(handle,
                                                      job_submit_cmd,
                                                      stream_logs=False,
                                                      require_outputs=True)

        # Happens when someone calls `sky exec` but remote is outdated
        # necessitating calling `sky launch`.
        backend_utils.check_stale_runtime_on_remote(returncode, stdout,
                                                    handle.cluster_name)
        subprocess_utils.handle_returncode(returncode,
                                           job_submit_cmd,
                                           f'Failed to submit job {job_id}.',
                                           stderr=stdout + stderr)

        logger.info('Job submitted with Job ID: '
                    f'{style.BRIGHT}{job_id}{style.RESET_ALL}')

        try:
            if not detach_run:
                if handle.cluster_name == spot_lib.SPOT_CONTROLLER_NAME:
                    self.tail_spot_logs(handle, job_id)
                else:
                    # Sky logs. Not using subprocess.run since it will make the
                    # ssh keep connected after ctrl-c.
                    self.tail_logs(handle, job_id)
        finally:
            name = handle.cluster_name
            controller = controller_utils.Controllers.from_name(name)
            if controller == controller_utils.Controllers.SPOT_CONTROLLER:
                logger.info(
                    f'{fore.CYAN}Spot Job ID: '
                    f'{style.BRIGHT}{job_id}{style.RESET_ALL}'
                    '\nTo cancel the job:\t\t'
                    f'{backend_utils.BOLD}sky spot cancel {job_id}'
                    f'{backend_utils.RESET_BOLD}'
                    '\nTo stream job logs:\t\t'
                    f'{backend_utils.BOLD}sky spot logs {job_id}'
                    f'{backend_utils.RESET_BOLD}'
                    f'\nTo stream controller logs:\t'
                    f'{backend_utils.BOLD}sky spot logs --controller {job_id}'
                    f'{backend_utils.RESET_BOLD}'
                    '\nTo view all spot jobs:\t\t'
                    f'{backend_utils.BOLD}sky spot queue'
                    f'{backend_utils.RESET_BOLD}'
                    '\nTo view the spot job dashboard:\t'
                    f'{backend_utils.BOLD}sky spot dashboard'
                    f'{backend_utils.RESET_BOLD}')
            elif controller is None:
                logger.info(f'{fore.CYAN}Job ID: '
                            f'{style.BRIGHT}{job_id}{style.RESET_ALL}'
                            '\nTo cancel the job:\t'
                            f'{backend_utils.BOLD}sky cancel {name} {job_id}'
                            f'{backend_utils.RESET_BOLD}'
                            '\nTo stream job logs:\t'
                            f'{backend_utils.BOLD}sky logs {name} {job_id}'
                            f'{backend_utils.RESET_BOLD}'
                            '\nTo view the job queue:\t'
                            f'{backend_utils.BOLD}sky queue {name}'
                            f'{backend_utils.RESET_BOLD}')

    def _setup_and_create_job_cmd_on_local_head(
        self,
        handle: CloudVmRayResourceHandle,
        ray_command: str,
        ray_job_id: str,
    ):
        """Generates and prepares job submission code for local clusters."""
        ssh_credentials = backend_utils.ssh_credential_from_yaml(
            handle.cluster_yaml, handle.docker_user)
        ssh_user = ssh_credentials['ssh_user']
        runner = command_runner.SSHCommandRunner(handle.head_ip,
                                                 port=handle.head_ssh_port,
                                                 **ssh_credentials)
        remote_log_dir = self.log_dir
        with tempfile.NamedTemporaryFile('w', prefix='sky_local_app_') as fp:
            fp.write(ray_command)
            fp.flush()
            run_file = os.path.basename(fp.name)
            remote_run_file = f'/tmp/sky_local/{run_file}'
            # Ensures remote_run_file directory is created.
            runner.run(f'mkdir -p {os.path.dirname(remote_run_file)}',
                       stream_logs=False)
            # We choose to sync code + exec, so that Ray job submission API will
            # work for the multitenant case.
            runner.rsync(source=fp.name,
                         target=remote_run_file,
                         up=True,
                         stream_logs=False)
        runner.run(f'mkdir -p {remote_log_dir}; chmod a+rwx {remote_run_file}',
                   stream_logs=False)
        switch_user_cmd = job_lib.make_job_command_with_user_switching(
            ssh_user, remote_run_file)
        switch_user_cmd = ' '.join(switch_user_cmd)
        job_submit_cmd = (
            'ray job submit '
            '--address='
            f'http://127.0.0.1:{constants.SKY_REMOTE_RAY_DASHBOARD_PORT} '
            f'--submission-id {ray_job_id} '
            f'--no-wait -- {switch_user_cmd}')
        return job_submit_cmd

    def _add_job(self, handle: CloudVmRayResourceHandle,
                 job_name: Optional[str], resources_str: str) -> int:
        username = getpass.getuser()
        code = job_lib.JobLibCodeGen.add_job(job_name, username,
                                             self.run_timestamp, resources_str)
        returncode, job_id_str, stderr = self.run_on_head(handle,
                                                          code,
                                                          stream_logs=False,
                                                          require_outputs=True,
                                                          separate_stderr=True)
        # TODO(zhwu): this sometimes will unexpectedly fail, we can add
        # retry for this, after we figure out the reason.
        subprocess_utils.handle_returncode(returncode, code,
                                           'Failed to fetch job id.', stderr)
        try:
            job_id_match = _JOB_ID_PATTERN.search(job_id_str)
            if job_id_match is not None:
                job_id = int(job_id_match.group(1))
            else:
                # For backward compatibility.
                job_id = int(job_id_str)
        except ValueError as e:
            logger.error(stderr)
            raise ValueError(f'Failed to parse job id: {job_id_str}; '
                             f'Returncode: {returncode}') from e
        return job_id

    def _execute(
        self,
        handle: CloudVmRayResourceHandle,
        task: task_lib.Task,
        detach_run: bool,
        dryrun: bool = False,
    ) -> Optional[int]:
        """Executes the task on the cluster.

        Returns:
            Job id if the task is submitted to the cluster, None otherwise.
        """
        if task.run is None:
            logger.info('Run commands not specified or empty.')
            return None
        # Check the task resources vs the cluster resources. Since `sky exec`
        # will not run the provision and _check_existing_cluster
        # We need to check ports here since sky.exec shouldn't change resources
        valid_resource = self.check_resources_fit_cluster(handle,
                                                          task,
                                                          check_ports=True)
        task_copy = copy.copy(task)
        # Handle multiple resources exec case.
        task_copy.set_resources(valid_resource)
        if len(task.resources) > 1:
            logger.info('Multiple resources are specified'
                        f'for the task, using: {valid_resource}')
        task_copy.best_resources = None
        resources_str = backend_utils.get_task_resources_str(task_copy)

        if dryrun:
            logger.info(f'Dryrun complete. Would have run:\n{task}')
            return None

        job_id = self._add_job(handle, task_copy.name, resources_str)

        num_actual_nodes = task.num_nodes * handle.num_node_ips
        # Case: task_lib.Task(run, num_nodes=N) or TPU VM Pods
        if num_actual_nodes > 1:
            self._execute_task_n_nodes(handle, task_copy, job_id, detach_run)
        else:
            # Case: task_lib.Task(run, num_nodes=1)
            self._execute_task_one_node(handle, task_copy, job_id, detach_run)

        return job_id

    def _post_execute(self, handle: CloudVmRayResourceHandle,
                      down: bool) -> None:
        fore = colorama.Fore
        style = colorama.Style
        name = handle.cluster_name
        controller = controller_utils.Controllers.from_name(name)
        if controller is not None or down:
            return
        stop_str = ('\nTo stop the cluster:'
                    f'\t{backend_utils.BOLD}sky stop {name}'
                    f'{backend_utils.RESET_BOLD}')
        if isinstance(handle.launched_resources.cloud, clouds.Local):
            stop_str = ''
        logger.info(f'\n{fore.CYAN}Cluster name: '
                    f'{style.BRIGHT}{name}{style.RESET_ALL}'
                    '\nTo log into the head VM:\t'
                    f'{backend_utils.BOLD}ssh {name}'
                    f'{backend_utils.RESET_BOLD}'
                    '\nTo submit a job:'
                    f'\t\t{backend_utils.BOLD}sky exec {name} yaml_file'
                    f'{backend_utils.RESET_BOLD}'
                    f'{stop_str}'
                    '\nTo teardown the cluster:'
                    f'\t{backend_utils.BOLD}sky down {name}'
                    f'{backend_utils.RESET_BOLD}')
        if handle.tpu_delete_script is not None:
            logger.info('Tip: `sky down` will delete launched TPU(s) too.')

    def _teardown_ephemeral_storage(self, task: task_lib.Task) -> None:
        storage_mounts = task.storage_mounts
        if storage_mounts is not None:
            for _, storage in storage_mounts.items():
                if not storage.persistent:
                    storage.delete()

    def _teardown(self,
                  handle: CloudVmRayResourceHandle,
                  terminate: bool,
                  purge: bool = False):
        """Tear down/ Stop the cluster.

        Args:
            handle: The handle to the cluster.
            terminate: Terminate or stop the cluster.
            purge: Purge the cluster record from the cluster table, even if
                the teardown fails.
        Raises:
            exceptions.ClusterOwnerIdentityMismatchError: If the cluster is
                owned by another user.
            exceptions.CloudUserIdentityError: if we fail to get the current
                user identity.
            RuntimeError: If the cluster fails to be terminated/stopped.
        """
        cluster_name = handle.cluster_name
        # Check if the cluster is owned by the current user. Raise
        # exceptions.ClusterOwnerIdentityMismatchError
        yellow = colorama.Fore.YELLOW
        reset = colorama.Style.RESET_ALL
        is_identity_mismatch_and_purge = False
        try:
            backend_utils.check_owner_identity(cluster_name)
        except exceptions.ClusterOwnerIdentityMismatchError as e:
            if purge:
                logger.error(e)
                verbed = 'terminated' if terminate else 'stopped'
                logger.warning(
                    f'{yellow}Purge (-p/--purge) is set, ignoring the '
                    f'identity mismatch error and removing '
                    f'the cluster record from cluster table.{reset}\n{yellow}It'
                    ' is the user\'s responsibility to ensure that this '
                    f'cluster is actually {verbed} on the cloud.{reset}')
                is_identity_mismatch_and_purge = True
            else:
                raise

        lock_path = os.path.expanduser(
            backend_utils.CLUSTER_STATUS_LOCK_PATH.format(cluster_name))

        try:
            # TODO(mraheja): remove pylint disabling when filelock
            # version updated
            # pylint: disable=abstract-class-instantiated
            with filelock.FileLock(
                    lock_path,
                    backend_utils.CLUSTER_STATUS_LOCK_TIMEOUT_SECONDS):
                self.teardown_no_lock(
                    handle,
                    terminate,
                    purge,
                    # When --purge is set and we already see an ID mismatch
                    # error, we skip the refresh codepath. This is because
                    # refresh checks current user identity can throw
                    # ClusterOwnerIdentityMismatchError. The argument/flag
                    # `purge` should bypass such ID mismatch errors.
                    refresh_cluster_status=not is_identity_mismatch_and_purge)
            if terminate:
                common_utils.remove_file_if_exists(lock_path)
        except filelock.Timeout as e:
            raise RuntimeError(
                f'Cluster {cluster_name!r} is locked by {lock_path}. '
                'Check to see if it is still being launched.') from e

    # --- CloudVMRayBackend Specific APIs ---

    def get_job_status(
        self,
        handle: CloudVmRayResourceHandle,
        job_ids: Optional[List[int]] = None,
        stream_logs: bool = True
    ) -> Dict[Optional[int], Optional[job_lib.JobStatus]]:
        code = job_lib.JobLibCodeGen.get_job_status(job_ids)
        returncode, stdout, stderr = self.run_on_head(handle,
                                                      code,
                                                      stream_logs=stream_logs,
                                                      require_outputs=True,
                                                      separate_stderr=True)
        subprocess_utils.handle_returncode(returncode, code,
                                           'Failed to get job status.', stderr)
        statuses = job_lib.load_statuses_payload(stdout)
        return statuses

    def cancel_jobs(self,
                    handle: CloudVmRayResourceHandle,
                    jobs: Optional[List[int]],
                    cancel_all: bool = False) -> None:
        """Cancels jobs.

        CloudVMRayBackend specific method.

        Args:
            handle: The cluster handle.
            jobs: Job IDs to cancel. (See `cancel_all` for special semantics.)
            cancel_all: Whether to cancel all jobs. If True, asserts `jobs` is
                set to None. If False and `jobs` is None, cancel the latest
                running job.
        """
        if cancel_all:
            assert jobs is None, (
                'If cancel_all=True, usage is to set jobs=None')
        job_owner = onprem_utils.get_job_owner(handle.cluster_yaml,
                                               handle.docker_user)
        code = job_lib.JobLibCodeGen.cancel_jobs(job_owner, jobs, cancel_all)

        # All error messages should have been redirected to stdout.
        returncode, stdout, stderr = self.run_on_head(handle,
                                                      code,
                                                      stream_logs=False,
                                                      require_outputs=True)
        # TODO(zongheng): remove after >=0.5.0, 2 minor versions after.
        backend_utils.check_stale_runtime_on_remote(returncode, stdout + stderr,
                                                    handle.cluster_name)
        subprocess_utils.handle_returncode(
            returncode, code,
            f'Failed to cancel jobs on cluster {handle.cluster_name}.', stdout)

        cancelled_ids = common_utils.decode_payload(stdout)
        if cancelled_ids:
            logger.info(
                f'Cancelled job ID(s): {", ".join(map(str, cancelled_ids))}')
        else:
            logger.info(
                'No jobs cancelled. They may already be in terminal states.')

    def sync_down_logs(
            self,
            handle: CloudVmRayResourceHandle,
            job_ids: Optional[List[str]],
            local_dir: str = constants.SKY_LOGS_DIRECTORY) -> Dict[str, str]:
        """Sync down logs for the given job_ids.

        Returns:
            A dictionary mapping job_id to log path.
        """
        code = job_lib.JobLibCodeGen.get_run_timestamp_with_globbing(job_ids)
        returncode, run_timestamps, stderr = self.run_on_head(
            handle,
            code,
            stream_logs=False,
            require_outputs=True,
            separate_stderr=True)
        subprocess_utils.handle_returncode(returncode, code,
                                           'Failed to sync logs.', stderr)
        run_timestamps = common_utils.decode_payload(run_timestamps)
        if not run_timestamps:
            logger.info(f'{colorama.Fore.YELLOW}'
                        'No matching log directories found'
                        f'{colorama.Style.RESET_ALL}')
            return {}

        job_ids = list(run_timestamps.keys())
        run_timestamps = list(run_timestamps.values())
        remote_log_dirs = [
            os.path.join(constants.SKY_LOGS_DIRECTORY, run_timestamp)
            for run_timestamp in run_timestamps
        ]
        local_log_dirs = [
            os.path.expanduser(os.path.join(local_dir, run_timestamp))
            for run_timestamp in run_timestamps
        ]

        style = colorama.Style
        fore = colorama.Fore
        for job_id, log_dir in zip(job_ids, local_log_dirs):
            logger.info(f'{fore.CYAN}Job {job_id} logs: {log_dir}'
                        f'{style.RESET_ALL}')

        ip_list = handle.external_ips()
        assert ip_list is not None, 'external_ips is not cached in handle'
        ssh_port_list = handle.external_ssh_ports()
        assert ssh_port_list is not None, 'external_ssh_ports is not cached ' \
                                          'in handle'
        ssh_credentials = backend_utils.ssh_credential_from_yaml(
            handle.cluster_yaml, handle.docker_user)
        runners = command_runner.SSHCommandRunner.make_runner_list(
            ip_list, port_list=ssh_port_list, **ssh_credentials)

        def _rsync_down(args) -> None:
            """Rsync down logs from remote nodes.

            Args:
                args: A tuple of (runner, local_log_dir, remote_log_dir)
            """
            (runner, local_log_dir, remote_log_dir) = args
            try:
                os.makedirs(local_log_dir, exist_ok=True)
                runner.rsync(
                    source=f'{remote_log_dir}/*',
                    target=local_log_dir,
                    up=False,
                    stream_logs=False,
                )
            except exceptions.CommandError as e:
                if e.returncode == exceptions.RSYNC_FILE_NOT_FOUND_CODE:
                    # Raised by rsync_down. Remote log dir may not exist, since
                    # the job can be run on some part of the nodes.
                    logger.debug(f'{runner.ip} does not have the tasks/*.')
                else:
                    raise

        parallel_args = [[runner, *item]
                         for item in zip(local_log_dirs, remote_log_dirs)
                         for runner in runners]
        subprocess_utils.run_in_parallel(_rsync_down, parallel_args)
        return dict(zip(job_ids, local_log_dirs))

    def tail_logs(self,
                  handle: CloudVmRayResourceHandle,
                  job_id: Optional[int],
                  spot_job_id: Optional[int] = None,
                  follow: bool = True) -> int:
        job_owner = onprem_utils.get_job_owner(handle.cluster_yaml,
                                               handle.docker_user)
        code = job_lib.JobLibCodeGen.tail_logs(job_owner,
                                               job_id,
                                               spot_job_id=spot_job_id,
                                               follow=follow)
        if job_id is None and spot_job_id is None:
            logger.info(
                'Job ID not provided. Streaming the logs of the latest job.')

        # With the stdin=subprocess.DEVNULL, the ctrl-c will not directly
        # kill the process, so we need to handle it manually here.
        if threading.current_thread() is threading.main_thread():
            signal.signal(signal.SIGINT, backend_utils.interrupt_handler)
            signal.signal(signal.SIGTSTP, backend_utils.stop_handler)
        try:
            returncode = self.run_on_head(
                handle,
                code,
                stream_logs=True,
                process_stream=False,
                # Allocate a pseudo-terminal to disable output buffering.
                # Otherwise, there may be 5 minutes delay in logging.
                ssh_mode=command_runner.SshMode.INTERACTIVE,
                # Disable stdin to avoid ray outputs mess up the terminal with
                # misaligned output in multithreading/multiprocessing.
                # Refer to: https://github.com/ray-project/ray/blob/d462172be7c5779abf37609aed08af112a533e1e/python/ray/autoscaler/_private/subprocess_output_util.py#L264 # pylint: disable=line-too-long
                stdin=subprocess.DEVNULL,
            )
        except SystemExit as e:
            returncode = e.code
        return returncode

    def tail_spot_logs(self,
                       handle: CloudVmRayResourceHandle,
                       job_id: Optional[int] = None,
                       job_name: Optional[str] = None,
                       follow: bool = True) -> None:
        # if job_name is not None, job_id should be None
        assert job_name is None or job_id is None, (job_name, job_id)
        if job_name is not None:
            code = spot_lib.SpotCodeGen.stream_logs_by_name(job_name, follow)
        else:
            code = spot_lib.SpotCodeGen.stream_logs_by_id(job_id, follow)

        # With the stdin=subprocess.DEVNULL, the ctrl-c will not directly
        # kill the process, so we need to handle it manually here.
        if threading.current_thread() is threading.main_thread():
            signal.signal(signal.SIGINT, backend_utils.interrupt_handler)
            signal.signal(signal.SIGTSTP, backend_utils.stop_handler)

        # Refer to the notes in tail_logs.
        self.run_on_head(
            handle,
            code,
            stream_logs=True,
            process_stream=False,
            ssh_mode=command_runner.SshMode.INTERACTIVE,
            stdin=subprocess.DEVNULL,
        )

    def tail_serve_logs(self, handle: CloudVmRayResourceHandle,
                        service_name: str, target: serve_lib.ServiceComponent,
                        replica_id: Optional[int], follow: bool) -> None:
        """Tail the logs of a service.

        Args:
            handle: The handle to the sky serve controller.
            service_name: The name of the service.
            target: The component to tail the logs of. Could be controller,
                load balancer, or replica.
            replica_id: The replica ID to tail the logs of. Only used when
                target is replica.
            follow: Whether to follow the logs.
        """
        if target != serve_lib.ServiceComponent.REPLICA:
            code = serve_lib.ServeCodeGen.stream_serve_process_logs(
                service_name,
                stream_controller=(
                    target == serve_lib.ServiceComponent.CONTROLLER),
                follow=follow)
        else:
            assert replica_id is not None, service_name
            code = serve_lib.ServeCodeGen.stream_replica_logs(
                service_name, replica_id, follow)

        signal.signal(signal.SIGINT, backend_utils.interrupt_handler)
        signal.signal(signal.SIGTSTP, backend_utils.stop_handler)

        self.run_on_head(
            handle,
            code,
            stream_logs=True,
            process_stream=False,
            ssh_mode=command_runner.SshMode.INTERACTIVE,
            stdin=subprocess.DEVNULL,
        )

    def teardown_no_lock(self,
                         handle: CloudVmRayResourceHandle,
                         terminate: bool,
                         purge: bool = False,
                         post_teardown_cleanup: bool = True,
                         refresh_cluster_status: bool = True) -> None:
        """Teardown the cluster without acquiring the cluster status lock.

        NOTE: This method should not be called without holding the cluster
        status lock already.

        refresh_cluster_status is only used internally in the status refresh
        process, and should not be set to False in other cases.

        Raises:
            RuntimeError: If the cluster fails to be terminated/stopped.
        """
        if refresh_cluster_status:
            prev_cluster_status, _ = (
                backend_utils.refresh_cluster_status_handle(
                    handle.cluster_name, acquire_per_cluster_status_lock=False))
        else:
            record = global_user_state.get_cluster_from_name(
                handle.cluster_name)
            prev_cluster_status = record[
                'status'] if record is not None else None
        if prev_cluster_status is None:
            # When the cluster is not in the cluster table, we guarantee that
            # all related resources / cache / config are cleaned up, i.e. it
            # is safe to skip and return True.
            ux_utils.console_newline()
            logger.warning(
                f'Cluster {handle.cluster_name!r} is already terminated. '
                'Skipped.')
            return
        log_path = os.path.join(os.path.expanduser(self.log_dir),
                                'teardown.log')
        log_abs_path = os.path.abspath(log_path)
        cloud = handle.launched_resources.cloud
        config = common_utils.read_yaml(handle.cluster_yaml)
        cluster_name = handle.cluster_name
        cluster_name_on_cloud = handle.cluster_name_on_cloud

        # Avoid possibly unbound warnings. Code below must overwrite these vars:
        returncode = 0
        stdout = ''
        stderr = ''

        if (cloud.PROVISIONER_VERSION >=
                clouds.ProvisionerVersion.RAY_PROVISIONER_SKYPILOT_TERMINATOR):
            logger.debug(f'Provisioner version: {cloud.PROVISIONER_VERSION} '
                         'using new provisioner for teardown.')
            # Stop the ray autoscaler first to avoid the head node trying to
            # re-launch the worker nodes, during the termination of the
            # cluster.
            try:
                # We do not check the return code, since Ray returns
                # non-zero return code when calling Ray stop,
                # even when the command was executed successfully.
                self.run_on_head(handle, 'ray stop --force')
            except exceptions.FetchIPError:
                # This error is expected if the previous cluster IP is
                # failed to be found,
                # i.e., the cluster is already stopped/terminated.
                if prev_cluster_status == status_lib.ClusterStatus.UP:
                    logger.warning(
                        'Failed to take down Ray autoscaler on the head node. '
                        'It might be because the cluster\'s head node has '
                        'already been terminated. It is fine to skip this.')

            try:
                provisioner.teardown_cluster(repr(cloud),
                                             provisioner.ClusterName(
                                                 cluster_name,
                                                 cluster_name_on_cloud),
                                             terminate=terminate,
                                             provider_config=config['provider'])
            except Exception as e:  # pylint: disable=broad-except
                if purge:
                    logger.warning(
                        _TEARDOWN_PURGE_WARNING.format(
                            reason='stopping/terminating cluster nodes',
                            details=common_utils.format_exception(
                                e, use_bracket=True)))
                else:
                    raise

            if post_teardown_cleanup:
                self.post_teardown_cleanup(handle, terminate, purge)
            return

        if terminate and isinstance(cloud, clouds.Azure):
            # Here we handle termination of Azure by ourselves instead of Ray
            # autoscaler.
            resource_group = config['provider']['resource_group']
            terminate_cmd = f'az group delete -y --name {resource_group}'
            with rich_utils.safe_status(f'[bold cyan]Terminating '
                                        f'[green]{cluster_name}'):
                returncode, stdout, stderr = log_lib.run_with_log(
                    terminate_cmd,
                    log_abs_path,
                    shell=True,
                    stream_logs=False,
                    require_outputs=True)

        elif (isinstance(cloud, clouds.IBM) and terminate and
              prev_cluster_status == status_lib.ClusterStatus.STOPPED):
            # pylint: disable= W0622 W0703 C0415
            from sky.adaptors import ibm
            from sky.skylet.providers.ibm.vpc_provider import IBMVPCProvider

            config_provider = common_utils.read_yaml(
                handle.cluster_yaml)['provider']
            region = config_provider['region']
            search_client = ibm.search_client()
            vpc_found = False
            # pylint: disable=unsubscriptable-object
            vpcs_filtered_by_tags_and_region = search_client.search(
                query=(f'type:vpc AND tags:{cluster_name_on_cloud} '
                       f'AND region:{region}'),
                fields=['tags', 'region', 'type'],
                limit=1000).get_result()['items']
            vpc_id = None
            try:
                # pylint: disable=line-too-long
                vpc_id = vpcs_filtered_by_tags_and_region[0]['crn'].rsplit(
                    ':', 1)[-1]
                vpc_found = True
            except Exception:
                logger.critical('failed to locate vpc for ibm cloud')
                returncode = -1

            if vpc_found:
                # pylint: disable=line-too-long E1136
                # Delete VPC and it's associated resources
                vpc_provider = IBMVPCProvider(
                    config_provider['resource_group_id'], region,
                    cluster_name_on_cloud)
                vpc_provider.delete_vpc(vpc_id, region)
                # successfully removed cluster as no exception was raised
                returncode = 0

        elif terminate and isinstance(cloud, clouds.SCP):
            # pylint: disable=import-outside-toplevel
            from sky.skylet.providers.scp import node_provider
            config['provider']['cache_stopped_nodes'] = not terminate
            provider = node_provider.SCPNodeProvider(config['provider'],
                                                     cluster_name_on_cloud)
            try:
                if not os.path.exists(provider.metadata.path):
                    raise node_provider.SCPError(
                        'SKYPILOT_ERROR_NO_NODES_LAUNCHED: '
                        'Metadata file does not exist.')

                with open(provider.metadata.path, 'r') as f:
                    metadata = json.load(f)
                    node_id = next(iter(metadata.values())).get(
                        'creation', {}).get('virtualServerId', None)
                    provider.terminate_node(node_id)
                returncode = 0
            except node_provider.SCPError as e:
                returncode = 1
                stdout = ''
                stderr = str(e)

        # Apr, 2023 by Hysun(hysun.he@oracle.com): Added support for OCI
        # May, 2023 by Hysun: Allow terminate INIT cluster which may have
        # some instances provisioning in background but not completed.
        elif (isinstance(cloud, clouds.OCI) and terminate and
              prev_cluster_status in (status_lib.ClusterStatus.STOPPED,
                                      status_lib.ClusterStatus.INIT)):
            region = config['provider']['region']

            # pylint: disable=import-outside-toplevel
            from ray.autoscaler.tags import TAG_RAY_CLUSTER_NAME

            from sky.skylet.providers.oci.query_helper import oci_query_helper

            # 0: All terminated successfully, failed count otherwise
            returncode = oci_query_helper.terminate_instances_by_tags(
                {TAG_RAY_CLUSTER_NAME: cluster_name_on_cloud}, region)

            # To avoid undefined local variables error.
            stdout = stderr = ''
        else:
            config['provider']['cache_stopped_nodes'] = not terminate
            with tempfile.NamedTemporaryFile('w',
                                             prefix='sky_',
                                             delete=False,
                                             suffix='.yml') as f:
                common_utils.dump_yaml(f.name, config)
                f.flush()

                teardown_verb = 'Terminating' if terminate else 'Stopping'
                with rich_utils.safe_status(f'[bold cyan]{teardown_verb} '
                                            f'[green]{cluster_name}'):
                    # FIXME(zongheng): support retries. This call can fail for
                    # example due to GCP returning list requests per limit
                    # exceeded.
                    returncode, stdout, stderr = log_lib.run_with_log(
                        ['ray', 'down', '-y', f.name],
                        log_abs_path,
                        stream_logs=False,
                        require_outputs=True,
                        # Disable stdin to avoid ray outputs mess up the
                        # terminal with misaligned output when multithreading/
                        # multiprocessing are used.
                        # Refer to: https://github.com/ray-project/ray/blob/d462172be7c5779abf37609aed08af112a533e1e/python/ray/autoscaler/_private/subprocess_output_util.py#L264 # pylint: disable=line-too-long
                        stdin=subprocess.DEVNULL)
        if returncode != 0:
            if purge:
                logger.warning(
                    _TEARDOWN_PURGE_WARNING.format(
                        reason='stopping/terminating cluster nodes',
                        details=stderr))
            # 'TPU must be specified.': This error returns when we call "gcloud
            #   delete" with an empty VM list where no instance exists. Safe to
            #   ignore it and do cleanup locally. TODO(wei-lin): refactor error
            #   handling mechanism.
            #
            # 'SKYPILOT_ERROR_NO_NODES_LAUNCHED': this indicates nodes are
            #   never launched and the errors are related to pre-launch
            #   configurations (such as VPC not found). So it's safe & good UX
            #   to not print a failure message.
            #
            # '(ResourceGroupNotFound)': this indicates the resource group on
            #   Azure is not found. That means the cluster is already deleted
            #   on the cloud. So it's safe & good UX to not print a failure
            #   message.
            elif ('TPU must be specified.' not in stderr and
                  'SKYPILOT_ERROR_NO_NODES_LAUNCHED: ' not in stderr and
                  '(ResourceGroupNotFound)' not in stderr):
                raise RuntimeError(
                    _TEARDOWN_FAILURE_MESSAGE.format(
                        extra_reason='',
                        cluster_name=common_utils.cluster_name_in_hint(
                            cluster_name, cluster_name_on_cloud),
                        stdout=stdout,
                        stderr=stderr))

        # No need to clean up if the cluster is already terminated
        # (i.e., prev_status is None), as the cleanup has already been done
        # if the cluster is removed from the status table.
        if post_teardown_cleanup:
            self.post_teardown_cleanup(handle, terminate, purge)

    def post_teardown_cleanup(self,
                              handle: CloudVmRayResourceHandle,
                              terminate: bool,
                              purge: bool = False) -> None:
        """Cleanup local configs/caches and delete TPUs after teardown.

        This method will handle the following cleanup steps:
        * Deleting the TPUs;
        * Removing ssh configs for the cluster;
        * Updating the local state of the cluster;
        * Removing the terminated cluster's scripts and ray yaml files.

        Raises:
            RuntimeError: If it fails to delete the TPU.
        """
        log_path = os.path.join(os.path.expanduser(self.log_dir),
                                'teardown.log')
        log_abs_path = os.path.abspath(log_path)
        cluster_name_on_cloud = handle.cluster_name_on_cloud

        if (handle.tpu_delete_script is not None and
                os.path.exists(handle.tpu_delete_script)):
            with rich_utils.safe_status('[bold cyan]Terminating TPU...'):
                tpu_rc, tpu_stdout, tpu_stderr = log_lib.run_with_log(
                    ['bash', handle.tpu_delete_script],
                    log_abs_path,
                    stream_logs=False,
                    require_outputs=True)
            if tpu_rc != 0:
                if _TPU_NOT_FOUND_ERROR in tpu_stderr:
                    logger.info('TPU not found. '
                                'It should have been deleted already.')
                elif purge:
                    logger.warning(
                        _TEARDOWN_PURGE_WARNING.format(
                            reason='stopping/terminating TPU',
                            details=tpu_stderr))
                else:
                    raise RuntimeError(
                        _TEARDOWN_FAILURE_MESSAGE.format(
                            extra_reason='It is caused by TPU failure.',
                            cluster_name=common_utils.cluster_name_in_hint(
                                handle.cluster_name, cluster_name_on_cloud),
                            stdout=tpu_stdout,
                            stderr=tpu_stderr))
        if (terminate and handle.launched_resources.is_image_managed is True):
            # Delete the image when terminating a "cloned" cluster, i.e.,
            # whose image is created by SkyPilot (--clone-disk-from)
            logger.debug(f'Deleting image {handle.launched_resources.image_id}')
            cluster_resources = handle.launched_resources
            cluster_cloud = cluster_resources.cloud
            image_dict = cluster_resources.image_id
            assert cluster_cloud is not None, cluster_resources
            assert image_dict is not None and len(image_dict) == 1
            image_id = list(image_dict.values())[0]
            try:
                cluster_cloud.delete_image(image_id,
                                           handle.launched_resources.region)
            except exceptions.CommandError as e:
                logger.warning(
                    f'Failed to delete cloned image {image_id}. Please '
                    'remove it manually to avoid image leakage. Details: '
                    f'{common_utils.format_exception(e, use_bracket=True)}')
        if terminate:
            cloud = handle.launched_resources.cloud
            config = common_utils.read_yaml(handle.cluster_yaml)
            # TODO(tian): Add some API like
            # provision_lib.supports(cloud, 'cleanup_ports')
            # so that our backend do not need to know the specific details
            # for different clouds.
            if (cloud.PROVISIONER_VERSION >= clouds.ProvisionerVersion.
                    RAY_PROVISIONER_SKYPILOT_TERMINATOR or
                    isinstance(cloud, clouds.Azure)):
                provision_lib.cleanup_ports(repr(cloud), cluster_name_on_cloud,
                                            config['provider'])

        # The cluster file must exist because the cluster_yaml will only
        # be removed after the cluster entry in the database is removed.
        config = common_utils.read_yaml(handle.cluster_yaml)
        auth_config = config['auth']
        backend_utils.SSHConfigHelper.remove_cluster(handle.cluster_name,
                                                     handle.head_ip,
                                                     auth_config,
                                                     handle.docker_user)

        global_user_state.remove_cluster(handle.cluster_name,
                                         terminate=terminate)

        if terminate:
            # This function could be directly called from status refresh,
            # where we need to cleanup the cluster profile.
            metadata_utils.remove_cluster_metadata(handle.cluster_name)
            # Clean up TPU creation/deletion scripts
            if handle.tpu_delete_script is not None:
                assert handle.tpu_create_script is not None
                common_utils.remove_file_if_exists(handle.tpu_create_script)
                common_utils.remove_file_if_exists(handle.tpu_delete_script)

            # Clean up generated config
            # No try-except is needed since Ray will fail to teardown the
            # cluster if the cluster_yaml is missing.
            common_utils.remove_file_if_exists(handle.cluster_yaml)

    def set_autostop(self,
                     handle: CloudVmRayResourceHandle,
                     idle_minutes_to_autostop: Optional[int],
                     down: bool = False,
                     stream_logs: bool = True) -> None:
        if idle_minutes_to_autostop is not None:
            code = autostop_lib.AutostopCodeGen.set_autostop(
                idle_minutes_to_autostop, self.NAME, down)
            returncode, _, stderr = self.run_on_head(handle,
                                                     code,
                                                     require_outputs=True,
                                                     stream_logs=stream_logs)
            subprocess_utils.handle_returncode(returncode,
                                               code,
                                               'Failed to set autostop',
                                               stderr=stderr,
                                               stream_logs=stream_logs)
            global_user_state.set_cluster_autostop_value(
                handle.cluster_name, idle_minutes_to_autostop, down)

    def is_definitely_autostopping(self,
                                   handle: CloudVmRayResourceHandle,
                                   stream_logs: bool = True) -> bool:
        """Check if the cluster is autostopping.

        Returns:
            True if the cluster is definitely autostopping. It is possible
            that the cluster is still autostopping when False is returned,
            due to errors like transient network issues.
        """
        if handle.head_ip is None:
            # The head node of the cluster is not UP or in an abnormal state.
            # We cannot check if the cluster is autostopping.
            return False
        code = autostop_lib.AutostopCodeGen.is_autostopping()
        returncode, stdout, stderr = self.run_on_head(handle,
                                                      code,
                                                      require_outputs=True,
                                                      stream_logs=stream_logs)

        if returncode == 0:
            return common_utils.decode_payload(stdout)
        logger.debug(f'Failed to check if cluster is autostopping: {stderr}')
        return False

    # TODO(zhwu): Refactor this to a CommandRunner class, so different backends
    # can support its own command runner.
    @timeline.event
    def run_on_head(
        self,
        handle: CloudVmRayResourceHandle,
        cmd: str,
        *,
        port_forward: Optional[List[int]] = None,
        log_path: str = '/dev/null',
        stream_logs: bool = False,
        ssh_mode: command_runner.SshMode = command_runner.SshMode.
        NON_INTERACTIVE,
        under_remote_workdir: bool = False,
        require_outputs: bool = False,
        separate_stderr: bool = False,
        process_stream: bool = True,
        **kwargs,
    ) -> Union[int, Tuple[int, str, str]]:
        """Runs 'cmd' on the cluster's head node.

        It will try to fetch the head node IP if it is not cached.

        Args:
            handle: The ResourceHandle to the cluster.
            cmd: The command to run.

            Advanced options:

            port_forward: A list of ports to forward.
            log_path: The path to the log file.
            stream_logs: Whether to stream the logs to stdout/stderr.
            ssh_mode: The mode to use for ssh.
                See command_runner.SSHCommandRunner.SSHMode for more details.
            under_remote_workdir: Whether to run the command under the remote
                workdir ~/sky_workdir.
            require_outputs: Whether to return the stdout and stderr of the
                command.
            separate_stderr: Whether to separate stderr from stdout.
            process_stream: Whether to post-process the stdout/stderr of the
                command, such as replacing or skipping lines on the fly. If
                enabled, lines are printed only when '\r' or '\n' is found.

        Raises:
            exceptions.FetchIPError: If the head node IP cannot be fetched.
        """
        # This will try to fetch the head node IP if it is not cached.
        external_ips = handle.external_ips(max_attempts=_FETCH_IP_MAX_ATTEMPTS)
        head_ip = external_ips[0]
        external_ssh_ports = handle.external_ssh_ports(
            max_attempts=_FETCH_IP_MAX_ATTEMPTS)
        head_ssh_port = external_ssh_ports[0]

        ssh_credentials = backend_utils.ssh_credential_from_yaml(
            handle.cluster_yaml, handle.docker_user)
        runner = command_runner.SSHCommandRunner(head_ip,
                                                 port=head_ssh_port,
                                                 **ssh_credentials)
        if under_remote_workdir:
            cmd = f'cd {SKY_REMOTE_WORKDIR} && {cmd}'

        return runner.run(
            cmd,
            port_forward=port_forward,
            log_path=log_path,
            process_stream=process_stream,
            stream_logs=stream_logs,
            ssh_mode=ssh_mode,
            require_outputs=require_outputs,
            separate_stderr=separate_stderr,
            **kwargs,
        )

    # --- Utilities ---

    @timeline.event
    def _check_existing_cluster(
            self,
            task: task_lib.Task,
            to_provision: Optional[resources_lib.Resources],
            cluster_name: str,
            dryrun: bool = False) -> RetryingVmProvisioner.ToProvisionConfig:
        """Checks if the cluster exists and returns the provision config.

        Raises:
            exceptions.ResourcesMismatchError: If the resources in the task
                does not match the existing cluster.
            exceptions.InvalidClusterNameError: If the cluster name is invalid.
            # TODO(zhwu): complete the list of exceptions.
        """
        record = global_user_state.get_cluster_from_name(cluster_name)
        handle_before_refresh = None if record is None else record['handle']
        status_before_refresh = None if record is None else record['status']

        prev_cluster_status, handle = (status_before_refresh,
                                       handle_before_refresh)

        if not dryrun:
            prev_cluster_status, handle = (
                backend_utils.refresh_cluster_status_handle(
                    cluster_name,
                    # We force refresh for the init status to determine the
                    # actual state of a previous cluster in INIT state.
                    #
                    # This is important for the case, where an existing cluster
                    # is transitioned into INIT state due to key interruption
                    # during launching, with the following steps:
                    # (1) launch, after answering prompt immediately ctrl-c;
                    # (2) launch again.
                    # If we don't refresh the state of the cluster and reset it
                    # back to STOPPED, our failover logic will consider it as an
                    # abnormal cluster after hitting resources capacity limit on
                    # the cloud, and will start failover. This is not desired,
                    # because the user may want to keep the data on the disk of
                    # that cluster.
                    force_refresh_statuses={status_lib.ClusterStatus.INIT},
                    acquire_per_cluster_status_lock=False,
                ))
        if prev_cluster_status is not None:
            assert handle is not None
            # Cluster already exists.
            self.check_resources_fit_cluster(handle, task)
            # Use the existing cluster.
            assert handle.launched_resources is not None, (cluster_name, handle)
            # Assume resources share the same ports.
            for resource in task.resources:
                assert resource.ports == list(task.resources)[0].ports
            all_ports = resources_utils.port_set_to_ranges(
                resources_utils.port_ranges_to_set(
                    handle.launched_resources.ports) |
                resources_utils.port_ranges_to_set(
                    list(task.resources)[0].ports))
            to_provision = handle.launched_resources
            if all_ports:
                to_provision = to_provision.copy(ports=all_ports)
            return RetryingVmProvisioner.ToProvisionConfig(
                cluster_name,
                to_provision,
                handle.launched_nodes,
                prev_cluster_status=prev_cluster_status,
                prev_handle=handle)
        usage_lib.messages.usage.set_new_cluster()
        # Use the task_cloud, because the cloud in `to_provision` can be changed
        # later during the retry.
        for resources in task.resources:
            task_cloud = (resources.cloud
                          if resources.cloud is not None else clouds.Cloud)
            task_cloud.check_cluster_name_is_valid(cluster_name)

        if to_provision is None:
            # The cluster is recently terminated either by autostop or manually
            # terminated on the cloud. We should use the previously terminated
            # resources to provision the cluster.
            #
            # FIXME(zongheng): this assert can be hit by using two terminals.
            # First, create a 'dbg' cluster. Then:
            #   Terminal 1: sky down dbg -y
            #   Terminal 2: sky launch -c dbg -- echo
            # Run it in order. Terminal 2 will show this error after terminal 1
            # succeeds in downing the cluster and releasing the lock.
            assert isinstance(
                handle_before_refresh, CloudVmRayResourceHandle), (
                    f'Trying to launch cluster {cluster_name!r} recently '
                    'terminated on the cloud, but the handle is not a '
                    f'CloudVmRayResourceHandle ({handle_before_refresh}).')
            status_before_refresh_str = None
            if status_before_refresh is not None:
                status_before_refresh_str = status_before_refresh.value

            logger.info(
                f'The cluster {cluster_name!r} (status: '
                f'{status_before_refresh_str}) was not found on the cloud: it '
                'may be autodowned, manually terminated, or its launch never '
                'succeeded. Provisioning a new cluster by using the same '
                'resources as its original launch.')
            to_provision = handle_before_refresh.launched_resources
            self.check_resources_fit_cluster(handle_before_refresh, task)

        cloud = to_provision.cloud
        if isinstance(cloud, clouds.Local):
            # The field ssh_user is specified in the cluster config file.
            ssh_user = onprem_utils.get_local_cluster_config_or_error(
                cluster_name)['auth']['ssh_user']
            logger.info(f'{colorama.Fore.CYAN}Connecting to local cluster: '
                        f'{cluster_name!r} [Username: {ssh_user}].'
                        f'{colorama.Style.RESET_ALL}\n'
                        'Run `sky status` to see existing clusters.')
        else:
            logger.info(
                f'{colorama.Fore.CYAN}Creating a new cluster: {cluster_name!r} '
                f'[{task.num_nodes}x {to_provision}].'
                f'{colorama.Style.RESET_ALL}\n'
                'Tip: to reuse an existing cluster, '
                'specify --cluster (-c). '
                'Run `sky status` to see existing clusters.')
        return RetryingVmProvisioner.ToProvisionConfig(cluster_name,
                                                       to_provision,
                                                       task.num_nodes,
                                                       prev_cluster_status=None,
                                                       prev_handle=None)

    def _set_tpu_name(self, handle: CloudVmRayResourceHandle,
                      tpu_name: str) -> None:
        """Sets TPU_NAME on all nodes."""
        ip_list = handle.external_ips()
        assert ip_list is not None, 'external_ips is not cached in handle'
        ssh_credentials = backend_utils.ssh_credential_from_yaml(
            handle.cluster_yaml, handle.docker_user)

        runners = command_runner.SSHCommandRunner.make_runner_list(
            ip_list, port_list=None, **ssh_credentials)

        def _setup_tpu_name_on_node(
                runner: command_runner.SSHCommandRunner) -> None:
            cmd = (f'[[ -z $TPU_NAME ]] && echo "export TPU_NAME={tpu_name}" '
                   '>> ~/.bashrc || echo "TPU_NAME already set"')
            returncode = runner.run(cmd,
                                    log_path=os.path.join(
                                        self.log_dir, 'tpu_setup.log'))
            subprocess_utils.handle_returncode(
                returncode, cmd, 'Failed to set TPU_NAME on node.')

        subprocess_utils.run_in_parallel(_setup_tpu_name_on_node, runners)

    def _execute_file_mounts(self, handle: CloudVmRayResourceHandle,
                             file_mounts: Optional[Dict[Path, Path]]):
        """Executes file mounts.

        Rsyncing local files and copying from remote stores.
        """
        # File mounts handling for remote paths possibly without write access:
        #  (1) in 'file_mounts' sections, add <prefix> to these target paths.
        #  (2) then, create symlinks from '/.../file' to '<prefix>/.../file'.
        if file_mounts is None or not file_mounts:
            return
        symlink_commands = []
        fore = colorama.Fore
        style = colorama.Style
        logger.info(f'{fore.CYAN}Processing file mounts.{style.RESET_ALL}')
        start = time.time()
        ip_list = handle.external_ips()
        port_list = handle.external_ssh_ports()
        assert ip_list is not None, 'external_ips is not cached in handle'
        ssh_credentials = backend_utils.ssh_credential_from_yaml(
            handle.cluster_yaml, handle.docker_user)
        runners = command_runner.SSHCommandRunner.make_runner_list(
            ip_list, port_list=port_list, **ssh_credentials)
        log_path = os.path.join(self.log_dir, 'file_mounts.log')

        # Check the files and warn
        for dst, src in file_mounts.items():
            if not data_utils.is_cloud_store_url(src):
                full_src = os.path.abspath(os.path.expanduser(src))
                # Checked during Task.set_file_mounts().
                assert os.path.exists(full_src), f'{full_src} does not exist.'
                src_size = backend_utils.path_size_megabytes(full_src)
                if src_size >= _PATH_SIZE_MEGABYTES_WARN_THRESHOLD:
                    logger.warning(
                        f'{fore.YELLOW}The size of file mount src {src!r} '
                        f'is {src_size} MB. Try to keep src small or use '
                        '.gitignore to exclude large files, as large sizes '
                        f'will slow down rsync. {style.RESET_ALL}')
                if os.path.islink(full_src):
                    logger.warning(
                        f'{fore.YELLOW}Source path {src!r} is a symlink. '
                        f'Symlink contents are not uploaded.{style.RESET_ALL}')

        os.makedirs(os.path.expanduser(self.log_dir), exist_ok=True)
        os.system(f'touch {log_path}')
        tail_cmd = f'tail -n100 -f {log_path}'
        logger.info('To view detailed progress: '
                    f'{style.BRIGHT}{tail_cmd}{style.RESET_ALL}')

        for dst, src in file_mounts.items():
            # TODO: room for improvement.  Here there are many moving parts
            # (download gsutil on remote, run gsutil on remote).  Consider
            # alternatives (smart_open, each provider's own sdk), a
            # data-transfer container etc.
            if not os.path.isabs(dst) and not dst.startswith('~/'):
                dst = f'{SKY_REMOTE_WORKDIR}/{dst}'
            # Sync 'src' to 'wrapped_dst', a safe-to-write "wrapped" path.
            wrapped_dst = dst
            if not dst.startswith('~/') and not dst.startswith('/tmp/'):
                # Handles the remote paths possibly without write access.
                # (1) add <prefix> to these target paths.
                wrapped_dst = backend_utils.FileMountHelper.wrap_file_mount(dst)
                cmd = backend_utils.FileMountHelper.make_safe_symlink_command(
                    source=dst, target=wrapped_dst)
                symlink_commands.append(cmd)

            if not data_utils.is_cloud_store_url(src):
                full_src = os.path.abspath(os.path.expanduser(src))

                if os.path.isfile(full_src):
                    mkdir_for_wrapped_dst = (
                        f'mkdir -p {os.path.dirname(wrapped_dst)}')
                else:
                    mkdir_for_wrapped_dst = f'mkdir -p {wrapped_dst}'

                # TODO(mluo): Fix method so that mkdir and rsync run together
                backend_utils.parallel_data_transfer_to_nodes(
                    runners,
                    source=src,
                    target=wrapped_dst,
                    cmd=mkdir_for_wrapped_dst,
                    run_rsync=True,
                    action_message='Syncing',
                    log_path=log_path,
                    stream_logs=False,
                )
                continue

            storage = cloud_stores.get_storage_from_path(src)
            if storage.is_directory(src):
                sync = storage.make_sync_dir_command(source=src,
                                                     destination=wrapped_dst)
                # It is a directory so make sure it exists.
                mkdir_for_wrapped_dst = f'mkdir -p {wrapped_dst}'
            else:
                sync = storage.make_sync_file_command(source=src,
                                                      destination=wrapped_dst)
                # It is a file so make sure *its parent dir* exists.
                mkdir_for_wrapped_dst = (
                    f'mkdir -p {os.path.dirname(wrapped_dst)}')

            download_target_commands = [
                # Ensure sync can write to wrapped_dst (e.g., '/data/').
                mkdir_for_wrapped_dst,
                # Both the wrapped and the symlink dir exist; sync.
                sync,
            ]
            command = ' && '.join(download_target_commands)
            # dst is only used for message printing.
            backend_utils.parallel_data_transfer_to_nodes(
                runners,
                source=src,
                target=dst,
                cmd=command,
                run_rsync=False,
                action_message='Syncing',
                log_path=log_path,
                stream_logs=False,
            )
        # (2) Run the commands to create symlinks on all the nodes.
        symlink_command = ' && '.join(symlink_commands)
        if symlink_command:

            def _symlink_node(runner: command_runner.SSHCommandRunner):
                returncode = runner.run(symlink_command, log_path=log_path)
                subprocess_utils.handle_returncode(
                    returncode, symlink_command,
                    'Failed to create symlinks. The target destination '
                    f'may already exist. Log: {log_path}')

            subprocess_utils.run_in_parallel(_symlink_node, runners)
        end = time.time()
        logger.debug(f'File mount sync took {end - start} seconds.')

    def _execute_storage_mounts(
            self, handle: CloudVmRayResourceHandle,
            storage_mounts: Optional[Dict[Path, storage_lib.Storage]]):
        """Executes storage mounts: installing mounting tools and mounting."""
        # Handle cases where `storage_mounts` is None. This occurs when users
        # initiate a 'sky start' command from a Skypilot version that predates
        # the introduction of the `storage_mounts_metadata` feature.
        if not storage_mounts:
            return

        # Process only mount mode objects here. COPY mode objects have been
        # converted to regular copy file mounts and thus have been handled
        # in the '_execute_file_mounts' method.
        storage_mounts = {
            path: storage_mount
            for path, storage_mount in storage_mounts.items()
            if storage_mount.mode == storage_lib.StorageMode.MOUNT
        }

        # Handle cases when there aren't any Storages with MOUNT mode.
        if not storage_mounts:
            return

        cloud = handle.launched_resources.cloud
        # TODO(romil): Support Mounting for Local (remove sudo installation)
        if isinstance(cloud, clouds.Local):
            logger.warning(
                f'{colorama.Fore.YELLOW}Sky On-prem does not support '
                f'mounting. No action will be taken.{colorama.Style.RESET_ALL}')
            return

        fore = colorama.Fore
        style = colorama.Style
        plural = 's' if len(storage_mounts) > 1 else ''
        logger.info(f'{fore.CYAN}Processing {len(storage_mounts)} '
                    f'storage mount{plural}.{style.RESET_ALL}')
        start = time.time()
        ip_list = handle.external_ips()
        port_list = handle.external_ssh_ports()
        assert ip_list is not None, 'external_ips is not cached in handle'
        ssh_credentials = backend_utils.ssh_credential_from_yaml(
            handle.cluster_yaml, handle.docker_user)
        runners = command_runner.SSHCommandRunner.make_runner_list(
            ip_list, port_list=port_list, **ssh_credentials)
        log_path = os.path.join(self.log_dir, 'storage_mounts.log')

        for dst, storage_obj in storage_mounts.items():
            if not os.path.isabs(dst) and not dst.startswith('~/'):
                dst = f'{SKY_REMOTE_WORKDIR}/{dst}'
            # Raised when the bucket is externall removed before re-mounting
            # with sky start.
            if not storage_obj.stores:
                with ux_utils.print_exception_no_traceback():
                    raise exceptions.StorageExternalDeletionError(
                        f'The bucket, {storage_obj.name!r}, could not be '
                        f'mounted on cluster {handle.cluster_name!r}. Please '
                        'verify that the bucket exists. The cluster started '
                        'successfully without mounting the bucket.')
            # Get the first store and use it to mount
            store = list(storage_obj.stores.values())[0]
            mount_cmd = store.mount_command(dst)
            src_print = (storage_obj.source
                         if storage_obj.source else storage_obj.name)
            if isinstance(src_print, list):
                src_print = ', '.join(src_print)
            try:
                backend_utils.parallel_data_transfer_to_nodes(
                    runners,
                    source=src_print,
                    target=dst,
                    cmd=mount_cmd,
                    run_rsync=False,
                    action_message='Mounting',
                    log_path=log_path,
                )
            except exceptions.CommandError as e:
                if e.returncode == exceptions.MOUNT_PATH_NON_EMPTY_CODE:
                    mount_path = (f'{colorama.Fore.RED}'
                                  f'{colorama.Style.BRIGHT}{dst}'
                                  f'{colorama.Style.RESET_ALL}')
                    error_msg = (f'Mount path {mount_path} is non-empty.'
                                 f' {mount_path} may be a standard unix '
                                 f'path or may contain files from a previous'
                                 f' task. To fix, change the mount path'
                                 f' to an empty or non-existent path.')
                    raise RuntimeError(error_msg) from None
                else:
                    # Strip the command (a big heredoc) from the exception
                    raise exceptions.CommandError(
                        e.returncode,
                        command='to mount',
                        error_msg=e.error_msg,
                        detailed_reason=e.detailed_reason) from None

        end = time.time()
        logger.debug(f'Storage mount sync took {end - start} seconds.')

    def _set_storage_mounts_metadata(
            self, cluster_name: str,
            storage_mounts: Optional[Dict[Path, storage_lib.Storage]]) -> None:
        """Sets 'storage_mounts' object in cluster's storage_mounts_metadata.

        After converting Storage objects in 'storage_mounts' to metadata,
        it stores {PATH: StorageMetadata} into the table.
        """
        if not storage_mounts:
            return
        storage_mounts_metadata = {}
        for dst, storage_obj in storage_mounts.items():
            storage_mounts_metadata[dst] = storage_obj.handle
        lock_path = (
            backend_utils.CLUSTER_FILE_MOUNTS_LOCK_PATH.format(cluster_name))
        lock_timeout = backend_utils.CLUSTER_FILE_MOUNTS_LOCK_TIMEOUT_SECONDS
        try:
            with filelock.FileLock(lock_path, lock_timeout):
                global_user_state.set_cluster_storage_mounts_metadata(
                    cluster_name, storage_mounts_metadata)
        except filelock.Timeout as e:
            raise RuntimeError(
                f'Failed to store metadata for cluster {cluster_name!r} due to '
                'a timeout when trying to access local database. Please '
                f'try again or manually remove the lock at {lock_path}. '
                f'{common_utils.format_exception(e)}') from None

    def get_storage_mounts_metadata(
            self,
            cluster_name: str) -> Optional[Dict[Path, storage_lib.Storage]]:
        """Gets 'storage_mounts' object from cluster's storage_mounts_metadata.

        After retrieving storage_mounts_metadata, it converts back the
        StorageMetadata to Storage object and restores 'storage_mounts.'
        """
        lock_path = (
            backend_utils.CLUSTER_FILE_MOUNTS_LOCK_PATH.format(cluster_name))
        lock_timeout = backend_utils.CLUSTER_FILE_MOUNTS_LOCK_TIMEOUT_SECONDS
        try:
            with filelock.FileLock(lock_path, lock_timeout):
                storage_mounts_metadata = (
                    global_user_state.get_cluster_storage_mounts_metadata(
                        cluster_name))
        except filelock.Timeout as e:
            raise RuntimeError(
                f'Failed to retrieve metadata for cluster {cluster_name!r} '
                'due to a timeout when trying to access local database. '
                f'Please try again or manually remove the lock at {lock_path}.'
                f' {common_utils.format_exception(e)}') from None

        if storage_mounts_metadata is None:
            return None
        storage_mounts = {}
        for dst, storage_metadata in storage_mounts_metadata.items():
            # Setting 'sync_on_reconstruction' to False prevents from Storage
            # object creation to sync local source syncing to the bucket. Local
            # source specified in Storage object is synced to the bucket only
            # when it is created with 'sky launch'.
            storage_mounts[dst] = storage_lib.Storage.from_metadata(
                storage_metadata, sync_on_reconstruction=False)
        return storage_mounts

    def _execute_task_one_node(self, handle: CloudVmRayResourceHandle,
                               task: task_lib.Task, job_id: int,
                               detach_run: bool) -> None:
        # Launch the command as a Ray task.
        log_dir = os.path.join(self.log_dir, 'tasks')

        resources_dict = backend_utils.get_task_demands_dict(task)
        internal_ips = handle.internal_ips()
        assert internal_ips is not None, 'internal_ips is not cached in handle'

        codegen = RayCodeGen()
        is_local = isinstance(handle.launched_resources.cloud, clouds.Local)
        codegen.add_prologue(job_id, is_local=is_local)
        codegen.add_gang_scheduling_placement_group_and_setup(
            1,
            resources_dict,
            stable_cluster_internal_ips=internal_ips,
            setup_cmd=self._setup_cmd,
            setup_log_path=os.path.join(log_dir, 'setup.log'),
            envs=task.envs,
        )

        if callable(task.run):
            run_fn_code = textwrap.dedent(inspect.getsource(task.run))
            run_fn_name = task.run.__name__
            codegen.register_run_fn(run_fn_code, run_fn_name)

        # If it is a managed spot job, the TASK_ID_ENV_VAR will have been
        # already set by the controller.
        job_run_id = task.envs.get(
            constants.TASK_ID_ENV_VAR,
            common_utils.get_global_job_id(self.run_timestamp,
                                           cluster_name=handle.cluster_name,
                                           job_id=str(job_id)))

        command_for_node = task.run if isinstance(task.run, str) else None
        use_sudo = isinstance(handle.launched_resources.cloud, clouds.Local)
        codegen.add_ray_task(
            bash_script=command_for_node,
            env_vars=task.envs,
            task_name=task.name,
            job_run_id=job_run_id,
            ray_resources_dict=backend_utils.get_task_demands_dict(task),
            log_dir=log_dir,
            use_sudo=use_sudo)

        codegen.add_epilogue()

        self._exec_code_on_head(handle,
                                codegen.build(),
                                job_id,
                                executable='python3',
                                detach_run=detach_run,
                                spot_dag=task.spot_dag)

    def _execute_task_n_nodes(self, handle: CloudVmRayResourceHandle,
                              task: task_lib.Task, job_id: int,
                              detach_run: bool) -> None:
        # Strategy:
        #   ray.init(...)
        #   for node:
        #     submit _run_cmd(cmd) with resource {node_i: 1}
        log_dir_base = self.log_dir
        log_dir = os.path.join(log_dir_base, 'tasks')
        resources_dict = backend_utils.get_task_demands_dict(task)
        internal_ips = handle.internal_ips()
        assert internal_ips is not None, 'internal_ips is not cached in handle'

        # If TPU VM Pods is used, #num_nodes should be num_nodes * num_node_ips
        num_actual_nodes = task.num_nodes * handle.num_node_ips

        codegen = RayCodeGen()
        is_local = isinstance(handle.launched_resources.cloud, clouds.Local)
        codegen.add_prologue(job_id, is_local=is_local)
        codegen.add_gang_scheduling_placement_group_and_setup(
            num_actual_nodes,
            resources_dict,
            stable_cluster_internal_ips=internal_ips,
            setup_cmd=self._setup_cmd,
            setup_log_path=os.path.join(log_dir, 'setup.log'),
            envs=task.envs)

        if callable(task.run):
            run_fn_code = textwrap.dedent(inspect.getsource(task.run))
            run_fn_name = task.run.__name__
            codegen.register_run_fn(run_fn_code, run_fn_name)

        # If it is a managed spot job, the TASK_ID_ENV_VAR will have been
        # already set by the controller.
        job_run_id = task.envs.get(
            constants.TASK_ID_ENV_VAR,
            common_utils.get_global_job_id(self.run_timestamp,
                                           cluster_name=handle.cluster_name,
                                           job_id=str(job_id)))

        # TODO(zhwu): The resources limitation for multi-node ray.tune and
        # horovod should be considered.
        for i in range(num_actual_nodes):
            command_for_node = task.run if isinstance(task.run, str) else None

            # Ray's per-node resources, to constrain scheduling each command to
            # the corresponding node, represented by private IPs.
            use_sudo = isinstance(handle.launched_resources.cloud, clouds.Local)
            codegen.add_ray_task(
                bash_script=command_for_node,
                env_vars=task.envs,
                task_name=task.name,
                job_run_id=job_run_id,
                ray_resources_dict=backend_utils.get_task_demands_dict(task),
                log_dir=log_dir,
                gang_scheduling_id=i,
                use_sudo=use_sudo,
            )

        codegen.add_epilogue()
        # TODO(zhanghao): Add help info for downloading logs.
        self._exec_code_on_head(handle,
                                codegen.build(),
                                job_id,
                                executable='python3',
                                detach_run=detach_run,
                                spot_dag=task.spot_dag)<|MERGE_RESOLUTION|>--- conflicted
+++ resolved
@@ -1533,15 +1533,8 @@
             global_user_state.set_owner_identity_for_cluster(
                 cluster_name, cloud_user_identity)
 
-<<<<<<< HEAD
             if (to_provision.cloud.PROVISIONER_VERSION ==
                     clouds.ProvisionerVersion.SKYPILOT):
-                # Use the new provisioner for AWS.
-=======
-            if (to_provision.cloud.PROVISIONER_VERSION
-                    == clouds.ProvisionerVersion.SKYPILOT and
-                    not tpu_utils.is_tpu_vm(to_provision)):
->>>>>>> edf321a6
                 # TODO (suquark): Gradually move the other clouds to
                 #  the new provisioner once they are ready.
                 assert to_provision.region == region.name, (to_provision,
