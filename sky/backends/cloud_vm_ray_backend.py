--- conflicted
+++ resolved
@@ -3123,16 +3123,12 @@
         retry_until_up: bool = False,
         skip_unnecessary_provisioning: bool = False,
     ) -> Tuple[Optional[CloudVmRayResourceHandle], bool]:
-<<<<<<< HEAD
-        with timeline.DistributedLockEvent(lock_id, _CLUSTER_LOCK_TIMEOUT):
+        with lock_events.DistributedLockEvent(lock_id, _CLUSTER_LOCK_TIMEOUT):
             # Reset spinner message to remove any mention of being blocked
             # by other requests.
             rich_utils.force_update_status(
                 ux_utils.spinner_message('Launching'))
 
-=======
-        with lock_events.DistributedLockEvent(lock_id, _CLUSTER_LOCK_TIMEOUT):
->>>>>>> 539edbff
             # Try to launch the exiting cluster first. If no existing
             # cluster, this function will create a to_provision_config
             # with required resources.
