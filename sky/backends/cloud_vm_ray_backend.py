--- conflicted
+++ resolved
@@ -977,11 +977,8 @@
             clouds.Azure: self._update_blocklist_on_azure_error,
             clouds.GCP: self._update_blocklist_on_gcp_error,
             clouds.Lambda: self._update_blocklist_on_lambda_error,
-<<<<<<< HEAD
+            clouds.IBM: self._update_blocklist_on_ibm_error,
             clouds.SCP: self._update_blocklist_on_scp_error,
-=======
-            clouds.IBM: self._update_blocklist_on_ibm_error,
->>>>>>> f3acd9ec
             clouds.Local: self._update_blocklist_on_local_error,
         }
         cloud = launchable_resources.cloud
@@ -1039,55 +1036,6 @@
         cloud = to_provision.cloud
         region = clouds.Region(to_provision.region)
         zones = None
-<<<<<<< HEAD
-        # Try loading previously launched region/zones and try them first,
-        # because we may have an existing cluster there.
-        # Get the *previous* cluster status and handle.
-        cluster_status, handle = backend_utils.refresh_cluster_status_handle(
-            cluster_name, acquire_per_cluster_status_lock=False)
-        if handle is not None:
-            try:
-                config = common_utils.read_yaml(handle.cluster_yaml)
-                prev_resources = handle.launched_resources
-                if prev_resources is not None and cloud.is_same_cloud(
-                        prev_resources.cloud):
-                    if cloud.is_same_cloud(clouds.GCP()) or cloud.is_same_cloud(
-                            clouds.AWS()):
-                        region = config['provider']['region']
-                        zones = config['provider']['availability_zone']
-                    elif cloud.is_same_cloud(clouds.Azure()):
-                        region = config['provider']['location']
-                        zones = None
-                    elif cloud.is_same_cloud(clouds.Lambda()):
-                        region = config['provider']['region']
-                        zones = None
-                    elif cloud.is_same_cloud(clouds.SCP()):
-                        region = config['provider']['region']
-                        zones = None
-                    elif cloud.is_same_cloud(clouds.Local()):
-                        local_regions = clouds.Local.regions()
-                        region = local_regions[0].name
-                        zones = None
-                    else:
-                        assert False, cloud
-                    assert region == prev_resources.region, (
-                        f'Region mismatch. The region in '
-                        f'{handle.cluster_yaml} '
-                        'has been changed from '
-                        f'{prev_resources.region} to {region}.')
-                    assert (zones is None or prev_resources.zone is None or
-                            prev_resources.zone
-                            in zones), (f'{prev_resources.zone} not found in '
-                                        f'zones of {handle.cluster_yaml}.')
-                    # Note that we don't overwrite the zone field in Ray YAML
-                    # even if prev_resources.zone != zones.
-                    # This is because Ray will consider the YAML hash changed
-                    # and not reuse the existing cluster.
-            except FileNotFoundError:
-                # Happens if no previous cluster.yaml exists.
-                pass
-=======
->>>>>>> f3acd9ec
 
         def _get_previously_launched_zones() -> Optional[List[clouds.Zone]]:
             # When the cluster exists, the to_provision should have been set
@@ -3170,30 +3118,6 @@
                     shell=True,
                     stream_logs=False,
                     require_outputs=True)
-<<<<<<< HEAD
-        elif terminate and isinstance(cloud, clouds.SCP):
-            try:
-                config['provider']['cache_stopped_nodes'] = not terminate
-                provider = SCPNodeProvider(config['provider'],
-                                           handle.cluster_name)
-
-                if not os.path.exists(provider.metadata.path):
-                    prefix = "SKYPILOT_ERROR_NO_NODES_LAUNCHED: "
-                    error = "Metadata file does not exist."
-                    raise RuntimeError(prefix + error)
-
-                with open(provider.metadata.path, 'r') as f:
-                    metadata = json.load(f)
-                    node_id = next((key for key in list(metadata.keys())
-                                    if key.startswith('INSTANCE')), None)
-                    provider.terminate_node(node_id)
-                    returncode = 0
-
-            except Exception as e:
-                returncode = 1
-                stdout = f'{e}'
-                stderr = f'{e}'
-=======
 
         elif (isinstance(cloud, clouds.IBM) and terminate and
               prev_cluster_status == global_user_state.ClusterStatus.STOPPED):
@@ -3229,7 +3153,29 @@
                 vpc_provider.delete_vpc(vpc_id, region)
                 # successfully removed cluster as no exception was raised
                 returncode = 0
->>>>>>> f3acd9ec
+
+        elif terminate and isinstance(cloud, clouds.SCP):
+            try:
+                config['provider']['cache_stopped_nodes'] = not terminate
+                provider = SCPNodeProvider(config['provider'],
+                                           handle.cluster_name)
+
+                if not os.path.exists(provider.metadata.path):
+                    prefix = "SKYPILOT_ERROR_NO_NODES_LAUNCHED: "
+                    error = "Metadata file does not exist."
+                    raise RuntimeError(prefix + error)
+
+                with open(provider.metadata.path, 'r') as f:
+                    metadata = json.load(f)
+                    node_id = next((key for key in list(metadata.keys())
+                                    if key.startswith('INSTANCE')), None)
+                    provider.terminate_node(node_id)
+                    returncode = 0
+
+            except Exception as e:
+                returncode = 1
+                stdout = f'{e}'
+                stderr = f'{e}'
 
         elif (terminate and
               (prev_cluster_status == global_user_state.ClusterStatus.STOPPED or
