"""Backend: runs on cloud virtual machines, managed by Ray."""
import ast
import click
import contextlib
import enum
import getpass
import hashlib
import inspect
import json
import os
import re
import sys
import subprocess
import tempfile
import textwrap
import time
from typing import Dict, List, Optional, Tuple, Union

import colorama
import filelock
from rich import console as rich_console

import sky
from sky import backends
from sky import clouds
from sky import cloud_stores
from sky import dag as dag_lib
from sky import exceptions
from sky import global_user_state
from sky import sky_logging
from sky import optimizer
from sky import resources as resources_lib
from sky import task as task_lib
from sky.backends import backend_utils
from sky.skylet import job_lib, log_lib

Dag = dag_lib.Dag
OptimizeTarget = optimizer.OptimizeTarget
Path = str
Resources = resources_lib.Resources
Task = task_lib.Task

SKY_REMOTE_APP_DIR = backend_utils.SKY_REMOTE_APP_DIR
SKY_REMOTE_WORKDIR = backend_utils.SKY_REMOTE_WORKDIR
SKY_LOGS_DIRECTORY = job_lib.SKY_LOGS_DIRECTORY
SKY_REMOTE_RAY_VERSION = backend_utils.SKY_REMOTE_RAY_VERSION
SKYLET_REMOTE_PATH = backend_utils.SKY_REMOTE_PATH

logger = sky_logging.init_logger(__name__)
console = rich_console.Console()

_PATH_SIZE_MEGABYTES_WARN_THRESHOLD = 256

# Timeout for provision a cluster and wait for it to be ready in seconds.
_NODES_LAUNCHING_PROGRESS_TIMEOUT = 30

_LOCK_FILENAME = '~/.sky/.{}.lock'
_FILELOCK_TIMEOUT_SECONDS = 10


def _check_cluster_name_is_valid(cluster_name: str) -> None:
    """Errors out on invalid cluster names not supported by cloud providers.

    Bans (including but not limited to) names that:
    - are digits-only
    - contain underscore (_)
    """
    if cluster_name is None:
        return
    # GCP errors return this exact regex.  An informal description is also at:
    # https://cloud.google.com/compute/docs/naming-resources#resource-name-format
    valid_regex = '[a-z]([-a-z0-9]{0,61}[a-z0-9])?'
    if re.fullmatch(valid_regex, cluster_name) is None:
        raise ValueError(f'Cluster name "{cluster_name}" is invalid; '
                         f'ensure it is fully matched by regex: {valid_regex}')


def _get_cluster_config_template(cloud):
    cloud_to_template = {
        clouds.AWS: 'aws-ray.yml.j2',
        clouds.Azure: 'azure-ray.yml.j2',
        clouds.GCP: 'gcp-ray.yml.j2',
    }
    return cloud_to_template[type(cloud)]


def _get_task_demands_dict(task: Task) -> Optional[Tuple[Optional[str], int]]:
    """Returns the accelerator dict of the task"""
    # TODO: CPU and other memory resources are not supported yet.
    accelerator_dict = None
    if task.best_resources is not None:
        resources = task.best_resources
    else:
        # Task may (e.g., sky launch) or may not (e.g., sky exec) have undergone
        # sky.optimize(), so best_resources may be None.
        assert len(task.resources) == 1, task.resources
        resources = list(task.resources)[0]
    if resources is not None:
        accelerator_dict = resources.accelerators
    return accelerator_dict


def _path_size_megabytes(path: str, exclude_gitignore: bool = False) -> int:
    """Returns the size of 'path' (directory or file) in megabytes.

    Args:
        path: The path to check.
        exclude_gitignore: If True, excludes files matched in .gitignore.

    Returns:
        The size of 'path' in megabytes.
    """
    if exclude_gitignore:
        try:
            # FIXME: add git index size (du -hsc .git) in this computation.
            awk_program = '{ sum += $1 } END { print sum }'
            return int(
                subprocess.check_output(
                    f'( git status --short {path} | '
                    'grep "^?" | cut -d " " -f2- '
                    f'&& git ls-files {path} ) | '
                    'xargs -n 1000 du -hsk | '
                    f'awk {awk_program!r}',
                    shell=True,
                    stderr=subprocess.DEVNULL)) // (2**10)
        except (subprocess.CalledProcessError, ValueError):
            # If git is not installed, or if the user is not in a git repo.
            # Fall back to du -shk if it is not a git repo (size does not
            # consider .gitignore).
            logger.debug('Failed to get size with .gitignore exclusion, '
                         'falling back to du -shk')
            pass
    return int(
        subprocess.check_output(['du', '-sh', '-k', path
                                ]).split()[0].decode('utf-8')) // (2**10)


class RayCodeGen:
    """Code generator of a Ray program that executes a sky.Task.

    Usage:

      >> codegen = RayCodegen()
      >> codegen.add_prologue()

      >> codegen.add_ray_task(...)
      >> codegen.add_ray_task(...)

      >> codegen.add_epilogue()
      >> code = codegen.build()
    """

    # Allow each CPU thread take 2 tasks.
    # Note: This value cannot be too small, otherwise OOM issue may occur.
    _EACH_TASK_NUM_CPU = 0.5

    def __init__(self):
        # Code generated so far, to be joined via '\n'.
        self._code = []
        # Guard method calling order.
        self._has_prologue = False
        self._has_epilogue = False

        # For n nodes gang scheduling.
        self._has_gang_scheduling = False
        self._num_nodes = 0

        self._has_register_run_fn = False

        # job_id
        # Job ID is used to identify the job (also this generated code).
        # It is a int automatically generated by the DB on the cluster
        # and monotonically increasing starting from 1.
        # To generate the job ID, we use the following logic:
        #   code = backend_utils.JobLibCodeGen.add_job(username,
        #                                              run_timestamp)
        #   job_id = get_output(run_on_cluster(code))
        self.job_id = None

    def add_prologue(self, job_id: int) -> None:
        assert not self._has_prologue, 'add_prologue() called twice?'
        self._has_prologue = True
        self.job_id = job_id
        self._code = [
            textwrap.dedent(f"""\
            import io
            import os
            import pathlib
            import sys
            import selectors
            import subprocess
            import tempfile
            import textwrap
            import time
            from typing import Dict, List, Optional, Tuple, Union

            import ray
            import ray.util as ray_util

            from sky.skylet import job_lib

            SKY_REMOTE_WORKDIR = {log_lib.SKY_REMOTE_WORKDIR!r}
            job_lib.set_status({job_id!r}, job_lib.JobStatus.PENDING)

            ray.init('auto', namespace='__sky__{job_id}__', log_to_driver=True)

            run_fn = None
            futures = []"""),
            # FIXME: This is a hack to make sure that the functions can be found
            # by ray.remote. This should be removed once we have a better way to
            # specify dependencies for ray.
            inspect.getsource(log_lib.redirect_process_output),
            inspect.getsource(log_lib.run_with_log),
            inspect.getsource(log_lib.make_task_bash_script),
            inspect.getsource(log_lib.run_bash_command_with_log),
            'run_bash_command_with_log = ray.remote(run_bash_command_with_log)',
        ]

    def add_gang_scheduling_placement_group(
        self,
        num_nodes: int,
        accelerator_dict: Dict[str, int],
    ) -> None:
        """Create the gang scheduling placement group for a Task."""
        assert self._has_prologue, ('Call add_prologue() before '
                                    'add_gang_scheduling_placement_group().')
        self._has_gang_scheduling = True
        self._num_nodes = num_nodes

        # Set CPU to avoid ray hanging the resources allocation
        # for remote functions, since the task will request 1 CPU
        # by default.
        bundles = [{'CPU': self._EACH_TASK_NUM_CPU} for _ in range(num_nodes)]

        if accelerator_dict is not None:
            acc_name = list(accelerator_dict.keys())[0]
            acc_count = list(accelerator_dict.values())[0]
            gpu_dict = {'GPU': acc_count}
            # gpu_dict should be empty when the accelerator is not GPU.
            # FIXME: This is a hack to make sure that we do not reserve
            # GPU when requesting TPU.
            if 'tpu' in acc_name.lower():
                gpu_dict = dict()
            for bundle in bundles:
                bundle.update({
                    **accelerator_dict,
                    # Set the GPU to avoid ray hanging the resources allocation
                    **gpu_dict,
                })

        pack_mode = 'STRICT_SPREAD'
        self._code += [
            textwrap.dedent(f"""\
                pg = ray_util.placement_group({json.dumps(bundles)}, {pack_mode!r})
                plural = 's' if {num_nodes} > 1 else ''
                node_str = f'{num_nodes} node' + plural + '.'
                print('SKY INFO: Reserving task slots on ' + node_str,
                      file=sys.stderr,
                      flush=True)
                # FIXME: This will print the error message from autoscaler if
                # it is waiting for other task to finish. We should hide the
                # error message.
                ray.get(pg.ready())
                print('SKY INFO: All task slots reserved.',
                      file=sys.stderr,
                      flush=True)
                job_lib.set_job_started({self.job_id!r})
                export_sky_env_vars = ''
                """)
        ]

        # Export IP and node rank to the environment variables.
        self._code += [
            textwrap.dedent(f"""\
                @ray.remote
                def check_ip():
                    return ray.util.get_node_ip_address()
                ip_list = ray.get([
                    check_ip.options(num_cpus={self._EACH_TASK_NUM_CPU},
                                     placement_group=pg,
                                     placement_group_bundle_index=i).remote()
                    for i in range(pg.bundle_count)
                ])
                print('SKY INFO: Reserved IPs:', ip_list)
                ip_list_str = '\\n'.join(ip_list)
                export_sky_env_vars = 'export SKY_NODE_IPS="' + ip_list_str + '"\\n'
                """),
        ]

    def register_run_fn(self, run_fn: str, run_fn_name: str) -> None:
        """Register the run function to be run on the remote cluster.

        Args:
            run_fn: The run function to be run on the remote cluster.
        """
        assert self._has_gang_scheduling, (
            'Call add_gang_scheduling_placement_group() '
            'before register_run_fn().')
        assert not self._has_register_run_fn, (
            'register_run_fn() called twice?')
        self._has_register_run_fn = True

        self._code += [
            run_fn,
            f'run_fn = {run_fn_name}',
        ]

    def add_ray_task(
        self,
        bash_script: str,
        task_name: Optional[str],
        ray_resources_dict: Optional[Dict[str, float]],
        log_path: str,
        gang_scheduling_id: int = 0,
    ) -> None:
        """Generates code for a ray remote task that runs a bash command."""
        assert self._has_gang_scheduling, (
            'Call add_gang_schedule_placement_group() before add_ray_task().')
        assert (not self._has_register_run_fn or
                bash_script is None), ('bash_script should '
                                       'be None when run_fn is registered.')
        # Build remote_task.options(...)
        #   name=...
        #   resources=...
        #   num_gpus=...
        name_str = f'name=\'{task_name}\''
        if task_name is None:
            # Make the task name more meaningful in ray log.
            name_str = 'name=\'task\''
        cpu_str = f', num_cpus={self._EACH_TASK_NUM_CPU}'

        resources_str = ''
        num_gpus_str = ''
        if ray_resources_dict is not None:
            assert len(ray_resources_dict) == 1, \
                ('There can only be one type of accelerator per instance.'
                 f' Found: {ray_resources_dict}.')
            resources_str = f', resources={json.dumps(ray_resources_dict)}'

            # Passing this ensures that the Ray remote task gets
            # CUDA_VISIBLE_DEVICES set correctly.  If not passed, that flag
            # would be force-set to empty by Ray.
            num_gpus_str = f', num_gpus={list(ray_resources_dict.values())[0]}'
            # `num_gpus` should be empty when the accelerator is not GPU.
            # FIXME: use a set of GPU types.
            resources_key = list(ray_resources_dict.keys())[0]
            if 'tpu' in resources_key.lower():
                num_gpus_str = ''

        resources_str = ', placement_group=pg'
        resources_str += f', placement_group_bundle_index={gang_scheduling_id}'
        logger.debug('Added Task with options: '
                     f'{name_str}{cpu_str}{resources_str}{num_gpus_str}')
        self._code += [
            textwrap.dedent(f"""\
        script = {bash_script!r}
        if run_fn is not None:
            script = run_fn({gang_scheduling_id}, ip_list)

        if script is not None:
            node_export_sky_env_vars = (export_sky_env_vars +
                                        'export SKY_NODE_RANK={gang_scheduling_id}\\n')
            futures.append(run_bash_command_with_log \\
                    .options({name_str}{cpu_str}{resources_str}{num_gpus_str}) \\
                    .remote(
                        script,
                        {log_path!r},
                        export_sky_env_vars=node_export_sky_env_vars,
                        stream_logs=True,
                        with_ray=True,
                    ))""")
        ]

    def add_epilogue(self) -> None:
        """Generates code that waits for all tasks, then exits."""
        assert self._has_prologue, 'Call add_prologue() before add_epilogue().'
        assert not self._has_epilogue, 'add_epilogue() called twice?'
        self._has_epilogue = True

        self._code += [
            textwrap.dedent(f"""\
            returncodes = ray.get(futures)
            if sum(returncodes) != 0:
                # This waits for all streaming logs to finish.
                job_lib.set_status({self.job_id!r}, job_lib.JobStatus.FAILED)
                time.sleep(1)
                print('SKY ERROR: {colorama.Fore.RED}Job {self.job_id} failed with '
                      'return code list:{colorama.Style.RESET_ALL}',
                      returncodes,
                      file=sys.stderr,
                      flush=True)
<<<<<<< HEAD
                job_lib.set_status({self.job_id!r}, job_lib.JobStatus.FAILED)
=======
>>>>>>> 0a4a9434
                # Need this to set the job status in ray job to be FAILED.
                sys.exit(1)
            else:
                job_lib.set_status({self.job_id!r}, job_lib.JobStatus.SUCCEEDED)
            """)
        ]

    def build(self) -> str:
        """Returns the entire generated program."""
        assert self._has_epilogue, 'Call add_epilogue() before build().'
        return '\n'.join(self._code)


class RetryingVmProvisioner(object):
    """A provisioner that retries different cloud/regions/zones."""

    class ToProvisionConfig:
        """Resources to be provisioned."""

        def __init__(self,
                     cluster_name: str,
                     resources: Optional[Resources],
                     num_nodes: int,
                     cluster_exists: bool = False) -> None:
            assert cluster_name is not None, 'cluster_name must be specified.'
            self.cluster_name = cluster_name
            self.resources = resources
            self.num_nodes = num_nodes
            # Whether the cluster exists in the clusters table. It may be
            # actually live or down.
            self.cluster_exists = cluster_exists

    class GangSchedulingStatus(enum.Enum):
        """Enum for gang scheduling status."""
        CLUSTER_READY = 0
        GANG_FAILED = 1
        HEAD_FAILED = 2

    def __init__(self, log_dir: str, dag: Dag, optimize_target: OptimizeTarget):
        self._blocked_regions = set()
        self._blocked_zones = set()
        self._blocked_launchable_resources = set()

        self.log_dir = os.path.expanduser(log_dir)
        self._dag = dag
        self._optimize_target = optimize_target

        colorama.init()

    def _in_blocklist(self, cloud, region, zones):
        if region.name in self._blocked_regions:
            return True
        # We do not keep track of zones in Azure.
        if isinstance(cloud, clouds.Azure):
            return False
        assert zones, (cloud, region, zones)
        for zone in zones:
            if zone.name not in self._blocked_zones:
                return False
        return True

    def _clear_blocklist(self):
        self._blocked_regions.clear()
        self._blocked_zones.clear()

    def _update_blocklist_on_gcp_error(self, region, zones, stdout, stderr):
        style = colorama.Style
        assert len(zones) == 1, zones
        zone = zones[0]
        splits = stderr.split('\n')
        exception_str = [s for s in splits if s.startswith('Exception: ')]
        if len(exception_str) == 1:
            # Parse structured response {'errors': [...]}.
            exception_str = exception_str[0][len('Exception: '):]
            exception_dict = ast.literal_eval(exception_str)
            for error in exception_dict['errors']:
                code = error['code']
                message = error['message']
                logger.warning(f'Got {code} in {zone.name} '
                               f'{style.DIM}(message: {message})'
                               f'{style.RESET_ALL}')
                if code == 'QUOTA_EXCEEDED':
                    if '\'GPUS_ALL_REGIONS\' exceeded' in message:
                        # Global quota.  All regions in GCP will fail.  Ex:
                        # Quota 'GPUS_ALL_REGIONS' exceeded.  Limit: 1.0
                        # globally.
                        # This skip is only correct if we implement "first
                        # retry the region/zone of an existing cluster with the
                        # same name" correctly.
                        for r, _ in clouds.GCP.region_zones_provision_loop():
                            self._blocked_regions.add(r.name)
                    else:
                        # Per region.  Ex: Quota 'CPUS' exceeded.  Limit: 24.0
                        # in region us-west1.
                        self._blocked_regions.add(region.name)
                elif code == 'ZONE_RESOURCE_POOL_EXHAUSTED':  # Per zone.
                    self._blocked_zones.add(zone.name)
                else:
                    assert False, error
        else:
            # No such structured error response found.
            assert not exception_str, stderr
            if 'was not found' in stderr:
                # Example: The resource
                # 'projects/<id>/zones/zone/acceleratorTypes/nvidia-tesla-v100'
                # was not found.
                logger.warning(f'Got \'resource not found\' in {zone.name}.')
                self._blocked_zones.add(zone.name)
            else:
                logger.info('====== stdout ======')
                for s in stdout.split('\n'):
                    print(s)
                logger.info('====== stderr ======')
                for s in splits:
                    print(s)
                raise RuntimeError('Errors occurred during provision; '
                                   'check logs above.')

    def _update_blocklist_on_aws_error(self, region, zones, stdout, stderr):
        del zones  # Unused.
        style = colorama.Style
        stdout_splits = stdout.split('\n')
        stderr_splits = stderr.split('\n')
        errors = [
            s.strip()
            for s in stdout_splits + stderr_splits
            if 'An error occurred' in s.strip()
        ]
        # Need to handle boto3 printing error but its retry succeeded:
        #   error occurred (Unsupported) .. not supported in your requested
        #   Availability Zone (us-west-2d)...retrying
        #   --> it automatically succeeded in another zone
        #   --> failed in [4/7] Running initialization commands due to user cmd
        # In this case, we should error out.
        head_node_up = any(
            line.startswith('<1/1> Setting up head node')
            for line in stdout_splits + stderr_splits)
        if not errors or head_node_up:
            # TODO: Got transient 'Failed to create security group' that goes
            # away after a few minutes.  Should we auto retry other regions, or
            # let the user retry.
            logger.info('====== stdout ======')
            for s in stdout_splits:
                print(s)
            logger.info('====== stderr ======')
            for s in stderr_splits:
                print(s)
            raise RuntimeError('Errors occurred during provision; '
                               'check logs above.')
        # The underlying ray autoscaler / boto3 will try all zones of a region
        # at once.
        logger.warning(f'Got error(s) in all zones of {region.name}:')
        messages = '\n\t'.join(errors)
        logger.warning(f'{style.DIM}\t{messages}{style.RESET_ALL}')
        self._blocked_regions.add(region.name)

    def _update_blocklist_on_azure_error(self, region, zones, stdout, stderr):
        del zones  # Unused.
        # The underlying ray autoscaler will try all zones of a region at once.
        style = colorama.Style
        stdout_splits = stdout.split('\n')
        stderr_splits = stderr.split('\n')
        errors = [
            s.strip()
            for s in stdout_splits + stderr_splits
            if ('Exception Details:' in s.strip() or
                'InvalidTemplateDeployment' in s.strip())
        ]
        if not errors:
            logger.info('====== stdout ======')
            for s in stdout_splits:
                print(s)
            logger.info('====== stderr ======')
            for s in stderr_splits:
                print(s)
            raise RuntimeError('Errors occurred during provision; '
                               'check logs above.')

        logger.warning(f'Got error(s) in {region.name}:')
        messages = '\n\t'.join(errors)
        logger.warning(f'{style.DIM}\t{messages}{style.RESET_ALL}')
        self._blocked_regions.add(region.name)

    def _update_blocklist_on_error(self, cloud, region, zones, stdout,
                                   stderr) -> None:
        """Handles cloud-specific errors and updates the block list.

        This parses textual stdout/stderr because we don't directly use the
        underlying clouds' SDKs.  If we did that, we could catch proper
        exceptions instead.
        """
        if stdout is None:
            # Gang scheduling failure.  Simply block the region.
            assert stderr is None, stderr
            self._blocked_regions.add(region.name)
            return

        if isinstance(cloud, clouds.GCP):
            return self._update_blocklist_on_gcp_error(region, zones, stdout,
                                                       stderr)

        if isinstance(cloud, clouds.AWS):
            return self._update_blocklist_on_aws_error(region, zones, stdout,
                                                       stderr)

        if isinstance(cloud, clouds.Azure):
            return self._update_blocklist_on_azure_error(
                region, zones, stdout, stderr)
        assert False, f'Unknown cloud: {cloud}.'

    def _yield_region_zones(self, to_provision: Resources, cluster_name: str,
                            cluster_exists: bool):
        cloud = to_provision.cloud
        region = None
        zones = None
        # Try loading previously launched region/zones and try them first,
        # because we may have an existing cluster there.
        handle = global_user_state.get_handle_from_cluster_name(cluster_name)
        if handle is not None:
            try:
                config = backend_utils.read_yaml(handle.cluster_yaml)
                prev_resources = handle.launched_resources

                if prev_resources is not None and cloud.is_same_cloud(
                        prev_resources.cloud):
                    if type(cloud) in (clouds.AWS, clouds.GCP):
                        region = config['provider']['region']
                        zones = config['provider']['availability_zone']
                    elif isinstance(cloud, clouds.Azure):
                        region = config['provider']['location']
                        zones = None
                    else:
                        assert False, cloud
            except FileNotFoundError:
                # Happens if no previous cluster.yaml exists.
                pass
        if region is not None and cluster_exists:

            region = clouds.Region(name=region)
            if zones is not None:
                zones = [clouds.Zone(name=zone) for zone in zones.split(',')]
                region.set_zones(zones)
            # Get the *previous* cluster status.
            cluster_status = global_user_state.get_status_from_cluster_name(
                cluster_name)
            if cluster_status != global_user_state.ClusterStatus.UP:
                logger.info(
                    f'Cluster {cluster_name!r} (status: {cluster_status.value})'
                    f' was previously launched in {cloud} ({region.name}). '
                    'Relaunching in that region.')
            # TODO(zhwu): The cluster being killed by cloud provider should
            # be tested whether re-launching a cluster killed spot instance
            # will recover the data.
            yield (region, zones)  # Ok to yield again in the next loop.

            # Cluster with status UP can reach here, if it was killed by the
            # cloud provider and no available resources in that region to
            # relaunch, which can happen to spot instance.
            if cluster_status == global_user_state.ClusterStatus.UP:
                message = (
                    f'Failed to connect to the cluster {cluster_name!r}. '
                    'It is possibly killed by cloud provider or manually '
                    'in the cloud provider console. To remove the cluster '
                    f'please run: sky down {cluster_name}')
                logger.error(message)
                # Reset to UP (rather than keeping it at INIT), as INIT
                # mode will enable failover to other regions, causing
                # data lose.
                # TODO(zhwu): This is set to UP to be more conservative,
                # we may need to confirm whether the cluster is down in all
                # cases.
                global_user_state.set_cluster_status(
                    cluster_name, global_user_state.ClusterStatus.UP)

                raise exceptions.ResourcesUnavailableError(message,
                                                           no_retry=True)

            # If it reaches here: the cluster status gets set to INIT, since
            # a launch request was issued but failed.
            #
            # Check the *previous* cluster status. If the cluster is previously
            # stopped, we should not retry other regions, since the previously
            # attached volumes are not visible on another region.
            if cluster_status == global_user_state.ClusterStatus.STOPPED:
                message = (
                    'Failed to acquire resources to restart the stopped '
                    f'cluster {cluster_name} on {region}. Please retry again '
                    'later.')
                logger.error(message)

                # Reset to STOPPED (rather than keeping it at INIT), because
                # (1) the cluster is not up (2) it ensures future `sky start`
                # will disable auto-failover too.
                global_user_state.set_cluster_status(
                    cluster_name, global_user_state.ClusterStatus.STOPPED)

                raise exceptions.ResourcesUnavailableError(message,
                                                           no_retry=True)

            assert cluster_status == global_user_state.ClusterStatus.INIT
            message = (f'Failed to launch cluster {cluster_name!r} '
                       f'(previous status: {cluster_status.value})'
                       f'with the original resources: {to_provision}.')
            logger.error(message)
            # We attempted re-launching a previously INIT cluster with the
            # same cloud/region/resources, but failed. Here no_retry=False,
            # so we will retry provisioning it with the current requested
            # resources in the outer loop.
            #
            # This condition can be triggered for previously INIT cluster by
            # (1) launch, after answering prompt immediately ctrl-c;
            # (2) launch again.
            # After (1), the cluster exists with INIT, and may or may not be
            # live.  And if it hits here, it's definitely not alive (because
            # step (2) failed).  Hence it's ok to retry with different
            # cloud/region and with current resources.
            raise exceptions.ResourcesUnavailableError()

        for region, zones in cloud.region_zones_provision_loop(
                instance_type=to_provision.instance_type,
                accelerators=to_provision.accelerators,
                use_spot=to_provision.use_spot,
        ):
            yield (region, zones)

    def _try_provision_tpu(self, to_provision: Resources,
                           config_dict: Dict[str, str]) -> bool:
        """Returns whether the provision is successful."""
        tpu_name = config_dict['tpu_name']
        assert 'tpu-create-script' in config_dict, \
            'Expect TPU provisioning with gcloud.'
        try:
            with console.status('[bold cyan]Provisioning TPU '
                                f'[green]{tpu_name}[/]'):
                backend_utils.run(f'bash {config_dict["tpu-create-script"]}',
                                  stdout=subprocess.PIPE,
                                  stderr=subprocess.PIPE)
            return True
        except subprocess.CalledProcessError as e:
            stderr = e.stderr.decode('ascii')
            if 'ALREADY_EXISTS' in stderr:
                # FIXME: should use 'start' on stopped TPUs, replacing
                # 'create'. Or it can be in a "deleting" state. Investigate the
                # right thing to do (force kill + re-provision?).
                logger.info(
                    f'  TPU {tpu_name} already exists; skipped creation.')
                return True

            if 'RESOURCE_EXHAUSTED' in stderr:
                logger.warning(
                    f'  TPU {tpu_name} creation failed due to quota '
                    'exhaustion. Please visit '
                    'https://console.cloud.google.com/iam-admin/quotas '
                    'for more  information.')
                raise exceptions.ResourcesUnavailableError()

            if 'PERMISSION_DENIED' in stderr:
                logger.info('  TPUs are not available in this zone.')
                return False

            if 'no more capacity in the zone' in stderr:
                logger.info('  No more capacity in this zone.')
                return False

            if 'CloudTpu received an invalid AcceleratorType' in stderr:
                # INVALID_ARGUMENT: CloudTpu received an invalid
                # AcceleratorType, "v3-8" for zone "us-central1-c". Valid
                # values are "v2-8, ".
                tpu_type = list(to_provision.accelerators.keys())[0]
                logger.info(
                    f'  TPU type {tpu_type} is not available in this zone.')
                return False

            logger.error(stderr)
            raise e

    def _retry_region_zones(self,
                            to_provision: Resources,
                            num_nodes: int,
                            dryrun: bool,
                            stream_logs: bool,
                            cluster_name: str,
                            cluster_exists: bool = False):
        """The provision retry loop."""
        style = colorama.Style
        fore = colorama.Fore
        # Get log_path name
        log_path = os.path.join(self.log_dir, 'provision.log')
        log_abs_path = os.path.abspath(log_path)
        tail_cmd = f'tail -n100 -f {log_path}'
        logger.info('To view detailed progress: '
                    f'{style.BRIGHT}{tail_cmd}{style.RESET_ALL}')

        # Get previous cluster status
        prev_cluster_status = global_user_state.get_status_from_cluster_name(
            cluster_name)

        self._clear_blocklist()
        for region, zones in self._yield_region_zones(to_provision,
                                                      cluster_name,
                                                      cluster_exists):
            if self._in_blocklist(to_provision.cloud, region, zones):
                continue
            zone_str = ','.join(
                z.name for z in zones) if zones is not None else 'all zones'
            config_dict = backend_utils.write_cluster_config(
                to_provision,
                num_nodes,
                _get_cluster_config_template(to_provision.cloud),
                region=region,
                zones=zones,
                dryrun=dryrun,
                cluster_name=cluster_name)
            if dryrun:
                return
            tpu_name = config_dict.get('tpu_name')
            if tpu_name is not None:
                logger.info(
                    f'{colorama.Style.BRIGHT}Provisioning TPU on '
                    f'{to_provision.cloud} '
                    f'{region.name}{colorama.Style.RESET_ALL} ({zone_str})')

                success = self._try_provision_tpu(to_provision, config_dict)
                if not success:
                    continue
            cluster_config_file = config_dict['ray']

            # Record early, so if anything goes wrong, 'sky status' will show
            # the cluster name and users can appropriately 'sky down'.  It also
            # means a second 'sky launch -c <name>' will attempt to reuse.
            handle = CloudVmRayBackend.ResourceHandle(
                cluster_name=cluster_name,
                cluster_yaml=cluster_config_file,
                launched_nodes=num_nodes,
                # OK for this to be shown in CLI as status == INIT.
                launched_resources=to_provision,
                tpu_create_script=config_dict.get('tpu-create-script'),
                tpu_delete_script=config_dict.get('tpu-delete-script'))

            # This sets the status to INIT (even for a normal, UP cluster).
            global_user_state.add_or_update_cluster(cluster_name,
                                                    cluster_handle=handle,
                                                    ready=False)
            logging_info = {
                'cluster_name': cluster_name,
                'region_name': region.name,
                'zone_str': zone_str,
            }
            status, stdout, stderr = self._gang_schedule_ray_up(
                to_provision.cloud, num_nodes, cluster_config_file,
                log_abs_path, stream_logs, logging_info)

            # The cluster is not ready.
            if status == self.GangSchedulingStatus.CLUSTER_READY:
                # However, ray processes may not be up due to 'ray up
                # --no-restart' flag.  Ensure so.
                self._ensure_cluster_ray_started(handle, log_abs_path)

                cluster_name = config_dict['cluster_name']
                plural = '' if num_nodes == 1 else 's'
                logger.info(f'{fore.GREEN}Successfully provisioned or found'
                            f' existing VM{plural}.{style.RESET_ALL}')
                return config_dict

            # If cluster was previously UP or STOPPED, stop it; otherwise
            # terminate.
            need_terminate = prev_cluster_status not in [
                global_user_state.ClusterStatus.STOPPED,
                global_user_state.ClusterStatus.UP
            ]
            if status == self.GangSchedulingStatus.HEAD_FAILED:
                # ray up failed for the head node.
                self._update_blocklist_on_error(to_provision.cloud, region,
                                                zones, stdout, stderr)
            else:
                assert status == self.GangSchedulingStatus.GANG_FAILED, status
                # gang scheduling failed.

                logger.error('*** Failed provisioning the cluster. ***')
                # The stdout/stderr of ray up is not useful here, since
                # head node is successfully provisioned.
                self._update_blocklist_on_error(
                    to_provision.cloud,
                    region,
                    # Ignored and block region:
                    zones=None,
                    stdout=None,
                    stderr=None)
                # Only log the error message for gang scheduling failure, since
                # head_fail may not create any resources.
                terminate_str = 'Terminating' if need_terminate else 'Stopping'
                logger.error(f'*** {terminate_str} the failed cluster. ***')

                # There may exists partial nodes (e.g., head node) so we must
                # terminate before moving on to other regions or stop.
                # FIXME(zongheng): terminating a potentially live cluster
                # is scary.  Say: users have an existing cluster, do sky
                # launch, gang failed, then we are terminating it here.
                CloudVmRayBackend().teardown(handle,
                                             terminate=need_terminate,
                                             _force=True)

        message = ('Failed to acquire resources in all regions/zones'
                   f' (requested {to_provision}).'
                   ' Try changing resource requirements or use another cloud.')
        logger.error(message)
        raise exceptions.ResourcesUnavailableError()

    def _gang_schedule_ray_up(
            self, to_provision_cloud: clouds.Cloud, num_nodes: int,
            cluster_config_file: str, log_abs_path: str, stream_logs: bool,
            logging_info: dict) -> Tuple[GangSchedulingStatus, str, str]:
        """Provisions a cluster via 'ray up' and wait until fully provisioned.

        Returns:
          (GangSchedulingStatus; stdout; stderr).
        """
        # FIXME(zhwu,zongheng): ray up on multiple nodes ups the head node then
        # waits for all workers; turn it into real gang scheduling.
        # FIXME: refactor code path to remove use of stream_logs
        del stream_logs

        style = colorama.Style

        def ray_up(start_streaming_at):
            # Redirect stdout/err to the file and streaming (if stream_logs).
            # With stdout/err redirected, 'ray up' will have no color and
            # different order from directly running in the console. The
            # `--log-style` and `--log-color` flags do not work. To reproduce,
            # `ray up --log-style pretty --log-color true | tee tmp.out`.
            returncode, stdout, stderr = log_lib.run_with_log(
                # NOTE: --no-restart solves the following bug.  Without it, if
                # 'ray up' (sky launch) twice on a cluster with >1 node, the
                # worker node gets disconnected/killed by ray autoscaler; the
                # whole task will just freeze.  (Doesn't affect 1-node
                # clusters.)  With this flag, ray processes no longer restart
                # and this bug doesn't show.  Downside is existing tasks on the
                # cluster will keep running (which may be ok with the semantics
                # of 'sky launch' twice).
                # Tracked in https://github.com/ray-project/ray/issues/20402.
                ['ray', 'up', '-v', '-y', '--no-restart', cluster_config_file],
                log_abs_path,
                stream_logs=False,
                start_streaming_at=start_streaming_at,
                parse_ray_up_logs=True,
                # Reduce BOTO_MAX_RETRIES from 12 to 5 to avoid long hanging
                # time during 'ray up' if insufficient capacity occurs.
                env=dict(os.environ, BOTO_MAX_RETRIES='5'),
                require_outputs=True)
            return returncode, stdout, stderr

        config = backend_utils.read_yaml(cluster_config_file)
        file_mounts = config['file_mounts']
        if 'ssh_public_key' in config['auth']:
            # For Azure, we need to add ssh public key to VM by filemounts.
            public_key_path = config['auth']['ssh_public_key']
            file_mounts[public_key_path] = public_key_path

        region_name = logging_info['region_name']
        zone_str = logging_info['zone_str']

        logger.info(f'{colorama.Style.BRIGHT}Launching on {to_provision_cloud} '
                    f'{region_name}{colorama.Style.RESET_ALL} ({zone_str})')
        start = time.time()
        returncode, stdout, stderr = ray_up(
            start_streaming_at='Shared connection to')
        logger.debug(f'Ray up takes {time.time() - start} seconds.')

        # Only 1 node or head node provisioning failure.
        if num_nodes == 1 and returncode == 0:
            return self.GangSchedulingStatus.CLUSTER_READY, stdout, stderr
        if returncode != 0:
            return self.GangSchedulingStatus.HEAD_FAILED, stdout, stderr

        logger.info(f'{style.BRIGHT}Successfully provisioned or found'
                    f' existing head VM. Waiting for workers.{style.RESET_ALL}')

        # FIXME(zongheng): the below requires ray processes are up on head. To
        # repro it failing: launch a 2-node cluster, log into head and ray
        # stop, then launch again.
        cluster_ready = backend_utils.wait_until_ray_cluster_ready(
            cluster_config_file,
            num_nodes,
            log_path=log_abs_path,
            nodes_launching_progress_timeout=_NODES_LAUNCHING_PROGRESS_TIMEOUT)
        if cluster_ready:
            cluster_status = self.GangSchedulingStatus.CLUSTER_READY
        else:
            cluster_status = self.GangSchedulingStatus.GANG_FAILED
        # Do not need stdout/stderr if gang scheduling failed.
        # gang_succeeded = False, if head OK, but workers failed.
        return cluster_status, '', ''

    def _ensure_cluster_ray_started(self,
                                    handle: 'CloudVmRayBackend.ResourceHandle',
                                    log_abs_path) -> None:
        """Ensures ray processes are up on a just-provisioned cluster."""
        if handle.launched_nodes > 1:
            # FIXME(zongheng): this has NOT been tested with multinode
            # clusters; mainly because this function will not be reached in
            # that case.  See #140 for details.  If it were reached, the
            # following logic might work:
            #   - get all node ips
            #   - for all nodes: ray stop
            #   - ray up --restart-only
            return
        backend = CloudVmRayBackend()
        returncode = backend.run_on_head(
            handle,
            'ray status',
            # At this state, an erroneous cluster may not have cached
            # handle.head_ip (global_user_state.add_or_update_cluster(...,
            # ready=True)).
            use_cached_head_ip=False)
        if returncode == 0:
            return
        backend.run_on_head(handle, 'ray stop', use_cached_head_ip=False)
        log_lib.run_with_log(
            ['ray', 'up', '-y', '--restart-only', handle.cluster_yaml],
            log_abs_path,
            stream_logs=True)

    def provision_with_retries(
        self,
        task: Task,
        to_provision_config: ToProvisionConfig,
        dryrun: bool,
        stream_logs: bool,
    ):
        """Provision with retries for all launchable resources."""
        cluster_name = to_provision_config.cluster_name
        to_provision = to_provision_config.resources
        num_nodes = to_provision_config.num_nodes
        cluster_exists = to_provision_config.cluster_exists
        launchable_retries_disabled = (self._dag is None or
                                       self._optimize_target is None)

        style = colorama.Style
        # Retrying launchable resources.
        provision_failed = True
        while provision_failed:
            provision_failed = False
            try:
                config_dict = self._retry_region_zones(
                    to_provision,
                    num_nodes,
                    dryrun=dryrun,
                    stream_logs=stream_logs,
                    cluster_name=cluster_name,
                    cluster_exists=cluster_exists)
                if dryrun:
                    return
                config_dict['launched_resources'] = to_provision
                config_dict['launched_nodes'] = num_nodes
            except exceptions.ResourcesUnavailableError as e:
                if e.no_retry:
                    raise e
                if launchable_retries_disabled:
                    logger.warning(
                        'DAG and optimize_target needs to be registered first '
                        'to enable cross-cloud retry. '
                        'To fix, call backend.register_info(dag=dag, '
                        'optimize_target=sky.OptimizeTarget.COST)')
                    raise e
                provision_failed = True
                logger.warning(
                    f'\n{style.BRIGHT}Provision failed for {num_nodes}x '
                    f'{to_provision}. Trying other launchable resources '
                    f'(if any)...{style.RESET_ALL}')
                if not cluster_exists:
                    # Add failed resources to the blocklist, only when it
                    # is in fallback mode.
                    self._blocked_launchable_resources.add(to_provision)
                else:
                    logger.info(
                        'Retrying provisioning with requested resources '
                        f'{task.num_nodes}x {task.resources}')
                    # Retry with the current, potentially "smaller" resources:
                    # to_provision == the current new resources (e.g., V100:1),
                    # which may be "smaller" than the original (V100:8).
                    # num_nodes is not part of a Resources so must be updated
                    # separately.
                    num_nodes = task.num_nodes
                    cluster_exists = False

                # Set to None so that sky.optimize() will assign a new one
                # (otherwise will skip re-optimizing this task).
                # TODO: set all remaining tasks' best_resources to None.
                task.best_resources = None
                # raise_error has to be True to make sure remove_cluster
                # is called if provisioning fails.
                self._dag = sky.optimize(self._dag,
                                         minimize=self._optimize_target,
                                         blocked_launchable_resources=self.
                                         _blocked_launchable_resources,
                                         raise_error=True)
                to_provision = task.best_resources
                assert task in self._dag.tasks, 'Internal logic error.'
                assert to_provision is not None, task
        return config_dict


class CloudVmRayBackend(backends.Backend):
    """Backend: runs on cloud virtual machines, managed by Ray.

    Changing this class may also require updates to:
      * Cloud providers' templates under config/
      * Cloud providers' implementations under clouds/
    """

    NAME = 'cloudvmray'

    class ResourceHandle(object):
        """A pickle-able tuple of:

        - (required) Cluster name.
        - (required) Path to a cluster.yaml file.
        - (optional) A cached head node public IP.  Filled in after a
            successful provision().
        - (optional) Launched num nodes
        - (optional) Launched resources
        - (optional) If TPU(s) are managed, a path to a deletion script.
        """

        def __init__(self,
                     *,
                     cluster_name: str,
                     cluster_yaml: str,
                     head_ip: Optional[str] = None,
                     launched_nodes: Optional[int] = None,
                     launched_resources: Optional[Resources] = None,
                     tpu_create_script: Optional[str] = None,
                     tpu_delete_script: Optional[str] = None) -> None:
            self.cluster_name = cluster_name
            self.cluster_yaml = cluster_yaml
            self.head_ip = head_ip
            self.launched_nodes = launched_nodes
            self.launched_resources = launched_resources
            self.tpu_create_script = tpu_create_script
            self.tpu_delete_script = tpu_delete_script

        def __repr__(self):
            return (f'ResourceHandle('
                    f'\n\tcluster_name={self.cluster_name},'
                    f'\n\thead_ip={self.head_ip},'
                    '\n\tcluster_yaml='
                    f'{self.cluster_yaml}, '
                    f'\n\tlaunched_resources={self.launched_nodes}x '
                    f'{self.launched_resources}, '
                    f'\n\ttpu_create_script={self.tpu_create_script}, '
                    f'\n\ttpu_delete_script={self.tpu_delete_script})')

        def get_cluster_name(self):
            return self.cluster_name

    def __init__(self):
        self.run_timestamp = backend_utils.get_run_timestamp()
        self.log_dir = os.path.join(SKY_LOGS_DIRECTORY, self.run_timestamp)
        # Do not make directories to avoid create folder for commands that
        # do not need it (`sky status`, `sky logs` ...)
        # os.makedirs(self.log_dir, exist_ok=True)

        self._dag = None
        self._optimize_target = None

    def register_info(self, **kwargs) -> None:
        self._dag = kwargs['dag']
        self._optimize_target = kwargs.pop('optimize_target',
                                           OptimizeTarget.COST)

    def _check_task_resources_smaller_than_cluster(self, handle: ResourceHandle,
                                                   task: Task):
        """Check if resources requested by the task are available."""
        assert len(task.resources) == 1, task.resources

        launched_resources = handle.launched_resources
        task_resources = list(task.resources)[0]
        # requested_resources <= actual_resources.
        if not (task.num_nodes <= handle.launched_nodes and
                task_resources.less_demanding_than(launched_resources)):
            cluster_name = handle.cluster_name
            raise exceptions.ResourcesMismatchError(
                'Requested resources do not match the existing cluster.\n'
                f'  Requested: {task.num_nodes}x {task_resources}\n'
                f'  Existing: {handle.launched_nodes}x '
                f'{handle.launched_resources}\n'
                f'To fix: specify a new cluster name, or down the '
                f'existing cluster first: sky down {cluster_name}')

    def _check_existing_cluster(
            self, task: Task, to_provision: Resources,
            cluster_name: str) -> RetryingVmProvisioner.ToProvisionConfig:
        handle = global_user_state.get_handle_from_cluster_name(cluster_name)
        if handle is not None:
            # Cluster already exists.
            self._check_task_resources_smaller_than_cluster(handle, task)
            # Use the existing cluster.
            assert handle.launched_resources is not None, (cluster_name, handle)
            return RetryingVmProvisioner.ToProvisionConfig(
                cluster_name, handle.launched_resources, handle.launched_nodes,
                True)
        logger.info(
            f'{colorama.Fore.CYAN}Creating a new cluster: "{cluster_name}" '
            f'[{task.num_nodes}x {to_provision}].{colorama.Style.RESET_ALL}\n'
            'Tip: to reuse an existing cluster, '
            'specify --cluster (-c). '
            'Run `sky status` to see existing clusters.')
        return RetryingVmProvisioner.ToProvisionConfig(cluster_name,
                                                       to_provision,
                                                       task.num_nodes)

    def _set_tpu_name(self, cluster_config_file: str, num_nodes: int,
                      tpu_name: str) -> None:
        """Sets TPU_NAME on all nodes."""
        ip_list = backend_utils.get_node_ips(cluster_config_file, num_nodes)
        ssh_user, ssh_key = backend_utils.ssh_credential_from_yaml(
            cluster_config_file)

        for ip in ip_list:
            cmd = (f'[[ -z $TPU_NAME ]] && echo "export TPU_NAME={tpu_name}" '
                   '>> ~/.bashrc || echo "TPU_NAME already set"')
            returncode = backend_utils.run_command_on_ip_via_ssh(
                ip,
                cmd,
                ssh_user=ssh_user,
                ssh_private_key=ssh_key,
                log_path=os.path.join(self.log_dir, 'tpu_setup.log'))
            backend_utils.handle_returncode(returncode, cmd,
                                            'Failed to set TPU_NAME on node.')

    def provision(self,
                  task: Task,
                  to_provision: Optional[Resources],
                  dryrun: bool,
                  stream_logs: bool,
                  cluster_name: Optional[str] = None):
        """Provisions using 'ray up'."""
        # Try to launch the exiting cluster first
        if cluster_name is None:
            cluster_name = backend_utils.generate_cluster_name()
        _check_cluster_name_is_valid(cluster_name)
        # ray up: the VMs.
        # FIXME: ray up for Azure with different cluster_names will overwrite
        # each other.
        provisioner = RetryingVmProvisioner(self.log_dir, self._dag,
                                            self._optimize_target)

        lock_path = os.path.expanduser(_LOCK_FILENAME.format(cluster_name))
        # TODO(mraheja): remove pylint disabling when filelock version updated
        # pylint: disable=abstract-class-instantiated
        with filelock.FileLock(lock_path):
            to_provision_config = RetryingVmProvisioner.ToProvisionConfig(
                cluster_name, to_provision, task.num_nodes)
            prev_cluster_status = None
            if not dryrun:  # dry run doesn't need to check existing cluster.
                to_provision_config = self._check_existing_cluster(
                    task, to_provision, cluster_name)
                prev_cluster_status = (
                    global_user_state.get_status_from_cluster_name(cluster_name)
                )
            try:
                assert to_provision_config.resources is not None, (
                    'to_provision should not be None', to_provision_config)
                config_dict = provisioner.provision_with_retries(
                    task, to_provision_config, dryrun, stream_logs)
            except exceptions.ResourcesUnavailableError as e:
                # Do not remove the stopped cluster from the global state
                # if failed to start.
                if e.no_retry:
                    logger.error(e)
                    sys.exit(1)
                # Clean up the cluster's entry in `sky status`.
                global_user_state.remove_cluster(cluster_name, terminate=True)
                logger.error(
                    'Failed to provision all possible launchable resources. '
                    f'Relax the task\'s resource requirements:\n '
                    f'{task.num_nodes}x {task.resources}')
                sys.exit(1)
            if dryrun:
                return
            cluster_config_file = config_dict['ray']

            if 'tpu_name' in config_dict:
                self._set_tpu_name(cluster_config_file,
                                   config_dict['launched_nodes'],
                                   config_dict['tpu_name'])

            ip_list = backend_utils.get_node_ips(cluster_config_file,
                                                 config_dict['launched_nodes'])
            head_ip = ip_list[0]

            handle = self.ResourceHandle(
                cluster_name=cluster_name,
                cluster_yaml=cluster_config_file,
                # Cache head ip in the handle to speed up ssh operations.
                head_ip=head_ip,
                launched_nodes=config_dict['launched_nodes'],
                launched_resources=config_dict['launched_resources'],
                # TPU.
                tpu_create_script=config_dict.get('tpu-create-script'),
                tpu_delete_script=config_dict.get('tpu-delete-script'))

            # Update job queue to avoid stale jobs (when restarted), before
            # setting the cluster to be ready.
            if prev_cluster_status == global_user_state.ClusterStatus.INIT:
                # update_status will query the ray job status for all INIT /
                # PENDING / RUNNING jobs for the real status, since we do not
                # know the actual previous status of the cluster.
                cmd = backend_utils.JobLibCodeGen.update_status()
                with console.status('[bold cyan]Preparing Job Queue'):
                    returncode, _, stderr = self.run_on_head(
                        handle, cmd, require_outputs=True)
                backend_utils.handle_returncode(returncode, cmd,
                                                'Failed to update job status.',
                                                stderr)
            if prev_cluster_status == global_user_state.ClusterStatus.STOPPED:
                # Safely set all the previous jobs to FAILED since the cluster
                # is restarted
                # An edge case here due to racing:
                # 1. A job finishes RUNNING, but right before it update itself
                # to SUCCEEDED, the cluster is STOPPED by `sky stop`.
                # 2. On next `sky start`, it gets reset to FAILED.
                cmd = backend_utils.JobLibCodeGen.fail_all_jobs_in_progress()
                returncode, _, stderr = self.run_on_head(handle,
                                                         cmd,
                                                         require_outputs=True)
                backend_utils.handle_returncode(
                    returncode, cmd,
                    'Failed to set previously in-progress jobs to FAILED',
                    stderr)

            global_user_state.add_or_update_cluster(cluster_name,
                                                    handle,
                                                    ready=True)
            auth_config = backend_utils.read_yaml(handle.cluster_yaml)['auth']
            backend_utils.SSHConfigHelper.add_cluster(cluster_name, ip_list,
                                                      auth_config)

            os.remove(lock_path)
            return handle

    def sync_workdir(self, handle: ResourceHandle, workdir: Path) -> None:
        # Even though provision() takes care of it, there may be cases where
        # this function is called in isolation, without calling provision(),
        # e.g., in CLI.  So we should rerun rsync_up.
        fore = colorama.Fore
        style = colorama.Style
        ip_list = backend_utils.get_node_ips(handle.cluster_yaml,
                                             handle.launched_nodes)
        full_workdir = os.path.abspath(os.path.expanduser(workdir))

        # These asserts have been validated at Task construction time.
        assert os.path.exists(full_workdir), f'{full_workdir} does not exist'
        if os.path.islink(full_workdir):
            logger.warning(
                f'{fore.YELLOW}Workdir {workdir!r} is a symlink. '
                f'Symlink contents are not uploaded.{style.RESET_ALL}')
        else:
            assert os.path.isdir(
                full_workdir), f'{full_workdir} should be a directory.'
            workdir = os.path.join(workdir, '')  # Adds trailing / if needed.

        # Raise warning if directory is too large
        dir_size = _path_size_megabytes(full_workdir, exclude_gitignore=True)
        if dir_size >= _PATH_SIZE_MEGABYTES_WARN_THRESHOLD:
            logger.warning(
                f'{fore.YELLOW}The size of workdir {workdir!r} '
                f'is {dir_size} MB. Try to keep workdir small or use '
                '.gitignore to exclude large files, as '
                'large sizes will slow down rsync. If you use .gitignore but '
                'the path is not initialized in git, you can ignore this '
                f'warning.{style.RESET_ALL}')

        log_path = os.path.join(self.log_dir, 'workdir_sync.log')

        def _sync_workdir_node(ip):
            self._rsync_up(handle,
                           ip=ip,
                           source=workdir,
                           target=SKY_REMOTE_WORKDIR,
                           log_path=log_path,
                           stream_logs=False,
                           raise_error=True)

        num_nodes = handle.launched_nodes
        plural = 's' if num_nodes > 1 else ''
        logger.info(
            f'{fore.CYAN}Syncing workdir (to {num_nodes} node{plural}): '
            f'{style.BRIGHT}{workdir}{style.RESET_ALL}'
            f' -> '
            f'{style.BRIGHT}{SKY_REMOTE_WORKDIR}{style.RESET_ALL}')
        tail_cmd = f'tail -n100 -f {log_path}'
        logger.info('To view detailed progress: '
                    f'{style.BRIGHT}{tail_cmd}{style.RESET_ALL}')
        with console.status('[bold cyan]Syncing[/]'):
            backend_utils.run_in_parallel(_sync_workdir_node, ip_list)

    def sync_file_mounts(
        self,
        handle: ResourceHandle,
        all_file_mounts: Dict[Path, Path],
        cloud_to_remote_file_mounts: Optional[Dict[Path, Path]],
    ) -> None:
        """Mounts all user files to the remote nodes."""
        # File mounts handling for remote paths possibly without write access:
        #  (1) in 'file_mounts' sections, add <prefix> to these target paths.
        #  (2) then, create symlinks from '/.../file' to '<prefix>/.../file'.
        start = time.time()
        del cloud_to_remote_file_mounts  # Unused.
        mounts = all_file_mounts
        symlink_commands = []
        if mounts is None or not mounts:
            return
        fore = colorama.Fore
        style = colorama.Style
        logger.info(f'{fore.CYAN}Processing file mounts.{style.RESET_ALL}')

        ip_list = backend_utils.get_node_ips(handle.cluster_yaml,
                                             handle.launched_nodes)
        ssh_user, ssh_key = backend_utils.ssh_credential_from_yaml(
            handle.cluster_yaml)

        log_path = os.path.join(self.log_dir, 'file_mounts.log')

        def sync_to_all_nodes(src: str,
                              dst: str,
                              command: Optional[str] = None,
                              run_rsync: Optional[bool] = False):
            if run_rsync:
                # Do this for local src paths, not for cloud store URIs
                # (otherwise we have '<abs path to cwd>/gs://.../object/').
                full_src = os.path.abspath(os.path.expanduser(src))
                if not os.path.islink(full_src) and not os.path.isfile(
                        full_src):
                    src = os.path.join(src, '')  # Adds trailing / if needed.

            def _sync_node(ip):
                if command is not None:
                    returncode = backend_utils.run_command_on_ip_via_ssh(
                        ip,
                        command,
                        ssh_user=ssh_user,
                        ssh_private_key=ssh_key,
                        log_path=log_path,
                        stream_logs=False,
                        ssh_control_name=self._ssh_control_name(handle))
                    backend_utils.handle_returncode(
                        returncode,
                        command,
                        f'Failed to sync {src} to {dst}.',
                        raise_error=True)

                if run_rsync:
                    # TODO(zhwu): Optimize for large amount of files.
                    # zip / transfer/ unzip
                    self._rsync_up(handle,
                                   ip=ip,
                                   source=src,
                                   target=dst,
                                   log_path=log_path,
                                   stream_logs=False,
                                   raise_error=True)

            num_nodes = handle.launched_nodes
            plural = 's' if num_nodes > 1 else ''
            logger.info(f'{fore.CYAN}Syncing (to {num_nodes} node{plural}): '
                        f'{style.BRIGHT}{src}{style.RESET_ALL} -> '
                        f'{style.BRIGHT}{dst}{style.RESET_ALL}')
            with console.status('[bold cyan]Syncing[/]'):
                backend_utils.run_in_parallel(_sync_node, ip_list)

        # Check the files and warn
        for dst, src in mounts.items():
            if not task_lib.is_cloud_store_url(src):
                full_src = os.path.abspath(os.path.expanduser(src))
                # Checked during Task.set_file_mounts().
                assert os.path.exists(full_src), f'{full_src} does not exist.'
                src_size = _path_size_megabytes(full_src,
                                                exclude_gitignore=True)
                if src_size >= _PATH_SIZE_MEGABYTES_WARN_THRESHOLD:
                    logger.warning(
                        f'{fore.YELLOW}The size of file mount src {src!r} '
                        f'is {src_size} MB. Try to keep src small or use '
                        '.gitignore to exclude large files, as '
                        'large sizes will slow down rsync. If you use '
                        '.gitignore but the path is not initialized in git, you'
                        f' can ignore this warning.{style.RESET_ALL}')
                if os.path.islink(full_src):
                    logger.warning(
                        f'{fore.YELLOW}Source path {src!r} is a symlink. '
                        f'Symlink contents are not uploaded.{style.RESET_ALL}')

        tail_cmd = f'tail -n100 -f {log_path}'
        logger.info('To view detailed progress: '
                    f'{style.BRIGHT}{tail_cmd}{style.RESET_ALL}')

        for dst, src in mounts.items():
            # TODO: room for improvement.  Here there are many moving parts
            # (download gsutil on remote, run gsutil on remote).  Consider
            # alternatives (smart_open, each provider's own sdk), a
            # data-transfer container etc.
            if not os.path.isabs(dst) and not dst.startswith('~/'):
                dst = f'~/{dst}'
            # Sync 'src' to 'wrapped_dst', a safe-to-write "wrapped" path.
            wrapped_dst = dst
            if not dst.startswith('~/') and not dst.startswith('/tmp/'):
                # Handles the remote paths possibly without write access.
                # (1) add <prefix> to these target paths.
                wrapped_dst = backend_utils.FileMountHelper.wrap_file_mount(dst)
                cmd = backend_utils.FileMountHelper.make_safe_symlink_command(
                    source=dst, target=wrapped_dst)
                symlink_commands.append(cmd)

            if not task_lib.is_cloud_store_url(src):
                full_src = os.path.abspath(os.path.expanduser(src))

                if os.path.isfile(full_src):
                    mkdir_for_wrapped_dst = \
                        f'mkdir -p {os.path.dirname(wrapped_dst)}'
                else:
                    mkdir_for_wrapped_dst = f'mkdir -p {wrapped_dst}'

                # TODO(mluo): Fix method so that mkdir and rsync run together
                sync_to_all_nodes(src=src,
                                  dst=wrapped_dst,
                                  command=mkdir_for_wrapped_dst,
                                  run_rsync=True)
                continue

            storage = cloud_stores.get_storage_from_path(src)
            if storage.is_directory(src):
                sync = storage.make_sync_dir_command(source=src,
                                                     destination=wrapped_dst)
                # It is a directory so make sure it exists.
                mkdir_for_wrapped_dst = f'mkdir -p {wrapped_dst}'
            else:
                sync = storage.make_sync_file_command(source=src,
                                                      destination=wrapped_dst)
                # It is a file so make sure *its parent dir* exists.
                mkdir_for_wrapped_dst = \
                    f'mkdir -p {os.path.dirname(wrapped_dst)}'

            download_target_commands = [
                # Ensure sync can write to wrapped_dst (e.g., '/data/').
                mkdir_for_wrapped_dst,
                # Both the wrapped and the symlink dir exist; sync.
                sync,
            ]
            command = ' && '.join(download_target_commands)
            # dst is only used for message printing.
            sync_to_all_nodes(src, dst, command)

        # (2) Run the commands to create symlinks on all the nodes.
        symlink_command = ' && '.join(symlink_commands)
        if not symlink_command:
            return

        def _symlink_node(ip):
            returncode = backend_utils.run_command_on_ip_via_ssh(
                ip,
                symlink_command,
                ssh_user=ssh_user,
                ssh_private_key=ssh_key,
                log_path=log_path,
                ssh_control_name=self._ssh_control_name(handle))
            backend_utils.handle_returncode(
                returncode,
                symlink_command,
                'Failed to create symlinks. The target destination '
                'may already exist',
                raise_error=True)

        backend_utils.run_in_parallel(_symlink_node, ip_list)

        end = time.time()
        logger.debug(f'File mount sync took {end - start} seconds.')

    def setup(self, handle: ResourceHandle, task: Task) -> None:
        start = time.time()
        style = colorama.Style
        fore = colorama.Fore

        if task.setup is None:
            return

        setup_script = log_lib.make_task_bash_script(task.setup)
        with tempfile.NamedTemporaryFile('w', prefix='sky_setup_') as f:
            f.write(setup_script)
            f.flush()
            setup_sh_path = f.name
            setup_file = os.path.basename(setup_sh_path)
            # Sync the setup script up and run it.
            ip_list = backend_utils.get_node_ips(handle.cluster_yaml,
                                                 handle.launched_nodes)
            ssh_user, ssh_key = backend_utils.ssh_credential_from_yaml(
                handle.cluster_yaml)

            def _setup_node(ip: int) -> int:
                self._rsync_up(handle,
                               ip=ip,
                               source=setup_sh_path,
                               target=f'/tmp/{setup_file}',
                               stream_logs=False)
                # Need this `-i` option to make sure `source ~/.bashrc` work
                cmd = f'/bin/bash -i /tmp/{setup_file} 2>&1'
                returncode = backend_utils.run_command_on_ip_via_ssh(
                    ip,
                    cmd,
                    ssh_user=ssh_user,
                    ssh_private_key=ssh_key,
                    log_path=os.path.join(self.log_dir, 'setup.log'),
                    ssh_control_name=self._ssh_control_name(handle))
                backend_utils.handle_returncode(
                    returncode=returncode,
                    command=cmd,
                    error_msg=f'Failed to setup with return code {returncode}',
                    raise_error=True)

            num_nodes = handle.launched_nodes
            plural = 's' if num_nodes > 1 else ''
            logger.info(f'{fore.CYAN}Running setup on {num_nodes} node{plural}.'
                        f'{style.RESET_ALL}')
            with console.status('[bold cyan]Running setup[/]'):
                backend_utils.run_in_parallel(_setup_node, ip_list)
        logger.info(f'{fore.GREEN}Setup completed.{style.RESET_ALL}')
        end = time.time()
        logger.debug(f'Setup took {end - start} seconds.')

    def get_job_status(self, handle: ResourceHandle,
                       job_id: int) -> Optional[job_lib.JobStatus]:
        code = backend_utils.JobLibCodeGen.get_job_status(job_id)
        returncode, stdout, stderr = self.run_on_head(handle,
                                                      code,
                                                      stream_logs=True,
                                                      require_outputs=True)
        backend_utils.handle_returncode(returncode, code,
                                        'Failed to get job status.', stderr)
        result = stdout.strip()
        if result == 'None':
            return None
        return job_lib.JobStatus(result.split(' ')[-1])

    def sync_down_logs(self, handle: ResourceHandle, job_id: int) -> None:
        code = backend_utils.JobLibCodeGen.get_log_path(job_id)
        returncode, log_dir, stderr = self.run_on_head(handle,
                                                       code,
                                                       stream_logs=False,
                                                       require_outputs=True)
        backend_utils.handle_returncode(returncode, code,
                                        'Failed to sync logs.', stderr)
        log_dir = log_dir.strip()

        local_log_dir = os.path.expanduser(log_dir)
        remote_log_dir = log_dir

        style = colorama.Style
        fore = colorama.Fore
        logger.info(f'{fore.CYAN}Logs Directory: '
                    f'{style.BRIGHT}{local_log_dir}{style.RESET_ALL}')

        ips = backend_utils.get_node_ips(handle.cluster_yaml,
                                         handle.launched_nodes)

        def rsync_down(ip: str) -> None:
            from ray.autoscaler import sdk  # pylint: disable=import-outside-toplevel
            sdk.rsync(
                handle.cluster_yaml,
                source=f'{remote_log_dir}/*',
                target=f'{local_log_dir}',
                down=True,
                ip_address=ip,
                use_internal_ip=False,
                should_bootstrap=False,
            )

        # Call the ray sdk to rsync the logs back to local.
        for i, ip in enumerate(ips):
            try:
                # Disable the output of rsync.
                with open('/dev/null', 'a') as f, contextlib.redirect_stdout(
                        f), contextlib.redirect_stderr(f):
                    rsync_down(ip)
                logger.info(f'{fore.CYAN}Job {job_id} logs: Downloaded from '
                            f'node-{i} ({ip}){style.RESET_ALL}')
            except click.exceptions.ClickException as e:
                # Raised by rsync_down. Remote log dir may not exist, since
                # the job can be run on some part of the nodes.
                if 'SSH command failed' in str(e):
                    logger.debug(f'node-{i} ({ip}) does not have the tasks/*.')
                else:
                    raise e

    def _exec_code_on_head(
        self,
        handle: ResourceHandle,
        codegen: str,
        job_id: int,
        executable: str,
        detach_run: bool = False,
    ) -> None:
        """Executes generated code on the head node."""
        colorama.init()
        style = colorama.Style
        fore = colorama.Fore
        with tempfile.NamedTemporaryFile('w', prefix='sky_app_') as fp:
            fp.write(codegen)
            fp.flush()
            script_path = os.path.join(SKY_REMOTE_APP_DIR, f'sky_job_{job_id}')
            # We choose to sync code + exec, because the alternative of 'ray
            # submit' may not work as it may use system python (python2) to
            # execute the script.  Happens for AWS.
            self._rsync_up(handle,
                           source=fp.name,
                           target=script_path,
                           stream_logs=False)
        remote_log_dir = self.log_dir
        remote_log_path = os.path.join(remote_log_dir, 'run.log')

        assert executable == 'python3', executable
        cd = f'cd {SKY_REMOTE_WORKDIR}'

        job_submit_cmd = (
            f'mkdir -p {remote_log_dir} && ray job submit '
            f'--address=127.0.0.1:8265 --job-id {job_id} --no-wait '
            f'-- "{executable} -u {script_path} > {remote_log_path} 2>&1"')

        returncode = self.run_on_head(handle,
                                      f'{cd} && {job_submit_cmd}',
                                      stream_logs=False)
        backend_utils.handle_returncode(returncode, job_submit_cmd,
                                        f'Failed to submit job {job_id}.')

        logger.info('Job submitted with Job ID: '
                    f'{style.BRIGHT}{job_id}{style.RESET_ALL}')

        try:
            if not detach_run:
                # Wait for the job being sucessfully submitted to ray job.
                time.sleep(1)
                # Sky logs. Not using subprocess.run since it will make the
                # ssh keep connected after ctrl-c.
                self.tail_logs(handle, job_id)
        finally:
            name = handle.cluster_name
            logger.info(f'{fore.CYAN}Job ID: '
                        f'{style.BRIGHT}{job_id}{style.RESET_ALL}'
                        '\nTo cancel the job:\t'
                        f'{backend_utils.BOLD}sky cancel {name} {job_id}'
                        f'{backend_utils.RESET_BOLD}'
                        '\nTo stream the logs:\t'
                        f'{backend_utils.BOLD}sky logs {name} {job_id}'
                        f'{backend_utils.RESET_BOLD}'
                        '\nTo view the job queue:\t'
                        f'{backend_utils.BOLD}sky queue {name}'
                        f'{backend_utils.RESET_BOLD}')

    def tail_logs(self, handle: ResourceHandle, job_id: int) -> None:
        code = backend_utils.JobLibCodeGen.tail_logs(job_id)
        logger.info(f'{colorama.Fore.YELLOW}Start streaming logs...'
                    f'{colorama.Style.RESET_ALL}')

        # With interactive mode, the ctrl-c will send directly to the running
        # program on the remote instance, and the ssh will be disconnected by
        # sshd, so no error code will appear.
        self.run_on_head(
            handle,
            code,
            stream_logs=True,
            redirect_stdout_stderr=False,
            # Allocate a pseudo-terminal to disable output buffering. Otherwise,
            # there may be 5 minutes delay in logging.
            ssh_mode=backend_utils.SshMode.INTERACTIVE)

        # Due to the interactive mode of ssh, we cannot distinguish the ctrl-c
        # from other success case (e.g. the job is finished) from the returncode
        # or catch by KeyboardInterrupt exception.
        # TODO(zhwu): only show this line when ctrl-c is sent.
        logger.warning(f'{colorama.Fore.LIGHTBLACK_EX}The job will keep '
                       f'running after Ctrl-C.{colorama.Style.RESET_ALL}')

    def _add_job(self, handle: ResourceHandle, job_name: str) -> int:
        username = getpass.getuser()
        code = backend_utils.JobLibCodeGen.add_job(job_name, username,
                                                   self.run_timestamp)
        returncode, job_id_str, stderr = self.run_on_head(handle,
                                                          code,
                                                          stream_logs=False,
                                                          require_outputs=True)
        # TODO(zhwu): this sometimes will unexpectedly fail, we can add
        # retry for this, after we figure out the reason.
        backend_utils.handle_returncode(returncode, code,
                                        'Failed to fetch job id.', stderr)
        try:
            job_id = int(job_id_str)
        except ValueError as e:
            logger.error(stderr)
            raise ValueError(f'Failed to parse job id: {job_id_str}; '
                             f'Returncode: {returncode}') from e
        return job_id

    def execute(
        self,
        handle: ResourceHandle,
        task: Task,
        detach_run: bool,
    ) -> None:
        # Check the task resources vs the cluster resources. Since `sky exec`
        # will not run the provision and _check_existing_cluster
        self._check_task_resources_smaller_than_cluster(handle, task)

        # Otherwise, handle a basic Task.
        if task.run is None:
            logger.info('Nothing to run (Task.run not specified).')
            return

        job_id = self._add_job(handle, task.name)

        # Case: Task(run, num_nodes=1)
        if task.num_nodes == 1:
            return self._execute_task_one_node(handle, task, job_id, detach_run)

        # Case: Task(run, num_nodes=N)
        assert task.num_nodes > 1, task.num_nodes
        return self._execute_task_n_nodes(handle, task, job_id, detach_run)

    def _execute_task_one_node(self, handle: ResourceHandle, task: Task,
                               job_id: int, detach_run: bool) -> None:
        # Launch the command as a Ray task.
        log_dir = os.path.join(self.log_dir, 'tasks')
        log_path = os.path.join(log_dir, 'run.log')

        accelerator_dict = _get_task_demands_dict(task)

        codegen = RayCodeGen()
        codegen.add_prologue(job_id)
        codegen.add_gang_scheduling_placement_group(1, accelerator_dict)

        if callable(task.run):
            run_fn_code = textwrap.dedent(inspect.getsource(task.run))
            run_fn_name = task.run.__name__
            codegen.register_run_fn(run_fn_code, run_fn_name)

        command_for_node = task.run if isinstance(task.run, str) else None
        codegen.add_ray_task(bash_script=command_for_node,
                             task_name=task.name,
                             ray_resources_dict=_get_task_demands_dict(task),
                             log_path=log_path)

        codegen.add_epilogue()

        self._exec_code_on_head(handle,
                                codegen.build(),
                                job_id,
                                executable='python3',
                                detach_run=detach_run)

    def _execute_task_n_nodes(self, handle: ResourceHandle, task: Task,
                              job_id: int, detach_run: bool) -> None:
        # Strategy:
        #   ray.init(...)
        #   for node:
        #     submit _run_cmd(cmd) with resource {node_i: 1}
        log_dir_base = self.log_dir
        log_dir = os.path.join(log_dir_base, 'tasks')
        accelerator_dict = _get_task_demands_dict(task)

        codegen = RayCodeGen()
        codegen.add_prologue(job_id)
        codegen.add_gang_scheduling_placement_group(task.num_nodes,
                                                    accelerator_dict)

        if callable(task.run):
            run_fn_code = textwrap.dedent(inspect.getsource(task.run))
            run_fn_name = task.run.__name__
            codegen.register_run_fn(run_fn_code, run_fn_name)
        # TODO(zhwu): The resources limitation for multi-node ray.tune and
        # horovod should be considered.
        for i in range(task.num_nodes):
            command_for_node = task.run if isinstance(task.run, str) else None

            # Ray's per-node resources, to constrain scheduling each command to
            # the corresponding node, represented by private IPs.
            name = f'node-{i}'
            log_path = os.path.join(f'{log_dir}', f'{name}.log')

            codegen.add_ray_task(
                bash_script=command_for_node,
                task_name=name,
                ray_resources_dict=accelerator_dict,
                log_path=log_path,
                gang_scheduling_id=i,
            )

        codegen.add_epilogue()

        # Logger.
        colorama.init()
        fore = colorama.Fore
        style = colorama.Style
        logger.info(f'\n{fore.CYAN}Starting Task execution.{style.RESET_ALL}')

        # TODO(zhanghao): Add help info for downloading logs.
        self._exec_code_on_head(handle,
                                codegen.build(),
                                job_id,
                                executable='python3',
                                detach_run=detach_run)

    def post_execute(self, handle: ResourceHandle, teardown: bool) -> None:
        colorama.init()
        fore = colorama.Fore
        style = colorama.Style
        if not teardown:
            name = handle.cluster_name
            logger.info(f'\n{fore.CYAN}Cluster name: '
                        f'{style.BRIGHT}{name}{style.RESET_ALL}'
                        '\nTo log into the head VM:\t'
                        f'{backend_utils.BOLD}ssh {name}'
                        f'{backend_utils.RESET_BOLD}'
                        '\nTo submit a job:'
                        f'\t\t{backend_utils.BOLD}sky exec {name} yaml_file'
                        f'{backend_utils.RESET_BOLD}'
                        '\nTo stop the cluster:'
                        f'\t{backend_utils.BOLD}sky stop {name}'
                        f'{backend_utils.RESET_BOLD}'
                        '\nTo teardown the cluster:'
                        f'\t{backend_utils.BOLD}sky down {name}'
                        f'{backend_utils.RESET_BOLD}')
            if handle.tpu_delete_script is not None:
                logger.info('Tip: `sky down` will delete launched TPU(s) too.')

    def teardown_ephemeral_storage(self, task: Task) -> None:
        storage_mounts = task.storage_mounts
        if storage_mounts is not None:
            for _, storage in storage_mounts.items():
                if not storage.persistent:
                    storage.delete()

    def teardown(self,
                 handle: ResourceHandle,
                 terminate: bool,
                 _force: bool = False) -> bool:
        cluster_name = handle.cluster_name
        lock_path = os.path.expanduser(_LOCK_FILENAME.format(cluster_name))

        if _force:
            # Should only be forced when teardown is called within a
            # locked section of the code (i.e teardown when not enough
            # resources can be provisioned)
            return self._teardown(handle, terminate)

        try:
            # TODO(mraheja): remove pylint disabling when filelock
            # version updated
            # pylint: disable=abstract-class-instantiated
            with filelock.FileLock(lock_path, _FILELOCK_TIMEOUT_SECONDS):
                success = self._teardown(handle, terminate)
            if success and terminate:
                os.remove(lock_path)
            return success
        except filelock.Timeout:
            logger.error(f'Cluster {cluster_name} is locked by {lock_path}. '
                         'Check to see if it is still being launched.')
        return False

    def _teardown(self, handle: ResourceHandle, terminate: bool) -> bool:
        log_path = os.path.join(os.path.expanduser(self.log_dir),
                                'teardown.log')
        log_abs_path = os.path.abspath(log_path)
        cloud = handle.launched_resources.cloud
        config = backend_utils.read_yaml(handle.cluster_yaml)
        prev_status = global_user_state.get_status_from_cluster_name(
            handle.cluster_name)
        cluster_name = handle.cluster_name
        if terminate and isinstance(cloud, clouds.Azure):
            # Here we handle termination of Azure by ourselves instead of Ray
            # autoscaler.
            resource_group = config['provider']['resource_group']
            terminate_cmd = f'az group delete -y --name {resource_group}'
            with console.status(f'[bold cyan]Terminating '
                                f'[green]{cluster_name}'):
                returncode, stdout, stderr = log_lib.run_with_log(
                    terminate_cmd,
                    log_abs_path,
                    shell=True,
                    stream_logs=False,
                    require_outputs=True)
        elif (terminate and
              prev_status == global_user_state.ClusterStatus.STOPPED):
            if isinstance(cloud, clouds.AWS):
                # TODO(zhwu): Room for optimization. We can move these cloud
                # specific handling to the cloud class.
                # The stopped instance on AWS will not be correctly terminated
                # due to ray's bug.
                region = config['provider']['region']
                query_cmd = (
                    f'aws ec2 describe-instances --region {region} --filters '
                    f'Name=tag:ray-cluster-name,Values={handle.cluster_name} '
                    'Name=instance-state-name,Values=stopping,stopped '
                    f'--query Reservations[].Instances[].InstanceId '
                    '--output text')
                terminate_cmd = (
                    f'aws ec2 terminate-instances --region {region} '
                    f'--instance-ids $({query_cmd})')
                with console.status(f'[bold cyan]Terminating '
                                    f'[green]{cluster_name}'):
                    returncode, stdout, stderr = log_lib.run_with_log(
                        terminate_cmd,
                        log_abs_path,
                        shell=True,
                        stream_logs=False,
                        require_outputs=True)
            elif isinstance(cloud, clouds.GCP):
                zone = config['provider']['availability_zone']
                query_cmd = (
                    f'gcloud compute instances list '
                    f'--filter=\\(labels.ray-cluster-name={cluster_name}\\) '
                    f'--zones={zone} --format=value\\(name\\)')
                terminate_cmd = (
                    f'gcloud compute instances delete --zone={zone} --quiet '
                    f'$({query_cmd})')
                with console.status(f'[bold cyan]Terminating '
                                    f'[green]{cluster_name}'):
                    returncode, stdout, stderr = log_lib.run_with_log(
                        terminate_cmd,
                        log_abs_path,
                        shell=True,
                        stream_logs=False,
                        require_outputs=True)
            else:
                raise ValueError(f'Unsupported cloud {cloud} for stopped '
                                 f'cluster {cluster_name!r}.')
        else:
            config['provider']['cache_stopped_nodes'] = not terminate
            with tempfile.NamedTemporaryFile('w',
                                             prefix='sky_',
                                             delete=False,
                                             suffix='.yml') as f:
                backend_utils.dump_yaml(f.name, config)
                f.flush()

                teardown_verb = 'Terminating' if terminate else 'Stopping'
                with console.status(f'[bold cyan]{teardown_verb} '
                                    f'[green]{cluster_name}'):
                    returncode, stdout, stderr = log_lib.run_with_log(
                        ['ray', 'down', '-y', f.name],
                        log_abs_path,
                        stream_logs=False,
                        require_outputs=True)

            if handle.tpu_delete_script is not None:
                with console.status('[bold cyan]Terminating TPU...'):
                    tpu_rc, tpu_stdout, tpu_stderr = log_lib.run_with_log(
                        ['bash', handle.tpu_delete_script],
                        log_abs_path,
                        stream_logs=False,
                        require_outputs=True)
                if tpu_rc != 0:
                    logger.error(f'{colorama.Fore.RED}Failed to delete TPU.\n'
                                 f'**** STDOUT ****\n'
                                 f'{tpu_stdout}\n'
                                 f'**** STDERR ****\n'
                                 f'{tpu_stderr}{colorama.Style.RESET_ALL}')
                    return False

        if returncode != 0:
            logger.error(
                f'{colorama.Fore.RED}Failed to terminate {cluster_name}.\n'
                f'**** STDOUT ****\n'
                f'{stdout}\n'
                f'**** STDERR ****\n'
                f'{stderr}{colorama.Style.RESET_ALL}')
            return False

        auth_config = backend_utils.read_yaml(handle.cluster_yaml)['auth']
        backend_utils.SSHConfigHelper.remove_cluster(cluster_name,
                                                     handle.head_ip,
                                                     auth_config)
        name = global_user_state.get_cluster_name_from_handle(handle)
        global_user_state.remove_cluster(name, terminate=terminate)

        if terminate:
            # Clean up generated config
            # No try-except is needed since Ray will fail to teardown the
            # cluster if the cluster_yaml is missing.
            os.remove(handle.cluster_yaml)

            # Clean up TPU creation/deletion scripts
            if handle.tpu_delete_script is not None:
                assert handle.tpu_create_script is not None
                os.remove(handle.tpu_create_script)
                os.remove(handle.tpu_delete_script)
        return True

    def _rsync_up(
        self,
        handle: ResourceHandle,
        source: str,
        target: str,
        stream_logs: bool = True,
        log_path: str = '/dev/null',
        ip: Optional[str] = None,
        raise_error: bool = True,
    ) -> None:
        """Runs rsync from 'source' to the cluster's node 'target'."""
        # Attempt to use 'rsync user@ip' directly, which is much faster than
        # going through ray (either 'ray rsync_*' or sdk.rsync()).
        if ip is None:
            ip = handle.head_ip
        if handle.head_ip is None:
            raise ValueError(
                f'The cluster "{handle.cluster_name}" appears to be down. '
                'Run a re-provisioning command (e.g., sky launch) and retry.')

        ssh_user, ssh_key = backend_utils.ssh_credential_from_yaml(
            handle.cluster_yaml)
        # Build command.
        # TODO(zhwu): This will print a per-file progress bar (with -P),
        # shooting a lot of messages to the output. --info=progress2 is used
        # to get a total progress bar, but it requires rsync>=3.1.0 and Mac
        # OS has a default rsync==2.6.9 (16 years old).
        rsync_command = ['rsync', '-Pavz']
        rsync_command.append('--filter=\':- .gitignore\'')
        ssh_options = ' '.join(
            backend_utils.ssh_options_list(ssh_key,
                                           self._ssh_control_name(handle)))
        rsync_command.append(f'-e "ssh {ssh_options}"')
        rsync_command.extend([
            source,
            f'{ssh_user}@{ip}:{target}',
        ])
        command = ' '.join(rsync_command)

        returncode = log_lib.run_with_log(command,
                                          log_path=log_path,
                                          stream_logs=stream_logs,
                                          shell=True)
        backend_utils.handle_returncode(
            returncode,
            command, f'Failed to rsync up {source} -> {target}, '
            f'see {log_path} for details.',
            raise_error=raise_error)

    def _ssh_control_name(self, handle: ResourceHandle) -> str:
        return f'{hashlib.md5(handle.cluster_yaml.encode()).hexdigest()[:10]}'

    # TODO(zhwu): Refactor this to a CommandRunner class, so different backends
    # can support its own command runner.
    def run_on_head(
        self,
        handle: ResourceHandle,
        cmd: str,
        *,
        port_forward: Optional[List[str]] = None,
        log_path: str = '/dev/null',
        redirect_stdout_stderr: bool = True,
        stream_logs: bool = False,
        use_cached_head_ip: bool = True,
        ssh_mode: backend_utils.SshMode = backend_utils.SshMode.NON_INTERACTIVE,
        under_remote_workdir: bool = False,
        require_outputs: bool = False,
    ) -> Union[int, Tuple[int, str, str]]:
        """Runs 'cmd' on the cluster's head node."""
        head_ip = backend_utils.get_head_ip(handle, use_cached_head_ip)
        ssh_user, ssh_private_key = backend_utils.ssh_credential_from_yaml(
            handle.cluster_yaml)
        if under_remote_workdir:
            cmd = f'cd {SKY_REMOTE_WORKDIR} && {cmd}'

        return backend_utils.run_command_on_ip_via_ssh(
            head_ip,
            cmd,
            ssh_user=ssh_user,
            ssh_private_key=ssh_private_key,
            port_forward=port_forward,
            log_path=log_path,
            redirect_stdout_stderr=redirect_stdout_stderr,
            stream_logs=stream_logs,
            ssh_mode=ssh_mode,
            ssh_control_name=self._ssh_control_name(handle),
            require_outputs=require_outputs,
        )<|MERGE_RESOLUTION|>--- conflicted
+++ resolved
@@ -389,10 +389,6 @@
                       returncodes,
                       file=sys.stderr,
                       flush=True)
-<<<<<<< HEAD
-                job_lib.set_status({self.job_id!r}, job_lib.JobStatus.FAILED)
-=======
->>>>>>> 0a4a9434
                 # Need this to set the job status in ray job to be FAILED.
                 sys.exit(1)
             else:
