"""Backend: runs on cloud virtual machines, managed by Ray."""
import copy
import dataclasses
import enum
import json
import math
import os
import pathlib
import random
import re
import shlex
import signal
import socket
import subprocess
import sys
import tempfile
import textwrap
import threading
import time
import typing
from typing import (Any, Callable, Dict, Iterable, Iterator, List, Optional,
                    Set, Tuple, Union)

import colorama
import psutil

from sky import backends
from sky import catalog
from sky import check as sky_check
from sky import cloud_stores
from sky import clouds
from sky import exceptions
from sky import global_user_state
from sky import jobs as managed_jobs
from sky import optimizer
from sky import provision as provision_lib
from sky import resources as resources_lib
from sky import sky_logging
from sky import skypilot_config
from sky import task as task_lib
from sky.adaptors import common as adaptors_common
from sky.backends import backend_utils
from sky.backends import task_codegen
from sky.backends import wheel_utils
from sky.clouds import cloud as sky_cloud
from sky.clouds.utils import gcp_utils
from sky.data import data_utils
from sky.data import storage as storage_lib
from sky.provision import common as provision_common
from sky.provision import instance_setup
from sky.provision import metadata_utils
from sky.provision import provisioner
from sky.provision.kubernetes import config as config_lib
from sky.provision.kubernetes import utils as kubernetes_utils
from sky.serve import constants as serve_constants
from sky.server.requests import requests as requests_lib
from sky.skylet import autostop_lib
from sky.skylet import constants
from sky.skylet import job_lib
from sky.skylet import log_lib
from sky.usage import usage_lib
from sky.utils import annotations
from sky.utils import cluster_utils
from sky.utils import command_runner
from sky.utils import common
from sky.utils import common_utils
from sky.utils import context_utils
from sky.utils import controller_utils
from sky.utils import directory_utils
from sky.utils import env_options
from sky.utils import lock_events
from sky.utils import locks
from sky.utils import log_utils
from sky.utils import message_utils
from sky.utils import registry
from sky.utils import resources_utils
from sky.utils import rich_utils
from sky.utils import status_lib
from sky.utils import subprocess_utils
from sky.utils import timeline
from sky.utils import ux_utils
from sky.utils import volume as volume_lib
from sky.utils import yaml_utils

if typing.TYPE_CHECKING:
    import grpc

    from sky import dag
    from sky.schemas.generated import autostopv1_pb2
    from sky.schemas.generated import autostopv1_pb2_grpc
    from sky.schemas.generated import jobsv1_pb2
    from sky.schemas.generated import jobsv1_pb2_grpc
    from sky.schemas.generated import managed_jobsv1_pb2
    from sky.schemas.generated import managed_jobsv1_pb2_grpc
    from sky.schemas.generated import servev1_pb2
    from sky.schemas.generated import servev1_pb2_grpc
else:
    # To avoid requiring grpcio to be installed on the client side.
    grpc = adaptors_common.LazyImport(
        'grpc',
        # https://github.com/grpc/grpc/issues/37642 to avoid spam in console
        set_loggers=lambda: os.environ.update({'GRPC_VERBOSITY': 'NONE'})
        if not env_options.Options.SHOW_DEBUG_INFO.get() else None)
    autostopv1_pb2 = adaptors_common.LazyImport(
        'sky.schemas.generated.autostopv1_pb2')
    autostopv1_pb2_grpc = adaptors_common.LazyImport(
        'sky.schemas.generated.autostopv1_pb2_grpc')
    jobsv1_pb2 = adaptors_common.LazyImport('sky.schemas.generated.jobsv1_pb2')
    jobsv1_pb2_grpc = adaptors_common.LazyImport(
        'sky.schemas.generated.jobsv1_pb2_grpc')
    servev1_pb2 = adaptors_common.LazyImport(
        'sky.schemas.generated.servev1_pb2')
    servev1_pb2_grpc = adaptors_common.LazyImport(
        'sky.schemas.generated.servev1_pb2_grpc')
    managed_jobsv1_pb2 = adaptors_common.LazyImport(
        'sky.schemas.generated.managed_jobsv1_pb2')
    managed_jobsv1_pb2_grpc = adaptors_common.LazyImport(
        'sky.schemas.generated.managed_jobsv1_pb2_grpc')

Path = str

SKY_REMOTE_APP_DIR = backend_utils.SKY_REMOTE_APP_DIR
SKY_REMOTE_WORKDIR = constants.SKY_REMOTE_WORKDIR

logger = sky_logging.init_logger(__name__)

_PATH_SIZE_MEGABYTES_WARN_THRESHOLD = 256

# Timeout (seconds) for provision progress: if in this duration no new nodes
# are launched, abort and failover.
_NODES_LAUNCHING_PROGRESS_TIMEOUT = {
    clouds.AWS: 90,
    clouds.Azure: 90,
    clouds.GCP: 240,
    clouds.Lambda: 300,
    clouds.IBM: 160,
    clouds.OCI: 300,
    clouds.Paperspace: 600,
    clouds.Kubernetes: 300,
    clouds.Shadeform: 300,
    clouds.Vsphere: 240,
}

# Time gap between retries after failing to provision in all possible places.
# Used only if --retry-until-up is set.
_RETRY_UNTIL_UP_INIT_GAP_SECONDS = 30

# The maximum retry count for fetching IP address.
_FETCH_IP_MAX_ATTEMPTS = 3

# How many times to query the cloud provider to make sure instances are
# stopping/terminating, and how long to wait between each query.
_TEARDOWN_WAIT_MAX_ATTEMPTS = 10
_TEARDOWN_WAIT_BETWEEN_ATTEMPS_SECONDS = 1

_TEARDOWN_FAILURE_MESSAGE = (
    f'\n{colorama.Fore.RED}Failed to terminate '
    '{cluster_name}. {extra_reason}'
    'If you want to ignore this error and remove the cluster '
    'from the status table, use `sky down --purge`.'
    f'{colorama.Style.RESET_ALL}\n'
    '**** STDOUT ****\n'
    '{stdout}\n'
    '**** STDERR ****\n'
    '{stderr}')

_TEARDOWN_PURGE_WARNING = (
    f'{colorama.Fore.YELLOW}'
    'WARNING: Received non-zero exit code from {reason}. '
    'Make sure resources are manually deleted.\n'
    'Details: {details}'
    f'{colorama.Style.RESET_ALL}')

_RSYNC_NOT_FOUND_MESSAGE = (
    '`rsync` command is not found in the specified image. '
    'Please use an image with rsync installed.')

_TPU_NOT_FOUND_ERROR = 'ERROR: (gcloud.compute.tpus.delete) NOT_FOUND'

_MAX_RAY_UP_RETRY = 5

# Number of retries for getting zones.
_MAX_GET_ZONE_RETRY = 3

_JOB_ID_PATTERN = re.compile(r'Job ID: ([0-9]+)')
_LOG_DIR_PATTERN = re.compile(r'Log Dir: ([^ ]+)')

# Path to the monkey-patched ray up script.
# We don't do import then __file__ because that script needs to be filled in
# (so import would fail).
_RAY_UP_WITH_MONKEY_PATCHED_HASH_LAUNCH_CONF_PATH = (
    pathlib.Path(directory_utils.get_sky_dir()) / 'backends' /
    'monkey_patches' / 'monkey_patch_ray_up.py')

_EXCEPTION_MSG_AND_RETURNCODE_FOR_DUMP_INLINE_SCRIPT = [
    ('too long', 255),
    ('request-uri too large', 1),
    ('request header fields too large', 1),
    ('400 bad request', 1),  # CloudFlare 400 error
]

_RESOURCES_UNAVAILABLE_LOG = (
    'Reasons for provision failures (for details, please check the log above):')

# Number of seconds to wait locking the cluster before communicating with user.
_CLUSTER_LOCK_TIMEOUT = 5.0


def _is_message_too_long(returncode: int,
                         output: Optional[str] = None,
                         file_path: Optional[str] = None) -> bool:
    """Check if the message sent to the remote is too long.

    We use inline script to run the setup or run command, i.e. the script will
    be part of the message sent to the remote cluster. There is a chance that
    the command is too long, when people has very long run or setup commands, or
    there is a cloudflare proxy in front of the remote blocking the long
    message. Several common causes are:
    - SSH returning: `too long` in the error message.
    - Cloudflare proxy returning: `414 Request-URI Too Large` or
      `431 Request Header Fields Too Large` error.

    We use a general length limit check before but it could be inaccurate on
    some systems, e.g. cloudflare proxy, so this is necessary.

    Args:
        returncode: The return code of the setup command.
        output: The output of the setup command.
        file_path: The path to the setup log file.
    """
    assert (output is None) != (file_path is None), (
        'Either output or file_path must be provided.', output, file_path)
    to_check = []
    for (match_str,
         desired_rc) in _EXCEPTION_MSG_AND_RETURNCODE_FOR_DUMP_INLINE_SCRIPT:
        if desired_rc == returncode:
            to_check.append(match_str)
    if not to_check:
        return False

    def _check_output_for_match_str(output: str) -> bool:
        for match_str in to_check:
            if match_str.lower() in output.lower():
                return True
        return False

    if file_path is not None:
        try:
            with open(os.path.expanduser(file_path), 'r',
                      encoding='utf-8') as f:
                content = f.read()
                return _check_output_for_match_str(content)
        except Exception as e:  # pylint: disable=broad-except
            # We don't crash the setup if we cannot read the log file.
            # Instead, we should retry the setup with dumping the script
            # to a file to be safe.
            logger.debug(f'Failed to read setup log file {file_path}: {e}')
            return True
    else:
        assert output is not None, (output, file_path)
        return _check_output_for_match_str(output)


def _get_cluster_config_template(cloud):
    cloud_to_template = {
        clouds.AWS: 'aws-ray.yml.j2',
        clouds.Azure: 'azure-ray.yml.j2',
        clouds.Cudo: 'cudo-ray.yml.j2',
        clouds.GCP: 'gcp-ray.yml.j2',
        clouds.Lambda: 'lambda-ray.yml.j2',
        clouds.IBM: 'ibm-ray.yml.j2',
        clouds.SCP: 'scp-ray.yml.j2',
        clouds.Slurm: 'slurm-ray.yml.j2',
        clouds.OCI: 'oci-ray.yml.j2',
        clouds.Paperspace: 'paperspace-ray.yml.j2',
        clouds.PrimeIntellect: 'primeintellect-ray.yml.j2',
        clouds.DO: 'do-ray.yml.j2',
        clouds.RunPod: 'runpod-ray.yml.j2',
        clouds.Kubernetes: 'kubernetes-ray.yml.j2',
        clouds.SSH: 'kubernetes-ray.yml.j2',
        clouds.Shadeform: 'shadeform-ray.yml.j2',
        clouds.Vsphere: 'vsphere-ray.yml.j2',
        clouds.Vast: 'vast-ray.yml.j2',
        clouds.Fluidstack: 'fluidstack-ray.yml.j2',
        clouds.Nebius: 'nebius-ray.yml.j2',
        clouds.Hyperbolic: 'hyperbolic-ray.yml.j2',
        clouds.Seeweb: 'seeweb-ray.yml.j2'
    }
    return cloud_to_template[type(cloud)]


def write_ray_up_script_with_patched_launch_hash_fn(
    cluster_config_path: Optional[str],
    ray_up_kwargs: Dict[str, bool],
) -> str:
    """Writes a Python script that runs `ray up` with our launch hash func.

    Our patched launch hash has one difference from the non-patched version: it
    does not include any `ssh_proxy_command` under `auth` as part of the hash
    calculation.
    """
    with open(_RAY_UP_WITH_MONKEY_PATCHED_HASH_LAUNCH_CONF_PATH,
              'r',
              encoding='utf-8') as f:
        ray_up_no_restart_script = f.read().format(
            ray_yaml_path=repr(cluster_config_path),
            ray_up_kwargs=ray_up_kwargs)
    with tempfile.NamedTemporaryFile('w',
                                     prefix='skypilot_ray_up_',
                                     suffix='.py',
                                     delete=False) as f:
        f.write(ray_up_no_restart_script)
        logger.debug(f'`ray up` script: {f.name}')
    return f.name


<<<<<<< HEAD
# TODO(kevin): Move to task_codegen.py
# Keeping it here for now to make the diff easier to review.
class RayCodeGen(task_codegen.TaskCodeGen):
    """Code generator of a Ray program that executes a sky.Task.

    Usage:

      >> codegen = RayCodegen()
      >> codegen.add_prologue()

      >> codegen.add_task(...)
      >> codegen.add_task(...)

      >> codegen.add_epilogue()
      >> code = codegen.build()
    """

    def add_prologue(self, job_id: int) -> None:
        assert not self._has_prologue, 'add_prologue() called twice?'
        self._has_prologue = True
        self.job_id = job_id
        # Should use 'auto' or 'ray://<internal_head_ip>:10001' rather than
        # 'ray://localhost:10001', or 'ray://127.0.0.1:10001', for public cloud.
        # Otherwise, ray will fail to get the placement group because of a bug
        # in ray job.
        ray_address = 'auto'

        # Add common imports
        self._add_common_imports()

        # Add Ray-specific setup
        self._code.append(
            textwrap.dedent("""\
            # Set the environment variables to avoid deduplicating logs and
            # scheduler events. This should be set in driver code, since we are
            # not using `ray job submit` anymore, and the environment variables
            # from the ray cluster is not inherited.
            os.environ['RAY_DEDUP_LOGS'] = '0'
            os.environ['RAY_SCHEDULER_EVENTS'] = '0'

            import ray
            import ray.util as ray_util
            """))

        self._add_skylet_imports()

        self._add_constants()

        # Add Ray configuration
        self._code.append(
            textwrap.dedent(f"""\
            kwargs = dict()
            # Only set the `_temp_dir` to SkyPilot's ray cluster directory when
            # the directory exists for backward compatibility for the VM
            # launched before #1790.
            if os.path.exists({constants.SKY_REMOTE_RAY_TEMPDIR!r}):
                kwargs['_temp_dir'] = {constants.SKY_REMOTE_RAY_TEMPDIR!r}
            ray.init(
                address={ray_address!r},
                namespace='__sky__{job_id}__',
                log_to_driver=True,
                **kwargs
            )
            def get_or_fail(futures, pg) -> List[int]:
                \"\"\"Wait for tasks, if any fails, cancel all unready.\"\"\"
                if not futures:
                    return [], []
                returncodes = [1] * len(futures)
                pids = [None] * len(futures)
                failed = False
                # Wait for 1 task to be ready.
                ready = []
                # Keep invoking ray.wait if ready is empty. This is because
                # ray.wait with timeout=None will only wait for 10**6 seconds,
                # which will cause tasks running for more than 12 days to return
                # before becoming ready.
                # (Such tasks are common in serving jobs.)
                # Reference: https://github.com/ray-project/ray/blob/ray-2.9.3/python/ray/_private/worker.py#L2845-L2846

                def handle_ready_tasks(tasks: List[ray.ObjectRef]) -> None:
                    nonlocal returncodes, pids, failed
                    for task in tasks:
                        idx = futures.index(task)
                        res = ray.get(task)
                        returncodes[idx] = res['return_code']
                        pids[idx] = res['pid']
                        if res['return_code'] != 0:
                            failed = True

                while not ready:
                    ready, unready = ray.wait(futures)
                handle_ready_tasks(ready)
                while unready:
                    if failed:
                        for task in unready:
                            # ray.cancel without force fails to kill tasks.
                            # We use force=True to kill unready tasks.
                            ray.cancel(task, force=True)
                            # Use SIGKILL=128+9 to indicate the task is forcely
                            # killed.
                            idx = futures.index(task)
                            returncodes[idx] = CANCELLED_RETURN_CODE
                        break
                    ready, unready = ray.wait(unready)
                    handle_ready_tasks(ready)
                # Remove the placement group after all tasks are done, so that
                # the next job can be scheduled on the released resources
                # immediately.
                ray_util.remove_placement_group(pg)
                sys.stdout.flush()
                return returncodes, pids

            futures = []
            """))

        self._add_logging_functions()

        self._code += [
            'run_bash_command_with_log = run_bash_command_with_log',
            'run_bash_command_with_log_and_return_pid = \
                ray.remote(run_bash_command_with_log_and_return_pid)',
            'autostop_lib.set_last_active_time_to_now()',
            f'job_lib.set_status({job_id!r}, job_lib.JobStatus.PENDING)',
        ]

    def add_setup(
        self,
        num_nodes: int,
        resources_dict: Dict[str, float],
        stable_cluster_internal_ips: List[str],
        env_vars: Dict[str, str],
        setup_cmd: Optional[str] = None,
        setup_log_path: Optional[str] = None,
    ) -> None:
        assert self._has_prologue, ('Call add_prologue() before '
                                    'add_setup().')
        self._has_setup = True

        bundles = [copy.copy(resources_dict) for _ in range(num_nodes)]
        # Set CPU to avoid ray hanging the resources allocation
        # for remote functions, since the task will request 1 CPU
        # by default.
        task_cpu_demand = resources_dict.pop('CPU')

        if resources_dict:
            assert len(resources_dict) == 1, (
                'There can only be one type of accelerator per instance. '
                f'Found: {resources_dict}.')
            acc_name, acc_count = list(resources_dict.items())[0]
            gpu_dict = {'GPU': acc_count}
            # gpu_dict should be empty when the accelerator is not GPU.
            # TODO(zongheng,zhanghao): an alternative is to start the remote
            # cluster with custom resource 'GPU': <n> even if the accelerator(s)
            # are not GPU. We opt for the current solution for now.
            if accelerator_registry.is_schedulable_non_gpu_accelerator(
                    acc_name):
                gpu_dict = {}
            for bundle in bundles:
                bundle.update({
                    # Set the GPU to avoid ray hanging the resources allocation
                    **gpu_dict,
                })

        self._code.append(
            f'pg = ray_util.placement_group({json.dumps(bundles)}, '
            f'\'STRICT_SPREAD\')')
        self._add_waiting_for_resources_msg(num_nodes)
        self._code.append(
            textwrap.dedent("""\
            # FIXME: This will print the error message from autoscaler if
            # it is waiting for other task to finish. We should hide the
            # error message.
            ray.get(pg.ready())"""))
        self._add_job_started_msg()

        job_id = self.job_id
        if setup_cmd is not None:
            setup_envs = env_vars.copy()
            setup_envs[constants.SKYPILOT_NUM_NODES] = str(num_nodes)
            self._code += [
                textwrap.dedent(f"""\
                setup_cmd = {setup_cmd!r}
                _SETUP_CPUS = 0.0001
                # The setup command will be run as a ray task with num_cpus=_SETUP_CPUS as the
                # requirement; this means Ray will set CUDA_VISIBLE_DEVICES to an empty string.
                # We unset it so that user setup command may properly use this env var.
                setup_cmd = 'unset CUDA_VISIBLE_DEVICES; ' + setup_cmd
                job_lib.set_status({job_id!r}, job_lib.JobStatus.SETTING_UP)

                # The schedule_step should be called after the job status is set to non-PENDING,
                # otherwise, the scheduler will think the current job is not submitted yet, and
                # skip the scheduling step.
                job_lib.scheduler.schedule_step()

                # If some nodes are down and then new nodes are added after launching again,
                # the result of `ray.nodes()` will include all the nodes, so we need to get
                # the alive nodes.
                alive_nodes = [n for n in ray.nodes() if 'Alive' in n and n['Alive']]
                total_num_nodes = len(alive_nodes)
                setup_bundles = [{{"CPU": _SETUP_CPUS}} for _ in range(total_num_nodes)]
                setup_pg = ray.util.placement_group(setup_bundles, strategy='STRICT_SPREAD')
                setup_workers = [run_bash_command_with_log_and_return_pid \\
                    .options(
                        name='setup',
                        num_cpus=_SETUP_CPUS,
                        scheduling_strategy=ray.util.scheduling_strategies.PlacementGroupSchedulingStrategy(
                            placement_group=setup_pg,
                            placement_group_bundle_index=i)
                    ) \\
                    .remote(
                        setup_cmd,
                        os.path.expanduser({setup_log_path!r}),
                        env_vars={setup_envs!r},
                        stream_logs=True,
                        with_ray=True,
                    ) for i in range(total_num_nodes)]
                setup_returncodes, setup_pids = get_or_fail(setup_workers, setup_pg)
                success = True
                failed_workers_and_returncodes = []
                for i in range(len(setup_returncodes)):
                    returncode = setup_returncodes[i]
                    pid = setup_pids[i]
                    if pid == None:
                        pid = os.getpid()
                    if returncode != 0 and returncode != CANCELLED_RETURN_CODE:
                        success = False
                        failed_workers_and_returncodes.append((pid, returncode))
                if not success:
                    msg = f'ERROR: {colorama.Fore.RED}Job {self.job_id}\\'s setup failed. '
                    msg += f'Failed workers: ' + ', '.join([f'(pid={{pid}}, returncode={{returncode}})' for pid, returncode in failed_workers_and_returncodes])
                    msg += f'. See error logs above for more details.{colorama.Style.RESET_ALL}'
                    print(msg, flush=True)
                    job_lib.set_status({self.job_id!r}, job_lib.JobStatus.FAILED_SETUP)
                    # This waits for all streaming logs to finish.
                    time.sleep(1)
                    # Need this to set the job status in ray job to be FAILED.
                    sys.exit(1)
                """)
            ]

        self._code.append(f'job_lib.set_job_started({self.job_id!r})')
        if setup_cmd is None:
            # Need to call schedule_step() to make sure the scheduler
            # schedule the next pending job.
            self._code.append('job_lib.scheduler.schedule_step()')

        # Export IP and node rank to the environment variables.
        self._code += [
            textwrap.dedent(f"""\
                @ray.remote
                def check_ip():
                    return ray.util.get_node_ip_address()
                gang_scheduling_id_to_ip = ray.get([
                    check_ip.options(
                            num_cpus={task_cpu_demand},
                            scheduling_strategy=ray.util.scheduling_strategies.PlacementGroupSchedulingStrategy(
                                placement_group=pg,
                                placement_group_bundle_index=i
                            )).remote()
                    for i in range(pg.bundle_count)
                ])

                cluster_ips_to_node_id = {{ip: i for i, ip in enumerate({stable_cluster_internal_ips!r})}}
                job_ip_rank_list = sorted(gang_scheduling_id_to_ip, key=cluster_ips_to_node_id.get)
                job_ip_rank_map = {{ip: i for i, ip in enumerate(job_ip_rank_list)}}
                job_ip_list_str = '\\n'.join(job_ip_rank_list)
                """),
        ]

    def add_tasks(self,
                  num_nodes: int,
                  bash_script: Optional[str],
                  task_name: Optional[str],
                  resources_dict: Dict[str, float],
                  log_dir: str,
                  env_vars: Optional[Dict[str, str]] = None) -> None:
        # TODO(zhwu): The resources limitation for multi-node ray.tune and
        # horovod should be considered.
        for i in range(num_nodes):
            # Ray's per-node resources, to constrain scheduling each command to
            # the corresponding node, represented by private IPs.
            self.add_single_task(bash_script=bash_script,
                                 task_name=task_name,
                                 resources_dict=resources_dict.copy(),
                                 log_dir=log_dir,
                                 env_vars=env_vars,
                                 gang_scheduling_id=i)

    def add_single_task(self,
                        bash_script: Optional[str],
                        task_name: Optional[str],
                        resources_dict: Dict[str, float],
                        log_dir: str,
                        env_vars: Optional[Dict[str, str]] = None,
                        gang_scheduling_id: int = 0) -> None:
        """Generates code for a ray remote task that runs a bash command."""
        assert self._has_setup, 'Call add_setup() before add_task().'

        task_cpu_demand = resources_dict.pop('CPU')
        # Build remote_task.options(...)
        #   resources=...
        #   num_gpus=...
        options = []
        options.append(f'num_cpus={task_cpu_demand}')

        acc_name, acc_count = self._get_accelerator_details(resources_dict)
        num_gpus = 0.0
        if acc_name is not None:
            assert resources_dict, ('There can only be one type of accelerator '
                                    'per instance.')
            options.append(f'resources={json.dumps(resources_dict)}')
            if not accelerator_registry.is_schedulable_non_gpu_accelerator(
                    acc_name):
                num_gpus = acc_count
                options.append(f'num_gpus={num_gpus}')
        options.append(
            'scheduling_strategy=ray.util.scheduling_strategies.PlacementGroupSchedulingStrategy('  # pylint: disable=line-too-long
            'placement_group=pg, '
            f'placement_group_bundle_index={gang_scheduling_id})')

        sky_env_vars_dict_str = [
            textwrap.dedent(f"""\
            sky_env_vars_dict = {{}}
            sky_env_vars_dict['{constants.SKYPILOT_NODE_IPS}'] = job_ip_list_str
            sky_env_vars_dict['{constants.SKYPILOT_NUM_NODES}'] = len(job_ip_rank_list)
            """)
        ]

        if env_vars is not None:
            sky_env_vars_dict_str.extend(f'sky_env_vars_dict[{k!r}] = {v!r}'
                                         for k, v in env_vars.items())
        sky_env_vars_dict_str = '\n'.join(sky_env_vars_dict_str)

        options_str = ', '.join(options)
        logger.debug('Added Task with options: '
                     f'{options_str}')
        rclone_flush_script = self._get_rclone_flush_script()
        unset_ray_env_vars = ' && '.join(
            [f'unset {var}' for var in UNSET_RAY_ENV_VARS])
        self._code += [
            sky_env_vars_dict_str,
            textwrap.dedent(f"""\
        script = {bash_script!r}
        rclone_flush_script = {rclone_flush_script!r}

        if script is not None:
            script=f'{unset_ray_env_vars}; {{script}}'
            script += rclone_flush_script
            sky_env_vars_dict['{constants.SKYPILOT_NUM_GPUS_PER_NODE}'] = {int(math.ceil(num_gpus))!r}

            ip = gang_scheduling_id_to_ip[{gang_scheduling_id!r}]
            rank = job_ip_rank_map[ip]

            if len(cluster_ips_to_node_id) == 1: # Single-node task on single-node cluter
                name_str = '{task_name},' if {task_name!r} != None else 'task,'
                log_path = os.path.expanduser(os.path.join({log_dir!r}, 'run.log'))
            else: # Single-node or multi-node task on multi-node cluster
                idx_in_cluster = cluster_ips_to_node_id[ip]
                if cluster_ips_to_node_id[ip] == 0:
                    node_name = 'head'
                else:
                    node_name = f'worker{{idx_in_cluster}}'
                name_str = f'{{node_name}}, rank={{rank}},'
                log_path = os.path.expanduser(os.path.join({log_dir!r}, f'{{rank}}-{{node_name}}.log'))
            sky_env_vars_dict['{constants.SKYPILOT_NODE_RANK}'] = rank

            sky_env_vars_dict['SKYPILOT_INTERNAL_JOB_ID'] = {self.job_id}

            futures.append(run_bash_command_with_log_and_return_pid \\
                    .options(name=name_str, {options_str}) \\
                    .remote(
                        script,
                        log_path,
                        env_vars=sky_env_vars_dict,
                        stream_logs=True,
                        with_ray=True,
                    ))""")
        ]

    def add_epilogue(self) -> None:
        """Generates code that waits for all tasks, then exits."""
        self._code.append('returncodes, _ = get_or_fail(futures, pg)')
        super().add_epilogue()


=======
>>>>>>> 9ca7f44f
class GangSchedulingStatus(enum.Enum):
    """Enum for gang scheduling status."""
    CLUSTER_READY = 0
    GANG_FAILED = 1
    HEAD_FAILED = 2


def _add_to_blocked_resources(blocked_resources: Set['resources_lib.Resources'],
                              resources: 'resources_lib.Resources') -> None:
    # If the resources is already blocked by blocked_resources, we don't need to
    # add it again to avoid duplicated entries.
    for r in blocked_resources:
        if resources.should_be_blocked_by(r):
            return
    blocked_resources.add(resources)


class FailoverCloudErrorHandlerV1:
    """Handles errors during provisioning and updates the blocked_resources.

    Deprecated: Newly added cloud should use the FailoverCloudErrorHandlerV2,
    which is more robust by parsing the errors raised by the cloud's API in a
    more structured way, instead of directly based on the stdout and stderr.
    """

    @staticmethod
    def _handle_errors(stdout: str, stderr: str,
                       is_error_str_known: Callable[[str], bool]) -> List[str]:
        stdout_splits = stdout.split('\n')
        stderr_splits = stderr.split('\n')
        errors = [
            s.strip()
            for s in stdout_splits + stderr_splits
            if is_error_str_known(s.strip())
        ]
        if errors:
            return errors
        if 'rsync: command not found' in stderr:
            with ux_utils.print_exception_no_traceback():
                e = RuntimeError(_RSYNC_NOT_FOUND_MESSAGE)
                setattr(e, 'detailed_reason',
                        f'stdout: {stdout}\nstderr: {stderr}')
                raise e
        detailed_reason = textwrap.dedent(f"""\
        ====== stdout ======
        {stdout}
        ====== stderr ======
        {stderr}
        """)
        logger.info('====== stdout ======')
        print(stdout)
        logger.info('====== stderr ======')
        print(stderr)
        with ux_utils.print_exception_no_traceback():
            e = RuntimeError('Errors occurred during provision; '
                             'check logs above.')
            setattr(e, 'detailed_reason', detailed_reason)
            raise e

    @staticmethod
    def _ibm_handler(blocked_resources: Set['resources_lib.Resources'],
                     launchable_resources: 'resources_lib.Resources',
                     region: 'clouds.Region',
                     zones: Optional[List['clouds.Zone']], stdout: str,
                     stderr: str):

        errors = FailoverCloudErrorHandlerV1._handle_errors(
            stdout, stderr,
            lambda x: 'ERR' in x.strip() or 'PANIC' in x.strip())

        logger.warning(f'Got error(s) on IBM cluster, in {region.name}:')
        messages = '\n\t'.join(errors)
        style = colorama.Style
        logger.warning(f'{style.DIM}\t{messages}{style.RESET_ALL}')

        for zone in zones:  # type: ignore[union-attr]
            _add_to_blocked_resources(blocked_resources,
                                      launchable_resources.copy(zone=zone.name))

    @staticmethod
    def update_blocklist_on_error(
            blocked_resources: Set['resources_lib.Resources'],
            launchable_resources: 'resources_lib.Resources',
            region: 'clouds.Region', zones: Optional[List['clouds.Zone']],
            stdout: Optional[str], stderr: Optional[str]) -> bool:
        """Handles cloud-specific errors and updates the block list.

        This parses textual stdout/stderr because we don't directly use the
        underlying clouds' SDKs.  If we did that, we could catch proper
        exceptions instead.

        Returns:
          definitely_no_nodes_launched: bool, True if definitely no nodes
            launched (e.g., due to VPC errors we have never sent the provision
            request), False otherwise.
        """
        assert launchable_resources.region == region.name, (
            launchable_resources, region)
        if stdout is None:
            # Gang scheduling failure (head node is definitely up, but some
            # workers' provisioning failed).  Simply block the zones.
            assert stderr is None, stderr
            if zones is not None:
                for zone in zones:
                    _add_to_blocked_resources(
                        blocked_resources,
                        launchable_resources.copy(zone=zone.name))
            return False  # definitely_no_nodes_launched
        assert stdout is not None and stderr is not None, (stdout, stderr)

        # TODO(zongheng): refactor into Cloud interface?
        cloud = launchable_resources.cloud
        handler = getattr(FailoverCloudErrorHandlerV1,
                          f'_{str(cloud).lower()}_handler')
        if handler is None:
            raise NotImplementedError(
                f'Cloud {cloud} unknown, or has not added '
                'support for parsing and handling provision failures. '
                'Please implement a handler in FailoverCloudErrorHandlerV1 when'
                'ray-autoscaler-based provisioner is used for the cloud.')
        handler(blocked_resources, launchable_resources, region, zones, stdout,
                stderr)

        stdout_splits = stdout.split('\n')
        stderr_splits = stderr.split('\n')
        # Determining whether head node launch *may* have been requested based
        # on outputs is tricky. We are conservative here by choosing an "early
        # enough" output line in the following:
        # https://github.com/ray-project/ray/blob/03b6bc7b5a305877501110ec04710a9c57011479/python/ray/autoscaler/_private/commands.py#L704-L737  # pylint: disable=line-too-long
        # This is okay, because we mainly want to use the return value of this
        # func to skip cleaning up never-launched clusters that encountered VPC
        # errors; their launch should not have printed any such outputs.
        head_node_launch_may_have_been_requested = any(
            'Acquiring an up-to-date head node' in line
            for line in stdout_splits + stderr_splits)
        # If head node request has definitely not been sent (this happens when
        # there are errors during node provider "bootstrapping", e.g.,
        # VPC-not-found errors), then definitely no nodes are launched.
        definitely_no_nodes_launched = (
            not head_node_launch_may_have_been_requested)

        return definitely_no_nodes_launched


class FailoverCloudErrorHandlerV2:
    """Handles errors during provisioning and updates the blocked_resources.

    This is a more robust version of FailoverCloudErrorHandlerV1. V2 parses
    the errors raised by the cloud's API using the exception, instead of the
    stdout and stderr.
    """

    @staticmethod
    def _azure_handler(blocked_resources: Set['resources_lib.Resources'],
                       launchable_resources: 'resources_lib.Resources',
                       region: 'clouds.Region', zones: List['clouds.Zone'],
                       err: Exception):
        del region, zones  # Unused.
        if '(ReadOnlyDisabledSubscription)' in str(err):
            logger.info(
                f'{colorama.Style.DIM}Azure subscription is read-only. '
                'Skip provisioning on Azure. Please check the subscription set '
                'with az account set -s <subscription_id>.'
                f'{colorama.Style.RESET_ALL}')
            _add_to_blocked_resources(
                blocked_resources,
                resources_lib.Resources(cloud=clouds.Azure()))
        elif 'ClientAuthenticationError' in str(err):
            _add_to_blocked_resources(
                blocked_resources,
                resources_lib.Resources(cloud=clouds.Azure()))
        else:
            _add_to_blocked_resources(blocked_resources,
                                      launchable_resources.copy(zone=None))

    @staticmethod
    def _gcp_handler(blocked_resources: Set['resources_lib.Resources'],
                     launchable_resources: 'resources_lib.Resources',
                     region: 'clouds.Region', zones: List['clouds.Zone'],
                     err: Exception):
        assert zones and len(zones) == 1, zones
        zone = zones[0]

        if not isinstance(err, provision_common.ProvisionerError):
            logger.warning(f'{colorama.Style.DIM}Got an unparsed error: {err}; '
                           f'blocking resources by its zone {zone.name}'
                           f'{colorama.Style.RESET_ALL}')
            _add_to_blocked_resources(blocked_resources,
                                      launchable_resources.copy(zone=zone.name))
            return
        errors = err.errors

        for e in errors:
            code = e['code']
            message = e['message']

            if code in ('QUOTA_EXCEEDED', 'quotaExceeded'):
                if '\'GPUS_ALL_REGIONS\' exceeded' in message:
                    # Global quota.  All regions in GCP will fail.  Ex:
                    # Quota 'GPUS_ALL_REGIONS' exceeded.  Limit: 1.0
                    # globally.
                    # This skip is only correct if we implement "first
                    # retry the region/zone of an existing cluster with the
                    # same name" correctly.
                    _add_to_blocked_resources(
                        blocked_resources,
                        launchable_resources.copy(region=None, zone=None))
                else:
                    # Per region.  Ex: Quota 'CPUS' exceeded.  Limit: 24.0
                    # in region us-west1.
                    _add_to_blocked_resources(
                        blocked_resources, launchable_resources.copy(zone=None))
            elif code in [
                    'ZONE_RESOURCE_POOL_EXHAUSTED',
                    'ZONE_RESOURCE_POOL_EXHAUSTED_WITH_DETAILS',
                    'UNSUPPORTED_OPERATION',
                    'insufficientCapacity',
            ]:  # Per zone.
                # Return codes can be found at https://cloud.google.com/compute/docs/troubleshooting/troubleshooting-vm-creation # pylint: disable=line-too-long
                # However, UNSUPPORTED_OPERATION is observed empirically
                # when VM is preempted during creation.  This seems to be
                # not documented by GCP.
                _add_to_blocked_resources(
                    blocked_resources,
                    launchable_resources.copy(zone=zone.name))
            elif code in ['RESOURCE_NOT_READY']:
                # This code is returned when the VM is still STOPPING.
                _add_to_blocked_resources(
                    blocked_resources,
                    launchable_resources.copy(zone=zone.name))
            elif code in ['RESOURCE_OPERATION_RATE_EXCEEDED']:
                # This code can happen when the VM is being created with a
                # machine image, and the VM and the machine image are on
                # different zones. We already have the retry when calling the
                # insert API, but if it still fails, we should block the zone
                # to avoid infinite retry.
                _add_to_blocked_resources(
                    blocked_resources,
                    launchable_resources.copy(zone=zone.name))
            elif code in [3, 8, 9]:
                # Error code 3 means TPU is preempted during creation.
                # Example:
                # {'code': 3, 'message': 'Cloud TPU received a bad request. update is not supported while in state PREEMPTED [EID: 0x73013519f5b7feb2]'} # pylint: disable=line-too-long
                # Error code 8 means TPU resources is out of
                # capacity. Example:
                # {'code': 8, 'message': 'There is no more capacity in the zone "europe-west4-a"; you can try in another zone where Cloud TPU Nodes are offered (see https://cloud.google.com/tpu/docs/regions) [EID: 0x1bc8f9d790be9142]'} # pylint: disable=line-too-long
                # Error code 9 means TPU resources is insufficient reserved
                # capacity. Example:
                # {'code': 9, 'message': 'Insufficient reserved capacity. Contact customer support to increase your reservation. [EID: 0x2f8bc266e74261a]'} # pylint: disable=line-too-long
                _add_to_blocked_resources(
                    blocked_resources,
                    launchable_resources.copy(zone=zone.name))
            elif code == 'RESOURCE_NOT_FOUND':
                # https://github.com/skypilot-org/skypilot/issues/1797
                # In the inner provision loop we have used retries to
                # recover but failed. This indicates this zone is most
                # likely out of capacity. The provision loop will terminate
                # any potentially live VMs before moving onto the next
                # zone.
                _add_to_blocked_resources(
                    blocked_resources,
                    launchable_resources.copy(zone=zone.name))
            elif code == 'VPC_NOT_FOUND':
                # User has specified a VPC that does not exist. On GCP, VPC is
                # global. So we skip the entire cloud.
                _add_to_blocked_resources(
                    blocked_resources,
                    launchable_resources.copy(region=None, zone=None))
            elif code == 'SUBNET_NOT_FOUND_FOR_VPC':
                if (launchable_resources.accelerators is not None and any(
                        acc.lower().startswith('tpu-v4')
                        for acc in launchable_resources.accelerators.keys()) and
                        region.name == 'us-central2'):
                    # us-central2 is a TPU v4 only region. The subnet for
                    # this region may not exist when the user does not have
                    # the TPU v4 quota. We should skip this region.
                    logger.warning('Please check if you have TPU v4 quotas '
                                   f'in {region.name}.')
                _add_to_blocked_resources(
                    blocked_resources,
                    launchable_resources.copy(region=region.name, zone=None))
            elif code == 'type.googleapis.com/google.rpc.QuotaFailure':
                # TPU VM pod specific error.
                if 'in region' in message:
                    # Example:
                    # "Quota 'TPUV2sPreemptiblePodPerProjectPerRegionForTPUAPI'
                    # exhausted. Limit 32 in region europe-west4"
                    _add_to_blocked_resources(
                        blocked_resources,
                        launchable_resources.copy(region=region.name,
                                                  zone=None))
                elif 'in zone' in message:
                    # Example:
                    # "Quota 'TPUV2sPreemptiblePodPerProjectPerZoneForTPUAPI'
                    # exhausted. Limit 32 in zone europe-west4-a"
                    _add_to_blocked_resources(
                        blocked_resources,
                        launchable_resources.copy(zone=zone.name))

            elif 'Requested disk size cannot be smaller than the image size' in message:
                logger.info('Skipping all regions due to disk size issue.')
                _add_to_blocked_resources(
                    blocked_resources,
                    launchable_resources.copy(region=None, zone=None))
            elif 'Policy update access denied.' in message or code == 'IAM_PERMISSION_DENIED':
                logger.info(
                    'Skipping all regions due to service account not '
                    'having the required permissions and the user '
                    'account does not have enough permission to '
                    'update it. Please contact your administrator and '
                    'check out: https://docs.skypilot.co/en/latest/cloud-setup/cloud-permissions/gcp.html\n'  # pylint: disable=line-too-long
                    f'Details: {message}')
                _add_to_blocked_resources(
                    blocked_resources,
                    launchable_resources.copy(region=None, zone=None))
            elif 'is not found or access is unauthorized' in message:
                # Parse HttpError for unauthorized regions. Example:
                # googleapiclient.errors.HttpError: <HttpError 403 when requesting ... returned "Location us-east1-d is not found or access is unauthorized.". # pylint: disable=line-too-long
                # Details: "Location us-east1-d is not found or access is
                # unauthorized.">
                _add_to_blocked_resources(
                    blocked_resources,
                    launchable_resources.copy(zone=zone.name))
            else:
                logger.debug('Got unparsed error blocking resources by zone: '
                             f'{e}.')
                _add_to_blocked_resources(
                    blocked_resources,
                    launchable_resources.copy(zone=zone.name))

    @staticmethod
    def _lambda_handler(blocked_resources: Set['resources_lib.Resources'],
                        launchable_resources: 'resources_lib.Resources',
                        region: 'clouds.Region',
                        zones: Optional[List['clouds.Zone']], error: Exception):
        output = str(error)
        # Sometimes, lambda cloud error will list available regions.
        if output.find('Regions with capacity available:') != -1:
            for r in catalog.regions('lambda'):
                if output.find(r.name) == -1:
                    _add_to_blocked_resources(
                        blocked_resources,
                        launchable_resources.copy(region=r.name, zone=None))
        else:
            FailoverCloudErrorHandlerV2._default_handler(
                blocked_resources, launchable_resources, region, zones, error)

    @staticmethod
    def _aws_handler(blocked_resources: Set['resources_lib.Resources'],
                     launchable_resources: 'resources_lib.Resources',
                     region: 'clouds.Region',
                     zones: Optional[List['clouds.Zone']],
                     error: Exception) -> None:
        logger.info(f'AWS handler error: {error}')
        # Block AWS if the credential has expired.
        if isinstance(error, exceptions.InvalidCloudCredentials):
            _add_to_blocked_resources(
                blocked_resources, resources_lib.Resources(cloud=clouds.AWS()))
        else:
            FailoverCloudErrorHandlerV2._default_handler(
                blocked_resources, launchable_resources, region, zones, error)

    @staticmethod
    def _scp_handler(blocked_resources: Set['resources_lib.Resources'],
                     launchable_resources: 'resources_lib.Resources',
                     region: 'clouds.Region',
                     zones: Optional[List['clouds.Zone']],
                     error: Exception) -> None:
        logger.info(f'SCP handler error: {error}')
        # Block SCP if the credential has expired.
        if isinstance(error, exceptions.InvalidCloudCredentials):
            _add_to_blocked_resources(
                blocked_resources, resources_lib.Resources(cloud=clouds.SCP()))
        else:
            FailoverCloudErrorHandlerV2._default_handler(
                blocked_resources, launchable_resources, region, zones, error)

    @staticmethod
    def _default_handler(blocked_resources: Set['resources_lib.Resources'],
                         launchable_resources: 'resources_lib.Resources',
                         region: 'clouds.Region',
                         zones: Optional[List['clouds.Zone']],
                         error: Exception) -> None:
        """Handles cloud-specific errors and updates the block list."""
        del region  # Unused.
        logger.debug(
            f'Got error(s) in {launchable_resources.cloud}:'
            f'{common_utils.format_exception(error, use_bracket=True)}')
        if zones is None:
            _add_to_blocked_resources(blocked_resources,
                                      launchable_resources.copy(zone=None))
        else:
            for zone in zones:
                _add_to_blocked_resources(
                    blocked_resources,
                    launchable_resources.copy(zone=zone.name))

    @staticmethod
    def update_blocklist_on_error(
            blocked_resources: Set['resources_lib.Resources'],
            launchable_resources: 'resources_lib.Resources',
            region: 'clouds.Region', zones: Optional[List['clouds.Zone']],
            error: Exception) -> None:
        """Handles cloud-specific errors and updates the block list."""
        cloud = launchable_resources.cloud
        handler = getattr(FailoverCloudErrorHandlerV2,
                          f'_{str(cloud).lower()}_handler',
                          FailoverCloudErrorHandlerV2._default_handler)
        handler(blocked_resources, launchable_resources, region, zones, error)


class RetryingVmProvisioner(object):
    """A provisioner that retries different cloud/regions/zones."""

    class ToProvisionConfig:
        """Resources to be provisioned."""

        def __init__(
            self,
            cluster_name: str,
            resources: resources_lib.Resources,
            num_nodes: int,
            prev_cluster_status: Optional[status_lib.ClusterStatus],
            prev_handle: Optional['CloudVmRayResourceHandle'],
            prev_cluster_ever_up: bool,
            prev_config_hash: Optional[str],
        ) -> None:
            assert cluster_name is not None, 'cluster_name must be specified.'
            self.cluster_name = cluster_name
            self.resources = resources
            self.num_nodes = num_nodes
            self.prev_cluster_status = prev_cluster_status
            self.prev_handle = prev_handle
            self.prev_cluster_ever_up = prev_cluster_ever_up
            self.prev_config_hash = prev_config_hash

    def __init__(self,
                 log_dir: str,
                 dag: 'dag.Dag',
                 optimize_target: 'common.OptimizeTarget',
                 requested_features: Set[clouds.CloudImplementationFeatures],
                 local_wheel_path: pathlib.Path,
                 wheel_hash: str,
                 blocked_resources: Optional[Iterable[
                     resources_lib.Resources]] = None,
                 is_managed: Optional[bool] = None):
        self._blocked_resources: Set[resources_lib.Resources] = set()
        if blocked_resources:
            # blocked_resources is not None and not empty.
            self._blocked_resources.update(blocked_resources)

        self.log_dir = os.path.expanduser(log_dir)
        self._dag = dag
        self._optimize_target = optimize_target
        self._requested_features = requested_features
        self._local_wheel_path = local_wheel_path
        self._wheel_hash = wheel_hash
        self._is_managed = is_managed

    def _yield_zones(
            self, to_provision: resources_lib.Resources, num_nodes: int,
            cluster_name: str,
            prev_cluster_status: Optional[status_lib.ClusterStatus],
            prev_cluster_ever_up: bool
    ) -> Iterable[Optional[List[clouds.Zone]]]:
        """Yield zones within the given region to try for provisioning.

        Yields:
            Zones to try for provisioning within the given to_provision.region.
              - None means the cloud does not support zones, but the region does
                offer the requested resources (so the outer loop should issue a
                request to that region).
              - Non-empty list means the cloud supports zones, and the zones
                do offer the requested resources. If a list is yielded, it is
                guaranteed to be non-empty.
              - Nothing yielded means the region does not offer the requested
                resources.
        """
        assert (to_provision.cloud is not None and
                to_provision.region is not None and to_provision.instance_type
                is not None), (to_provision,
                               'cloud, region and instance_type must have been '
                               'set by optimizer')
        cloud = to_provision.cloud
        region = clouds.Region(to_provision.region)
        zones = None

        def _get_previously_launched_zones() -> Optional[List[clouds.Zone]]:
            # When the cluster exists, the to_provision should have been set
            # to the previous cluster's resources.
            zones = [
                clouds.Zone(name=to_provision.zone),
            ] if to_provision.zone is not None else None
            if zones is None:
                # Reuse the zone field in the ray yaml as the
                # prev_resources.zone field may not be set before the previous
                # cluster is launched.
                handle = global_user_state.get_handle_from_cluster_name(
                    cluster_name)
                assert isinstance(handle, CloudVmRayResourceHandle), (
                    'handle should be CloudVmRayResourceHandle (found: '
                    f'{type(handle)}) {cluster_name!r}')
                config = global_user_state.get_cluster_yaml_dict(
                    handle.cluster_yaml)
                # This is for the case when the zone field is not set in the
                # launched resources in a previous launch (e.g., ctrl-c during
                # launch and multi-node cluster before PR #1700).
                zones_str = config.get('provider', {}).get('availability_zone')
                if zones_str is not None:
                    zones = [
                        clouds.Zone(name=zone) for zone in zones_str.split(',')
                    ]
            return zones

        if prev_cluster_status is not None:
            # If the cluster is previously launched, we should relaunch in the
            # same region and zone.
            zones = _get_previously_launched_zones()

            if prev_cluster_status != status_lib.ClusterStatus.UP:
                logger.info(
                    f'{colorama.Style.DIM}Cluster {cluster_name!r} (status: '
                    f'{prev_cluster_status.value}) was previously in '
                    f'{cloud} ({region.name}). Restarting.'
                    f'{colorama.Style.RESET_ALL}')
            yield zones

            # If it reaches here: the cluster status in the database gets
            # set to either STOPPED or None, since a launch request was issued
            # but failed, and the provisioning loop (_retry_zones()) stopped the
            # cluster if `cluster_ever_up` is True; or terminated the cluster
            # otherwise.
            if prev_cluster_ever_up:
                message = (f'Failed to launch cluster {cluster_name!r} '
                           f'(previous status: {prev_cluster_status.value}). '
                           'To retry launching the cluster, run: '
                           f'sky start {cluster_name}')
                with ux_utils.print_exception_no_traceback():
                    raise exceptions.ResourcesUnavailableError(message,
                                                               no_failover=True)

            assert (prev_cluster_status == status_lib.ClusterStatus.INIT
                   ), prev_cluster_status
            message = (f'Failed to launch cluster {cluster_name!r} '
                       f'(previous status: {prev_cluster_status.value}) '
                       f'with the original resources: {to_provision}.')
            # We attempted re-launching a previously INIT cluster with the
            # same cloud/region/resources, but failed. Here no_failover=False,
            # so we will retry provisioning it with the current requested
            # resources in the outer loop.
            #
            # This condition can be triggered for previously INIT cluster by
            # (1) launch, after answering prompt immediately ctrl-c;
            # (2) launch again.
            # After (1), the cluster exists with INIT, and may or may not be
            # live.  And if it hits here, it's definitely not alive (because
            # step (2) failed).  Hence it's ok to retry with different
            # cloud/region and with current resources.
            with ux_utils.print_exception_no_traceback():
                raise exceptions.ResourcesUnavailableError(message)

        # If it reaches here, it means the cluster did not exist, as all the
        # cases when the cluster exists have been handled above (either the
        # provision succeeded in the caller and no need to retry, or this
        # function raised an ResourcesUnavailableError).
        for zones in cloud.zones_provision_loop(
                region=to_provision.region,
                num_nodes=num_nodes,
                instance_type=to_provision.instance_type,
                accelerators=to_provision.accelerators,
                use_spot=to_provision.use_spot,
        ):
            if zones is None:
                yield None
            else:
                assert zones, (
                    'Either None or a non-empty list of zones should '
                    'be yielded')
                # Only retry requested region/zones or all if not specified.
                zone_names = [zone.name for zone in zones]
                if not to_provision.valid_on_region_zones(
                        region.name, zone_names):
                    continue
                if to_provision.zone is not None:
                    zones = [clouds.Zone(name=to_provision.zone)]
                yield zones

    def _insufficient_resources_msg(
        self,
        to_provision: resources_lib.Resources,
        requested_resources: Set[resources_lib.Resources],
        insufficient_resources: Optional[List[str]],
    ) -> str:
        insufficent_resource_msg = ('' if insufficient_resources is None else
                                    f' ({", ".join(insufficient_resources)})')
        message = f'Failed to acquire resources{insufficent_resource_msg} '
        if to_provision.zone is not None:
            message += (f'in {to_provision.zone} for {requested_resources}. ')
        elif to_provision.region is not None and to_provision.cloud is not None:
            # For public clouds, provision.region is always set.
            if clouds.SSH().is_same_cloud(to_provision.cloud):
                message += (
                    f'in SSH Node Pool ({to_provision.region.lstrip("ssh-")}) '
                    f'for {requested_resources}. The SSH Node Pool may not '
                    'have enough resources.')
            elif clouds.Kubernetes().is_same_cloud(to_provision.cloud):
                message += (f'in context {to_provision.region} for '
                            f'{requested_resources}. ')
            else:
                message += (f'in all zones in {to_provision.region} for '
                            f'{requested_resources}. ')
        else:
            message += (f'{to_provision.cloud} for {requested_resources}. ')
        return message

    def _retry_zones(
        self,
        to_provision: resources_lib.Resources,
        num_nodes: int,
        requested_resources: Set[resources_lib.Resources],
        dryrun: bool,
        stream_logs: bool,
        cluster_name: str,
        cloud_user_identity: Optional[List[str]],
        prev_cluster_status: Optional[status_lib.ClusterStatus],
        prev_handle: Optional['CloudVmRayResourceHandle'],
        prev_cluster_ever_up: bool,
        skip_if_config_hash_matches: Optional[str],
        volume_mounts: Optional[List[volume_lib.VolumeMount]],
    ) -> Dict[str, Any]:
        """The provision retry loop.

        Returns a config_dict with the following fields:
        All fields from backend_utils.write_cluster_config(). See its
          docstring.
        - 'provisioning_skipped': True if provisioning was short-circuited
          by skip_if_config_hash_matches, False otherwise.
        - 'handle': The provisioned cluster handle.
        - 'provision_record': (Only if using the new skypilot provisioner) The
          record returned by provisioner.bulk_provision().
        - 'resources_vars': (Only if using the new skypilot provisioner) The
          resources variables given by make_deploy_resources_variables().
        """
        # Get log_path name
        log_path = os.path.join(self.log_dir, 'provision.log')
        log_abs_path = os.path.abspath(log_path)
        if not dryrun:
            os.makedirs(os.path.expanduser(self.log_dir), exist_ok=True)
            os.system(f'touch {log_path}')

        rich_utils.force_update_status(
            ux_utils.spinner_message('Launching',
                                     log_path,
                                     cluster_name=cluster_name))

        # Get previous cluster status
        cluster_exists = prev_cluster_status is not None

        to_provision = to_provision.assert_launchable()

        assert to_provision.region is not None, (
            to_provision, 'region should have been set by the optimizer.')
        region = clouds.Region(to_provision.region)

        # Optimization - check if user has non-zero quota for
        # the instance type in the target region. If not, fail early
        # instead of trying to provision and failing later.
        try:
            need_provision = to_provision.cloud.check_quota_available(
                to_provision)

        except Exception as e:  # pylint: disable=broad-except
            need_provision = True
            logger.info(f'Error occurred when trying to check quota. '
                        f'Proceeding assuming quotas are available. Error: '
                        f'{common_utils.format_exception(e, use_bracket=True)}')

        if not need_provision:
            # if quota is found to be zero, raise exception and skip to
            # the next region
            if to_provision.use_spot:
                instance_descriptor = 'spot'
            else:
                instance_descriptor = 'on-demand'
            raise exceptions.ResourcesUnavailableError(
                f'{colorama.Fore.YELLOW}Found no quota for '
                f'{to_provision.instance_type} {instance_descriptor} '
                f'instances in region {to_provision.region} '
                f'in {to_provision.cloud}. '
                f'{colorama.Style.RESET_ALL}'
                f'To request quotas, check the instruction: '
                f'https://docs.skypilot.co/en/latest/cloud-setup/quota.html.')

        insufficient_resources = None
        for zones in self._yield_zones(to_provision, num_nodes, cluster_name,
                                       prev_cluster_status,
                                       prev_cluster_ever_up):
            # Filter out zones that are blocked, if any.
            # This optimize the provision loop by skipping zones that are
            # indicated to be unavailable from previous provision attempts.
            # It can happen for the provisioning on GCP, as the
            # yield_region_zones will return zones from a region one by one,
            # but the optimizer that does the filtering will not be involved
            # until the next region.
            if zones is not None:
                remaining_unblocked_zones = copy.deepcopy(zones)
                for zone in zones:
                    for blocked_resources in self._blocked_resources:
                        if to_provision.copy(
                                region=region.name,
                                zone=zone.name).should_be_blocked_by(
                                    blocked_resources):
                            remaining_unblocked_zones.remove(zone)
                            break
                if not remaining_unblocked_zones:
                    # Skip the region if all zones are blocked.
                    continue
                zones = remaining_unblocked_zones

            if zones is None:
                # For clouds that don't have a zone concept or cloud
                # provisioners that do not support zone-based provisioning
                # (e.g., Azure, Lambda).
                zone_str = ''
            else:
                zone_str = ','.join(z.name for z in zones)
                zone_str = f' ({zone_str})'
            try:
                config_dict = backend_utils.write_cluster_config(
                    to_provision,
                    num_nodes,
                    _get_cluster_config_template(to_provision.cloud),
                    cluster_name,
                    self._local_wheel_path,
                    self._wheel_hash,
                    region=region,
                    zones=zones,
                    dryrun=dryrun,
                    keep_launch_fields_in_existing_config=cluster_exists,
                    volume_mounts=volume_mounts,
                )
            except exceptions.ResourcesUnavailableError as e:
                # Failed due to catalog issue, e.g. image not found, or
                # GPUs are requested in a Kubernetes cluster but the cluster
                # does not have nodes labeled with GPU types.
                logger.info(f'{e}')
                continue
            except exceptions.InvalidCloudCredentials as e:
                # Failed due to invalid cloud credentials.
                logger.warning(f'{common_utils.format_exception(e)}')
                # We should block the entire cloud for invalid cloud credentials
                _add_to_blocked_resources(
                    self._blocked_resources,
                    to_provision.copy(region=None, zone=None))
                raise exceptions.ResourcesUnavailableError(
                    f'Failed to provision on cloud {to_provision.cloud} due to '
                    f'invalid cloud credentials: '
                    f'{common_utils.format_exception(e)}')
            except exceptions.InvalidCloudConfigs as e:
                # Failed due to invalid user configs in ~/.sky/config.yaml.
                logger.warning(f'{common_utils.format_exception(e)}')
                # We should block the entire cloud if the user config is
                # invalid.
                _add_to_blocked_resources(
                    self._blocked_resources,
                    to_provision.copy(region=None, zone=None))
                raise exceptions.ResourcesUnavailableError(
                    f'Failed to provision on cloud {to_provision.cloud} due to '
                    f'invalid cloud config: {common_utils.format_exception(e)}')

            if ('config_hash' in config_dict and
                    skip_if_config_hash_matches == config_dict['config_hash']):
                logger.debug('Skipping provisioning of cluster with matching '
                             'config hash.')
                config_dict['provisioning_skipped'] = True
                return config_dict
            config_dict['provisioning_skipped'] = False

            if dryrun:
                return config_dict

            cluster_config_file = config_dict['ray']

            launched_resources = to_provision.copy(region=region.name)
            if zones and len(zones) == 1:
                launched_resources = launched_resources.copy(zone=zones[0].name)

            prev_cluster_ips, prev_ssh_ports, prev_cluster_info = (None, None,
                                                                   None)
            if prev_handle is not None:
                prev_cluster_ips = prev_handle.stable_internal_external_ips
                prev_ssh_ports = prev_handle.stable_ssh_ports
                prev_cluster_info = prev_handle.cached_cluster_info
            # Record early, so if anything goes wrong, 'sky status' will show
            # the cluster name and users can appropriately 'sky down'.  It also
            # means a second 'sky launch -c <name>' will attempt to reuse.
            handle = CloudVmRayResourceHandle(
                cluster_name=cluster_name,
                # Backward compatibility will be guaranteed by the underlying
                # backend_utils.write_cluster_config, which gets the cluster
                # name on cloud from the ray yaml file, if the previous cluster
                # exists.
                cluster_name_on_cloud=config_dict['cluster_name_on_cloud'],
                cluster_yaml=cluster_config_file,
                launched_nodes=num_nodes,
                # OK for this to be shown in CLI as status == INIT.
                launched_resources=launched_resources,
                # Use the previous cluster's IPs and ports if available to
                # optimize the case where the cluster is restarted, i.e., no
                # need to query IPs and ports from the cloud provider.
                stable_internal_external_ips=prev_cluster_ips,
                stable_ssh_ports=prev_ssh_ports,
                cluster_info=prev_cluster_info,
            )
            usage_lib.messages.usage.update_final_cluster_status(
                status_lib.ClusterStatus.INIT)

            # This sets the status to INIT (even for a normal, UP cluster).
            global_user_state.add_or_update_cluster(
                cluster_name,
                cluster_handle=handle,
                requested_resources=requested_resources,
                ready=False,
                is_managed=self._is_managed,
                provision_log_path=log_abs_path,
            )

            # Add cluster event for actual provisioning start.
            global_user_state.add_cluster_event(
                cluster_name, status_lib.ClusterStatus.INIT,
                f'Provisioning on {to_provision.cloud.display_name()} ' +
                f'in {to_provision.region}',
                global_user_state.ClusterEventType.STATUS_CHANGE)

            global_user_state.set_owner_identity_for_cluster(
                cluster_name, cloud_user_identity)

            if (to_provision.cloud.PROVISIONER_VERSION ==
                    clouds.ProvisionerVersion.SKYPILOT):
                # TODO (suquark): Gradually move the other clouds to
                #  the new provisioner once they are ready.
                assert to_provision.region == region.name, (to_provision,
                                                            region)
                num_nodes = handle.launched_nodes
                # Some clouds, like RunPod, only support exposing ports during
                # launch. For those clouds, we pass the ports to open in the
                # `bulk_provision` to expose the ports during provisioning.
                # If the `bulk_provision` is to apply on an existing cluster,
                # it should be ignored by the underlying provisioner impl
                # as it will only apply to newly-created instances.
                ports_to_open_on_launch = (
                    list(resources_utils.port_ranges_to_set(to_provision.ports))
                    if to_provision.cloud.OPEN_PORTS_VERSION <=
                    clouds.OpenPortsVersion.LAUNCH_ONLY else None)
                try:
                    controller = controller_utils.Controllers.from_name(
                        cluster_name)
                    controller_str = ('' if controller is None else
                                      f' {controller.value.name}')
                    if isinstance(to_provision.cloud, clouds.Kubernetes):
                        suffix = '.'
                        if region.name.startswith('ssh-'):
                            suffix = f' ({region.name.lstrip("ssh-")})'
                        logger.info(
                            ux_utils.starting_message(
                                f'Launching{controller_str} on '
                                f'{to_provision.cloud}{suffix}'))
                    else:
                        logger.info(
                            ux_utils.starting_message(
                                f'Launching{controller_str} on '
                                f'{to_provision.cloud} '
                                f'{region.name}{colorama.Style.RESET_ALL}'
                                f'{zone_str}.'))
                    assert handle.cluster_yaml is not None
                    provision_record = provisioner.bulk_provision(
                        to_provision.cloud,
                        region,
                        zones,
                        resources_utils.ClusterName(
                            cluster_name, handle.cluster_name_on_cloud),
                        num_nodes=num_nodes,
                        cluster_yaml=handle.cluster_yaml,
                        prev_cluster_ever_up=prev_cluster_ever_up,
                        log_dir=self.log_dir,
                        ports_to_open_on_launch=ports_to_open_on_launch)
                    # NOTE: We will handle the logic of '_ensure_cluster_ray_started' #pylint: disable=line-too-long
                    # in 'provision_utils.post_provision_runtime_setup()' in the
                    # caller.
                    resources_vars = (
                        to_provision.cloud.make_deploy_resources_variables(
                            to_provision,
                            resources_utils.ClusterName(
                                cluster_name, handle.cluster_name_on_cloud),
                            region, zones, num_nodes))
                    config_dict['provision_record'] = provision_record
                    config_dict['resources_vars'] = resources_vars
                    config_dict['handle'] = handle
                    return config_dict
                except provision_common.StopFailoverError:
                    with ux_utils.print_exception_no_traceback():
                        raise
                except exceptions.InconsistentHighAvailabilityError:
                    # No teardown happens for this error.
                    with ux_utils.print_exception_no_traceback():
                        raise
                except config_lib.KubernetesError as e:
                    if e.insufficent_resources:
                        insufficient_resources = e.insufficent_resources
                    # NOTE: We try to cleanup the cluster even if the previous
                    # cluster does not exist. Also we are fast at
                    # cleaning up clusters now if there is no existing node.
                    CloudVmRayBackend().post_teardown_cleanup(
                        handle,
                        terminate=not prev_cluster_ever_up,
                        remove_from_db=False,
                        failover=True,
                    )
                    # TODO(suquark): other clouds may have different zone
                    #  blocking strategy. See '_update_blocklist_on_error'
                    #  for details.
                    FailoverCloudErrorHandlerV2.update_blocklist_on_error(
                        self._blocked_resources, to_provision, region, zones, e)
                    continue
                except Exception as e:  # pylint: disable=broad-except
                    # NOTE: We try to cleanup the cluster even if the previous
                    # cluster does not exist. Also we are fast at
                    # cleaning up clusters now if there is no existing node..
                    CloudVmRayBackend().post_teardown_cleanup(
                        handle,
                        terminate=not prev_cluster_ever_up,
                        remove_from_db=False,
                        failover=True)
                    # TODO(suquark): other clouds may have different zone
                    #  blocking strategy. See '_update_blocklist_on_error'
                    #  for details.
                    FailoverCloudErrorHandlerV2.update_blocklist_on_error(
                        self._blocked_resources, to_provision, region, zones, e)
                    continue
                # NOTE: The code below in the loop should not be reachable
                # with the new provisioner.

            logging_info = {
                'cluster_name': cluster_name,
                'region_name': region.name,
                'zone_str': zone_str,
            }

            status, stdout, stderr, head_internal_ip, head_external_ip = (
                self._gang_schedule_ray_up(to_provision.cloud,
                                           cluster_config_file, handle,
                                           log_abs_path, stream_logs,
                                           logging_info, to_provision.use_spot))

            if status == GangSchedulingStatus.CLUSTER_READY:
                # We must query the IPs from the cloud provider, when the
                # provisioning is done, to make sure the cluster IPs are
                # up-to-date.
                # The staled IPs may be caused by the node being restarted
                # manually or by the cloud provider.
                # Optimize the case where the cluster's head IPs can be parsed
                # from the output of 'ray up'.
                if handle.launched_nodes == 1:
                    handle.update_cluster_ips(
                        max_attempts=_FETCH_IP_MAX_ATTEMPTS,
                        internal_ips=[head_internal_ip],
                        external_ips=[head_external_ip])
                else:
                    handle.update_cluster_ips(
                        max_attempts=_FETCH_IP_MAX_ATTEMPTS)
                handle.update_ssh_ports(max_attempts=_FETCH_IP_MAX_ATTEMPTS)
                if cluster_exists:
                    # Guard against the case where there's an existing cluster
                    # with ray runtime messed up (e.g., manually killed) by (1)
                    # querying ray status (2) restarting ray if needed.
                    #
                    # The above 'ray up' will not restart it automatically due
                    # to 'ray up # --no-restart' flag.
                    #
                    # NOTE: this is performance sensitive and has been observed
                    # to take 9s. Only do this for existing clusters, not
                    # freshly launched ones (which should have ray runtime
                    # started).
                    self._ensure_cluster_ray_started(handle, log_abs_path)

                config_dict['handle'] = handle
                logger.info(
                    ux_utils.finishing_message(
                        f'Cluster launched: {cluster_name!r}.',
                        log_path,
                        cluster_name=cluster_name))
                return config_dict

            # The cluster is not ready. We must perform error recording and/or
            # cleanup.

            # If cluster was ever up, stop it; otherwise terminate.
            terminate_or_stop = not prev_cluster_ever_up
            definitely_no_nodes_launched = False
            if status == GangSchedulingStatus.HEAD_FAILED:
                # ray up failed for the head node.
                definitely_no_nodes_launched = (
                    FailoverCloudErrorHandlerV1.update_blocklist_on_error(
                        self._blocked_resources, to_provision, region, zones,
                        stdout, stderr))
            else:
                # gang scheduling failed.
                assert status == GangSchedulingStatus.GANG_FAILED, status
                # The stdout/stderr of ray up is not useful here, since
                # head node is successfully provisioned.
                definitely_no_nodes_launched = (
                    FailoverCloudErrorHandlerV1.update_blocklist_on_error(
                        self._blocked_resources,
                        to_provision,
                        region,
                        zones=zones,
                        stdout=None,
                        stderr=None))
                # GANG_FAILED means head is up, workers failed.
                assert definitely_no_nodes_launched is False, (
                    definitely_no_nodes_launched)

                # Only log the errors for GANG_FAILED, since HEAD_FAILED may
                # not have created any resources (it can happen however) and
                # HEAD_FAILED can happen in "normal" failover cases.
                logger.error('*** Failed provisioning the cluster. ***')
                terminate_str = ('Terminating'
                                 if terminate_or_stop else 'Stopping')
                logger.error(f'*** {terminate_str} the failed cluster. ***')

            # If these conditions hold, it *should* be safe to skip the cleanup
            # action. This is a UX optimization.
            #
            # We want to skip mainly for VPC/subnets errors thrown during node
            # provider bootstrapping: if users encountered "No VPC with name
            # 'xxx' is found in <region>.", then going ahead to down the
            # non-existent cluster will itself print out a (caught, harmless)
            # error with the same message.  This was found to be
            # confusing. Thus we skip termination.
            skip_cleanup = not cluster_exists and definitely_no_nodes_launched
            if skip_cleanup:
                continue

            # There may exist partial nodes (e.g., head node) so we must
            # terminate or stop before moving on to other regions.
            #
            # NOTE: even HEAD_FAILED could've left a live head node there,
            # so we must terminate/stop here too. E.g., node is up, and ray
            # autoscaler proceeds to setup commands, which may fail:
            #   ERR updater.py:138 -- New status: update-failed
            CloudVmRayBackend().teardown_no_lock(handle,
                                                 terminate=terminate_or_stop,
                                                 remove_from_db=False)

        message = self._insufficient_resources_msg(to_provision,
                                                   requested_resources,
                                                   insufficient_resources)
        # Do not failover to other locations if the cluster was ever up, since
        # the user can have some data on the cluster.
        raise exceptions.ResourcesUnavailableError(
            message, no_failover=prev_cluster_ever_up)

    # TODO(suquark): Deprecate this method
    # once the `provision_utils` is adopted for all the clouds.
    @timeline.event
    def _gang_schedule_ray_up(
        self, to_provision_cloud: clouds.Cloud, cluster_config_file: str,
        cluster_handle: 'backends.CloudVmRayResourceHandle', log_abs_path: str,
        stream_logs: bool, logging_info: dict, use_spot: bool
    ) -> Tuple[GangSchedulingStatus, str, str, Optional[str], Optional[str]]:
        """Provisions a cluster via 'ray up' and wait until fully provisioned.

        Returns:
            (GangSchedulingStatus; stdout; stderr;
                optional head_internal_ip; optional head_external_ip).
        """
        # FIXME(zhwu,zongheng): ray up on multiple nodes ups the head node then
        # waits for all workers; turn it into real gang scheduling.
        # FIXME: refactor code path to remove use of stream_logs
        del stream_logs

        def ray_up():
            # Runs `ray up <kwargs>` with our monkey-patched launch hash
            # calculation. See the monkey patch file for why.
            #
            # NOTE: --no-restart solves the following bug.  Without it, if 'ray
            # up' (sky launch) twice on a cluster with >1 node, the worker node
            # gets disconnected/killed by ray autoscaler; the whole task will
            # just freeze.  (Doesn't affect 1-node clusters.)  With this flag,
            # ray processes no longer restart and this bug doesn't show.
            # Downside is existing tasks on the cluster will keep running
            # (which may be ok with the semantics of 'sky launch' twice).
            # Tracked in https://github.com/ray-project/ray/issues/20402.
            # Ref: https://github.com/ray-project/ray/blob/releases/2.4.0/python/ray/autoscaler/sdk/sdk.py#L16-L49  # pylint: disable=line-too-long
            script_path = write_ray_up_script_with_patched_launch_hash_fn(
                cluster_config_file, ray_up_kwargs={'no_restart': True})

            # Redirect stdout/err to the file and streaming (if stream_logs).
            # With stdout/err redirected, 'ray up' will have no color and
            # different order from directly running in the console. The
            # `--log-style` and `--log-color` flags do not work. To reproduce,
            # `ray up --log-style pretty --log-color true | tee tmp.out`.
            returncode, stdout, stderr = log_lib.run_with_log(
                [sys.executable, script_path],
                log_abs_path,
                stream_logs=False,
                start_streaming_at='Shared connection to',
                line_processor=log_utils.RayUpLineProcessor(
                    log_abs_path, cluster_name=cluster_handle.cluster_name),
                # Reduce BOTO_MAX_RETRIES from 12 to 5 to avoid long hanging
                # time during 'ray up' if insufficient capacity occurs.
                env=dict(
                    os.environ,
                    BOTO_MAX_RETRIES='5',
                    # Use environment variables to disable the ray usage collection
                    # (to avoid overheads and potential issues with the usage)
                    # as sdk does not take the argument for disabling the usage
                    # collection.
                    RAY_USAGE_STATS_ENABLED='0'),
                require_outputs=True,
                # Disable stdin to avoid ray outputs mess up the terminal with
                # misaligned output when multithreading/multiprocessing are used
                # Refer to: https://github.com/ray-project/ray/blob/d462172be7c5779abf37609aed08af112a533e1e/python/ray/autoscaler/_private/subprocess_output_util.py#L264  # pylint: disable=line-too-long
                stdin=subprocess.DEVNULL)
            return returncode, stdout, stderr

        region_name = logging_info['region_name']
        zone_str = logging_info['zone_str']
        if isinstance(to_provision_cloud, clouds.Kubernetes):
            logger.info(
                ux_utils.starting_message(
                    f'Launching on {to_provision_cloud}.'))
        else:
            logger.info(
                ux_utils.starting_message(f'Launching on {to_provision_cloud} '
                                          f'{region_name}{zone_str}.'))
        start = time.time()

        # Edge case: /tmp/ray does not exist, so autoscaler can't create/store
        # cluster lock and cluster state.
        os.makedirs('/tmp/ray', exist_ok=True)

        # Launch the cluster with ray up

        # Retry if the any of the following happens:
        # 1. Failed due to timeout when fetching head node for Azure.
        # 2. Failed due to file mounts, because it is probably has too
        # many ssh connections and can be fixed by retrying.
        # This is required when using custom image for GCP.
        def need_ray_up(
                ray_up_return_value: Optional[Tuple[int, str, str]]) -> bool:

            # Indicates the first ray up.
            if ray_up_return_value is None:
                return True

            returncode, stdout, stderr = ray_up_return_value
            if returncode == 0:
                return False

            if isinstance(to_provision_cloud, clouds.Lambda):
                if 'Your API requests are being rate limited.' in stderr:
                    logger.info(
                        'Retrying due to Lambda API rate limit exceeded.')
                    return True

            if 'rsync: command not found' in stderr:
                logger.info('Skipping retry due to `rsync` not found in '
                            'the specified image.')
                return False

            if ('Processing file mounts' in stdout and
                    'Running setup commands' not in stdout and
                    'Failed to setup head node.' in stderr):
                logger.info(
                    'Retrying runtime setup due to ssh connection issue.')
                return True

            if ('ConnectionResetError: [Errno 54] Connection reset by peer'
                    in stderr):
                logger.info('Retrying due to Connection reset by peer.')
                return True
            return False

        retry_cnt = 0
        ray_up_return_value = None
        # 5 seconds to 180 seconds. We need backoff for e.g., rate limit per
        # minute errors.
        backoff = common_utils.Backoff(initial_backoff=5,
                                       max_backoff_factor=180 // 5)
        while (retry_cnt < _MAX_RAY_UP_RETRY and
               need_ray_up(ray_up_return_value)):
            retry_cnt += 1
            if retry_cnt > 1:
                sleep = backoff.current_backoff()
                logger.info(
                    'Retrying launching in {:.1f} seconds.'.format(sleep))
                time.sleep(sleep)
            # TODO(zhwu): when we retry ray up, it is possible that the ray
            # cluster fail to start because --no-restart flag is used.
            ray_up_return_value = ray_up()

        assert ray_up_return_value is not None
        returncode, stdout, stderr = ray_up_return_value

        logger.debug(f'`ray up` takes {time.time() - start:.1f} seconds with '
                     f'{retry_cnt} retries.')
        if returncode != 0:
            return GangSchedulingStatus.HEAD_FAILED, stdout, stderr, None, None

        # Only 1 node or head node provisioning failure.
        if cluster_handle.launched_nodes == 1 and returncode == 0:
            # Optimization: Try parse head ip from 'ray up' stdout.
            # Last line looks like: 'ssh ... <user>@<public head_ip>\n'
            position = stdout.rfind('@')
            # Use a regex to extract the IP address.
            external_ip_list = re.findall(backend_utils.IP_ADDR_REGEX,
                                          stdout[position + 1:])
            head_internal_ip, head_external_ip = None, None
            if len(external_ip_list) == 1:
                head_external_ip = external_ip_list[0]

            # Optimization: Try parse internal head ip from 'ray start' stdout.
            # The line looks like: 'Local node IP: <internal head_ip>\n'
            position = stdout.rfind('Local node IP')
            line = stdout[position:].partition('\n')[0]
            internal_ip_list = re.findall(backend_utils.IP_ADDR_REGEX,
                                          common_utils.remove_color(line))
            if len(internal_ip_list) == 1:
                head_internal_ip = internal_ip_list[0]

            logger.debug(f'Get head ips from ray up stdout: {head_internal_ip} '
                         f'{head_external_ip}')
            return (GangSchedulingStatus.CLUSTER_READY, stdout, stderr,
                    head_internal_ip, head_external_ip)

        # All code below is handling num_nodes > 1.
        # FIXME(zongheng): the below requires ray processes are up on head. To
        # repro it failing: launch a 2-node cluster, log into head and ray
        # stop, then launch again.
        cluster_ready = backend_utils.wait_until_ray_cluster_ready(
            cluster_config_file,
            num_nodes=cluster_handle.launched_nodes,
            log_path=log_abs_path,
            nodes_launching_progress_timeout=_NODES_LAUNCHING_PROGRESS_TIMEOUT[
                type(to_provision_cloud)])
        if cluster_ready:
            cluster_status = GangSchedulingStatus.CLUSTER_READY
            # ray up --no-restart again with upscaling_speed=0 after cluster is
            # ready to ensure cluster will not scale up after preemption (spot).
            # Skip for non-spot as this takes extra time to provision (~1min).
            if use_spot:
                ray_config = global_user_state.get_cluster_yaml_dict(
                    cluster_config_file)
                ray_config['upscaling_speed'] = 0
                yaml_utils.dump_yaml(cluster_config_file, ray_config)
                start = time.time()
                returncode, stdout, stderr = ray_up()
                logger.debug(
                    f'Upscaling reset takes {time.time() - start} seconds.')
                if returncode != 0:
                    return (GangSchedulingStatus.GANG_FAILED, stdout, stderr,
                            None, None)
        else:
            cluster_status = GangSchedulingStatus.GANG_FAILED

        # Do not need stdout/stderr if gang scheduling failed.
        # gang_succeeded = False, if head OK, but workers failed.
        return cluster_status, '', '', None, None

    def _ensure_cluster_ray_started(self, handle: 'CloudVmRayResourceHandle',
                                    log_abs_path) -> None:
        """Ensures ray processes are up on a just-provisioned cluster."""
        if handle.launched_nodes > 1:
            # FIXME(zongheng): this has NOT been tested with multinode
            # clusters; mainly because this function will not be reached in
            # that case.  See #140 for details.  If it were reached, the
            # following logic might work:
            #   - get all node ips
            #   - for all nodes: ray stop
            #   - ray up --restart-only
            return
        backend = CloudVmRayBackend()

        returncode, output, _ = backend.run_on_head(
            handle,
            instance_setup.RAY_STATUS_WITH_SKY_RAY_PORT_COMMAND,
            require_outputs=True)
        while returncode == 0 and 'No cluster status' in output:
            # Retry until ray status is ready. This is to avoid the case where
            # ray cluster is just started but the ray status is not ready yet.
            logger.info('Waiting for ray cluster to be ready remotely.')
            time.sleep(1)
            returncode, output, _ = backend.run_on_head(
                handle,
                instance_setup.RAY_STATUS_WITH_SKY_RAY_PORT_COMMAND,
                require_outputs=True)
        if returncode == 0:
            return
        backend.run_on_head(handle, f'{constants.SKY_RAY_CMD} stop')

        # Runs `ray up <kwargs>` with our monkey-patched launch hash
        # calculation. See the monkey patch file for why.
        script_path = write_ray_up_script_with_patched_launch_hash_fn(
            handle.cluster_yaml, ray_up_kwargs={'restart_only': True})
        log_lib.run_with_log(
            [sys.executable, script_path],
            log_abs_path,
            stream_logs=False,
            # Use environment variables to disable the ray usage collection
            # (to avoid overheads and potential issues with the usage)
            # as sdk does not take the argument for disabling the usage
            # collection.
            env=dict(os.environ, RAY_USAGE_STATS_ENABLED='0'),
            # Disable stdin to avoid ray outputs mess up the terminal with
            # misaligned output when multithreading/multiprocessing is used.
            # Refer to: https://github.com/ray-project/ray/blob/d462172be7c5779abf37609aed08af112a533e1e/python/ray/autoscaler/_private/subprocess_output_util.py#L264 # pylint: disable=line-too-long
            stdin=subprocess.DEVNULL)

    @timeline.event
    def provision_with_retries(
        self,
        task: task_lib.Task,
        to_provision_config: ToProvisionConfig,
        dryrun: bool,
        stream_logs: bool,
        skip_unnecessary_provisioning: bool,
    ) -> Dict[str, Any]:
        """Provision with retries for all launchable resources.

        Returns the config_dict from _retry_zones() - see its docstring for
        details.
        """
        cluster_name = to_provision_config.cluster_name
        to_provision = to_provision_config.resources
        num_nodes = to_provision_config.num_nodes
        prev_cluster_status = to_provision_config.prev_cluster_status
        prev_handle = to_provision_config.prev_handle
        prev_cluster_ever_up = to_provision_config.prev_cluster_ever_up
        launchable_retries_disabled = (self._dag is None or
                                       self._optimize_target is None)
        skip_if_config_hash_matches = (to_provision_config.prev_config_hash if
                                       skip_unnecessary_provisioning else None)

        failover_history: List[Exception] = list()
        resource_exceptions: Dict[resources_lib.Resources, Exception] = dict()
        # If the user is using local credentials which may expire, the
        # controller may leak resources if the credentials expire while a job
        # is running. Here we check the enabled clouds and expiring credentials
        # and raise a warning to the user.
        if task.is_controller_task():
            enabled_clouds = sky_check.get_cached_enabled_clouds_or_refresh(
                sky_cloud.CloudCapability.COMPUTE)
            expirable_clouds = backend_utils.get_expirable_clouds(
                enabled_clouds)

            if len(expirable_clouds) > 0:
                warnings = (f'\033[93mWarning: Credentials used for '
                            f'{expirable_clouds} may expire. Clusters may be '
                            f'leaked if the credentials expire while jobs '
                            f'are running. It is recommended to use credentials'
                            f' that never expire or a service account.\033[0m')
                logger.warning(warnings)

        to_provision = to_provision.assert_launchable()
        # Retrying launchable resources.
        while True:
            try:
                # Recheck cluster name as the 'except:' block below may
                # change the cloud assignment.
                common_utils.check_cluster_name_is_valid(cluster_name)

                if dryrun:
                    cloud_user = None
                else:
                    cloud_user = to_provision.cloud.get_active_user_identity()

                requested_features = self._requested_features.copy()
                # Skip stop feature for Kubernetes and RunPod controllers.
                if (isinstance(to_provision.cloud,
                               (clouds.Kubernetes, clouds.RunPod)) and
                        controller_utils.Controllers.from_name(cluster_name)
                        is not None):
                    # If autostop is disabled in config, the feature may not be
                    # requested, so use discard() instead of remove().
                    requested_features.discard(
                        clouds.CloudImplementationFeatures.AUTOSTOP)

                # Skip if to_provision.cloud does not support requested features
                to_provision.cloud.check_features_are_supported(
                    to_provision, requested_features)

                config_dict = self._retry_zones(
                    to_provision,
                    num_nodes,
                    requested_resources=set(task.resources),
                    dryrun=dryrun,
                    stream_logs=stream_logs,
                    cluster_name=cluster_name,
                    cloud_user_identity=cloud_user,
                    prev_cluster_status=prev_cluster_status,
                    prev_handle=prev_handle,
                    prev_cluster_ever_up=prev_cluster_ever_up,
                    skip_if_config_hash_matches=skip_if_config_hash_matches,
                    volume_mounts=task.volume_mounts,
                )
                if dryrun:
                    return config_dict
            except (exceptions.InvalidClusterNameError,
                    exceptions.NotSupportedError,
                    exceptions.CloudUserIdentityError) as e:
                # InvalidClusterNameError: cluster name is invalid,
                # NotSupportedError: cloud does not support requested features,
                # CloudUserIdentityError: cloud user identity is invalid.
                # The exceptions above should be applicable to the whole
                # cloud, so we do add the cloud to the blocked resources.
                logger.warning(common_utils.format_exception(e))
                _add_to_blocked_resources(
                    self._blocked_resources,
                    resources_lib.Resources(cloud=to_provision.cloud))
                failover_history.append(e)
            except exceptions.ResourcesUnavailableError as e:
                failover_history.append(e)
                if e.no_failover:
                    raise e.with_failover_history(failover_history)
                if launchable_retries_disabled:
                    logger.warning(
                        'DAG and optimize_target needs to be registered first '
                        'to enable cross-cloud retry. '
                        'To fix, call backend.register_info(dag=dag, '
                        'optimize_target=sky.OptimizeTarget.COST)')
                    raise e.with_failover_history(failover_history)

                logger.warning(common_utils.format_exception(e))
            else:
                # Provisioning succeeded.
                break

            if prev_cluster_status is None:
                # Add failed resources to the blocklist, only when it
                # is in fallback mode.
                _add_to_blocked_resources(self._blocked_resources, to_provision)
                assert len(failover_history) > 0
                resource_exceptions[to_provision] = failover_history[-1]
            else:
                # If we reach here, it means that the existing cluster must have
                # a previous status of INIT, because other statuses (UP,
                # STOPPED) will not trigger the failover due to `no_failover`
                # flag; see _yield_zones(). Also, the cluster should have been
                # terminated by _retry_zones().
                assert (prev_cluster_status == status_lib.ClusterStatus.INIT
                       ), prev_cluster_status
                logger.info(
                    ux_utils.retry_message(
                        f'Retrying provisioning with requested resources: '
                        f'{task.num_nodes}x {task.resources}'))
                # Retry with the current, potentially "smaller" resources:
                # to_provision == the current new resources (e.g., V100:1),
                # which may be "smaller" than the original (V100:8).
                # num_nodes is not part of a Resources so must be updated
                # separately.
                num_nodes = task.num_nodes
                prev_cluster_status = None
                prev_handle = None

            retry_message = ux_utils.retry_message(
                'Trying other potential resources.')
            logger.warning(f'\n{retry_message}')
            log_path = os.path.join(self.log_dir, 'provision.log')
            rich_utils.force_update_status(
                ux_utils.spinner_message('Looking for resources', log_path))
            # Set to None so that sky.optimize() will assign a new one
            # (otherwise will skip re-optimizing this task).
            # TODO: set all remaining tasks' best_resources to None.
            task.best_resources = None
            try:
                self._dag = optimizer.Optimizer.optimize(
                    self._dag,
                    minimize=self._optimize_target,
                    blocked_resources=self._blocked_resources)
            except exceptions.ResourcesUnavailableError as e:
                # Optimizer failed to find a feasible resources for the task,
                # either because the previous failovers have blocked all the
                # possible resources or the requested resources is too
                # restrictive. If we reach here, our failover logic finally
                # ends here.
                table = log_utils.create_table(['INFRA', 'RESOURCES', 'REASON'])
                for (resource, exception) in resource_exceptions.items():
                    table.add_row([
                        resource.infra.formatted_str(),
                        resources_utils.format_resource(
                            resource, simplified_only=True)[0], exception
                    ])
                # Set the max width of REASON column to 80 to avoid the table
                # being wrapped in a unreadable way.
                # pylint: disable=protected-access
                table._max_width = {'REASON': 80}
                raise exceptions.ResourcesUnavailableError(
                    _RESOURCES_UNAVAILABLE_LOG + '\n' + table.get_string(),
                    failover_history=failover_history)
            best_resources = task.best_resources
            assert task in self._dag.tasks, 'Internal logic error.'
            assert best_resources is not None, task
            to_provision = best_resources
        return config_dict


@dataclasses.dataclass
class SSHTunnelInfo:
    port: int
    pid: int


def _is_tunnel_healthy(tunnel: SSHTunnelInfo) -> bool:
    try:
        with socket.socket(socket.AF_INET, socket.SOCK_STREAM) as s:
            s.settimeout(0.5)
            s.connect(('localhost', tunnel.port))
        return True
    except socket.error as e:
        logger.warning(f'Failed to connect to tunnel on port {tunnel.port}: '
                       f'{common_utils.format_exception(e)}')
        return False


class CloudVmRayResourceHandle(backends.backend.ResourceHandle):
    """A pickle-able handle to a cluster created by CloudVmRayBackend.

    The handle object will last for the whole lifecycle of the cluster.

    - (required) Cluster name.
    - (required) Cluster name on cloud (different from the cluster name, as we
        append user hash to avoid conflict b/t multiple users in the same
        organization/account, and truncate the name for length limit). See
        design_docs/cluster_name.md for details.
    - (required) Path to a cluster.yaml file.
    - (optional) A cached head node public IP.  Filled in after a
        successful provision().
    - (optional) A cached stable list of (internal IP, external IP) tuples
        for all nodes in a cluster. Filled in after successful task execution.
    - (optional) Launched num nodes
    - (optional) Launched resources
    - (optional) Docker user name
    - (optional) If TPU(s) are managed, a path to a deletion script.
    - (optional) Skylet SSH tunnel info.
    """
    # Bump if any fields get added/removed/changed, and add backward
    # compatibility logic in __setstate__ and/or __getstate__.
    _VERSION = 12

    def __init__(
            self,
            *,
            cluster_name: str,
            cluster_name_on_cloud: str,
            cluster_yaml: Optional[str],
            launched_nodes: int,
            launched_resources: resources_lib.Resources,
            stable_internal_external_ips: Optional[List[Tuple[str,
                                                              str]]] = None,
            stable_ssh_ports: Optional[List[int]] = None,
            cluster_info: Optional[provision_common.ClusterInfo] = None
    ) -> None:
        self._version = self._VERSION
        self.cluster_name = cluster_name
        self.cluster_name_on_cloud = cluster_name_on_cloud
        # Replace the home directory with ~ for better robustness across systems
        # with different home directories.
        if cluster_yaml is not None and cluster_yaml.startswith(
                os.path.expanduser('~')):
            cluster_yaml = cluster_yaml.replace(os.path.expanduser('~'), '~', 1)
        self._cluster_yaml = cluster_yaml
        # List of (internal_ip, feasible_ip) tuples for all the nodes in the
        # cluster, sorted by the feasible ips. The feasible ips can be either
        # internal or external ips, depending on the use_internal_ips flag.
        self.stable_internal_external_ips = stable_internal_external_ips
        self.stable_ssh_ports = stable_ssh_ports
        self.cached_cluster_info = cluster_info
        self.launched_nodes = launched_nodes
        self.launched_resources = launched_resources
        self.docker_user: Optional[str] = None
        self.is_grpc_enabled = True

    def __repr__(self):
        return (f'ResourceHandle('
                f'\n\tcluster_name={self.cluster_name},'
                f'\n\tcluster_name_on_cloud={self.cluster_name_on_cloud},'
                f'\n\thead_ip={self.head_ip},'
                '\n\tstable_internal_external_ips='
                f'{self.stable_internal_external_ips},'
                '\n\tstable_ssh_ports='
                f'{self.stable_ssh_ports},'
                '\n\tcluster_yaml='
                f'{self.cluster_yaml}, '
                f'\n\tlaunched_resources={self.launched_nodes}x '
                f'{self.launched_resources}, '
                f'\n\tdocker_user={self.docker_user},'
                f'\n\tssh_user={self.ssh_user},'
                f'\n\tis_grpc_enabled={self.is_grpc_enabled},')

    def get_cluster_name(self):
        return self.cluster_name

    def get_cluster_name_on_cloud(self):
        return self.cluster_name_on_cloud

    def _use_internal_ips(self):
        """Returns whether to use internal IPs for SSH connections."""
        # Directly load the `use_internal_ips` flag from the cluster yaml
        # instead of `skypilot_config` as the latter can be changed after the
        # cluster is UP.
        return global_user_state.get_cluster_yaml_dict(self.cluster_yaml).get(
            'provider', {}).get('use_internal_ips', False)

    def update_ssh_ports(self, max_attempts: int = 1) -> None:
        """Fetches and sets the SSH ports for the cluster nodes.

        Use this method to use any cloud-specific port fetching logic.
        """
        del max_attempts  # Unused.
        if self.cached_cluster_info is not None:
            self.stable_ssh_ports = self.cached_cluster_info.get_ssh_ports()
            return

        head_ssh_port = 22
        self.stable_ssh_ports = (
            [head_ssh_port] + [22] *
            (self.num_ips_per_node * self.launched_nodes - 1))

    def _update_cluster_info(self):
        # When a cluster is on a cloud that does not support the new
        # provisioner, we should skip updating cluster_info.
        if (self.launched_resources.cloud is not None and
                self.launched_resources.cloud.PROVISIONER_VERSION >=
                clouds.ProvisionerVersion.SKYPILOT):
            provider_name = str(self.launched_resources.cloud).lower()
            config = {}
            # It is possible that the cluster yaml is not available when
            # the handle is unpickled for service replicas from the
            # controller with older version.
            yaml_str = global_user_state.get_cluster_yaml_str(self.cluster_yaml)
            if yaml_str is None:
                # If the cluster yaml is not available,
                # we skip updating the cluster info.
                return
            config = yaml_utils.safe_load(yaml_str)
            try:
                cluster_info = provision_lib.get_cluster_info(
                    provider_name,
                    region=self.launched_resources.region,
                    cluster_name_on_cloud=self.cluster_name_on_cloud,
                    provider_config=config.get('provider', None))
            except Exception as e:  # pylint: disable=broad-except
                # This could happen when the VM is not fully launched, and a
                # user is trying to terminate it with `sky down`.
                logger.debug('Failed to get cluster info for '
                             f'{self.cluster_name} from the new provisioner '
                             f'with {common_utils.format_exception(e)}.')
                raise exceptions.FetchClusterInfoError(
                    exceptions.FetchClusterInfoError.Reason.HEAD) from e
            if cluster_info.num_instances != self.launched_nodes:
                logger.debug(
                    f'Available nodes in the cluster {self.cluster_name} '
                    'do not match the number of nodes requested ('
                    f'{cluster_info.num_instances} != '
                    f'{self.launched_nodes}).')
                raise exceptions.FetchClusterInfoError(
                    exceptions.FetchClusterInfoError.Reason.HEAD)
            self.cached_cluster_info = cluster_info

    def update_cluster_ips(
            self,
            max_attempts: int = 1,
            internal_ips: Optional[List[Optional[str]]] = None,
            external_ips: Optional[List[Optional[str]]] = None,
            cluster_info: Optional[provision_common.ClusterInfo] = None
    ) -> None:
        """Updates the cluster IPs cached in the handle.

        We cache the cluster IPs in the handle to avoid having to retrieve
        them from the cloud provider every time we need them. This method
        updates the cached IPs.

        Optimizations:
            1) If the external IPs are provided (e.g. from the provision logs),
                we use them instead of retrieving them from the cloud provider.
            2) If the cached external IPs match the provided (fetched) external
                IPs, we don't need to update the internal IPs.
            3) If the internal IPs are provided (e.g. from the provision logs),
                we use them instead of retrieving them from the cloud provider.

        Args:
            max_attempts: The maximum number of attempts to get the head IP.
            internal_ips: The internal IPs to use for the cluster. It is an
                optimization to avoid retrieving the internal IPs from the
                cloud provider. Typically, it can be parsed from the provision
                logs.
            external_ips: The external IPs to use for the cluster. Similar to
                internal_ips, it is an optimization to avoid retrieving the
                external IPs from the cloud provider.

        Raises:
            exceptions.FetchClusterInfoError: if we failed to get the cluster
                infos. e.reason is HEAD or WORKER.
        """
        if cluster_info is not None:
            self.cached_cluster_info = cluster_info
            cluster_feasible_ips = self.cached_cluster_info.get_feasible_ips()
            cluster_internal_ips = self.cached_cluster_info.get_feasible_ips(
                force_internal_ips=True)
        else:
            # For clouds that do not support the SkyPilot Provisioner API.
            # TODO(zhwu): once all the clouds are migrated to SkyPilot
            # Provisioner API, we should remove this else block
            def is_provided_ips_valid(
                    ips: Optional[List[Optional[str]]]) -> bool:
                return (ips is not None and len(ips)
                        == self.num_ips_per_node * self.launched_nodes and
                        all(ip is not None for ip in ips))

            use_internal_ips = self._use_internal_ips()

            # cluster_feasible_ips is the list of IPs of the nodes in the
            # cluster which can be used to connect to the cluster. It is a list
            # of external IPs if the cluster is assigned public IPs, otherwise
            # it is a list of internal IPs.
            if is_provided_ips_valid(external_ips):
                logger.debug(f'Using provided external IPs: {external_ips}')
                cluster_feasible_ips = typing.cast(List[str], external_ips)
            else:
                cluster_feasible_ips = backend_utils.get_node_ips(
                    self.cluster_yaml,
                    self.launched_nodes,
                    head_ip_max_attempts=max_attempts,
                    worker_ip_max_attempts=max_attempts,
                    get_internal_ips=use_internal_ips)

            if self.cached_external_ips == cluster_feasible_ips:
                logger.debug(
                    'Skipping the fetching of internal IPs as the cached '
                    'external IPs matches the newly fetched ones.')
                # Optimization: If the cached external IPs are the same as the
                # retrieved feasible IPs, then we can skip retrieving internal
                # IPs since the cached IPs are up-to-date.
                return

            logger.debug(
                'Cached external IPs do not match with the newly fetched ones: '
                f'cached ({self.cached_external_ips}), new '
                f'({cluster_feasible_ips})')

            if use_internal_ips:
                # Optimization: if we know use_internal_ips is True (currently
                # only exposed for AWS and GCP), then our provisioner is
                # guaranteed to not assign public IPs, thus the first list of
                # IPs returned above are already private IPs. So skip the second
                # query.
                cluster_internal_ips = list(cluster_feasible_ips)
            elif is_provided_ips_valid(internal_ips):
                logger.debug(f'Using provided internal IPs: {internal_ips}')
                cluster_internal_ips = typing.cast(List[str], internal_ips)
            else:
                cluster_internal_ips = backend_utils.get_node_ips(
                    self.cluster_yaml,
                    self.launched_nodes,
                    head_ip_max_attempts=max_attempts,
                    worker_ip_max_attempts=max_attempts,
                    get_internal_ips=True)

        assert len(cluster_feasible_ips) == len(cluster_internal_ips), (
            f'Cluster {self.cluster_name!r}:'
            f'Expected same number of internal IPs {cluster_internal_ips}'
            f' and external IPs {cluster_feasible_ips}.')

        # List of (internal_ip, feasible_ip) tuples for all the nodes in the
        # cluster, sorted by the feasible ips. The feasible ips can be either
        # internal or external ips, depending on the use_internal_ips flag.
        internal_external_ips: List[Tuple[str, str]] = list(
            zip(cluster_internal_ips, cluster_feasible_ips))

        # Ensure head node is the first element, then sort based on the
        # external IPs for stableness. Skip for k8s nodes since pods
        # worker ids are already mapped.
        if (cluster_info is not None and
                cluster_info.provider_name == 'kubernetes'):
            stable_internal_external_ips = internal_external_ips
        else:
            stable_internal_external_ips = [internal_external_ips[0]] + sorted(
                internal_external_ips[1:], key=lambda x: x[1])
        self.stable_internal_external_ips = stable_internal_external_ips

    @context_utils.cancellation_guard
    # we expect different request to be acting on different clusters
    # (= different handles) so we have no real expectation of cache hit
    # across requests.
    # Do not change this cache to global scope
    # without understanding https://github.com/skypilot-org/skypilot/pull/6908
    @annotations.lru_cache(scope='request', maxsize=10)
    @timeline.event
    def get_command_runners(self,
                            force_cached: bool = False,
                            avoid_ssh_control: bool = False
                           ) -> List[command_runner.CommandRunner]:
        """Returns a list of command runners for the cluster."""
        ssh_credentials = backend_utils.ssh_credential_from_yaml(
            self.cluster_yaml, self.docker_user, self.ssh_user)
        if avoid_ssh_control:
            ssh_credentials.pop('ssh_control_name', None)

        launched_resources = self.launched_resources.assert_launchable()
        updated_to_skypilot_provisioner_after_provisioned = (
            launched_resources.cloud.PROVISIONER_VERSION >=
            clouds.ProvisionerVersion.SKYPILOT and
            self.cached_external_ips is not None and
            self.cached_cluster_info is None)
        if updated_to_skypilot_provisioner_after_provisioned:
            logger.debug(
                f'{launched_resources.cloud} has been updated to the new '
                f'provisioner after cluster {self.cluster_name} was '
                f'provisioned. Cached IPs are used for connecting to the '
                'cluster.')
        if (clouds.ProvisionerVersion.RAY_PROVISIONER_SKYPILOT_TERMINATOR >=
                launched_resources.cloud.PROVISIONER_VERSION or
                updated_to_skypilot_provisioner_after_provisioned):
            ip_list = (self.cached_external_ips
                       if force_cached else self.external_ips())
            if ip_list is None:
                return []
            # Potentially refresh the external SSH ports, in case the existing
            # cluster before #2491 was launched without external SSH ports
            # cached.
            port_list = self.external_ssh_ports()
            runners = command_runner.SSHCommandRunner.make_runner_list(
                zip(ip_list, port_list), **ssh_credentials)
            return runners
        if self.cached_cluster_info is None:
            # We have `and self.cached_external_ips is None` here, because
            # when a cluster's cloud is just upgraded to the new provsioner,
            # although it has the cached_external_ips, the cached_cluster_info
            # can be None. We need to update it here, even when force_cached is
            # set to True.
            # TODO: We can remove `self.cached_external_ips is None` after
            # all clouds moved to new provisioner.
            if force_cached and self.cached_external_ips is None:
                raise RuntimeError(
                    'Tried to use cached cluster info, but it\'s missing for '
                    f'cluster "{self.cluster_name}"')
            self._update_cluster_info()
        # For Kubernetes, `KubernetesCommandRunner` want to get the pod names
        # to run the command. But for high availability serve controller,
        # the controller pod is part of a deployment, and once the pod is
        # killed and a new one is created, the pod name changes, so we need
        # to manually update the cluster info here.
        # TODO(andyl): See if we can prevent this refresh. Like pass in
        # deployment name as identifier for KubernetesCommandRunner. Now this
        # is required for rsync as using deployment in rsync seems to cause
        # some unknown issues.
        # TODO(andyl): Should check through the real cluster info. Same as
        # the TODO in kubernetes/instance.py:terminate_instances
        if (isinstance(self.launched_resources.cloud, clouds.Kubernetes) and
                controller_utils.high_availability_specified(
                    self.cluster_name)):
            self._update_cluster_info()

        assert self.cached_cluster_info is not None, self
        runners = provision_lib.get_command_runners(
            self.cached_cluster_info.provider_name, self.cached_cluster_info,
            **ssh_credentials)
        return runners

    @property
    def cached_internal_ips(self) -> Optional[List[str]]:
        if self.stable_internal_external_ips is not None:
            return [ips[0] for ips in self.stable_internal_external_ips]
        return None

    def internal_ips(self,
                     max_attempts: int = _FETCH_IP_MAX_ATTEMPTS) -> List[str]:
        internal_ips = self.cached_internal_ips
        if internal_ips is not None:
            return internal_ips
        self.update_cluster_ips(max_attempts=max_attempts)
        internal_ips = self.cached_internal_ips
        assert internal_ips is not None, 'update_cluster_ips failed.'
        return internal_ips

    @property
    def cached_external_ips(self) -> Optional[List[str]]:
        if self.stable_internal_external_ips is not None:
            return [ips[1] for ips in self.stable_internal_external_ips]
        return None

    def external_ips(self,
                     max_attempts: int = _FETCH_IP_MAX_ATTEMPTS) -> List[str]:
        external_ips = self.cached_external_ips
        if external_ips is not None:
            return external_ips
        self.update_cluster_ips(max_attempts=max_attempts)
        external_ips = self.cached_external_ips
        assert external_ips is not None, 'update_cluster_ips failed.'
        return external_ips

    @property
    def cached_external_ssh_ports(self) -> Optional[List[int]]:
        if self.stable_ssh_ports is not None:
            return self.stable_ssh_ports
        return None

    def external_ssh_ports(self,
                           max_attempts: int = _FETCH_IP_MAX_ATTEMPTS
                          ) -> List[int]:
        cached_ssh_ports = self.cached_external_ssh_ports
        if cached_ssh_ports is not None:
            return cached_ssh_ports
        self.update_ssh_ports(max_attempts=max_attempts)
        cached_ssh_ports = self.cached_external_ssh_ports
        assert cached_ssh_ports is not None, 'update_ssh_ports failed.'
        return cached_ssh_ports

    def get_hourly_price(self) -> float:
        hourly_cost = (self.launched_resources.get_cost(3600) *
                       self.launched_nodes)
        return hourly_cost

    def setup_docker_user(self, cluster_config_file: str):
        ip_list = self.external_ips()
        assert ip_list is not None
        docker_user = backend_utils.get_docker_user(ip_list[0],
                                                    cluster_config_file)
        self.docker_user = docker_user

    def _get_skylet_ssh_tunnel(self) -> Optional[SSHTunnelInfo]:
        metadata = global_user_state.get_cluster_skylet_ssh_tunnel_metadata(
            self.cluster_name)
        if metadata is None:
            return None
        return SSHTunnelInfo(port=metadata[0], pid=metadata[1])

    def _set_skylet_ssh_tunnel(self, tunnel: Optional[SSHTunnelInfo]) -> None:
        global_user_state.set_cluster_skylet_ssh_tunnel_metadata(
            self.cluster_name,
            (tunnel.port, tunnel.pid) if tunnel is not None else None)

    def close_skylet_ssh_tunnel(self) -> None:
        """Terminate the SSH tunnel process and clear its metadata."""
        tunnel = self._get_skylet_ssh_tunnel()
        if tunnel is None:
            return
        logger.debug('Closing Skylet SSH tunnel for cluster %r on port %d',
                     self.cluster_name, tunnel.port)
        try:
            self._terminate_ssh_tunnel_process(tunnel)
        finally:
            self._set_skylet_ssh_tunnel(None)

    def get_grpc_channel(self) -> 'grpc.Channel':
        grpc_options = [
            # The task YAMLs can be large, so the default
            # max_receive_message_length of 4MB might not be enough.
            ('grpc.max_receive_message_length', -1),
        ]
        # It's fine to not grab the lock here, as we're only reading,
        # and writes are very rare.
        # It's acceptable to read while another process is opening a tunnel,
        # because it will only happen on:
        # 1. A new cluster who has no tunnel yet, or
        # 2. A cluster with an unhealthy tunnel
        # For (2), for processes that read the "stale" tunnel, it will fail
        # and on the next retry, it will call get_grpc_channel again
        # and get the new tunnel.
        tunnel = self._get_skylet_ssh_tunnel()
        if tunnel is not None:
            if _is_tunnel_healthy(tunnel):
                return grpc.insecure_channel(f'localhost:{tunnel.port}',
                                             options=grpc_options)
            logger.debug('Failed to connect to SSH tunnel for cluster '
                         f'{self.cluster_name!r} on port {tunnel.port}')

        lock_id = backend_utils.cluster_tunnel_lock_id(self.cluster_name)
        remaining_timeout = backend_utils.CLUSTER_TUNNEL_LOCK_TIMEOUT_SECONDS
        start_time = time.perf_counter()
        attempt = 1

        def _get_remaining_timeout() -> float:
            return max(0.0,
                       remaining_timeout - (time.perf_counter() - start_time))

        while remaining_timeout > 0:
            logger.debug(
                'Attempting to acquire exclusive lock for %s (attempt %d)',
                lock_id, attempt)
            exclusive_lock = locks.get_lock(lock_id, remaining_timeout)
            try:
                with exclusive_lock.acquire(blocking=False):
                    wait_elapsed = time.perf_counter() - start_time
                    logger.debug(f'Acquired exclusive lock for {lock_id} after '
                                 f'{wait_elapsed:.2f}s')
                    try:
                        tunnel = self._open_and_update_skylet_tunnel()
                        return grpc.insecure_channel(f'localhost:{tunnel.port}',
                                                     options=grpc_options)
                    except Exception as e:  # pylint: disable=broad-except
                        # Failed to open tunnel, release the lock and retry.
                        logger.warning(f'Failed to open tunnel for cluster '
                                       f'{self.cluster_name!r}: '
                                       f'{common_utils.format_exception(e)}')
                        remaining_timeout = _get_remaining_timeout()
                        attempt += 1
                        continue
            except locks.LockTimeout:
                pass

            remaining_timeout = _get_remaining_timeout()
            logger.debug(f'Could not acquire exclusive lock for {lock_id}, '
                         f'waiting on shared lock (attempt {attempt})')
            try:
                # Use shared lock so that concurrent readers can
                # proceed in parallel.
                shared_lock = locks.get_lock(lock_id,
                                             remaining_timeout,
                                             shared_lock=True)
                # Wait for the exclusive lock to be released.
                shared_lock.acquire(blocking=True)
                # We only need the lock for signalling that the new tunnel has
                # been opened, not for checking the tunnel health.
                # Same reasoning as why we don't need to grab the lock in
                # the fast path at the start of this function.
                shared_lock.release()
                wait_elapsed = time.perf_counter() - start_time
                logger.debug(f'Acquired shared lock for {lock_id} after '
                             f'{wait_elapsed:.2f}s')
            except locks.LockTimeout as e:
                raise RuntimeError(
                    f'Failed to get gRPC channel for cluster '
                    f'{self.cluster_name!r} due to a timeout when waiting '
                    'for the SSH tunnel to be opened. Please try again or '
                    f'manually remove the lock at {lock_id}. '
                    f'{common_utils.format_exception(e)}') from e

            # Add small jitter before probing to smoothen the effects
            # of many readers waking up simultaneously.
            jitter = random.uniform(0.01, 0.05)
            time.sleep(jitter)

            # Re-read the tunnel metadata and verify it's healthy.
            tunnel = self._get_skylet_ssh_tunnel()
            if tunnel is not None:
                if _is_tunnel_healthy(tunnel):
                    return grpc.insecure_channel(f'localhost:{tunnel.port}',
                                                 options=grpc_options)
                logger.debug('Failed to connect to SSH tunnel for cluster '
                             f'{self.cluster_name!r} on port {tunnel.port}')
            # Tunnel is still unhealthy or missing, try again with updated
            # timeout. This could happen in the case where the thread who
            # held the exclusive lock to open the tunnel crashed.
            remaining_timeout = _get_remaining_timeout()
            attempt += 1
        raise RuntimeError('Timeout waiting for gRPC channel for cluster '
                           f'{self.cluster_name!r} to be ready.')

    def _terminate_ssh_tunnel_process(self, tunnel_info: SSHTunnelInfo) -> None:
        """Terminate the SSH tunnel process."""
        try:
            proc = psutil.Process(tunnel_info.pid)
            if proc.is_running() and proc.status() != psutil.STATUS_ZOMBIE:
                logger.debug(
                    f'Terminating SSH tunnel process {tunnel_info.pid}')
                subprocess_utils.kill_children_processes(proc.pid)
        except psutil.NoSuchProcess:
            pass
        except Exception as e:  # pylint: disable=broad-except
            logger.warning(
                f'Failed to cleanup SSH tunnel process {tunnel_info.pid}: {e}')

    def _open_and_update_skylet_tunnel(self) -> SSHTunnelInfo:
        """Opens an SSH tunnel to the Skylet on the head node,
        updates the cluster handle, and persists it to the database."""
        max_attempts = 3
        # There could be a race condition here, as multiple processes may
        # attempt to open the same port at the same time.
        for attempt in range(max_attempts):
            runners = self.get_command_runners()
            head_runner = runners[0]
            local_port = random.randint(10000, 65535)
            try:
                ssh_tunnel_proc = backend_utils.open_ssh_tunnel(
                    head_runner, (local_port, constants.SKYLET_GRPC_PORT))
            except exceptions.CommandError as e:
                # Don't retry if the error is due to timeout,
                # connection refused, Kubernetes pods not found,
                # or an in-progress termination.
                if (e.detailed_reason is not None and
                    (backend_utils.SSH_CONNECTION_ERROR_PATTERN.search(
                        e.detailed_reason) or
                     backend_utils.K8S_PODS_NOT_FOUND_PATTERN.search(
                         e.detailed_reason) or attempt == max_attempts - 1)):
                    raise e
                logger.warning(
                    f'Failed to open SSH tunnel on port {local_port} '
                    f'({attempt + 1}/{max_attempts}). '
                    f'{e.error_msg}\n{e.detailed_reason}')
                continue
            tunnel_info = SSHTunnelInfo(port=local_port,
                                        pid=ssh_tunnel_proc.pid)
            break

        try:
            grpc.channel_ready_future(
                grpc.insecure_channel(f'localhost:{tunnel_info.port}')).result(
                    timeout=constants.SKYLET_GRPC_TIMEOUT_SECONDS)
            # Clean up existing tunnel before setting up the new one.
            old_tunnel = self._get_skylet_ssh_tunnel()
            if old_tunnel is not None:
                self._terminate_ssh_tunnel_process(old_tunnel)
            self._set_skylet_ssh_tunnel(tunnel_info)
            return tunnel_info
        except grpc.FutureTimeoutError as e:
            self._terminate_ssh_tunnel_process(tunnel_info)
            logger.warning(
                f'Skylet gRPC channel for cluster {self.cluster_name} not '
                f'ready after {constants.SKYLET_GRPC_TIMEOUT_SECONDS}s')
            raise e
        except Exception as e:
            self._terminate_ssh_tunnel_process(tunnel_info)
            raise e

    @property
    def cluster_yaml(self) -> Optional[str]:
        if self._cluster_yaml is None:
            return None
        return os.path.expanduser(self._cluster_yaml)

    @cluster_yaml.setter
    def cluster_yaml(self, value: Optional[str]):
        self._cluster_yaml = value

    @property
    def instance_ids(self):
        if self.cached_cluster_info is not None:
            return self.cached_cluster_info.instance_ids()
        return None

    @property
    def ssh_user(self):
        if self.cached_cluster_info is not None:
            # Overload ssh_user with the user stored in cluster_info, which is
            # useful for kubernetes case, where the ssh_user can depend on the
            # container image used. For those clusters launched with ray
            # autoscaler, we directly use the ssh_user in yaml config.
            return self.cached_cluster_info.ssh_user
        return None

    @property
    def head_ip(self):
        external_ips = self.cached_external_ips
        if external_ips is not None:
            return external_ips[0]
        return None

    @property
    def head_ssh_port(self):
        external_ssh_ports = self.cached_external_ssh_ports
        if external_ssh_ports:
            return external_ssh_ports[0]
        return None

    @property
    def num_ips_per_node(self) -> int:
        """Returns number of IPs per node in the cluster, handling TPU Pod."""
        is_tpu_vm_pod = gcp_utils.is_tpu_vm_pod(self.launched_resources)
        if is_tpu_vm_pod:
            num_ips = len(self.internal_ips())
        else:
            num_ips = 1
        return num_ips

    @property
    def is_grpc_enabled_with_flag(self) -> bool:
        """Returns whether this handle has gRPC enabled and gRPC flag is set."""
        return (env_options.Options.ENABLE_GRPC.get() and
                self.is_grpc_enabled and
                not isinstance(self.launched_resources.cloud, clouds.Slurm))

    def __getstate__(self):
        state = self.__dict__.copy()
        # For backwards compatibility. Refer to
        # https://github.com/skypilot-org/skypilot/pull/7133
        state.setdefault('skylet_ssh_tunnel', None)
        return state

    def __setstate__(self, state):
        self._version = self._VERSION

        version = state.pop('_version', None)
        if version is None:
            version = -1
            state.pop('cluster_region', None)
        if version < 2:
            state['_cluster_yaml'] = state.pop('cluster_yaml')
        if version < 3:
            head_ip = state.pop('head_ip', None)
            state['stable_internal_external_ips'] = None
        if version < 4:
            # Version 4 adds self.stable_ssh_ports for Kubernetes support
            state['stable_ssh_ports'] = None
        if version < 5:
            state['docker_user'] = None

        if version < 6:
            state['cluster_name_on_cloud'] = state['cluster_name']

        if version < 8:
            self.cached_cluster_info = None

        if version < 9:
            # For backward compatibility, we should update the region of a
            # SkyPilot cluster on Kubernetes to the actual context it is using.
            # pylint: disable=import-outside-toplevel
            launched_resources = state['launched_resources']
            if isinstance(launched_resources.cloud, clouds.Kubernetes):
                yaml_config = global_user_state.get_cluster_yaml_dict(
                    os.path.expanduser(state['_cluster_yaml']))
                context = kubernetes_utils.get_context_from_config(
                    yaml_config['provider'])
                state['launched_resources'] = launched_resources.copy(
                    region=context)

        if version < 10:
            # In #4660, we keep the cluster entry in the database even when it
            # is in the transition from one region to another during the
            # failover. We allow `handle.cluster_yaml` to be None to indicate
            # that the cluster yaml is intentionally removed. Before that PR,
            # the `handle.cluster_yaml` is always not None, even if it is
            # intentionally removed.
            #
            # For backward compatibility, we set the `_cluster_yaml` to None
            # if the file does not exist, assuming all the removal of the
            # _cluster_yaml for existing clusters are intentional by SkyPilot.
            # are intentional by SkyPilot.
            if state['_cluster_yaml'] is not None and not os.path.exists(
                    os.path.expanduser(state['_cluster_yaml'])):
                state['_cluster_yaml'] = None

        if version < 11:
            state['is_grpc_enabled'] = False
            state['skylet_ssh_tunnel'] = None

        if version >= 12:
            # DEPRECATED in favor of skylet_ssh_tunnel_metadata column in the DB
            state.pop('skylet_ssh_tunnel', None)

        self.__dict__.update(state)

        # Because the update_cluster_ips and update_ssh_ports
        # functions use the handle, we call it on the current instance
        # after the state is updated.
        if version < 3 and head_ip is not None:
            try:
                self.update_cluster_ips()
            except exceptions.FetchClusterInfoError:
                # This occurs when an old cluster from was autostopped,
                # so the head IP in the database is not updated.
                pass
        if version < 4:
            self.update_ssh_ports()

        if version < 8:
            try:
                self._update_cluster_info()
            except exceptions.FetchClusterInfoError:
                # This occurs when an old cluster from was autostopped,
                # so the head IP in the database is not updated.
                pass


class LocalResourcesHandle(CloudVmRayResourceHandle):
    """A handle for local resources."""

    def __init__(
            self,
            *,
            cluster_name: str,
            cluster_name_on_cloud: str,
            cluster_yaml: Optional[str],
            launched_nodes: int,
            launched_resources: resources_lib.Resources,
            stable_internal_external_ips: Optional[List[Tuple[str,
                                                              str]]] = None,
            stable_ssh_ports: Optional[List[int]] = None,
            cluster_info: Optional[provision_common.ClusterInfo] = None
    ) -> None:
        super().__init__(
            cluster_name=cluster_name,
            cluster_name_on_cloud=cluster_name_on_cloud,
            cluster_yaml=cluster_yaml,
            launched_nodes=launched_nodes,
            launched_resources=launched_resources,
            stable_internal_external_ips=stable_internal_external_ips,
            stable_ssh_ports=stable_ssh_ports,
            cluster_info=cluster_info)
        # TODO (kyuds): handle jobs consolidation mode. Currently,
        # jobs consolidation mode will not run a skylet, hence
        # grpc server will not run. In the future, we should
        # figure out a way to start grpc in consolidation mode.
        self.is_grpc_enabled = False

    @context_utils.cancellation_guard
    # we expect different request to be acting on different clusters
    # (= different handles) so we have no real expectation of cache hit
    # across requests.
    # Do not change this cache to global scope
    # without understanding https://github.com/skypilot-org/skypilot/pull/6908
    @annotations.lru_cache(scope='request', maxsize=10)
    @timeline.event
    def get_command_runners(self,
                            force_cached: bool = False,
                            avoid_ssh_control: bool = False
                           ) -> List[command_runner.CommandRunner]:
        """Returns a list of local command runners."""
        del force_cached, avoid_ssh_control  # Unused.
        return [command_runner.LocalProcessCommandRunner()]


class SkyletClient:
    """The client to interact with a remote cluster through Skylet."""

    def __init__(self, channel: 'grpc.Channel'):
        self._autostop_stub = autostopv1_pb2_grpc.AutostopServiceStub(channel)
        self._jobs_stub = jobsv1_pb2_grpc.JobsServiceStub(channel)
        self._serve_stub = servev1_pb2_grpc.ServeServiceStub(channel)
        self._managed_jobs_stub = (
            managed_jobsv1_pb2_grpc.ManagedJobsServiceStub(channel))

    def set_autostop(
        self,
        request: 'autostopv1_pb2.SetAutostopRequest',
        timeout: Optional[float] = constants.SKYLET_GRPC_TIMEOUT_SECONDS
    ) -> 'autostopv1_pb2.SetAutostopResponse':
        return self._autostop_stub.SetAutostop(request, timeout=timeout)

    def is_autostopping(
        self,
        request: 'autostopv1_pb2.IsAutostoppingRequest',
        timeout: Optional[float] = constants.SKYLET_GRPC_TIMEOUT_SECONDS
    ) -> 'autostopv1_pb2.IsAutostoppingResponse':
        return self._autostop_stub.IsAutostopping(request, timeout=timeout)

    def add_job(
        self,
        request: 'jobsv1_pb2.AddJobRequest',
        timeout: Optional[float] = constants.SKYLET_GRPC_TIMEOUT_SECONDS
    ) -> 'jobsv1_pb2.AddJobResponse':
        return self._jobs_stub.AddJob(request, timeout=timeout)

    def queue_job(
        self,
        request: 'jobsv1_pb2.QueueJobRequest',
        timeout: Optional[float] = constants.SKYLET_GRPC_TIMEOUT_SECONDS
    ) -> 'jobsv1_pb2.QueueJobResponse':
        return self._jobs_stub.QueueJob(request, timeout=timeout)

    def update_status(
        self,
        request: 'jobsv1_pb2.UpdateStatusRequest',
        timeout: Optional[float] = constants.SKYLET_GRPC_TIMEOUT_SECONDS
    ) -> 'jobsv1_pb2.UpdateStatusResponse':
        return self._jobs_stub.UpdateStatus(request, timeout=timeout)

    def get_job_queue(
        self,
        request: 'jobsv1_pb2.GetJobQueueRequest',
        timeout: Optional[float] = constants.SKYLET_GRPC_TIMEOUT_SECONDS
    ) -> 'jobsv1_pb2.GetJobQueueResponse':
        return self._jobs_stub.GetJobQueue(request, timeout=timeout)

    def cancel_jobs(
        self,
        request: 'jobsv1_pb2.CancelJobsRequest',
        timeout: Optional[float] = constants.SKYLET_GRPC_TIMEOUT_SECONDS
    ) -> 'jobsv1_pb2.CancelJobsResponse':
        return self._jobs_stub.CancelJobs(request, timeout=timeout)

    def fail_all_in_progress_jobs(
        self,
        request: 'jobsv1_pb2.FailAllInProgressJobsRequest',
        timeout: Optional[float] = constants.SKYLET_GRPC_TIMEOUT_SECONDS
    ) -> 'jobsv1_pb2.FailAllInProgressJobsResponse':
        return self._jobs_stub.FailAllInProgressJobs(request, timeout=timeout)

    def get_job_status(
        self,
        request: 'jobsv1_pb2.GetJobStatusRequest',
        timeout: Optional[float] = constants.SKYLET_GRPC_TIMEOUT_SECONDS
    ) -> 'jobsv1_pb2.GetJobStatusResponse':
        return self._jobs_stub.GetJobStatus(request, timeout=timeout)

    def get_job_submitted_timestamp(
        self,
        request: 'jobsv1_pb2.GetJobSubmittedTimestampRequest',
        timeout: Optional[float] = constants.SKYLET_GRPC_TIMEOUT_SECONDS
    ) -> 'jobsv1_pb2.GetJobSubmittedTimestampResponse':
        return self._jobs_stub.GetJobSubmittedTimestamp(request,
                                                        timeout=timeout)

    def get_job_ended_timestamp(
        self,
        request: 'jobsv1_pb2.GetJobEndedTimestampRequest',
        timeout: Optional[float] = constants.SKYLET_GRPC_TIMEOUT_SECONDS
    ) -> 'jobsv1_pb2.GetJobEndedTimestampResponse':
        return self._jobs_stub.GetJobEndedTimestamp(request, timeout=timeout)

    def get_log_dirs_for_jobs(
        self,
        request: 'jobsv1_pb2.GetLogDirsForJobsRequest',
        timeout: Optional[float] = constants.SKYLET_GRPC_TIMEOUT_SECONDS
    ) -> 'jobsv1_pb2.GetLogDirsForJobsResponse':
        return self._jobs_stub.GetLogDirsForJobs(request, timeout=timeout)

    def tail_logs(
        self,
        request: 'jobsv1_pb2.TailLogsRequest',
        timeout: Optional[float] = constants.SKYLET_GRPC_TIMEOUT_SECONDS
    ) -> Iterator['jobsv1_pb2.TailLogsResponse']:
        return self._jobs_stub.TailLogs(request, timeout=timeout)

    def get_service_status(
        self,
        request: 'servev1_pb2.GetServiceStatusRequest',
        timeout: Optional[float] = constants.SKYLET_GRPC_TIMEOUT_SECONDS
    ) -> 'servev1_pb2.GetServiceStatusResponse':
        return self._serve_stub.GetServiceStatus(request, timeout=timeout)

    def add_serve_version(
        self,
        request: 'servev1_pb2.AddVersionRequest',
        timeout: Optional[float] = constants.SKYLET_GRPC_TIMEOUT_SECONDS
    ) -> 'servev1_pb2.AddVersionResponse':
        return self._serve_stub.AddVersion(request, timeout=timeout)

    def terminate_services(
        self,
        request: 'servev1_pb2.TerminateServicesRequest',
        timeout: Optional[float] = constants.SKYLET_GRPC_TIMEOUT_SECONDS
    ) -> 'servev1_pb2.TerminateServicesResponse':
        return self._serve_stub.TerminateServices(request, timeout=timeout)

    def terminate_replica(
        self,
        request: 'servev1_pb2.TerminateReplicaRequest',
        timeout: Optional[float] = constants.SKYLET_GRPC_TIMEOUT_SECONDS
    ) -> 'servev1_pb2.TerminateReplicaResponse':
        return self._serve_stub.TerminateReplica(request, timeout=timeout)

    def wait_service_registration(
        self,
        request: 'servev1_pb2.WaitServiceRegistrationRequest',
        timeout: Optional[float] = constants.SKYLET_GRPC_TIMEOUT_SECONDS
    ) -> 'servev1_pb2.WaitServiceRegistrationResponse':
        # set timeout to at least 10 seconds more than service register
        # constant to make sure that timeouts will not occur.
        if timeout is not None:
            timeout = max(timeout,
                          serve_constants.SERVICE_REGISTER_TIMEOUT_SECONDS + 10)
        return self._serve_stub.WaitServiceRegistration(request,
                                                        timeout=timeout)

    def update_service(
        self,
        request: 'servev1_pb2.UpdateServiceRequest',
        timeout: Optional[float] = constants.SKYLET_GRPC_TIMEOUT_SECONDS
    ) -> 'servev1_pb2.UpdateServiceResponse':
        return self._serve_stub.UpdateService(request, timeout=timeout)

    def get_managed_job_controller_version(
        self,
        request: 'managed_jobsv1_pb2.GetVersionRequest',
        timeout: Optional[float] = constants.SKYLET_GRPC_TIMEOUT_SECONDS
    ) -> 'managed_jobsv1_pb2.GetVersionResponse':
        return self._managed_jobs_stub.GetVersion(request, timeout=timeout)

    def get_managed_job_table(
        self,
        request: 'managed_jobsv1_pb2.GetJobTableRequest',
        timeout: Optional[float] = constants.SKYLET_GRPC_TIMEOUT_SECONDS
    ) -> 'managed_jobsv1_pb2.GetJobTableResponse':
        return self._managed_jobs_stub.GetJobTable(request, timeout=timeout)

    def get_all_managed_job_ids_by_name(
        self,
        request: 'managed_jobsv1_pb2.GetAllJobIdsByNameRequest',
        timeout: Optional[float] = constants.SKYLET_GRPC_TIMEOUT_SECONDS
    ) -> 'managed_jobsv1_pb2.GetAllJobIdsByNameResponse':
        return self._managed_jobs_stub.GetAllJobIdsByName(request,
                                                          timeout=timeout)

    def cancel_managed_jobs(
        self,
        request: 'managed_jobsv1_pb2.CancelJobsRequest',
        timeout: Optional[float] = constants.SKYLET_GRPC_TIMEOUT_SECONDS
    ) -> 'managed_jobsv1_pb2.CancelJobsResponse':
        return self._managed_jobs_stub.CancelJobs(request, timeout=timeout)


@registry.BACKEND_REGISTRY.type_register(name='cloudvmray')
class CloudVmRayBackend(backends.Backend['CloudVmRayResourceHandle']):
    """Backend: runs on cloud virtual machines, managed by Ray.

    Changing this class may also require updates to:
      * Cloud providers' templates under config/
      * Cloud providers' implementations under clouds/
    """

    NAME = 'cloudvmray'

    # Backward compatibility, with the old name of the handle.
    ResourceHandle = CloudVmRayResourceHandle  # type: ignore

    def __init__(self):
        self.run_timestamp = sky_logging.get_run_timestamp()
        # NOTE: do not expanduser() here, as this '~/...' path is used for
        # remote as well to be expanded on the remote side.
        self.log_dir = os.path.join(constants.SKY_LOGS_DIRECTORY,
                                    self.run_timestamp)
        # Do not make directories to avoid create folder for commands that
        # do not need it (`sky status`, `sky logs` ...)
        # os.makedirs(self.log_dir, exist_ok=True)

        self._dag = None
        self._optimize_target = None
        self._requested_features = set()
        self._dump_final_script = False
        self._is_managed = False
        # Optional planner (via register_info): used under the per-cluster lock
        # to produce a fresh concrete plan when neither a reusable snapshot nor
        # a caller plan is available.
        self._planner = None

        # Command for running the setup script. It is only set when the
        # setup needs to be run outside the self._setup() and as part of
        # a job (detach_setup, default).
        self._setup_cmd = None

    # --- Implementation of Backend APIs ---

    def register_info(self, **kwargs) -> None:
        self._dag = kwargs.pop('dag', self._dag)
        self._optimize_target = kwargs.pop(
            'optimize_target',
            self._optimize_target) or common.OptimizeTarget.COST
        self._requested_features = kwargs.pop('requested_features',
                                              self._requested_features)
        self._dump_final_script = kwargs.pop('dump_final_script', False)
        self._is_managed = kwargs.pop('is_managed', False)
        # Optional planner callback for a fresh plan under lock when no
        # reusable snapshot/caller plan exists. Keeps optimizer in upper layer.
        self._planner = kwargs.pop('planner', self._planner)
        assert not kwargs, f'Unexpected kwargs: {kwargs}'

    def check_resources_fit_cluster(
        self,
        handle: CloudVmRayResourceHandle,
        task: task_lib.Task,
        check_ports: bool = False,
    ) -> resources_lib.Resources:
        """Check if resources requested by the task fit the cluster.

        The resources requested by the task should be smaller than the existing
        cluster.
        If multiple resources are specified, this checking will pass when
        at least one resource fits the cluster.

        Raises:
            exceptions.ResourcesMismatchError: If the resources in the task
                does not match the existing cluster.
        """

        launched_resources = handle.launched_resources
        cluster_name = handle.cluster_name

        # Usage Collection:
        usage_lib.messages.usage.update_cluster_resources(
            handle.launched_nodes, launched_resources)
        status = global_user_state.get_status_from_cluster_name(cluster_name)
        if status is not None:
            usage_lib.messages.usage.update_cluster_status(status)

        assert launched_resources.region is not None, handle

        mismatch_str = (f'To fix: specify a new cluster name, or down the '
                        f'existing cluster first: sky down {cluster_name}')
        valid_resource = None
        requested_resource_list = []
        for resource in task.resources:
            if (task.num_nodes <= handle.launched_nodes and
                    resource.less_demanding_than(
                        launched_resources,
                        requested_num_nodes=task.num_nodes,
                        check_ports=check_ports)):
                valid_resource = resource
                break
            else:
                requested_resource_list.append(f'{task.num_nodes}x {resource}')

        if valid_resource is None:
            for example_resource in task.resources:
                if (example_resource.region is not None and
                        example_resource.region != launched_resources.region):
                    with ux_utils.print_exception_no_traceback():
                        raise exceptions.ResourcesMismatchError(
                            f'Task requested resources {example_resource} in region '  # pylint: disable=line-too-long
                            f'{example_resource.region!r}'
                            ', but the existing cluster '
                            f'is in region {launched_resources.region!r}.')
                if (example_resource.zone is not None and
                        example_resource.zone != launched_resources.zone):
                    zone_str = (f'is in zone {launched_resources.zone!r}.'
                                if launched_resources.zone is not None else
                                'does not have zone specified.')
                    with ux_utils.print_exception_no_traceback():
                        raise exceptions.ResourcesMismatchError(
                            f'Task requested resources {example_resource} in zone '  # pylint: disable=line-too-long
                            f'{example_resource.zone!r},'
                            'but the existing cluster '
                            f'{zone_str}')
                if (example_resource.requires_fuse and
                        not launched_resources.requires_fuse):
                    # Will not be reached for non-k8s case since the
                    # less_demanding_than only fails fuse requirement when
                    # the cloud is Kubernetes AND the cluster doesn't have fuse.
                    with ux_utils.print_exception_no_traceback():
                        raise exceptions.ResourcesMismatchError(
                            'Task requires FUSE support for mounting object '
                            'stores, but the existing cluster with '
                            f'{launched_resources!r} does not support FUSE '
                            f'mounting. Launch a new cluster to run this task.')
            requested_resource_str = ', '.join(requested_resource_list)
            if isinstance(task.resources, list):
                requested_resource_str = f'[{requested_resource_str}]'
            elif isinstance(task.resources, set):
                requested_resource_str = f'{{{requested_resource_str}}}'
            with ux_utils.print_exception_no_traceback():
                raise exceptions.ResourcesMismatchError(
                    'Requested resources do not match the existing '
                    'cluster.\n'
                    f'  Requested:\t{requested_resource_str}\n'
                    f'  Existing:\t{handle.launched_nodes}x '
                    f'{handle.launched_resources}\n'
                    f'{mismatch_str}')
        else:
            # For fractional acc count clusters, we round up the number of accs
            # to 1 (sky/utils/resources_utils.py::make_ray_custom_resources_str)
            # Here we scale the required acc count to (required / launched) * 1
            # so the total number of accs is the same as the requested number.
            launched_accs = launched_resources.accelerators
            if (launched_accs is not None and
                    valid_resource.accelerators is not None):
                for _, count in launched_accs.items():
                    if isinstance(count, float) and not count.is_integer():
                        valid_resource = valid_resource.copy(
                            accelerators={
                                k: v / count
                                for k, v in valid_resource.accelerators.items()
                            })
        return valid_resource

    def _provision(
        self,
        task: task_lib.Task,
        to_provision: Optional[resources_lib.Resources],
        dryrun: bool,
        stream_logs: bool,
        cluster_name: str,
        retry_until_up: bool = False,
        skip_unnecessary_provisioning: bool = False,
    ) -> Tuple[Optional[CloudVmRayResourceHandle], bool]:
        """Provisions the cluster, or re-provisions an existing cluster.

        Use the SKYPILOT provisioner if it's supported by the cloud, otherwise
        use 'ray up'.

        See also docstring for Backend.provision().

        Raises:
            exceptions.ClusterOwnerIdentityMismatchError: if the cluster
                'cluster_name' exists and is owned by another user.
            exceptions.InvalidClusterNameError: if the cluster name is invalid.
            exceptions.ResourcesMismatchError: if the requested resources
                do not match the existing cluster.
            exceptions.ResourcesUnavailableError: if the requested resources
                cannot be satisfied. The failover_history of the exception
                will be set as at least 1 exception from either our pre-checks
                (e.g., cluster name invalid) or a region/zone throwing
                resource unavailability.
            exceptions.CommandError: any ssh command error.
            RuntimeError: raised when 'rsync' is not installed.
            # TODO(zhwu): complete the list of exceptions.
        """
        # FIXME: ray up for Azure with different cluster_names will overwrite
        # each other.
        # When rsync is not installed in the user's machine, Ray will
        # silently retry to up the node for _MAX_RAY_UP_RETRY number
        # of times. This is time consuming so we fail early.
        backend_utils.check_rsync_installed()
        # Check if the cluster is owned by the current user. Raise
        # exceptions.ClusterOwnerIdentityMismatchError
        backend_utils.check_owner_identity(cluster_name)
        lock_id = backend_utils.cluster_status_lock_id(cluster_name)
        communicated_with_user = False

        while True:
            try:
                return self._locked_provision(lock_id, task, to_provision,
                                              dryrun, stream_logs, cluster_name,
                                              retry_until_up,
                                              skip_unnecessary_provisioning)
            except locks.LockTimeout:
                if not communicated_with_user:
                    rich_utils.force_update_status(
                        ux_utils.spinner_message('Launching - blocked by ' +
                                                 'other requests ' +
                                                 colorama.Style.RESET_ALL +
                                                 colorama.Style.DIM +
                                                 'Check concurrent requests: ' +
                                                 'sky api status -v | grep '
                                                 f'{cluster_name}'))

    def _locked_provision(
        self,
        lock_id: str,
        task: task_lib.Task,
        to_provision: Optional[resources_lib.Resources],
        dryrun: bool,
        stream_logs: bool,
        cluster_name: str,
        retry_until_up: bool = False,
        skip_unnecessary_provisioning: bool = False,
    ) -> Tuple[Optional[CloudVmRayResourceHandle], bool]:
        with lock_events.DistributedLockEvent(lock_id, _CLUSTER_LOCK_TIMEOUT):
            # Reset spinner message to remove any mention of being blocked
            # by other requests.
            rich_utils.force_update_status(
                ux_utils.spinner_message('Launching'))

            # Try to launch the exiting cluster first. If no existing
            # cluster, this function will create a to_provision_config
            # with required resources.
            to_provision_config = self._check_existing_cluster(
                task, to_provision, cluster_name, dryrun)
            assert to_provision_config.resources is not None, (
                'to_provision should not be None', to_provision_config)

            prev_cluster_status = to_provision_config.prev_cluster_status
            usage_lib.messages.usage.update_cluster_resources(
                to_provision_config.num_nodes, to_provision_config.resources)
            usage_lib.messages.usage.update_cluster_status(prev_cluster_status)

            # TODO(suquark): once we have sky on PyPI, we should directly
            # install sky from PyPI.
            # NOTE: can take ~2s.
            with timeline.Event('backend.provision.wheel_build'):
                # TODO(suquark): once we have sky on PyPI, we should directly
                # install sky from PyPI.
                local_wheel_path, wheel_hash = wheel_utils.build_sky_wheel()
            while True:
                # For on-demand instances, RetryingVmProvisioner will retry
                # within the given region first, then optionally retry on all
                # other clouds and regions (if backend.register_info()
                # has been called).
                # For spot instances, each provisioning request is made for a
                # single zone and the provisioner will retry on all other
                # clouds, regions, and zones.
                # See optimizer.py#_make_launchables_for_valid_region_zones()
                # for detailed reasons.

                # After this "round" of optimization across clouds, provisioning
                # may still have not succeeded. This while loop will then kick
                # in if retry_until_up is set, which will kick off new "rounds"
                # of optimization infinitely.
                try:
                    retry_provisioner = RetryingVmProvisioner(
                        self.log_dir,
                        self._dag,  # type: ignore[arg-type]
                        self._optimize_target,  # type: ignore[arg-type]
                        self._requested_features,
                        local_wheel_path,
                        wheel_hash,
                        blocked_resources=task.blocked_resources,
                        is_managed=self._is_managed)
                    log_path = os.path.join(self.log_dir, 'provision.log')
                    rich_utils.force_update_status(
                        ux_utils.spinner_message('Launching',
                                                 log_path,
                                                 cluster_name=cluster_name))
                    config_dict = retry_provisioner.provision_with_retries(
                        task, to_provision_config, dryrun, stream_logs,
                        skip_unnecessary_provisioning)
                    break
                except exceptions.ResourcesUnavailableError as e:
                    log_path = retry_provisioner.log_dir + '/provision.log'

                    error_message = (
                        f'{colorama.Fore.RED}Failed to provision all '
                        f'possible launchable resources.'
                        f'{colorama.Style.RESET_ALL}'
                        ' Relax the task\'s resource requirements: '
                        f'{task.num_nodes}x {list(task.resources)[0]}')
                    if e.no_failover:
                        error_message = str(e)

                    if retry_until_up:
                        gap_seconds = _RETRY_UNTIL_UP_INIT_GAP_SECONDS
                        retry_message = ux_utils.retry_message(
                            f'Retry after {gap_seconds:.0f}s ')
                        hint_message = (
                            f'\n{retry_message} '
                            f'{ux_utils.provision_hint(cluster_name)}'
                            f'{colorama.Style.RESET_ALL}')

                        # Add cluster event for retry.
                        global_user_state.add_cluster_event(
                            cluster_name, status_lib.ClusterStatus.INIT,
                            f'Retrying provisioning after {gap_seconds:.0f}s',
                            global_user_state.ClusterEventType.STATUS_CHANGE)

                        raise exceptions.ExecutionRetryableError(
                            error_message,
                            hint=hint_message,
                            retry_wait_seconds=gap_seconds)
                    # Clean up the cluster's entry in `sky status`.
                    # Do not remove the stopped cluster from the global state
                    # if failed to start.
                    if not e.no_failover:
                        global_user_state.add_cluster_event(
                            cluster_name,
                            None,
                            'Provision failed: ' + str(e),
                            global_user_state.ClusterEventType.STATUS_CHANGE,
                            nop_if_duplicate=True)
                        global_user_state.remove_cluster(cluster_name,
                                                         terminate=True)
                        usage_lib.messages.usage.update_final_cluster_status(
                            None)
                    logger.error(
                        ux_utils.error_message(
                            'Failed to provision resources. '
                            f'{ux_utils.provision_hint(cluster_name)}'))
                    error_message += (
                        '\nTo keep retrying until the cluster is up, use '
                        'the `--retry-until-up` flag.')
                    with ux_utils.print_exception_no_traceback():
                        raise exceptions.ResourcesUnavailableError(
                            error_message + '\n' + str(e),
                            failover_history=e.failover_history) from None
            if dryrun:
                handle = global_user_state.get_handle_from_cluster_name(
                    cluster_name)
                return handle if handle is not None else None, False

            if config_dict['provisioning_skipped']:
                # Skip further provisioning.
                # In this case, we won't have certain fields in the config_dict
                # ('handle', 'provision_record', 'resources_vars')
                # We need to return the handle - but it should be the existing
                # handle for the cluster.
                handle = global_user_state.get_handle_from_cluster_name(
                    cluster_name)
                assert handle is not None, (cluster_name, handle)
                return handle, True

            if 'provision_record' in config_dict:
                # New provisioner is used here.
                handle = config_dict['handle']
                provision_record = config_dict['provision_record']
                resources_vars = config_dict['resources_vars']
                config_hash = config_dict.get('config_hash', None)

                # Setup SkyPilot runtime after the cluster is provisioned
                # 1. Wait for SSH to be ready.
                # 2. Mount the cloud credentials, skypilot wheel,
                #    and other necessary files to the VM.
                # 3. Run setup commands to install dependencies.
                # 4. Starting ray cluster and skylet.

                # Add cluster event for runtime setup start
                global_user_state.add_cluster_event(
                    handle.cluster_name, status_lib.ClusterStatus.INIT,
                    'Setting up SkyPilot runtime on cluster',
                    global_user_state.ClusterEventType.STATUS_CHANGE)

                cluster_info = provisioner.post_provision_runtime_setup(
                    handle.launched_resources,
                    resources_utils.ClusterName(handle.cluster_name,
                                                handle.cluster_name_on_cloud),
                    handle.cluster_yaml,
                    provision_record=provision_record,
                    custom_resource=resources_vars.get('custom_resources'),
                    log_dir=self.log_dir)
                # We use the IPs from the cluster_info to update_cluster_ips,
                # when the provisioning is done, to make sure the cluster IPs
                # are up-to-date.
                # The staled IPs may be caused by the node being restarted
                # manually or by the cloud provider.
                # Optimize the case where the cluster's IPs can be retrieved
                # from cluster_info.
                handle.cached_cluster_info = cluster_info
                handle.docker_user = cluster_info.docker_user
                handle.update_cluster_ips(max_attempts=_FETCH_IP_MAX_ATTEMPTS,
                                          cluster_info=cluster_info)
                handle.update_ssh_ports(max_attempts=_FETCH_IP_MAX_ATTEMPTS)

                # Update launched resources.
                handle.launched_resources = handle.launched_resources.copy(
                    region=provision_record.region, zone=provision_record.zone)

                self._update_after_cluster_provisioned(
                    handle, to_provision_config.prev_handle, task,
                    prev_cluster_status, config_hash)
                return handle, False

            cluster_config_file = config_dict['ray']
            handle = config_dict['handle']

            ip_list = handle.external_ips()
            ssh_port_list = handle.external_ssh_ports()
            assert ip_list is not None, handle
            assert ssh_port_list is not None, handle
            config = global_user_state.get_cluster_yaml_dict(
                cluster_config_file)
            if 'docker' in config:
                handle.setup_docker_user(cluster_config_file)

            # Get actual zone info and save it into handle.
            # NOTE: querying zones is expensive, observed 1node GCP >=4s.
            zone = handle.launched_resources.zone
            if zone is None:
                get_zone_cmd = (
                    handle.launched_resources.cloud.get_zone_shell_cmd())
                # zone is None for Azure
                if get_zone_cmd is not None:
                    runners = handle.get_command_runners()

                    def _get_zone(runner):
                        retry_count = 0
                        backoff = common_utils.Backoff(initial_backoff=1,
                                                       max_backoff_factor=3)
                        while True:
                            returncode, stdout, stderr = runner.run(
                                get_zone_cmd,
                                require_outputs=True,
                                stream_logs=False)
                            if returncode == 0:
                                break
                            retry_count += 1
                            if retry_count <= _MAX_GET_ZONE_RETRY:
                                time.sleep(backoff.current_backoff())
                                continue
                        subprocess_utils.handle_returncode(
                            returncode,
                            get_zone_cmd,
                            f'Failed to get zone for {cluster_name!r}',
                            stderr=stderr,
                            stream_logs=stream_logs)
                        return stdout.strip()

                    zones = subprocess_utils.run_in_parallel(_get_zone, runners)
                    if len(set(zones)) == 1:
                        # zone will be checked during Resources cls
                        # initialization.
                        handle.launched_resources = (
                            handle.launched_resources.copy(zone=zones[0]))
                    # If the number of zones > 1, nodes in the cluster are
                    # launched in different zones (legacy clusters before
                    # #1700), leave the zone field of handle.launched_resources
                    # to None.

            # For backward compatibility and robustness of skylet, it is checked
            # and restarted if necessary.
            logger.debug('Checking if skylet is running on the head node.')
            with rich_utils.safe_status(
                    ux_utils.spinner_message('Preparing SkyPilot runtime')):
                # We need to source bashrc for skylet to make sure the autostop
                # event can access the path to the cloud CLIs.
                self.run_on_head(handle,
                                 instance_setup.MAYBE_SKYLET_RESTART_CMD,
                                 source_bashrc=True)

            self._update_after_cluster_provisioned(
                handle, to_provision_config.prev_handle, task,
                prev_cluster_status, config_hash)
            return handle, False

    def _open_ports(self, handle: CloudVmRayResourceHandle) -> None:
        cloud = handle.launched_resources.cloud
        logger.debug(
            f'Opening ports {handle.launched_resources.ports} for {cloud}')
        config = global_user_state.get_cluster_yaml_dict(handle.cluster_yaml)
        provider_config = config['provider']
        provision_lib.open_ports(repr(cloud), handle.cluster_name_on_cloud,
                                 handle.launched_resources.ports,
                                 provider_config)

    def _update_after_cluster_provisioned(
            self, handle: CloudVmRayResourceHandle,
            prev_handle: Optional[CloudVmRayResourceHandle],
            task: task_lib.Task,
            prev_cluster_status: Optional[status_lib.ClusterStatus],
            config_hash: str) -> None:
        usage_lib.messages.usage.update_cluster_resources(
            handle.launched_nodes, handle.launched_resources)
        usage_lib.messages.usage.update_final_cluster_status(
            status_lib.ClusterStatus.UP)

        # Update job queue to avoid stale jobs (when restarted), before
        # setting the cluster to be ready.
        if prev_cluster_status == status_lib.ClusterStatus.INIT:
            # update_status will query the ray job status for all INIT /
            # PENDING / RUNNING jobs for the real status, since we do not
            # know the actual previous status of the cluster.
            logger.debug('Update job queue on remote cluster.')
            with rich_utils.safe_status(
                    ux_utils.spinner_message('Preparing SkyPilot runtime')):
                use_legacy = not handle.is_grpc_enabled_with_flag

                if not use_legacy:
                    try:
                        request = jobsv1_pb2.UpdateStatusRequest()
                        backend_utils.invoke_skylet_with_retries(
                            lambda: SkyletClient(handle.get_grpc_channel()
                                                ).update_status(request))
                    except exceptions.SkyletMethodNotImplementedError:
                        use_legacy = True

                if use_legacy:
                    cmd = job_lib.JobLibCodeGen.update_status()
                    returncode, _, stderr = self.run_on_head(
                        handle, cmd, require_outputs=True)
                    subprocess_utils.handle_returncode(
                        returncode, cmd, 'Failed to update job status.', stderr)
        if prev_cluster_status == status_lib.ClusterStatus.STOPPED:
            # Safely set all the previous jobs to FAILED since the cluster
            # is restarted
            # An edge case here due to racing:
            # 1. A job finishes RUNNING, but right before it update itself
            # to SUCCEEDED, the cluster is STOPPED by `sky stop`.
            # 2. On next `sky start`, it gets reset to FAILED.
            use_legacy = not handle.is_grpc_enabled_with_flag

            if not use_legacy:
                try:
                    fail_request = jobsv1_pb2.FailAllInProgressJobsRequest()
                    backend_utils.invoke_skylet_with_retries(
                        lambda: SkyletClient(handle.get_grpc_channel(
                        )).fail_all_in_progress_jobs(fail_request))
                except exceptions.SkyletMethodNotImplementedError:
                    use_legacy = True

            if use_legacy:
                cmd = job_lib.JobLibCodeGen.fail_all_jobs_in_progress()
                returncode, stdout, stderr = self.run_on_head(
                    handle, cmd, require_outputs=True)
                subprocess_utils.handle_returncode(
                    returncode, cmd,
                    'Failed to set previously in-progress jobs to FAILED',
                    stdout + stderr)

        prev_ports = None
        if prev_handle is not None:
            prev_ports = prev_handle.launched_resources.ports
        current_ports = handle.launched_resources.ports
        open_new_ports = bool(
            resources_utils.port_ranges_to_set(current_ports) -
            resources_utils.port_ranges_to_set(prev_ports))
        if open_new_ports:
            launched_resources = handle.launched_resources.assert_launchable()
            if not (launched_resources.cloud.OPEN_PORTS_VERSION <=
                    clouds.OpenPortsVersion.LAUNCH_ONLY):
                with rich_utils.safe_status(
                        ux_utils.spinner_message(
                            'Launching - Opening new ports')):
                    self._open_ports(handle)

        # Capture task YAML and command
        user_specified_task_config = None
        if task is not None:
            user_specified_task_config = task.to_yaml_config(
                use_user_specified_yaml=True)

        with timeline.Event('backend.provision.post_process'):
            global_user_state.add_or_update_cluster(
                handle.cluster_name,
                handle,
                set(task.resources),
                ready=True,
                config_hash=config_hash,
                task_config=user_specified_task_config,
            )

            # Add cluster event for successful provisioning.
            global_user_state.add_cluster_event(
                handle.cluster_name, status_lib.ClusterStatus.UP,
                'Cluster successfully provisioned with ' +
                f'{handle.launched_nodes} nodes',
                global_user_state.ClusterEventType.STATUS_CHANGE)

            usage_lib.messages.usage.update_final_cluster_status(
                status_lib.ClusterStatus.UP)
            # We still add the cluster to ssh config file on API server, this
            # is helpful for people trying to use `sky launch`'ed cluster for
            # ssh proxy jump.
            auth_config = backend_utils.ssh_credential_from_yaml(
                handle.cluster_yaml,
                ssh_user=handle.ssh_user,
                docker_user=handle.docker_user)
            cluster_utils.SSHConfigHelper.add_cluster(
                handle.cluster_name, handle.cached_external_ips, auth_config,
                handle.cached_external_ssh_ports, handle.docker_user,
                handle.ssh_user)

    def _sync_workdir(self, handle: CloudVmRayResourceHandle,
                      workdir: Union[Path, Dict[str, Any]],
                      envs_and_secrets: Dict[str, str]) -> None:
        # Even though provision() takes care of it, there may be cases where
        # this function is called in isolation, without calling provision(),
        # e.g., in CLI.  So we should rerun rsync_up.
        if isinstance(workdir, dict):
            self._sync_git_workdir(handle, envs_and_secrets)
        else:
            self._sync_path_workdir(handle, workdir)

    def _sync_git_workdir(self, handle: CloudVmRayResourceHandle,
                          envs_and_secrets: Dict[str, str]) -> None:
        style = colorama.Style
        ip_list = handle.external_ips()
        assert ip_list is not None, 'external_ips is not cached in handle'

        log_path = os.path.join(self.log_dir, 'workdir_sync.log')

        # TODO(zhwu): refactor this with backend_utils.parallel_cmd_with_rsync
        runners = handle.get_command_runners()

        def _sync_git_workdir_node(
                runner: command_runner.CommandRunner) -> None:
            # Type assertion to help mypy understand the type
            assert hasattr(
                runner, 'git_clone'
            ), f'CommandRunner should have git_clone method, ' \
                f'got {type(runner)}'
            runner.git_clone(
                target_dir=SKY_REMOTE_WORKDIR,
                log_path=log_path,
                stream_logs=False,
                max_retry=3,
                envs_and_secrets=envs_and_secrets,
            )

        num_nodes = handle.launched_nodes
        plural = 's' if num_nodes > 1 else ''
        logger.info(
            f'  {style.DIM}Syncing workdir (to {num_nodes} node{plural}): '
            f'{SKY_REMOTE_WORKDIR}{style.RESET_ALL}')
        os.makedirs(os.path.expanduser(self.log_dir), exist_ok=True)
        os.system(f'touch {log_path}')
        num_threads = subprocess_utils.get_parallel_threads(
            str(handle.launched_resources.cloud))
        with rich_utils.safe_status(
                ux_utils.spinner_message('Syncing workdir', log_path)):
            subprocess_utils.run_in_parallel(_sync_git_workdir_node, runners,
                                             num_threads)
        logger.info(ux_utils.finishing_message('Synced workdir.', log_path))

    def _sync_path_workdir(self, handle: CloudVmRayResourceHandle,
                           workdir: Path) -> None:
        fore = colorama.Fore
        style = colorama.Style
        ip_list = handle.external_ips()
        assert ip_list is not None, 'external_ips is not cached in handle'
        full_workdir = os.path.abspath(os.path.expanduser(workdir))

        # These asserts have been validated at Task construction time.
        assert os.path.exists(full_workdir), f'{full_workdir} does not exist'
        if os.path.islink(full_workdir):
            logger.warning(
                f'{fore.YELLOW}Workdir {workdir!r} is a symlink. '
                f'Symlink contents are not uploaded.{style.RESET_ALL}')
        else:
            assert os.path.isdir(
                full_workdir), f'{full_workdir} should be a directory.'

        # Raise warning if directory is too large
        dir_size = backend_utils.path_size_megabytes(full_workdir)
        if dir_size >= _PATH_SIZE_MEGABYTES_WARN_THRESHOLD:
            logger.warning(
                f'  {fore.YELLOW}The size of workdir {workdir!r} '
                f'is {dir_size} MB. Try to keep workdir small or use '
                '.skyignore to exclude large files, as large sizes will slow '
                f'down rsync.{style.RESET_ALL}')

        log_path = os.path.join(self.log_dir, 'workdir_sync.log')

        # TODO(zhwu): refactor this with backend_utils.parallel_cmd_with_rsync
        runners = handle.get_command_runners()

        def _sync_workdir_node(runner: command_runner.CommandRunner) -> None:
            runner.rsync(
                source=workdir,
                target=SKY_REMOTE_WORKDIR,
                up=True,
                log_path=log_path,
                stream_logs=False,
            )

        num_nodes = handle.launched_nodes
        plural = 's' if num_nodes > 1 else ''
        logger.info(
            f'  {style.DIM}Syncing workdir (to {num_nodes} node{plural}): '
            f'{workdir} -> {SKY_REMOTE_WORKDIR}{style.RESET_ALL}')
        os.makedirs(os.path.expanduser(self.log_dir), exist_ok=True)
        os.system(f'touch {log_path}')
        num_threads = subprocess_utils.get_parallel_threads(
            str(handle.launched_resources.cloud))
        with rich_utils.safe_status(
                ux_utils.spinner_message('Syncing workdir', log_path)):
            subprocess_utils.run_in_parallel(_sync_workdir_node, runners,
                                             num_threads)
        logger.info(ux_utils.finishing_message('Synced workdir.', log_path))

    def _sync_file_mounts(
        self,
        handle: CloudVmRayResourceHandle,
        all_file_mounts: Optional[Dict[Path, Path]],
        storage_mounts: Optional[Dict[Path, storage_lib.Storage]],
    ) -> None:
        """Mounts all user files to the remote nodes.

        Note: This does not handle COPY storage_mounts. These should have
        already been translated into file_mounts by task.sync_storage_mounts().

        TODO: Delete COPY storage_mounts in task.sync_storage_mounts(), and
        assert here that all storage_mounts are MOUNT mode.
        """
        launched_resources = handle.launched_resources.assert_launchable()
        with rich_utils.safe_status(ux_utils.spinner_message('Syncing files')):
            controller_utils.replace_skypilot_config_path_in_file_mounts(
                launched_resources.cloud, all_file_mounts)
            self._execute_file_mounts(handle, all_file_mounts)
            self._execute_storage_mounts(handle, storage_mounts)
            self._set_storage_mounts_metadata(handle.cluster_name,
                                              storage_mounts)

    def _get_num_gpus(self, task: task_lib.Task) -> int:
        if task.resources is not None:
            for resource in task.resources:
                if (resource.accelerators is not None and
                        isinstance(resource.accelerators, dict)):
                    if len(resource.accelerators) > 0:
                        return math.ceil(
                            list(resource.accelerators.values())[0])
        return 0

    def _setup(self, handle: CloudVmRayResourceHandle, task: task_lib.Task,
               detach_setup: bool) -> None:

        start = time.time()

        if task.setup is None:
            return
        setup = task.setup
        # Sync the setup script up and run it.
        internal_ips = handle.internal_ips()
        remote_setup_file_name = f'/tmp/sky_setup_{self.run_timestamp}'
        # Need this `-i` option to make sure `source ~/.bashrc` work
        setup_cmd = f'/bin/bash -i {remote_setup_file_name} 2>&1'
        unset_ray_env_vars = ' && '.join(
            [f'unset {var}' for var in task_codegen.UNSET_RAY_ENV_VARS])
        setup_cmd = f'{unset_ray_env_vars}; {setup_cmd}'
        runners = handle.get_command_runners(avoid_ssh_control=True)

        def _setup_node(node_id: int) -> None:
            setup_envs = task_lib.get_plaintext_envs_and_secrets(
                task.envs_and_secrets)
            setup_envs.update(self._skypilot_predefined_env_vars(handle))
            setup_envs['SKYPILOT_SETUP_NODE_IPS'] = '\n'.join(internal_ips)
            setup_envs['SKYPILOT_SETUP_NODE_RANK'] = str(node_id)
            setup_envs[constants.SKYPILOT_SETUP_NUM_GPUS_PER_NODE] = (str(
                self._get_num_gpus(task)))

            runner = runners[node_id]
            setup_script = log_lib.make_task_bash_script(setup,
                                                         env_vars=setup_envs)
            encoded_script = shlex.quote(setup_script)

            def _dump_final_script(
                    setup_script: str,
                    target_dir: str = remote_setup_file_name) -> None:
                with tempfile.NamedTemporaryFile('w', prefix='sky_setup_') as f:
                    f.write(setup_script)
                    f.flush()
                    setup_sh_path = f.name
                    runner.rsync(source=setup_sh_path,
                                 target=target_dir,
                                 up=True,
                                 stream_logs=False)

            # Always dump the full setup script to the persistent path first
            # In high availability mode, we need to dump the full setup script
            # to a persistent path BEFORE any other operations. This ensures
            # that if the pod restarts, it can find and execute the complete
            # setup script, rather than a reference to a temporary file that
            # would no longer exist after restart.
            if self._dump_final_script:
                _dump_final_script(setup_script,
                                   constants.PERSISTENT_SETUP_SCRIPT_PATH)

            if (detach_setup or
                    backend_utils.is_command_length_over_limit(encoded_script)):
                _dump_final_script(setup_script)
                create_script_code = 'true'
            else:
                create_script_code = (f'{{ echo {encoded_script} > '
                                      f'{remote_setup_file_name}; }}')

            if detach_setup:
                return

            setup_log_path = os.path.join(self.log_dir,
                                          f'setup-{runner.node_id}.log')

            def _run_setup(setup_cmd: str) -> int:
                returncode = runner.run(
                    setup_cmd,
                    log_path=setup_log_path,
                    process_stream=False,
                    # We do not source bashrc for setup, since bashrc is sourced
                    # in the script already.
                    # Skip an empty line and two lines due to the /bin/bash -i
                    # and source ~/.bashrc in the setup_cmd.
                    #   bash: cannot set terminal process group (7398): Inappropriate ioctl for device # pylint: disable=line-too-long
                    #   bash: no job control in this shell
                    skip_num_lines=3)
                return returncode

            returncode = _run_setup(f'{create_script_code} && {setup_cmd}',)

            if _is_message_too_long(returncode, file_path=setup_log_path):
                # If the setup script is too long, we need to retry it
                # with dumping the script to a file and running it the script
                # on remote cluster instead.
                logger.debug('Failed to run setup command inline due to '
                             'command length limit. Dumping setup script to '
                             'file and running it with SSH.')
                _dump_final_script(setup_script)
                returncode = _run_setup(setup_cmd)

            def error_message() -> str:
                # Use the function to avoid tailing the file in success case
                try:
                    last_10_lines = subprocess.run(
                        ['tail', '-n10',
                         os.path.expanduser(setup_log_path)],
                        stdout=subprocess.PIPE,
                        check=True).stdout.decode('utf-8')
                except subprocess.CalledProcessError:
                    last_10_lines = None

                err_msg = (f'Failed to setup with return code {returncode}. '
                           f'Check the details in log: {setup_log_path}')
                if last_10_lines:
                    err_msg += (f'\n\n{colorama.Fore.RED}'
                                '****** START Last lines of setup output ******'
                                f'{colorama.Style.RESET_ALL}\n'
                                f'{last_10_lines}'
                                f'{colorama.Fore.RED}'
                                '******* END Last lines of setup output *******'
                                f'{colorama.Style.RESET_ALL}')
                return err_msg

            subprocess_utils.handle_returncode(returncode=returncode,
                                               command=setup_cmd,
                                               error_msg=error_message)

        num_nodes = len(runners)
        plural = 's' if num_nodes > 1 else ''
        node_str = f'{num_nodes} VM{plural}'
        if isinstance(handle.launched_resources.cloud, clouds.Kubernetes):
            node_str = f'{num_nodes} pod{plural}'
        controller = controller_utils.Controllers.from_name(handle.cluster_name)
        if controller is not None:
            node_str = controller.value.name
        if not detach_setup:
            logger.info(
                ux_utils.starting_message(f'Running setup on {node_str}.'))
        # TODO(zhwu): run_in_parallel uses multi-thread to run the commands,
        # which can cause the program waiting for all the threads to finish,
        # even if some of them raise exceptions. We should replace it with
        # multi-process.
        rich_utils.stop_safe_status()
        subprocess_utils.run_in_parallel(_setup_node, list(range(num_nodes)))

        if detach_setup:
            # Only set this when setup needs to be run outside the self._setup()
            # as part of a job (detach_setup, default).
            self._setup_cmd = setup_cmd
            logger.info(ux_utils.finishing_message('Setup detached.'))
            return
        end = time.time()
        logger.debug(f'Setup took {end - start} seconds.')
        setup_log_path = os.path.join(self.log_dir, 'setup-*.log')
        logger.info(
            ux_utils.finishing_message('Setup completed.', setup_log_path))

    def _download_file(self, handle: CloudVmRayResourceHandle,
                       local_file_path: str, remote_file_path: str) -> None:
        """Syncs file from remote to local."""
        runners = handle.get_command_runners()
        head_runner = runners[0]
        head_runner.rsync(
            source=local_file_path,
            target=remote_file_path,
            up=False,
            stream_logs=False,
        )

    def _exec_code_on_head(
        self,
        handle: CloudVmRayResourceHandle,
        codegen: str,
        job_id: int,
        managed_job_dag: Optional['dag.Dag'] = None,
        managed_job_user_id: Optional[str] = None,
        remote_log_dir: Optional[str] = None,
    ) -> None:
        """Executes generated code on the head node."""
        use_legacy = not handle.is_grpc_enabled_with_flag
        file_name = f'sky_job_{job_id}'
        script_path = os.path.join(SKY_REMOTE_APP_DIR, file_name)
        if remote_log_dir is None:
            remote_log_dir = self.log_dir
        remote_log_path = os.path.join(remote_log_dir, 'run.log')

        def _dump_code_to_file(codegen: str,
                               target_dir: str = SKY_REMOTE_APP_DIR) -> None:
            runners = handle.get_command_runners()
            head_runner = runners[0]
            with tempfile.NamedTemporaryFile('w', prefix='sky_app_') as fp:
                fp.write(codegen)
                fp.flush()
                script_path = os.path.join(target_dir, file_name)
                # We choose to sync code + exec, because the alternative of
                # 'ray submit' may not work as it may use system python
                # (python2) to execute the script. Happens for AWS.
                head_runner.rsync(source=fp.name,
                                  target=script_path,
                                  up=True,
                                  stream_logs=False)

        cd = f'cd {SKY_REMOTE_WORKDIR}'
        mkdir_code = (f'{cd} && mkdir -p {remote_log_dir} && '
                      f'touch {remote_log_path}')
        encoded_script = shlex.quote(codegen)
        create_script_code = f'{{ echo {encoded_script} > {script_path}; }}'
        job_submit_cmd = (
            # JOB_CMD_IDENTIFIER is used for identifying the process
            # retrieved with pid is the same driver process.
            f'{job_lib.JOB_CMD_IDENTIFIER.format(job_id)} && '
            f'{cd} && {constants.SKY_PYTHON_CMD} -u {script_path}'
            # Do not use &>, which is not POSIX and may not work.
            # Note that the order of ">filename 2>&1" matters.
            f'> {remote_log_path} 2>&1')
        code = job_lib.JobLibCodeGen.queue_job(job_id, job_submit_cmd)
        job_submit_cmd = ' && '.join([mkdir_code, create_script_code, code])

        # Should also be ealier than is_command_length_over_limit
        # Same reason as in _setup
        if self._dump_final_script:
            _dump_code_to_file(job_submit_cmd,
                               constants.PERSISTENT_RUN_SCRIPT_DIR)

        if not use_legacy:
            try:
                managed_job_info: Optional[jobsv1_pb2.ManagedJobInfo] = None
                if managed_job_dag is not None:
                    workspace = skypilot_config.get_active_workspace(
                        force_user_workspace=True)
                    entrypoint = common_utils.get_current_command()

                    managed_job_tasks: List[jobsv1_pb2.ManagedJobTask] = []
                    for task_id, task in enumerate(managed_job_dag.tasks):
                        resources_str = backend_utils.get_task_resources_str(
                            task, is_managed_job=True)
                        managed_job_tasks.append(
                            jobsv1_pb2.ManagedJobTask(
                                task_id=task_id,
                                name=task.name,
                                resources_str=resources_str,
                                metadata_json=task.metadata_json))

                    managed_job_info = jobsv1_pb2.ManagedJobInfo(
                        name=managed_job_dag.name,
                        pool=managed_job_dag.pool,
                        workspace=workspace,
                        entrypoint=entrypoint,
                        tasks=managed_job_tasks,
                        user_id=managed_job_user_id)

                if backend_utils.is_command_length_over_limit(codegen):
                    _dump_code_to_file(codegen)
                    queue_job_request = jobsv1_pb2.QueueJobRequest(
                        job_id=job_id,
                        # codegen not set - server assumes script uploaded
                        remote_log_dir=remote_log_dir,
                        managed_job=managed_job_info,
                        script_path=script_path)
                else:
                    queue_job_request = jobsv1_pb2.QueueJobRequest(
                        job_id=job_id,
                        codegen=codegen,
                        remote_log_dir=remote_log_dir,
                        managed_job=managed_job_info,
                        script_path=script_path)

                backend_utils.invoke_skylet_with_retries(lambda: SkyletClient(
                    handle.get_grpc_channel()).queue_job(queue_job_request))
            except exceptions.SkyletMethodNotImplementedError:
                use_legacy = True

        if use_legacy:
            if backend_utils.is_command_length_over_limit(job_submit_cmd):
                _dump_code_to_file(codegen)
                job_submit_cmd = f'{mkdir_code} && {code}'

            def _maybe_add_managed_job_code(job_submit_cmd: str) -> str:
                if managed_job_dag is not None:
                    # Add the managed job to job queue database.
                    managed_job_codegen = managed_jobs.ManagedJobCodeGen()
                    managed_job_code = managed_job_codegen.set_pending(
                        job_id,
                        managed_job_dag,
                        skypilot_config.get_active_workspace(
                            force_user_workspace=True),
                        entrypoint=common_utils.get_current_command(),
                        user_hash=managed_job_user_id)
                    # Set the managed job to PENDING state to make sure that
                    # this managed job appears in the `sky jobs queue`, even
                    # if it needs to wait to be submitted.
                    # We cannot set the managed job to PENDING state in the
                    # job template (jobs-controller.yaml.j2), as it may need
                    # to wait for the run commands to be scheduled on the job
                    # controller in high-load cases.
                    job_submit_cmd += ' && ' + managed_job_code
                return job_submit_cmd

            job_submit_cmd = _maybe_add_managed_job_code(job_submit_cmd)

            returncode, stdout, stderr = self.run_on_head(handle,
                                                          job_submit_cmd,
                                                          stream_logs=False,
                                                          require_outputs=True)
            # Happens when someone calls `sky exec` but remote is outdated for
            # running a job. Necessitating calling `sky launch`.
            backend_utils.check_stale_runtime_on_remote(returncode, stderr,
                                                        handle.cluster_name)
            output = stdout + stderr
            if _is_message_too_long(returncode, output=output):
                # If the job submit script is too long, we need to retry it
                # with dumping the script to a file and running it the script
                # on remote cluster instead.
                logger.debug(
                    'Failed to submit job due to command length limit. '
                    'Dumping job to file and running it with SSH. '
                    f'Output: {output}')
                _dump_code_to_file(codegen)
                job_submit_cmd = f'{mkdir_code} && {code}'
                job_submit_cmd = _maybe_add_managed_job_code(job_submit_cmd)
                returncode, stdout, stderr = self.run_on_head(
                    handle,
                    job_submit_cmd,
                    stream_logs=False,
                    require_outputs=True)

            subprocess_utils.handle_returncode(
                returncode,
                job_submit_cmd,
                f'Failed to submit job {job_id}.',
                stderr=stdout + stderr)

        controller = controller_utils.Controllers.from_name(handle.cluster_name)
        if controller == controller_utils.Controllers.SKY_SERVE_CONTROLLER:
            logger.info(ux_utils.starting_message('Service registered.'))
        else:
            logger.info(
                ux_utils.starting_message(f'Job submitted, ID: {job_id}'))
        rich_utils.stop_safe_status()

    def _add_job(self, handle: CloudVmRayResourceHandle,
                 job_name: Optional[str], resources_str: str,
                 metadata: str) -> Tuple[int, str]:
        use_legacy = not handle.is_grpc_enabled_with_flag

        if not use_legacy:
            try:
                request = jobsv1_pb2.AddJobRequest(
                    job_name=job_name,
                    username=common_utils.get_user_hash(),
                    run_timestamp=self.run_timestamp,
                    resources_str=resources_str,
                    metadata=metadata)
                response = backend_utils.invoke_skylet_with_retries(
                    lambda: SkyletClient(handle.get_grpc_channel()).add_job(
                        request))
                job_id = response.job_id
                log_dir = response.log_dir
                return job_id, log_dir
            except exceptions.SkyletMethodNotImplementedError:
                use_legacy = True

        if use_legacy:
            code = job_lib.JobLibCodeGen.add_job(
                job_name=job_name,
                username=common_utils.get_user_hash(),
                run_timestamp=self.run_timestamp,
                resources_str=resources_str,
                metadata=metadata)
            returncode, result_str, stderr = self.run_on_head(
                handle,
                code,
                stream_logs=False,
                require_outputs=True,
                separate_stderr=True)
            # Happens when someone calls `sky exec` but remote is outdated for
            # adding a job. Necessitating calling `sky launch`.
            backend_utils.check_stale_runtime_on_remote(returncode, stderr,
                                                        handle.cluster_name)
            # TODO(zhwu): this sometimes will unexpectedly fail, we can add
            # retry for this, after we figure out the reason.
            subprocess_utils.handle_returncode(returncode, code,
                                               'Failed to fetch job id.',
                                               stderr)
            try:
                job_id_match = _JOB_ID_PATTERN.search(result_str)
                if job_id_match is not None:
                    job_id = int(job_id_match.group(1))
                else:
                    # For backward compatibility.
                    job_id = int(result_str)
                log_dir_match = _LOG_DIR_PATTERN.search(result_str)
                if log_dir_match is not None:
                    log_dir = log_dir_match.group(1).strip()
                else:
                    # For backward compatibility, use the same log dir as local.
                    log_dir = self.log_dir
            except ValueError as e:
                logger.error(stderr)
                raise ValueError(f'Failed to parse job id: {result_str}; '
                                 f'Returncode: {returncode}') from e
        return job_id, log_dir

    def _execute(
        self,
        handle: CloudVmRayResourceHandle,
        task: task_lib.Task,
        dryrun: bool = False,
    ) -> Optional[int]:
        """Executes the task on the cluster.

        Returns:
            Job id if the task is submitted to the cluster, None otherwise.
        """
        if task.run is None and self._setup_cmd is None:
            # This message is fine without mentioning setup, as there are two
            # cases when run section is empty:
            # 1. setup specified: setup is executed in detached mode and this
            #    message will not be shown.
            # 2. no setup specified: this message is fine as a user is likely
            #    creating a cluster only, and ok with the empty run command.
            logger.info('Run commands not specified or empty.')
            return None
        if task.run is None:
            # If the task has no run command, we still need to execute the
            # generated ray driver program to run the setup command in detached
            # mode.
            # In this case, we reset the resources for the task, so that the
            # detached setup does not need to wait for the task resources to be
            # ready (which is not used for setup anyway).
            valid_resource = resources_lib.Resources()
        else:
            # Check the task resources vs the cluster resources. Since
            # `sky exec` will not run the provision and _check_existing_cluster
            # We need to check ports here since sky.exec shouldn't change
            # resources.
            valid_resource = self.check_resources_fit_cluster(handle,
                                                              task,
                                                              check_ports=True)
        task_copy = copy.copy(task)
        # Handle multiple resources exec case.
        task_copy.set_resources(valid_resource)
        if len(task.resources) > 1:
            logger.info('Multiple resources are specified '
                        f'for the task, using: {valid_resource}')
        task_copy.best_resources = None
        resources_str = backend_utils.get_task_resources_str(task_copy)

        if dryrun:
            logger.info(f'Dryrun complete. Would have run:\n{task}')
            return None

        job_id, log_dir = self._add_job(handle, task_copy.name, resources_str,
                                        task.metadata_json)

        num_actual_nodes = task.num_nodes * handle.num_ips_per_node
        # Case: task_lib.Task(run, num_nodes=N) or TPU VM Pods
        if num_actual_nodes > 1:
            self._execute_task_n_nodes(handle, task_copy, job_id, log_dir)
        else:
            # Case: task_lib.Task(run, num_nodes=1)
            self._execute_task_one_node(handle, task_copy, job_id, log_dir)

        return job_id

    def _post_execute(self, handle: CloudVmRayResourceHandle,
                      down: bool) -> None:
        """Post-execute cleanup."""
        del handle, down  # Unused.
        # All logic is handled in previous stages, no-op.

    def _teardown_ephemeral_storage(self, task: task_lib.Task) -> None:
        storage_mounts = task.storage_mounts
        if storage_mounts is not None:
            for _, storage in storage_mounts.items():
                if not storage.persistent:
                    storage.delete()

    def _teardown(self,
                  handle: CloudVmRayResourceHandle,
                  terminate: bool,
                  purge: bool = False):
        """Tear down or stop the cluster.

        Args:
            handle: The handle to the cluster.
            terminate: Terminate or stop the cluster.
            purge: Purge the cluster record from the cluster table, even if
                the teardown fails.
        Raises:
            exceptions.ClusterOwnerIdentityMismatchError: If the cluster is
                owned by another user.
            exceptions.CloudUserIdentityError: if we fail to get the current
                user identity.
            RuntimeError: If the cluster fails to be terminated/stopped.
        """
        cluster_name = handle.cluster_name
        # Check if the cluster is owned by the current user. Raise
        # exceptions.ClusterOwnerIdentityMismatchError
        yellow = colorama.Fore.YELLOW
        reset = colorama.Style.RESET_ALL
        is_identity_mismatch_and_purge = False
        try:
            backend_utils.check_owner_identity(cluster_name)
        except (exceptions.ClusterOwnerIdentityMismatchError,
                exceptions.CloudUserIdentityError) as e:
            if purge:
                logger.error(e)
                verbed = 'terminated' if terminate else 'stopped'
                logger.warning(
                    f'{yellow}Purge (-p/--purge) is set, ignoring the '
                    f'identity mismatch error and removing '
                    f'the cluster record from cluster table.{reset}\n{yellow}It'
                    ' is the user\'s responsibility to ensure that this '
                    f'cluster is actually {verbed} on the cloud.{reset}')
                is_identity_mismatch_and_purge = True
            else:
                raise
        lock_id = backend_utils.cluster_status_lock_id(cluster_name)
        lock = locks.get_lock(lock_id, timeout=1)
        # Retry in case new cluster operation comes in and holds the lock
        # right after the lock is removed.
        n_attempts = 2
        while True:
            n_attempts -= 1
            # We have to kill the cluster requests, because `down` and `stop`
            # should be higher priority than the cluster requests, and we should
            # release the lock from other requests.
            exclude_request_to_kill = 'sky.down' if terminate else 'sky.stop'
            try:
                # TODO(zhwu): we should get rid of this when it is being called
                # internally without involving an API server, e.g., when a
                # controller is trying to terminate a cluster.
                requests_lib.kill_cluster_requests(handle.cluster_name,
                                                   exclude_request_to_kill)
            except Exception as e:  # pylint: disable=broad-except
                # We allow the failure to kill other launch requests, because
                # it is not critical to the cluster teardown.
                logger.warning(
                    'Failed to kill other launch requests for the '
                    f'cluster {handle.cluster_name}: '
                    f'{common_utils.format_exception(e, use_bracket=True)}')
            # In case other running cluster operations are still holding the
            # lock.
            lock.force_unlock()
            try:
                with lock:
                    self.teardown_no_lock(
                        handle,
                        terminate,
                        purge,
                        # When --purge is set and we already see an ID mismatch
                        # error, we skip the refresh codepath. This is because
                        # refresh checks current user identity can throw
                        # ClusterOwnerIdentityMismatchError. The argument/flag
                        # `purge` should bypass such ID mismatch errors.
                        refresh_cluster_status=(
                            not is_identity_mismatch_and_purge))
                if terminate:
                    lock.force_unlock()
                break
            except locks.LockTimeout as e:
                logger.debug(f'Failed to acquire lock for {cluster_name}, '
                             f'retrying...')
                if n_attempts <= 0:
                    raise RuntimeError(
                        f'Cluster {cluster_name!r} is locked by {lock_id}. '
                        'Check to see if it is still being launched') from e

    # --- CloudVMRayBackend Specific APIs ---

    def get_job_status(
        self,
        handle: CloudVmRayResourceHandle,
        job_ids: Optional[List[int]] = None,
        stream_logs: bool = True
    ) -> Dict[Optional[int], Optional[job_lib.JobStatus]]:
        if handle.is_grpc_enabled_with_flag:
            try:
                request = jobsv1_pb2.GetJobStatusRequest(job_ids=job_ids)
                response = backend_utils.invoke_skylet_with_retries(
                    lambda: SkyletClient(handle.get_grpc_channel()
                                        ).get_job_status(request))
                statuses: Dict[Optional[int], Optional[job_lib.JobStatus]] = {
                    job_id: job_lib.JobStatus.from_protobuf(proto_status)
                    for job_id, proto_status in response.job_statuses.items()
                }
                return statuses
            except exceptions.SkyletMethodNotImplementedError:
                pass

        code = job_lib.JobLibCodeGen.get_job_status(job_ids)
        returncode, stdout, stderr = self.run_on_head(handle,
                                                      code,
                                                      stream_logs=stream_logs,
                                                      require_outputs=True,
                                                      separate_stderr=True)
        subprocess_utils.handle_returncode(returncode, code,
                                           'Failed to get job status.', stderr)
        statuses = job_lib.load_statuses_payload(stdout)
        return statuses

    def cancel_jobs(self,
                    handle: CloudVmRayResourceHandle,
                    jobs: Optional[List[int]],
                    cancel_all: bool = False,
                    user_hash: Optional[str] = None) -> None:
        """Cancels jobs.

        See `skylet.job_lib.cancel_jobs_encoded_results` for more details.
        """
        use_legacy = not handle.is_grpc_enabled_with_flag

        if not use_legacy:
            try:
                request = jobsv1_pb2.CancelJobsRequest(job_ids=jobs,
                                                       cancel_all=cancel_all,
                                                       user_hash=user_hash)
                response = backend_utils.invoke_skylet_with_retries(
                    lambda: SkyletClient(handle.get_grpc_channel()).cancel_jobs(
                        request))
                cancelled_ids = response.cancelled_job_ids
            except exceptions.SkyletMethodNotImplementedError:
                use_legacy = True

        if use_legacy:
            code = job_lib.JobLibCodeGen.cancel_jobs(jobs, cancel_all,
                                                     user_hash)
            returncode, stdout, _ = self.run_on_head(handle,
                                                     code,
                                                     stream_logs=False,
                                                     require_outputs=True)
            subprocess_utils.handle_returncode(
                returncode, code,
                f'Failed to cancel jobs on cluster {handle.cluster_name}.',
                stdout)
            cancelled_ids = message_utils.decode_payload(stdout)
        if cancelled_ids:
            logger.info(
                f'Cancelled job ID(s): {", ".join(map(str, cancelled_ids))}')
        else:
            logger.info('No jobs cancelled. They may be in terminal states.')

    def sync_down_logs(
            self,
            handle: CloudVmRayResourceHandle,
            job_ids: Optional[List[str]],
            local_dir: str = constants.SKY_LOGS_DIRECTORY) -> Dict[str, str]:
        """Sync down logs for the given job_ids.

        Returns:
            A dictionary mapping job_id to log path.
        """
        job_to_dir: Dict[str, str] = {}
        use_legacy = not handle.is_grpc_enabled_with_flag

        if not use_legacy:
            try:
                int_job_ids = []
                if job_ids:
                    for str_job_id in job_ids:
                        if str_job_id.isdigit():
                            int_job_ids.append(int(str_job_id))
                request = jobsv1_pb2.GetLogDirsForJobsRequest(
                    job_ids=int_job_ids)
                response = backend_utils.invoke_skylet_with_retries(
                    lambda: SkyletClient(handle.get_grpc_channel()
                                        ).get_log_dirs_for_jobs(request))
                job_log_dirs = response.job_log_dirs
                if not job_log_dirs:
                    logger.info(f'{colorama.Fore.YELLOW}'
                                'No matching log directories found'
                                f'{colorama.Style.RESET_ALL}')
                    return {}
                for job_id, log_dir in job_log_dirs.items():
                    # Convert to string for backwards compatibility
                    job_to_dir[str(job_id)] = log_dir
            except exceptions.SkyletMethodNotImplementedError:
                use_legacy = True

        if use_legacy:
            code = job_lib.JobLibCodeGen.get_log_dirs_for_jobs(job_ids)
            returncode, stdout, stderr = self.run_on_head(handle,
                                                          code,
                                                          stream_logs=False,
                                                          require_outputs=True,
                                                          separate_stderr=True)
            subprocess_utils.handle_returncode(returncode, code,
                                               'Failed to sync logs.', stderr)
            job_to_dir = message_utils.decode_payload(stdout)
            if not job_to_dir:
                logger.info(f'{colorama.Fore.YELLOW}'
                            'No matching log directories found'
                            f'{colorama.Style.RESET_ALL}')
                return {}

        job_ids = list(job_to_dir.keys())
        dirs = list(job_to_dir.values())
        remote_log_dirs = [
            # TODO(aylei): backward compatibility for legacy runtime that
            # returns run_timestamp only, remove after 0.12.0
            (dir if constants.SKY_LOGS_DIRECTORY in dir else os.path.join(
                constants.SKY_LOGS_DIRECTORY, dir)) for dir in dirs
        ]
        # Include cluster name in local log directory path to avoid conflicts
        # when the same job_id exists on different clusters
        cluster_name = handle.cluster_name
        local_log_dirs = []
        for remote_log_dir in dirs:
            if constants.SKY_LOGS_DIRECTORY in remote_log_dir:
                # Extract the job-specific directory name from the full path
                # e.g., ~/sky_logs/1-job_name -> 1-job_name
                job_dir = remote_log_dir.replace(constants.SKY_LOGS_DIRECTORY,
                                                 '').lstrip('/')
                local_log_dir = os.path.join(local_dir, cluster_name, job_dir)
            else:
                # remote_log_dir is already just the job directory name (e.g.,
                # "1-job_name")
                local_log_dir = os.path.join(local_dir, cluster_name,
                                             remote_log_dir)
            local_log_dirs.append(local_log_dir)

        runners = handle.get_command_runners()

        def _rsync_down(args) -> None:
            """Rsync down logs from remote nodes.

            Args:
                args: A tuple of (runner, local_log_dir, remote_log_dir)
            """
            (runner, local_log_dir, remote_log_dir) = args
            try:
                os.makedirs(os.path.expanduser(local_log_dir), exist_ok=True)
                runner.rsync(
                    # Require a `/` at the end to make sure the parent dir
                    # are not created locally. We do not add additional '*' as
                    # kubernetes's rsync does not work with an ending '*'.
                    source=f'{remote_log_dir}/',
                    target=os.path.expanduser(local_log_dir),
                    up=False,
                    stream_logs=False,
                )
            except exceptions.CommandError as e:
                if e.returncode == exceptions.RSYNC_FILE_NOT_FOUND_CODE:
                    # Raised by rsync_down. Remote log dir may not exist, since
                    # the job can be run on some part of the nodes.
                    logger.debug(f'{runner.node_id} does not have the tasks/*.')
                else:
                    raise

        parallel_args = [[runner, *item]
                         for item in zip(local_log_dirs, remote_log_dirs)
                         for runner in runners]
        subprocess_utils.run_in_parallel(_rsync_down, parallel_args)
        return dict(zip(job_ids, local_log_dirs))

    @context_utils.cancellation_guard
    def tail_logs(
            self,
            handle: CloudVmRayResourceHandle,
            job_id: Optional[int],
            managed_job_id: Optional[int] = None,
            follow: bool = True,
            tail: int = 0,
            require_outputs: bool = False,
            stream_logs: bool = True,
            process_stream: bool = False) -> Union[int, Tuple[int, str, str]]:
        """Tail the logs of a job.

        Args:
            handle: The handle to the cluster.
            job_id: The job ID to tail the logs of.
            managed_job_id: The managed job ID for display purpose only.
            follow: Whether to follow the logs.
            tail: The number of lines to display from the end of the
                log file. If 0, print all lines.
            require_outputs: Whether to return the stdout/stderr of the command.
            stream_logs: Whether to stream the logs to stdout/stderr.
            process_stream: Whether to process the stream.

        Returns:
            The exit code of the tail command. Returns code 100 if the job has
            failed. See exceptions.JobExitCode for possible return codes.
        """
        if handle.is_grpc_enabled_with_flag:
            last_exit_code = 0
            try:
                request = jobsv1_pb2.TailLogsRequest(
                    job_id=job_id,
                    managed_job_id=managed_job_id,
                    follow=follow,
                    tail=tail)
                for resp in backend_utils.invoke_skylet_streaming_with_retries(
                        lambda: SkyletClient(handle.get_grpc_channel()
                                            ).tail_logs(request, timeout=None)):
                    if resp.log_line:
                        print(resp.log_line, end='', flush=True)
                    last_exit_code = resp.exit_code
                return last_exit_code
            except exceptions.SkyletMethodNotImplementedError:
                pass
            except grpc.RpcError as e:
                if e.code() == grpc.StatusCode.CANCELLED:
                    return last_exit_code
                raise e

        code = job_lib.JobLibCodeGen.tail_logs(job_id,
                                               managed_job_id=managed_job_id,
                                               follow=follow,
                                               tail=tail)
        if job_id is None and managed_job_id is None:
            logger.info(
                'Job ID not provided. Streaming the logs of the latest job.')

        # With the stdin=subprocess.DEVNULL, the ctrl-c will not directly
        # kill the process, so we need to handle it manually here.
        if threading.current_thread() is threading.main_thread():
            signal.signal(signal.SIGINT, backend_utils.interrupt_handler)
            signal.signal(signal.SIGTSTP, backend_utils.stop_handler)
        try:
            final = self.run_on_head(
                handle,
                code,
                stream_logs=stream_logs,
                process_stream=process_stream,
                require_outputs=require_outputs,
                # Allocate a pseudo-terminal to disable output buffering.
                # Otherwise, there may be 5 minutes delay in logging.
                ssh_mode=command_runner.SshMode.INTERACTIVE,
            )
        except SystemExit as e:
            final = e.code
        return final

    def tail_managed_job_logs(self,
                              handle: CloudVmRayResourceHandle,
                              job_id: Optional[int] = None,
                              job_name: Optional[str] = None,
                              controller: bool = False,
                              follow: bool = True,
                              tail: Optional[int] = None) -> int:
        # if job_name is not None, job_id should be None
        assert job_name is None or job_id is None, (job_name, job_id)
        # TODO(kevin): Migrate stream_logs to gRPC
        code = managed_jobs.ManagedJobCodeGen.stream_logs(
            job_name, job_id, follow, controller, tail)

        # With the stdin=subprocess.DEVNULL, the ctrl-c will not directly
        # kill the process, so we need to handle it manually here.
        if threading.current_thread() is threading.main_thread():
            signal.signal(signal.SIGINT, backend_utils.interrupt_handler)
            signal.signal(signal.SIGTSTP, backend_utils.stop_handler)

        # Refer to the notes in tail_logs.
        try:
            returncode = self.run_on_head(
                handle,
                code,
                stream_logs=True,
                process_stream=False,
                ssh_mode=command_runner.SshMode.INTERACTIVE,
            )
        except SystemExit as e:
            returncode = e.code
        return returncode

    def sync_down_managed_job_logs(
            self,
            handle: CloudVmRayResourceHandle,
            job_id: Optional[int] = None,
            job_name: Optional[str] = None,
            controller: bool = False,
            local_dir: str = constants.SKY_LOGS_DIRECTORY) -> Dict[str, str]:
        """Sync down logs for a managed job.

        Args:
            handle: The handle to the cluster.
            job_id: The job ID to sync down logs for.
            job_name: The job name to sync down logs for.
            controller: Whether to sync down logs for the controller.
            local_dir: The local directory to sync down logs to.

        Returns:
            A dictionary mapping job_id to log path.
        """
        # if job_name and job_id should not both be specified
        assert job_name is None or job_id is None, (job_name, job_id)

        if job_id is None:
            # get the job_id
            # if job_name is None, get all job_ids
            # TODO: Only get the latest job_id, since that's the only one we use

            use_legacy = not handle.is_grpc_enabled_with_flag
            logger.info(f'handle.is_grpc_enabled_with_flag: '
                        f'{handle.is_grpc_enabled_with_flag}')
            if not use_legacy:
                try:
                    request = managed_jobsv1_pb2.GetAllJobIdsByNameRequest(
                        job_name=job_name)
                    response = backend_utils.invoke_skylet_with_retries(
                        lambda: SkyletClient(handle.get_grpc_channel(
                        )).get_all_managed_job_ids_by_name(request))
                    job_ids = list(response.job_ids)
                except exceptions.SkyletMethodNotImplementedError:
                    use_legacy = True

            if use_legacy:
                code = managed_jobs.ManagedJobCodeGen.get_all_job_ids_by_name(
                    job_name=job_name)
                returncode, job_ids_payload, stderr = self.run_on_head(
                    handle,
                    code,
                    stream_logs=False,
                    require_outputs=True,
                    separate_stderr=True)
                subprocess_utils.handle_returncode(returncode, code,
                                                   'Failed to sync down logs.',
                                                   stderr)
                job_ids = message_utils.decode_payload(job_ids_payload)
            if not job_ids:
                logger.info(f'{colorama.Fore.YELLOW}'
                            'No matching job found'
                            f'{colorama.Style.RESET_ALL}')
                return {}
            elif len(job_ids) > 1:
                name_str = ''
                if job_name is not None:
                    name_str = ('Multiple jobs IDs found under the name '
                                f'{job_name}. ')
                controller_str = ' (controller)' if controller else ''
                logger.info(f'{colorama.Fore.YELLOW}'
                            f'{name_str}'
                            f'Downloading the latest job logs{controller_str}.'
                            f'{colorama.Style.RESET_ALL}')
            # list should aready be in descending order
            job_id = job_ids[0]

        if isinstance(handle, LocalResourcesHandle):
            # In consolidation mode, we don't submit a ray job, therefore no
            # run_timestamp is available. We use a dummy run_timestamp here.
            run_timestamps = {
                job_id: f'managed-jobs-consolidation-mode-{job_id}'
            }
        else:
            # get the run_timestamp
            # the function takes in [job_id]
            use_legacy = not handle.is_grpc_enabled_with_flag
            if not use_legacy:
                try:
                    log_dirs_request = jobsv1_pb2.GetLogDirsForJobsRequest(
                        job_ids=[job_id])
                    log_dirs_response = (
                        backend_utils.invoke_skylet_with_retries(
                            lambda: SkyletClient(handle.get_grpc_channel(
                            )).get_log_dirs_for_jobs(log_dirs_request)))
                    job_log_dirs = log_dirs_response.job_log_dirs
                    # Convert back to the expected format
                    # {job_id: run_timestamp}
                    run_timestamps = {}
                    for jid, log_dir in job_log_dirs.items():
                        run_timestamps[int(jid)] = log_dir
                except exceptions.SkyletMethodNotImplementedError:
                    use_legacy = True

            if use_legacy:
                code = job_lib.JobLibCodeGen.get_log_dirs_for_jobs(
                    [str(job_id)])
                returncode, run_timestamps_payload, stderr = self.run_on_head(
                    handle,
                    code,
                    stream_logs=False,
                    require_outputs=True,
                    separate_stderr=True)
                subprocess_utils.handle_returncode(returncode, code,
                                                   'Failed to sync logs.',
                                                   stderr)
                # returns with a dict of {job_id: run_timestamp}
                run_timestamps = message_utils.decode_payload(
                    run_timestamps_payload)
        if not run_timestamps:
            logger.info(f'{colorama.Fore.YELLOW}'
                        'No matching log directories found'
                        f'{colorama.Style.RESET_ALL}')
            return {}

        run_timestamp = list(run_timestamps.values())[0]
        job_id = list(run_timestamps.keys())[0]

        # If run_timestamp contains the full path with SKY_LOGS_DIRECTORY,
        # strip the prefix to get just the relative part to avoid duplication
        # when constructing local paths.
        if run_timestamp.startswith(constants.SKY_LOGS_DIRECTORY):
            run_timestamp = run_timestamp[len(constants.SKY_LOGS_DIRECTORY
                                             ):].lstrip('/')
        local_log_dir = ''
        if controller:  # download controller logs
            remote_log = os.path.join(managed_jobs.JOBS_CONTROLLER_LOGS_DIR,
                                      f'{job_id}.log')
            local_log_dir = os.path.join(local_dir, 'managed_jobs',
                                         run_timestamp)
            os.makedirs(os.path.dirname(os.path.expanduser(local_log_dir)),
                        exist_ok=True)

            logger.debug(f'{colorama.Fore.CYAN}'
                         f'Job {job_id} local logs: {local_log_dir}'
                         f'{colorama.Style.RESET_ALL}')

            runners = handle.get_command_runners()

            def _rsync_down(args) -> None:
                """Rsync down logs from remote nodes.

                Args:
                    args: A tuple of (runner, local_log_dir, remote_log_dir)
                """
                (runner, local_log_dir, remote_log) = args
                try:
                    os.makedirs(os.path.expanduser(local_log_dir),
                                exist_ok=True)
                    runner.rsync(
                        source=remote_log,
                        target=f'{local_log_dir}/controller.log',
                        up=False,
                        stream_logs=False,
                    )
                except exceptions.CommandError as e:
                    if e.returncode == exceptions.RSYNC_FILE_NOT_FOUND_CODE:
                        # Raised by rsync_down. Remote log dir may not exist
                        # since the job can be run on some part of the nodes.
                        logger.debug(
                            f'{runner.node_id} does not have the tasks/*.')
                    else:
                        raise

            parallel_args = [
                (runner, local_log_dir, remote_log) for runner in runners
            ]
            subprocess_utils.run_in_parallel(_rsync_down, parallel_args)
        else:  # download job logs
            local_log_dir = os.path.join(local_dir, 'managed_jobs',
                                         run_timestamp)
            os.makedirs(os.path.dirname(os.path.expanduser(local_log_dir)),
                        exist_ok=True)
            log_file = os.path.join(local_log_dir, 'run.log')

            # TODO(kevin): Migrate stream_logs to gRPC
            code = managed_jobs.ManagedJobCodeGen.stream_logs(
                job_name=None,
                job_id=int(job_id),
                follow=False,
                controller=False)
            # With the stdin=subprocess.DEVNULL, the ctrl-c will not
            # kill the process, so we need to handle it manually here.
            if threading.current_thread() is threading.main_thread():
                signal.signal(signal.SIGINT, backend_utils.interrupt_handler)
                signal.signal(signal.SIGTSTP, backend_utils.stop_handler)

            # We redirect the output to the log file
            # and disable the STDOUT and STDERR
            self.run_on_head(
                handle,
                code,
                log_path=os.path.expanduser(log_file),
                stream_logs=False,
                process_stream=False,
                ssh_mode=command_runner.SshMode.INTERACTIVE,
            )

        logger.debug(f'{colorama.Fore.CYAN}'
                     f'Job {job_id} logs: {local_log_dir}'
                     f'{colorama.Style.RESET_ALL}')
        return {str(job_id): local_log_dir}

    def teardown_no_lock(self,
                         handle: CloudVmRayResourceHandle,
                         terminate: bool,
                         purge: bool = False,
                         post_teardown_cleanup: bool = True,
                         refresh_cluster_status: bool = True,
                         remove_from_db: bool = True) -> None:
        """Teardown the cluster without acquiring the cluster status lock.

        NOTE: This method should not be called without holding the cluster
        status lock already.

        refresh_cluster_status is only used internally in the status refresh
        process, and should not be set to False in other cases.

        Raises:
            RuntimeError: If the cluster fails to be terminated/stopped.
        """
        try:
            handle.close_skylet_ssh_tunnel()
        except Exception as e:  # pylint: disable=broad-except
            # Not critical to the cluster teardown, just log a warning.
            logger.warning(
                'Failed to close Skylet SSH tunnel for cluster '
                f'{handle.cluster_name}: '
                f'{common_utils.format_exception(e, use_bracket=True)}')

        exclude_request_to_kill = 'sky.down' if terminate else 'sky.stop'
        # We have to kill the cluster requests again within the lock, because
        # any pending requests on the same cluster should be cancelled after
        # the cluster is terminated/stopped. Otherwise, it will be quite
        # confusing to see the cluster restarted immediately after it is
        # terminated/stopped, when there is a pending launch request.
        try:
            # TODO(zhwu): we should get rid of this when it is being called
            # internally without involving an API server, e.g., when a
            # controller is trying to terminate a cluster.
            requests_lib.kill_cluster_requests(handle.cluster_name,
                                               exclude_request_to_kill)
        except Exception as e:  # pylint: disable=broad-except
            # We allow the failure to kill other launch requests, because
            # it is not critical to the cluster teardown.
            logger.warning(
                'Failed to kill other launch requests for the '
                f'cluster {handle.cluster_name}: '
                f'{common_utils.format_exception(e, use_bracket=True)}')
        cluster_status_fetched = False
        if refresh_cluster_status:
            try:
                prev_cluster_status, _ = (
                    backend_utils.refresh_cluster_status_handle(
                        handle.cluster_name,
                        # There is a case where
                        # 1. The cluster was interrupted during provisioning.
                        # 2. The API request to create the cluster instances was
                        #    sent to the cloud, but hasn't been processed yet.
                        # In this case, the cluster will be INIT. We should do a
                        # hard status refresh to see if the instances are
                        # actually there or not. Otherwise, teardown may not
                        # find the instances, leading to a leak. This was
                        # observed in AWS. See also
                        # _LAUNCH_DOUBLE_CHECK_WINDOW in backend_utils.py.
                        force_refresh_statuses={status_lib.ClusterStatus.INIT},
                        cluster_lock_already_held=True,
                        retry_if_missing=False))
                cluster_status_fetched = True
            except exceptions.ClusterStatusFetchingError:
                logger.warning(
                    'Failed to fetch cluster status for '
                    f'{handle.cluster_name!r}. Assuming the cluster is still '
                    'up.')
        if not cluster_status_fetched:
            status = global_user_state.get_status_from_cluster_name(
                handle.cluster_name)
            prev_cluster_status = status if status is not None else None
        if prev_cluster_status is None:
            # When the cluster is not in the cluster table, we guarantee that
            # all related resources / cache / config are cleaned up, i.e. it
            # is safe to skip and return True.
            ux_utils.console_newline()
            logger.warning(
                f'Cluster {handle.cluster_name!r} is already terminated. '
                'Skipped.')
            return

        if handle.cluster_yaml is None:
            logger.warning(f'Cluster {handle.cluster_name!r} has no '
                           f'provision yaml so it '
                           'has not been provisioned. Skipped.')
            global_user_state.remove_cluster(handle.cluster_name,
                                             terminate=terminate)
            return
        log_path = os.path.join(os.path.expanduser(self.log_dir),
                                'teardown.log')
        log_abs_path = os.path.abspath(log_path)
        launched_resources = handle.launched_resources.assert_launchable()
        cloud = launched_resources.cloud
        config = global_user_state.get_cluster_yaml_dict(handle.cluster_yaml)
        cluster_name = handle.cluster_name
        cluster_name_on_cloud = handle.cluster_name_on_cloud

        # Avoid possibly unbound warnings. Code below must overwrite these vars:
        returncode = 0
        stdout = ''
        stderr = ''

        if (cloud.PROVISIONER_VERSION >=
                clouds.ProvisionerVersion.RAY_PROVISIONER_SKYPILOT_TERMINATOR):
            logger.debug(f'Provisioner version: {cloud.PROVISIONER_VERSION} '
                         'using new provisioner for teardown.')
            # Stop the ray autoscaler first to avoid the head node trying to
            # re-launch the worker nodes, during the termination of the
            # cluster.
            try:
                # We do not check the return code, since Ray returns
                # non-zero return code when calling Ray stop,
                # even when the command was executed successfully.
                self.run_on_head(handle,
                                 f'{constants.SKY_RAY_CMD} stop --force')
            except exceptions.FetchClusterInfoError:
                # This error is expected if the previous cluster IP is
                # failed to be found,
                # i.e., the cluster is already stopped/terminated.
                if prev_cluster_status == status_lib.ClusterStatus.UP:
                    logger.warning(
                        'Failed to take down Ray autoscaler on the head node. '
                        'It might be because the cluster\'s head node has '
                        'already been terminated. It is fine to skip this.')

            try:
                provisioner.teardown_cluster(repr(cloud),
                                             resources_utils.ClusterName(
                                                 cluster_name,
                                                 cluster_name_on_cloud),
                                             terminate=terminate,
                                             provider_config=config['provider'])
            except Exception as e:  # pylint: disable=broad-except
                if purge:
                    logger.warning(
                        _TEARDOWN_PURGE_WARNING.format(
                            reason='stopping/terminating cluster nodes',
                            details=common_utils.format_exception(
                                e, use_bracket=True)))
                else:
                    raise

            if post_teardown_cleanup:
                self.post_teardown_cleanup(handle, terminate, purge,
                                           remove_from_db)
            return

        if (isinstance(cloud, clouds.IBM) and terminate and
                prev_cluster_status == status_lib.ClusterStatus.STOPPED):
            # pylint: disable= W0622 W0703 C0415
            from sky.adaptors import ibm
            from sky.skylet.providers.ibm.vpc_provider import IBMVPCProvider

            config_provider = global_user_state.get_cluster_yaml_dict(
                handle.cluster_yaml)['provider']
            region = config_provider['region']
            search_client = ibm.search_client()
            vpc_found = False
            # pylint: disable=unsubscriptable-object
            vpcs_filtered_by_tags_and_region = search_client.search(
                query=(f'type:vpc AND tags:{cluster_name_on_cloud} '
                       f'AND region:{region}'),
                fields=['tags', 'region', 'type'],
                limit=1000).get_result()['items']
            vpc_id = None
            try:
                vpc_id = vpcs_filtered_by_tags_and_region[0]['crn'].rsplit(
                    ':', 1)[-1]
                vpc_found = True
            except Exception:
                logger.critical('failed to locate vpc for ibm cloud')
                returncode = -1

            if vpc_found:
                # Delete VPC and it's associated resources
                vpc_provider = IBMVPCProvider(
                    config_provider['resource_group_id'], region,
                    cluster_name_on_cloud)
                vpc_provider.delete_vpc(vpc_id, region)
                # successfully removed cluster as no exception was raised
                returncode = 0

        else:
            config['provider']['cache_stopped_nodes'] = not terminate
            with tempfile.NamedTemporaryFile('w',
                                             prefix='sky_',
                                             delete=False,
                                             suffix='.yml') as f:
                yaml_utils.dump_yaml(f.name, config)
                f.flush()

                teardown_verb = 'Terminating' if terminate else 'Stopping'
                with rich_utils.safe_status(
                        ux_utils.spinner_message(
                            f'{teardown_verb}: {cluster_name}', log_path)):
                    # FIXME(zongheng): support retries. This call can fail for
                    # example due to GCP returning list requests per limit
                    # exceeded.
                    returncode, stdout, stderr = log_lib.run_with_log(
                        ['ray', 'down', '-y', f.name],
                        log_abs_path,
                        stream_logs=False,
                        require_outputs=True,
                        # Disable stdin to avoid ray outputs mess up the
                        # terminal with misaligned output when multithreading/
                        # multiprocessing are used.
                        # Refer to: https://github.com/ray-project/ray/blob/d462172be7c5779abf37609aed08af112a533e1e/python/ray/autoscaler/_private/subprocess_output_util.py#L264 # pylint: disable=line-too-long
                        stdin=subprocess.DEVNULL)
        if returncode != 0:
            if purge:
                logger.warning(
                    _TEARDOWN_PURGE_WARNING.format(
                        reason='stopping/terminating cluster nodes',
                        details=stderr))
            # 'TPU must be specified.': This error returns when we call "gcloud
            #   delete" with an empty VM list where no instance exists. Safe to
            #   ignore it and do cleanup locally. TODO(wei-lin): refactor error
            #   handling mechanism.
            #
            # 'SKYPILOT_ERROR_NO_NODES_LAUNCHED': this indicates nodes are
            #   never launched and the errors are related to pre-launch
            #   configurations (such as VPC not found). So it's safe & good UX
            #   to not print a failure message.
            elif ('TPU must be specified.' not in stderr and
                  'SKYPILOT_ERROR_NO_NODES_LAUNCHED: ' not in stderr):
                raise RuntimeError(
                    _TEARDOWN_FAILURE_MESSAGE.format(
                        extra_reason='',
                        cluster_name=common_utils.cluster_name_in_hint(
                            cluster_name, cluster_name_on_cloud),
                        stdout=stdout,
                        stderr=stderr))

        # No need to clean up if the cluster is already terminated
        # (i.e., prev_status is None), as the cleanup has already been done
        # if the cluster is removed from the status table.
        if post_teardown_cleanup:
            self.post_teardown_cleanup(handle, terminate, purge)

    def post_teardown_cleanup(self,
                              handle: CloudVmRayResourceHandle,
                              terminate: bool,
                              purge: bool = False,
                              remove_from_db: bool = True,
                              failover: bool = False) -> None:
        """Cleanup local configs/caches and delete TPUs after teardown.

        This method will handle the following cleanup steps:
        * Deleting the TPUs;
        * Removing ssh configs for the cluster;
        * Deleting the open ports;
        * Deleting the custom multi network infrastructure based on the
          failover flag (e.g. delete firewalls, subnets, and VPCs for GPU
          Direct if failover is False, otherwise, only delete the subnets);
        * Updating the local state of the cluster;
        * Removing the terminated cluster's scripts and ray yaml files.
        """
        cluster_name_on_cloud = handle.cluster_name_on_cloud
        cloud = handle.launched_resources.cloud

        if terminate and handle.launched_resources.is_image_managed is True:
            # Delete the image when terminating a "cloned" cluster, i.e.,
            # whose image is created by SkyPilot (--clone-disk-from)
            logger.debug(f'Deleting image {handle.launched_resources.image_id}')
            cluster_resources = handle.launched_resources
            cluster_cloud = cluster_resources.cloud
            image_dict = cluster_resources.image_id
            assert cluster_cloud is not None, cluster_resources
            assert image_dict is not None and len(image_dict) == 1
            image_id = list(image_dict.values())[0]
            try:
                cluster_cloud.delete_image(image_id,
                                           handle.launched_resources.region)
            except exceptions.CommandError as e:
                logger.warning(
                    f'Failed to delete cloned image {image_id}. Please '
                    'remove it manually to avoid image leakage. Details: '
                    f'{common_utils.format_exception(e, use_bracket=True)}')
        if terminate:
            # This function could be directly called from status refresh,
            # where we need to cleanup the cluster profile.
            metadata_utils.remove_cluster_metadata(handle.cluster_name)
            # The cluster yaml does not exist when skypilot has not found
            # the right resource to provision the cluster.
            if handle.cluster_yaml is not None:
                launched_resources = (
                    handle.launched_resources.assert_launchable())
                cloud = launched_resources.cloud
                config = global_user_state.get_cluster_yaml_dict(
                    handle.cluster_yaml)
                ports_cleaned_up = False
                custom_multi_network_cleaned_up = False
                try:
                    cloud.check_features_are_supported(
                        launched_resources,
                        {clouds.CloudImplementationFeatures.OPEN_PORTS})
                    provision_lib.cleanup_ports(repr(cloud),
                                                cluster_name_on_cloud,
                                                handle.launched_resources.ports,
                                                config['provider'])
                    ports_cleaned_up = True
                except exceptions.NotSupportedError:
                    ports_cleaned_up = True
                except exceptions.PortDoesNotExistError:
                    logger.debug('Ports do not exist. Skipping cleanup.')
                except Exception as e:  # pylint: disable=broad-except
                    if purge:
                        msg = common_utils.format_exception(e, use_bracket=True)
                        logger.warning(
                            f'Failed to cleanup ports. Skipping since purge is '
                            f'set. Details: {msg}')
                    else:
                        raise

                # Clean up custom multi networks, e.g. the subnets, firewalls,
                # and VPCs created for GCP GPUDirect TCPX
                try:
                    cloud.check_features_are_supported(
                        handle.launched_resources, {
                            clouds.CloudImplementationFeatures.
                            CUSTOM_MULTI_NETWORK
                        })
                    provision_lib.cleanup_custom_multi_network(
                        repr(cloud), cluster_name_on_cloud, config['provider'],
                        failover)
                    custom_multi_network_cleaned_up = True
                except exceptions.NotSupportedError:
                    custom_multi_network_cleaned_up = True
                except Exception as e:  # pylint: disable=broad-except
                    if purge:
                        msg = common_utils.format_exception(e, use_bracket=True)
                        logger.warning(
                            f'Failed to cleanup custom multi network. Skipping '
                            f'since purge is set. Details: {msg}')
                    else:
                        raise

                if ports_cleaned_up and custom_multi_network_cleaned_up:
                    try:
                        self.remove_cluster_config(handle)
                    except Exception as e:  # pylint: disable=broad-except
                        if purge:
                            msg = common_utils.format_exception(
                                e, use_bracket=True)
                            logger.warning(
                                f'Failed to remove cluster config. Skipping '
                                f'since purge is set. Details: {msg}')
                        else:
                            raise

        cluster_utils.SSHConfigHelper.remove_cluster(handle.cluster_name)

        def _detect_abnormal_non_terminated_nodes(
                handle: CloudVmRayResourceHandle) -> None:
            # Confirm that instances have actually transitioned state before
            # updating the state database. We do this immediately before
            # removing the state from the database, so that we can guarantee
            # that this is always called before the state is removed. We
            # considered running this check as part of
            # provisioner.teardown_cluster or provision.terminate_instances, but
            # it would open the door to code paths that successfully call this
            # function but do not first call teardown_cluster or
            # terminate_instances. See
            # https://github.com/skypilot-org/skypilot/pull/4443#discussion_r1872798032
            attempts = 0
            while True:
                config = global_user_state.get_cluster_yaml_dict(
                    handle.cluster_yaml)

                logger.debug(f'instance statuses attempt {attempts + 1}')
                node_status_dict = provision_lib.query_instances(
                    repr(cloud),
                    handle.cluster_name,
                    cluster_name_on_cloud,
                    config['provider'],
                    non_terminated_only=False)

                unexpected_node_state: Optional[Tuple[str, str]] = None
                for node_id, node_status_tuple in node_status_dict.items():
                    node_status, reason = node_status_tuple
                    reason = '' if reason is None else f' ({reason})'
                    logger.debug(f'{node_id} status: {node_status}{reason}')
                    # FIXME(cooperc): Some clouds (e.g. GCP) do not distinguish
                    # between "stopping/stopped" and "terminating/terminated",
                    # so we allow for either status instead of casing on
                    # `terminate`.
                    if node_status not in [
                            None, status_lib.ClusterStatus.STOPPED
                    ]:
                        unexpected_node_state = (node_id, node_status)
                        break

                if unexpected_node_state is None:
                    break

                attempts += 1
                if attempts < _TEARDOWN_WAIT_MAX_ATTEMPTS:
                    time.sleep(_TEARDOWN_WAIT_BETWEEN_ATTEMPS_SECONDS)
                else:
                    (node_id, node_status) = unexpected_node_state
                    raise RuntimeError(f'Instance {node_id} in unexpected '
                                       f'state {node_status}.')

        # If cluster_yaml is None, the cluster should ensured to be terminated,
        # so we don't need to do the double check.
        if handle.cluster_yaml is not None:
            try:
                _detect_abnormal_non_terminated_nodes(handle)
            except exceptions.ClusterStatusFetchingError as e:
                if purge:
                    msg = common_utils.format_exception(e, use_bracket=True)
                    logger.warning(
                        'Failed abnormal non-terminated nodes cleanup. '
                        'Skipping and cleaning up as purge is set. '
                        f'Details: {msg}')
                    logger.debug(f'Full exception details: {msg}',
                                 exc_info=True)
                else:
                    raise

        if not terminate or remove_from_db:
            global_user_state.remove_cluster(handle.cluster_name,
                                             terminate=terminate)

    def remove_cluster_config(self, handle: CloudVmRayResourceHandle) -> None:
        """Remove the YAML config of a cluster."""
        cluster_yaml_path = handle.cluster_yaml
        handle.cluster_yaml = None
        global_user_state.update_cluster_handle(handle.cluster_name, handle)
        # Removing the cluster YAML can cause some unexpected stability issues.
        # See #5011.
        # global_user_state.remove_cluster_yaml(handle.cluster_name)
        common_utils.remove_file_if_exists(cluster_yaml_path)

    def set_autostop(self,
                     handle: CloudVmRayResourceHandle,
                     idle_minutes_to_autostop: Optional[int],
                     wait_for: Optional[autostop_lib.AutostopWaitFor],
                     down: bool = False,
                     stream_logs: bool = True) -> None:
        # The core.autostop() function should have already checked that the
        # cloud and resources support requested autostop.
        if idle_minutes_to_autostop is not None:
            # Skip auto-stop for Kubernetes and RunPod clusters.
            if (isinstance(handle.launched_resources.cloud,
                           (clouds.Kubernetes, clouds.RunPod)) and not down and
                    idle_minutes_to_autostop >= 0):
                # We should hit this code path only for the controllers on
                # Kubernetes and RunPod clusters, because autostop() will
                # skip the supported feature check. Non-controller k8s/runpod
                # clusters will have already errored out.
                controller = controller_utils.Controllers.from_name(
                    handle.cluster_name)
                assert (controller is not None), handle.cluster_name
                if (controller
                        == controller_utils.Controllers.SKY_SERVE_CONTROLLER and
                        isinstance(handle.launched_resources.cloud,
                                   clouds.Kubernetes)):
                    # For SkyServe controllers on Kubernetes: override autostop
                    # behavior to force autodown (instead of no-op)
                    # to avoid dangling controllers.

                    # down = False is the default, but warn the user in case
                    # they have explicitly specified it.
                    # TODO(cooperc): Fix for new autostop stuff.
                    config_override_down = skypilot_config.get_nested(
                        (controller.value.controller_type, 'controller',
                         'autostop', 'down'), None)
                    if config_override_down is False:  # will not match None
                        logger.warning(
                            'SkyServe controller autodown is disabled in the '
                            '~/.sky/config.yaml configuration file '
                            '(serve.controller.autostop.down_when_idle), but '
                            'it is force enabled for Kubernetes clusters.')

                    down = True
                else:
                    logger.info('Auto-stop is not supported for Kubernetes '
                                'and RunPod clusters. Skipping.')
                    return

            # Check if we're stopping spot
            assert (handle.launched_resources is not None and
                    handle.launched_resources.cloud is not None), handle
            if handle.is_grpc_enabled_with_flag:
                request = autostopv1_pb2.SetAutostopRequest(
                    idle_minutes=idle_minutes_to_autostop,
                    backend=self.NAME,
                    wait_for=wait_for.to_protobuf() if wait_for is not None else
                    autostopv1_pb2.AUTOSTOP_WAIT_FOR_UNSPECIFIED,
                    down=down,
                )
                backend_utils.invoke_skylet_with_retries(lambda: SkyletClient(
                    handle.get_grpc_channel()).set_autostop(request))
            else:
                code = autostop_lib.AutostopCodeGen.set_autostop(
                    idle_minutes_to_autostop, self.NAME, wait_for, down)
                returncode, _, stderr = self.run_on_head(
                    handle, code, require_outputs=True, stream_logs=stream_logs)
                subprocess_utils.handle_returncode(returncode,
                                                   code,
                                                   'Failed to set autostop',
                                                   stderr=stderr,
                                                   stream_logs=stream_logs)
            global_user_state.set_cluster_autostop_value(
                handle.cluster_name, idle_minutes_to_autostop, down)

        # Add/Remove autodown annotations to/from Kubernetes pods.
        if isinstance(handle.launched_resources.cloud, clouds.Kubernetes):
            kubernetes_utils.set_autodown_annotations(
                handle=handle,
                idle_minutes_to_autostop=idle_minutes_to_autostop,
                down=down)

    def is_definitely_autostopping(self,
                                   handle: CloudVmRayResourceHandle,
                                   stream_logs: bool = True) -> bool:
        """Check if the cluster is autostopping.

        Returns:
            True if the cluster is definitely autostopping. It is possible
            that the cluster is still autostopping when False is returned,
            due to errors like transient network issues.
        """
        if handle.head_ip is None:
            # The head node of the cluster is not UP or in an abnormal state.
            # We cannot check if the cluster is autostopping.
            return False
        if handle.is_grpc_enabled_with_flag:
            try:
                request = autostopv1_pb2.IsAutostoppingRequest()
                response = backend_utils.invoke_skylet_with_retries(
                    lambda: SkyletClient(handle.get_grpc_channel()
                                        ).is_autostopping(request))
                return response.is_autostopping
            except Exception as e:  # pylint: disable=broad-except
                # The cluster may have been terminated, causing the gRPC call
                # to timeout and fail.
                logger.debug(f'Failed to check if cluster is autostopping: {e}')
                return False
        else:
            code = autostop_lib.AutostopCodeGen.is_autostopping()
            returncode, stdout, stderr = self.run_on_head(
                handle, code, require_outputs=True, stream_logs=stream_logs)
            if returncode == 0:
                return message_utils.decode_payload(stdout)
            logger.debug('Failed to check if cluster is autostopping with '
                         f'{returncode}: {stdout+stderr}\n'
                         f'Command: {code}')
            return False

    # TODO(zhwu): Refactor this to a CommandRunner class, so different backends
    # can support its own command runner.
    @timeline.event
    @context_utils.cancellation_guard
    def run_on_head(
        self,
        handle: CloudVmRayResourceHandle,
        cmd: str,
        *,
        port_forward: Optional[List[int]] = None,
        log_path: str = '/dev/null',
        stream_logs: bool = False,
        ssh_mode: command_runner.SshMode = command_runner.SshMode.
        NON_INTERACTIVE,
        under_remote_workdir: bool = False,
        require_outputs: bool = False,
        separate_stderr: bool = False,
        process_stream: bool = True,
        source_bashrc: bool = False,
        **kwargs,
    ) -> Union[int, Tuple[int, str, str]]:
        """Runs 'cmd' on the cluster's head node.

        It will try to fetch the head node IP if it is not cached.

        Args:
            handle: The ResourceHandle to the cluster.
            cmd: The command to run.

            Advanced options:

            port_forward: A list of ports to forward.
            log_path: The path to the log file.
            stream_logs: Whether to stream the logs to stdout/stderr.
            ssh_mode: The mode to use for ssh.
                See command_runner.SSHCommandRunner.SSHMode for more details.
            under_remote_workdir: Whether to run the command under the remote
                workdir ~/sky_workdir.
            require_outputs: Whether to return the stdout and stderr of the
                command.
            separate_stderr: Whether to separate stderr from stdout.
            process_stream: Whether to post-process the stdout/stderr of the
                command, such as replacing or skipping lines on the fly. If
                enabled, lines are printed only when '\r' or '\n' is found.
            source_bashrc: Whether to source bashrc when running on the command
                on the VM. If it is a user-related commands, it would always be
                good to source bashrc to make sure the env vars are set.

        Returns:
            returncode
            or
            A tuple of (returncode, stdout, stderr).

        Raises:
            exceptions.FetchClusterInfoError: If the cluster info cannot be
                fetched.
        """
        # This will try to fetch the head node IP if it is not cached.

        runners = handle.get_command_runners()
        head_runner = runners[0]
        if under_remote_workdir:
            cmd = f'cd {SKY_REMOTE_WORKDIR} && {cmd}'

        return head_runner.run(
            cmd,
            port_forward=port_forward,
            log_path=log_path,
            process_stream=process_stream,
            stream_logs=stream_logs,
            ssh_mode=ssh_mode,
            require_outputs=require_outputs,
            separate_stderr=separate_stderr,
            source_bashrc=source_bashrc,
            **kwargs,
        )

    # --- Utilities ---

    @timeline.event
    def _check_existing_cluster(
            self,
            task: task_lib.Task,
            to_provision: Optional[resources_lib.Resources],
            cluster_name: str,
            dryrun: bool = False) -> RetryingVmProvisioner.ToProvisionConfig:
        """Checks if the cluster exists and returns the provision config.

        Raises:
            exceptions.ResourcesMismatchError: If the resources in the task
                does not match the existing cluster.
            exceptions.InvalidClusterNameError: If the cluster name is invalid.
            # TODO(zhwu): complete the list of exceptions.
        """
        record = global_user_state.get_cluster_from_name(
            cluster_name, include_user_info=False, summary_response=True)
        if record is None:
            handle_before_refresh = None
            status_before_refresh = None
        else:
            handle_before_refresh = record['handle']
            status_before_refresh = record['status']

        handle: Optional[CloudVmRayResourceHandle]
        prev_cluster_status, handle = (status_before_refresh,
                                       handle_before_refresh)

        if not dryrun:
            # We force refresh any cluster (1) with INIT status, or (2) has
            # autostop set. This is to determine the actual state of such a
            # cluster and to make the hint that uses prev_cluster_status more
            # accurate.
            record = backend_utils.refresh_cluster_record(
                cluster_name,
                force_refresh_statuses={status_lib.ClusterStatus.INIT},
                cluster_lock_already_held=True,
                include_user_info=False,
                summary_response=True,
            )
            if record is not None:
                prev_cluster_status = record['status']
                handle = record['handle']
            else:
                prev_cluster_status = None
                handle = None
        # We should check the cluster_ever_up after refresh, because if the
        # cluster is terminated (through console or auto-down), the record will
        # become None and the cluster_ever_up should be considered as False.
        cluster_ever_up = record is not None and record['cluster_ever_up']
        prev_config_hash = record['config_hash'] if record is not None else None
        logger.debug(f'cluster_ever_up: {cluster_ever_up}')
        logger.debug(f'record: {record}')

        if prev_cluster_status is not None:
            assert handle is not None
            # Cluster already exists.
            self.check_resources_fit_cluster(handle, task)
            # Use the existing cluster.
            assert handle.launched_resources is not None, (cluster_name, handle)
            # Take a random resource in order to get resource info that applies
            # to all resources.
            one_task_resource = list(task.resources)[0]

            # Assume resources share the same ports.
            for resource in task.resources:
                assert resource.ports == one_task_resource.ports
            requested_ports_set = resources_utils.port_ranges_to_set(
                one_task_resource.ports)
            current_ports_set = resources_utils.port_ranges_to_set(
                handle.launched_resources.ports)
            all_ports = resources_utils.port_set_to_ranges(current_ports_set |
                                                           requested_ports_set)
            to_provision = handle.launched_resources
            assert to_provision is not None
            to_provision = to_provision.assert_launchable()
            if (to_provision.cloud.OPEN_PORTS_VERSION <=
                    clouds.OpenPortsVersion.LAUNCH_ONLY):
                if not requested_ports_set <= current_ports_set:
                    current_cloud = to_provision.cloud
                    with ux_utils.print_exception_no_traceback():
                        raise exceptions.NotSupportedError(
                            'Failed to open new ports on an existing cluster '
                            f'with the current cloud {current_cloud} as it only'
                            ' supports opening ports on launch of the cluster. '
                            'Please terminate the existing cluster and launch '
                            'a new cluster with the desired ports open.')
            if all_ports:
                to_provision = to_provision.copy(ports=all_ports)
            # Docker login should always be the same for all resources, since
            # it's set from envs.
            for resource in task.resources:
                assert (resource.docker_login_config ==
                        one_task_resource.docker_login_config), (
                            resource.docker_login_config,
                            one_task_resource.docker_login_config)
            # If we have docker login config in the new task, override the
            # existing resources to pick up new credentials. This allows the
            # user to specify new or fixed credentials if the existing
            # credentials are not working. If we don't do this, the credentials
            # from the existing resources will always be reused.
            if one_task_resource.docker_login_config is not None:
                to_provision = to_provision.copy(
                    _docker_login_config=one_task_resource.docker_login_config)

            # cluster_config_overrides should be the same for all resources.
            for resource in task.resources:
                assert (resource.cluster_config_overrides ==
                        one_task_resource.cluster_config_overrides)
            if isinstance(to_provision.cloud, clouds.Kubernetes):
                # Warn users if the Kubernetes pod config is different
                # from the existing cluster.
                cluster_yaml_str = global_user_state.get_cluster_yaml_str(
                    cluster_name)
                actual_cluster_yaml_obj = yaml_utils.safe_load(cluster_yaml_str)
                desired_cluster_yaml_obj = (
                    kubernetes_utils.combine_pod_config_fields_and_metadata(
                        actual_cluster_yaml_obj,
                        cluster_config_overrides=one_task_resource.
                        cluster_config_overrides,
                        cloud=to_provision.cloud,
                        context=to_provision.region))

                def _get_pod_config(yaml_obj: Dict[str, Any]) -> Dict[str, Any]:
                    return (yaml_obj.get('available_node_types',
                                         {}).get('ray_head_default',
                                                 {}).get('node_config', {}))

                if _get_pod_config(desired_cluster_yaml_obj) != _get_pod_config(
                        actual_cluster_yaml_obj):
                    # pylint: disable=line-too-long
                    logger.warning(
                        f'{colorama.Fore.YELLOW}WARNING: Kubernetes pod config mismatch detected. Task requires different '
                        f'pod config than the existing cluster. The existing '
                        f'cluster will be used with its current pod config.'
                        f'To apply use your task\'s new pod config:\n'
                        f'  • Use a new cluster'
                        f'  • Or restart this cluster: sky down {cluster_name}; sky launch -c {cluster_name} ...'
                        f'{colorama.Style.RESET_ALL}')

            return RetryingVmProvisioner.ToProvisionConfig(
                cluster_name,
                to_provision,
                handle.launched_nodes,
                prev_cluster_status=prev_cluster_status,
                prev_handle=handle,
                prev_cluster_ever_up=cluster_ever_up,
                prev_config_hash=prev_config_hash)
        usage_lib.messages.usage.set_new_cluster()
        # Use the task_cloud, because the cloud in `to_provision` can be changed
        # later during the retry.
        common_utils.check_cluster_name_is_valid(cluster_name)

        if to_provision is None:
            # Recently terminated after refresh. OPTIMIZE usually ran outside
            # the lock, so that decision may be stale by now. Under the lock,
            # ensure we always have a concrete plan via the following order:
            #   1) Reuse last placement snapshot (if available);
            #   2) Else, call injected planner for a fresh plan.
            # If we still have a pre-refresh handle snapshot with a concrete
            # placement, prefer reusing it.
            if (isinstance(handle_before_refresh, CloudVmRayResourceHandle) and
                    handle_before_refresh.launched_resources is not None):
                to_provision = handle_before_refresh.launched_resources
                # Ensure the requested task fits the previous placement.
                self.check_resources_fit_cluster(handle_before_refresh, task)
                # Mirror the original message for reuse path.
                status_before_refresh_str = None
                if status_before_refresh is not None:
                    status_before_refresh_str = status_before_refresh.value
                logger.info(
                    f'The cluster {cluster_name!r} (status: '
                    f'{status_before_refresh_str}) was not found on the cloud: '
                    'it may be autodowned, manually terminated, or its launch '
                    'never succeeded. Provisioning a new cluster by using the '
                    'same resources as its original launch.')
            elif self._planner is not None:
                to_provision = self._planner(task)
                logger.info(
                    'Previous placement snapshot missing; computing a fresh '
                    'plan for provisioning.')
            else:
                # Without a snapshot or planner, we cannot proceed safely.
                # Surface a user-friendly error without a long traceback.
                with ux_utils.print_exception_no_traceback():
                    raise RuntimeError(
                        'No concrete launch plan available after recent cloud '
                        f'termination of cluster {cluster_name!r}. Ensure the '
                        'OPTIMIZE stage runs or provide concrete resources.')

        return RetryingVmProvisioner.ToProvisionConfig(
            cluster_name,
            to_provision,
            task.num_nodes,
            prev_cluster_status=None,
            prev_handle=None,
            prev_cluster_ever_up=False,
            prev_config_hash=prev_config_hash)

    def _execute_file_mounts(self, handle: CloudVmRayResourceHandle,
                             file_mounts: Optional[Dict[Path, Path]]):
        """Executes file mounts.

        Rsyncing local files and copying from remote stores.
        """
        # File mounts handling for remote paths possibly without write access:
        #  (1) in 'file_mounts' sections, add <prefix> to these target paths.
        #  (2) then, create symlinks from '/.../file' to '<prefix>/.../file'.
        if file_mounts is None or not file_mounts:
            return
        symlink_commands = []
        fore = colorama.Fore
        style = colorama.Style
        start = time.time()
        runners = handle.get_command_runners()
        log_path = os.path.join(self.log_dir, 'file_mounts.log')
        num_threads = subprocess_utils.get_max_workers_for_file_mounts(
            file_mounts, str(handle.launched_resources.cloud))

        # Check the files and warn
        for dst, src in file_mounts.items():
            if not data_utils.is_cloud_store_url(src):
                full_src = os.path.abspath(os.path.expanduser(src))
                # Checked during Task.set_file_mounts().
                assert os.path.exists(
                    full_src), f'{full_src} does not exist. {file_mounts}'
                src_size = backend_utils.path_size_megabytes(full_src)
                if src_size >= _PATH_SIZE_MEGABYTES_WARN_THRESHOLD:
                    logger.warning(
                        f'  {fore.YELLOW}The size of file mount src {src!r} '
                        f'is {src_size} MB. Try to keep src small or use '
                        '.skyignore to exclude large files, as large sizes '
                        f'will slow down rsync. {style.RESET_ALL}')
                if os.path.islink(full_src):
                    logger.warning(
                        f'  {fore.YELLOW}Source path {src!r} is a symlink. '
                        f'Symlink contents are not uploaded.{style.RESET_ALL}')

        os.makedirs(os.path.expanduser(self.log_dir), exist_ok=True)
        os.system(f'touch {log_path}')

        rich_utils.force_update_status(
            ux_utils.spinner_message('Syncing file mounts', log_path))

        for dst, src in file_mounts.items():
            # TODO: room for improvement.  Here there are many moving parts
            # (download gsutil on remote, run gsutil on remote).  Consider
            # alternatives (smart_open, each provider's own sdk), a
            # data-transfer container etc.
            if not os.path.isabs(dst) and not dst.startswith('~/'):
                dst = f'{SKY_REMOTE_WORKDIR}/{dst}'
            # Sync 'src' to 'wrapped_dst', a safe-to-write "wrapped" path.
            wrapped_dst = dst
            if not dst.startswith('~/') and not dst.startswith('/tmp/'):
                # Handles the remote paths possibly without write access.
                # (1) add <prefix> to these target paths.
                wrapped_dst = backend_utils.FileMountHelper.wrap_file_mount(dst)
                cmd = backend_utils.FileMountHelper.make_safe_symlink_command(
                    source=dst, target=wrapped_dst)
                symlink_commands.append(cmd)

            if not data_utils.is_cloud_store_url(src):
                full_src = os.path.abspath(os.path.expanduser(src))

                if os.path.isfile(full_src):
                    mkdir_for_wrapped_dst = (
                        f'mkdir -p {os.path.dirname(wrapped_dst)}')
                else:
                    mkdir_for_wrapped_dst = f'mkdir -p {wrapped_dst}'

                # TODO(mluo): Fix method so that mkdir and rsync run together
                backend_utils.parallel_data_transfer_to_nodes(
                    runners,
                    source=src,
                    target=wrapped_dst,
                    cmd=mkdir_for_wrapped_dst,
                    run_rsync=True,
                    action_message='Syncing',
                    log_path=log_path,
                    stream_logs=False,
                    num_threads=num_threads,
                )
                continue

            storage = cloud_stores.get_storage_from_path(src)
            if storage.is_directory(src):
                sync_cmd = (storage.make_sync_dir_command(
                    source=src, destination=wrapped_dst))
                # It is a directory so make sure it exists.
                mkdir_for_wrapped_dst = f'mkdir -p {wrapped_dst}'
            else:
                sync_cmd = (storage.make_sync_file_command(
                    source=src, destination=wrapped_dst))
                # It is a file so make sure *its parent dir* exists.
                mkdir_for_wrapped_dst = (
                    f'mkdir -p {os.path.dirname(wrapped_dst)}')

            download_target_commands = [
                # Ensure sync can write to wrapped_dst (e.g., '/data/').
                mkdir_for_wrapped_dst,
                # Both the wrapped and the symlink dir exist; sync.
                sync_cmd,
            ]
            command = ' && '.join(download_target_commands)
            # dst is only used for message printing.
            backend_utils.parallel_data_transfer_to_nodes(
                runners,
                source=src,
                target=dst,
                cmd=command,
                run_rsync=False,
                action_message='Syncing',
                log_path=log_path,
                stream_logs=False,
                # Need to source bashrc, as the cloud specific CLI or SDK may
                # require PATH in bashrc.
                source_bashrc=True,
                num_threads=num_threads,
            )
        # (2) Run the commands to create symlinks on all the nodes.
        symlink_command = ' && '.join(symlink_commands)
        if symlink_command:
            # ALIAS_SUDO_TO_EMPTY_FOR_ROOT_CMD sets sudo to empty string for
            # root. We need this as we do not source bashrc for the command for
            # better performance, and our sudo handling is only in bashrc.
            symlink_command = (
                f'{command_runner.ALIAS_SUDO_TO_EMPTY_FOR_ROOT_CMD} && '
                f'{symlink_command}')

            def _symlink_node(runner: command_runner.CommandRunner):
                returncode = runner.run(symlink_command, log_path=log_path)
                subprocess_utils.handle_returncode(
                    returncode, symlink_command,
                    'Failed to create symlinks. The target destination '
                    f'may already exist. Log: {log_path}')

            subprocess_utils.run_in_parallel(_symlink_node, runners,
                                             num_threads)
        end = time.time()
        logger.debug(f'File mount sync took {end - start} seconds.')
        logger.info(ux_utils.finishing_message('Synced file_mounts.', log_path))

    def _execute_storage_mounts(
            self, handle: CloudVmRayResourceHandle,
            storage_mounts: Optional[Dict[Path, storage_lib.Storage]]):
        """Executes storage mounts: installing mounting tools and mounting."""
        # Handle cases where `storage_mounts` is None. This occurs when users
        # initiate a 'sky start' command from a Skypilot version that predates
        # the introduction of the `storage_mounts_metadata` feature.
        if storage_mounts is None:
            return

        # Process only mount mode objects here. COPY mode objects have been
        # converted to regular copy file mounts and thus have been handled
        # in the '_execute_file_mounts' method.
        storage_mounts = {
            path: storage_mount
            for path, storage_mount in storage_mounts.items()
            if storage_mount.mode in storage_lib.MOUNTABLE_STORAGE_MODES
        }

        # Handle cases when there aren't any Storages with either MOUNT or
        # MOUNT_CACHED mode.
        if not storage_mounts:
            return
        start = time.time()
        runners = handle.get_command_runners()
        num_threads = subprocess_utils.get_parallel_threads(
            str(handle.launched_resources.cloud))
        log_path = os.path.join(self.log_dir, 'storage_mounts.log')

        plural = 's' if len(storage_mounts) > 1 else ''
        rich_utils.force_update_status(
            ux_utils.spinner_message(
                f'Mounting {len(storage_mounts)} storage{plural}', log_path))

        for dst, storage_obj in storage_mounts.items():
            storage_obj.construct()
            if not os.path.isabs(dst) and not dst.startswith('~/'):
                dst = f'{SKY_REMOTE_WORKDIR}/{dst}'
            # Raised when the bucket is externall removed before re-mounting
            # with sky start.
            if not storage_obj.stores:
                with ux_utils.print_exception_no_traceback():
                    raise exceptions.StorageExternalDeletionError(
                        f'The bucket, {storage_obj.name!r}, could not be '
                        f'mounted on cluster {handle.cluster_name!r}. Please '
                        'verify that the bucket exists. The cluster started '
                        'successfully without mounting the bucket.')
            # Get the first store and use it to mount
            store = list(storage_obj.stores.values())[0]
            assert store is not None, storage_obj
            if storage_obj.mode == storage_lib.StorageMode.MOUNT:
                mount_cmd = store.mount_command(dst)
                action_message = 'Mounting'
            else:
                assert storage_obj.mode == storage_lib.StorageMode.MOUNT_CACHED
                mount_cmd = store.mount_cached_command(dst)
                action_message = 'Mounting cached mode'
            src_print = (storage_obj.source
                         if storage_obj.source else storage_obj.name)
            if isinstance(src_print, list):
                src_print = ', '.join(src_print)
            try:
                backend_utils.parallel_data_transfer_to_nodes(
                    runners,
                    source=src_print,
                    target=dst,
                    cmd=mount_cmd,
                    run_rsync=False,
                    action_message=action_message,
                    log_path=log_path,
                    # Need to source bashrc, as the cloud specific CLI or SDK
                    # may require PATH in bashrc.
                    source_bashrc=True,
                    num_threads=num_threads,
                )
            except exceptions.CommandError as e:
                if e.returncode == exceptions.MOUNT_PATH_NON_EMPTY_CODE:
                    mount_path = (f'{colorama.Fore.RED}'
                                  f'{colorama.Style.BRIGHT}{dst}'
                                  f'{colorama.Style.RESET_ALL}')
                    error_msg = (f'Mount path {mount_path} is non-empty.'
                                 f' {mount_path} may be a standard unix '
                                 f'path or may contain files from a previous'
                                 f' task. To fix, change the mount path'
                                 f' to an empty or non-existent path.')
                    raise RuntimeError(error_msg) from None
                else:
                    # By default, raising an error caused from mounting_utils
                    # shows a big heredoc as part of it. Here, we want to
                    # conditionally show the heredoc only if SKYPILOT_DEBUG
                    # is set
                    if env_options.Options.SHOW_DEBUG_INFO.get():
                        raise exceptions.CommandError(
                            e.returncode,
                            command='to mount',
                            error_msg=e.error_msg,
                            detailed_reason=e.detailed_reason)
                    else:
                        # Strip the command (a big heredoc) from the exception
                        raise exceptions.CommandError(
                            e.returncode,
                            command='to mount',
                            error_msg=e.error_msg,
                            detailed_reason=e.detailed_reason) from None

        end = time.time()
        logger.debug(f'Storage mount sync took {end - start} seconds.')
        logger.info(ux_utils.finishing_message('Storage mounted.', log_path))

    def _set_storage_mounts_metadata(
            self, cluster_name: str,
            storage_mounts: Optional[Dict[Path, storage_lib.Storage]]) -> None:
        """Sets 'storage_mounts' object in cluster's storage_mounts_metadata.

        After converting Storage objects in 'storage_mounts' to metadata,
        it stores {PATH: StorageMetadata} into the table.
        """
        if not storage_mounts:
            return
        storage_mounts_metadata = {}
        for dst, storage_obj in storage_mounts.items():
            if storage_obj.mode not in storage_lib.MOUNTABLE_STORAGE_MODES:
                # Skip non-mount storage objects, as there is no need to
                # reconstruct them during cluster restart.
                continue
            storage_mounts_metadata[dst] = storage_obj.handle
        lock_id = backend_utils.cluster_file_mounts_lock_id(cluster_name)
        lock_timeout = backend_utils.CLUSTER_FILE_MOUNTS_LOCK_TIMEOUT_SECONDS
        try:
            with locks.get_lock(lock_id, lock_timeout):
                global_user_state.set_cluster_storage_mounts_metadata(
                    cluster_name, storage_mounts_metadata)
        except locks.LockTimeout as e:
            raise RuntimeError(
                f'Failed to store metadata for cluster {cluster_name!r} due to '
                'a timeout when trying to access local database. Please '
                f'try again or manually remove the lock at {lock_id}. '
                f'{common_utils.format_exception(e)}') from None

    def get_storage_mounts_metadata(
            self,
            cluster_name: str) -> Optional[Dict[Path, storage_lib.Storage]]:
        """Gets 'storage_mounts' object from cluster's storage_mounts_metadata.

        After retrieving storage_mounts_metadata, it converts back the
        StorageMetadata to Storage object and restores 'storage_mounts.'
        """
        lock_id = backend_utils.cluster_file_mounts_lock_id(cluster_name)
        lock_timeout = backend_utils.CLUSTER_FILE_MOUNTS_LOCK_TIMEOUT_SECONDS
        try:
            with locks.get_lock(lock_id, lock_timeout):
                storage_mounts_metadata = (
                    global_user_state.get_cluster_storage_mounts_metadata(
                        cluster_name))
        except locks.LockTimeout as e:
            raise RuntimeError(
                f'Failed to retrieve metadata for cluster {cluster_name!r} '
                'due to a timeout when trying to access local database. '
                f'Please try again or manually remove the lock at {lock_id}.'
                f' {common_utils.format_exception(e)}') from None

        if storage_mounts_metadata is None:
            return None
        storage_mounts = {}
        for dst, storage_metadata in storage_mounts_metadata.items():
            # Setting 'sync_on_reconstruction' to False prevents from Storage
            # object creation to sync local source syncing to the bucket. Local
            # source specified in Storage object is synced to the bucket only
            # when it is created with 'sky launch'.
            storage_mounts[dst] = storage_lib.Storage.from_metadata(
                storage_metadata, sync_on_reconstruction=False)
        return storage_mounts

    def _skypilot_predefined_env_vars(
            self, handle: CloudVmRayResourceHandle) -> Dict[str, str]:
        """Returns the SkyPilot predefined environment variables.

        TODO(zhwu): Check if a single variable for all the cluster info is more
        desirable or separate variables for each piece of info.
        NOTE: In order to avoid complication in a potential future separation
        of the info into multiple env vars, we should not treat this json format
        as a sink for all the cluster info.
        """
        return {
            'SKYPILOT_CLUSTER_INFO': json.dumps({
                'cluster_name': handle.cluster_name,
                'cloud': str(handle.launched_resources.cloud),
                'region': handle.launched_resources.region,
                'zone': handle.launched_resources.zone,
            })
        }

    def _get_task_env_vars(self, task: task_lib.Task, job_id: int,
                           handle: CloudVmRayResourceHandle) -> Dict[str, str]:
        """Returns the environment variables for the task."""
        env_vars = task_lib.get_plaintext_envs_and_secrets(
            task.envs_and_secrets)
        # If it is a managed job, the TASK_ID_ENV_VAR will have been already set
        # by the controller.
        if constants.TASK_ID_ENV_VAR not in env_vars:
            env_vars[
                constants.TASK_ID_ENV_VAR] = common_utils.get_global_job_id(
                    self.run_timestamp,
                    cluster_name=handle.cluster_name,
                    job_id=str(job_id))
        env_vars.update(self._skypilot_predefined_env_vars(handle))
        return env_vars

    def _get_managed_job_user_id(self, task: task_lib.Task) -> Optional[str]:
        """Returns the user id for the managed job."""
        if task.managed_job_dag is not None:
            return task.envs[constants.USER_ID_ENV_VAR]
        return None

    def _execute_task_one_node(self, handle: CloudVmRayResourceHandle,
                               task: task_lib.Task, job_id: int,
                               remote_log_dir: str) -> None:
        # Launch the command as a Ray task.
        log_dir = os.path.join(remote_log_dir, 'tasks')

        resources_dict = backend_utils.get_task_demands_dict(task)
        internal_ips = handle.internal_ips()
        assert internal_ips is not None, 'internal_ips is not cached in handle'

        task_env_vars = self._get_task_env_vars(task, job_id, handle)

<<<<<<< HEAD
        if isinstance(handle.launched_resources.cloud, clouds.Slurm):
            assert (handle.cached_cluster_info
                    is not None), ('cached_cluster_info must be set')
            head_instance = handle.cached_cluster_info.get_head_instance()
            assert (head_instance is not None), (
                'Head instance not found in cached cluster info')
            slurm_job_id = head_instance.tags.get('job_id')
            assert (slurm_job_id
                    is not None), ('job_id tag not found in head instance')
            codegen: Union[task_codegen.SlurmCodeGen,
                           RayCodeGen] = task_codegen.SlurmCodeGen(
                               slurm_job_id=slurm_job_id)
        else:
            codegen = RayCodeGen()

=======
        codegen = task_codegen.RayCodeGen()
>>>>>>> 9ca7f44f
        codegen.add_prologue(job_id)
        codegen.add_setup(
            1,
            resources_dict,
            stable_cluster_internal_ips=internal_ips,
            env_vars=task_env_vars,
            setup_cmd=self._setup_cmd,
            setup_log_path=os.path.join(log_dir, 'setup.log'),
        )

<<<<<<< HEAD
        codegen.add_tasks(
            1,
            bash_script=task.run,
            task_name=task.name,
            resources_dict=backend_utils.get_task_demands_dict(task),
            log_dir=log_dir,
            env_vars=task_env_vars)
=======
        codegen.add_task(
            1,
            bash_script=task.run,
            env_vars=task_env_vars,
            task_name=task.name,
            resources_dict=backend_utils.get_task_demands_dict(task),
            log_dir=log_dir)
>>>>>>> 9ca7f44f

        codegen.add_epilogue()

        self._exec_code_on_head(
            handle,
            codegen.build(),
            job_id,
            managed_job_dag=task.managed_job_dag,
            managed_job_user_id=self._get_managed_job_user_id(task),
            remote_log_dir=remote_log_dir)

    def _execute_task_n_nodes(self, handle: CloudVmRayResourceHandle,
                              task: task_lib.Task, job_id: int,
                              remote_log_dir: str) -> None:
        # Strategy:
        #   ray.init(...)
        #   for node:
        #     submit _run_cmd(cmd) with resource {node_i: 1}
        log_dir = os.path.join(remote_log_dir, 'tasks')
        resources_dict = backend_utils.get_task_demands_dict(task)
        internal_ips = handle.internal_ips()
        assert internal_ips is not None, 'internal_ips is not cached in handle'

        # If TPU VM Pods is used, #num_nodes should be num_nodes * num_node_ips
        num_actual_nodes = task.num_nodes * handle.num_ips_per_node
        task_env_vars = self._get_task_env_vars(task, job_id, handle)

<<<<<<< HEAD
        if isinstance(handle.launched_resources.cloud, clouds.Slurm):
            assert (handle.cached_cluster_info
                    is not None), ('cached_cluster_info must be set')
            head_instance = handle.cached_cluster_info.get_head_instance()
            assert (head_instance is not None), (
                'Head instance not found in cached cluster info')
            slurm_job_id = head_instance.tags.get('job_id')
            assert (slurm_job_id
                    is not None), ('job_id tag not found in head instance')
            codegen: Union[task_codegen.SlurmCodeGen,
                           RayCodeGen] = task_codegen.SlurmCodeGen(
                               slurm_job_id=slurm_job_id)
        else:
            codegen = RayCodeGen()

=======
        codegen = task_codegen.RayCodeGen()
>>>>>>> 9ca7f44f
        codegen.add_prologue(job_id)
        codegen.add_setup(
            num_actual_nodes,
            resources_dict,
            stable_cluster_internal_ips=internal_ips,
            env_vars=task_env_vars,
            setup_cmd=self._setup_cmd,
            setup_log_path=os.path.join(log_dir, 'setup.log'),
        )

<<<<<<< HEAD
        codegen.add_tasks(
            num_actual_nodes,
            bash_script=task.run,
            task_name=task.name,
            resources_dict=backend_utils.get_task_demands_dict(task),
            log_dir=log_dir,
            env_vars=task_env_vars)
=======
        codegen.add_task(
            num_actual_nodes,
            bash_script=task.run,
            env_vars=task_env_vars,
            task_name=task.name,
            resources_dict=backend_utils.get_task_demands_dict(task),
            log_dir=log_dir)
>>>>>>> 9ca7f44f

        codegen.add_epilogue()
        # TODO(zhanghao): Add help info for downloading logs.
        self._exec_code_on_head(
            handle,
            codegen.build(),
            job_id,
            managed_job_dag=task.managed_job_dag,
            managed_job_user_id=self._get_managed_job_user_id(task),
            remote_log_dir=remote_log_dir)<|MERGE_RESOLUTION|>--- conflicted
+++ resolved
@@ -314,394 +314,6 @@
     return f.name
 
 
-<<<<<<< HEAD
-# TODO(kevin): Move to task_codegen.py
-# Keeping it here for now to make the diff easier to review.
-class RayCodeGen(task_codegen.TaskCodeGen):
-    """Code generator of a Ray program that executes a sky.Task.
-
-    Usage:
-
-      >> codegen = RayCodegen()
-      >> codegen.add_prologue()
-
-      >> codegen.add_task(...)
-      >> codegen.add_task(...)
-
-      >> codegen.add_epilogue()
-      >> code = codegen.build()
-    """
-
-    def add_prologue(self, job_id: int) -> None:
-        assert not self._has_prologue, 'add_prologue() called twice?'
-        self._has_prologue = True
-        self.job_id = job_id
-        # Should use 'auto' or 'ray://<internal_head_ip>:10001' rather than
-        # 'ray://localhost:10001', or 'ray://127.0.0.1:10001', for public cloud.
-        # Otherwise, ray will fail to get the placement group because of a bug
-        # in ray job.
-        ray_address = 'auto'
-
-        # Add common imports
-        self._add_common_imports()
-
-        # Add Ray-specific setup
-        self._code.append(
-            textwrap.dedent("""\
-            # Set the environment variables to avoid deduplicating logs and
-            # scheduler events. This should be set in driver code, since we are
-            # not using `ray job submit` anymore, and the environment variables
-            # from the ray cluster is not inherited.
-            os.environ['RAY_DEDUP_LOGS'] = '0'
-            os.environ['RAY_SCHEDULER_EVENTS'] = '0'
-
-            import ray
-            import ray.util as ray_util
-            """))
-
-        self._add_skylet_imports()
-
-        self._add_constants()
-
-        # Add Ray configuration
-        self._code.append(
-            textwrap.dedent(f"""\
-            kwargs = dict()
-            # Only set the `_temp_dir` to SkyPilot's ray cluster directory when
-            # the directory exists for backward compatibility for the VM
-            # launched before #1790.
-            if os.path.exists({constants.SKY_REMOTE_RAY_TEMPDIR!r}):
-                kwargs['_temp_dir'] = {constants.SKY_REMOTE_RAY_TEMPDIR!r}
-            ray.init(
-                address={ray_address!r},
-                namespace='__sky__{job_id}__',
-                log_to_driver=True,
-                **kwargs
-            )
-            def get_or_fail(futures, pg) -> List[int]:
-                \"\"\"Wait for tasks, if any fails, cancel all unready.\"\"\"
-                if not futures:
-                    return [], []
-                returncodes = [1] * len(futures)
-                pids = [None] * len(futures)
-                failed = False
-                # Wait for 1 task to be ready.
-                ready = []
-                # Keep invoking ray.wait if ready is empty. This is because
-                # ray.wait with timeout=None will only wait for 10**6 seconds,
-                # which will cause tasks running for more than 12 days to return
-                # before becoming ready.
-                # (Such tasks are common in serving jobs.)
-                # Reference: https://github.com/ray-project/ray/blob/ray-2.9.3/python/ray/_private/worker.py#L2845-L2846
-
-                def handle_ready_tasks(tasks: List[ray.ObjectRef]) -> None:
-                    nonlocal returncodes, pids, failed
-                    for task in tasks:
-                        idx = futures.index(task)
-                        res = ray.get(task)
-                        returncodes[idx] = res['return_code']
-                        pids[idx] = res['pid']
-                        if res['return_code'] != 0:
-                            failed = True
-
-                while not ready:
-                    ready, unready = ray.wait(futures)
-                handle_ready_tasks(ready)
-                while unready:
-                    if failed:
-                        for task in unready:
-                            # ray.cancel without force fails to kill tasks.
-                            # We use force=True to kill unready tasks.
-                            ray.cancel(task, force=True)
-                            # Use SIGKILL=128+9 to indicate the task is forcely
-                            # killed.
-                            idx = futures.index(task)
-                            returncodes[idx] = CANCELLED_RETURN_CODE
-                        break
-                    ready, unready = ray.wait(unready)
-                    handle_ready_tasks(ready)
-                # Remove the placement group after all tasks are done, so that
-                # the next job can be scheduled on the released resources
-                # immediately.
-                ray_util.remove_placement_group(pg)
-                sys.stdout.flush()
-                return returncodes, pids
-
-            futures = []
-            """))
-
-        self._add_logging_functions()
-
-        self._code += [
-            'run_bash_command_with_log = run_bash_command_with_log',
-            'run_bash_command_with_log_and_return_pid = \
-                ray.remote(run_bash_command_with_log_and_return_pid)',
-            'autostop_lib.set_last_active_time_to_now()',
-            f'job_lib.set_status({job_id!r}, job_lib.JobStatus.PENDING)',
-        ]
-
-    def add_setup(
-        self,
-        num_nodes: int,
-        resources_dict: Dict[str, float],
-        stable_cluster_internal_ips: List[str],
-        env_vars: Dict[str, str],
-        setup_cmd: Optional[str] = None,
-        setup_log_path: Optional[str] = None,
-    ) -> None:
-        assert self._has_prologue, ('Call add_prologue() before '
-                                    'add_setup().')
-        self._has_setup = True
-
-        bundles = [copy.copy(resources_dict) for _ in range(num_nodes)]
-        # Set CPU to avoid ray hanging the resources allocation
-        # for remote functions, since the task will request 1 CPU
-        # by default.
-        task_cpu_demand = resources_dict.pop('CPU')
-
-        if resources_dict:
-            assert len(resources_dict) == 1, (
-                'There can only be one type of accelerator per instance. '
-                f'Found: {resources_dict}.')
-            acc_name, acc_count = list(resources_dict.items())[0]
-            gpu_dict = {'GPU': acc_count}
-            # gpu_dict should be empty when the accelerator is not GPU.
-            # TODO(zongheng,zhanghao): an alternative is to start the remote
-            # cluster with custom resource 'GPU': <n> even if the accelerator(s)
-            # are not GPU. We opt for the current solution for now.
-            if accelerator_registry.is_schedulable_non_gpu_accelerator(
-                    acc_name):
-                gpu_dict = {}
-            for bundle in bundles:
-                bundle.update({
-                    # Set the GPU to avoid ray hanging the resources allocation
-                    **gpu_dict,
-                })
-
-        self._code.append(
-            f'pg = ray_util.placement_group({json.dumps(bundles)}, '
-            f'\'STRICT_SPREAD\')')
-        self._add_waiting_for_resources_msg(num_nodes)
-        self._code.append(
-            textwrap.dedent("""\
-            # FIXME: This will print the error message from autoscaler if
-            # it is waiting for other task to finish. We should hide the
-            # error message.
-            ray.get(pg.ready())"""))
-        self._add_job_started_msg()
-
-        job_id = self.job_id
-        if setup_cmd is not None:
-            setup_envs = env_vars.copy()
-            setup_envs[constants.SKYPILOT_NUM_NODES] = str(num_nodes)
-            self._code += [
-                textwrap.dedent(f"""\
-                setup_cmd = {setup_cmd!r}
-                _SETUP_CPUS = 0.0001
-                # The setup command will be run as a ray task with num_cpus=_SETUP_CPUS as the
-                # requirement; this means Ray will set CUDA_VISIBLE_DEVICES to an empty string.
-                # We unset it so that user setup command may properly use this env var.
-                setup_cmd = 'unset CUDA_VISIBLE_DEVICES; ' + setup_cmd
-                job_lib.set_status({job_id!r}, job_lib.JobStatus.SETTING_UP)
-
-                # The schedule_step should be called after the job status is set to non-PENDING,
-                # otherwise, the scheduler will think the current job is not submitted yet, and
-                # skip the scheduling step.
-                job_lib.scheduler.schedule_step()
-
-                # If some nodes are down and then new nodes are added after launching again,
-                # the result of `ray.nodes()` will include all the nodes, so we need to get
-                # the alive nodes.
-                alive_nodes = [n for n in ray.nodes() if 'Alive' in n and n['Alive']]
-                total_num_nodes = len(alive_nodes)
-                setup_bundles = [{{"CPU": _SETUP_CPUS}} for _ in range(total_num_nodes)]
-                setup_pg = ray.util.placement_group(setup_bundles, strategy='STRICT_SPREAD')
-                setup_workers = [run_bash_command_with_log_and_return_pid \\
-                    .options(
-                        name='setup',
-                        num_cpus=_SETUP_CPUS,
-                        scheduling_strategy=ray.util.scheduling_strategies.PlacementGroupSchedulingStrategy(
-                            placement_group=setup_pg,
-                            placement_group_bundle_index=i)
-                    ) \\
-                    .remote(
-                        setup_cmd,
-                        os.path.expanduser({setup_log_path!r}),
-                        env_vars={setup_envs!r},
-                        stream_logs=True,
-                        with_ray=True,
-                    ) for i in range(total_num_nodes)]
-                setup_returncodes, setup_pids = get_or_fail(setup_workers, setup_pg)
-                success = True
-                failed_workers_and_returncodes = []
-                for i in range(len(setup_returncodes)):
-                    returncode = setup_returncodes[i]
-                    pid = setup_pids[i]
-                    if pid == None:
-                        pid = os.getpid()
-                    if returncode != 0 and returncode != CANCELLED_RETURN_CODE:
-                        success = False
-                        failed_workers_and_returncodes.append((pid, returncode))
-                if not success:
-                    msg = f'ERROR: {colorama.Fore.RED}Job {self.job_id}\\'s setup failed. '
-                    msg += f'Failed workers: ' + ', '.join([f'(pid={{pid}}, returncode={{returncode}})' for pid, returncode in failed_workers_and_returncodes])
-                    msg += f'. See error logs above for more details.{colorama.Style.RESET_ALL}'
-                    print(msg, flush=True)
-                    job_lib.set_status({self.job_id!r}, job_lib.JobStatus.FAILED_SETUP)
-                    # This waits for all streaming logs to finish.
-                    time.sleep(1)
-                    # Need this to set the job status in ray job to be FAILED.
-                    sys.exit(1)
-                """)
-            ]
-
-        self._code.append(f'job_lib.set_job_started({self.job_id!r})')
-        if setup_cmd is None:
-            # Need to call schedule_step() to make sure the scheduler
-            # schedule the next pending job.
-            self._code.append('job_lib.scheduler.schedule_step()')
-
-        # Export IP and node rank to the environment variables.
-        self._code += [
-            textwrap.dedent(f"""\
-                @ray.remote
-                def check_ip():
-                    return ray.util.get_node_ip_address()
-                gang_scheduling_id_to_ip = ray.get([
-                    check_ip.options(
-                            num_cpus={task_cpu_demand},
-                            scheduling_strategy=ray.util.scheduling_strategies.PlacementGroupSchedulingStrategy(
-                                placement_group=pg,
-                                placement_group_bundle_index=i
-                            )).remote()
-                    for i in range(pg.bundle_count)
-                ])
-
-                cluster_ips_to_node_id = {{ip: i for i, ip in enumerate({stable_cluster_internal_ips!r})}}
-                job_ip_rank_list = sorted(gang_scheduling_id_to_ip, key=cluster_ips_to_node_id.get)
-                job_ip_rank_map = {{ip: i for i, ip in enumerate(job_ip_rank_list)}}
-                job_ip_list_str = '\\n'.join(job_ip_rank_list)
-                """),
-        ]
-
-    def add_tasks(self,
-                  num_nodes: int,
-                  bash_script: Optional[str],
-                  task_name: Optional[str],
-                  resources_dict: Dict[str, float],
-                  log_dir: str,
-                  env_vars: Optional[Dict[str, str]] = None) -> None:
-        # TODO(zhwu): The resources limitation for multi-node ray.tune and
-        # horovod should be considered.
-        for i in range(num_nodes):
-            # Ray's per-node resources, to constrain scheduling each command to
-            # the corresponding node, represented by private IPs.
-            self.add_single_task(bash_script=bash_script,
-                                 task_name=task_name,
-                                 resources_dict=resources_dict.copy(),
-                                 log_dir=log_dir,
-                                 env_vars=env_vars,
-                                 gang_scheduling_id=i)
-
-    def add_single_task(self,
-                        bash_script: Optional[str],
-                        task_name: Optional[str],
-                        resources_dict: Dict[str, float],
-                        log_dir: str,
-                        env_vars: Optional[Dict[str, str]] = None,
-                        gang_scheduling_id: int = 0) -> None:
-        """Generates code for a ray remote task that runs a bash command."""
-        assert self._has_setup, 'Call add_setup() before add_task().'
-
-        task_cpu_demand = resources_dict.pop('CPU')
-        # Build remote_task.options(...)
-        #   resources=...
-        #   num_gpus=...
-        options = []
-        options.append(f'num_cpus={task_cpu_demand}')
-
-        acc_name, acc_count = self._get_accelerator_details(resources_dict)
-        num_gpus = 0.0
-        if acc_name is not None:
-            assert resources_dict, ('There can only be one type of accelerator '
-                                    'per instance.')
-            options.append(f'resources={json.dumps(resources_dict)}')
-            if not accelerator_registry.is_schedulable_non_gpu_accelerator(
-                    acc_name):
-                num_gpus = acc_count
-                options.append(f'num_gpus={num_gpus}')
-        options.append(
-            'scheduling_strategy=ray.util.scheduling_strategies.PlacementGroupSchedulingStrategy('  # pylint: disable=line-too-long
-            'placement_group=pg, '
-            f'placement_group_bundle_index={gang_scheduling_id})')
-
-        sky_env_vars_dict_str = [
-            textwrap.dedent(f"""\
-            sky_env_vars_dict = {{}}
-            sky_env_vars_dict['{constants.SKYPILOT_NODE_IPS}'] = job_ip_list_str
-            sky_env_vars_dict['{constants.SKYPILOT_NUM_NODES}'] = len(job_ip_rank_list)
-            """)
-        ]
-
-        if env_vars is not None:
-            sky_env_vars_dict_str.extend(f'sky_env_vars_dict[{k!r}] = {v!r}'
-                                         for k, v in env_vars.items())
-        sky_env_vars_dict_str = '\n'.join(sky_env_vars_dict_str)
-
-        options_str = ', '.join(options)
-        logger.debug('Added Task with options: '
-                     f'{options_str}')
-        rclone_flush_script = self._get_rclone_flush_script()
-        unset_ray_env_vars = ' && '.join(
-            [f'unset {var}' for var in UNSET_RAY_ENV_VARS])
-        self._code += [
-            sky_env_vars_dict_str,
-            textwrap.dedent(f"""\
-        script = {bash_script!r}
-        rclone_flush_script = {rclone_flush_script!r}
-
-        if script is not None:
-            script=f'{unset_ray_env_vars}; {{script}}'
-            script += rclone_flush_script
-            sky_env_vars_dict['{constants.SKYPILOT_NUM_GPUS_PER_NODE}'] = {int(math.ceil(num_gpus))!r}
-
-            ip = gang_scheduling_id_to_ip[{gang_scheduling_id!r}]
-            rank = job_ip_rank_map[ip]
-
-            if len(cluster_ips_to_node_id) == 1: # Single-node task on single-node cluter
-                name_str = '{task_name},' if {task_name!r} != None else 'task,'
-                log_path = os.path.expanduser(os.path.join({log_dir!r}, 'run.log'))
-            else: # Single-node or multi-node task on multi-node cluster
-                idx_in_cluster = cluster_ips_to_node_id[ip]
-                if cluster_ips_to_node_id[ip] == 0:
-                    node_name = 'head'
-                else:
-                    node_name = f'worker{{idx_in_cluster}}'
-                name_str = f'{{node_name}}, rank={{rank}},'
-                log_path = os.path.expanduser(os.path.join({log_dir!r}, f'{{rank}}-{{node_name}}.log'))
-            sky_env_vars_dict['{constants.SKYPILOT_NODE_RANK}'] = rank
-
-            sky_env_vars_dict['SKYPILOT_INTERNAL_JOB_ID'] = {self.job_id}
-
-            futures.append(run_bash_command_with_log_and_return_pid \\
-                    .options(name=name_str, {options_str}) \\
-                    .remote(
-                        script,
-                        log_path,
-                        env_vars=sky_env_vars_dict,
-                        stream_logs=True,
-                        with_ray=True,
-                    ))""")
-        ]
-
-    def add_epilogue(self) -> None:
-        """Generates code that waits for all tasks, then exits."""
-        self._code.append('returncodes, _ = get_or_fail(futures, pg)')
-        super().add_epilogue()
-
-
-=======
->>>>>>> 9ca7f44f
 class GangSchedulingStatus(enum.Enum):
     """Enum for gang scheduling status."""
     CLUSTER_READY = 0
@@ -6231,7 +5843,7 @@
 
         task_env_vars = self._get_task_env_vars(task, job_id, handle)
 
-<<<<<<< HEAD
+        codegen: task_codegen.TaskCodeGen
         if isinstance(handle.launched_resources.cloud, clouds.Slurm):
             assert (handle.cached_cluster_info
                     is not None), ('cached_cluster_info must be set')
@@ -6241,15 +5853,10 @@
             slurm_job_id = head_instance.tags.get('job_id')
             assert (slurm_job_id
                     is not None), ('job_id tag not found in head instance')
-            codegen: Union[task_codegen.SlurmCodeGen,
-                           RayCodeGen] = task_codegen.SlurmCodeGen(
-                               slurm_job_id=slurm_job_id)
+            codegen = task_codegen.SlurmCodeGen(slurm_job_id=slurm_job_id)
         else:
-            codegen = RayCodeGen()
-
-=======
-        codegen = task_codegen.RayCodeGen()
->>>>>>> 9ca7f44f
+            codegen = task_codegen.RayCodeGen()
+
         codegen.add_prologue(job_id)
         codegen.add_setup(
             1,
@@ -6260,15 +5867,6 @@
             setup_log_path=os.path.join(log_dir, 'setup.log'),
         )
 
-<<<<<<< HEAD
-        codegen.add_tasks(
-            1,
-            bash_script=task.run,
-            task_name=task.name,
-            resources_dict=backend_utils.get_task_demands_dict(task),
-            log_dir=log_dir,
-            env_vars=task_env_vars)
-=======
         codegen.add_task(
             1,
             bash_script=task.run,
@@ -6276,7 +5874,6 @@
             task_name=task.name,
             resources_dict=backend_utils.get_task_demands_dict(task),
             log_dir=log_dir)
->>>>>>> 9ca7f44f
 
         codegen.add_epilogue()
 
@@ -6304,7 +5901,7 @@
         num_actual_nodes = task.num_nodes * handle.num_ips_per_node
         task_env_vars = self._get_task_env_vars(task, job_id, handle)
 
-<<<<<<< HEAD
+        codegen: task_codegen.TaskCodeGen
         if isinstance(handle.launched_resources.cloud, clouds.Slurm):
             assert (handle.cached_cluster_info
                     is not None), ('cached_cluster_info must be set')
@@ -6314,15 +5911,10 @@
             slurm_job_id = head_instance.tags.get('job_id')
             assert (slurm_job_id
                     is not None), ('job_id tag not found in head instance')
-            codegen: Union[task_codegen.SlurmCodeGen,
-                           RayCodeGen] = task_codegen.SlurmCodeGen(
-                               slurm_job_id=slurm_job_id)
+            codegen = task_codegen.SlurmCodeGen(slurm_job_id=slurm_job_id)
         else:
-            codegen = RayCodeGen()
-
-=======
-        codegen = task_codegen.RayCodeGen()
->>>>>>> 9ca7f44f
+            codegen = task_codegen.RayCodeGen()
+
         codegen.add_prologue(job_id)
         codegen.add_setup(
             num_actual_nodes,
@@ -6333,15 +5925,6 @@
             setup_log_path=os.path.join(log_dir, 'setup.log'),
         )
 
-<<<<<<< HEAD
-        codegen.add_tasks(
-            num_actual_nodes,
-            bash_script=task.run,
-            task_name=task.name,
-            resources_dict=backend_utils.get_task_demands_dict(task),
-            log_dir=log_dir,
-            env_vars=task_env_vars)
-=======
         codegen.add_task(
             num_actual_nodes,
             bash_script=task.run,
@@ -6349,7 +5932,6 @@
             task_name=task.name,
             resources_dict=backend_utils.get_task_demands_dict(task),
             log_dir=log_dir)
->>>>>>> 9ca7f44f
 
         codegen.add_epilogue()
         # TODO(zhanghao): Add help info for downloading logs.
