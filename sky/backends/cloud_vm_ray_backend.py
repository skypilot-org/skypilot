--- conflicted
+++ resolved
@@ -2634,7 +2634,6 @@
                 launched_resources)
             mismatch_str = ('To fix: use accelerators/number of nodes that can '
                             'be satisfied by the local cluster')
-<<<<<<< HEAD
 
         if len(task.resources) > 1:
 
@@ -2652,20 +2651,6 @@
                         f'{task.num_nodes}x {resource}')
             requested_resource_str = ', '.join(requested_resource_list)
             if valid_resource is None:
-=======
-        # Requested_resources <= actual_resources.
-        # Special handling for local cloud case, which assumes a cluster can
-        # be heterogeneous. Here, launched_resources is a list of custom
-        # accelerators per node, and Resources.less_demanding_than determines
-        # how many nodes satisfy task resource requirements.
-        if not (task.num_nodes <= handle.launched_nodes and
-                task_resources.less_demanding_than(
-                    launched_resources,
-                    requested_num_nodes=task.num_nodes,
-                    check_ports=check_ports)):
-            if (task_resources.region is not None and
-                    task_resources.region != launched_resources.region):
->>>>>>> b6fc1ec1
                 with ux_utils.print_exception_no_traceback():
                     raise exceptions.ResourcesMismatchError(
                         'Requested resources do not match the existing '
