--- conflicted
+++ resolved
@@ -2372,14 +2372,8 @@
                     return err_msg
 
                 subprocess_utils.handle_returncode(returncode=returncode,
-<<<<<<< HEAD
-                                                    command=setup_cmd,
-                                                    error_msg=error_message)
-
-=======
                                                    command=setup_cmd,
                                                    error_msg=error_message)
->>>>>>> 9d9f95eb
 
             num_nodes = len(ip_list)
             plural = 's' if num_nodes > 1 else ''
