--- conflicted
+++ resolved
@@ -214,12 +214,7 @@
         so that the container is kept alive and we can issue docker exec cmds
         to it to handle sky exec commands.
         """
-<<<<<<< HEAD
-        del task  # unused
-=======
         del task, detach_setup  # unused
-        colorama.init()
->>>>>>> 1ac582a8
         style = colorama.Style
         assert handle in self.images, \
             f'No image found for {handle}, have you run Backend.provision()?'
