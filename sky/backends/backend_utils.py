--- conflicted
+++ resolved
@@ -109,16 +109,13 @@
 # 10.133.0.5: ray.worker.default,
 _LAUNCHING_IP_PATTERN = re.compile(
     r'({}): ray[._]worker[._](?:default|reserved)'.format(IP_ADDR_REGEX))
-<<<<<<< HEAD
 SSH_CONNECTION_ERROR_PATTERN = re.compile(
     r'^ssh:.*(timed out|connection refused)$', re.IGNORECASE)
+_SSH_CONNECTION_TIMED_OUT_PATTERN = re.compile(r'^ssh:.*timed out$',
+                                               re.IGNORECASE)
 K8S_PODS_NOT_FOUND_PATTERN = re.compile(r'.*(NotFound|pods .* not found).*',
                                         re.IGNORECASE)
-=======
-_SSH_CONNECTION_TIMED_OUT_PATTERN = re.compile(r'^ssh:.*timed out$',
-                                               re.IGNORECASE)
 _RAY_CLUSTER_NOT_FOUND_MESSAGE = 'Ray cluster is not found'
->>>>>>> c417b0c1
 WAIT_HEAD_NODE_IP_MAX_ATTEMPTS = 3
 
 # We check network connection by going through _TEST_IP_LIST. We may need to
