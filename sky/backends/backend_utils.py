"""Util constants/functions for the backends."""
import contextlib
import copy
from datetime import datetime
import difflib
import enum
import getpass
import json
import os
import pathlib
import re
import subprocess
import tempfile
import textwrap
import threading
import time
import typing
from typing import Any, Dict, List, Optional, Set, Tuple
import uuid

import colorama
import filelock
import jinja2
import jsonschema
from packaging import version
import psutil
import requests
from requests import adapters
from requests.packages.urllib3.util import retry as retry_lib
from ray.autoscaler._private import commands as ray_commands
from ray.autoscaler._private import util as ray_util
import rich.console as rich_console
import rich.progress as rich_progress
import yaml

import sky
from sky import authentication as auth
from sky import backends
from sky import check as sky_check
from sky import clouds
from sky import exceptions
from sky import global_user_state
from sky import sky_logging
from sky import spot as spot_lib
from sky.backends import onprem_utils
from sky.skylet import constants
from sky.skylet import log_lib
from sky.utils import common_utils
from sky.utils import command_runner
from sky.utils import subprocess_utils
from sky.utils import timeline
from sky.utils import ux_utils
from sky.utils import validator
from sky.usage import usage_lib

if typing.TYPE_CHECKING:
    from sky import resources
    from sky import task as task_lib

logger = sky_logging.init_logger(__name__)
console = rich_console.Console()

# NOTE: keep in sync with the cluster template 'file_mounts'.
SKY_REMOTE_APP_DIR = '~/.sky/sky_app'
SKY_RAY_YAML_REMOTE_PATH = '~/.sky/sky_ray.yml'
IP_ADDR_REGEX = r'\d{1,3}\.\d{1,3}\.\d{1,3}\.\d{1,3}'
SKY_REMOTE_PATH = '~/.sky/wheels'
SKY_USER_FILE_PATH = '~/.sky/generated'

BOLD = '\033[1m'
RESET_BOLD = '\033[0m'

# Do not use /tmp because it gets cleared on VM restart.
_SKY_REMOTE_FILE_MOUNTS_DIR = '~/.sky/file_mounts/'

_LAUNCHED_HEAD_PATTERN = re.compile(r'(\d+) ray[._]head[._]default')
_LAUNCHED_LOCAL_WORKER_PATTERN = re.compile(r'(\d+) node_')
_LAUNCHED_WORKER_PATTERN = re.compile(r'(\d+) ray[._]worker[._]default')
# Intentionally not using prefix 'rf' for the string format because yapf have a
# bug with python=3.6.
# 10.133.0.5: ray.worker.default,
_LAUNCHING_IP_PATTERN = re.compile(
    r'({}): ray[._]worker[._]default'.format(IP_ADDR_REGEX))
WAIT_HEAD_NODE_IP_MAX_ATTEMPTS = 3

# We use fixed IP address to avoid DNS lookup blocking the check, for machine
# with no internet connection.
# Refer to: https://stackoverflow.com/questions/3764291/how-can-i-see-if-theres-an-available-and-active-network-connection-in-python # pylint: disable=line-too-long
_TEST_IP = 'https://8.8.8.8'

# GCP has a 63 char limit; however, Ray autoscaler adds many
# characters. Through testing, this is the maximum length for the Sky cluster
# name on GCP.  Ref:
# https://cloud.google.com/compute/docs/naming-resources#resource-name-format
# NOTE: actually 37 is maximum for a single-node cluster which gets the suffix
# '-head', but 35 for a multinode cluster because workers get the suffix
# '-worker'. Here we do not distinguish these cases and take the lower limit.
_MAX_CLUSTER_NAME_LEN_FOR_GCP = 35

# Allow each CPU thread take 2 tasks.
# Note: This value cannot be too small, otherwise OOM issue may occur.
DEFAULT_TASK_CPU_DEMAND = 0.5

# Mapping from reserved cluster names to the corresponding group name (logging purpose).
# NOTE: each group can only have one reserved cluster name for now.
SKY_RESERVED_CLUSTER_NAMES = {
    spot_lib.SPOT_CONTROLLER_NAME: 'Managed spot controller'
}

# Filelocks for the cluster status change.
CLUSTER_STATUS_LOCK_PATH = os.path.expanduser('~/.sky/.{}.lock')
CLUSTER_STATUS_LOCK_TIMEOUT_SECONDS = 20

# Remote dir that holds our runtime files.
_REMOTE_RUNTIME_FILES_DIR = '~/.sky/.runtime_files'

# Include the fields that will be used for generating tags that  distinguishes the
# cluster in ray, to avoid the stopped cluster being discarded due to updates in
# the yaml template.
# Some notes on the fields:
# - 'provider' fields will be used for bootstrapping and insert more new items in
#   'node_config'.
# - keeping the auth is not enough becuase the content of the key file will be used
#   for calculating the hash.
# TODO(zhwu): Keep in sync with the fields used in https://github.com/ray-project/ray/blob/e4ce38d001dbbe09cd21c497fedd03d692b2be3e/python/ray/autoscaler/_private/commands.py#L687-L701
_RAY_YAML_KEYS_TO_RESTORE_FOR_BACK_COMPATIBILITY = {
    'cluster_name', 'provider', 'auth', 'node_config'
}


def is_ip(s: str) -> bool:
    """Returns whether this string matches IP_ADDR_REGEX."""
    return len(re.findall(IP_ADDR_REGEX, s)) == 1


def _get_yaml_path_from_cluster_name(cluster_name: str,
                                     prefix: str = SKY_USER_FILE_PATH) -> str:
    output_path = pathlib.Path(
        prefix).expanduser().resolve() / f'{cluster_name}.yml'
    os.makedirs(output_path.parents[0], exist_ok=True)
    return str(output_path)


def fill_template(template_name: str,
                  variables: Dict,
                  output_path: Optional[str] = None,
                  output_prefix: str = SKY_USER_FILE_PATH) -> str:
    """Create a file from a Jinja template and return the filename."""
    assert template_name.endswith('.j2'), template_name
    template_path = os.path.join(sky.__root_dir__, 'templates', template_name)
    if not os.path.exists(template_path):
        raise FileNotFoundError(f'Template "{template_name}" does not exist.')
    with open(template_path) as fin:
        template = fin.read()
    if output_path is None:
        assert ('cluster_name' in variables), ('cluster_name is required.')
        cluster_name = variables.get('cluster_name')
        output_path = _get_yaml_path_from_cluster_name(cluster_name,
                                                       output_prefix)
    output_path = os.path.abspath(output_path)

    # Write out yaml config.
    template = jinja2.Template(template)
    content = template.render(**variables)
    with open(output_path, 'w') as fout:
        fout.write(content)
    return output_path


def _optimize_file_mounts(yaml_path: str) -> None:
    """Optimize file mounts in the given ray yaml file.

    Runtime files handling:
    List of runtime files to be uploaded to cluster:
      - yaml config (for autostopping)
      - wheel
      - credentials
    Format is {dst: src}.
    """
    yaml_config = common_utils.read_yaml(yaml_path)

    file_mounts = yaml_config.get('file_mounts', {})
    # Remove the file mounts added by the newline.
    if '' in file_mounts:
        assert file_mounts[''] == '', file_mounts['']
        file_mounts.pop('')

    # Putting these in file_mounts hurts provisioning speed, as each file
    # opens/closes an SSH connection.  Instead, we:
    #  - cp locally them into a directory
    #  - upload that directory as a file mount (1 connection)
    #  - use a remote command to move all runtime files to their right places.

    # Local tmp dir holding runtime files.
    local_runtime_files_dir = tempfile.mkdtemp()
    new_file_mounts = {_REMOTE_RUNTIME_FILES_DIR: local_runtime_files_dir}

    # (For remote) Build a command that copies runtime files to their right
    # destinations.
    # NOTE: we copy rather than move, because when launching >1 node, head node
    # is fully set up first, and if moving then head node's files would already
    # move out of _REMOTE_RUNTIME_FILES_DIR, which would cause setting up
    # workers (from the head's files) to fail.  An alternative is softlink
    # (then we need to make sure the usage of runtime files follow links).
    commands = []
    basenames = set()
    for dst, src in file_mounts.items():
        src_basename = os.path.basename(src)
        dst_basename = os.path.basename(dst)
        dst_parent_dir = os.path.dirname(dst)

        # Validate by asserts here as these files are added by our backend.
        # Our runtime files (wheel, yaml, credentials) do not have backslashes.
        assert not src.endswith('/'), src
        assert not dst.endswith('/'), dst
        assert src_basename not in basenames, (
            f'Duplicated src basename: {src_basename}; mounts: {file_mounts}')
        basenames.add(src_basename)
        # Our runtime files (wheel, yaml, credentials) are not relative paths.
        assert dst_parent_dir, f'Found relative destination path: {dst}'

        mkdir_parent = f'mkdir -p {dst_parent_dir}'
        if os.path.isdir(os.path.expanduser(src)):
            # Special case for directories. If the dst already exists as a folder,
            # directly copy the folder will create a subfolder under the dst.
            mkdir_parent = f'mkdir -p {dst}'
            src_basename = f'{src_basename}/*'
        mv = (f'cp -r {_REMOTE_RUNTIME_FILES_DIR}/{src_basename} '
              f'{dst_parent_dir}/{dst_basename}')
        fragment = f'({mkdir_parent} && {mv})'
        commands.append(fragment)
    postprocess_runtime_files_command = ' && '.join(commands)

    setup_commands = yaml_config.get('setup_commands', [])
    if setup_commands:
        setup_commands[
            0] = f'{postprocess_runtime_files_command}; {setup_commands[0]}'
    else:
        setup_commands = [postprocess_runtime_files_command]

    yaml_config['file_mounts'] = new_file_mounts
    yaml_config['setup_commands'] = setup_commands

    # (For local) Move all runtime files, including the just-written yaml, to
    # local_runtime_files_dir/.
    all_local_sources = ''
    for local_src in file_mounts.values():
        full_local_src = str(pathlib.Path(local_src).expanduser())
        # Add quotes for paths containing spaces.
        all_local_sources += f'{full_local_src!r} '
    # Takes 10-20 ms on laptop incl. 3 clouds' credentials.
    subprocess.run(f'cp -r {all_local_sources} {local_runtime_files_dir}/',
                   shell=True,
                   check=True)

    common_utils.dump_yaml(yaml_path, yaml_config)


def path_size_megabytes(path: str) -> int:
    """Returns the size of 'path' (directory or file) in megabytes."""
    resolved_path = pathlib.Path(path).expanduser().resolve()
    git_exclude_filter = ''
    if (resolved_path / command_runner.GIT_EXCLUDE).exists():
        # Ensure file exists; otherwise, rsync will error out.
        git_exclude_filter = command_runner.RSYNC_EXCLUDE_OPTION.format(
            str(resolved_path / command_runner.GIT_EXCLUDE))
    rsync_output = str(
        subprocess.check_output(
            f'rsync {command_runner.RSYNC_DISPLAY_OPTION} '
            f'{command_runner.RSYNC_FILTER_OPTION} '
            f'{git_exclude_filter} --dry-run {path!r}',
            shell=True).splitlines()[-1])
    total_bytes = rsync_output.split(' ')[3].replace(',', '')
    return int(total_bytes) // 10**6


class FileMountHelper(object):
    """Helper for handling file mounts."""

    @classmethod
    def wrap_file_mount(cls, path: str) -> str:
        """Prepends ~/<opaque dir>/ to a path to work around permission issues.

        Examples:
        /root/hello.txt -> ~/<opaque dir>/root/hello.txt
        local.txt -> ~/<opaque dir>/local.txt

        After the path is synced, we can later create a symlink to this wrapped
        path from the original path, e.g., in the initialization_commands of the
        ray autoscaler YAML.
        """
        return os.path.join(_SKY_REMOTE_FILE_MOUNTS_DIR, path.lstrip('/'))

    @classmethod
    def make_safe_symlink_command(cls, *, source: str, target: str) -> str:
        """Returns a command that safely symlinks 'source' to 'target'.

        All intermediate directories of 'source' will be owned by $USER,
        excluding the root directory (/).

        'source' must be an absolute path; both 'source' and 'target' must not
        end with a slash (/).

        This function is needed because a simple 'ln -s target source' may
        fail: 'source' can have multiple levels (/a/b/c), its parent dirs may
        or may not exist, can end with a slash, or may need sudo access, etc.

        Cases of <target: local> file mounts and their behaviors:

            /existing_dir: ~/local/dir
              - error out saying this cannot be done as LHS already exists
            /existing_file: ~/local/file
              - error out saying this cannot be done as LHS already exists
            /existing_symlink: ~/local/file
              - overwrite the existing symlink; this is important because `sky
                launch` can be run multiple times
            Paths that start with ~/ and /tmp/ do not have the above
            restrictions; they are delegated to rsync behaviors.
        """
        assert os.path.isabs(source), source
        assert not source.endswith('/') and not target.endswith('/'), (source,
                                                                       target)
        # Below, use sudo in case the symlink needs sudo access to create.
        # Prepare to create the symlink:
        #  1. make sure its dir(s) exist & are owned by $USER.
        dir_of_symlink = os.path.dirname(source)
        commands = [
            # mkdir, then loop over '/a/b/c' as /a, /a/b, /a/b/c.  For each,
            # chown $USER on it so user can use these intermediate dirs
            # (excluding /).
            f'sudo mkdir -p {dir_of_symlink}',
            # p: path so far
            ('(p=""; '
             f'for w in $(echo {dir_of_symlink} | tr "/" " "); do '
             'p=${p}/${w}; sudo chown $USER $p; done)')
        ]
        #  2. remove any existing symlink (ln -f may throw 'cannot
        #     overwrite directory', if the link exists and points to a
        #     directory).
        commands += [
            # Error out if source is an existing, non-symlink directory/file.
            f'((test -L {source} && sudo rm {source} &>/dev/null) || '
            f'(test ! -e {source} || '
            f'(echo "!!! Failed mounting because path exists ({source})"; '
            'exit 1)))',
        ]
        commands += [
            # Link.
            f'sudo ln -s {target} {source}',
            # chown.  -h to affect symlinks only.
            f'sudo chown -h $USER {source}',
        ]
        return ' && '.join(commands)


class SSHConfigHelper(object):
    """Helper for handling local SSH configuration."""

    ssh_conf_path = '~/.ssh/config'
    ssh_conf_lock_path = os.path.expanduser('~/.sky/ssh_config.lock')
    ssh_multinode_path = SKY_USER_FILE_PATH + '/ssh/{}'

    @classmethod
    def _get_generated_config(cls, autogen_comment: str, host_name: str,
                              ip: str, username: str, ssh_key_path: str):
        codegen = textwrap.dedent(f"""\
            {autogen_comment}
            Host {host_name}
              HostName {ip}
              User {username}
              IdentityFile {ssh_key_path}
              IdentitiesOnly yes
              ForwardAgent yes
              StrictHostKeyChecking no
              Port 22
            """)
        return codegen

    @classmethod
    @timeline.FileLockEvent(ssh_conf_lock_path)
    def add_cluster(
        cls,
        cluster_name: str,
        ips: List[str],
        auth_config: Dict[str, str],
    ):
        """Add authentication information for cluster to local SSH config file.

        If a host with `cluster_name` already exists and the configuration was
        not added by sky, then `ip` is used to identify the host instead in the
        file.

        If a host with `cluster_name` already exists and the configuration was
        added by sky (e.g. a spot instance), then the configuration is
        overwritten.

        Args:
            cluster_name: Cluster name (see `sky status`)
            ips: List of public IP addresses in the cluster. First IP is head
              node.
            auth_config: read_yaml(handle.cluster_yaml)['auth']
        """
        username = auth_config['ssh_user']
        key_path = os.path.expanduser(auth_config['ssh_private_key'])
        host_name = cluster_name
        sky_autogen_comment = ('# Added by sky (use `sky stop/down '
                               f'{cluster_name}` to remove)')
        overwrite = False
        overwrite_begin_idx = None
        ip = ips[0]

        config_path = os.path.expanduser(cls.ssh_conf_path)
        if os.path.exists(config_path):
            with open(config_path) as f:
                config = f.readlines()

            # If an existing config with `cluster_name` exists, raise a warning.
            for i, line in enumerate(config):
                if line.strip() == f'Host {cluster_name}':
                    prev_line = config[i - 1] if i - 1 > 0 else ''
                    if prev_line.strip().startswith(sky_autogen_comment):
                        overwrite = True
                        overwrite_begin_idx = i - 1
                    else:
                        logger.warning(f'{cls.ssh_conf_path} contains '
                                       f'host named {cluster_name}.')
                        host_name = ip
                        logger.warning(f'Using {ip} to identify host instead.')

                if line.strip() == f'Host {ip}':
                    prev_line = config[i - 1] if i - 1 > 0 else ''
                    if prev_line.strip().startswith(sky_autogen_comment):
                        overwrite = True
                        overwrite_begin_idx = i - 1
        else:
            config = ['\n']
            with open(config_path, 'w') as f:
                f.writelines(config)
            os.chmod(config_path, 0o644)

        codegen = cls._get_generated_config(sky_autogen_comment, host_name, ip,
                                            username, key_path)

        # Add (or overwrite) the new config.
        if overwrite:
            assert overwrite_begin_idx is not None
            updated_lines = codegen.splitlines(keepends=True) + ['\n']
            config[overwrite_begin_idx:overwrite_begin_idx +
                   len(updated_lines)] = updated_lines
            with open(config_path, 'w') as f:
                f.write(''.join(config).strip())
                f.write('\n' * 2)
        else:
            with open(config_path, 'a') as f:
                if len(config) > 0 and config[-1] != '\n':
                    f.write('\n')
                f.write(codegen)
                f.write('\n')

        with open(config_path, 'r+') as f:
            config = f.readlines()
            if config[-1] != '\n':
                f.write('\n')

        if len(ips) > 1:
            SSHConfigHelper._add_multinode_config(cluster_name, ips[1:],
                                                  auth_config)

    @classmethod
    def _add_multinode_config(
        cls,
        cluster_name: str,
        public_worker_ips: List[str],
        auth_config: Dict[str, str],
    ):
        username = auth_config['ssh_user']
        key_path = os.path.expanduser(auth_config['ssh_private_key'])
        host_name = cluster_name
        sky_autogen_comment = ('# Added by sky (use `sky stop/down '
                               f'{cluster_name}` to remove)')

        # Ensure stableness of the aliases worker-<i> by sorting based on
        # public IPs.
        public_worker_ips = list(sorted(public_worker_ips))

        overwrites = [False] * len(public_worker_ips)
        overwrite_begin_idxs = [None] * len(public_worker_ips)
        codegens = [None] * len(public_worker_ips)
        worker_names = []
        extra_path_name = cls.ssh_multinode_path.format(cluster_name)

        for idx in range(len(public_worker_ips)):
            worker_names.append(cluster_name + f'-worker{idx+1}')

        config_path = os.path.expanduser(cls.ssh_conf_path)
        with open(config_path) as f:
            config = f.readlines()

        extra_config_path = os.path.expanduser(extra_path_name)
        os.makedirs(os.path.dirname(extra_config_path), exist_ok=True)
        if not os.path.exists(extra_config_path):
            extra_config = ['\n']
            with open(extra_config_path, 'w') as f:
                f.writelines(extra_config)
        else:
            with open(extra_config_path) as f:
                extra_config = f.readlines()

        # Handle Include on top of Config file
        include_str = f'Include {extra_config_path}'
        for i, line in enumerate(config):
            config_str = line.strip()
            if config_str == include_str:
                break
            # Did not find Include string
            if 'Host' in config_str:
                with open(config_path, 'w') as f:
                    config.insert(0, '\n')
                    config.insert(0, include_str + '\n')
                    config.insert(0, sky_autogen_comment + '\n')
                    f.write(''.join(config).strip())
                    f.write('\n' * 2)
                break

        with open(config_path) as f:
            config = f.readlines()

        # Check if ~/.ssh/config contains existing names
        host_lines = [f'Host {c_name}' for c_name in worker_names]
        for i, line in enumerate(config):
            if line.strip() in host_lines:
                idx = host_lines.index(line.strip())
                prev_line = config[i - 1] if i > 0 else ''
                logger.warning(f'{cls.ssh_conf_path} contains '
                               f'host named {worker_names[idx]}.')
                host_name = public_worker_ips[idx]
                logger.warning(f'Using {host_name} to identify host instead.')
                codegens[idx] = cls._get_generated_config(
                    sky_autogen_comment, host_name, public_worker_ips[idx],
                    username, key_path)

        # All workers go to SKY_USER_FILE_PATH/ssh/{cluster_name}
        for i, line in enumerate(extra_config):
            if line.strip() in host_lines:
                idx = host_lines.index(line.strip())
                prev_line = extra_config[i - 1] if i > 0 else ''
                if prev_line.strip().startswith(sky_autogen_comment):
                    host_name = worker_names[idx]
                    overwrites[idx] = True
                    overwrite_begin_idxs[idx] = i - 1
                codegens[idx] = cls._get_generated_config(
                    sky_autogen_comment, host_name, public_worker_ips[idx],
                    username, key_path)

        # This checks if all codegens have been created.
        for idx, ip in enumerate(public_worker_ips):
            if not codegens[idx]:
                codegens[idx] = cls._get_generated_config(
                    sky_autogen_comment, worker_names[idx], ip, username,
                    key_path)

        for idx in range(len(public_worker_ips)):
            # Add (or overwrite) the new config.
            overwrite = overwrites[idx]
            overwrite_begin_idx = overwrite_begin_idxs[idx]
            codegen = codegens[idx]
            if overwrite:
                assert overwrite_begin_idx is not None
                updated_lines = codegen.splitlines(keepends=True) + ['\n']
                extra_config[overwrite_begin_idx:overwrite_begin_idx +
                             len(updated_lines)] = updated_lines
                with open(extra_config_path, 'w') as f:
                    f.write(''.join(extra_config).strip())
                    f.write('\n' * 2)
            else:
                with open(extra_config_path, 'a') as f:
                    f.write(codegen)
                    f.write('\n')

        # Add trailing new line at the end of the file if it doesn't exit
        with open(extra_config_path, 'r+') as f:
            extra_config = f.readlines()
            if extra_config[-1] != '\n':
                f.write('\n')

    @classmethod
    @timeline.FileLockEvent(ssh_conf_lock_path)
    def remove_cluster(
        cls,
        cluster_name: str,
        ip: str,
        auth_config: Dict[str, str],
    ):
        """Remove authentication information for cluster from local SSH config.

        If no existing host matching the provided specification is found, then
        nothing is removed.

        Args:
            ip: Head node's IP address.
            auth_config: read_yaml(handle.cluster_yaml)['auth']
        """
        username = auth_config['ssh_user']
        config_path = os.path.expanduser(cls.ssh_conf_path)
        if not os.path.exists(config_path):
            return

        with open(config_path) as f:
            config = f.readlines()

        start_line_idx = None
        # Scan the config for the cluster name.
        for i, line in enumerate(config):
            next_line = config[i + 1] if i + 1 < len(config) else ''
            if (line.strip() == f'HostName {ip}' and
                    next_line.strip() == f'User {username}'):
                start_line_idx = i - 1
                break

        if start_line_idx is None:  # No config to remove.
            return

        # Scan for end of previous config.
        cursor = start_line_idx
        while cursor > 0 and len(config[cursor].strip()) > 0:
            cursor -= 1
        prev_end_line_idx = cursor

        # Scan for end of the cluster config.
        end_line_idx = None
        cursor = start_line_idx + 1
        start_line_idx -= 1  # remove auto-generated comment
        while cursor < len(config):
            if config[cursor].strip().startswith(
                    '# ') or config[cursor].strip().startswith('Host '):
                end_line_idx = cursor
                break
            cursor += 1

        # Remove sky-generated config and update the file.
        config[prev_end_line_idx:end_line_idx] = [
            '\n'
        ] if end_line_idx is not None else []
        with open(config_path, 'w') as f:
            f.write(''.join(config).strip())
            f.write('\n' * 2)

        SSHConfigHelper._remove_multinode_config(cluster_name)

    @classmethod
    def _remove_multinode_config(
        cls,
        cluster_name: str,
    ):
        config_path = os.path.expanduser(cls.ssh_conf_path)
        if not os.path.exists(config_path):
            return

        extra_path_name = cls.ssh_multinode_path.format(cluster_name)
        extra_config_path = os.path.expanduser(extra_path_name)
        if os.path.exists(extra_config_path):
            os.remove(extra_config_path)

        # Delete include statement
        sky_autogen_comment = ('# Added by sky (use `sky stop/down '
                               f'{cluster_name}` to remove)')
        with open(config_path) as f:
            config = f.readlines()

        for i, line in enumerate(config):
            config_str = line.strip()
            if f'Include {extra_config_path}' in config_str:
                with open(config_path, 'w') as f:
                    if i < len(config) - 1 and config[i + 1] == '\n':
                        del config[i + 1]
                    # Delete Include string
                    del config[i]
                    # Delete Sky Autogen Comment
                    if i > 0 and sky_autogen_comment in config[i - 1].strip():
                        del config[i - 1]
                    f.write(''.join(config))
                break
            if 'Host' in config_str:
                break


def _replace_yaml_dicts(new_yaml: str, old_yaml: str,
                        key_names: Set[str]) -> str:
    """Replaces 'new' with 'old' for all keys in key_names.

    The replacement will be applied recursively and only for the blocks
    with the key in key_names, and have the same ancestors in both 'new'
    and 'old' YAML tree.
    """

    def _restore_block(new_block: Dict[str, Any], old_block: Dict[str, Any]):
        for key, value in new_block.items():
            if key in key_names:
                if key in old_block:
                    new_block[key] = old_block[key]
                else:
                    del new_block[key]
            elif isinstance(value, dict):
                if key in old_block:
                    _restore_block(value, old_block[key])

    new_config = yaml.safe_load(new_yaml)
    old_config = yaml.safe_load(old_yaml)
    _restore_block(new_config, old_config)
    return common_utils.dump_yaml_str(new_config)


# TODO: too many things happening here - leaky abstraction. Refactor.
@timeline.event
def write_cluster_config(
        to_provision: 'resources.Resources',
        num_nodes: int,
        cluster_config_template: str,
        cluster_name: str,
        local_wheel_path: pathlib.Path,
        wheel_hash: str,
        region: Optional[clouds.Region] = None,
        zones: Optional[List[clouds.Zone]] = None,
        auth_config: Optional[Dict[str, str]] = None,
        dryrun: bool = False,
        keep_launch_fields_in_existing_config: bool = True) -> Dict[str, str]:
    """Fills in cluster configuration templates and writes them out.

    Returns: {provisioner: path to yaml, the provisioning spec}.
      'provisioner' can be
        - 'ray'
        - 'tpu-create-script' (if TPU is requested)
        - 'tpu-delete-script' (if TPU is requested)
    """
    # task.best_resources may not be equal to to_provision if the user
    # is running a job with less resources than the cluster has.
    cloud = to_provision.cloud
    resources_vars = cloud.make_deploy_resources_variables(
        to_provision, region, zones)
    config_dict = {}

    azure_subscription_id = None
    if isinstance(cloud, clouds.Azure):
        azure_subscription_id = cloud.get_project_id(dryrun=dryrun)

    gcp_project_id = None
    if isinstance(cloud, clouds.GCP):
        gcp_project_id = cloud.get_project_id(dryrun=dryrun)

    assert cluster_name is not None
    credentials = sky_check.get_cloud_credential_file_mounts()

    ip_list = None
    auth_config = {'ssh_private_key': auth.PRIVATE_SSH_KEY_PATH}
    if isinstance(cloud, clouds.Local):
        ip_list = onprem_utils.get_local_ips(cluster_name)
        auth_config = onprem_utils.get_local_auth_config(cluster_name)
    region_name = resources_vars.get('region')

    yaml_path = _get_yaml_path_from_cluster_name(cluster_name)

    # Use a tmp file path to avoid incomplete YAML file being re-used in the future.
    tmp_yaml_path = yaml_path + '.tmp'
    tmp_yaml_path = fill_template(
        cluster_config_template,
        dict(
            resources_vars,
            **{
                'cluster_name': cluster_name,
                'num_nodes': num_nodes,
                'disk_size': to_provision.disk_size,
                # Temporary measure, as deleting per-cluster SGs is too slow.
                # See https://github.com/skypilot-org/skypilot/pull/742.
                # Generate the name of the security group we're looking for.
                # (username, last 4 chars of hash of hostname): for uniquefying
                # users on shared-account cloud providers. Using uuid.getnode()
                # is incorrect; observed to collide on Macs.
                'security_group': f'sky-sg-{common_utils.user_and_hostname_hash()}',
                # Azure only.
                'azure_subscription_id': azure_subscription_id,
                'resource_group': f'{cluster_name}-{region_name}',
                # GCP only.
                'gcp_project_id': gcp_project_id,
                # Ray version.
                'ray_version': constants.SKY_REMOTE_RAY_VERSION,
                # Cloud credentials for cloud storage.
                'credentials': credentials,
                # Sky remote utils.
                'sky_remote_path': SKY_REMOTE_PATH,
                'sky_local_path': str(local_wheel_path),
                # Add yaml file path to the template variables.
                'sky_ray_yaml_remote_path': SKY_RAY_YAML_REMOTE_PATH,
                'sky_ray_yaml_local_path':
                    tmp_yaml_path
                    if not isinstance(cloud, clouds.Local) else yaml_path,
                'sky_version': str(version.parse(sky.__version__)),
                'sky_wheel_hash': wheel_hash,
                # Local IP handling (optional).
                'head_ip': None if ip_list is None else ip_list[0],
                'worker_ips': None if ip_list is None else ip_list[1:],
                # Authentication (optional).
                **auth_config,
            }),
        output_path=tmp_yaml_path)
    config_dict['cluster_name'] = cluster_name
    config_dict['ray'] = yaml_path
    if dryrun:
        # If dryrun, return the unfinished tmp yaml path.
        config_dict['ray'] = tmp_yaml_path
        return config_dict
    _add_auth_to_cluster_config(cloud, tmp_yaml_path)
    # Delay the optimization of the config until the authentication files is added.
    if not isinstance(cloud, clouds.Local):
        # Only optimize the file mounts for public clouds now, as local has not
        # been fully tested yet.
        _optimize_file_mounts(tmp_yaml_path)

    # Restore the old yaml content for backward compatibility.
    if os.path.exists(yaml_path) and keep_launch_fields_in_existing_config:
        with open(yaml_path, 'r') as f:
            old_yaml_content = f.read()
        with open(tmp_yaml_path, 'r') as f:
            new_yaml_content = f.read()
        restored_yaml_content = _replace_yaml_dicts(
            new_yaml_content, old_yaml_content,
            _RAY_YAML_KEYS_TO_RESTORE_FOR_BACK_COMPATIBILITY)
        with open(tmp_yaml_path, 'w') as f:
            f.write(restored_yaml_content)

    # Rename the tmp file to the final YAML path.
    os.rename(tmp_yaml_path, yaml_path)

    usage_lib.messages.usage.update_ray_yaml(yaml_path)
    # For TPU nodes. TPU VMs do not need TPU_NAME.
    if (resources_vars.get('tpu_type') is not None and
            resources_vars.get('tpu_vm') is None):
        tpu_name = resources_vars.get('tpu_name')
        if tpu_name is None:
            tpu_name = cluster_name

        user_file_dir = os.path.expanduser(f'{SKY_USER_FILE_PATH}/')
        scripts = tuple(
            fill_template(
                template_name,
                dict(
                    resources_vars, **{
                        'tpu_name': tpu_name,
                        'gcp_project_id': gcp_project_id,
                    }),
                # Use new names for TPU scripts so that different runs can use
                # different TPUs.  Put in SKY_USER_FILE_PATH to be consistent
                # with cluster yamls.
                output_path=os.path.join(user_file_dir, template_name).replace(
                    '.sh.j2', f'.{cluster_name}.sh'),
            ) for template_name in
            ['gcp-tpu-create.sh.j2', 'gcp-tpu-delete.sh.j2'])
        config_dict['tpu-create-script'] = scripts[0]
        config_dict['tpu-delete-script'] = scripts[1]
        config_dict['tpu_name'] = tpu_name
    return config_dict


def _add_auth_to_cluster_config(cloud: clouds.Cloud, cluster_config_file: str):
    """Adds SSH key info to the cluster config.

    This function's output removes comments included in the jinja2 template.
    """
    config = common_utils.read_yaml(cluster_config_file)
    # Check the availability of the cloud type.
    if isinstance(cloud, clouds.AWS):
        config = auth.setup_aws_authentication(config)
    elif isinstance(cloud, clouds.GCP):
        config = auth.setup_gcp_authentication(config)
    elif isinstance(cloud, clouds.Azure):
        config = auth.setup_azure_authentication(config)
    else:
        assert isinstance(cloud, clouds.Local), cloud
        # Local cluster case, authentication is already filled by the user
        # in the local cluster config (in ~/.sky/local/...). There is no need
        # for Sky to generate authentication.
        pass
    common_utils.dump_yaml(cluster_config_file, config)


def get_run_timestamp() -> str:
    return 'sky-' + datetime.now().strftime('%Y-%m-%d-%H-%M-%S-%f')


def get_timestamp_from_run_timestamp(run_timestamp: str) -> float:
    return datetime.strptime(
        run_timestamp.partition('-')[2], '%Y-%m-%d-%H-%M-%S-%f').timestamp()


@timeline.event
def wait_until_ray_cluster_ready(
    cluster_config_file: str,
    num_nodes: int,
    log_path: str,
    is_local_cloud: bool = False,
    nodes_launching_progress_timeout: Optional[int] = None,
) -> bool:
    """Returns whether the entire ray cluster is ready."""
    if num_nodes <= 1:
        return

    # Manually fetching head ip instead of using `ray exec` to avoid the bug
    # that `ray exec` fails to connect to the head node after some workers
    # launched especially for Azure.
    try:
        head_ip = query_head_ip_with_retries(
            cluster_config_file, max_attempts=WAIT_HEAD_NODE_IP_MAX_ATTEMPTS)
    except RuntimeError as e:
        logger.error(e)
        return False  # failed

    ssh_credentials = ssh_credential_from_yaml(cluster_config_file)
    last_nodes_so_far = 0
    start = time.time()
    runner = command_runner.SSHCommandRunner(head_ip, **ssh_credentials)
    with console.status('[bold cyan]Waiting for workers...') as worker_status:
        while True:
            rc, output, stderr = runner.run('ray status',
                                            log_path=log_path,
                                            stream_logs=False,
                                            require_outputs=True,
                                            separate_stderr=True)
            subprocess_utils.handle_returncode(
                rc, 'ray status', 'Failed to run ray status on head node.',
                stderr)
            logger.debug(output)

            # Workers that are ready
            ready_workers = 0
            # On-prem/local case is handled differently.
            # `ray status` produces different output for local case, and
            # we poll for number of nodes launched instead of counting for
            # head and number of worker nodes separately (it is impossible
            # to distinguish between head and worker node for local case).
            if is_local_cloud:
                result = _LAUNCHED_LOCAL_WORKER_PATTERN.findall(output)
                # In the local case, ready_workers mean the total number
                # of nodes launched, including head.
                ready_workers = len(result)
            else:
                result = _LAUNCHED_WORKER_PATTERN.findall(output)
                if len(result) == 0:
                    ready_workers = 0
                else:
                    assert len(result) == 1, result
                    ready_workers = int(result[0])

            result = _LAUNCHED_HEAD_PATTERN.findall(output)
            ready_head = 0
            if result:
                assert len(result) == 1, result
                ready_head = int(result[0])
                assert ready_head <= 1, ready_head

            worker_status.update('[bold cyan]'
                                 f'{ready_workers} out of {num_nodes - 1} '
                                 'workers ready')

            # In the local case, ready_head=0 and ready_workers=num_nodes
            # This is because there is no matching regex for _LAUNCHED_HEAD_PATTERN.
            if ready_head + ready_workers == num_nodes:
                # All nodes are up.
                break

            # Pending workers that have been launched by ray up.
            found_ips = _LAUNCHING_IP_PATTERN.findall(output)
            pending_workers = len(found_ips)

            # TODO(zhwu): Handle the case where the following occurs, where ray
            # cluster is not correctly started on the cluster.
            # Pending:
            #  172.31.9.121: ray.worker.default, uninitialized
            nodes_so_far = ready_head + ready_workers + pending_workers

            # Check the number of nodes that are fetched. Timeout if no new
            # nodes fetched in a while (nodes_launching_progress_timeout),
            # though number of nodes_so_far is still not as expected.
            if nodes_so_far > last_nodes_so_far:
                # Reset the start time if the number of launching nodes
                # changes, i.e. new nodes are launched.
                logger.debug('Reset start time, as new nodes are launched. '
                             f'({last_nodes_so_far} -> {nodes_so_far})')
                start = time.time()
                last_nodes_so_far = nodes_so_far
            elif (nodes_launching_progress_timeout is not None and
                  time.time() - start > nodes_launching_progress_timeout and
                  nodes_so_far != num_nodes):
                worker_status.stop()
                logger.error(
                    'Timed out: waited for more than '
                    f'{nodes_launching_progress_timeout} seconds for new '
                    'workers to be provisioned, but no progress.')
                return False  # failed

            if '(no pending nodes)' in output and '(no failures)' in output:
                # Bug in ray autoscaler: e.g., on GCP, if requesting 2 nodes
                # that GCP can satisfy only by half, the worker node would be
                # forgotten. The correct behavior should be for it to error out.
                worker_status.stop()
                logger.error(
                    'Failed to launch multiple nodes on '
                    'GCP due to a nondeterministic bug in ray autoscaler.')
                return False  # failed
            time.sleep(10)
    return True  # success


def ssh_credential_from_yaml(cluster_yaml: str) -> Dict[str, str]:
    """Returns ssh_user, ssh_private_key and ssh_control name."""
    config = common_utils.read_yaml(cluster_yaml)
    auth_section = config['auth']
    ssh_user = auth_section['ssh_user'].strip()
    ssh_private_key = auth_section.get('ssh_private_key')
    ssh_control_name = config.get('cluster_name', '__default__')
    return {
        'ssh_user': ssh_user,
        'ssh_private_key': ssh_private_key,
        'ssh_control_name': ssh_control_name
    }


def parallel_data_transfer_to_nodes(
    runners: List[command_runner.SSHCommandRunner],
    source: str,
    target: str,
    cmd: Optional[str],
    run_rsync: bool,
    *,
    action_message: str,
    # Advanced options.
    log_path: str = os.devnull,
    stream_logs: bool = False,
):
    """Runs a command on all nodes and optionally runs rsync from src->dst.

    Args:
        runners: A list of SSHCommandRunner objects that represent multiple nodes.
        source_target: Tuple[str, str]; Source for rsync on local node and
            Destination on remote node for rsync
        cmd: str; Command to be executed on all nodes
        action_message: str; Message to be printed while the command runs
        log_path: str; Path to the log file
        stream_logs: bool; Whether to stream logs to stdout
    """
    fore = colorama.Fore
    style = colorama.Style

    origin_source = source

    def _sync_node(runner: 'command_runner.SSHCommandRunner') -> None:
        if cmd is not None:
            rc, stdout, stderr = runner.run(cmd,
                                            log_path=log_path,
                                            stream_logs=stream_logs,
                                            require_outputs=True)
            subprocess_utils.handle_returncode(
                rc,
                cmd,
                f'Failed to run command before rsync {origin_source} -> {target}.',
                stderr=stdout + stderr)

        if run_rsync:
            # TODO(zhwu): Optimize for large amount of files.
            # zip / transfer/ unzip
            runner.rsync(
                source=source,
                target=target,
                up=True,
                log_path=log_path,
                stream_logs=stream_logs,
            )

    num_nodes = len(runners)
    plural = 's' if num_nodes > 1 else ''
    message = (f'{fore.CYAN}{action_message} (to {num_nodes} node{plural})'
               f': {style.BRIGHT}{origin_source}{style.RESET_ALL} -> '
               f'{style.BRIGHT}{target}{style.RESET_ALL}')
    logger.info(message)
    with safe_console_status(f'[bold cyan]{action_message}[/]'):
        subprocess_utils.run_in_parallel(_sync_node, runners)


def check_local_gpus() -> bool:
    """Checks if GPUs are available locally.

    Returns whether GPUs are available on the local machine by checking
    if nvidia-smi is installed and returns zero return code.

    Returns True if nvidia-smi is installed and returns zero return code,
    False if not.
    """
    is_functional = False
    installation_check = subprocess.run(['which', 'nvidia-smi'],
                                        stdout=subprocess.DEVNULL,
                                        stderr=subprocess.DEVNULL,
                                        check=False)
    is_installed = installation_check.returncode == 0
    if is_installed:
        execution_check = subprocess.run(['nvidia-smi'],
                                         stdout=subprocess.DEVNULL,
                                         stderr=subprocess.DEVNULL,
                                         check=False)
        is_functional = execution_check.returncode == 0
    return is_functional


def generate_cluster_name():
    # TODO: change this ID formatting to something more pleasant.
    # User name is helpful in non-isolated accounts, e.g., GCP, Azure.
    return f'sky-{uuid.uuid4().hex[:4]}-{getpass.getuser()}'


def query_head_ip_with_retries(cluster_yaml: str, max_attempts: int = 1) -> str:
    """Returns the ip of the head node from yaml file."""
    backoff = common_utils.Backoff(initial_backoff=5, max_backoff_factor=5)
    for i in range(max_attempts):
        try:
            full_cluster_yaml = str(pathlib.Path(cluster_yaml).expanduser())
            out = subprocess_utils.run(
                f'ray get-head-ip {full_cluster_yaml!r}',
                stdout=subprocess.PIPE,
                stderr=subprocess.DEVNULL).stdout.decode().strip()
            head_ip = re.findall(IP_ADDR_REGEX, out)
            assert 1 == len(head_ip), out
            head_ip = head_ip[0]
            break
        except subprocess.CalledProcessError as e:
            if i == max_attempts - 1:
                raise RuntimeError('Failed to get head ip') from e
            # Retry if the cluster is not up yet.
            logger.debug('Retrying to get head ip.')
            time.sleep(backoff.current_backoff())
    return head_ip


@timeline.event
def get_stable_cluster_ips(handle: backends.Backend.ResourceHandle,
                           cluster_external_ips: Optional[List[str]] = None,
                           cluster_internal_ips: Optional[List[str]] = None,
                           get_internal_ips: bool = False,
                           head_ip_max_attempts: int = 1,
                           worker_ip_max_attempts: int = 1,
                           use_cached_ips: bool = True) -> List[str]:
    """Returns a stable list of (internal IP, external IP) tuples.

    The lists of cluster IPs that are passed must correspond to each other.
    """
    if use_cached_ips:
        if get_internal_ips and handle.internal_ips is not None:
            return handle.internal_ips
        elif handle.external_ips is not None:
            return handle.external_ips

    if cluster_external_ips is None:
        cluster_external_ips = get_node_ips(
            handle.cluster_yaml,
            handle.launched_nodes,
            handle=handle,
            head_ip_max_attempts=head_ip_max_attempts,
            worker_ip_max_attempts=worker_ip_max_attempts,
            get_internal_ips=False)
    if cluster_internal_ips is None:
        cluster_internal_ips = get_node_ips(
            handle.cluster_yaml,
            handle.launched_nodes,
            handle=handle,
            head_ip_max_attempts=head_ip_max_attempts,
            worker_ip_max_attempts=worker_ip_max_attempts,
            get_internal_ips=True)

    assert len(cluster_external_ips) == len(
        cluster_internal_ips
    ), 'length of external IPs and internal IPs must be the same'

    internal_external_ips = list(zip(cluster_internal_ips,
                                     cluster_external_ips))

    # Ensure head node is the first element, then sort based on the external
    # IPs for stableness
    stable_internal_external_ips = [internal_external_ips[0]] + sorted(
        internal_external_ips[1:], key=lambda x: x[1])
    handle.stable_internal_external_ips = stable_internal_external_ips
    if get_internal_ips:
        return handle.internal_ips
    elif handle.external_ips:
        return handle.external_ips


@timeline.event
def get_node_ips(cluster_yaml: str,
                 expected_num_nodes: int,
                 handle: Optional[backends.Backend.ResourceHandle] = None,
                 head_ip_max_attempts: int = 1,
                 worker_ip_max_attempts: int = 1,
                 get_internal_ips: bool = False) -> List[str]:
    """Returns the IPs of all nodes in the cluster, with head node at front."""

    # When ray up launches TPU VM Pod, Pod workers (except for the head)
    # won't be connected to Ray cluster. Thus "ray get-worker-ips"
    # won't work and we need to query the node IPs with gcloud as
    # implmented in _get_tpu_vm_pod_ips.
    ray_config = common_utils.read_yaml(cluster_yaml)
    use_tpu_vm = ray_config['provider'].get('_has_tpus', False)
    if use_tpu_vm:
        return _get_tpu_vm_pod_ips(ray_config, get_internal_ips)

    # Try optimize for the common case where we have 1 node.
    if (expected_num_nodes == 1 and handle is not None and
            handle.head_ip is not None):
        return [handle.head_ip]

    if get_internal_ips:
        with tempfile.NamedTemporaryFile(mode='w', delete=False) as f:
            ray_config['provider']['use_internal_ips'] = True
            yaml.dump(ray_config, f)
            cluster_yaml = f.name

    # Check the network connection first to avoid long hanging time for
    # ray get-head-ip below, if a long-lasting network connection failure
    # happens.
    check_network_connection()
    try:
        head_ip = query_head_ip_with_retries(cluster_yaml,
                                             max_attempts=head_ip_max_attempts)
    except RuntimeError as e:
        raise exceptions.FetchIPError(
            exceptions.FetchIPError.Reason.HEAD) from e
    head_ip = [head_ip]
    if expected_num_nodes > 1:
        backoff = common_utils.Backoff(initial_backoff=5, max_backoff_factor=5)

        for retry_cnt in range(worker_ip_max_attempts):
            try:
                full_cluster_yaml = str(pathlib.Path(cluster_yaml).expanduser())
                proc = subprocess_utils.run(
                    f'ray get-worker-ips {full_cluster_yaml!r}',
                    stdout=subprocess.PIPE,
                    stderr=subprocess.PIPE)
                out = proc.stdout.decode()
            except subprocess.CalledProcessError as e:
                if retry_cnt == worker_ip_max_attempts - 1:
                    raise exceptions.FetchIPError(
                        exceptions.FetchIPError.Reason.WORKER) from e
                # Retry if the ssh is not ready for the workers yet.
                backoff_time = backoff.current_backoff()
                logger.debug('Retrying to get worker ip '
                             f'[{retry_cnt}/{worker_ip_max_attempts}] in '
                             f'{backoff_time} seconds.')
                time.sleep(backoff_time)
        worker_ips = re.findall(IP_ADDR_REGEX, out)
        # Ray Autoscaler On-prem Bug: ray-get-worker-ips outputs nothing!
        # Workaround: List of IPs are shown in Stderr
        cluster_name = os.path.basename(cluster_yaml).split('.')[0]
        if ((handle is not None and hasattr(handle, 'local_handle') and
             handle.local_handle is not None) or
                onprem_utils.check_if_local_cloud(cluster_name)):
            out = proc.stderr.decode()
            worker_ips = re.findall(IP_ADDR_REGEX, out)
            # Remove head ip from worker ip list.
            for i, ip in enumerate(worker_ips):
                if ip == head_ip[0]:
                    del worker_ips[i]
                    break
        if len(worker_ips) != expected_num_nodes - 1:
            raise exceptions.FetchIPError(exceptions.FetchIPError.Reason.WORKER)
    else:
        worker_ips = []
    return head_ip + worker_ips


@timeline.event
def _get_tpu_vm_pod_ips(ray_config: Dict[str, Any],
                        get_internal_ips: bool = False) -> List[str]:
    """Returns the IPs of all TPU VM Pod workers using gcloud."""

    cluster_name = ray_config['cluster_name']
    zone = ray_config['provider']['availability_zone']
    query_cmd = (f'gcloud compute tpus tpu-vm list --filter='
                 f'\\(labels.ray-cluster-name={cluster_name}\\) '
                 f'--zone={zone} --format=value\\(name\\)')
    if not get_internal_ips:
        tpuvm_cmd = (f'gcloud compute tpus tpu-vm describe $({query_cmd})'
                     f' --zone {zone} --format="value[delimiter=\'\\n\']'
                     '(networkEndpoints.accessConfig.externalIp)"')
    else:
        tpuvm_cmd = (f'gcloud compute tpus tpu-vm describe $({query_cmd})'
                     f' --zone {zone} --format="value[delimiter=\'\\n\']'
                     '(networkEndpoints.ipAddress)"')

    rcode, stdout, stderr = log_lib.run_with_log(tpuvm_cmd,
                                                 '/dev/null',
                                                 shell=True,
                                                 stream_logs=False,
                                                 require_outputs=True)
    if rcode != 0:
        failure_massage = ('Failed to run gcloud to get TPU VM Pod IPs.\n'
                           '**** STDOUT ****\n'
                           '{stdout}\n'
                           '**** STDERR ****\n'
                           '{stderr}')
        with ux_utils.print_exception_no_traceback():
            raise RuntimeError(
                failure_massage.format(stdout=stdout, stderr=stderr))
    all_ips = re.findall(IP_ADDR_REGEX, stdout)
    return all_ips


@timeline.event
def get_head_ip(
    handle: backends.Backend.ResourceHandle,
    use_cached_head_ip: bool = True,
    max_attempts: int = 1,
) -> str:
    """Returns the ip of the head node."""
    if use_cached_head_ip:
        if handle.head_ip is None:
            # This happens for INIT clusters (e.g., exit 1 in setup).
            with ux_utils.print_exception_no_traceback():
                raise ValueError(
                    'Cluster\'s head IP not found; is it up? To fix: '
                    'run a successful launch first (`sky launch`) to ensure'
                    ' the cluster status is UP (`sky status`).')
        head_ip = handle.head_ip
    else:
        head_ip = query_head_ip_with_retries(handle.cluster_yaml, max_attempts)
    return head_ip


def run_command_and_handle_ssh_failure(
        runner: command_runner.SSHCommandRunner,
        command: str,
        failure_message: Optional[str] = None) -> str:
    """Runs command remotely and returns output with proper error handling."""
    rc, stdout, stderr = runner.run(command,
                                    require_outputs=True,
                                    stream_logs=False)
    if rc == 255:
        # SSH failed
        raise RuntimeError(
            f'SSH with user {runner.ssh_user} and key {runner.ssh_private_key} '
            f'to {runner.ip} failed. This is most likely due to incorrect '
            'credentials or incorrect permissions for the key file. Check '
            'your credentials and try again.')
    subprocess_utils.handle_returncode(rc,
                                       command,
                                       failure_message,
                                       stderr=stderr)
    return stdout


def do_filemounts_and_setup_on_local_workers(
        cluster_config_file: str,
        worker_ips: List[str] = None,
        extra_setup_cmds: List[str] = None):
    """Completes filemounting and setup on worker nodes.

    Syncs filemounts and runs setup on worker nodes for a local cluster. This
    is a workaround for a Ray Autoscaler bug where `ray up` does not perform
    filemounting or setup for local cluster worker nodes.
    """
    config = common_utils.read_yaml(cluster_config_file)

    ssh_credentials = ssh_credential_from_yaml(cluster_config_file)
    if worker_ips is None:
        worker_ips = config['provider']['worker_ips']
    file_mounts = config['file_mounts']

    setup_cmds = config['setup_commands']
    if extra_setup_cmds is not None:
        setup_cmds += extra_setup_cmds
    setup_script = log_lib.make_task_bash_script('\n'.join(setup_cmds))

    worker_runners = command_runner.SSHCommandRunner.make_runner_list(
        worker_ips, **ssh_credentials)

    # Uploads setup script to the worker node
    with tempfile.NamedTemporaryFile('w', prefix='sky_setup_') as f:
        f.write(setup_script)
        f.flush()
        setup_sh_path = f.name
        setup_file = os.path.basename(setup_sh_path)
        file_mounts[f'/tmp/{setup_file}'] = setup_sh_path

        # Ray Autoscaler Bug: Filemounting + Ray Setup
        # does not happen on workers.
        def _setup_local_worker(runner: command_runner.SSHCommandRunner):
            for dst, src in file_mounts.items():
                mkdir_dst = f'mkdir -p {os.path.dirname(dst)}'
                run_command_and_handle_ssh_failure(
                    runner,
                    mkdir_dst,
                    failure_message=f'Failed to run {mkdir_dst} on remote.')
                if os.path.isdir(src):
                    src = os.path.join(src, '')
                runner.rsync(source=src, target=dst, up=True, stream_logs=False)

            setup_cmd = f'/bin/bash -i /tmp/{setup_file} 2>&1'
            rc, stdout, _ = runner.run(setup_cmd,
                                       stream_logs=False,
                                       require_outputs=True)
            subprocess_utils.handle_returncode(
                rc,
                setup_cmd,
                'Failed to setup Ray autoscaler commands on remote.',
                stderr=stdout)

        subprocess_utils.run_in_parallel(_setup_local_worker, worker_runners)


def check_network_connection():
    # Tolerate 3 retries as it is observed that connections can fail.
    adapter = adapters.HTTPAdapter(max_retries=retry_lib.Retry(total=3))
    http = requests.Session()
    http.mount('https://', adapter)
    http.mount('http://', adapter)
    try:
        http.head(_TEST_IP, timeout=3)
    except requests.Timeout as e:
        raise exceptions.NetworkError(
            'Could not refresh the cluster. Network seems down.') from e


def _process_cli_query(
    cloud: str, cluster: str, query_cmd: str, deliminiator: str,
    status_map: Dict[str, global_user_state.ClusterStatus]
) -> List[global_user_state.ClusterStatus]:
    """Run the cloud CLI query and returns cluster status.

    Args:
        cloud: The cloud provider name.
        cluster: The cluster name.
        query_cmd: The cloud CLI query command.
        deliminiator: The deliminiator separating the status in the output
            of the query command.
        status_map: A map from the CLI status string to the corresponding
            global_user_state.ClusterStatus.
    Returns:
        A list of global_user_state.ClusterStatus of all existing nodes in the
        cluster. The list can be empty if none of the nodes in the clusters are
        found, i.e. the nodes are all terminated.
    """
    returncode, stdout, stderr = log_lib.run_with_log(query_cmd,
                                                      '/dev/null',
                                                      require_outputs=True,
                                                      shell=True)
    logger.debug(f'{query_cmd} returned {returncode}.\n'
                 '**** STDOUT ****\n'
                 f'{stdout}\n'
                 '**** STDERR ****\n'
                 f'{stderr}')
    if (cloud == str(clouds.Azure()) and returncode == 2 and
            'argument --ids: expected at least one argument' in stderr):
        # Azure CLI has a returncode 2 when the cluster is not found, as
        # --ids <empty> is passed to the query command. In that case, the
        # cluster should be considered as DOWN.
        return []

    if returncode != 0:
        with ux_utils.print_exception_no_traceback():
            raise exceptions.ClusterStatusFetchingError(
                f'Failed to query {cloud} cluster {cluster!r} status: {stdout + stderr}'
            )

    cluster_status = stdout.strip()
    if cluster_status == '':
        return []
    return [
        status_map[s]
        for s in cluster_status.split(deliminiator)
        if status_map[s] is not None
    ]


@contextlib.contextmanager
def suppress_output():
    """Suppress stdout and stderr."""
    with open(os.devnull, 'w') as devnull:
        with contextlib.redirect_stdout(devnull), contextlib.redirect_stderr(
                devnull):
            yield


def _ray_launch_hash(cluster_name: str, ray_config: Dict[str, Any]) -> Set[str]:
    """Returns a set of Ray launch config hashes, one per node type."""
    # Use the cached Ray launch hashes if they exist.
    metadata = global_user_state.get_cluster_metadata(cluster_name)
    assert metadata is not None, cluster_name
    ray_launch_hashes = metadata.get('ray_launch_hashes', None)
    if ray_launch_hashes is not None:
        logger.debug('Using cached launch_caches')
        return set(ray_launch_hashes)
    with suppress_output():
        ray_config = ray_commands._bootstrap_config(ray_config)  # pylint: disable=protected-access
    # Adopted from https://github.com/ray-project/ray/blob/ray-2.0.1/python/ray/autoscaler/_private/node_launcher.py#L87-L97
    # TODO(zhwu): this logic is duplicated from the ray code above (keep in sync).
    launch_hashes = set()
    head_node_type = ray_config['head_node_type']
    for node_type, node_config in ray_config['available_node_types'].items():
        if node_type == head_node_type:
            launch_config = ray_config.get('head_node', {})
        else:
            launch_config = ray_config.get('worker_nodes', {})
        launch_config = copy.deepcopy(launch_config)

        launch_config.update(node_config['node_config'])
        with suppress_output():
            current_hash = ray_util.hash_launch_conf(launch_config,
                                                     ray_config['auth'])
        launch_hashes.add(current_hash)
    # Cache the launch hashes for the cluster.
    metadata['ray_launch_hashes'] = list(launch_hashes)
    global_user_state.set_cluster_metadata(cluster_name, metadata)
    return launch_hashes


def _query_status_aws(
    cluster: str,
    ray_config: Dict[str, Any],
) -> List[global_user_state.ClusterStatus]:
    status_map = {
        'pending': global_user_state.ClusterStatus.INIT,
        'running': global_user_state.ClusterStatus.UP,
        # TODO(zhwu): stopping and shutting-down could occasionally fail
        # due to internal errors of AWS. We should cover that case.
        'stopping': global_user_state.ClusterStatus.STOPPED,
        'stopped': global_user_state.ClusterStatus.STOPPED,
        'shutting-down': None,
        'terminated': None,
    }
    region = ray_config['provider']['region']
    launch_hashes = _ray_launch_hash(cluster, ray_config)
    hash_filter_str = ','.join(launch_hashes)
    query_cmd = ('aws ec2 describe-instances --filters '
                 f'Name=tag:ray-cluster-name,Values={cluster} '
                 f'Name=tag:ray-launch-config,Values={hash_filter_str} '
                 f'--region {region} '
                 '--query "Reservations[].Instances[].State.Name" '
                 '--output text')
    return _process_cli_query('AWS', cluster, query_cmd, '\t', status_map)


def _query_status_gcp(
    cluster: str,
    ray_config: Dict[str, Any],
) -> List[global_user_state.ClusterStatus]:
    launch_hashes = _ray_launch_hash(cluster, ray_config)
    hash_filter_str = ' '.join(launch_hashes)

    use_tpu_vm = ray_config['provider'].get('_has_tpus', False)
    zone = ray_config['provider'].get('availability_zone', '')
    if use_tpu_vm:
        # TPU VM's state definition is different from compute VM
        # https://cloud.google.com/tpu/docs/reference/rest/v2alpha1/projects.locations.nodes#State # pylint: disable=line-too-long
        status_map = {
            'CREATING': global_user_state.ClusterStatus.INIT,
            'STARTING': global_user_state.ClusterStatus.INIT,
            'RESTARTING': global_user_state.ClusterStatus.INIT,
            'READY': global_user_state.ClusterStatus.UP,
            'REPAIRING': global_user_state.ClusterStatus.INIT,
            # 'STOPPED' in GCP TPU VM means stopped, with disk preserved.
            'STOPPING': global_user_state.ClusterStatus.STOPPED,
            'STOPPED': global_user_state.ClusterStatus.STOPPED,
            'PREEMPTED': None,
        }
        check_gcp_cli_include_tpu_vm()
        query_cmd = ('gcloud compute tpus tpu-vm list '
                     f'--zone {zone} '
                     f'--filter="(labels.ray-cluster-name={cluster} AND '
                     f'labels.ray-launch-config=({hash_filter_str}))" '
                     '--format="value(state)"')
    else:
        status_map = {
            'PROVISIONING': global_user_state.ClusterStatus.INIT,
            'STARTING': global_user_state.ClusterStatus.INIT,
            'RUNNING': global_user_state.ClusterStatus.UP,
            'REPAIRING': global_user_state.ClusterStatus.INIT,
            # 'TERMINATED' in GCP means stopped, with disk preserved.
            'STOPPING': global_user_state.ClusterStatus.STOPPED,
            'TERMINATED': global_user_state.ClusterStatus.STOPPED,
            # 'SUSPENDED' in GCP means stopped, with disk and OS memory preserved.
            'SUSPENDING': global_user_state.ClusterStatus.STOPPED,
            'SUSPENDED': global_user_state.ClusterStatus.STOPPED,
        }
        # TODO(zhwu): The status of the TPU attached to the cluster should also be
        # checked, since TPUs are not part of the VMs.
        query_cmd = ('gcloud compute instances list '
                     f'--filter="(labels.ray-cluster-name={cluster} AND '
                     f'labels.ray-launch-config=({hash_filter_str}))" '
                     '--format="value(status)"')
    status_list = _process_cli_query('GCP', cluster, query_cmd, '\n',
                                     status_map)

    # GCP does not clean up preempted TPU VMs. We remove it ourselves.
    # TODO(wei-lin): handle multi-node cases.
    if use_tpu_vm and len(status_list) == 0:
        backend = backends.CloudVmRayBackend()
        handle = global_user_state.get_handle_from_cluster_name(cluster)
        backend.teardown_no_lock(handle,
                                 terminate=True,
                                 purge=False,
                                 post_teardown_cleanup=False)

    return status_list


def _query_status_azure(
    cluster: str,
    ray_config: Dict[str, Any],
) -> List[global_user_state.ClusterStatus]:
    status_map = {
        'VM starting': global_user_state.ClusterStatus.INIT,
        'VM running': global_user_state.ClusterStatus.UP,
        # 'VM stopped' in Azure means Stopped (Allocated), which still bills
        # for the VM.
        'VM stopping': global_user_state.ClusterStatus.INIT,
        'VM stopped': global_user_state.ClusterStatus.INIT,
        # 'VM deallocated' in Azure means Stopped (Deallocated), which does not
        # bill for the VM.
        'VM deallocating': global_user_state.ClusterStatus.STOPPED,
        'VM deallocated': global_user_state.ClusterStatus.STOPPED,
    }
    launch_hashes = _ray_launch_hash(cluster, ray_config)
    hash_filter_str = ', '.join(f'\\"{h}\\"' for h in launch_hashes)
    query_cmd = (
        'az vm show -d --ids $(az vm list --query '
        f'"[?tags.\\"ray-cluster-name\\" == \'{cluster}\' && '
        f'contains(\'[{hash_filter_str}]\', tags.\\"ray-launch-config\\")].id" '
        '-o tsv) --query "powerState" -o tsv')
    # NOTE: Azure cli should be handled carefully. The query command above
    # takes about 1 second to run.
    # An alternative is the following command, but it will take more than
    # 20 seconds to run.
    # query_cmd = (
    #     f'az vm list --show-details --query "['
    #     f'?tags.\\"ray-cluster-name\\" == \'{handle.cluster_name}\' '
    #     '&& tags.\\"ray-node-type\\" == \'head\'].powerState" -o tsv'
    # )
    return _process_cli_query('Azure', cluster, query_cmd, '\t', status_map)


_QUERY_STATUS_FUNCS = {
    'AWS': _query_status_aws,
    'GCP': _query_status_gcp,
    'Azure': _query_status_azure,
}


def _get_cluster_status_via_cloud_cli(
    handle: 'backends.Backend.ResourceHandle'
) -> List[global_user_state.ClusterStatus]:
    """Returns the status of the cluster."""
    resources: sky.Resources = handle.launched_resources
    cloud = resources.cloud
    ray_config = common_utils.read_yaml(handle.cluster_yaml)
    return _QUERY_STATUS_FUNCS[str(cloud)](handle.cluster_name, ray_config)


def _update_cluster_status_no_lock(
        cluster_name: str) -> Optional[Dict[str, Any]]:
    record = global_user_state.get_cluster_from_name(cluster_name)
    if record is None:
        return None
    handle = record['handle']
    if not isinstance(handle, backends.CloudVmRayBackend.ResourceHandle):
        return record

    cluster_name = handle.cluster_name
    try:
        # TODO(zhwu): This function cannot distinguish transient network error
        # in ray's get IPs vs. ray runtime failing.
        external_ips = get_stable_cluster_ips(handle, use_cached_ips=False)
        # This happens to a stopped TPU VM as we use gcloud to query the IP.
        if len(external_ips) == 0:
            raise exceptions.FetchIPError(
                reason=exceptions.FetchIPError.Reason.HEAD)
        if handle.launched_nodes == 1:
            # Check the ray cluster status. We have to check it for single node
            # case, since the get_node_ips() does not require ray cluster to be
            # running.
            ssh_credentials = ssh_credential_from_yaml(handle.cluster_yaml)
<<<<<<< HEAD
            runner = command_runner.SSHCommandRunner(external_ips[0],
                                                     *ssh_credentials)
=======
            runner = command_runner.SSHCommandRunner(ips[0], **ssh_credentials)
>>>>>>> 291d21af
            returncode = runner.run('ray status', stream_logs=False)
            if returncode:
                raise exceptions.FetchIPError(
                    reason=exceptions.FetchIPError.Reason.HEAD)
        # If we get node ips correctly, the cluster is UP. It is safe to
        # set the status to UP, as the `get_stable_cluster_ips` function uses ray
        # to fetch IPs and starting ray is the final step of sky launch.
        record['status'] = global_user_state.ClusterStatus.UP
        global_user_state.add_or_update_cluster(cluster_name,
                                                handle,
                                                ready=True,
                                                is_launch=False)
        return record
    except exceptions.FetchIPError:
        logger.debug('Refreshing status: Failed to get IPs from cluster '
                     f'{cluster_name!r}, trying to fetch from provider.')
    # For all code below, ray fails to get IPs for the cluster.
    node_statuses = _get_cluster_status_via_cloud_cli(handle)

    # If the node_statuses is empty, all the nodes are terminated. We can
    # safely set the cluster status to TERMINATED. This handles the edge case
    # where the cluster is terminated by the user manually through the UI.
    to_terminate = not node_statuses

    # A cluster is considered "abnormal", if not all nodes are TERMINATED or not all
    # nodes are STOPPED. We check that with the following logic:
    #   * not all nodes are terminated and there's at least one node terminated; or
    #   * any of the non-TERMINATED nodes is in a non-STOPPED status.
    #
    # This includes these special cases:
    # All stopped are considered normal and will be cleaned up at the end of the function.
    # Some of the nodes UP should be considered abnormal, because the ray cluster is
    # probably down.
    # The cluster is partially terminated or stopped should be considered abnormal.
    #
    # An abnormal cluster will transition to INIT and have any autostop setting reset.
    is_abnormal = ((0 < len(node_statuses) < handle.launched_nodes) or
                   any(status != global_user_state.ClusterStatus.STOPPED
                       for status in node_statuses))
    if is_abnormal:
        # Reset the autostop to avoid false information with best effort.
        # Side effect: if the status is refreshed during autostopping, the
        # autostop field in the local cache will be reset, even though the
        # cluster will still be correctly stopped.
        try:
            backend = backends.CloudVmRayBackend()
            backend.set_autostop(handle, -1, stream_logs=False)
        except (Exception, SystemExit) as e:  # pylint: disable=broad-except
            logger.debug(f'Failed to reset autostop. Due to {type(e)}: {e}')
        global_user_state.set_cluster_autostop_value(handle.cluster_name,
                                                     -1,
                                                     to_down=False)

        # If the user starts part of a STOPPED cluster, we still need a status to
        # represent the abnormal status. For spot cluster, it can also represent
        # that the cluster is partially preempted.
        # TODO(zhwu): the definition of INIT should be audited/changed.
        # Adding a new status UNHEALTHY for abnormal status can be a choice.
        global_user_state.set_cluster_status(
            cluster_name, global_user_state.ClusterStatus.INIT)
        return global_user_state.get_cluster_from_name(cluster_name)
    # Now is_abnormal is False: either node_statuses is empty or all nodes are STOPPED.
    backend = backends.CloudVmRayBackend()
    # TODO(zhwu): adding output for the cluster removed by status refresh.
    backend.post_teardown_cleanup(handle, terminate=to_terminate, purge=False)
    return global_user_state.get_cluster_from_name(cluster_name)


def _update_cluster_status(
        cluster_name: str,
        acquire_per_cluster_status_lock: bool) -> Optional[Dict[str, Any]]:
    """Update the cluster status by checking ray cluster and real status from cloud.

    The function will update the cached cluster status in the global state. For the
    design of the cluster status and transition, please refer to the
    sky/design_docs/cluster_status.md

    Returns:
      If the cluster is terminated or does not exist, return None.
      Otherwise returns the input record with status and ip potentially updated.
    """
    if not acquire_per_cluster_status_lock:
        return _update_cluster_status_no_lock(cluster_name)

    try:
        # TODO(mraheja): remove pylint disabling when filelock
        # version updated
        # pylint: disable=abstract-class-instantiated
        with filelock.FileLock(CLUSTER_STATUS_LOCK_PATH.format(cluster_name),
                               CLUSTER_STATUS_LOCK_TIMEOUT_SECONDS):
            return _update_cluster_status_no_lock(cluster_name)
    except filelock.Timeout:
        logger.debug(
            f'Refreshing status: Failed get the lock for cluster {cluster_name!r}.'
            ' Using the cached status.')
        return global_user_state.get_cluster_from_name(cluster_name)


@timeline.event
def refresh_cluster_status_handle(
    cluster_name: str,
    *,
    force_refresh: bool = False,
    acquire_per_cluster_status_lock: bool = True,
) -> Tuple[Optional[global_user_state.ClusterStatus],
           Optional[backends.Backend.ResourceHandle]]:
    record = global_user_state.get_cluster_from_name(cluster_name)
    if record is None:
        return None, None

    handle = record['handle']
    if isinstance(handle, backends.CloudVmRayBackend.ResourceHandle):
        if force_refresh or record['autostop'] >= 0:
            # Refresh the status only when force_refresh is True or the cluster
            # has autostopped turned on.
            record = _update_cluster_status(
                cluster_name,
                acquire_per_cluster_status_lock=acquire_per_cluster_status_lock)
            if record is None:
                return None, None
    return record['status'], record['handle']


class CloudFilter(enum.Enum):
    # Filter for all types of clouds.
    ALL = 'all'
    # Filter for Sky's main clouds (aws, gcp, azure, docker).
    CLOUDS_AND_DOCKER = 'clouds-and-docker'
    # Filter for only local clouds.
    LOCAL = 'local'


def get_clusters(
        include_reserved: bool,
        refresh: bool,
        cloud_filter: str = CloudFilter.CLOUDS_AND_DOCKER
) -> List[Dict[str, Any]]:
    """Returns a list of cached cluster records.

    Combs through the database (in ~/.sky/state.db) to get a list of records
    corresponding to launched clusters.

    Args:
        include_reserved: Whether to include reserved clusters, e.g. spot
            controller.
        refresh: Whether to refresh the status of the clusters. (Refreshing will
            set the status to STOPPED if the cluster cannot be pinged.)
        cloud_filter: Sets which clouds to filer through from the global user
            state. Supports three values, 'all' for all clouds, 'public' for
            public clouds only, and 'local' for only local clouds.

    Returns:
        A list of cluster records.
    """
    records = global_user_state.get_clusters()

    if not include_reserved:
        records = [
            record for record in records
            if record['name'] not in SKY_RESERVED_CLUSTER_NAMES
        ]

    def _is_local_cluster(record):
        handle = record['handle']
        if isinstance(handle, backends.LocalDockerBackend.ResourceHandle):
            return False
        cluster_resources = handle.launched_resources
        return isinstance(cluster_resources.cloud, clouds.Local)

    if cloud_filter == CloudFilter.LOCAL:
        records = [record for record in records if _is_local_cluster(record)]
    elif cloud_filter == CloudFilter.CLOUDS_AND_DOCKER:
        records = [
            record for record in records if not _is_local_cluster(record)
        ]
    elif cloud_filter not in CloudFilter:
        raise ValueError(f'{cloud_filter} is not part of CloudFilter.')

    if not refresh:
        return records

    plural = 's' if len(records) > 1 else ''
    progress = rich_progress.Progress(transient=True,
                                      redirect_stdout=False,
                                      redirect_stderr=False)
    task = progress.add_task(
        f'[bold cyan]Refreshing status for {len(records)} cluster{plural}[/]',
        total=len(records))

    def _refresh_cluster(cluster_name):
        record = _update_cluster_status(cluster_name,
                                        acquire_per_cluster_status_lock=True)
        progress.update(task, advance=1)
        return record

    cluster_names = [record['name'] for record in records]
    with progress:
        updated_records = subprocess_utils.run_in_parallel(
            _refresh_cluster, cluster_names)

    # Show information for removed clusters.
    autodown_clusters, remaining_clusters = [], []
    for i, record in enumerate(records):
        if updated_records[i] is None:
            if record['to_down']:
                autodown_clusters.append(cluster_names[i])
            else:
                remaining_clusters.append(cluster_names[i])

    yellow = colorama.Fore.YELLOW
    bright = colorama.Style.BRIGHT
    reset = colorama.Style.RESET_ALL
    if autodown_clusters:
        plural = 's' if len(autodown_clusters) > 1 else ''
        cluster_str = ', '.join(autodown_clusters)
        logger.info(f'Autodowned cluster{plural}: '
                    f'{bright}{cluster_str}{reset}')
    if remaining_clusters:
        plural = 's' if len(remaining_clusters) > 1 else ''
        cluster_str = ', '.join(name for name in remaining_clusters)
        logger.warning(f'{yellow}Cluster{plural} terminated on '
                       f'the cloud: {reset}{bright}{cluster_str}{reset}')

    # Filter out removed clusters.
    updated_records = [
        record for record in updated_records if record is not None
    ]
    return updated_records


def get_backend_from_handle(
        handle: backends.Backend.ResourceHandle) -> backends.Backend:
    """Gets a Backend object corresponding to a handle.

    Inspects handle type to infer the backend used for the resource.
    """
    if isinstance(handle, backends.CloudVmRayBackend.ResourceHandle):
        backend = backends.CloudVmRayBackend()
    elif isinstance(handle, backends.LocalDockerBackend.ResourceHandle):
        backend = backends.LocalDockerBackend()
    else:
        raise NotImplementedError(
            f'Handle type {type(handle)} is not supported yet.')
    return backend


class NoOpConsole:
    """An empty class for multi-threaded console.status."""

    def __enter__(self):
        pass

    def __exit__(self, exc_type, exc_val, exc_tb):
        pass


def safe_console_status(msg: str):
    """A wrapper for multi-threaded console.status."""
    if threading.current_thread() is threading.main_thread():
        return console.status(msg)
    return NoOpConsole()


def get_task_demands_dict(
        task: 'task_lib.Task') -> Optional[Tuple[Optional[str], int]]:
    """Returns the accelerator dict of the task"""
    # TODO: CPU and other memory resources are not supported yet.
    accelerator_dict = None
    if task.best_resources is not None:
        resources = task.best_resources
    else:
        # Task may (e.g., sky launch) or may not (e.g., sky exec) have undergone
        # sky.optimize(), so best_resources may be None.
        assert len(task.resources) == 1, task.resources
        resources = list(task.resources)[0]
    if resources is not None:
        accelerator_dict = resources.accelerators
    return accelerator_dict


def get_task_resources_str(task: 'task_lib.Task') -> str:
    resources_dict = get_task_demands_dict(task)
    if resources_dict is None:
        resources_str = f'CPU:{DEFAULT_TASK_CPU_DEMAND}'
    else:
        resources_str = ', '.join(f'{k}:{v}' for k, v in resources_dict.items())
    resources_str = f'{task.num_nodes}x [{resources_str}]'
    return resources_str


def check_cluster_name_is_valid(cluster_name: str,
                                cloud: Optional[clouds.Cloud] = None) -> None:
    """Errors out on invalid cluster names not supported by cloud providers.

    Bans (including but not limited to) names that:
    - are digits-only
    - contain underscore (_)
    """
    if cluster_name is None:
        return
    # GCP errors return this exact regex.  An informal description is at:
    # https://cloud.google.com/compute/docs/naming-resources#resource-name-format
    valid_regex = '[a-z]([-a-z0-9]{0,61}[a-z0-9])?'
    if re.fullmatch(valid_regex, cluster_name) is None:
        with ux_utils.print_exception_no_traceback():
            raise exceptions.InvalidClusterNameError(
                f'Cluster name "{cluster_name}" is invalid; '
                f'ensure it is fully matched by regex: {valid_regex}')
    if isinstance(cloud, clouds.GCP):
        # GCP has too restrictive of a length limit. Don't check for other
        # clouds.
        if len(cluster_name) > _MAX_CLUSTER_NAME_LEN_FOR_GCP:
            with ux_utils.print_exception_no_traceback():
                raise exceptions.InvalidClusterNameError(
                    f'Cluster name {cluster_name!r} has {len(cluster_name)} '
                    f'chars; maximum length is {_MAX_CLUSTER_NAME_LEN_FOR_GCP} '
                    'chars.')


def check_cluster_name_not_reserved(
        cluster_name: Optional[str],
        operation_str: Optional[str] = None) -> None:
    """Errors out if cluster name is reserved by sky.

    If the cluster name is reserved, return the error message. Otherwise,
    return None.
    """
    if cluster_name in SKY_RESERVED_CLUSTER_NAMES:
        msg = (f'Cluster {cluster_name!r} is reserved for '
               f'{SKY_RESERVED_CLUSTER_NAMES[cluster_name].lower()}.')
        if operation_str is not None:
            msg += f' {operation_str} is not allowed.'
        with ux_utils.print_exception_no_traceback():
            raise ValueError(msg)


def check_gcp_cli_include_tpu_vm() -> None:
    # TPU VM API available with gcloud version >= 382.0.0
    version_cmd = 'gcloud version --format=json'
    rcode, stdout, stderr = log_lib.run_with_log(version_cmd,
                                                 '/dev/null',
                                                 shell=True,
                                                 stream_logs=False,
                                                 require_outputs=True)

    if rcode != 0:
        failure_massage = ('Failed to run "gcloud version".\n'
                           '**** STDOUT ****\n'
                           '{stdout}\n'
                           '**** STDERR ****\n'
                           '{stderr}')
        with ux_utils.print_exception_no_traceback():
            raise RuntimeError(
                failure_massage.format(stdout=stdout, stderr=stderr))

    sdk_ver = json.loads(stdout).get('Google Cloud SDK', None)

    if sdk_ver is None:
        with ux_utils.print_exception_no_traceback():
            raise RuntimeError('Failed to get Google Cloud SDK version from'
                               f' "gcloud version": {stdout}')
    else:
        major_ver = sdk_ver.split('.')[0]
        major_ver = int(major_ver)
        if major_ver < 382:
            with ux_utils.print_exception_no_traceback():
                raise RuntimeError(
                    'Google Cloud SDK version must be >= 382.0.0 to use'
                    ' TPU VM APIs, check "gcloud version" for details.')


def kill_children_processes():
    # We need to kill the children, so that the underlying subprocess
    # will not print the logs to the terminal, after this program
    # exits.
    parent_process = psutil.Process()
    for child in parent_process.children(recursive=True):
        try:
            child.terminate()
        except psutil.NoSuchProcess:
            # The child process may have already been terminated.
            pass


# Handle ctrl-c
def interrupt_handler(signum, frame):
    del signum, frame
    kill_children_processes()
    # Avoid using logger here, as it will print the stack trace for broken
    # pipe, when the output is piped to another program.
    print(f'{colorama.Style.DIM}Tip: The job will keep '
          f'running after Ctrl-C.{colorama.Style.RESET_ALL}')
    with ux_utils.print_exception_no_traceback():
        raise KeyboardInterrupt(exceptions.KEYBOARD_INTERRUPT_CODE)


# Handle ctrl-z
def stop_handler(signum, frame):
    del signum, frame
    kill_children_processes()
    # Avoid using logger here, as it will print the stack trace for broken
    # pipe, when the output is piped to another program.
    print(f'{colorama.Style.DIM}Tip: The job will keep '
          f'running after Ctrl-Z.{colorama.Style.RESET_ALL}')
    with ux_utils.print_exception_no_traceback():
        raise KeyboardInterrupt(exceptions.SIGTSTP_CODE)


def validate_schema(obj, schema, err_msg_prefix=''):
    err_msg = None
    try:
        validator.SchemaValidator(schema).validate(obj)
    except jsonschema.ValidationError as e:
        if e.validator == 'additionalProperties':
            err_msg = err_msg_prefix + 'The following fields are invalid:'
            known_fields = set(e.schema.get('properties', {}).keys())
            for field in e.instance:
                if field not in known_fields:
                    most_similar_field = difflib.get_close_matches(
                        field, known_fields, 1)
                    if most_similar_field:
                        err_msg += (f'\nInstead of {field!r}, did you mean '
                                    f'{most_similar_field[0]!r}?')
                    else:
                        err_msg += f'\nFound unsupported field {field!r}.'
        else:
            err_msg = err_msg_prefix + e.message

    if err_msg:
        with ux_utils.print_exception_no_traceback():
            raise ValueError(err_msg)


def check_public_cloud_enabled():
    """Checks if any of the public clouds is enabled."""

    def _no_public_cloud():
        enabled_clouds = global_user_state.get_enabled_clouds()
        return (len(enabled_clouds) == 0 or
                (len(enabled_clouds) == 1 and
                 isinstance(enabled_clouds[0], clouds.Local)))

    if not _no_public_cloud():
        return

    sky_check.check(quiet=True)
    if _no_public_cloud():
        with ux_utils.print_exception_no_traceback():
            raise RuntimeError(
                'Cloud access is not set up. Run: '
                f'{colorama.Style.BRIGHT}sky check{colorama.Style.RESET_ALL}')<|MERGE_RESOLUTION|>--- conflicted
+++ resolved
@@ -1682,12 +1682,8 @@
             # case, since the get_node_ips() does not require ray cluster to be
             # running.
             ssh_credentials = ssh_credential_from_yaml(handle.cluster_yaml)
-<<<<<<< HEAD
             runner = command_runner.SSHCommandRunner(external_ips[0],
                                                      *ssh_credentials)
-=======
-            runner = command_runner.SSHCommandRunner(ips[0], **ssh_credentials)
->>>>>>> 291d21af
             returncode = runner.run('ray status', stream_logs=False)
             if returncode:
                 raise exceptions.FetchIPError(
