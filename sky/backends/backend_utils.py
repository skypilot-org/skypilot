--- conflicted
+++ resolved
@@ -1394,7 +1394,6 @@
     assert cloud is not None, provider_name
 
     if cloud.PROVISIONER_VERSION >= clouds.ProvisionerVersion.SKYPILOT:
-<<<<<<< HEAD
         try:
             metadata = provision_lib.get_cluster_info(
                 provider_name, ray_config['provider'].get('region'),
@@ -1408,11 +1407,6 @@
                 f'with {common_utils.format_exception(e)}.')
             raise exceptions.FetchIPError(
                 exceptions.FetchIPError.Reason.HEAD) from e
-=======
-        metadata = provision_lib.get_cluster_info(
-            provider_name, ray_config['provider'].get('region'),
-            ray_config['cluster_name'], ray_config['provider'])
->>>>>>> 9078de26
         if len(metadata.instances) < expected_num_nodes:
             # Simulate the exception when Ray head node is not up.
             raise exceptions.FetchIPError(exceptions.FetchIPError.Reason.HEAD)
