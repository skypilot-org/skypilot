"""Util constants/functions for the backends."""
from datetime import datetime
import difflib
import enum
import getpass
import json
import os
import pathlib
import re
import subprocess
import tempfile
import textwrap
import time
import typing
from typing import Any, Dict, List, Mapping, Optional, Sequence, Set, Tuple, Union
from typing_extensions import Literal
import uuid

import colorama
import filelock
import jinja2
import jsonschema
from packaging import version
import requests
from requests import adapters
from requests.packages.urllib3.util import retry as retry_lib
import rich.progress as rich_progress
import yaml

import sky
from sky import authentication as auth
from sky import backends
from sky import check as sky_check
from sky import clouds
from sky import exceptions
from sky import global_user_state
from sky import skypilot_config
from sky import sky_logging
from sky import spot as spot_lib
from sky.backends import onprem_utils
from sky.skylet import constants
from sky.skylet import log_lib
from sky.skylet.providers.lambda_cloud import lambda_utils
from sky.utils import common_utils
from sky.utils import command_runner
from sky.utils import env_options
from sky.utils import log_utils
from sky.utils import subprocess_utils
from sky.utils import timeline
from sky.utils import tpu_utils
from sky.utils import ux_utils
from sky.utils import validator
from sky.usage import usage_lib

if typing.TYPE_CHECKING:
    from sky import resources
    from sky import task as task_lib
    from sky.backends import cloud_vm_ray_backend
    from sky.backends import local_docker_backend

logger = sky_logging.init_logger(__name__)

# NOTE: keep in sync with the cluster template 'file_mounts'.
SKY_REMOTE_APP_DIR = '~/.sky/sky_app'
SKY_RAY_YAML_REMOTE_PATH = '~/.sky/sky_ray.yml'
IP_ADDR_REGEX = r'\d{1,3}\.\d{1,3}\.\d{1,3}\.\d{1,3}'
SKY_REMOTE_PATH = '~/.sky/wheels'
SKY_USER_FILE_PATH = '~/.sky/generated'

BOLD = '\033[1m'
RESET_BOLD = '\033[0m'

# Do not use /tmp because it gets cleared on VM restart.
_SKY_REMOTE_FILE_MOUNTS_DIR = '~/.sky/file_mounts/'

_LAUNCHED_HEAD_PATTERN = re.compile(r'(\d+) ray[._]head[._]default')
_LAUNCHED_LOCAL_WORKER_PATTERN = re.compile(r'(\d+) node_')
_LAUNCHED_WORKER_PATTERN = re.compile(r'(\d+) ray[._]worker[._]default')
# Intentionally not using prefix 'rf' for the string format because yapf have a
# bug with python=3.6.
# 10.133.0.5: ray.worker.default,
_LAUNCHING_IP_PATTERN = re.compile(
    r'({}): ray[._]worker[._]default'.format(IP_ADDR_REGEX))
WAIT_HEAD_NODE_IP_MAX_ATTEMPTS = 3

# We use fixed IP address to avoid DNS lookup blocking the check, for machine
# with no internet connection.
# Refer to: https://stackoverflow.com/questions/3764291/how-can-i-see-if-theres-an-available-and-active-network-connection-in-python # pylint: disable=line-too-long
_TEST_IP = 'https://1.1.1.1'

# Allow each CPU thread take 2 tasks.
# Note: This value cannot be too small, otherwise OOM issue may occur.
DEFAULT_TASK_CPU_DEMAND = 0.5

# Mapping from reserved cluster names to the corresponding group name (logging
# purpose).
# NOTE: each group can only have one reserved cluster name for now.
SKY_RESERVED_CLUSTER_NAMES: Dict[str, str] = {
    spot_lib.SPOT_CONTROLLER_NAME: 'Managed spot controller'
}

# Filelocks for the cluster status change.
CLUSTER_STATUS_LOCK_PATH = os.path.expanduser('~/.sky/.{}.lock')
CLUSTER_STATUS_LOCK_TIMEOUT_SECONDS = 20

# Remote dir that holds our runtime files.
_REMOTE_RUNTIME_FILES_DIR = '~/.sky/.runtime_files'

# Include the fields that will be used for generating tags that distinguishes
# the cluster in ray, to avoid the stopped cluster being discarded due to
# updates in the yaml template.
# Some notes on the fields:
# - 'provider' fields will be used for bootstrapping and insert more new items
#   in 'node_config'.
# - keeping the auth is not enough becuase the content of the key file will be
#   used for calculating the hash.
# TODO(zhwu): Keep in sync with the fields used in https://github.com/ray-project/ray/blob/e4ce38d001dbbe09cd21c497fedd03d692b2be3e/python/ray/autoscaler/_private/commands.py#L687-L701
_RAY_YAML_KEYS_TO_RESTORE_FOR_BACK_COMPATIBILITY = {
    'cluster_name', 'provider', 'auth', 'node_config'
}
# For these keys, don't use the old yaml's version and instead use the new yaml's.
#  - zone: The zone field of the old yaml may be '1a,1b,1c' (AWS) while the actual
#    zone of the launched cluster is '1a'. If we restore, then on capacity errors
#    it's possible to failover to 1b, which leaves a leaked instance in 1a. Here,
#    we use the new yaml's zone field, which is guaranteed to be the existing zone
#    '1a'.
_RAY_YAML_KEYS_TO_RESTORE_EXCEPTIONS = [
    ('provider', 'availability_zone'),
]


def is_ip(s: str) -> bool:
    """Returns whether this string matches IP_ADDR_REGEX."""
    return len(re.findall(IP_ADDR_REGEX, s)) == 1


def _get_yaml_path_from_cluster_name(cluster_name: str,
                                     prefix: str = SKY_USER_FILE_PATH) -> str:
    output_path = pathlib.Path(
        prefix).expanduser().resolve() / f'{cluster_name}.yml'
    os.makedirs(output_path.parents[0], exist_ok=True)
    return str(output_path)


def fill_template(template_name: str, variables: Dict,
                  output_path: str) -> None:
    """Create a file from a Jinja template and return the filename."""
    assert template_name.endswith('.j2'), template_name
    template_path = os.path.join(sky.__root_dir__, 'templates', template_name)
    if not os.path.exists(template_path):
        raise FileNotFoundError(f'Template "{template_name}" does not exist.')
    with open(template_path) as fin:
        template = fin.read()
    output_path = os.path.abspath(os.path.expanduser(output_path))
    os.makedirs(os.path.dirname(output_path), exist_ok=True)

    # Write out yaml config.
    j2_template = jinja2.Template(template)
    content = j2_template.render(**variables)
    with open(output_path, 'w') as fout:
        fout.write(content)


def _optimize_file_mounts(yaml_path: str) -> None:
    """Optimize file mounts in the given ray yaml file.

    Runtime files handling:
    List of runtime files to be uploaded to cluster:
      - yaml config (for autostopping)
      - wheel
      - credentials
    Format is {dst: src}.
    """
    yaml_config = common_utils.read_yaml(yaml_path)

    file_mounts = yaml_config.get('file_mounts', {})
    # Remove the file mounts added by the newline.
    if '' in file_mounts:
        assert file_mounts[''] == '', file_mounts['']
        file_mounts.pop('')

    # Putting these in file_mounts hurts provisioning speed, as each file
    # opens/closes an SSH connection.  Instead, we:
    #  - cp locally them into a directory
    #  - upload that directory as a file mount (1 connection)
    #  - use a remote command to move all runtime files to their right places.

    # Local tmp dir holding runtime files.
    local_runtime_files_dir = tempfile.mkdtemp()
    new_file_mounts = {_REMOTE_RUNTIME_FILES_DIR: local_runtime_files_dir}

    # (For remote) Build a command that copies runtime files to their right
    # destinations.
    # NOTE: we copy rather than move, because when launching >1 node, head node
    # is fully set up first, and if moving then head node's files would already
    # move out of _REMOTE_RUNTIME_FILES_DIR, which would cause setting up
    # workers (from the head's files) to fail.  An alternative is softlink
    # (then we need to make sure the usage of runtime files follow links).
    commands = []
    basenames = set()
    for dst, src in file_mounts.items():
        src_basename = os.path.basename(src)
        dst_basename = os.path.basename(dst)
        dst_parent_dir = os.path.dirname(dst)

        # Validate by asserts here as these files are added by our backend.
        # Our runtime files (wheel, yaml, credentials) do not have backslashes.
        assert not src.endswith('/'), src
        assert not dst.endswith('/'), dst
        assert src_basename not in basenames, (
            f'Duplicated src basename: {src_basename}; mounts: {file_mounts}')
        basenames.add(src_basename)
        # Our runtime files (wheel, yaml, credentials) are not relative paths.
        assert dst_parent_dir, f'Found relative destination path: {dst}'

        mkdir_parent = f'mkdir -p {dst_parent_dir}'
        if os.path.isdir(os.path.expanduser(src)):
            # Special case for directories. If the dst already exists as a
            # folder, directly copy the folder will create a subfolder under
            # the dst.
            mkdir_parent = f'mkdir -p {dst}'
            src_basename = f'{src_basename}/*'
        mv = (f'cp -r {_REMOTE_RUNTIME_FILES_DIR}/{src_basename} '
              f'{dst_parent_dir}/{dst_basename}')
        fragment = f'({mkdir_parent} && {mv})'
        commands.append(fragment)
    postprocess_runtime_files_command = ' && '.join(commands)

    setup_commands = yaml_config.get('setup_commands', [])
    if setup_commands:
        setup_commands[
            0] = f'{postprocess_runtime_files_command}; {setup_commands[0]}'
    else:
        setup_commands = [postprocess_runtime_files_command]

    yaml_config['file_mounts'] = new_file_mounts
    yaml_config['setup_commands'] = setup_commands

    # (For local) Move all runtime files, including the just-written yaml, to
    # local_runtime_files_dir/.
    all_local_sources = ''
    for local_src in file_mounts.values():
        full_local_src = str(pathlib.Path(local_src).expanduser())
        # Add quotes for paths containing spaces.
        all_local_sources += f'{full_local_src!r} '
    # Takes 10-20 ms on laptop incl. 3 clouds' credentials.
    subprocess.run(f'cp -r {all_local_sources} {local_runtime_files_dir}/',
                   shell=True,
                   check=True)

    common_utils.dump_yaml(yaml_path, yaml_config)


def path_size_megabytes(path: str) -> int:
    """Returns the size of 'path' (directory or file) in megabytes."""
    resolved_path = pathlib.Path(path).expanduser().resolve()
    git_exclude_filter = ''
    if (resolved_path / command_runner.GIT_EXCLUDE).exists():
        # Ensure file exists; otherwise, rsync will error out.
        git_exclude_filter = command_runner.RSYNC_EXCLUDE_OPTION.format(
            str(resolved_path / command_runner.GIT_EXCLUDE))
    rsync_output = str(
        subprocess.check_output(
            f'rsync {command_runner.RSYNC_DISPLAY_OPTION} '
            f'{command_runner.RSYNC_FILTER_OPTION} '
            f'{git_exclude_filter} --dry-run {path!r}',
            shell=True).splitlines()[-1])
    total_bytes = rsync_output.split(' ')[3].replace(',', '')
    return int(total_bytes) // 10**6


class FileMountHelper(object):
    """Helper for handling file mounts."""

    @classmethod
    def wrap_file_mount(cls, path: str) -> str:
        """Prepends ~/<opaque dir>/ to a path to work around permission issues.

        Examples:
        /root/hello.txt -> ~/<opaque dir>/root/hello.txt
        local.txt -> ~/<opaque dir>/local.txt

        After the path is synced, we can later create a symlink to this wrapped
        path from the original path, e.g., in the initialization_commands of the
        ray autoscaler YAML.
        """
        return os.path.join(_SKY_REMOTE_FILE_MOUNTS_DIR, path.lstrip('/'))

    @classmethod
    def make_safe_symlink_command(cls, *, source: str, target: str) -> str:
        """Returns a command that safely symlinks 'source' to 'target'.

        All intermediate directories of 'source' will be owned by $USER,
        excluding the root directory (/).

        'source' must be an absolute path; both 'source' and 'target' must not
        end with a slash (/).

        This function is needed because a simple 'ln -s target source' may
        fail: 'source' can have multiple levels (/a/b/c), its parent dirs may
        or may not exist, can end with a slash, or may need sudo access, etc.

        Cases of <target: local> file mounts and their behaviors:

            /existing_dir: ~/local/dir
              - error out saying this cannot be done as LHS already exists
            /existing_file: ~/local/file
              - error out saying this cannot be done as LHS already exists
            /existing_symlink: ~/local/file
              - overwrite the existing symlink; this is important because `sky
                launch` can be run multiple times
            Paths that start with ~/ and /tmp/ do not have the above
            restrictions; they are delegated to rsync behaviors.
        """
        assert os.path.isabs(source), source
        assert not source.endswith('/') and not target.endswith('/'), (source,
                                                                       target)
        # Below, use sudo in case the symlink needs sudo access to create.
        # Prepare to create the symlink:
        #  1. make sure its dir(s) exist & are owned by $USER.
        dir_of_symlink = os.path.dirname(source)
        commands = [
            # mkdir, then loop over '/a/b/c' as /a, /a/b, /a/b/c.  For each,
            # chown $USER on it so user can use these intermediate dirs
            # (excluding /).
            f'sudo mkdir -p {dir_of_symlink}',
            # p: path so far
            ('(p=""; '
             f'for w in $(echo {dir_of_symlink} | tr "/" " "); do '
             'p=${p}/${w}; sudo chown $USER $p; done)')
        ]
        #  2. remove any existing symlink (ln -f may throw 'cannot
        #     overwrite directory', if the link exists and points to a
        #     directory).
        commands += [
            # Error out if source is an existing, non-symlink directory/file.
            f'((test -L {source} && sudo rm {source} &>/dev/null) || '
            f'(test ! -e {source} || '
            f'(echo "!!! Failed mounting because path exists ({source})"; '
            'exit 1)))',
        ]
        commands += [
            # Link.
            f'sudo ln -s {target} {source}',
            # chown.  -h to affect symlinks only.
            f'sudo chown -h $USER {source}',
        ]
        return ' && '.join(commands)


class SSHConfigHelper(object):
    """Helper for handling local SSH configuration."""

    ssh_conf_path = '~/.ssh/config'
    ssh_conf_lock_path = os.path.expanduser('~/.sky/ssh_config.lock')
    ssh_multinode_path = SKY_USER_FILE_PATH + '/ssh/{}'

    @classmethod
    def _get_generated_config(cls, autogen_comment: str, host_name: str,
                              ip: str, username: str, ssh_key_path: str,
                              proxy_command: Optional[str]):
        if proxy_command is not None:
            proxy = f'ProxyCommand {proxy_command}'
        else:
            proxy = ''
        # StrictHostKeyChecking=no skips the host key check for the first
        # time. UserKnownHostsFile=/dev/null and GlobalKnownHostsFile/dev/null
        # prevent the host key from being added to the known_hosts file and
        # always return an empty file for known hosts, making the ssh think
        # this is a first-time connection, and thus skipping the host key
        # check.
        codegen = textwrap.dedent(f"""\
            {autogen_comment}
            Host {host_name}
              HostName {ip}
              User {username}
              IdentityFile {ssh_key_path}
              IdentitiesOnly yes
              ForwardAgent yes
              StrictHostKeyChecking no
              UserKnownHostsFile=/dev/null
              GlobalKnownHostsFile=/dev/null
              Port 22
              {proxy}
            """.rstrip())
        codegen = codegen + '\n'
        return codegen

    @classmethod
    @timeline.FileLockEvent(ssh_conf_lock_path)
    def add_cluster(
        cls,
        cluster_name: str,
        ips: List[str],
        auth_config: Dict[str, str],
    ):
        """Add authentication information for cluster to local SSH config file.

        If a host with `cluster_name` already exists and the configuration was
        not added by sky, then `ip` is used to identify the host instead in the
        file.

        If a host with `cluster_name` already exists and the configuration was
        added by sky (e.g. a spot instance), then the configuration is
        overwritten.

        Args:
            cluster_name: Cluster name (see `sky status`)
            ips: List of public IP addresses in the cluster. First IP is head
              node.
            auth_config: read_yaml(handle.cluster_yaml)['auth']
        """
        username = auth_config['ssh_user']
        key_path = os.path.expanduser(auth_config['ssh_private_key'])
        host_name = cluster_name
        sky_autogen_comment = ('# Added by sky (use `sky stop/down '
                               f'{cluster_name}` to remove)')
        overwrite = False
        overwrite_begin_idx = None
        ip = ips[0]

        config_path = os.path.expanduser(cls.ssh_conf_path)
        if os.path.exists(config_path):
            with open(config_path) as f:
                config = f.readlines()

            # If an existing config with `cluster_name` exists, raise a warning.
            for i, line in enumerate(config):
                if line.strip() == f'Host {cluster_name}':
                    prev_line = config[i - 1] if i - 1 >= 0 else ''
                    if prev_line.strip().startswith(sky_autogen_comment):
                        overwrite = True
                        overwrite_begin_idx = i - 1
                    else:
                        logger.warning(f'{cls.ssh_conf_path} contains '
                                       f'host named {cluster_name}.')
                        host_name = ip
                        logger.warning(f'Using {ip} to identify host instead.')

                if line.strip() == f'Host {ip}':
                    prev_line = config[i - 1] if i - 1 >= 0 else ''
                    if prev_line.strip().startswith(sky_autogen_comment):
                        overwrite = True
                        overwrite_begin_idx = i - 1
        else:
            config = ['\n']
            with open(config_path, 'w') as f:
                f.writelines(config)
            os.chmod(config_path, 0o644)

        proxy_command = auth_config.get('ssh_proxy_command', None)
        codegen = cls._get_generated_config(sky_autogen_comment, host_name, ip,
                                            username, key_path, proxy_command)

        # Add (or overwrite) the new config.
        if overwrite:
            assert overwrite_begin_idx is not None
            updated_lines = codegen.splitlines(keepends=True) + ['\n']
            config[overwrite_begin_idx:overwrite_begin_idx +
                   len(updated_lines)] = updated_lines
            with open(config_path, 'w') as f:
                f.write(''.join(config).strip())
                f.write('\n' * 2)
        else:
            with open(config_path, 'a') as f:
                if len(config) > 0 and config[-1] != '\n':
                    f.write('\n')
                f.write(codegen)
                f.write('\n')

        with open(config_path, 'r+') as f:
            config = f.readlines()
            if config[-1] != '\n':
                f.write('\n')

        if len(ips) > 1:
            SSHConfigHelper._add_multinode_config(cluster_name, ips[1:],
                                                  auth_config)

    @classmethod
    def _add_multinode_config(
        cls,
        cluster_name: str,
        external_worker_ips: List[str],
        auth_config: Dict[str, str],
    ):
        username = auth_config['ssh_user']
        key_path = os.path.expanduser(auth_config['ssh_private_key'])
        host_name = cluster_name
        sky_autogen_comment = ('# Added by sky (use `sky stop/down '
                               f'{cluster_name}` to remove)')

        # Ensure stableness of the aliases worker-<i> by sorting based on
        # public IPs.
        external_worker_ips = list(sorted(external_worker_ips))

        overwrites = [False] * len(external_worker_ips)
        overwrite_begin_idxs: List[Optional[int]] = [None
                                                    ] * len(external_worker_ips)
        codegens: List[Optional[str]] = [None] * len(external_worker_ips)
        worker_names = []
        extra_path_name = cls.ssh_multinode_path.format(cluster_name)

        for idx in range(len(external_worker_ips)):
            worker_names.append(cluster_name + f'-worker{idx+1}')

        config_path = os.path.expanduser(cls.ssh_conf_path)
        with open(config_path) as f:
            config = f.readlines()

        extra_config_path = os.path.expanduser(extra_path_name)
        os.makedirs(os.path.dirname(extra_config_path), exist_ok=True)
        if not os.path.exists(extra_config_path):
            extra_config = ['\n']
            with open(extra_config_path, 'w') as f:
                f.writelines(extra_config)
        else:
            with open(extra_config_path) as f:
                extra_config = f.readlines()

        # Handle Include on top of Config file
        include_str = f'Include {extra_config_path}'
        for i, line in enumerate(config):
            config_str = line.strip()
            if config_str == include_str:
                break
            # Did not find Include string
            if 'Host' in config_str:
                with open(config_path, 'w') as f:
                    config.insert(0, '\n')
                    config.insert(0, include_str + '\n')
                    config.insert(0, sky_autogen_comment + '\n')
                    f.write(''.join(config).strip())
                    f.write('\n' * 2)
                break

        with open(config_path) as f:
            config = f.readlines()

        proxy_command = auth_config.get('ssh_proxy_command', None)

        # Check if ~/.ssh/config contains existing names
        host_lines = [f'Host {c_name}' for c_name in worker_names]
        for i, line in enumerate(config):
            if line.strip() in host_lines:
                idx = host_lines.index(line.strip())
                prev_line = config[i - 1] if i > 0 else ''
                logger.warning(f'{cls.ssh_conf_path} contains '
                               f'host named {worker_names[idx]}.')
                host_name = external_worker_ips[idx]
                logger.warning(f'Using {host_name} to identify host instead.')
                codegens[idx] = cls._get_generated_config(
                    sky_autogen_comment, host_name, external_worker_ips[idx],
                    username, key_path, proxy_command)

        # All workers go to SKY_USER_FILE_PATH/ssh/{cluster_name}
        for i, line in enumerate(extra_config):
            if line.strip() in host_lines:
                idx = host_lines.index(line.strip())
                prev_line = extra_config[i - 1] if i > 0 else ''
                if prev_line.strip().startswith(sky_autogen_comment):
                    host_name = worker_names[idx]
                    overwrites[idx] = True
                    overwrite_begin_idxs[idx] = i - 1
                codegens[idx] = cls._get_generated_config(
                    sky_autogen_comment, host_name, external_worker_ips[idx],
                    username, key_path, proxy_command)

        # This checks if all codegens have been created.
        for idx, ip in enumerate(external_worker_ips):
            if not codegens[idx]:
                codegens[idx] = cls._get_generated_config(
                    sky_autogen_comment, worker_names[idx], ip, username,
                    key_path, proxy_command)

        for idx in range(len(external_worker_ips)):
            # Add (or overwrite) the new config.
            overwrite = overwrites[idx]
            overwrite_begin_idx = overwrite_begin_idxs[idx]
            codegen = codegens[idx]
            assert codegen is not None, (codegens, idx)
            if overwrite:
                assert overwrite_begin_idx is not None
                updated_lines = codegen.splitlines(keepends=True) + ['\n']
                extra_config[overwrite_begin_idx:overwrite_begin_idx +
                             len(updated_lines)] = updated_lines
                with open(extra_config_path, 'w') as f:
                    f.write(''.join(extra_config).strip())
                    f.write('\n' * 2)
            else:
                with open(extra_config_path, 'a') as f:
                    f.write(codegen)
                    f.write('\n')

        # Add trailing new line at the end of the file if it doesn't exit
        with open(extra_config_path, 'r+') as f:
            extra_config = f.readlines()
            if extra_config[-1] != '\n':
                f.write('\n')

    @classmethod
    @timeline.FileLockEvent(ssh_conf_lock_path)
    def remove_cluster(
        cls,
        cluster_name: str,
        ip: str,
        auth_config: Dict[str, str],
    ):
        """Remove authentication information for cluster from local SSH config.

        If no existing host matching the provided specification is found, then
        nothing is removed.

        Args:
            ip: Head node's IP address.
            auth_config: read_yaml(handle.cluster_yaml)['auth']
        """
        username = auth_config['ssh_user']
        config_path = os.path.expanduser(cls.ssh_conf_path)
        if not os.path.exists(config_path):
            return

        with open(config_path) as f:
            config = f.readlines()

        start_line_idx = None
        # Scan the config for the cluster name.
        for i, line in enumerate(config):
            next_line = config[i + 1] if i + 1 < len(config) else ''
            if (line.strip() == f'HostName {ip}' and
                    next_line.strip() == f'User {username}'):
                start_line_idx = i - 1
                break

        if start_line_idx is None:  # No config to remove.
            return

        # Scan for end of previous config.
        cursor = start_line_idx
        while cursor > 0 and len(config[cursor].strip()) > 0:
            cursor -= 1
        prev_end_line_idx = cursor

        # Scan for end of the cluster config.
        end_line_idx = None
        cursor = start_line_idx + 1
        start_line_idx -= 1  # remove auto-generated comment
        while cursor < len(config):
            if config[cursor].strip().startswith(
                    '# ') or config[cursor].strip().startswith('Host '):
                end_line_idx = cursor
                break
            cursor += 1

        # Remove sky-generated config and update the file.
        config[prev_end_line_idx:end_line_idx] = [
            '\n'
        ] if end_line_idx is not None else []
        with open(config_path, 'w') as f:
            f.write(''.join(config).strip())
            f.write('\n' * 2)

        SSHConfigHelper._remove_multinode_config(cluster_name)

    @classmethod
    def _remove_multinode_config(
        cls,
        cluster_name: str,
    ):
        config_path = os.path.expanduser(cls.ssh_conf_path)
        if not os.path.exists(config_path):
            return

        extra_path_name = cls.ssh_multinode_path.format(cluster_name)
        extra_config_path = os.path.expanduser(extra_path_name)
        common_utils.remove_file_if_exists(extra_config_path)

        # Delete include statement
        sky_autogen_comment = ('# Added by sky (use `sky stop/down '
                               f'{cluster_name}` to remove)')
        with open(config_path) as f:
            config = f.readlines()

        for i, line in enumerate(config):
            config_str = line.strip()
            if f'Include {extra_config_path}' in config_str:
                with open(config_path, 'w') as f:
                    if i < len(config) - 1 and config[i + 1] == '\n':
                        del config[i + 1]
                    # Delete Include string
                    del config[i]
                    # Delete Sky Autogen Comment
                    if i > 0 and sky_autogen_comment in config[i - 1].strip():
                        del config[i - 1]
                    f.write(''.join(config))
                break
            if 'Host' in config_str:
                break


def _replace_yaml_dicts(
        new_yaml: str, old_yaml: str, restore_key_names: Set[str],
        restore_key_names_exceptions: Sequence[Sequence[str]]) -> str:
    """Replaces 'new' with 'old' for all keys in restore_key_names.

    The replacement will be applied recursively and only for the blocks
    with the key in key_names, and have the same ancestors in both 'new'
    and 'old' YAML tree.

    The restore_key_names_exceptions is a list of key names that should not
    be restored, i.e. those keys will be reset to the value in 'new' YAML
    tree after the replacement.
    """

    def _restore_block(new_block: Dict[str, Any], old_block: Dict[str, Any]):
        for key, value in new_block.items():
            if key in restore_key_names:
                if key in old_block:
                    new_block[key] = old_block[key]
                else:
                    del new_block[key]
            elif isinstance(value, dict):
                if key in old_block:
                    _restore_block(value, old_block[key])

    new_config = yaml.safe_load(new_yaml)
    old_config = yaml.safe_load(old_yaml)
    excluded_results = {}
    # Find all key values excluded from restore
    for exclude_restore_key_name_list in restore_key_names_exceptions:
        excluded_result = new_config
        found_excluded_key = True
        for key in exclude_restore_key_name_list:
            if (not isinstance(excluded_result, dict) or
                    key not in excluded_result):
                found_excluded_key = False
                break
            excluded_result = excluded_result[key]
        if found_excluded_key:
            excluded_results[exclude_restore_key_name_list] = excluded_result

    # Restore from old config
    _restore_block(new_config, old_config)

    # Revert the changes for the excluded key values
    for exclude_restore_key_name, value in excluded_results.items():
        curr = new_config
        for key in exclude_restore_key_name[:-1]:
            curr = curr[key]
        curr[exclude_restore_key_name[-1]] = value
    return common_utils.dump_yaml_str(new_config)


# TODO: too many things happening here - leaky abstraction. Refactor.
@timeline.event
def write_cluster_config(
        to_provision: 'resources.Resources',
        num_nodes: int,
        cluster_config_template: str,
        cluster_name: str,
        local_wheel_path: pathlib.Path,
        wheel_hash: str,
        region: Optional[clouds.Region] = None,
        zones: Optional[List[clouds.Zone]] = None,
        dryrun: bool = False,
        keep_launch_fields_in_existing_config: bool = True) -> Dict[str, str]:
    """Fills in cluster configuration templates and writes them out.

    Returns: {provisioner: path to yaml, the provisioning spec}.
      'provisioner' can be
        - 'ray'
        - 'tpu-create-script' (if TPU is requested)
        - 'tpu-delete-script' (if TPU is requested)
    Raises:
        exceptions.ResourcesUnavailableError: if the region/zones requested does not appear
            in the catalog, or an ssh_proxy_command is specified but not for the given region.
    """
    # task.best_resources may not be equal to to_provision if the user
    # is running a job with less resources than the cluster has.
    cloud = to_provision.cloud
    # This can raise a ResourcesUnavailableError, when the region/zones requested
    # does not appear in the catalog. It can be triggered when the user changed
    # the catalog file, while there is a cluster in the removed region/zone.
    # TODO(zhwu): We should change the exception type to a more specific one,
    # as the ResourcesUnavailableError is overly used. Also, it would be better
    # to move the check out of this function, i.e. the caller should be
    # responsible for the validation.
    resources_vars = cloud.make_deploy_resources_variables(
        to_provision, region, zones)
    config_dict = {}

    azure_subscription_id = None
    if isinstance(cloud, clouds.Azure):
        azure_subscription_id = cloud.get_project_id(dryrun=dryrun)

    gcp_project_id = None
    if isinstance(cloud, clouds.GCP):
        gcp_project_id = cloud.get_project_id(dryrun=dryrun)

    assert cluster_name is not None
    credentials = sky_check.get_cloud_credential_file_mounts()

    ip_list = None
    auth_config = {'ssh_private_key': auth.PRIVATE_SSH_KEY_PATH}
    if isinstance(cloud, clouds.Local):
        ip_list = onprem_utils.get_local_ips(cluster_name)
        auth_config = onprem_utils.get_local_auth_config(cluster_name)
    region_name = resources_vars.get('region')

    yaml_path = _get_yaml_path_from_cluster_name(cluster_name)

    # Retrieve the ssh_proxy_command for the given cloud / region.
    ssh_proxy_command_config = skypilot_config.get_nested(
        (str(cloud).lower(), 'ssh_proxy_command'), None)
    if (isinstance(ssh_proxy_command_config, str) or
            ssh_proxy_command_config is None):
        ssh_proxy_command = ssh_proxy_command_config
    else:
        # ssh_proxy_command_config: Dict[str, str], region_name -> command
        # This type check is done by skypilot_config at config load time.

        # There are two cases:
        if keep_launch_fields_in_existing_config:
            # (1) We're re-provisioning an existing cluster.
            #
            # We use None for ssh_proxy_command, which will be restored to the
            # cluster's original value later by _replace_yaml_dicts().
            ssh_proxy_command = None
        else:
            # (2) We're launching a new cluster.
            #
            # Resources.get_valid_regions_for_launchable() respects the keys (regions)
            # in ssh_proxy_command in skypilot_config. So here we add an assert.
            assert region_name in ssh_proxy_command_config, (
                region_name, ssh_proxy_command_config)
            ssh_proxy_command = ssh_proxy_command_config[region_name]

    logger.debug(f'Using ssh_proxy_command: {ssh_proxy_command!r}')

    # Use a tmp file path to avoid incomplete YAML file being re-used in the
    # future.
    tmp_yaml_path = yaml_path + '.tmp'
    fill_template(
        cluster_config_template,
        dict(
            resources_vars,
            **{
                'cluster_name': cluster_name,
                'num_nodes': num_nodes,
                'disk_size': to_provision.disk_size,
                # If the current code is run by controller, propagate the real
                # calling user which should've been passed in as the
                # SKYPILOT_USER env var (see spot-controller.yaml.j2).
                'user': os.environ.get('SKYPILOT_USER', getpass.getuser()),

                # AWS only:
                # Temporary measure, as deleting per-cluster SGs is too slow.
                # See https://github.com/skypilot-org/skypilot/pull/742.
                # Generate the name of the security group we're looking for.
                # (username, last 4 chars of hash of hostname): for uniquefying
                # users on shared-account scenarios.
                'security_group': skypilot_config.get_nested(
                    ('aws', 'security_group_name'),
                    f'sky-sg-{common_utils.user_and_hostname_hash()}'),
                'vpc_name': skypilot_config.get_nested(('aws', 'vpc_name'),
                                                       None),
                'use_internal_ips': skypilot_config.get_nested(
                    ('aws', 'use_internal_ips'), False),
                # Not exactly AWS only, but we only test it's supported on AWS
                # for now:
                'ssh_proxy_command': ssh_proxy_command,

                # Azure only:
                'azure_subscription_id': azure_subscription_id,
                'resource_group': f'{cluster_name}-{region_name}',

                # GCP only:
                'gcp_project_id': gcp_project_id,

                # Ray version.
                'ray_version': constants.SKY_REMOTE_RAY_VERSION,
                # Cloud credentials for cloud storage.
                'credentials': credentials,
                # Sky remote utils.
                'sky_remote_path': SKY_REMOTE_PATH,
                'sky_local_path': str(local_wheel_path),
                # Add yaml file path to the template variables.
                'sky_ray_yaml_remote_path': SKY_RAY_YAML_REMOTE_PATH,
                'sky_ray_yaml_local_path':
                    tmp_yaml_path
                    if not isinstance(cloud, clouds.Local) else yaml_path,
                'sky_version': str(version.parse(sky.__version__)),
                'sky_wheel_hash': wheel_hash,
                # Local IP handling (optional).
                'head_ip': None if ip_list is None else ip_list[0],
                'worker_ips': None if ip_list is None else ip_list[1:],
                # Authentication (optional).
                **auth_config,
            }),
        output_path=tmp_yaml_path)
    config_dict['cluster_name'] = cluster_name
    config_dict['ray'] = yaml_path
    if dryrun:
        # If dryrun, return the unfinished tmp yaml path.
        config_dict['ray'] = tmp_yaml_path
        return config_dict
    _add_auth_to_cluster_config(cloud, tmp_yaml_path)

    # Restore the old yaml content for backward compatibility.
    if os.path.exists(yaml_path) and keep_launch_fields_in_existing_config:
        with open(yaml_path, 'r') as f:
            old_yaml_content = f.read()
        with open(tmp_yaml_path, 'r') as f:
            new_yaml_content = f.read()
        restored_yaml_content = _replace_yaml_dicts(
            new_yaml_content, old_yaml_content,
            _RAY_YAML_KEYS_TO_RESTORE_FOR_BACK_COMPATIBILITY,
            _RAY_YAML_KEYS_TO_RESTORE_EXCEPTIONS)
        with open(tmp_yaml_path, 'w') as f:
            f.write(restored_yaml_content)

    # Optimization: copy the contents of source files in file_mounts to a
    # special dir, and upload that as the only file_mount instead. Delay
    # calling this optimization until now, when all source files have been
    # written and their contents finalized.
    #
    # Note that the ray yaml file will be copied into that special dir (i.e.,
    # uploaded as part of the file_mounts), so the restore for backward
    # compatibility should go before this call.
    if not isinstance(cloud, clouds.Local):
        # Only optimize the file mounts for public clouds now, as local has not
        # been fully tested yet.
        _optimize_file_mounts(tmp_yaml_path)

    # Rename the tmp file to the final YAML path.
    os.rename(tmp_yaml_path, yaml_path)
    usage_lib.messages.usage.update_ray_yaml(yaml_path)

    # For TPU nodes. TPU VMs do not need TPU_NAME.
    if (resources_vars.get('tpu_type') is not None and
            resources_vars.get('tpu_vm') is None):
        tpu_name = resources_vars.get('tpu_name')
        if tpu_name is None:
            tpu_name = cluster_name

        user_file_dir = os.path.expanduser(f'{SKY_USER_FILE_PATH}/')

        from sky.skylet.providers.gcp import config as gcp_config  # pylint: disable=import-outside-toplevel
        config = common_utils.read_yaml(os.path.expanduser(config_dict['ray']))
        vpc_name = gcp_config.get_usable_vpc(config)

        scripts = []
        for template_name in ('gcp-tpu-create.sh.j2', 'gcp-tpu-delete.sh.j2'):
            script_path = os.path.join(user_file_dir, template_name).replace(
                '.sh.j2', f'.{cluster_name}.sh')
            fill_template(
                template_name,
                dict(
                    resources_vars, **{
                        'tpu_name': tpu_name,
                        'gcp_project_id': gcp_project_id,
                        'vpc_name': vpc_name,
                    }),
                # Use new names for TPU scripts so that different runs can use
                # different TPUs.  Put in SKY_USER_FILE_PATH to be consistent
                # with cluster yamls.
                output_path=script_path,
            )
            scripts.append(script_path)

        config_dict['tpu-create-script'] = scripts[0]
        config_dict['tpu-delete-script'] = scripts[1]
        config_dict['tpu_name'] = tpu_name
    return config_dict


def _add_auth_to_cluster_config(cloud: clouds.Cloud, cluster_config_file: str):
    """Adds SSH key info to the cluster config.

    This function's output removes comments included in the jinja2 template.
    """
    config = common_utils.read_yaml(cluster_config_file)
    # Check the availability of the cloud type.
    if isinstance(cloud, clouds.AWS):
        config = auth.setup_aws_authentication(config)
    elif isinstance(cloud, clouds.GCP):
        config = auth.setup_gcp_authentication(config)
    elif isinstance(cloud, clouds.Azure):
        config = auth.setup_azure_authentication(config)
    elif isinstance(cloud, clouds.Lambda):
        config = auth.setup_lambda_authentication(config)
    else:
        assert isinstance(cloud, clouds.Local), cloud
        # Local cluster case, authentication is already filled by the user
        # in the local cluster config (in ~/.sky/local/...). There is no need
        # for Sky to generate authentication.
        pass
    common_utils.dump_yaml(cluster_config_file, config)


def get_run_timestamp() -> str:
    return 'sky-' + datetime.now().strftime('%Y-%m-%d-%H-%M-%S-%f')


def get_timestamp_from_run_timestamp(run_timestamp: str) -> float:
    return datetime.strptime(
        run_timestamp.partition('-')[2], '%Y-%m-%d-%H-%M-%S-%f').timestamp()


def _count_healthy_nodes_from_ray(output: str,
                                  is_local_cloud: bool = False
                                 ) -> Tuple[int, int]:
    """Count the number of healthy nodes from the output of `ray status`."""

    def get_ready_nodes(pattern, output):
        result = pattern.findall(output)
        # On-prem/local case is handled differently.
        # `ray status` produces different output for local case, and
        # we poll for number of nodes launched instead of counting for
        # head and number of worker nodes separately (it is impossible
        # to distinguish between head and worker node for local case).
        if is_local_cloud:
            # In the local case, ready_workers mean the total number
            # of nodes launched, including head.
            return len(result)
        if len(result) == 0:
            return 0
        assert len(result) == 1, result
        return int(result[0])

    if is_local_cloud:
        ready_head = 0
        ready_workers = get_ready_nodes(_LAUNCHED_LOCAL_WORKER_PATTERN, output)
    else:
        ready_head = get_ready_nodes(_LAUNCHED_HEAD_PATTERN, output)
        ready_workers = get_ready_nodes(_LAUNCHED_WORKER_PATTERN, output)
    assert ready_head <= 1, f'#head node should be <=1 (Got {ready_head}).'
    return ready_head, ready_workers


@timeline.event
def wait_until_ray_cluster_ready(
    cluster_config_file: str,
    num_nodes: int,
    log_path: str,
    is_local_cloud: bool = False,
    nodes_launching_progress_timeout: Optional[int] = None,
) -> bool:
    """Returns whether the entire ray cluster is ready."""
    if num_nodes <= 1:
        return True

    # Manually fetching head ip instead of using `ray exec` to avoid the bug
    # that `ray exec` fails to connect to the head node after some workers
    # launched especially for Azure.
    try:
        head_ip = _query_head_ip_with_retries(
            cluster_config_file, max_attempts=WAIT_HEAD_NODE_IP_MAX_ATTEMPTS)
    except RuntimeError as e:
        logger.error(e)
        return False  # failed

    ssh_credentials = ssh_credential_from_yaml(cluster_config_file)
    last_nodes_so_far = 0
    start = time.time()
    runner = command_runner.SSHCommandRunner(head_ip, **ssh_credentials)
    with log_utils.console.status(
            '[bold cyan]Waiting for workers...') as worker_status:
        while True:
            rc, output, stderr = runner.run('ray status',
                                            log_path=log_path,
                                            stream_logs=False,
                                            require_outputs=True,
                                            separate_stderr=True)
            subprocess_utils.handle_returncode(
                rc, 'ray status', 'Failed to run ray status on head node.',
                stderr)
            logger.debug(output)

            ready_head, ready_workers = _count_healthy_nodes_from_ray(
                output, is_local_cloud=is_local_cloud)

            worker_status.update('[bold cyan]'
                                 f'{ready_workers} out of {num_nodes - 1} '
                                 'workers ready')

            # In the local case, ready_head=0 and ready_workers=num_nodes. This
            # is because there is no matching regex for _LAUNCHED_HEAD_PATTERN.
            if ready_head + ready_workers == num_nodes:
                # All nodes are up.
                break

            # Pending workers that have been launched by ray up.
            found_ips = _LAUNCHING_IP_PATTERN.findall(output)
            pending_workers = len(found_ips)

            # TODO(zhwu): Handle the case where the following occurs, where ray
            # cluster is not correctly started on the cluster.
            # Pending:
            #  172.31.9.121: ray.worker.default, uninitialized
            nodes_so_far = ready_head + ready_workers + pending_workers

            # Check the number of nodes that are fetched. Timeout if no new
            # nodes fetched in a while (nodes_launching_progress_timeout),
            # though number of nodes_so_far is still not as expected.
            if nodes_so_far > last_nodes_so_far:
                # Reset the start time if the number of launching nodes
                # changes, i.e. new nodes are launched.
                logger.debug('Reset start time, as new nodes are launched. '
                             f'({last_nodes_so_far} -> {nodes_so_far})')
                start = time.time()
                last_nodes_so_far = nodes_so_far
            elif (nodes_launching_progress_timeout is not None and
                  time.time() - start > nodes_launching_progress_timeout and
                  nodes_so_far != num_nodes):
                worker_status.stop()
                logger.error(
                    'Timed out: waited for more than '
                    f'{nodes_launching_progress_timeout} seconds for new '
                    'workers to be provisioned, but no progress.')
                return False  # failed

            if '(no pending nodes)' in output and '(no failures)' in output:
                # Bug in ray autoscaler: e.g., on GCP, if requesting 2 nodes
                # that GCP can satisfy only by half, the worker node would be
                # forgotten. The correct behavior should be for it to error out.
                worker_status.stop()
                logger.error(
                    'Failed to launch multiple nodes on '
                    'GCP due to a nondeterministic bug in ray autoscaler.')
                return False  # failed
            time.sleep(10)
    return True  # success


def ssh_credential_from_yaml(cluster_yaml: str) -> Dict[str, str]:
    """Returns ssh_user, ssh_private_key and ssh_control name."""
    config = common_utils.read_yaml(cluster_yaml)
    auth_section = config['auth']
    ssh_user = auth_section['ssh_user'].strip()
    ssh_private_key = auth_section.get('ssh_private_key')
    ssh_control_name = config.get('cluster_name', '__default__')
    ssh_proxy_command = auth_section.get('ssh_proxy_command')
    return {
        'ssh_user': ssh_user,
        'ssh_private_key': ssh_private_key,
        'ssh_control_name': ssh_control_name,
        'ssh_proxy_command': ssh_proxy_command,
    }


def parallel_data_transfer_to_nodes(
    runners: List[command_runner.SSHCommandRunner],
    source: Optional[str],
    target: str,
    cmd: Optional[str],
    run_rsync: bool,
    *,
    action_message: str,
    # Advanced options.
    log_path: str = os.devnull,
    stream_logs: bool = False,
):
    """Runs a command on all nodes and optionally runs rsync from src->dst.

    Args:
        runners: A list of SSHCommandRunner objects that represent multiple nodes.
        source: Optional[str]; Source for rsync on local node
        target: str; Destination on remote node for rsync
        cmd: str; Command to be executed on all nodes
        action_message: str; Message to be printed while the command runs
        log_path: str; Path to the log file
        stream_logs: bool; Whether to stream logs to stdout
    """
    fore = colorama.Fore
    style = colorama.Style

    origin_source = source

    def _sync_node(runner: 'command_runner.SSHCommandRunner') -> None:
        if cmd is not None:
            rc, stdout, stderr = runner.run(cmd,
                                            log_path=log_path,
                                            stream_logs=stream_logs,
                                            require_outputs=True)
            subprocess_utils.handle_returncode(
                rc,
                cmd, ('Failed to run command before rsync '
                      f'{origin_source} -> {target}.'),
                stderr=stdout + stderr)

        if run_rsync:
            assert source is not None
            # TODO(zhwu): Optimize for large amount of files.
            # zip / transfer / unzip
            runner.rsync(
                source=source,
                target=target,
                up=True,
                log_path=log_path,
                stream_logs=stream_logs,
            )

    num_nodes = len(runners)
    plural = 's' if num_nodes > 1 else ''
    message = (f'{fore.CYAN}{action_message} (to {num_nodes} node{plural})'
               f': {style.BRIGHT}{origin_source}{style.RESET_ALL} -> '
               f'{style.BRIGHT}{target}{style.RESET_ALL}')
    logger.info(message)
    with log_utils.safe_rich_status(f'[bold cyan]{action_message}[/]'):
        subprocess_utils.run_in_parallel(_sync_node, runners)


def check_local_gpus() -> bool:
    """Checks if GPUs are available locally.

    Returns whether GPUs are available on the local machine by checking
    if nvidia-smi is installed and returns zero return code.

    Returns True if nvidia-smi is installed and returns zero return code,
    False if not.
    """
    is_functional = False
    installation_check = subprocess.run(['which', 'nvidia-smi'],
                                        stdout=subprocess.DEVNULL,
                                        stderr=subprocess.DEVNULL,
                                        check=False)
    is_installed = installation_check.returncode == 0
    if is_installed:
        execution_check = subprocess.run(['nvidia-smi'],
                                         stdout=subprocess.DEVNULL,
                                         stderr=subprocess.DEVNULL,
                                         check=False)
        is_functional = execution_check.returncode == 0
    return is_functional


def generate_cluster_name():
    # TODO: change this ID formatting to something more pleasant.
    # User name is helpful in non-isolated accounts, e.g., GCP, Azure.
    return f'sky-{uuid.uuid4().hex[:4]}-{get_cleaned_username()}'


def get_cleaned_username() -> str:
    """Cleans the current username to be used as part of a cluster name.

    Clean up includes:
     1. Making all characters lowercase
     2. Removing any non-alphanumeric characters (excluding hyphens)
     3. Removing any numbers and/or hyphens at the start of the username.
     4. Removing any hyphens at the end of the username

    e.g. 1SkY-PiLot2- becomes sky-pilot2.

    Returns:
      A cleaned username that will pass the regex in
      check_cluster_name_is_valid().
    """
    username = getpass.getuser()
    username = username.lower()
    username = re.sub(r'[^a-z0-9-]', '', username)
    username = re.sub(r'^[0-9-]+', '', username)
    username = re.sub(r'-$', '', username)
    return username


def _query_head_ip_with_retries(cluster_yaml: str,
                                max_attempts: int = 1) -> str:
    """Returns the IP of the head node by querying the cloud.

    Raises:
      RuntimeError: if we failed to get the head IP.
    """
    backoff = common_utils.Backoff(initial_backoff=5, max_backoff_factor=5)
    for i in range(max_attempts):
        try:
            full_cluster_yaml = str(pathlib.Path(cluster_yaml).expanduser())
            out = subprocess_utils.run(
                f'ray get-head-ip {full_cluster_yaml!r}',
                stdout=subprocess.PIPE,
                stderr=subprocess.DEVNULL).stdout.decode().strip()
            head_ip_list = re.findall(IP_ADDR_REGEX, out)
            if len(head_ip_list) > 1:
                # This could be triggered if e.g., some logging is added in
                # skypilot_config, a module that has some code executed
                # whenever `sky` is imported.
                logger.warning(
                    'Detected more than 1 IP from the output of '
                    'the `ray get-head-ip` command. This could '
                    'happen if there is extra output from it, '
                    'which should be inspected below.\nProceeding with '
                    f'the last detected IP ({head_ip_list[-1]}) as head IP.'
                    f'\n== Output ==\n{out}'
                    f'\n== Output ends ==')
                head_ip_list = head_ip_list[-1:]
            assert 1 == len(head_ip_list), (out, head_ip_list)
            head_ip = head_ip_list[0]
            break
        except subprocess.CalledProcessError as e:
            if i == max_attempts - 1:
                raise RuntimeError('Failed to get head ip') from e
            # Retry if the cluster is not up yet.
            logger.debug('Retrying to get head ip.')
            time.sleep(backoff.current_backoff())
    return head_ip


@timeline.event
def get_node_ips(cluster_yaml: str,
                 expected_num_nodes: int,
                 handle: Optional[
                     'cloud_vm_ray_backend.CloudVmRayResourceHandle'] = None,
                 head_ip_max_attempts: int = 1,
                 worker_ip_max_attempts: int = 1,
                 get_internal_ips: bool = False) -> List[str]:
    """Returns the IPs of all nodes in the cluster, with head node at front."""
    # When ray up launches TPU VM Pod, Pod workers (except for the head)
    # won't be connected to Ray cluster. Thus "ray get-worker-ips"
    # won't work and we need to query the node IPs with gcloud as
    # implmented in _get_tpu_vm_pod_ips.
    ray_config = common_utils.read_yaml(cluster_yaml)
    use_tpu_vm = ray_config['provider'].get('_has_tpus', False)
    if use_tpu_vm:
        assert expected_num_nodes == 1, (
            'TPU VM only supports single node for now.')
        assert handle is not None, 'handle is required for TPU VM.'
        try:
            ips = _get_tpu_vm_pod_ips(ray_config, get_internal_ips)
        except exceptions.CommandError as e:
            raise exceptions.FetchIPError(
                exceptions.FetchIPError.Reason.HEAD) from e
        if len(ips) != tpu_utils.get_num_tpu_devices(handle.launched_resources):
            raise exceptions.FetchIPError(exceptions.FetchIPError.Reason.HEAD)
        return ips

    if get_internal_ips:
        with tempfile.NamedTemporaryFile(mode='w', delete=False) as f:
            ray_config['provider']['use_internal_ips'] = True
            yaml.dump(ray_config, f)
            cluster_yaml = f.name

    # Check the network connection first to avoid long hanging time for
    # ray get-head-ip below, if a long-lasting network connection failure
    # happens.
    check_network_connection()
    try:
        head_ip = _query_head_ip_with_retries(cluster_yaml,
                                              max_attempts=head_ip_max_attempts)
    except RuntimeError as e:
        raise exceptions.FetchIPError(
            exceptions.FetchIPError.Reason.HEAD) from e
    head_ip_list = [head_ip]
    if expected_num_nodes > 1:
        backoff = common_utils.Backoff(initial_backoff=5, max_backoff_factor=5)

        for retry_cnt in range(worker_ip_max_attempts):
            try:
                full_cluster_yaml = str(pathlib.Path(cluster_yaml).expanduser())
                proc = subprocess_utils.run(
                    f'ray get-worker-ips {full_cluster_yaml!r}',
                    stdout=subprocess.PIPE,
                    stderr=subprocess.PIPE)
                out = proc.stdout.decode()
                break
            except subprocess.CalledProcessError as e:
                if retry_cnt == worker_ip_max_attempts - 1:
                    raise exceptions.FetchIPError(
                        exceptions.FetchIPError.Reason.WORKER) from e
                # Retry if the ssh is not ready for the workers yet.
                backoff_time = backoff.current_backoff()
                logger.debug('Retrying to get worker ip '
                             f'[{retry_cnt}/{worker_ip_max_attempts}] in '
                             f'{backoff_time} seconds.')
                time.sleep(backoff_time)
        worker_ips = re.findall(IP_ADDR_REGEX, out)
        # Ray Autoscaler On-prem Bug: ray-get-worker-ips outputs nothing!
        # Workaround: List of IPs are shown in Stderr
        cluster_name = os.path.basename(cluster_yaml).split('.')[0]
        if ((handle is not None and hasattr(handle, 'local_handle') and
             handle.local_handle is not None) or
                onprem_utils.check_if_local_cloud(cluster_name)):
            out = proc.stderr.decode()
            worker_ips = re.findall(IP_ADDR_REGEX, out)
            # Remove head ip from worker ip list.
            for i, ip in enumerate(worker_ips):
                if ip == head_ip_list[0]:
                    del worker_ips[i]
                    break
        if len(worker_ips) != expected_num_nodes - 1:
            n = expected_num_nodes - 1
            if len(worker_ips) > n:
                # This could be triggered if e.g., some logging is added in
                # skypilot_config, a module that has some code executed whenever
                # `sky` is imported.
                logger.warning(
                    f'Expected {n} worker IP(s); found '
                    f'{len(worker_ips)}: {worker_ips}'
                    '\nThis could happen if there is extra output from '
                    '`ray get-worker-ips`, which should be inspected below.'
                    f'\n== Output ==\n{out}'
                    f'\n== Output ends ==')
                logger.warning(f'\nProceeding with the last {n} '
                               f'detected IP(s): {worker_ips[-n:]}.')
                worker_ips = worker_ips[-n:]
            else:
                raise exceptions.FetchIPError(
                    exceptions.FetchIPError.Reason.WORKER)
    else:
        worker_ips = []
    return head_ip_list + worker_ips


@timeline.event
def _get_tpu_vm_pod_ips(ray_config: Dict[str, Any],
                        get_internal_ips: bool = False) -> List[str]:
    """Returns the IPs of all TPU VM Pod workers using gcloud."""

    cluster_name = ray_config['cluster_name']
    zone = ray_config['provider']['availability_zone']
    query_cmd = (f'gcloud compute tpus tpu-vm list --filter='
                 f'"(labels.ray-cluster-name={cluster_name})" '
                 f'--zone={zone} --format="value(name)"')
    returncode, stdout, stderr = log_lib.run_with_log(query_cmd,
                                                      '/dev/null',
                                                      shell=True,
                                                      stream_logs=False,
                                                      require_outputs=True)
    subprocess_utils.handle_returncode(
        returncode,
        query_cmd,
        'Failed to run gcloud to get TPU VM IDs.',
        stderr=stdout + stderr)
    if len(stdout) == 0:
        logger.debug('No TPU VMs found with cluster name '
                     f'{cluster_name} in zone {zone}.')
    if len(stdout.splitlines()) > 1:
        # Rare case, this could mean resource leakage. Hint user.
        logger.warning('Found more than one TPU VM/Pod with the same cluster '
                       f'name {cluster_name} in zone {zone}.')

    all_ips = []
    for tpu_id in stdout.splitlines():
        tpuvm_cmd = (f'gcloud compute tpus tpu-vm describe {tpu_id}'
                     f' --zone {zone} --format=json')
        returncode, stdout, stderr = log_lib.run_with_log(tpuvm_cmd,
                                                          os.devnull,
                                                          shell=True,
                                                          stream_logs=False,
                                                          require_outputs=True)
        subprocess_utils.handle_returncode(
            returncode,
            tpuvm_cmd,
            'Failed to run gcloud tpu-vm describe.',
            stderr=stdout + stderr)

        tpuvm_json = json.loads(stdout)
        if tpuvm_json['state'] != 'READY':
            # May be a leaked preempted resource, or terminated by user in the
            # console, or still in the process of being created.
            ux_utils.console_newline()
            logger.debug(f'TPU VM {tpu_id} is in {tpuvm_json["state"]} '
                         'state. Skipping IP query... '
                         'Hint: make sure it is not leaked.')
            continue

        ips = []
        for endpoint in tpuvm_json['networkEndpoints']:
            # Note: if TPU VM is being preempted, its IP field may not exist.
            # We use get() to avoid KeyError.
            if get_internal_ips:
                ip = endpoint.get('ipAddress', None)
            else:
                ip = endpoint['accessConfig'].get('externalIp', None)
            if ip is not None:
                ips.append(ip)
        all_ips.extend(ips)

    return all_ips


@timeline.event
def get_head_ip(
    handle: 'cloud_vm_ray_backend.CloudVmRayResourceHandle',
    use_cached_head_ip: bool = True,
    max_attempts: int = 1,
) -> str:
    """Returns the ip of the head node."""
    if use_cached_head_ip:
        if handle.head_ip is None:
            # This happens for INIT clusters (e.g., exit 1 in setup).
            with ux_utils.print_exception_no_traceback():
                raise ValueError(
                    'Cluster\'s head IP not found; is it up? To fix: '
                    'run a successful launch first (`sky launch`) to ensure'
                    ' the cluster status is UP (`sky status`).')
        head_ip = handle.head_ip
    else:
        head_ip = _query_head_ip_with_retries(handle.cluster_yaml, max_attempts)
    return head_ip


def check_network_connection():
    # Tolerate 3 retries as it is observed that connections can fail.
    adapter = adapters.HTTPAdapter(max_retries=retry_lib.Retry(total=3))
    http = requests.Session()
    http.mount('https://', adapter)
    http.mount('http://', adapter)
    try:
        http.head(_TEST_IP, timeout=3)
    except (requests.Timeout, requests.exceptions.ConnectionError) as e:
        raise exceptions.NetworkError(
            'Could not refresh the cluster. Network seems down.') from e


def _process_cli_query(
    cloud: str, cluster: str, query_cmd: str, deliminiator: str,
    status_map: Mapping[str, Optional[global_user_state.ClusterStatus]]
) -> List[global_user_state.ClusterStatus]:
    """Run the cloud CLI query and returns cluster status.

    Args:
        cloud: The cloud provider name.
        cluster: The cluster name.
        query_cmd: The cloud CLI query command.
        deliminiator: The deliminiator separating the status in the output
            of the query command.
        status_map: A map from the CLI status string to the corresponding
            global_user_state.ClusterStatus.
    Returns:
        A list of global_user_state.ClusterStatus of all existing nodes in the
        cluster. The list can be empty if none of the nodes in the clusters are
        found, i.e. the nodes are all terminated.
    """
    returncode, stdout, stderr = log_lib.run_with_log(query_cmd,
                                                      '/dev/null',
                                                      require_outputs=True,
                                                      shell=True)
    logger.debug(f'{query_cmd} returned {returncode}.\n'
                 '**** STDOUT ****\n'
                 f'{stdout}\n'
                 '**** STDERR ****\n'
                 f'{stderr}')
    if (cloud == str(clouds.Azure()) and returncode == 2 and
            'argument --ids: expected at least one argument' in stderr):
        # Azure CLI has a returncode 2 when the cluster is not found, as
        # --ids <empty> is passed to the query command. In that case, the
        # cluster should be considered as DOWN.
        return []

    if returncode != 0:
        with ux_utils.print_exception_no_traceback():
            raise exceptions.ClusterStatusFetchingError(
                f'Failed to query {cloud} cluster {cluster!r} status: '
                f'{stdout + stderr}')

    cluster_status = stdout.strip()
    if cluster_status == '':
        return []

    statuses = []
    for s in cluster_status.split(deliminiator):
        node_status = status_map[s]
        if node_status is not None:
            statuses.append(node_status)
    return statuses


def _query_status_aws(
    cluster: str,
    ray_config: Dict[str, Any],
) -> List[global_user_state.ClusterStatus]:
    status_map = {
        'pending': global_user_state.ClusterStatus.INIT,
        'running': global_user_state.ClusterStatus.UP,
        # TODO(zhwu): stopping and shutting-down could occasionally fail
        # due to internal errors of AWS. We should cover that case.
        'stopping': global_user_state.ClusterStatus.STOPPED,
        'stopped': global_user_state.ClusterStatus.STOPPED,
        'shutting-down': None,
        'terminated': None,
    }
    region = ray_config['provider']['region']
    query_cmd = ('aws ec2 describe-instances --filters '
                 f'Name=tag:ray-cluster-name,Values={cluster} '
                 f'--region {region} '
                 '--query "Reservations[].Instances[].State.Name" '
                 '--output text')
    return _process_cli_query('AWS', cluster, query_cmd, '\t', status_map)


def _query_status_gcp(
    cluster: str,
    ray_config: Dict[str, Any],
) -> List[global_user_state.ClusterStatus]:
    # Note: we use ":" for filtering labels for gcloud, as the latest gcloud (v393.0)
    # fails to filter labels with "=".
    # Reference: https://cloud.google.com/sdk/gcloud/reference/topic/filters

    use_tpu_vm = ray_config['provider'].get('_has_tpus', False)
    zone = ray_config['provider'].get('availability_zone', '')
    if use_tpu_vm:
        # TPU VM's state definition is different from compute VM
        # https://cloud.google.com/tpu/docs/reference/rest/v2alpha1/projects.locations.nodes#State # pylint: disable=line-too-long
        status_map = {
            'CREATING': global_user_state.ClusterStatus.INIT,
            'STARTING': global_user_state.ClusterStatus.INIT,
            'RESTARTING': global_user_state.ClusterStatus.INIT,
            'READY': global_user_state.ClusterStatus.UP,
            'REPAIRING': global_user_state.ClusterStatus.INIT,
            # 'STOPPED' in GCP TPU VM means stopped, with disk preserved.
            'STOPPING': global_user_state.ClusterStatus.STOPPED,
            'STOPPED': global_user_state.ClusterStatus.STOPPED,
            'DELETING': None,
            'PREEMPTED': None,
        }
        tpu_utils.check_gcp_cli_include_tpu_vm()
        query_cmd = ('gcloud compute tpus tpu-vm list '
                     f'--zone {zone} '
                     f'--filter="(labels.ray-cluster-name={cluster})" '
                     '--format="value(state)"')
    else:
        # Ref: https://cloud.google.com/compute/docs/instances/instance-life-cycle
        status_map = {
            'PROVISIONING': global_user_state.ClusterStatus.INIT,
            'STAGING': global_user_state.ClusterStatus.INIT,
            'RUNNING': global_user_state.ClusterStatus.UP,
            'REPAIRING': global_user_state.ClusterStatus.INIT,
            # 'TERMINATED' in GCP means stopped, with disk preserved.
            'STOPPING': global_user_state.ClusterStatus.STOPPED,
            'TERMINATED': global_user_state.ClusterStatus.STOPPED,
            # 'SUSPENDED' in GCP means stopped, with disk and OS memory
            # preserved.
            'SUSPENDING': global_user_state.ClusterStatus.STOPPED,
            'SUSPENDED': global_user_state.ClusterStatus.STOPPED,
        }
        # TODO(zhwu): The status of the TPU attached to the cluster should also
        # be checked, since TPUs are not part of the VMs.
        query_cmd = ('gcloud compute instances list '
                     f'--filter="(labels.ray-cluster-name={cluster})" '
                     '--format="value(status)"')
    status_list = _process_cli_query('GCP', cluster, query_cmd, '\n',
                                     status_map)

    # GCP does not clean up preempted TPU VMs. We remove it ourselves.
    # TODO(wei-lin): handle multi-node cases.
    if use_tpu_vm and len(status_list) == 0:
        logger.debug(f'Terminating preempted TPU VM cluster {cluster}')
        backend = backends.CloudVmRayBackend()
        handle = global_user_state.get_handle_from_cluster_name(cluster)
        assert isinstance(handle,
                          backends.CloudVmRayResourceHandle), (cluster, handle)
        # Do not use refresh cluster status during teardown, as that will
        # cause inifinite recursion by calling cluster status refresh
        # again.
        # The caller of this function, `_update_cluster_status_no_lock() ->
        # _get_cluster_status_via_cloud_cli()`, will do the post teardown
        # cleanup, which will remove the cluster entry from the status table
        # & the ssh config file.
        backend.teardown_no_lock(handle,
                                 terminate=True,
                                 purge=False,
                                 post_teardown_cleanup=False,
                                 refresh_cluster_status=False)
    return status_list


def _query_status_azure(
    cluster: str,
    ray_config: Dict[str, Any],
) -> List[global_user_state.ClusterStatus]:
    del ray_config  # Unused.
    status_map = {
        'VM starting': global_user_state.ClusterStatus.INIT,
        'VM running': global_user_state.ClusterStatus.UP,
        # 'VM stopped' in Azure means Stopped (Allocated), which still bills
        # for the VM.
        'VM stopping': global_user_state.ClusterStatus.INIT,
        'VM stopped': global_user_state.ClusterStatus.INIT,
        # 'VM deallocated' in Azure means Stopped (Deallocated), which does not
        # bill for the VM.
        'VM deallocating': global_user_state.ClusterStatus.STOPPED,
        'VM deallocated': global_user_state.ClusterStatus.STOPPED,
    }
    query_cmd = ('az vm show -d --ids $(az vm list --query '
                 f'"[?tags.\\"ray-cluster-name\\" == \'{cluster}\'].id" '
                 '-o tsv) --query "powerState" -o tsv')
    # NOTE: Azure cli should be handled carefully. The query command above
    # takes about 1 second to run.
    # An alternative is the following command, but it will take more than
    # 20 seconds to run.
    # query_cmd = (
    #     f'az vm list --show-details --query "['
    #     f'?tags.\\"ray-cluster-name\\" == \'{handle.cluster_name}\' '
    #     '&& tags.\\"ray-node-type\\" == \'head\'].powerState" -o tsv'
    # )
    return _process_cli_query('Azure', cluster, query_cmd, '\t', status_map)


def _query_status_lambda(
        cluster: str,
        ray_config: Dict[str, Any],  # pylint: disable=unused-argument
) -> List[global_user_state.ClusterStatus]:
    status_map = {
        'booting': global_user_state.ClusterStatus.INIT,
        'active': global_user_state.ClusterStatus.UP,
        'unhealthy': global_user_state.ClusterStatus.INIT,
        'terminated': None,
    }
    # TODO(ewzeng): filter by hash_filter_string to be safe
    status_list = []
    vms = lambda_utils.LambdaCloudClient().list_instances()
    possible_names = [f'{cluster}-head', f'{cluster}-worker']
    for node in vms:
<<<<<<< HEAD
        if node['name'] == cluster:
            status = status_map[node['status']]
            if status is not None:
                return [status]
    return []
=======
        if node.get('name') in possible_names:
            status_list.append(status_map[node['status']])
    return status_list
>>>>>>> bea8ec2a


_QUERY_STATUS_FUNCS = {
    'AWS': _query_status_aws,
    'GCP': _query_status_gcp,
    'Azure': _query_status_azure,
    'Lambda': _query_status_lambda,
}


def check_owner_identity(cluster_name: str) -> None:
    """Check if current user is the same as the user who created the cluster.

    Raises:
        exceptions.ClusterOwnerIdentityMismatchError: if the current user is
          not the same as the user who created the cluster.
        exceptions.CloudUserIdentityError: if we fail to get the current user
          identity.
    """
    if env_options.Options.SKIP_CLOUD_IDENTITY_CHECK.get():
        return
    record = global_user_state.get_cluster_from_name(cluster_name)
    if record is None:
        return
    handle = record['handle']
    if not isinstance(handle, backends.CloudVmRayResourceHandle):
        return

    cloud = handle.launched_resources.cloud
    current_user_identity = cloud.get_current_user_identity()
    owner_identity = record['owner']
    if current_user_identity is None:
        # Skip the check if the cloud does not support user identity.
        return
    # The user identity can be None, if the cluster is created by an older
    # version of SkyPilot. In that case, we set the user identity to the
    # current one.
    # NOTE: a user who upgrades SkyPilot and switches to a new cloud identity
    # immediately without `sky status --refresh` first, will cause a leakage
    # of the existing cluster. We deem this an acceptable tradeoff mainly
    # because multi-identity is not common (at least at the moment).
    if owner_identity is None:
        global_user_state.set_owner_identity_for_cluster(
            cluster_name, current_user_identity)
    else:
        assert isinstance(owner_identity, list)
        # It is OK if the owner identity is shorter, which will happen when
        # the cluster is launched before #1808. In that case, we only check
        # the same length (zip will stop at the shorter one).
        for i, (owner,
                current) in enumerate(zip(owner_identity,
                                          current_user_identity)):
            if owner == current:
                if i != 0:
                    logger.warning(
                        f'The cluster was owned by {owner_identity}, but '
                        f'a new identity {current_user_identity} is activated. We still '
                        'allow the operation as the two identities are likely to have '
                        'the same access to the cluster. Please be aware that this can '
                        'cause unexpected cluster leakage if the two identities are not '
                        'actually equivalent (e.g., belong to the same person).'
                    )
                if i != 0 or len(owner_identity) != len(current_user_identity):
                    # We update the owner of a cluster, when:
                    # 1. The strictest identty (i.e. the first one) does not
                    # match, but the latter ones match.
                    # 2. The length of the two identities are different, which
                    # will only happen when the cluster is launched before #1808.
                    # Update the user identity to avoid showing the warning above
                    # again.
                    global_user_state.set_owner_identity_for_cluster(
                        cluster_name, current_user_identity)
                return  # The user identity matches.
        with ux_utils.print_exception_no_traceback():
            raise exceptions.ClusterOwnerIdentityMismatchError(
                f'{cluster_name!r} ({cloud}) is owned by account '
                f'{owner_identity!r}, but the activated account '
                f'is {current_user_identity!r}.')


def _get_cluster_status_via_cloud_cli(
    handle: 'cloud_vm_ray_backend.CloudVmRayResourceHandle'
) -> List[global_user_state.ClusterStatus]:
    """Returns the status of the cluster."""
    resources: sky.Resources = handle.launched_resources
    cloud = resources.cloud
    ray_config = common_utils.read_yaml(handle.cluster_yaml)
    return _QUERY_STATUS_FUNCS[str(cloud)](handle.cluster_name, ray_config)


def _update_cluster_status_no_lock(
        cluster_name: str) -> Optional[Dict[str, Any]]:
    record = global_user_state.get_cluster_from_name(cluster_name)
    if record is None:
        return None
    handle = record['handle']
    if not isinstance(handle, backends.CloudVmRayResourceHandle):
        return record

    cluster_name = handle.cluster_name
    use_spot = handle.launched_resources.use_spot
    ray_cluster_up = False
    try:
        # TODO(zhwu): This function cannot distinguish transient network error
        # in ray's get IPs vs. ray runtime failing.
        external_ips = handle.external_ips(use_cached_ips=False)
        # This happens to a stopped TPU VM as we use gcloud to query the IP.
        if external_ips is None or len(external_ips) == 0:
            raise exceptions.FetchIPError(
                reason=exceptions.FetchIPError.Reason.HEAD)
        # Check if ray cluster status is healthy.
        ssh_credentials = ssh_credential_from_yaml(handle.cluster_yaml)
        runner = command_runner.SSHCommandRunner(external_ips[0],
                                                 **ssh_credentials)
        rc, output, _ = runner.run('ray status',
                                   stream_logs=False,
                                   require_outputs=True,
                                   separate_stderr=True)
        if rc:
            raise exceptions.FetchIPError(
                reason=exceptions.FetchIPError.Reason.HEAD)

        ready_head, ready_workers = _count_healthy_nodes_from_ray(output)

        if ready_head + ready_workers == handle.launched_nodes:
            ray_cluster_up = True

        # For non-spot clusters:
        # If ray status shows all nodes are healthy, it is safe to set
        # the status to UP as starting ray is the final step of sky launch.
        # For spot clusters, the above can be unsafe because the Ray cluster
        # may remain healthy for a while before the cloud completely
        # preempts the VMs.
        # Additionally, we query the VM state from the cloud provider.
        if ray_cluster_up and not use_spot:
            record['status'] = global_user_state.ClusterStatus.UP
            global_user_state.add_or_update_cluster(cluster_name,
                                                    handle,
                                                    requested_resources=None,
                                                    ready=True,
                                                    is_launch=False)
            return record
    except exceptions.FetchIPError:
        logger.debug('Refreshing status: Failed to get IPs from cluster '
                     f'{cluster_name!r}, trying to fetch from provider.')
    # For all code below, we query cluster status by cloud CLI for two cases:
    # 1) ray fails to get IPs for the cluster.
    # 2) the cluster is a spot cluster.
    node_statuses = _get_cluster_status_via_cloud_cli(handle)

    all_nodes_up = (all(status == global_user_state.ClusterStatus.UP
                        for status in node_statuses) and
                    len(node_statuses) == handle.launched_nodes)
    if ray_cluster_up and all_nodes_up:
        record['status'] = global_user_state.ClusterStatus.UP
        global_user_state.add_or_update_cluster(cluster_name,
                                                handle,
                                                requested_resources=None,
                                                ready=True,
                                                is_launch=False)
        return record

    if len(node_statuses) > handle.launched_nodes:
        # Unexpected: in the queried region more than 1 cluster with the same
        # constructed name tag returned. This will typically not happen unless
        # users manually create a cluster with that constructed name or there
        # was a resource leak caused by different launch hash before #1671
        # was merged.
        #
        # (Technically speaking, even if returned num nodes <= num
        # handle.launched_nodes), not including the launch hash could mean the
        # returned nodes contain some nodes that do not belong to the logical
        # skypilot cluster. Doesn't seem to be a good way to handle this for
        # now?)
        #
        # We have not experienced the above; adding as a safeguard.
        #
        # Since we failed to refresh, raise the status fetching error.
        with ux_utils.print_exception_no_traceback():
            raise exceptions.ClusterStatusFetchingError(
                f'Found {len(node_statuses)} node(s) with the same cluster name tag in the '
                f'cloud provider for cluster {cluster_name!r}, which should have '
                f'{handle.launched_nodes} nodes. This normally should not happen. '
                f'{colorama.Fore.RED}Please check the cloud console and fix any possible '
                'resources leakage (e.g., if there are any stopped nodes and they do not '
                f'have data or are unhealthy, terminate them).{colorama.Style.RESET_ALL}'
            )
    assert len(node_statuses) <= handle.launched_nodes

    # If the node_statuses is empty, all the nodes are terminated. We can
    # safely set the cluster status to TERMINATED. This handles the edge case
    # where the cluster is terminated by the user manually through the UI.
    to_terminate = not node_statuses

    # A cluster is considered "abnormal", if not all nodes are TERMINATED or
    # not all nodes are STOPPED. We check that with the following logic:
    #   * Not all nodes are terminated and there's at least one node
    #     terminated; or
    #   * Any of the non-TERMINATED nodes is in a non-STOPPED status.
    #
    # This includes these special cases:
    #   * All stopped are considered normal and will be cleaned up at the end
    #     of the function.
    #   * Some of the nodes UP should be considered abnormal, because the ray
    #     cluster is probably down.
    #   * The cluster is partially terminated or stopped should be considered
    #     abnormal.
    #
    # An abnormal cluster will transition to INIT and have any autostop setting
    # reset (unless it's autostopping/autodowning.).
    is_abnormal = ((0 < len(node_statuses) < handle.launched_nodes) or
                   any(status != global_user_state.ClusterStatus.STOPPED
                       for status in node_statuses))
    if is_abnormal:
        backend = get_backend_from_handle(handle)
        if isinstance(backend,
                      backends.CloudVmRayBackend) and record['autostop'] >= 0:
            if not backend.is_definitely_autostopping(handle,
                                                      stream_logs=False):
                # Reset the autostopping as the cluster is abnormal, and may
                # not correctly autostop. Resetting the autostop will let
                # the user know that the autostop may not happen to avoid
                # leakages from the assumption that the cluster will autostop.
                try:
                    backend.set_autostop(handle, -1, stream_logs=False)
                except (Exception, SystemExit) as e:  # pylint: disable=broad-except
                    logger.debug(f'Failed to reset autostop. Due to '
                                 f'{common_utils.format_exception(e)}')
                global_user_state.set_cluster_autostop_value(
                    handle.cluster_name, -1, to_down=False)
            else:
                ux_utils.console_newline()
                operation_str = 'autodowning' if record[
                    'to_down'] else 'autostopping'
                logger.info(
                    f'Cluster {cluster_name!r} is {operation_str}. Setting to '
                    'INIT status; try refresh again in a while.')

        # If the user starts part of a STOPPED cluster, we still need a status
        # to represent the abnormal status. For spot cluster, it can also
        # represent that the cluster is partially preempted.
        # TODO(zhwu): the definition of INIT should be audited/changed.
        # Adding a new status UNHEALTHY for abnormal status can be a choice.
        global_user_state.add_or_update_cluster(cluster_name,
                                                handle,
                                                requested_resources=None,
                                                ready=False,
                                                is_launch=False)
        return global_user_state.get_cluster_from_name(cluster_name)
    # Now is_abnormal is False: either node_statuses is empty or all nodes are
    # STOPPED.
    backend = backends.CloudVmRayBackend()
    backend.post_teardown_cleanup(handle, terminate=to_terminate, purge=False)
    return global_user_state.get_cluster_from_name(cluster_name)


def _update_cluster_status(
        cluster_name: str,
        acquire_per_cluster_status_lock: bool) -> Optional[Dict[str, Any]]:
    """Update the cluster status.

    The cluster status is updated by checking ray cluster and real status from
    cloud.

    The function will update the cached cluster status in the global state. For
    the design of the cluster status and transition, please refer to the
    sky/design_docs/cluster_status.md

    Args:
        cluster_name: The name of the cluster.
        acquire_per_cluster_status_lock: Whether to acquire the per-cluster lock
            before updating the status.
        need_owner_identity_check: Whether to check the owner identity before
            updating

    Returns:
        If the cluster is terminated or does not exist, return None. Otherwise
        returns the input record with status and handle potentially updated.

    Raises:
        exceptions.ClusterOwnerIdentityMismatchError: if the current user is
          not the same as the user who created the cluster.
        exceptions.CloudUserIdentityError: if we fail to get the current user
          identity.
        exceptions.ClusterStatusFetchingError: the cluster status cannot be
          fetched from the cloud provider or there are leaked nodes causing
          the node number larger than expected.
    """
    if not acquire_per_cluster_status_lock:
        return _update_cluster_status_no_lock(cluster_name)

    try:
        # TODO(mraheja): remove pylint disabling when filelock
        # version updated
        # pylint: disable=abstract-class-instantiated
        with filelock.FileLock(CLUSTER_STATUS_LOCK_PATH.format(cluster_name),
                               CLUSTER_STATUS_LOCK_TIMEOUT_SECONDS):
            return _update_cluster_status_no_lock(cluster_name)
    except filelock.Timeout:
        logger.debug('Refreshing status: Failed get the lock for cluster '
                     f'{cluster_name!r}. Using the cached status.')
        return global_user_state.get_cluster_from_name(cluster_name)


def _refresh_cluster_record(
        cluster_name: str,
        *,
        force_refresh: bool = False,
        acquire_per_cluster_status_lock: bool = True
) -> Optional[Dict[str, Any]]:
    """Refresh the cluster, and return the possibly updated record.

    This function will also check the owner identity of the cluster, and raise
    exceptions if the current user is not the same as the user who created the
    cluster.

    Args:
        cluster_name: The name of the cluster.
        force_refresh: if True, refresh the cluster status even if it may be
            skipped. Otherwise (the default), only refresh if the cluster:
                1. is a spot cluster, or
                2. is a non-spot cluster, is not STOPPED, and autostop is set.
        acquire_per_cluster_status_lock: Whether to acquire the per-cluster lock
            before updating the status.

    Returns:
        If the cluster is terminated or does not exist, return None.
        Otherwise returns the cluster record.

    Raises:
        exceptions.ClusterOwnerIdentityMismatchError: if the current user is
          not the same as the user who created the cluster.
        exceptions.CloudUserIdentityError: if we fail to get the current user
          identity.
        exceptions.ClusterStatusFetchingError: the cluster status cannot be
          fetched from the cloud provider or there are leaked nodes causing
          the node number larger than expected.
    """

    record = global_user_state.get_cluster_from_name(cluster_name)
    if record is None:
        return None
    check_owner_identity(cluster_name)

    handle = record['handle']
    if isinstance(handle, backends.CloudVmRayResourceHandle):
        use_spot = handle.launched_resources.use_spot
        has_autostop = (
            record['status'] != global_user_state.ClusterStatus.STOPPED and
            record['autostop'] >= 0)
        if force_refresh or has_autostop or use_spot:
            record = _update_cluster_status(
                cluster_name,
                acquire_per_cluster_status_lock=acquire_per_cluster_status_lock)
    return record


@timeline.event
def refresh_cluster_status_handle(
    cluster_name: str,
    *,
    force_refresh: bool = False,
    acquire_per_cluster_status_lock: bool = True,
) -> Tuple[Optional[global_user_state.ClusterStatus],
           Optional[backends.ResourceHandle]]:
    """Refresh the cluster, and return the possibly updated status and handle.

    This is a wrapper of refresh_cluster_record, which returns the status and
    handle of the cluster.
    Please refer to the docstring of refresh_cluster_record for the details.
    """
    record = _refresh_cluster_record(
        cluster_name,
        force_refresh=force_refresh,
        acquire_per_cluster_status_lock=acquire_per_cluster_status_lock)
    if record is None:
        return None, None
    return record['status'], record['handle']


@typing.overload
def check_cluster_available(
    cluster_name: str,
    *,
    operation: str,
    check_cloud_vm_ray_backend: Literal[True] = True,
) -> 'cloud_vm_ray_backend.CloudVmRayResourceHandle':
    ...


@typing.overload
def check_cluster_available(
    cluster_name: str,
    *,
    operation: str,
    check_cloud_vm_ray_backend: Literal[False],
) -> backends.ResourceHandle:
    ...


def check_cluster_available(
    cluster_name: str,
    *,
    operation: str,
    check_cloud_vm_ray_backend: bool = True,
) -> backends.ResourceHandle:
    """Check if the cluster is available.

    Raises:
        ValueError: if the cluster does not exist.
        exceptions.ClusterNotUpError: if the cluster is not UP.
        exceptions.NotSupportedError: if the cluster is not based on
          CloudVmRayBackend.
        exceptions.ClusterOwnerIdentityMismatchError: if the current user is
          not the same as the user who created the cluster.
        exceptions.CloudUserIdentityError: if we fail to get the current user
          identity.
    """
    try:
        cluster_status, handle = refresh_cluster_status_handle(cluster_name)
    except exceptions.ClusterStatusFetchingError as e:
        # Failed to refresh the cluster status is not fatal error as the callers
        # can still be done by only using ssh, but the ssh can hang if the
        # cluster is not up (e.g., autostopped).

        # We do not catch the exception for cloud identity checking for now, in
        # order to disable all operations on clusters created by another user
        # identity.  That will make the design simpler and easier to
        # understand, but it might be useful to allow the user to use
        # operations that only involve ssh (e.g., sky exec, sky logs, etc) even
        # if the user is not the owner of the cluster.
        ux_utils.console_newline()
        logger.warning(
            f'Failed to refresh the status for cluster {cluster_name!r}. It is '
            f'not fatal, but {operation} might hang if the cluster is not up.\n'
            f'Detailed reason: {e}')
        record = global_user_state.get_cluster_from_name(cluster_name)
        if record is None:
            cluster_status, handle = None, None
        else:
            cluster_status, handle = record['status'], record['handle']

    if handle is None:
        with ux_utils.print_exception_no_traceback():
            raise ValueError(
                f'{colorama.Fore.YELLOW}Cluster {cluster_name!r} does not '
                f'exist.{colorama.Style.RESET_ALL}')
    backend = get_backend_from_handle(handle)
    if check_cloud_vm_ray_backend and not isinstance(
            backend, backends.CloudVmRayBackend):
        with ux_utils.print_exception_no_traceback():
            raise exceptions.NotSupportedError(
                f'{colorama.Fore.YELLOW}{operation.capitalize()}: skipped for '
                f'cluster {cluster_name!r}. It is only supported by backend: '
                f'{backends.CloudVmRayBackend.NAME}.'
                f'{colorama.Style.RESET_ALL}')
    if cluster_status != global_user_state.ClusterStatus.UP:
        if onprem_utils.check_if_local_cloud(cluster_name):
            raise exceptions.ClusterNotUpError(
                constants.UNINITIALIZED_ONPREM_CLUSTER_MESSAGE.format(
                    cluster_name),
                cluster_status=cluster_status)
        with ux_utils.print_exception_no_traceback():
            raise exceptions.ClusterNotUpError(
                f'{colorama.Fore.YELLOW}{operation.capitalize()}: skipped for '
                f'cluster {cluster_name!r} (status: {cluster_status.value}). '
                'It is only allowed for '
                f'{global_user_state.ClusterStatus.UP.value} clusters.'
                f'{colorama.Style.RESET_ALL}',
                cluster_status=cluster_status)

    if handle.head_ip is None:
        with ux_utils.print_exception_no_traceback():
            raise exceptions.ClusterNotUpError(
                f'Cluster {cluster_name!r} has been stopped or not properly '
                'set up. Please re-launch it with `sky start`.',
                cluster_status=cluster_status)
    return handle


class CloudFilter(enum.Enum):
    # Filter for all types of clouds.
    ALL = 'all'
    # Filter for Sky's main clouds (aws, gcp, azure, docker).
    CLOUDS_AND_DOCKER = 'clouds-and-docker'
    # Filter for only local clouds.
    LOCAL = 'local'


def get_clusters(
    include_reserved: bool,
    refresh: bool,
    cloud_filter: CloudFilter = CloudFilter.CLOUDS_AND_DOCKER,
    cluster_names: Optional[Union[str, Sequence[str]]] = None,
) -> List[Dict[str, Any]]:
    """Returns a list of cached or optionally refreshed cluster records.

    Combs through the database (in ~/.sky/state.db) to get a list of records
    corresponding to launched clusters (filtered by `cluster_names` if it is
    specified). The refresh flag can be used to force a refresh of the status
    of the clusters.

    Args:
        include_reserved: Whether to include reserved clusters, e.g. spot
            controller.
        refresh: Whether to refresh the status of the clusters. (Refreshing will
            set the status to STOPPED if the cluster cannot be pinged.)
        cloud_filter: Sets which clouds to filer through from the global user
            state. Supports three values, 'all' for all clouds, 'public' for
            public clouds only, and 'local' for only local clouds.
        cluster_names: If provided, only return records for the given cluster
            names.

    Returns:
        A list of cluster records. If the cluster does not exist or has been
        terminated, the record will be omitted from the returned list.
    """
    records = global_user_state.get_clusters()

    if not include_reserved:
        records = [
            record for record in records
            if record['name'] not in SKY_RESERVED_CLUSTER_NAMES
        ]

    yellow = colorama.Fore.YELLOW
    bright = colorama.Style.BRIGHT
    reset = colorama.Style.RESET_ALL

    if cluster_names is not None:
        if isinstance(cluster_names, str):
            cluster_names = [cluster_names]
        new_records = []
        not_exist_cluster_names = []
        for cluster_name in cluster_names:
            for record in records:
                if record['name'] == cluster_name:
                    new_records.append(record)
                    break
            else:
                not_exist_cluster_names.append(cluster_name)
        if not_exist_cluster_names:
            clusters_str = ', '.join(not_exist_cluster_names)
            logger.info(f'Cluster(s) not found: {bright}{clusters_str}{reset}.')
        records = new_records

    def _is_local_cluster(record):
        handle = record['handle']
        if isinstance(handle, backends.LocalDockerResourceHandle):
            return False
        cluster_resources = handle.launched_resources
        return isinstance(cluster_resources.cloud, clouds.Local)

    if cloud_filter == CloudFilter.LOCAL:
        records = [record for record in records if _is_local_cluster(record)]
    elif cloud_filter == CloudFilter.CLOUDS_AND_DOCKER:
        records = [
            record for record in records if not _is_local_cluster(record)
        ]
    elif cloud_filter not in CloudFilter:
        raise ValueError(f'{cloud_filter} is not part of CloudFilter.')

    if not refresh:
        return records

    plural = 's' if len(records) > 1 else ''
    progress = rich_progress.Progress(transient=True,
                                      redirect_stdout=False,
                                      redirect_stderr=False)
    task = progress.add_task(
        f'[bold cyan]Refreshing status for {len(records)} cluster{plural}[/]',
        total=len(records))

    def _refresh_cluster(cluster_name):
        try:
            record = _refresh_cluster_record(
                cluster_name,
                force_refresh=True,
                acquire_per_cluster_status_lock=True)
        except (exceptions.ClusterStatusFetchingError,
                exceptions.CloudUserIdentityError,
                exceptions.ClusterOwnerIdentityMismatchError) as e:
            # Do not fail the entire refresh process. The caller will
            # handle the 'UNKNOWN' status, and collect the errors into
            # a table.
            record = {'status': 'UNKNOWN', 'error': e}
        progress.update(task, advance=1)
        return record

    cluster_names = [record['name'] for record in records]
    with progress:
        updated_records = subprocess_utils.run_in_parallel(
            _refresh_cluster, cluster_names)

    # Show information for removed clusters.
    kept_records = []
    autodown_clusters, remaining_clusters, failed_clusters = [], [], []
    for i, record in enumerate(records):
        if updated_records[i] is None:
            if record['to_down']:
                autodown_clusters.append(cluster_names[i])
            else:
                remaining_clusters.append(cluster_names[i])
        elif updated_records[i]['status'] == 'UNKNOWN':
            failed_clusters.append(
                (cluster_names[i], updated_records[i]['error']))
            # Keep the original record if the status is unknown,
            # so that the user can still see the cluster.
            kept_records.append(record)
        else:
            kept_records.append(updated_records[i])

    if autodown_clusters:
        plural = 's' if len(autodown_clusters) > 1 else ''
        cluster_str = ', '.join(autodown_clusters)
        logger.info(f'Autodowned cluster{plural}: '
                    f'{bright}{cluster_str}{reset}')
    if remaining_clusters:
        plural = 's' if len(remaining_clusters) > 1 else ''
        cluster_str = ', '.join(name for name in remaining_clusters)
        logger.warning(f'{yellow}Cluster{plural} terminated on '
                       f'the cloud: {reset}{bright}{cluster_str}{reset}')

    if failed_clusters:
        plural = 's' if len(failed_clusters) > 1 else ''
        logger.warning(f'{yellow}Failed to refresh status for '
                       f'{len(failed_clusters)} cluster{plural}:{reset}')
        for cluster_name, e in failed_clusters:
            logger.warning(f'  {bright}{cluster_name}{reset}: {e}')
    return kept_records


@typing.overload
def get_backend_from_handle(
    handle: 'cloud_vm_ray_backend.CloudVmRayResourceHandle'
) -> 'cloud_vm_ray_backend.CloudVmRayBackend':
    ...


@typing.overload
def get_backend_from_handle(
    handle: 'local_docker_backend.LocalDockerResourceHandle'
) -> 'local_docker_backend.LocalDockerBackend':
    ...


@typing.overload
def get_backend_from_handle(
        handle: backends.ResourceHandle) -> backends.Backend:
    ...


def get_backend_from_handle(
        handle: backends.ResourceHandle) -> backends.Backend:
    """Gets a Backend object corresponding to a handle.

    Inspects handle type to infer the backend used for the resource.
    """
    backend: backends.Backend
    if isinstance(handle, backends.CloudVmRayResourceHandle):
        backend = backends.CloudVmRayBackend()
    elif isinstance(handle, backends.LocalDockerResourceHandle):
        backend = backends.LocalDockerBackend()
    else:
        raise NotImplementedError(
            f'Handle type {type(handle)} is not supported yet.')
    return backend


def get_task_demands_dict(task: 'task_lib.Task') -> Optional[Dict[str, float]]:
    """Returns the accelerator dict of the task"""
    # TODO: CPU and other memory resources are not supported yet.
    accelerator_dict = None
    if task.best_resources is not None:
        resources = task.best_resources
    else:
        # Task may (e.g., sky launch) or may not (e.g., sky exec) have undergone
        # sky.optimize(), so best_resources may be None.
        assert len(task.resources) == 1, task.resources
        resources = list(task.resources)[0]
    if resources is not None:
        accelerator_dict = resources.accelerators
    return accelerator_dict


def get_task_resources_str(task: 'task_lib.Task') -> str:
    resources_dict = get_task_demands_dict(task)
    if resources_dict is None:
        resources_str = f'CPU:{DEFAULT_TASK_CPU_DEMAND}'
    else:
        resources_str = ', '.join(f'{k}:{v}' for k, v in resources_dict.items())
    resources_str = f'{task.num_nodes}x [{resources_str}]'
    return resources_str


def check_cluster_name_not_reserved(
        cluster_name: Optional[str],
        operation_str: Optional[str] = None) -> None:
    """Errors out if the cluster is a reserved cluster (spot controller).

    Raises:
      sky.exceptions.NotSupportedError: if the cluster name is reserved, raise
        with an error message explaining 'operation_str' is not allowed.

    Returns:
      None, if the cluster name is not reserved.
    """
    if cluster_name in SKY_RESERVED_CLUSTER_NAMES:
        msg = (f'Cluster {cluster_name!r} is reserved for the '
               f'{SKY_RESERVED_CLUSTER_NAMES[cluster_name].lower()}.')
        if operation_str is not None:
            msg += f' {operation_str} is not allowed.'
        with ux_utils.print_exception_no_traceback():
            raise exceptions.NotSupportedError(msg)


# Handle ctrl-c
def interrupt_handler(signum, frame):
    del signum, frame
    subprocess_utils.kill_children_processes()
    # Avoid using logger here, as it will print the stack trace for broken
    # pipe, when the output is piped to another program.
    print(f'{colorama.Style.DIM}Tip: The job will keep '
          f'running after Ctrl-C.{colorama.Style.RESET_ALL}')
    with ux_utils.print_exception_no_traceback():
        raise KeyboardInterrupt(exceptions.KEYBOARD_INTERRUPT_CODE)


# Handle ctrl-z
def stop_handler(signum, frame):
    del signum, frame
    subprocess_utils.kill_children_processes()
    # Avoid using logger here, as it will print the stack trace for broken
    # pipe, when the output is piped to another program.
    print(f'{colorama.Style.DIM}Tip: The job will keep '
          f'running after Ctrl-Z.{colorama.Style.RESET_ALL}')
    with ux_utils.print_exception_no_traceback():
        raise KeyboardInterrupt(exceptions.SIGTSTP_CODE)


def validate_schema(obj, schema, err_msg_prefix=''):
    err_msg = None
    try:
        validator.SchemaValidator(schema).validate(obj)
    except jsonschema.ValidationError as e:
        if e.validator == 'additionalProperties':
            err_msg = err_msg_prefix + 'The following fields are invalid:'
            known_fields = set(e.schema.get('properties', {}).keys())
            for field in e.instance:
                if field not in known_fields:
                    most_similar_field = difflib.get_close_matches(
                        field, known_fields, 1)
                    if most_similar_field:
                        err_msg += (f'\nInstead of {field!r}, did you mean '
                                    f'{most_similar_field[0]!r}?')
                    else:
                        err_msg += f'\nFound unsupported field {field!r}.'
        else:
            err_msg = err_msg_prefix + e.message

    if err_msg:
        with ux_utils.print_exception_no_traceback():
            raise ValueError(err_msg)


def check_public_cloud_enabled():
    """Checks if any of the public clouds is enabled."""

    def _no_public_cloud():
        enabled_clouds = global_user_state.get_enabled_clouds()
        return (len(enabled_clouds) == 0 or
                (len(enabled_clouds) == 1 and
                 isinstance(enabled_clouds[0], clouds.Local)))

    if not _no_public_cloud():
        return

    sky_check.check(quiet=True)
    if _no_public_cloud():
        with ux_utils.print_exception_no_traceback():
            raise RuntimeError(
                'Cloud access is not set up. Run: '
                f'{colorama.Style.BRIGHT}sky check{colorama.Style.RESET_ALL}')


def run_command_and_handle_ssh_failure(runner: command_runner.SSHCommandRunner,
                                       command: str,
                                       failure_message: str) -> str:
    """Runs command remotely and returns output with proper error handling."""
    rc, stdout, stderr = runner.run(command,
                                    require_outputs=True,
                                    stream_logs=False)
    if rc == 255:
        # SSH failed
        raise RuntimeError(
            f'SSH with user {runner.ssh_user} and key {runner.ssh_private_key} '
            f'to {runner.ip} failed. This is most likely due to incorrect '
            'credentials or incorrect permissions for the key file. Check '
            'your credentials and try again.')
    subprocess_utils.handle_returncode(rc,
                                       command,
                                       failure_message,
                                       stderr=stderr)
    return stdout<|MERGE_RESOLUTION|>--- conflicted
+++ resolved
@@ -1711,17 +1711,9 @@
     vms = lambda_utils.LambdaCloudClient().list_instances()
     possible_names = [f'{cluster}-head', f'{cluster}-worker']
     for node in vms:
-<<<<<<< HEAD
-        if node['name'] == cluster:
-            status = status_map[node['status']]
-            if status is not None:
-                return [status]
-    return []
-=======
         if node.get('name') in possible_names:
             status_list.append(status_map[node['status']])
     return status_list
->>>>>>> bea8ec2a
 
 
 _QUERY_STATUS_FUNCS = {
