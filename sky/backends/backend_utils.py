--- conflicted
+++ resolved
@@ -3,12 +3,8 @@
 import copy
 import datetime
 import difflib
-<<<<<<< HEAD
-=======
 import enum
 import getpass
-import hashlib
->>>>>>> a04d1492
 import json
 import os
 import pathlib
@@ -688,40 +684,14 @@
         config = auth.setup_gcp_authentication(config)
     elif isinstance(cloud, clouds.Azure):
         config = auth.setup_azure_authentication(config)
-<<<<<<< HEAD
-    common_utils.dump_yaml(cluster_config_file, config)
-=======
     else:
         assert isinstance(cloud, clouds.Local), cloud
         # Local cluster case, authentication is already filled by the user
         # in the local cluster config (in ~/.sky/local/...). There is no need
         # for Sky to generate authentication.
         pass
-    dump_yaml(cluster_config_file, config)
-
-
-def read_yaml(path):
-    with open(path, 'r') as f:
-        config = yaml.safe_load(f)
-    return config
-
-
-def dump_yaml(path, config):
-    # https://github.com/yaml/pyyaml/issues/127
-    class LineBreakDumper(yaml.SafeDumper):
-
-        def write_line_break(self, data=None):
-            super().write_line_break(data)
-            if len(self.indents) == 1:
-                super().write_line_break()
-
-    with open(path, 'w') as f:
-        yaml.dump(config,
-                  f,
-                  Dumper=LineBreakDumper,
-                  sort_keys=False,
-                  default_flow_style=False)
->>>>>>> a04d1492
+    common_utils.dump_yaml(cluster_config_file, config)
+
 
 
 def get_run_timestamp() -> str:
