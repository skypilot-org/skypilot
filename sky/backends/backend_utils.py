"""Util constants/functions for the backends."""
from datetime import datetime
import difflib
import enum
import getpass
import json
import os
import pathlib
import pprint
import re
import subprocess
import tempfile
import textwrap
import time
import typing
from typing import Any, Dict, List, Optional, Sequence, Set, Tuple, Union
import uuid

import colorama
import filelock
import jinja2
import jsonschema
from packaging import version
import requests
from requests import adapters
from requests.packages.urllib3.util import retry as retry_lib
import rich.progress as rich_progress
from typing_extensions import Literal
import yaml

import sky
from sky import authentication as auth
from sky import backends
from sky import check as sky_check
from sky import clouds
from sky import exceptions
from sky import global_user_state
from sky import provision as provision_lib
from sky import sky_logging
from sky import skypilot_config
from sky import spot as spot_lib
from sky import status_lib
from sky.backends import onprem_utils
from sky.provision import instance_setup
from sky.skylet import constants
from sky.skylet import log_lib
from sky.usage import usage_lib
from sky.utils import command_runner
from sky.utils import common_utils
from sky.utils import env_options
from sky.utils import rich_utils
from sky.utils import subprocess_utils
from sky.utils import timeline
from sky.utils import tpu_utils
from sky.utils import ux_utils
from sky.utils import validator

if typing.TYPE_CHECKING:
    from sky import resources
    from sky import task as task_lib
    from sky.backends import cloud_vm_ray_backend
    from sky.backends import local_docker_backend

logger = sky_logging.init_logger(__name__)

# NOTE: keep in sync with the cluster template 'file_mounts'.
SKY_REMOTE_APP_DIR = '~/.sky/sky_app'
SKY_RAY_YAML_REMOTE_PATH = '~/.sky/sky_ray.yml'
# Exclude subnet mask from IP address regex.
IP_ADDR_REGEX = r'\b\d{1,3}\.\d{1,3}\.\d{1,3}\.\d{1,3}(?!/\d{1,2})\b'
SKY_REMOTE_PATH = '~/.sky/wheels'
SKY_USER_FILE_PATH = '~/.sky/generated'

BOLD = '\033[1m'
RESET_BOLD = '\033[0m'

# Do not use /tmp because it gets cleared on VM restart.
_SKY_REMOTE_FILE_MOUNTS_DIR = '~/.sky/file_mounts/'

_LAUNCHED_HEAD_PATTERN = re.compile(r'(\d+) ray[._]head[._]default')
_LAUNCHED_LOCAL_WORKER_PATTERN = re.compile(r'(\d+) node_')
_LAUNCHED_WORKER_PATTERN = re.compile(r'(\d+) ray[._]worker[._]default')
_LAUNCHED_RESERVED_WORKER_PATTERN = re.compile(
    r'(\d+) ray[._]worker[._]reserved')
# Intentionally not using prefix 'rf' for the string format because yapf have a
# bug with python=3.6.
# 10.133.0.5: ray.worker.default,
_LAUNCHING_IP_PATTERN = re.compile(
    r'({}): ray[._]worker[._](?:default|reserved)'.format(IP_ADDR_REGEX))
WAIT_HEAD_NODE_IP_MAX_ATTEMPTS = 3

# We check network connection by going through _TEST_IP_LIST. We may need to
# check multiple IPs because some IPs may be blocked on certain networks.
# Fixed IP addresses are used to avoid DNS lookup blocking the check, for
# machine with no internet connection.
# Refer to: https://stackoverflow.com/questions/3764291/how-can-i-see-if-theres-an-available-and-active-network-connection-in-python # pylint: disable=line-too-long
_TEST_IP_LIST = ['https://1.1.1.1', 'https://8.8.8.8']

# Allow each CPU thread take 2 tasks.
# Note: This value cannot be too small, otherwise OOM issue may occur.
DEFAULT_TASK_CPU_DEMAND = 0.5

# Mapping from reserved cluster names to the corresponding group name (logging
# purpose).
# NOTE: each group can only have one reserved cluster name for now.
SKY_RESERVED_CLUSTER_NAMES: Dict[str, str] = {
    spot_lib.SPOT_CONTROLLER_NAME: 'Managed spot controller'
}

# Filelocks for the cluster status change.
CLUSTER_STATUS_LOCK_PATH = os.path.expanduser('~/.sky/.{}.lock')
CLUSTER_STATUS_LOCK_TIMEOUT_SECONDS = 20

# Remote dir that holds our runtime files.
_REMOTE_RUNTIME_FILES_DIR = '~/.sky/.runtime_files'

# Include the fields that will be used for generating tags that distinguishes
# the cluster in ray, to avoid the stopped cluster being discarded due to
# updates in the yaml template.
# Some notes on the fields:
# - 'provider' fields will be used for bootstrapping and insert more new items
#   in 'node_config'.
# - keeping the auth is not enough becuase the content of the key file will be
#   used for calculating the hash.
# TODO(zhwu): Keep in sync with the fields used in https://github.com/ray-project/ray/blob/e4ce38d001dbbe09cd21c497fedd03d692b2be3e/python/ray/autoscaler/_private/commands.py#L687-L701
_RAY_YAML_KEYS_TO_RESTORE_FOR_BACK_COMPATIBILITY = {
    'cluster_name', 'provider', 'auth', 'node_config', 'docker'
}
# For these keys, don't use the old yaml's version and instead use the new yaml's.
#  - zone: The zone field of the old yaml may be '1a,1b,1c' (AWS) while the actual
#    zone of the launched cluster is '1a'. If we restore, then on capacity errors
#    it's possible to failover to 1b, which leaves a leaked instance in 1a. Here,
#    we use the new yaml's zone field, which is guaranteed to be the existing zone
#    '1a'.
# - docker_login_config: The docker_login_config field of the old yaml may be
#   outdated or wrong. Users may want to fix the login config if a cluster fails
#   to launch due to the login config.
# - UserData: The UserData field of the old yaml may be outdated, and we want to
#   use the new yaml's UserData field, which contains the authorized key setup as
#   well as the disabling of the auto-update with apt-get.
# - firewall_rule: This is a newly added section for gcp in provider section.
# - security_group: In #2485 we introduces the changed of security group, so we
#   should take the latest security group name.
_RAY_YAML_KEYS_TO_RESTORE_EXCEPTIONS = [
    ('provider', 'availability_zone'),
    # AWS with new provisioner has docker_login_config in the
    # docker field, instead of the provider field.
    ('docker', 'docker_login_config'),
    # Other clouds
    ('provider', 'docker_login_config'),
    ('provider', 'firewall_rule'),
    ('provider', 'security_group', 'GroupName'),
    ('available_node_types', 'ray.head.default', 'node_config', 'UserData'),
    ('available_node_types', 'ray.worker.default', 'node_config', 'UserData'),
]


def is_ip(s: str) -> bool:
    """Returns whether this string matches IP_ADDR_REGEX."""
    return len(re.findall(IP_ADDR_REGEX, s)) == 1


def _get_yaml_path_from_cluster_name(cluster_name: str,
                                     prefix: str = SKY_USER_FILE_PATH) -> str:
    output_path = pathlib.Path(
        prefix).expanduser().resolve() / f'{cluster_name}.yml'
    os.makedirs(output_path.parents[0], exist_ok=True)
    return str(output_path)


def fill_template(template_name: str, variables: Dict,
                  output_path: str) -> None:
    """Create a file from a Jinja template and return the filename."""
    assert template_name.endswith('.j2'), template_name
    template_path = os.path.join(sky.__root_dir__, 'templates', template_name)
    if not os.path.exists(template_path):
        raise FileNotFoundError(f'Template "{template_name}" does not exist.')
    with open(template_path) as fin:
        template = fin.read()
    output_path = os.path.abspath(os.path.expanduser(output_path))
    os.makedirs(os.path.dirname(output_path), exist_ok=True)

    # Write out yaml config.
    j2_template = jinja2.Template(template)
    content = j2_template.render(**variables)
    with open(output_path, 'w') as fout:
        fout.write(content)


def _optimize_file_mounts(yaml_path: str) -> None:
    """Optimize file mounts in the given ray yaml file.

    Runtime files handling:
    List of runtime files to be uploaded to cluster:
      - yaml config (for autostopping)
      - wheel
      - credentials
    Format is {dst: src}.
    """
    yaml_config = common_utils.read_yaml(yaml_path)

    file_mounts = yaml_config.get('file_mounts', {})
    # Remove the file mounts added by the newline.
    if '' in file_mounts:
        assert file_mounts[''] == '', file_mounts['']
        file_mounts.pop('')

    # Putting these in file_mounts hurts provisioning speed, as each file
    # opens/closes an SSH connection.  Instead, we:
    #  - cp them locally into a directory, each with a unique name to avoid
    #    basename conflicts
    #  - upload that directory as a file mount (1 connection)
    #  - use a remote command to move all runtime files to their right places.

    # Local tmp dir holding runtime files.
    local_runtime_files_dir = tempfile.mkdtemp()
    new_file_mounts = {_REMOTE_RUNTIME_FILES_DIR: local_runtime_files_dir}

    # Generate local_src -> unique_name.
    local_source_to_unique_name = {}
    for local_src in file_mounts.values():
        local_source_to_unique_name[local_src] = str(uuid.uuid4())

    # (For remote) Build a command that copies runtime files to their right
    # destinations.
    # NOTE: we copy rather than move, because when launching >1 node, head node
    # is fully set up first, and if moving then head node's files would already
    # move out of _REMOTE_RUNTIME_FILES_DIR, which would cause setting up
    # workers (from the head's files) to fail.  An alternative is softlink
    # (then we need to make sure the usage of runtime files follow links).
    commands = []
    basenames = set()
    for dst, src in file_mounts.items():
        src_basename = local_source_to_unique_name[src]
        dst_basename = os.path.basename(dst)
        dst_parent_dir = os.path.dirname(dst)

        # Validate by asserts here as these files are added by our backend.
        # Our runtime files (wheel, yaml, credentials) do not have backslashes.
        assert not src.endswith('/'), src
        assert not dst.endswith('/'), dst
        assert src_basename not in basenames, (
            f'Duplicated src basename: {src_basename}; mounts: {file_mounts}')
        basenames.add(src_basename)
        # Our runtime files (wheel, yaml, credentials) are not relative paths.
        assert dst_parent_dir, f'Found relative destination path: {dst}'

        mkdir_parent = f'mkdir -p {dst_parent_dir}'
        if os.path.isdir(os.path.expanduser(src)):
            # Special case for directories. If the dst already exists as a
            # folder, directly copy the folder will create a subfolder under
            # the dst.
            mkdir_parent = f'mkdir -p {dst}'
            src_basename = f'{src_basename}/*'
        mv = (f'cp -r {_REMOTE_RUNTIME_FILES_DIR}/{src_basename} '
              f'{dst_parent_dir}/{dst_basename}')
        fragment = f'({mkdir_parent} && {mv})'
        commands.append(fragment)
    postprocess_runtime_files_command = ' && '.join(commands)

    setup_commands = yaml_config.get('setup_commands', [])
    if setup_commands:
        setup_commands[
            0] = f'{postprocess_runtime_files_command}; {setup_commands[0]}'
    else:
        setup_commands = [postprocess_runtime_files_command]

    yaml_config['file_mounts'] = new_file_mounts
    yaml_config['setup_commands'] = setup_commands

    # (For local) Copy all runtime files, including the just-written yaml, to
    # local_runtime_files_dir/.
    # < 0.3s to cp 6 clouds' credentials.
    for local_src in file_mounts.values():
        # cp <local_src> <local_runtime_files_dir>/<unique name of local_src>.
        full_local_src = str(pathlib.Path(local_src).expanduser())
        unique_name = local_source_to_unique_name[local_src]
        # !r to add quotes for paths containing spaces.
        subprocess.run(
            f'cp -r {full_local_src!r} {local_runtime_files_dir}/{unique_name}',
            shell=True,
            check=True)

    common_utils.dump_yaml(yaml_path, yaml_config)


def path_size_megabytes(path: str) -> int:
    """Returns the size of 'path' (directory or file) in megabytes.

    Returns:
        If successful: the size of 'path' in megabytes, rounded down. Otherwise,
        -1.
    """
    resolved_path = pathlib.Path(path).expanduser().resolve()
    git_exclude_filter = ''
    if (resolved_path / command_runner.GIT_EXCLUDE).exists():
        # Ensure file exists; otherwise, rsync will error out.
        git_exclude_filter = command_runner.RSYNC_EXCLUDE_OPTION.format(
            str(resolved_path / command_runner.GIT_EXCLUDE))
    rsync_command = (f'rsync {command_runner.RSYNC_DISPLAY_OPTION} '
                     f'{command_runner.RSYNC_FILTER_OPTION} '
                     f'{git_exclude_filter} --dry-run {path!r}')
    rsync_output = ''
    try:
        rsync_output = str(subprocess.check_output(rsync_command, shell=True))
    except subprocess.CalledProcessError:
        logger.debug('Command failed, proceeding without estimating size: '
                     f'{rsync_command}')
        return -1
    # 3.2.3:
    #  total size is 250,957,728  speedup is 330.19 (DRY RUN)
    # 2.6.9:
    #  total size is 212627556  speedup is 2437.41
    match = re.search(r'total size is ([\d,]+)', rsync_output)
    if match is not None:
        try:
            total_bytes = int(float(match.group(1).replace(',', '')))
            return total_bytes // (1024**2)
        except ValueError:
            logger.debug('Failed to find "total size" in rsync output. Inspect '
                         f'output of the following command: {rsync_command}')
            pass  # Maybe different rsync versions have different output.
    return -1


class FileMountHelper(object):
    """Helper for handling file mounts."""

    @classmethod
    def wrap_file_mount(cls, path: str) -> str:
        """Prepends ~/<opaque dir>/ to a path to work around permission issues.

        Examples:
        /root/hello.txt -> ~/<opaque dir>/root/hello.txt
        local.txt -> ~/<opaque dir>/local.txt

        After the path is synced, we can later create a symlink to this wrapped
        path from the original path, e.g., in the initialization_commands of the
        ray autoscaler YAML.
        """
        return os.path.join(_SKY_REMOTE_FILE_MOUNTS_DIR, path.lstrip('/'))

    @classmethod
    def make_safe_symlink_command(cls, *, source: str, target: str) -> str:
        """Returns a command that safely symlinks 'source' to 'target'.

        All intermediate directories of 'source' will be owned by $USER,
        excluding the root directory (/).

        'source' must be an absolute path; both 'source' and 'target' must not
        end with a slash (/).

        This function is needed because a simple 'ln -s target source' may
        fail: 'source' can have multiple levels (/a/b/c), its parent dirs may
        or may not exist, can end with a slash, or may need sudo access, etc.

        Cases of <target: local> file mounts and their behaviors:

            /existing_dir: ~/local/dir
              - error out saying this cannot be done as LHS already exists
            /existing_file: ~/local/file
              - error out saying this cannot be done as LHS already exists
            /existing_symlink: ~/local/file
              - overwrite the existing symlink; this is important because `sky
                launch` can be run multiple times
            Paths that start with ~/ and /tmp/ do not have the above
            restrictions; they are delegated to rsync behaviors.
        """
        assert os.path.isabs(source), source
        assert not source.endswith('/') and not target.endswith('/'), (source,
                                                                       target)
        # Below, use sudo in case the symlink needs sudo access to create.
        # Prepare to create the symlink:
        #  1. make sure its dir(s) exist & are owned by $USER.
        dir_of_symlink = os.path.dirname(source)
        commands = [
            # mkdir, then loop over '/a/b/c' as /a, /a/b, /a/b/c.  For each,
            # chown $USER on it so user can use these intermediate dirs
            # (excluding /).
            f'sudo mkdir -p {dir_of_symlink}',
            # p: path so far
            ('(p=""; '
             f'for w in $(echo {dir_of_symlink} | tr "/" " "); do '
             'p=${p}/${w}; sudo chown $USER $p; done)')
        ]
        #  2. remove any existing symlink (ln -f may throw 'cannot
        #     overwrite directory', if the link exists and points to a
        #     directory).
        commands += [
            # Error out if source is an existing, non-symlink directory/file.
            f'((test -L {source} && sudo rm {source} &>/dev/null) || '
            f'(test ! -e {source} || '
            f'(echo "!!! Failed mounting because path exists ({source})"; '
            'exit 1)))',
        ]
        commands += [
            # Link.
            f'sudo ln -s {target} {source}',
            # chown.  -h to affect symlinks only.
            f'sudo chown -h $USER {source}',
        ]
        return ' && '.join(commands)


class SSHConfigHelper(object):
    """Helper for handling local SSH configuration."""

    ssh_conf_path = '~/.ssh/config'
    ssh_conf_lock_path = os.path.expanduser('~/.sky/ssh_config.lock')
    ssh_multinode_path = SKY_USER_FILE_PATH + '/ssh/{}'

    @classmethod
    def _get_generated_config(cls, autogen_comment: str, host_name: str,
                              ip: str, username: str, ssh_key_path: str,
                              proxy_command: Optional[str], port: int,
                              docker_proxy_command: Optional[str]):
        if proxy_command is not None:
            # Already checked in resources
            assert docker_proxy_command is None, (
                'Cannot specify both proxy_command and docker_proxy_command.')
            proxy = f'ProxyCommand {proxy_command}'
        elif docker_proxy_command is not None:
            proxy = f'ProxyCommand {docker_proxy_command}'
        else:
            proxy = ''
        # StrictHostKeyChecking=no skips the host key check for the first
        # time. UserKnownHostsFile=/dev/null and GlobalKnownHostsFile/dev/null
        # prevent the host key from being added to the known_hosts file and
        # always return an empty file for known hosts, making the ssh think
        # this is a first-time connection, and thus skipping the host key
        # check.
        codegen = textwrap.dedent(f"""\
            {autogen_comment}
            Host {host_name}
              HostName {ip}
              User {username}
              IdentityFile {ssh_key_path}
              IdentitiesOnly yes
              ForwardAgent yes
              StrictHostKeyChecking no
              UserKnownHostsFile=/dev/null
              GlobalKnownHostsFile=/dev/null
              Port {port}
              {proxy}
            """.rstrip())
        codegen = codegen + '\n'
        return codegen

    @classmethod
    @timeline.FileLockEvent(ssh_conf_lock_path)
    def add_cluster(
        cls,
        cluster_name: str,
        ips: List[str],
        auth_config: Dict[str, str],
        ports: List[int],
        docker_user: Optional[str] = None,
    ):
        """Add authentication information for cluster to local SSH config file.

        If a host with `cluster_name` already exists and the configuration was
        not added by sky, then `ip` is used to identify the host instead in the
        file.

        If a host with `cluster_name` already exists and the configuration was
        added by sky (e.g. a spot instance), then the configuration is
        overwritten.

        Args:
            cluster_name: Cluster name (see `sky status`)
            ips: List of public IP addresses in the cluster. First IP is head
              node.
            auth_config: read_yaml(handle.cluster_yaml)['auth']
            ports: List of port numbers for SSH corresponding to ips
            docker_user: If not None, use this user to ssh into the docker
        """
        username = auth_config['ssh_user']
        if docker_user is not None:
            username = docker_user
        key_path = os.path.expanduser(auth_config['ssh_private_key'])
        host_name = cluster_name
        sky_autogen_comment = ('# Added by sky (use `sky stop/down '
                               f'{cluster_name}` to remove)')
        overwrite = False
        overwrite_begin_idx = None
        ip = ips[0]
        if docker_user is not None:
            ip = 'localhost'

        config_path = os.path.expanduser(cls.ssh_conf_path)
        if os.path.exists(config_path):
            with open(config_path) as f:
                config = f.readlines()

            # If an existing config with `cluster_name` exists, raise a warning.
            for i, line in enumerate(config):
                if line.strip() == f'Host {cluster_name}':
                    prev_line = config[i - 1] if i - 1 >= 0 else ''
                    if prev_line.strip().startswith(sky_autogen_comment):
                        overwrite = True
                        overwrite_begin_idx = i - 1
                    else:
                        logger.warning(f'{cls.ssh_conf_path} contains '
                                       f'host named {cluster_name}.')
                        host_name = ip
                        logger.warning(f'Using {ip} to identify host instead.')

                if line.strip() == f'Host {ip}':
                    prev_line = config[i - 1] if i - 1 >= 0 else ''
                    if prev_line.strip().startswith(sky_autogen_comment):
                        overwrite = True
                        overwrite_begin_idx = i - 1
        else:
            config = ['\n']
            with open(config_path, 'w') as f:
                f.writelines(config)
            os.chmod(config_path, 0o644)

        proxy_command = auth_config.get('ssh_proxy_command', None)
        docker_proxy_command = None
        head_port = ports[0]
        if docker_user is not None:
            docker_proxy_command = ' '.join(
                ['ssh'] + command_runner.ssh_options_list(key_path, None) +
                ['-W', '%h:%p', f'{auth_config["ssh_user"]}@{ips[0]}'])
            head_port = constants.DEFAULT_DOCKER_PORT
        codegen = cls._get_generated_config(sky_autogen_comment, host_name, ip,
                                            username, key_path, proxy_command,
                                            head_port, docker_proxy_command)

        # Add (or overwrite) the new config.
        if overwrite:
            assert overwrite_begin_idx is not None
            updated_lines = codegen.splitlines(keepends=True) + ['\n']
            config[overwrite_begin_idx:overwrite_begin_idx +
                   len(updated_lines)] = updated_lines
            with open(config_path, 'w') as f:
                f.write(''.join(config).strip())
                f.write('\n' * 2)
        else:
            with open(config_path, 'a') as f:
                if len(config) > 0 and config[-1] != '\n':
                    f.write('\n')
                f.write(codegen)
                f.write('\n')

        with open(config_path, 'r+') as f:
            config = f.readlines()
            if config[-1] != '\n':
                f.write('\n')

        if len(ips) > 1:
            SSHConfigHelper._add_multinode_config(cluster_name, ips[1:],
                                                  auth_config, docker_user)

    @classmethod
    def _add_multinode_config(
        cls,
        cluster_name: str,
        external_worker_ips: List[str],
        auth_config: Dict[str, str],
        docker_user: Optional[str] = None,
    ):
        username = auth_config['ssh_user']
        if docker_user is not None:
            username = docker_user
        key_path = os.path.expanduser(auth_config['ssh_private_key'])
        host_name = cluster_name
        sky_autogen_comment = ('# Added by sky (use `sky stop/down '
                               f'{cluster_name}` to remove)')

        # Ensure stableness of the aliases worker-<i> by sorting based on
        # public IPs.
        external_worker_ips = list(sorted(external_worker_ips))
        port = 22
        if docker_user is not None:
            port = constants.DEFAULT_DOCKER_PORT

        overwrites = [False] * len(external_worker_ips)
        overwrite_begin_idxs: List[Optional[int]] = [None
                                                    ] * len(external_worker_ips)
        codegens: List[Optional[str]] = [None] * len(external_worker_ips)
        worker_names = []
        extra_path_name = cls.ssh_multinode_path.format(cluster_name)

        for idx in range(len(external_worker_ips)):
            worker_names.append(cluster_name + f'-worker{idx+1}')

        config_path = os.path.expanduser(cls.ssh_conf_path)
        with open(config_path) as f:
            config = f.readlines()

        extra_config_path = os.path.expanduser(extra_path_name)
        os.makedirs(os.path.dirname(extra_config_path), exist_ok=True)
        if not os.path.exists(extra_config_path):
            extra_config = ['\n']
            with open(extra_config_path, 'w') as f:
                f.writelines(extra_config)
        else:
            with open(extra_config_path) as f:
                extra_config = f.readlines()

        # Handle Include on top of Config file
        include_str = f'Include {extra_config_path}'
        for i, line in enumerate(config):
            config_str = line.strip()
            if config_str == include_str:
                break
            # Did not find Include string
            if 'Host' in config_str:
                with open(config_path, 'w') as f:
                    config.insert(0, '\n')
                    config.insert(0, include_str + '\n')
                    config.insert(0, sky_autogen_comment + '\n')
                    f.write(''.join(config).strip())
                    f.write('\n' * 2)
                break

        with open(config_path) as f:
            config = f.readlines()

        proxy_command = auth_config.get('ssh_proxy_command', None)
        if docker_user is not None:
            docker_proxy_command_generator = lambda ip: ' '.join(
                ['ssh'] + command_runner.ssh_options_list(key_path, None) +
                ['-W', '%h:%p', f'{auth_config["ssh_user"]}@{ip}'])
        docker_proxy_command = None

        # Check if ~/.ssh/config contains existing names
        host_lines = [f'Host {c_name}' for c_name in worker_names]
        for i, line in enumerate(config):
            if line.strip() in host_lines:
                idx = host_lines.index(line.strip())
                prev_line = config[i - 1] if i > 0 else ''
                logger.warning(f'{cls.ssh_conf_path} contains '
                               f'host named {worker_names[idx]}.')
                host_name = external_worker_ips[idx]
                logger.warning(f'Using {host_name} to identify host instead.')
                ip = external_worker_ips[idx]
                if docker_user is not None:
                    docker_proxy_command = docker_proxy_command_generator(ip)
                    ip = 'localhost'
                # TODO(romilb): Update port number when k8s supports multinode
                codegens[idx] = cls._get_generated_config(
                    sky_autogen_comment, host_name, ip, username, key_path,
                    proxy_command, port, docker_proxy_command)

        # All workers go to SKY_USER_FILE_PATH/ssh/{cluster_name}
        for i, line in enumerate(extra_config):
            if line.strip() in host_lines:
                idx = host_lines.index(line.strip())
                prev_line = extra_config[i - 1] if i > 0 else ''
                if prev_line.strip().startswith(sky_autogen_comment):
                    host_name = worker_names[idx]
                    overwrites[idx] = True
                    overwrite_begin_idxs[idx] = i - 1
                ip = external_worker_ips[idx]
                if docker_user is not None:
                    docker_proxy_command = docker_proxy_command_generator(ip)
                    ip = 'localhost'
                # TODO(romilb): Update port number when k8s supports multinode
                codegens[idx] = cls._get_generated_config(
                    sky_autogen_comment, host_name, ip, username, key_path,
                    proxy_command, port, docker_proxy_command)

        # This checks if all codegens have been created.
        for idx, ip in enumerate(external_worker_ips):
            if docker_user is not None:
                docker_proxy_command = docker_proxy_command_generator(ip)
                ip = 'localhost'
            if not codegens[idx]:
                codegens[idx] = cls._get_generated_config(
                    sky_autogen_comment, worker_names[idx], ip, username,
                    key_path, proxy_command, port, docker_proxy_command)

        for idx in range(len(external_worker_ips)):
            # Add (or overwrite) the new config.
            overwrite = overwrites[idx]
            overwrite_begin_idx = overwrite_begin_idxs[idx]
            codegen = codegens[idx]
            assert codegen is not None, (codegens, idx)
            if overwrite:
                assert overwrite_begin_idx is not None
                updated_lines = codegen.splitlines(keepends=True) + ['\n']
                extra_config[overwrite_begin_idx:overwrite_begin_idx +
                             len(updated_lines)] = updated_lines
                with open(extra_config_path, 'w') as f:
                    f.write(''.join(extra_config).strip())
                    f.write('\n' * 2)
            else:
                with open(extra_config_path, 'a') as f:
                    f.write(codegen)
                    f.write('\n')

        # Add trailing new line at the end of the file if it doesn't exit
        with open(extra_config_path, 'r+') as f:
            extra_config = f.readlines()
            if extra_config[-1] != '\n':
                f.write('\n')

    @classmethod
    @timeline.FileLockEvent(ssh_conf_lock_path)
    def remove_cluster(
        cls,
        cluster_name: str,
        ip: str,
        auth_config: Dict[str, str],
        docker_user: Optional[str] = None,
    ):
        """Remove authentication information for cluster from local SSH config.

        If no existing host matching the provided specification is found, then
        nothing is removed.

        Args:
            ip: Head node's IP address.
            auth_config: read_yaml(handle.cluster_yaml)['auth']
            docker_user: If not None, use this user to ssh into the docker
        """
        username = auth_config['ssh_user']
        config_path = os.path.expanduser(cls.ssh_conf_path)
        if not os.path.exists(config_path):
            return

        with open(config_path) as f:
            config = f.readlines()

        start_line_idx = None
        # Scan the config for the cluster name.
        for i, line in enumerate(config):
            next_line = config[i + 1] if i + 1 < len(config) else ''
            if docker_user is None:
                found = (line.strip() == f'HostName {ip}' and
                         next_line.strip() == f'User {username}')
            else:
                found = (line.strip() == 'HostName localhost' and
                         next_line.strip() == f'User {docker_user}')
                if found:
                    # Find the line starting with ProxyCommand and contains the ip
                    found = False
                    for idx in range(i, len(config)):
                        # Stop if we reach an empty line, which means a new host
                        if not config[idx].strip():
                            break
                        if config[idx].strip().startswith('ProxyCommand'):
                            proxy_command_line = config[idx].strip()
                            if proxy_command_line.endswith(f'@{ip}'):
                                found = True
                                break
            if found:
                start_line_idx = i - 1
                break

        if start_line_idx is None:  # No config to remove.
            return

        # Scan for end of previous config.
        cursor = start_line_idx
        while cursor > 0 and len(config[cursor].strip()) > 0:
            cursor -= 1
        prev_end_line_idx = cursor

        # Scan for end of the cluster config.
        end_line_idx = None
        cursor = start_line_idx + 1
        start_line_idx -= 1  # remove auto-generated comment
        while cursor < len(config):
            if config[cursor].strip().startswith(
                    '# ') or config[cursor].strip().startswith('Host '):
                end_line_idx = cursor
                break
            cursor += 1

        # Remove sky-generated config and update the file.
        config[prev_end_line_idx:end_line_idx] = [
            '\n'
        ] if end_line_idx is not None else []
        with open(config_path, 'w') as f:
            f.write(''.join(config).strip())
            f.write('\n' * 2)

        SSHConfigHelper._remove_multinode_config(cluster_name)

    @classmethod
    def _remove_multinode_config(
        cls,
        cluster_name: str,
    ):
        config_path = os.path.expanduser(cls.ssh_conf_path)
        if not os.path.exists(config_path):
            return

        extra_path_name = cls.ssh_multinode_path.format(cluster_name)
        extra_config_path = os.path.expanduser(extra_path_name)
        common_utils.remove_file_if_exists(extra_config_path)

        # Delete include statement
        sky_autogen_comment = ('# Added by sky (use `sky stop/down '
                               f'{cluster_name}` to remove)')
        with open(config_path) as f:
            config = f.readlines()

        for i, line in enumerate(config):
            config_str = line.strip()
            if f'Include {extra_config_path}' in config_str:
                with open(config_path, 'w') as f:
                    if i < len(config) - 1 and config[i + 1] == '\n':
                        del config[i + 1]
                    # Delete Include string
                    del config[i]
                    # Delete Sky Autogen Comment
                    if i > 0 and sky_autogen_comment in config[i - 1].strip():
                        del config[i - 1]
                    f.write(''.join(config))
                break
            if 'Host' in config_str:
                break


def _replace_yaml_dicts(
        new_yaml: str, old_yaml: str, restore_key_names: Set[str],
        restore_key_names_exceptions: Sequence[Tuple[str, ...]]) -> str:
    """Replaces 'new' with 'old' for all keys in restore_key_names.

    The replacement will be applied recursively and only for the blocks
    with the key in key_names, and have the same ancestors in both 'new'
    and 'old' YAML tree.

    The restore_key_names_exceptions is a list of key names that should not
    be restored, i.e. those keys will be reset to the value in 'new' YAML
    tree after the replacement.
    """

    def _restore_block(new_block: Dict[str, Any], old_block: Dict[str, Any]):
        for key, value in new_block.items():
            if key in restore_key_names:
                if key in old_block:
                    new_block[key] = old_block[key]
                else:
                    del new_block[key]
            elif isinstance(value, dict):
                if key in old_block:
                    _restore_block(value, old_block[key])

    new_config = yaml.safe_load(new_yaml)
    old_config = yaml.safe_load(old_yaml)
    excluded_results = {}
    # Find all key values excluded from restore
    for exclude_restore_key_name_list in restore_key_names_exceptions:
        excluded_result = new_config
        found_excluded_key = True
        for key in exclude_restore_key_name_list:
            if (not isinstance(excluded_result, dict) or
                    key not in excluded_result):
                found_excluded_key = False
                break
            excluded_result = excluded_result[key]
        if found_excluded_key:
            excluded_results[exclude_restore_key_name_list] = excluded_result

    # Restore from old config
    _restore_block(new_config, old_config)

    # Revert the changes for the excluded key values
    for exclude_restore_key_name, value in excluded_results.items():
        curr = new_config
        for key in exclude_restore_key_name[:-1]:
            curr = curr[key]
        curr[exclude_restore_key_name[-1]] = value
    return common_utils.dump_yaml_str(new_config)


# TODO: too many things happening here - leaky abstraction. Refactor.
@timeline.event
def write_cluster_config(
        to_provision: 'resources.Resources',
        num_nodes: int,
        cluster_config_template: str,
        cluster_name: str,
        local_wheel_path: pathlib.Path,
        wheel_hash: str,
        region: Optional[clouds.Region] = None,
        zones: Optional[List[clouds.Zone]] = None,
        dryrun: bool = False,
        keep_launch_fields_in_existing_config: bool = True) -> Dict[str, str]:
    """Fills in cluster configuration templates and writes them out.

    Returns: {provisioner: path to yaml, the provisioning spec}.
      'provisioner' can be
        - 'ray'
        - 'tpu-create-script' (if TPU is requested)
        - 'tpu-delete-script' (if TPU is requested)
    Raises:
        exceptions.ResourcesUnavailableError: if the region/zones requested does
            not appear in the catalog, or an ssh_proxy_command is specified but
            not for the given region, or GPUs are requested in a Kubernetes
            cluster but the cluster does not have nodes labeled with GPU types.
    """
    # task.best_resources may not be equal to to_provision if the user
    # is running a job with less resources than the cluster has.
    cloud = to_provision.cloud
    assert cloud is not None, to_provision

    cluster_name_on_cloud = common_utils.make_cluster_name_on_cloud(
        cluster_name, max_length=cloud.max_cluster_name_length())

    # This can raise a ResourcesUnavailableError when:
    #  * The region/zones requested does not appear in the catalog. It can be
    #    triggered if the user changed the catalog file while there is a cluster
    #    in the removed region/zone.
    #  * GPUs are requested in a Kubernetes cluster but the cluster does not
    #    have nodes labeled with GPU types.
    #
    # TODO(zhwu): We should change the exception type to a more specific one, as
    # the ResourcesUnavailableError is overly used. Also, it would be better to
    # move the check out of this function, i.e. the caller should be responsible
    # for the validation.
    # TODO(tian): Move more cloud agnostic vars to resources.py.
    resources_vars = to_provision.make_deploy_variables(cluster_name_on_cloud,
                                                        region, zones)
    config_dict = {}

    azure_subscription_id = None
    if isinstance(cloud, clouds.Azure):
        azure_subscription_id = cloud.get_project_id(dryrun=dryrun)

    gcp_project_id = None
    if isinstance(cloud, clouds.GCP):
        gcp_project_id = cloud.get_project_id(dryrun=dryrun)

    specific_reservations = set(
        skypilot_config.get_nested(('gcp', 'specific_reservations'), set()))

    reservations = to_provision.get_reservations_available_resources(
        specific_reservations)

    filtered_specific_reservations = [
        r for r, available_resources in reservations.items()
        if r in specific_reservations and available_resources > 0
    ]
    available_specific_reservations = sum(
        available_resources for r, available_resources in reservations.items()
        if r in specific_reservations)
    num_specific_reserved_workers = max(
        min(available_specific_reservations - 1, num_nodes - 1), 0)

    assert cluster_name is not None
    credentials = sky_check.get_cloud_credential_file_mounts()

    ip_list = None
    auth_config = {'ssh_private_key': auth.PRIVATE_SSH_KEY_PATH}
    if isinstance(cloud, clouds.Local):
        ip_list = onprem_utils.get_local_ips(cluster_name)
        auth_config = onprem_utils.get_local_auth_config(cluster_name)
    region_name = resources_vars.get('region')

    yaml_path = _get_yaml_path_from_cluster_name(cluster_name)

    # Retrieve the ssh_proxy_command for the given cloud / region.
    ssh_proxy_command_config = skypilot_config.get_nested(
        (str(cloud).lower(), 'ssh_proxy_command'), None)
    if (isinstance(ssh_proxy_command_config, str) or
            ssh_proxy_command_config is None):
        ssh_proxy_command = ssh_proxy_command_config
    else:
        # ssh_proxy_command_config: Dict[str, str], region_name -> command
        # This type check is done by skypilot_config at config load time.

        # There are two cases:
        if keep_launch_fields_in_existing_config:
            # (1) We're re-provisioning an existing cluster.
            #
            # We use None for ssh_proxy_command, which will be restored to the
            # cluster's original value later by _replace_yaml_dicts().
            ssh_proxy_command = None
        else:
            # (2) We're launching a new cluster.
            #
            # Resources.get_valid_regions_for_launchable() respects the keys (regions)
            # in ssh_proxy_command in skypilot_config. So here we add an assert.
            assert region_name in ssh_proxy_command_config, (
                region_name, ssh_proxy_command_config)
            ssh_proxy_command = ssh_proxy_command_config[region_name]
    logger.debug(f'Using ssh_proxy_command: {ssh_proxy_command!r}')

    # User-supplied instance tags.
    instance_tags = {}
    instance_tags = skypilot_config.get_nested(
        (str(cloud).lower(), 'instance_tags'), {})
    if not isinstance(instance_tags, dict):
        with ux_utils.print_exception_no_traceback():
            raise ValueError('Custom instance_tags in config.yaml should '
                             f'be a dict, but received {type(instance_tags)}.')

    # Dump the Ray ports to a file for Ray job submission
    dump_port_command = (
        f'python -c \'import json, os; json.dump({constants.SKY_REMOTE_RAY_PORT_DICT_STR}, '
        f'open(os.path.expanduser("{constants.SKY_REMOTE_RAY_PORT_FILE}"), "w"))\''
    )

    # Use a tmp file path to avoid incomplete YAML file being re-used in the
    # future.
    tmp_yaml_path = yaml_path + '.tmp'
    fill_template(
        cluster_config_template,
        dict(
            resources_vars,
            **{
                'cluster_name_on_cloud': cluster_name_on_cloud,
                'num_nodes': num_nodes,
                'disk_size': to_provision.disk_size,
                # If the current code is run by controller, propagate the real
                # calling user which should've been passed in as the
                # SKYPILOT_USER env var (see spot-controller.yaml.j2).
                'user': get_cleaned_username(os.environ.get(
                    'SKYPILOT_USER', '')),

                # AWS only:
                'vpc_name': skypilot_config.get_nested(('aws', 'vpc_name'),
                                                       None),
                'use_internal_ips': skypilot_config.get_nested(
                    ('aws', 'use_internal_ips'), False),
                # Not exactly AWS only, but we only test it's supported on AWS
                # for now:
                'ssh_proxy_command': ssh_proxy_command,
                # User-supplied instance tags.
                'instance_tags': instance_tags,

                # Azure only:
                'azure_subscription_id': azure_subscription_id,
                'resource_group': f'{cluster_name}-{region_name}',

                # GCP only:
                'gcp_project_id': gcp_project_id,
                'specific_reservations': filtered_specific_reservations,
                'num_specific_reserved_workers': num_specific_reserved_workers,

                # Conda setup
                'conda_installation_commands':
                    constants.CONDA_INSTALLATION_COMMANDS,

                # Port of Ray (GCS server).
                # Ray's default port 6379 is conflicted with Redis.
                'ray_port': constants.SKY_REMOTE_RAY_PORT,
                'ray_dashboard_port': constants.SKY_REMOTE_RAY_DASHBOARD_PORT,
                'ray_temp_dir': constants.SKY_REMOTE_RAY_TEMPDIR,
                'dump_port_command': dump_port_command,
                # Ray version.
                'ray_version': constants.SKY_REMOTE_RAY_VERSION,
                # Cloud credentials for cloud storage.
                'credentials': credentials,
                # Sky remote utils.
                'sky_remote_path': SKY_REMOTE_PATH,
                'sky_local_path': str(local_wheel_path),
                # Add yaml file path to the template variables.
                'sky_ray_yaml_remote_path': SKY_RAY_YAML_REMOTE_PATH,
                'sky_ray_yaml_local_path':
                    tmp_yaml_path
                    if not isinstance(cloud, clouds.Local) else yaml_path,
                'sky_version': str(version.parse(sky.__version__)),
                'sky_wheel_hash': wheel_hash,
                # Local IP handling (optional).
                'head_ip': None if ip_list is None else ip_list[0],
                'worker_ips': None if ip_list is None else ip_list[1:],
                # Authentication (optional).
                **auth_config,
            }),
        output_path=tmp_yaml_path)
    config_dict['cluster_name'] = cluster_name
    config_dict['ray'] = yaml_path
    if dryrun:
        # If dryrun, return the unfinished tmp yaml path.
        config_dict['ray'] = tmp_yaml_path
        return config_dict
    _add_auth_to_cluster_config(cloud, tmp_yaml_path)

    # Restore the old yaml content for backward compatibility.
    if os.path.exists(yaml_path) and keep_launch_fields_in_existing_config:
        with open(yaml_path, 'r') as f:
            old_yaml_content = f.read()
        with open(tmp_yaml_path, 'r') as f:
            new_yaml_content = f.read()
        restored_yaml_content = _replace_yaml_dicts(
            new_yaml_content, old_yaml_content,
            _RAY_YAML_KEYS_TO_RESTORE_FOR_BACK_COMPATIBILITY,
            _RAY_YAML_KEYS_TO_RESTORE_EXCEPTIONS)
        with open(tmp_yaml_path, 'w') as f:
            f.write(restored_yaml_content)

    # Read the cluster name from the tmp yaml file, to take the backward
    # compatbility restortion above into account.
    # TODO: remove this after 2 minor releases, 0.5.0.
    yaml_config = common_utils.read_yaml(tmp_yaml_path)
    config_dict['cluster_name_on_cloud'] = yaml_config['cluster_name']

    # Optimization: copy the contents of source files in file_mounts to a
    # special dir, and upload that as the only file_mount instead. Delay
    # calling this optimization until now, when all source files have been
    # written and their contents finalized.
    #
    # Note that the ray yaml file will be copied into that special dir (i.e.,
    # uploaded as part of the file_mounts), so the restore for backward
    # compatibility should go before this call.
    if not isinstance(cloud, clouds.Local):
        # Only optimize the file mounts for public clouds now, as local has not
        # been fully tested yet.
        _optimize_file_mounts(tmp_yaml_path)

    # Rename the tmp file to the final YAML path.
    os.rename(tmp_yaml_path, yaml_path)
    usage_lib.messages.usage.update_ray_yaml(yaml_path)

    # For TPU nodes. TPU VMs do not need TPU_NAME.
    if (resources_vars.get('tpu_type') is not None and
            resources_vars.get('tpu_vm') is None):
        tpu_name = resources_vars.get('tpu_name')
        if tpu_name is None:
            tpu_name = cluster_name

        user_file_dir = os.path.expanduser(f'{SKY_USER_FILE_PATH}/')

        # pylint: disable=import-outside-toplevel
        from sky.skylet.providers.gcp import config as gcp_config
        config = common_utils.read_yaml(os.path.expanduser(config_dict['ray']))
        vpc_name = gcp_config.get_usable_vpc(config)

        scripts = []
        for template_name in ('gcp-tpu-create.sh.j2', 'gcp-tpu-delete.sh.j2'):
            script_path = os.path.join(user_file_dir, template_name).replace(
                '.sh.j2', f'.{cluster_name}.sh')
            fill_template(
                template_name,
                dict(
                    resources_vars, **{
                        'tpu_name': tpu_name,
                        'gcp_project_id': gcp_project_id,
                        'vpc_name': vpc_name,
                    }),
                # Use new names for TPU scripts so that different runs can use
                # different TPUs.  Put in SKY_USER_FILE_PATH to be consistent
                # with cluster yamls.
                output_path=script_path,
            )
            scripts.append(script_path)

        config_dict['tpu-create-script'] = scripts[0]
        config_dict['tpu-delete-script'] = scripts[1]
        config_dict['tpu_name'] = tpu_name
    return config_dict


def _add_auth_to_cluster_config(cloud: clouds.Cloud, cluster_config_file: str):
    """Adds SSH key info to the cluster config.

    This function's output removes comments included in the jinja2 template.
    """
    config = common_utils.read_yaml(cluster_config_file)
    # Check the availability of the cloud type.
    if isinstance(cloud, (clouds.AWS, clouds.Azure, clouds.OCI, clouds.SCP)):
        config = auth.configure_ssh_info(config)
    elif isinstance(cloud, clouds.GCP):
        config = auth.setup_gcp_authentication(config)
    elif isinstance(cloud, clouds.Lambda):
        config = auth.setup_lambda_authentication(config)
    elif isinstance(cloud, clouds.Kubernetes):
        config = auth.setup_kubernetes_authentication(config)
    elif isinstance(cloud, clouds.IBM):
        config = auth.setup_ibm_authentication(config)
    else:
        assert isinstance(cloud, clouds.Local), cloud
        # Local cluster case, authentication is already filled by the user
        # in the local cluster config (in ~/.sky/local/...). There is no need
        # for Sky to generate authentication.
        pass
    common_utils.dump_yaml(cluster_config_file, config)


def get_run_timestamp() -> str:
    return 'sky-' + datetime.now().strftime('%Y-%m-%d-%H-%M-%S-%f')


def get_timestamp_from_run_timestamp(run_timestamp: str) -> float:
    return datetime.strptime(
        run_timestamp.partition('-')[2], '%Y-%m-%d-%H-%M-%S-%f').timestamp()


def _count_healthy_nodes_from_ray(output: str,
                                  is_local_cloud: bool = False
                                 ) -> Tuple[int, int]:
    """Count the number of healthy nodes from the output of `ray status`."""

    def get_ready_nodes_counts(pattern, output):
        result = pattern.findall(output)
        if not result:
            return 0
        assert len(result) == 1, result
        return int(result[0])

    # Check if the ray cluster is started with ray autoscaler. In new
    # provisioner (#1702) and local mode, we started the ray cluster without ray
    # autoscaler.
    # If ray cluster is started with ray autoscaler, the output will be:
    #  1 ray.head.default
    #  ...
    # TODO(zhwu): once we deprecate the old provisioner, we can remove this
    # check.
    ray_autoscaler_head = get_ready_nodes_counts(_LAUNCHED_HEAD_PATTERN, output)
    is_local_ray_cluster = ray_autoscaler_head == 0

    if is_local_ray_cluster or is_local_cloud:
        # Ray cluster is launched with new provisioner
        # For new provisioner and local mode, the output will be:
        #  1 node_xxxx
        #  1 node_xxxx
        ready_head = 0
        ready_workers = _LAUNCHED_LOCAL_WORKER_PATTERN.findall(output)
        ready_workers = len(ready_workers)
        if is_local_ray_cluster:
            ready_head = 1
            ready_workers -= 1
        return ready_head, ready_workers

    # Count number of nodes by parsing the output of `ray status`. The output
    # looks like:
    #   1 ray.head.default
    #   2 ray.worker.default
    ready_head = ray_autoscaler_head
    ready_workers = get_ready_nodes_counts(_LAUNCHED_WORKER_PATTERN, output)
    ready_reserved_workers = get_ready_nodes_counts(
        _LAUNCHED_RESERVED_WORKER_PATTERN, output)
    ready_workers += ready_reserved_workers
    assert ready_head <= 1, f'#head node should be <=1 (Got {ready_head}).'
    return ready_head, ready_workers


def get_docker_user(ip: str, cluster_config_file: str) -> str:
    """Find docker container username."""
    ssh_credentials = ssh_credential_from_yaml(cluster_config_file)
    runner = command_runner.SSHCommandRunner(ip, port=22, **ssh_credentials)
    container_name = constants.DEFAULT_DOCKER_CONTAINER_NAME
    whoami_returncode, whoami_stdout, whoami_stderr = runner.run(
        f'sudo docker exec {container_name} whoami',
        stream_logs=False,
        require_outputs=True)
    assert whoami_returncode == 0, (
        f'Failed to get docker container user. Return '
        f'code: {whoami_returncode}, Error: {whoami_stderr}')
    docker_user = whoami_stdout.strip()
    logger.debug(f'Docker container user: {docker_user}')
    return docker_user


@timeline.event
def wait_until_ray_cluster_ready(
    cluster_config_file: str,
    num_nodes: int,
    log_path: str,
    is_local_cloud: bool = False,
    nodes_launching_progress_timeout: Optional[int] = None,
) -> Tuple[bool, Optional[str]]:
    """Wait until the ray cluster is set up on VMs or in containers.

    Returns:  whether the entire ray cluster is ready, and docker username
    if launched with docker.
    """
    # Manually fetching head ip instead of using `ray exec` to avoid the bug
    # that `ray exec` fails to connect to the head node after some workers
    # launched especially for Azure.
    try:
        head_ip = _query_head_ip_with_retries(
            cluster_config_file, max_attempts=WAIT_HEAD_NODE_IP_MAX_ATTEMPTS)
    except exceptions.FetchIPError as e:
        logger.error(common_utils.format_exception(e))
        return False, None  # failed

    config = common_utils.read_yaml(cluster_config_file)

    docker_user = None
    if 'docker' in config:
        docker_user = get_docker_user(head_ip, cluster_config_file)

    if num_nodes <= 1:
        return True, docker_user

    ssh_credentials = ssh_credential_from_yaml(cluster_config_file, docker_user)
    last_nodes_so_far = 0
    start = time.time()
    runner = command_runner.SSHCommandRunner(head_ip,
                                             port=22,
                                             **ssh_credentials)
    with rich_utils.safe_status(
            '[bold cyan]Waiting for workers...') as worker_status:
        while True:
            rc, output, stderr = runner.run(
                instance_setup.RAY_STATUS_WITH_SKY_RAY_PORT_COMMAND,
                log_path=log_path,
                stream_logs=False,
                require_outputs=True,
                separate_stderr=True)
            subprocess_utils.handle_returncode(
                rc, instance_setup.RAY_STATUS_WITH_SKY_RAY_PORT_COMMAND,
                'Failed to run ray status on head node.', stderr)
            logger.debug(output)

            ready_head, ready_workers = _count_healthy_nodes_from_ray(
                output, is_local_cloud=is_local_cloud)

            worker_status.update('[bold cyan]'
                                 f'{ready_workers} out of {num_nodes - 1} '
                                 'workers ready')

            # In the local case, ready_head=0 and ready_workers=num_nodes. This
            # is because there is no matching regex for _LAUNCHED_HEAD_PATTERN.
            if ready_head + ready_workers == num_nodes:
                # All nodes are up.
                break

            # Pending workers that have been launched by ray up.
            found_ips = _LAUNCHING_IP_PATTERN.findall(output)
            pending_workers = len(found_ips)

            # TODO(zhwu): Handle the case where the following occurs, where ray
            # cluster is not correctly started on the cluster.
            # Pending:
            #  172.31.9.121: ray.worker.default, uninitialized
            nodes_so_far = ready_head + ready_workers + pending_workers

            # Check the number of nodes that are fetched. Timeout if no new
            # nodes fetched in a while (nodes_launching_progress_timeout),
            # though number of nodes_so_far is still not as expected.
            if nodes_so_far > last_nodes_so_far:
                # Reset the start time if the number of launching nodes
                # changes, i.e. new nodes are launched.
                logger.debug('Reset start time, as new nodes are launched. '
                             f'({last_nodes_so_far} -> {nodes_so_far})')
                start = time.time()
                last_nodes_so_far = nodes_so_far
            elif (nodes_launching_progress_timeout is not None and
                  time.time() - start > nodes_launching_progress_timeout and
                  nodes_so_far != num_nodes):
                logger.error(
                    'Timed out: waited for more than '
                    f'{nodes_launching_progress_timeout} seconds for new '
                    'workers to be provisioned, but no progress.')
                return False, None  # failed

            if '(no pending nodes)' in output and '(no failures)' in output:
                # Bug in ray autoscaler: e.g., on GCP, if requesting 2 nodes
                # that GCP can satisfy only by half, the worker node would be
                # forgotten. The correct behavior should be for it to error out.
                logger.error(
                    'Failed to launch multiple nodes on '
                    'GCP due to a nondeterministic bug in ray autoscaler.')
                return False, None  # failed
            time.sleep(10)
    return True, docker_user  # success


def ssh_credential_from_yaml(cluster_yaml: str,
                             docker_user: Optional[str] = None
                            ) -> Dict[str, Any]:
    """Returns ssh_user, ssh_private_key and ssh_control name."""
    config = common_utils.read_yaml(cluster_yaml)
    auth_section = config['auth']
    ssh_user = auth_section['ssh_user'].strip()
    ssh_private_key = auth_section.get('ssh_private_key')
    ssh_control_name = config.get('cluster_name', '__default__')
    ssh_proxy_command = auth_section.get('ssh_proxy_command')
    credentials = {
        'ssh_user': ssh_user,
        'ssh_private_key': ssh_private_key,
        'ssh_control_name': ssh_control_name,
        'ssh_proxy_command': ssh_proxy_command,
    }
    if docker_user is not None:
        credentials['docker_user'] = docker_user
    ssh_provider_module = config['provider']['module']
    # If we are running ssh command on kubernetes node.
    if 'kubernetes' in ssh_provider_module:
        credentials['disable_control_master'] = True
    return credentials


def parallel_data_transfer_to_nodes(
    runners: List[command_runner.SSHCommandRunner],
    source: Optional[str],
    target: str,
    cmd: Optional[str],
    run_rsync: bool,
    *,
    action_message: str,
    # Advanced options.
    log_path: str = os.devnull,
    stream_logs: bool = False,
):
    """Runs a command on all nodes and optionally runs rsync from src->dst.

    Args:
        runners: A list of SSHCommandRunner objects that represent multiple nodes.
        source: Optional[str]; Source for rsync on local node
        target: str; Destination on remote node for rsync
        cmd: str; Command to be executed on all nodes
        action_message: str; Message to be printed while the command runs
        log_path: str; Path to the log file
        stream_logs: bool; Whether to stream logs to stdout
    """
    fore = colorama.Fore
    style = colorama.Style

    origin_source = source

    def _sync_node(runner: 'command_runner.SSHCommandRunner') -> None:
        if cmd is not None:
            rc, stdout, stderr = runner.run(cmd,
                                            log_path=log_path,
                                            stream_logs=stream_logs,
                                            require_outputs=True)
            err_msg = ('Failed to run command before rsync '
                       f'{origin_source} -> {target}. '
                       'Ensure that the network is stable, then retry.')
            if log_path != os.devnull:
                err_msg += f' See logs in {log_path}'
            subprocess_utils.handle_returncode(rc,
                                               cmd,
                                               err_msg,
                                               stderr=stdout + stderr)

        if run_rsync:
            assert source is not None
            # TODO(zhwu): Optimize for large amount of files.
            # zip / transfer / unzip
            runner.rsync(
                source=source,
                target=target,
                up=True,
                log_path=log_path,
                stream_logs=stream_logs,
            )

    num_nodes = len(runners)
    plural = 's' if num_nodes > 1 else ''
    message = (f'{fore.CYAN}{action_message} (to {num_nodes} node{plural})'
               f': {style.BRIGHT}{origin_source}{style.RESET_ALL} -> '
               f'{style.BRIGHT}{target}{style.RESET_ALL}')
    logger.info(message)
    with rich_utils.safe_status(f'[bold cyan]{action_message}[/]'):
        subprocess_utils.run_in_parallel(_sync_node, runners)


def check_local_gpus() -> bool:
    """Checks if GPUs are available locally.

    Returns whether GPUs are available on the local machine by checking
    if nvidia-smi is installed and returns zero return code.

    Returns True if nvidia-smi is installed and returns zero return code,
    False if not.
    """
    is_functional = False
    installation_check = subprocess.run(['which', 'nvidia-smi'],
                                        stdout=subprocess.DEVNULL,
                                        stderr=subprocess.DEVNULL,
                                        check=False)
    is_installed = installation_check.returncode == 0
    if is_installed:
        execution_check = subprocess.run(['nvidia-smi'],
                                         stdout=subprocess.DEVNULL,
                                         stderr=subprocess.DEVNULL,
                                         check=False)
        is_functional = execution_check.returncode == 0
    return is_functional


def generate_cluster_name():
    # TODO: change this ID formatting to something more pleasant.
    # User name is helpful in non-isolated accounts, e.g., GCP, Azure.
    return f'sky-{uuid.uuid4().hex[:4]}-{get_cleaned_username()}'


def get_cleaned_username(username: str = '') -> str:
    """Cleans the username to be used as part of a cluster name.

    Clean up includes:
     1. Making all characters lowercase
     2. Removing any non-alphanumeric characters (excluding hyphens)
     3. Removing any numbers and/or hyphens at the start of the username.
     4. Removing any hyphens at the end of the username

    e.g. 1SkY-PiLot2- becomes sky-pilot2.

    Returns:
      A cleaned username that will pass the regex in
      check_cluster_name_is_valid().
    """
    username = username or getpass.getuser()
    username = username.lower()
    username = re.sub(r'[^a-z0-9-]', '', username)
    username = re.sub(r'^[0-9-]+', '', username)
    username = re.sub(r'-$', '', username)
    return username


def _query_head_ip_with_retries(cluster_yaml: str,
                                max_attempts: int = 1) -> str:
    """Returns the IP of the head node by querying the cloud.

    Raises:
      exceptions.FetchIPError: if we failed to get the head IP.
    """
    backoff = common_utils.Backoff(initial_backoff=5, max_backoff_factor=5)
    for i in range(max_attempts):
        try:
            full_cluster_yaml = str(pathlib.Path(cluster_yaml).expanduser())
            out = subprocess_utils.run(
                f'ray get-head-ip {full_cluster_yaml!r}',
                stdout=subprocess.PIPE,
                stderr=subprocess.DEVNULL).stdout.decode().strip()
            head_ip_list = re.findall(IP_ADDR_REGEX, out)
            if len(head_ip_list) > 1:
                # This could be triggered if e.g., some logging is added in
                # skypilot_config, a module that has some code executed
                # whenever `sky` is imported.
                logger.warning(
                    'Detected more than 1 IP from the output of '
                    'the `ray get-head-ip` command. This could '
                    'happen if there is extra output from it, '
                    'which should be inspected below.\nProceeding with '
                    f'the last detected IP ({head_ip_list[-1]}) as head IP.'
                    f'\n== Output ==\n{out}'
                    f'\n== Output ends ==')
                head_ip_list = head_ip_list[-1:]
            assert 1 == len(head_ip_list), (out, head_ip_list)
            head_ip = head_ip_list[0]
            break
        except subprocess.CalledProcessError as e:
            if i == max_attempts - 1:
                raise exceptions.FetchIPError(
                    reason=exceptions.FetchIPError.Reason.HEAD) from e
            # Retry if the cluster is not up yet.
            logger.debug('Retrying to get head ip.')
            time.sleep(backoff.current_backoff())
    return head_ip


@timeline.event
def get_node_ips(cluster_yaml: str,
                 expected_num_nodes: int,
                 handle: Optional[
                     'cloud_vm_ray_backend.CloudVmRayResourceHandle'] = None,
                 head_ip_max_attempts: int = 1,
                 worker_ip_max_attempts: int = 1,
                 get_internal_ips: bool = False) -> List[str]:
    """Returns the IPs of all nodes in the cluster, with head node at front.

    Args:
        cluster_yaml: Path to the cluster yaml.
        expected_num_nodes: Expected number of nodes in the cluster.
        handle: Cloud VM Ray resource handle. It is only required for TPU VM or
            on-prem clusters.
        head_ip_max_attempts: Max attempts to get head ip.
        worker_ip_max_attempts: Max attempts to get worker ips.
        get_internal_ips: Whether to get internal IPs. When False, it is still
            possible to get internal IPs if the cluster does not have external
            IPs.

    Raises:
        exceptions.FetchIPError: if we failed to get the IPs. e.reason is
            HEAD or WORKER.
    """
    # When ray up launches TPU VM Pod, Pod workers (except for the head)
    # won't be connected to Ray cluster. Thus "ray get-worker-ips"
    # won't work and we need to query the node IPs with gcloud as
    # implmented in _get_tpu_vm_pod_ips.
    ray_config = common_utils.read_yaml(cluster_yaml)
    # Use the new provisioner for AWS.
    if '.aws' in ray_config['provider']['module']:
<<<<<<< HEAD
        metadata = provision_lib.get_cluster_metadata(
=======
        metadata = provision_lib.get_cluster_info(
>>>>>>> 3d463962
            'aws', ray_config['provider']['region'], ray_config['cluster_name'])
        if len(metadata.instances) < expected_num_nodes:
            # Simulate the exception when Ray head node is not up.
            raise exceptions.FetchIPError(exceptions.FetchIPError.Reason.HEAD)
        return metadata.get_feasible_ips(get_internal_ips)

    use_tpu_vm = ray_config['provider'].get('_has_tpus', False)
    if use_tpu_vm:
        assert expected_num_nodes == 1, (
            'TPU VM only supports single node for now.')
        assert handle is not None, 'handle is required for TPU VM.'
        try:
            ips = _get_tpu_vm_pod_ips(ray_config, get_internal_ips)
        except exceptions.CommandError as e:
            raise exceptions.FetchIPError(
                exceptions.FetchIPError.Reason.HEAD) from e
        if len(ips) != tpu_utils.get_num_tpu_devices(handle.launched_resources):
            raise exceptions.FetchIPError(exceptions.FetchIPError.Reason.HEAD)
        return ips

    if get_internal_ips:
        with tempfile.NamedTemporaryFile(mode='w', delete=False) as f:
            ray_config['provider']['use_internal_ips'] = True
            yaml.dump(ray_config, f)
            cluster_yaml = f.name

    # Check the network connection first to avoid long hanging time for
    # ray get-head-ip below, if a long-lasting network connection failure
    # happens.
    check_network_connection()
    head_ip = _query_head_ip_with_retries(cluster_yaml,
                                          max_attempts=head_ip_max_attempts)
    head_ip_list = [head_ip]
    if expected_num_nodes > 1:
        backoff = common_utils.Backoff(initial_backoff=5, max_backoff_factor=5)

        for retry_cnt in range(worker_ip_max_attempts):
            try:
                full_cluster_yaml = str(pathlib.Path(cluster_yaml).expanduser())
                proc = subprocess_utils.run(
                    f'ray get-worker-ips {full_cluster_yaml!r}',
                    stdout=subprocess.PIPE,
                    stderr=subprocess.PIPE)
                out = proc.stdout.decode()
                break
            except subprocess.CalledProcessError as e:
                if retry_cnt == worker_ip_max_attempts - 1:
                    raise exceptions.FetchIPError(
                        exceptions.FetchIPError.Reason.WORKER) from e
                # Retry if the ssh is not ready for the workers yet.
                backoff_time = backoff.current_backoff()
                logger.debug('Retrying to get worker ip '
                             f'[{retry_cnt}/{worker_ip_max_attempts}] in '
                             f'{backoff_time} seconds.')
                time.sleep(backoff_time)
        worker_ips = re.findall(IP_ADDR_REGEX, out)
        # Ray Autoscaler On-prem Bug: ray-get-worker-ips outputs nothing!
        # Workaround: List of IPs are shown in Stderr
        cluster_name = os.path.basename(cluster_yaml).split('.')[0]
        if ((handle is not None and hasattr(handle, 'local_handle') and
             handle.local_handle is not None) or
                onprem_utils.check_if_local_cloud(cluster_name)):
            out = proc.stderr.decode()
            worker_ips = re.findall(IP_ADDR_REGEX, out)
            # Remove head ip from worker ip list.
            for i, ip in enumerate(worker_ips):
                if ip == head_ip_list[0]:
                    del worker_ips[i]
                    break
        if len(worker_ips) != expected_num_nodes - 1:
            n = expected_num_nodes - 1
            if len(worker_ips) > n:
                # This could be triggered if e.g., some logging is added in
                # skypilot_config, a module that has some code executed whenever
                # `sky` is imported.
                logger.warning(
                    f'Expected {n} worker IP(s); found '
                    f'{len(worker_ips)}: {worker_ips}'
                    '\nThis could happen if there is extra output from '
                    '`ray get-worker-ips`, which should be inspected below.'
                    f'\n== Output ==\n{out}'
                    f'\n== Output ends ==')
                logger.warning(f'\nProceeding with the last {n} '
                               f'detected IP(s): {worker_ips[-n:]}.')
                worker_ips = worker_ips[-n:]
            else:
                raise exceptions.FetchIPError(
                    exceptions.FetchIPError.Reason.WORKER)
    else:
        worker_ips = []
    return head_ip_list + worker_ips


@timeline.event
def _get_tpu_vm_pod_ips(ray_config: Dict[str, Any],
                        get_internal_ips: bool = False) -> List[str]:
    """Returns the IPs of all TPU VM Pod workers using gcloud."""

    cluster_name = ray_config['cluster_name']
    zone = ray_config['provider']['availability_zone']
    query_cmd = (f'gcloud compute tpus tpu-vm list --filter='
                 f'"(labels.ray-cluster-name={cluster_name})" '
                 f'--zone={zone} --format="value(name)"')
    returncode, stdout, stderr = log_lib.run_with_log(query_cmd,
                                                      '/dev/null',
                                                      shell=True,
                                                      stream_logs=False,
                                                      require_outputs=True)
    subprocess_utils.handle_returncode(
        returncode,
        query_cmd,
        'Failed to run gcloud to get TPU VM IDs.',
        stderr=stdout + stderr)
    if len(stdout) == 0:
        logger.debug('No TPU VMs found with cluster name '
                     f'{cluster_name} in zone {zone}.')
    if len(stdout.splitlines()) > 1:
        # Rare case, this could mean resource leakage. Hint user.
        logger.warning('Found more than one TPU VM/Pod with the same cluster '
                       f'name {cluster_name} in zone {zone}.')

    all_ips = []
    for tpu_id in stdout.splitlines():
        tpuvm_cmd = (f'gcloud compute tpus tpu-vm describe {tpu_id}'
                     f' --zone {zone} --format=json')
        returncode, stdout, stderr = log_lib.run_with_log(tpuvm_cmd,
                                                          os.devnull,
                                                          shell=True,
                                                          stream_logs=False,
                                                          require_outputs=True)
        subprocess_utils.handle_returncode(
            returncode,
            tpuvm_cmd,
            'Failed to run gcloud tpu-vm describe.',
            stderr=stdout + stderr)

        tpuvm_json = json.loads(stdout)
        if tpuvm_json['state'] != 'READY':
            # May be a leaked preempted resource, or terminated by user in the
            # console, or still in the process of being created.
            ux_utils.console_newline()
            logger.debug(f'TPU VM {tpu_id} is in {tpuvm_json["state"]} '
                         'state. Skipping IP query... '
                         'Hint: make sure it is not leaked.')
            continue

        ips = []
        for endpoint in tpuvm_json['networkEndpoints']:
            # Note: if TPU VM is being preempted, its IP field may not exist.
            # We use get() to avoid KeyError.
            if get_internal_ips:
                ip = endpoint.get('ipAddress', None)
            else:
                ip = endpoint['accessConfig'].get('externalIp', None)
            if ip is not None:
                ips.append(ip)
        all_ips.extend(ips)

    return all_ips


def check_network_connection():
    # Tolerate 3 retries as it is observed that connections can fail.
    adapter = adapters.HTTPAdapter(max_retries=retry_lib.Retry(total=3))
    http = requests.Session()
    http.mount('https://', adapter)
    http.mount('http://', adapter)
    for i, ip in enumerate(_TEST_IP_LIST):
        try:
            http.head(ip, timeout=3)
            return
        except (requests.Timeout, requests.exceptions.ConnectionError) as e:
            if i == len(_TEST_IP_LIST) - 1:
                raise exceptions.NetworkError('Could not refresh the cluster. '
                                              'Network seems down.') from e


def check_owner_identity(cluster_name: str) -> None:
    """Check if current user is the same as the user who created the cluster.

    Raises:
        exceptions.ClusterOwnerIdentityMismatchError: if the current user is
          not the same as the user who created the cluster.
        exceptions.CloudUserIdentityError: if we fail to get the current user
          identity.
    """
    if env_options.Options.SKIP_CLOUD_IDENTITY_CHECK.get():
        return
    record = global_user_state.get_cluster_from_name(cluster_name)
    if record is None:
        return
    handle = record['handle']
    if not isinstance(handle, backends.CloudVmRayResourceHandle):
        return

    cloud = handle.launched_resources.cloud
    current_user_identity = cloud.get_current_user_identity()
    owner_identity = record['owner']
    if current_user_identity is None:
        # Skip the check if the cloud does not support user identity.
        return
    # The user identity can be None, if the cluster is created by an older
    # version of SkyPilot. In that case, we set the user identity to the
    # current one.
    # NOTE: a user who upgrades SkyPilot and switches to a new cloud identity
    # immediately without `sky status --refresh` first, will cause a leakage
    # of the existing cluster. We deem this an acceptable tradeoff mainly
    # because multi-identity is not common (at least at the moment).
    if owner_identity is None:
        global_user_state.set_owner_identity_for_cluster(
            cluster_name, current_user_identity)
    else:
        assert isinstance(owner_identity, list)
        # It is OK if the owner identity is shorter, which will happen when
        # the cluster is launched before #1808. In that case, we only check
        # the same length (zip will stop at the shorter one).
        for i, (owner,
                current) in enumerate(zip(owner_identity,
                                          current_user_identity)):
            # Clean up the owner identiy for the backslash and newlines, caused
            # by the cloud CLI output, e.g. gcloud.
            owner = owner.replace('\n', '').replace('\\', '')
            if owner == current:
                if i != 0:
                    logger.warning(
                        f'The cluster was owned by {owner_identity}, but '
                        f'a new identity {current_user_identity} is activated. We still '
                        'allow the operation as the two identities are likely to have '
                        'the same access to the cluster. Please be aware that this can '
                        'cause unexpected cluster leakage if the two identities are not '
                        'actually equivalent (e.g., belong to the same person).'
                    )
                if i != 0 or len(owner_identity) != len(current_user_identity):
                    # We update the owner of a cluster, when:
                    # 1. The strictest identty (i.e. the first one) does not
                    # match, but the latter ones match.
                    # 2. The length of the two identities are different, which
                    # will only happen when the cluster is launched before #1808.
                    # Update the user identity to avoid showing the warning above
                    # again.
                    global_user_state.set_owner_identity_for_cluster(
                        cluster_name, current_user_identity)
                return  # The user identity matches.
        with ux_utils.print_exception_no_traceback():
            raise exceptions.ClusterOwnerIdentityMismatchError(
                f'{cluster_name!r} ({cloud}) is owned by account '
                f'{owner_identity!r}, but the activated account '
                f'is {current_user_identity!r}.')


def tag_filter_for_cluster(cluster_name: str) -> Dict[str, str]:
    """Returns a tag filter for the cluster."""
    return {
        'ray-cluster-name': cluster_name,
    }


def _query_cluster_status_via_cloud_api(
    handle: 'cloud_vm_ray_backend.CloudVmRayResourceHandle'
) -> List[status_lib.ClusterStatus]:
    """Returns the status of the cluster.

    Raises:
        exceptions.ClusterStatusFetchingError: the cluster status cannot be
          fetched from the cloud provider.
    """
    cluster_name_on_cloud = handle.cluster_name_on_cloud
    cluster_name_in_hint = common_utils.cluster_name_in_hint(
        handle.cluster_name, cluster_name_on_cloud)
    # Use region and zone from the cluster config, instead of the
    # handle.launched_resources, because the latter may not be set
    # correctly yet.
    ray_config = common_utils.read_yaml(handle.cluster_yaml)
    provider_config = ray_config['provider']
    region = provider_config.get('region') or provider_config.get('location')
    zone = ray_config['provider'].get('availability_zone')
    kwargs = {}
    if isinstance(handle.launched_resources.cloud, clouds.GCP):
        kwargs['use_tpu_vm'] = ray_config['provider'].get('_has_tpus', False)

    # Query the cloud provider.
    # TODO(suquark): move implementations of more clouds here
    if isinstance(handle.launched_resources.cloud, clouds.AWS):
        cloud_name = repr(handle.launched_resources.cloud)
        try:
            node_status_dict = provision_lib.query_instances(
                cloud_name, cluster_name_on_cloud, provider_config)
            logger.debug(f'Querying {cloud_name} cluster '
                         f'{cluster_name_in_hint} '
                         f'status:\n{pprint.pformat(node_status_dict)}')
            node_statuses = list(node_status_dict.values())
        except Exception as e:  # pylint: disable=broad-except
            with ux_utils.print_exception_no_traceback():
                raise exceptions.ClusterStatusFetchingError(
                    f'Failed to query {cloud_name} cluster '
                    f'{cluster_name_in_hint} '
                    f'status: {common_utils.format_exception(e, use_bracket=True)}'
                )
    else:
        node_statuses = handle.launched_resources.cloud.query_status(
            cluster_name_on_cloud,
            tag_filter_for_cluster(cluster_name_on_cloud), region, zone,
            **kwargs)
    # GCP does not clean up preempted TPU VMs. We remove it ourselves.
    # TODO(wei-lin): handle multi-node cases.
    # TODO(zhwu): this should be moved into the GCP class, after we refactor
    # the cluster termination, as the preempted TPU VM should always be
    # removed.
    if kwargs.get('use_tpu_vm', False) and len(node_statuses) == 0:
        logger.debug(
            f'Terminating preempted TPU VM cluster {cluster_name_in_hint}')
        backend = backends.CloudVmRayBackend()
        # Do not use refresh cluster status during teardown, as that will
        # cause infinite recursion by calling cluster status refresh
        # again.

        # Post teardown cleanup be done later in this function, which will
        # remove the cluster entry from the status table & the ssh config file.
        backend.teardown_no_lock(handle,
                                 terminate=True,
                                 purge=False,
                                 post_teardown_cleanup=False,
                                 refresh_cluster_status=False)
    return node_statuses


def check_can_clone_disk_and_override_task(
    cluster_name: str, target_cluster_name: Optional[str], task: 'task_lib.Task'
) -> Tuple['task_lib.Task', 'cloud_vm_ray_backend.CloudVmRayResourceHandle']:
    """Check if the task is compatible to clone disk from the source cluster.

    Args:
        cluster_name: The name of the cluster to clone disk from.
        target_cluster_name: The name of the target cluster.
        task: The task to check.

    Returns:
        The task to use and the resource handle of the source cluster.

    Raises:
        ValueError: If the source cluster does not exist.
        exceptions.NotSupportedError: If the source cluster is not valid or the
            task is not compatible to clone disk from the source cluster.
    """
    source_cluster_status, handle = refresh_cluster_status_handle(cluster_name)
    if source_cluster_status is None:
        with ux_utils.print_exception_no_traceback():
            raise ValueError(
                f'Cannot find cluster {cluster_name!r} to clone disk from.')

    if not isinstance(handle, backends.CloudVmRayResourceHandle):
        with ux_utils.print_exception_no_traceback():
            raise exceptions.NotSupportedError(
                f'Cannot clone disk from a non-cloud cluster {cluster_name!r}.')

    if source_cluster_status != status_lib.ClusterStatus.STOPPED:
        with ux_utils.print_exception_no_traceback():
            raise exceptions.NotSupportedError(
                f'Cannot clone disk from cluster {cluster_name!r} '
                f'({source_cluster_status!r}). Please stop the '
                f'cluster first: sky stop {cluster_name}')

    if target_cluster_name is not None:
        target_cluster_status, _ = refresh_cluster_status_handle(
            target_cluster_name)
        if target_cluster_status is not None:
            with ux_utils.print_exception_no_traceback():
                raise exceptions.NotSupportedError(
                    f'The target cluster {target_cluster_name!r} already exists. Cloning '
                    'disk is only supported when creating a new cluster. To fix: specify '
                    'a new target cluster name.')

    assert len(task.resources) == 1, task.resources
    task_resources = list(task.resources)[0]
    if handle.launched_resources.disk_size > task_resources.disk_size:
        # The target cluster's disk should be at least as large as the source.
        with ux_utils.print_exception_no_traceback():
            target_cluster_name_str = f' {target_cluster_name!r}'
            if target_cluster_name is None:
                target_cluster_name_str = ''
            raise exceptions.NotSupportedError(
                f'The target cluster{target_cluster_name_str} should have a disk size '
                f'of at least {handle.launched_resources.disk_size} GB to clone the '
                f'disk from {cluster_name!r}.')
    override_param = {}
    original_cloud = handle.launched_resources.cloud
    assert original_cloud is not None, handle.launched_resources
    if task_resources.cloud is None:
        override_param['cloud'] = original_cloud
    else:
        if not original_cloud.is_same_cloud(task_resources.cloud):
            with ux_utils.print_exception_no_traceback():
                raise ValueError(
                    f'Cannot clone disk across cloud from {original_cloud} to '
                    f'{task_resources.cloud}.')
    original_cloud.check_features_are_supported(
        {clouds.CloudImplementationFeatures.CLONE_DISK_FROM_CLUSTER})

    if task_resources.region is None:
        override_param['region'] = handle.launched_resources.region

    if override_param:
        logger.info(
            f'No cloud/region specified for the task. Using the same region '
            f'as source cluster {cluster_name!r}: '
            f'{handle.launched_resources.cloud}'
            f'({handle.launched_resources.region}).')
        task_resources = task_resources.copy(**override_param)
        task.set_resources({task_resources})
        # Reset the best_resources to triger re-optimization
        # later, so that the new task_resources will be used.
        task.best_resources = None
    return task, handle


def _update_cluster_status_no_lock(
        cluster_name: str) -> Optional[Dict[str, Any]]:
    """Updates the status of the cluster.

    Raises:
        exceptions.ClusterStatusFetchingError: the cluster status cannot be
          fetched from the cloud provider.
    """
    record = global_user_state.get_cluster_from_name(cluster_name)
    if record is None:
        return None
    handle = record['handle']
    if not isinstance(handle, backends.CloudVmRayResourceHandle):
        return record
    cluster_name = handle.cluster_name

    node_statuses = _query_cluster_status_via_cloud_api(handle)

    all_nodes_up = (all(
        status == status_lib.ClusterStatus.UP for status in node_statuses) and
                    len(node_statuses) == handle.launched_nodes)

    def run_ray_status_to_check_ray_cluster_healthy() -> bool:
        try:
            # TODO(zhwu): This function cannot distinguish transient network
            # error in ray's get IPs vs. ray runtime failing.

            # NOTE: fetching the IPs is very slow as it calls into
            # `ray get head-ip/worker-ips`. Using cached IPs is safe because
            # in the worst case we time out in the `ray status` SSH command
            # below.
            external_ips = handle.cached_external_ips
            # This happens to a stopped TPU VM as we use gcloud to query the IP.
            # Or user interrupt the `sky launch` process before the first time
            # resources handle is written back to local database.
            # This is helpful when user interrupt after the provision is done
            # and before the skylet is restarted. After #2304 is merged, this
            # helps keep the cluster status to INIT after `sky status -r`, so
            # user will be notified that any auto stop/down might not be
            # triggered.
            if external_ips is None or len(external_ips) == 0:
                logger.debug(f'Refreshing status ({cluster_name!r}): No cached '
                             f'IPs found. Handle: {handle}')
                raise exceptions.FetchIPError(
                    reason=exceptions.FetchIPError.Reason.HEAD)

            # Potentially refresh the external SSH ports, in case the existing
            # cluster before #2491 was launched without external SSH ports
            # cached.
            external_ssh_ports = handle.external_ssh_ports()
            head_ssh_port = external_ssh_ports[0]

            # Check if ray cluster status is healthy.
            ssh_credentials = ssh_credential_from_yaml(handle.cluster_yaml,
                                                       handle.docker_user)

            runner = command_runner.SSHCommandRunner(external_ips[0],
                                                     **ssh_credentials,
                                                     port=head_ssh_port)
            rc, output, stderr = runner.run(
                instance_setup.RAY_STATUS_WITH_SKY_RAY_PORT_COMMAND,
                stream_logs=False,
                require_outputs=True,
                separate_stderr=True)
            if rc:
                raise RuntimeError(
                    f'Refreshing status ({cluster_name!r}): Failed to check '
                    f'ray cluster\'s healthiness with '
                    f'{instance_setup.RAY_STATUS_WITH_SKY_RAY_PORT_COMMAND}.\n'
                    f'-- stdout --\n{output}\n-- stderr --\n{stderr}')

            ready_head, ready_workers = _count_healthy_nodes_from_ray(output)

            if ready_head + ready_workers == handle.launched_nodes:
                return True
            raise RuntimeError(
                f'Refreshing status ({cluster_name!r}): ray status not showing '
                f'all nodes ({ready_head + ready_workers}/'
                f'{handle.launched_nodes}); output: {output}; stderr: {stderr}')
        except exceptions.FetchIPError:
            logger.debug(
                f'Refreshing status ({cluster_name!r}) failed to get IPs.')
        except RuntimeError as e:
            logger.debug(str(e))
        except Exception as e:  # pylint: disable=broad-except
            # This can be raised by `external_ssh_ports()`, due to the
            # underlying call to kubernetes API.
            logger.debug(
                f'Refreshing status ({cluster_name!r}) failed: '
                f'{common_utils.format_exception(e, use_bracket=True)}')
        return False

    # Determining if the cluster is healthy (UP):
    #
    # For non-spot clusters: If ray status shows all nodes are healthy, it is
    # safe to set the status to UP as starting ray is the final step of sky
    # launch. But we found that ray status is way too slow (see NOTE below) so
    # we always query the cloud provider first which is faster.
    #
    # For spot clusters: the above can be unsafe because the Ray cluster may
    # remain healthy for a while before the cloud completely preempts the VMs.
    # We have mitigated this by again first querying the VM state from the cloud
    # provider.
    if all_nodes_up and run_ray_status_to_check_ray_cluster_healthy():
        # NOTE: all_nodes_up calculation is fast due to calling cloud CLI;
        # run_ray_status_to_check_all_nodes_up() is slow due to calling `ray get
        # head-ip/worker-ips`.
        record['status'] = status_lib.ClusterStatus.UP
        global_user_state.add_or_update_cluster(cluster_name,
                                                handle,
                                                requested_resources=None,
                                                ready=True,
                                                is_launch=False)
        return record

    # All cases below are transitioning the cluster to non-UP states.

    if len(node_statuses) > handle.launched_nodes:
        # Unexpected: in the queried region more than 1 cluster with the same
        # constructed name tag returned. This will typically not happen unless
        # users manually create a cluster with that constructed name or there
        # was a resource leak caused by different launch hash before #1671
        # was merged.
        #
        # (Technically speaking, even if returned num nodes <= num
        # handle.launched_nodes), not including the launch hash could mean the
        # returned nodes contain some nodes that do not belong to the logical
        # skypilot cluster. Doesn't seem to be a good way to handle this for
        # now?)
        #
        # We have not experienced the above; adding as a safeguard.
        #
        # Since we failed to refresh, raise the status fetching error.
        with ux_utils.print_exception_no_traceback():
            raise exceptions.ClusterStatusFetchingError(
                f'Found {len(node_statuses)} node(s) with the same cluster name'
                f' tag in the cloud provider for cluster {cluster_name!r}, '
                f'which should have {handle.launched_nodes} nodes. This '
                f'normally should not happen. {colorama.Fore.RED}Please check '
                'the cloud console and fix any possible resources leakage '
                '(e.g., if there are any stopped nodes and they do not have '
                'data or are unhealthy, terminate them).'
                f'{colorama.Style.RESET_ALL}')
    assert len(node_statuses) <= handle.launched_nodes

    # If the node_statuses is empty, all the nodes are terminated. We can
    # safely set the cluster status to TERMINATED. This handles the edge case
    # where the cluster is terminated by the user manually through the UI.
    to_terminate = not node_statuses

    # A cluster is considered "abnormal", if not all nodes are TERMINATED or
    # not all nodes are STOPPED. We check that with the following logic:
    #   * Not all nodes are terminated and there's at least one node
    #     terminated; or
    #   * Any of the non-TERMINATED nodes is in a non-STOPPED status.
    #
    # This includes these special cases:
    #   * All stopped are considered normal and will be cleaned up at the end
    #     of the function.
    #   * Some of the nodes UP should be considered abnormal, because the ray
    #     cluster is probably down.
    #   * The cluster is partially terminated or stopped should be considered
    #     abnormal.
    #
    # An abnormal cluster will transition to INIT and have any autostop setting
    # reset (unless it's autostopping/autodowning).
    is_abnormal = ((0 < len(node_statuses) < handle.launched_nodes) or any(
        status != status_lib.ClusterStatus.STOPPED for status in node_statuses))
    if is_abnormal:
        logger.debug('The cluster is abnormal. Setting to INIT status. '
                     f'node_statuses: {node_statuses}')
        backend = get_backend_from_handle(handle)
        if isinstance(backend,
                      backends.CloudVmRayBackend) and record['autostop'] >= 0:
            if not backend.is_definitely_autostopping(handle,
                                                      stream_logs=False):
                # Reset the autostopping as the cluster is abnormal, and may
                # not correctly autostop. Resetting the autostop will let
                # the user know that the autostop may not happen to avoid
                # leakages from the assumption that the cluster will autostop.
                success = True
                try:
                    backend.set_autostop(handle, -1, stream_logs=False)
                except (Exception, SystemExit) as e:  # pylint: disable=broad-except
                    success = False
                    logger.debug(f'Failed to reset autostop. Due to '
                                 f'{common_utils.format_exception(e)}')
                global_user_state.set_cluster_autostop_value(
                    handle.cluster_name, -1, to_down=False)

                # Friendly hint.
                autostop = record['autostop']
                maybe_down_str = ' --down' if record['to_down'] else ''
                noun = 'autodown' if record['to_down'] else 'autostop'
                if success:
                    operation_str = (f'Canceled {noun} on the cluster '
                                     f'{cluster_name!r}')
                else:
                    operation_str = (
                        f'Attempted to cancel {noun} on the '
                        f'cluster {cluster_name!r} with best effort')
                yellow = colorama.Fore.YELLOW
                bright = colorama.Style.BRIGHT
                reset = colorama.Style.RESET_ALL
                ux_utils.console_newline()
                logger.warning(
                    f'{yellow}{operation_str}, since it is found to be in an '
                    f'abnormal state. To fix, try running: {reset}{bright}sky '
                    f'start -f -i {autostop}{maybe_down_str} {cluster_name}'
                    f'{reset}')
            else:
                ux_utils.console_newline()
                operation_str = 'autodowning' if record[
                    'to_down'] else 'autostopping'
                logger.info(
                    f'Cluster {cluster_name!r} is {operation_str}. Setting to '
                    'INIT status; try refresh again in a while.')

        # If the user starts part of a STOPPED cluster, we still need a status
        # to represent the abnormal status. For spot cluster, it can also
        # represent that the cluster is partially preempted.
        # TODO(zhwu): the definition of INIT should be audited/changed.
        # Adding a new status UNHEALTHY for abnormal status can be a choice.
        global_user_state.add_or_update_cluster(cluster_name,
                                                handle,
                                                requested_resources=None,
                                                ready=False,
                                                is_launch=False)
        return global_user_state.get_cluster_from_name(cluster_name)
    # Now is_abnormal is False: either node_statuses is empty or all nodes are
    # STOPPED.
    backend = backends.CloudVmRayBackend()
    backend.post_teardown_cleanup(handle, terminate=to_terminate, purge=False)
    return global_user_state.get_cluster_from_name(cluster_name)


def _update_cluster_status(
        cluster_name: str,
        acquire_per_cluster_status_lock: bool) -> Optional[Dict[str, Any]]:
    """Update the cluster status.

    The cluster status is updated by checking ray cluster and real status from
    cloud.

    The function will update the cached cluster status in the global state. For
    the design of the cluster status and transition, please refer to the
    sky/design_docs/cluster_status.md

    Args:
        cluster_name: The name of the cluster.
        acquire_per_cluster_status_lock: Whether to acquire the per-cluster lock
            before updating the status.
        need_owner_identity_check: Whether to check the owner identity before
            updating

    Returns:
        If the cluster is terminated or does not exist, return None. Otherwise
        returns the input record with status and handle potentially updated.

    Raises:
        exceptions.ClusterOwnerIdentityMismatchError: if the current user is
          not the same as the user who created the cluster.
        exceptions.CloudUserIdentityError: if we fail to get the current user
          identity.
        exceptions.ClusterStatusFetchingError: the cluster status cannot be
          fetched from the cloud provider or there are leaked nodes causing
          the node number larger than expected.
    """
    if not acquire_per_cluster_status_lock:
        return _update_cluster_status_no_lock(cluster_name)

    try:
        # TODO(mraheja): remove pylint disabling when filelock
        # version updated
        # pylint: disable=abstract-class-instantiated
        with filelock.FileLock(CLUSTER_STATUS_LOCK_PATH.format(cluster_name),
                               CLUSTER_STATUS_LOCK_TIMEOUT_SECONDS):
            return _update_cluster_status_no_lock(cluster_name)
    except filelock.Timeout:
        logger.debug('Refreshing status: Failed get the lock for cluster '
                     f'{cluster_name!r}. Using the cached status.')
        return global_user_state.get_cluster_from_name(cluster_name)


def _refresh_cluster_record(
        cluster_name: str,
        *,
        force_refresh_statuses: Optional[Set[status_lib.ClusterStatus]] = None,
        acquire_per_cluster_status_lock: bool = True
) -> Optional[Dict[str, Any]]:
    """Refresh the cluster, and return the possibly updated record.

    This function will also check the owner identity of the cluster, and raise
    exceptions if the current user is not the same as the user who created the
    cluster.

    Args:
        cluster_name: The name of the cluster.
        force_refresh_statuses: if specified, refresh the cluster if it has one of
            the specified statuses. Additionally, clusters satisfying the
            following conditions will always be refreshed no matter the
            argument is specified or not:
                1. is a spot cluster, or
                2. is a non-spot cluster, is not STOPPED, and autostop is set.
        acquire_per_cluster_status_lock: Whether to acquire the per-cluster lock
            before updating the status.

    Returns:
        If the cluster is terminated or does not exist, return None.
        Otherwise returns the cluster record.

    Raises:
        exceptions.ClusterOwnerIdentityMismatchError: if the current user is
          not the same as the user who created the cluster.
        exceptions.CloudUserIdentityError: if we fail to get the current user
          identity.
        exceptions.ClusterStatusFetchingError: the cluster status cannot be
          fetched from the cloud provider or there are leaked nodes causing
          the node number larger than expected.
    """

    record = global_user_state.get_cluster_from_name(cluster_name)
    if record is None:
        return None
    check_owner_identity(cluster_name)

    handle = record['handle']
    if isinstance(handle, backends.CloudVmRayResourceHandle):
        use_spot = handle.launched_resources.use_spot
        has_autostop = (record['status'] != status_lib.ClusterStatus.STOPPED and
                        record['autostop'] >= 0)
        force_refresh_for_cluster = (force_refresh_statuses is not None and
                                     record['status'] in force_refresh_statuses)
        if force_refresh_for_cluster or has_autostop or use_spot:
            record = _update_cluster_status(
                cluster_name,
                acquire_per_cluster_status_lock=acquire_per_cluster_status_lock)
    return record


@timeline.event
def refresh_cluster_status_handle(
    cluster_name: str,
    *,
    force_refresh_statuses: Optional[Set[status_lib.ClusterStatus]] = None,
    acquire_per_cluster_status_lock: bool = True,
) -> Tuple[Optional[status_lib.ClusterStatus],
           Optional[backends.ResourceHandle]]:
    """Refresh the cluster, and return the possibly updated status and handle.

    This is a wrapper of refresh_cluster_record, which returns the status and
    handle of the cluster.
    Please refer to the docstring of refresh_cluster_record for the details.
    """
    record = _refresh_cluster_record(
        cluster_name,
        force_refresh_statuses=force_refresh_statuses,
        acquire_per_cluster_status_lock=acquire_per_cluster_status_lock)
    if record is None:
        return None, None
    return record['status'], record['handle']


# =====================================


@typing.overload
def check_cluster_available(
    cluster_name: str,
    *,
    operation: str,
    check_cloud_vm_ray_backend: Literal[True] = True,
    dryrun: bool = ...,
) -> 'cloud_vm_ray_backend.CloudVmRayResourceHandle':
    ...


@typing.overload
def check_cluster_available(
    cluster_name: str,
    *,
    operation: str,
    check_cloud_vm_ray_backend: Literal[False],
    dryrun: bool = ...,
) -> backends.ResourceHandle:
    ...


def check_cluster_available(
    cluster_name: str,
    *,
    operation: str,
    check_cloud_vm_ray_backend: bool = True,
    dryrun: bool = False,
) -> backends.ResourceHandle:
    """Check if the cluster is available.

    Raises:
        ValueError: if the cluster does not exist.
        exceptions.ClusterNotUpError: if the cluster is not UP.
        exceptions.NotSupportedError: if the cluster is not based on
          CloudVmRayBackend.
        exceptions.ClusterOwnerIdentityMismatchError: if the current user is
          not the same as the user who created the cluster.
        exceptions.CloudUserIdentityError: if we fail to get the current user
          identity.
    """
    record = global_user_state.get_cluster_from_name(cluster_name)
    if dryrun:
        assert record is not None, cluster_name
        return record['handle']

    previous_cluster_status = None
    if record is not None:
        previous_cluster_status = record['status']

    try:
        cluster_status, handle = refresh_cluster_status_handle(cluster_name)
    except exceptions.ClusterStatusFetchingError as e:
        # Failed to refresh the cluster status is not fatal error as the callers
        # can still be done by only using ssh, but the ssh can hang if the
        # cluster is not up (e.g., autostopped).

        # We do not catch the exception for cloud identity checking for now, in
        # order to disable all operations on clusters created by another user
        # identity.  That will make the design simpler and easier to
        # understand, but it might be useful to allow the user to use
        # operations that only involve ssh (e.g., sky exec, sky logs, etc) even
        # if the user is not the owner of the cluster.
        ux_utils.console_newline()
        logger.warning(
            f'Failed to refresh the status for cluster {cluster_name!r}. It is '
            f'not fatal, but {operation} might hang if the cluster is not up.\n'
            f'Detailed reason: {e}')
        if record is None:
            cluster_status, handle = None, None
        else:
            cluster_status, handle = record['status'], record['handle']

    bright = colorama.Style.BRIGHT
    reset = colorama.Style.RESET_ALL
    if handle is None:
        if previous_cluster_status is None:
            error_msg = f'Cluster {cluster_name!r} does not exist.'
        else:
            error_msg = (f'Cluster {cluster_name!r} not found on the cloud '
                         'provider.')
            assert record is not None, previous_cluster_status
            actions = []
            if record['handle'].launched_resources.use_spot:
                actions.append('preempted')
            if record['autostop'] > 0 and record['to_down']:
                actions.append('autodowned')
            actions.append('manually terminated in console')
            if len(actions) > 1:
                actions[-1] = 'or ' + actions[-1]
            actions_str = ', '.join(actions)
            message = f' It was likely {actions_str}.'
            if len(actions) > 1:
                message = message.replace('likely', 'either')
            error_msg += message

        with ux_utils.print_exception_no_traceback():
            raise ValueError(f'{colorama.Fore.YELLOW}{error_msg}{reset}')
    assert cluster_status is not None, 'handle is not None but status is None'
    backend = get_backend_from_handle(handle)
    if check_cloud_vm_ray_backend and not isinstance(
            backend, backends.CloudVmRayBackend):
        with ux_utils.print_exception_no_traceback():
            raise exceptions.NotSupportedError(
                f'{colorama.Fore.YELLOW}{operation.capitalize()}: skipped for '
                f'cluster {cluster_name!r}. It is only supported by backend: '
                f'{backends.CloudVmRayBackend.NAME}.'
                f'{reset}')
    if cluster_status != status_lib.ClusterStatus.UP:
        if onprem_utils.check_if_local_cloud(cluster_name):
            raise exceptions.ClusterNotUpError(
                constants.UNINITIALIZED_ONPREM_CLUSTER_MESSAGE.format(
                    cluster_name),
                cluster_status=cluster_status,
                handle=handle)
        with ux_utils.print_exception_no_traceback():
            hint_for_init = ''
            if cluster_status == status_lib.ClusterStatus.INIT:
                hint_for_init = (
                    f'{reset} Wait for a launch to finish, or use this command '
                    f'to try to transition the cluster to UP: {bright}sky '
                    f'start {cluster_name}{reset}')
            raise exceptions.ClusterNotUpError(
                f'{colorama.Fore.YELLOW}{operation.capitalize()}: skipped for '
                f'cluster {cluster_name!r} (status: {cluster_status.value}). '
                'It is only allowed for '
                f'{status_lib.ClusterStatus.UP.value} clusters.'
                f'{hint_for_init}'
                f'{reset}',
                cluster_status=cluster_status,
                handle=handle)

    if handle.head_ip is None:
        with ux_utils.print_exception_no_traceback():
            raise exceptions.ClusterNotUpError(
                f'Cluster {cluster_name!r} has been stopped or not properly '
                'set up. Please re-launch it with `sky start`.',
                cluster_status=cluster_status,
                handle=handle)
    return handle


class CloudFilter(enum.Enum):
    # Filter for all types of clouds.
    ALL = 'all'
    # Filter for Sky's main clouds (aws, gcp, azure, docker).
    CLOUDS_AND_DOCKER = 'clouds-and-docker'
    # Filter for only local clouds.
    LOCAL = 'local'


def get_clusters(
    include_reserved: bool,
    refresh: bool,
    cloud_filter: CloudFilter = CloudFilter.CLOUDS_AND_DOCKER,
    cluster_names: Optional[Union[str, List[str]]] = None,
) -> List[Dict[str, Any]]:
    """Returns a list of cached or optionally refreshed cluster records.

    Combs through the database (in ~/.sky/state.db) to get a list of records
    corresponding to launched clusters (filtered by `cluster_names` if it is
    specified). The refresh flag can be used to force a refresh of the status
    of the clusters.

    Args:
        include_reserved: Whether to include reserved clusters, e.g. spot
            controller.
        refresh: Whether to refresh the status of the clusters. (Refreshing will
            set the status to STOPPED if the cluster cannot be pinged.)
        cloud_filter: Sets which clouds to filer through from the global user
            state. Supports three values, 'all' for all clouds, 'public' for
            public clouds only, and 'local' for only local clouds.
        cluster_names: If provided, only return records for the given cluster
            names.

    Returns:
        A list of cluster records. If the cluster does not exist or has been
        terminated, the record will be omitted from the returned list.
    """
    records = global_user_state.get_clusters()

    if not include_reserved:
        records = [
            record for record in records
            if record['name'] not in SKY_RESERVED_CLUSTER_NAMES
        ]

    yellow = colorama.Fore.YELLOW
    bright = colorama.Style.BRIGHT
    reset = colorama.Style.RESET_ALL

    if cluster_names is not None:
        if isinstance(cluster_names, str):
            cluster_names = [cluster_names]
        new_records = []
        not_exist_cluster_names = []
        for cluster_name in cluster_names:
            for record in records:
                if record['name'] == cluster_name:
                    new_records.append(record)
                    break
            else:
                not_exist_cluster_names.append(cluster_name)
        if not_exist_cluster_names:
            clusters_str = ', '.join(not_exist_cluster_names)
            logger.info(f'Cluster(s) not found: {bright}{clusters_str}{reset}.')
        records = new_records

    def _is_local_cluster(record):
        handle = record['handle']
        if isinstance(handle, backends.LocalDockerResourceHandle):
            return False
        cluster_resources = handle.launched_resources
        return isinstance(cluster_resources.cloud, clouds.Local)

    if cloud_filter == CloudFilter.LOCAL:
        records = [record for record in records if _is_local_cluster(record)]
    elif cloud_filter == CloudFilter.CLOUDS_AND_DOCKER:
        records = [
            record for record in records if not _is_local_cluster(record)
        ]
    elif cloud_filter not in CloudFilter:
        raise ValueError(f'{cloud_filter} is not part of CloudFilter.')

    if not refresh:
        return records

    plural = 's' if len(records) > 1 else ''
    progress = rich_progress.Progress(transient=True,
                                      redirect_stdout=False,
                                      redirect_stderr=False)
    task = progress.add_task(
        f'[bold cyan]Refreshing status for {len(records)} cluster{plural}[/]',
        total=len(records))

    def _refresh_cluster(cluster_name):
        try:
            record = _refresh_cluster_record(
                cluster_name,
                force_refresh_statuses=set(status_lib.ClusterStatus),
                acquire_per_cluster_status_lock=True)
        except (exceptions.ClusterStatusFetchingError,
                exceptions.CloudUserIdentityError,
                exceptions.ClusterOwnerIdentityMismatchError) as e:
            # Do not fail the entire refresh process. The caller will
            # handle the 'UNKNOWN' status, and collect the errors into
            # a table.
            record = {'status': 'UNKNOWN', 'error': e}
        progress.update(task, advance=1)
        return record

    cluster_names = [record['name'] for record in records]
    with progress:
        updated_records = subprocess_utils.run_in_parallel(
            _refresh_cluster, cluster_names)

    # Show information for removed clusters.
    kept_records = []
    autodown_clusters, remaining_clusters, failed_clusters = [], [], []
    for i, record in enumerate(records):
        if updated_records[i] is None:
            if record['to_down']:
                autodown_clusters.append(cluster_names[i])
            else:
                remaining_clusters.append(cluster_names[i])
        elif updated_records[i]['status'] == 'UNKNOWN':
            failed_clusters.append(
                (cluster_names[i], updated_records[i]['error']))
            # Keep the original record if the status is unknown,
            # so that the user can still see the cluster.
            kept_records.append(record)
        else:
            kept_records.append(updated_records[i])

    if autodown_clusters:
        plural = 's' if len(autodown_clusters) > 1 else ''
        cluster_str = ', '.join(autodown_clusters)
        logger.info(f'Autodowned cluster{plural}: '
                    f'{bright}{cluster_str}{reset}')
    if remaining_clusters:
        plural = 's' if len(remaining_clusters) > 1 else ''
        cluster_str = ', '.join(name for name in remaining_clusters)
        logger.warning(f'{yellow}Cluster{plural} terminated on '
                       f'the cloud: {reset}{bright}{cluster_str}{reset}')

    if failed_clusters:
        plural = 's' if len(failed_clusters) > 1 else ''
        logger.warning(f'{yellow}Failed to refresh status for '
                       f'{len(failed_clusters)} cluster{plural}:{reset}')
        for cluster_name, e in failed_clusters:
            logger.warning(f'  {bright}{cluster_name}{reset}: {e}')
    return kept_records


@typing.overload
def get_backend_from_handle(
    handle: 'cloud_vm_ray_backend.CloudVmRayResourceHandle'
) -> 'cloud_vm_ray_backend.CloudVmRayBackend':
    ...


@typing.overload
def get_backend_from_handle(
    handle: 'local_docker_backend.LocalDockerResourceHandle'
) -> 'local_docker_backend.LocalDockerBackend':
    ...


@typing.overload
def get_backend_from_handle(
        handle: backends.ResourceHandle) -> backends.Backend:
    ...


def get_backend_from_handle(
        handle: backends.ResourceHandle) -> backends.Backend:
    """Gets a Backend object corresponding to a handle.

    Inspects handle type to infer the backend used for the resource.
    """
    backend: backends.Backend
    if isinstance(handle, backends.CloudVmRayResourceHandle):
        backend = backends.CloudVmRayBackend()
    elif isinstance(handle, backends.LocalDockerResourceHandle):
        backend = backends.LocalDockerBackend()
    else:
        raise NotImplementedError(
            f'Handle type {type(handle)} is not supported yet.')
    return backend


def get_task_demands_dict(task: 'task_lib.Task') -> Optional[Dict[str, float]]:
    """Returns the accelerator dict of the task"""
    # TODO: CPU and other memory resources are not supported yet.
    accelerator_dict = None
    if task.best_resources is not None:
        resources = task.best_resources
    else:
        # Task may (e.g., sky launch) or may not (e.g., sky exec) have undergone
        # sky.optimize(), so best_resources may be None.
        assert len(task.resources) == 1, task.resources
        resources = list(task.resources)[0]
    if resources is not None:
        accelerator_dict = resources.accelerators
    return accelerator_dict


def get_task_resources_str(task: 'task_lib.Task') -> str:
    resources_dict = get_task_demands_dict(task)
    if resources_dict is None:
        resources_str = f'CPU:{DEFAULT_TASK_CPU_DEMAND}'
    else:
        resources_str = ', '.join(f'{k}:{v}' for k, v in resources_dict.items())
    resources_str = f'{task.num_nodes}x [{resources_str}]'
    return resources_str


def check_cluster_name_not_reserved(
        cluster_name: Optional[str],
        operation_str: Optional[str] = None) -> None:
    """Errors out if the cluster is a reserved cluster (spot controller).

    Raises:
      sky.exceptions.NotSupportedError: if the cluster name is reserved, raise
        with an error message explaining 'operation_str' is not allowed.

    Returns:
      None, if the cluster name is not reserved.
    """
    if cluster_name in SKY_RESERVED_CLUSTER_NAMES:
        msg = (f'Cluster {cluster_name!r} is reserved for the '
               f'{SKY_RESERVED_CLUSTER_NAMES[cluster_name].lower()}.')
        if operation_str is not None:
            msg += f' {operation_str} is not allowed.'
        with ux_utils.print_exception_no_traceback():
            raise exceptions.NotSupportedError(msg)


# Handle ctrl-c
def interrupt_handler(signum, frame):
    del signum, frame
    subprocess_utils.kill_children_processes()
    # Avoid using logger here, as it will print the stack trace for broken
    # pipe, when the output is piped to another program.
    print(f'{colorama.Style.DIM}Tip: The job will keep '
          f'running after Ctrl-C.{colorama.Style.RESET_ALL}')
    with ux_utils.print_exception_no_traceback():
        raise KeyboardInterrupt(exceptions.KEYBOARD_INTERRUPT_CODE)


# Handle ctrl-z
def stop_handler(signum, frame):
    del signum, frame
    subprocess_utils.kill_children_processes()
    # Avoid using logger here, as it will print the stack trace for broken
    # pipe, when the output is piped to another program.
    print(f'{colorama.Style.DIM}Tip: The job will keep '
          f'running after Ctrl-Z.{colorama.Style.RESET_ALL}')
    with ux_utils.print_exception_no_traceback():
        raise KeyboardInterrupt(exceptions.SIGTSTP_CODE)


def validate_schema(obj, schema, err_msg_prefix='', skip_none=True):
    """Validates an object against a given JSON schema.

    Args:
        obj: The object to validate.
        schema: The JSON schema against which to validate the object.
        err_msg_prefix: The string to prepend to the error message if
          validation fails.
        skip_none: If True, removes fields with value None from the object
          before validation. This is useful for objects that will never contain
          None because yaml.safe_load() loads empty fields as None.

    Raises:
        ValueError: if the object does not match the schema.
    """
    if skip_none:
        obj = {k: v for k, v in obj.items() if v is not None}
    err_msg = None
    try:
        validator.SchemaValidator(schema).validate(obj)
    except jsonschema.ValidationError as e:
        if e.validator == 'additionalProperties':
            if tuple(e.schema_path) == ('properties', 'envs',
                                        'additionalProperties'):
                # Hack. Here the error is Task.envs having some invalid keys. So
                # we should not print "unsupported field".
                #
                # This will print something like:
                # 'hello world' does not match any of the regexes: <regex>
                err_msg = (err_msg_prefix +
                           'The `envs` field contains invalid keys:\n' +
                           e.message)
            else:
                err_msg = err_msg_prefix + 'The following fields are invalid:'
                known_fields = set(e.schema.get('properties', {}).keys())
                for field in e.instance:
                    if field not in known_fields:
                        most_similar_field = difflib.get_close_matches(
                            field, known_fields, 1)
                        if most_similar_field:
                            err_msg += (f'\nInstead of {field!r}, did you mean '
                                        f'{most_similar_field[0]!r}?')
                        else:
                            err_msg += f'\nFound unsupported field {field!r}.'
        else:
            # Example e.json_path value: '$.resources'
            err_msg = (err_msg_prefix + e.message +
                       f'. Check problematic field(s): {e.json_path}')

    if err_msg:
        with ux_utils.print_exception_no_traceback():
            raise ValueError(err_msg)


def check_public_cloud_enabled():
    """Checks if any of the public clouds is enabled.

    Exceptions:
        exceptions.NoCloudAccessError: if no public cloud is enabled.
    """

    def _no_public_cloud():
        enabled_clouds = global_user_state.get_enabled_clouds()
        return (len(enabled_clouds) == 0 or
                (len(enabled_clouds) == 1 and
                 isinstance(enabled_clouds[0], clouds.Local)))

    if not _no_public_cloud():
        return

    sky_check.check(quiet=True)
    if _no_public_cloud():
        with ux_utils.print_exception_no_traceback():
            raise exceptions.NoCloudAccessError(
                'Cloud access is not set up. Run: '
                f'{colorama.Style.BRIGHT}sky check{colorama.Style.RESET_ALL}')


def run_command_and_handle_ssh_failure(runner: command_runner.SSHCommandRunner,
                                       command: str,
                                       failure_message: str) -> str:
    """Runs command remotely and returns output with proper error handling."""
    rc, stdout, stderr = runner.run(command,
                                    require_outputs=True,
                                    stream_logs=False)
    if rc == 255:
        # SSH failed
        raise RuntimeError(
            f'SSH with user {runner.ssh_user} and key {runner.ssh_private_key} '
            f'to {runner.ip} failed. This is most likely due to incorrect '
            'credentials or incorrect permissions for the key file. Check '
            'your credentials and try again.')
    subprocess_utils.handle_returncode(rc,
                                       command,
                                       failure_message,
                                       stderr=stderr)
    return stdout


def check_rsync_installed() -> None:
    """Checks if rsync is installed.

    Raises:
        RuntimeError: if rsync is not installed in the machine.
    """
    try:
        subprocess.run('rsync --version',
                       shell=True,
                       check=True,
                       stdout=subprocess.PIPE,
                       stderr=subprocess.PIPE)
    except subprocess.CalledProcessError:
        with ux_utils.print_exception_no_traceback():
            raise RuntimeError(
                '`rsync` is required for provisioning and'
                ' it is not installed. For Debian/Ubuntu system, '
                'install it with:\n'
                '  $ sudo apt install rsync') from None


def check_stale_runtime_on_remote(returncode: int, stderr: str,
                                  cluster_name: str) -> None:
    """Raises RuntimeError if remote SkyPilot runtime needs to be updated.

    We detect this by parsing certain backward-incompatible error messages from
    `stderr`. Typically due to the local client version just got updated, and
    the remote runtime is an older version.
    """
    pattern = re.compile(r'AttributeError: module \'sky\.(.*)\' has no '
                         r'attribute \'(.*)\'')
    if returncode != 0:
        attribute_error = re.findall(pattern, stderr)
        if attribute_error:
            with ux_utils.print_exception_no_traceback():
                raise RuntimeError(
                    f'{colorama.Fore.RED}SkyPilot runtime needs to be updated '
                    'on the remote cluster. To update, run (existing jobs are '
                    f'not interrupted): {colorama.Style.BRIGHT}sky start -f -y '
                    f'{cluster_name}{colorama.Style.RESET_ALL}'
                    f'\n--- Details ---\n{stderr.strip()}\n')<|MERGE_RESOLUTION|>--- conflicted
+++ resolved
@@ -1574,11 +1574,7 @@
     ray_config = common_utils.read_yaml(cluster_yaml)
     # Use the new provisioner for AWS.
     if '.aws' in ray_config['provider']['module']:
-<<<<<<< HEAD
-        metadata = provision_lib.get_cluster_metadata(
-=======
         metadata = provision_lib.get_cluster_info(
->>>>>>> 3d463962
             'aws', ray_config['provider']['region'], ray_config['cluster_name'])
         if len(metadata.instances) < expected_num_nodes:
             # Simulate the exception when Ray head node is not up.
