"""Util constants/functions for the backends."""
from datetime import datetime
import difflib
import enum
import getpass
import json
import os
import pathlib
import pprint
import re
import subprocess
import tempfile
import textwrap
import time
import typing
from typing import Any, Dict, List, Optional, Sequence, Set, Tuple, Union
import uuid

import colorama
import filelock
import jinja2
import jsonschema
from packaging import version
import requests
from requests import adapters
from requests.packages.urllib3.util import retry as retry_lib
import rich.progress as rich_progress
from typing_extensions import Literal
import yaml

import sky
from sky import authentication as auth
from sky import backends
from sky import check as sky_check
from sky import clouds
from sky import exceptions
from sky import global_user_state
from sky import provision as provision_lib
from sky import sky_logging
from sky import skypilot_config
from sky import spot as spot_lib
from sky import status_lib
from sky.backends import onprem_utils
from sky.provision import instance_setup
from sky.skylet import constants
from sky.skylet import log_lib
from sky.usage import usage_lib
from sky.utils import command_runner
from sky.utils import common_utils
from sky.utils import env_options
from sky.utils import rich_utils
from sky.utils import subprocess_utils
from sky.utils import timeline
from sky.utils import tpu_utils
from sky.utils import ux_utils
from sky.utils import validator

if typing.TYPE_CHECKING:
    from sky import resources
    from sky import task as task_lib
    from sky.backends import cloud_vm_ray_backend
    from sky.backends import local_docker_backend

logger = sky_logging.init_logger(__name__)

# NOTE: keep in sync with the cluster template 'file_mounts'.
SKY_REMOTE_APP_DIR = '~/.sky/sky_app'
SKY_RAY_YAML_REMOTE_PATH = '~/.sky/sky_ray.yml'
# Exclude subnet mask from IP address regex.
IP_ADDR_REGEX = r'\b\d{1,3}\.\d{1,3}\.\d{1,3}\.\d{1,3}(?!/\d{1,2})\b'
SKY_REMOTE_PATH = '~/.sky/wheels'
SKY_USER_FILE_PATH = '~/.sky/generated'

BOLD = '\033[1m'
RESET_BOLD = '\033[0m'

# Do not use /tmp because it gets cleared on VM restart.
_SKY_REMOTE_FILE_MOUNTS_DIR = '~/.sky/file_mounts/'

_LAUNCHED_HEAD_PATTERN = re.compile(r'(\d+) ray[._]head[._]default')
_LAUNCHED_LOCAL_WORKER_PATTERN = re.compile(r'(\d+) node_')
_LAUNCHED_WORKER_PATTERN = re.compile(r'(\d+) ray[._]worker[._]default')
_LAUNCHED_RESERVED_WORKER_PATTERN = re.compile(
    r'(\d+) ray[._]worker[._]reserved')
# Intentionally not using prefix 'rf' for the string format because yapf have a
# bug with python=3.6.
# 10.133.0.5: ray.worker.default,
_LAUNCHING_IP_PATTERN = re.compile(
    r'({}): ray[._]worker[._](?:default|reserved)'.format(IP_ADDR_REGEX))
WAIT_HEAD_NODE_IP_MAX_ATTEMPTS = 3

# We check network connection by going through _TEST_IP_LIST. We may need to
# check multiple IPs because some IPs may be blocked on certain networks.
# Fixed IP addresses are used to avoid DNS lookup blocking the check, for
# machine with no internet connection.
# Refer to: https://stackoverflow.com/questions/3764291/how-can-i-see-if-theres-an-available-and-active-network-connection-in-python # pylint: disable=line-too-long
_TEST_IP_LIST = ['https://1.1.1.1', 'https://8.8.8.8']

# Allow each CPU thread take 2 tasks.
# Note: This value cannot be too small, otherwise OOM issue may occur.
DEFAULT_TASK_CPU_DEMAND = 0.5

# Mapping from reserved cluster names to the corresponding group name (logging
# purpose).
# NOTE: each group can only have one reserved cluster name for now.
SKY_RESERVED_CLUSTER_NAMES: Dict[str, str] = {
    spot_lib.SPOT_CONTROLLER_NAME: 'Managed spot controller'
}

# Filelocks for the cluster status change.
CLUSTER_STATUS_LOCK_PATH = os.path.expanduser('~/.sky/.{}.lock')
CLUSTER_STATUS_LOCK_TIMEOUT_SECONDS = 20

# Remote dir that holds our runtime files.
_REMOTE_RUNTIME_FILES_DIR = '~/.sky/.runtime_files'

# Include the fields that will be used for generating tags that distinguishes
# the cluster in ray, to avoid the stopped cluster being discarded due to
# updates in the yaml template.
# Some notes on the fields:
# - 'provider' fields will be used for bootstrapping and insert more new items
#   in 'node_config'.
# - keeping the auth is not enough becuase the content of the key file will be
#   used for calculating the hash.
# TODO(zhwu): Keep in sync with the fields used in https://github.com/ray-project/ray/blob/e4ce38d001dbbe09cd21c497fedd03d692b2be3e/python/ray/autoscaler/_private/commands.py#L687-L701
_RAY_YAML_KEYS_TO_RESTORE_FOR_BACK_COMPATIBILITY = {
    'cluster_name', 'provider', 'auth', 'node_config'
}
# For these keys, don't use the old yaml's version and instead use the new yaml's.
#  - zone: The zone field of the old yaml may be '1a,1b,1c' (AWS) while the actual
#    zone of the launched cluster is '1a'. If we restore, then on capacity errors
#    it's possible to failover to 1b, which leaves a leaked instance in 1a. Here,
#    we use the new yaml's zone field, which is guaranteed to be the existing zone
#    '1a'.
# - UserData: The UserData field of the old yaml may be outdated, and we want to
#   use the new yaml's UserData field, which contains the authorized key setup as
#   well as the disabling of the auto-update with apt-get.
_RAY_YAML_KEYS_TO_RESTORE_EXCEPTIONS = [
    ('provider', 'availability_zone'),
    ('available_node_types', 'ray.head.default', 'node_config', 'UserData'),
    ('available_node_types', 'ray.worker.default', 'node_config', 'UserData'),
]


def is_ip(s: str) -> bool:
    """Returns whether this string matches IP_ADDR_REGEX."""
    return len(re.findall(IP_ADDR_REGEX, s)) == 1


def _get_yaml_path_from_cluster_name(cluster_name: str,
                                     prefix: str = SKY_USER_FILE_PATH) -> str:
    output_path = pathlib.Path(
        prefix).expanduser().resolve() / f'{cluster_name}.yml'
    os.makedirs(output_path.parents[0], exist_ok=True)
    return str(output_path)


def fill_template(template_name: str, variables: Dict,
                  output_path: str) -> None:
    """Create a file from a Jinja template and return the filename."""
    assert template_name.endswith('.j2'), template_name
    template_path = os.path.join(sky.__root_dir__, 'templates', template_name)
    if not os.path.exists(template_path):
        raise FileNotFoundError(f'Template "{template_name}" does not exist.')
    with open(template_path) as fin:
        template = fin.read()
    output_path = os.path.abspath(os.path.expanduser(output_path))
    os.makedirs(os.path.dirname(output_path), exist_ok=True)

    # Write out yaml config.
    j2_template = jinja2.Template(template)
    content = j2_template.render(**variables)
    with open(output_path, 'w') as fout:
        fout.write(content)


def _optimize_file_mounts(yaml_path: str) -> None:
    """Optimize file mounts in the given ray yaml file.

    Runtime files handling:
    List of runtime files to be uploaded to cluster:
      - yaml config (for autostopping)
      - wheel
      - credentials
    Format is {dst: src}.
    """
    yaml_config = common_utils.read_yaml(yaml_path)

    file_mounts = yaml_config.get('file_mounts', {})
    # Remove the file mounts added by the newline.
    if '' in file_mounts:
        assert file_mounts[''] == '', file_mounts['']
        file_mounts.pop('')

    # Putting these in file_mounts hurts provisioning speed, as each file
    # opens/closes an SSH connection.  Instead, we:
    #  - cp them locally into a directory, each with a unique name to avoid
    #    basename conflicts
    #  - upload that directory as a file mount (1 connection)
    #  - use a remote command to move all runtime files to their right places.

    # Local tmp dir holding runtime files.
    local_runtime_files_dir = tempfile.mkdtemp()
    new_file_mounts = {_REMOTE_RUNTIME_FILES_DIR: local_runtime_files_dir}

    # Generate local_src -> unique_name.
    local_source_to_unique_name = {}
    for local_src in file_mounts.values():
        local_source_to_unique_name[local_src] = str(uuid.uuid4())

    # (For remote) Build a command that copies runtime files to their right
    # destinations.
    # NOTE: we copy rather than move, because when launching >1 node, head node
    # is fully set up first, and if moving then head node's files would already
    # move out of _REMOTE_RUNTIME_FILES_DIR, which would cause setting up
    # workers (from the head's files) to fail.  An alternative is softlink
    # (then we need to make sure the usage of runtime files follow links).
    commands = []
    basenames = set()
    for dst, src in file_mounts.items():
        src_basename = local_source_to_unique_name[src]
        dst_basename = os.path.basename(dst)
        dst_parent_dir = os.path.dirname(dst)

        # Validate by asserts here as these files are added by our backend.
        # Our runtime files (wheel, yaml, credentials) do not have backslashes.
        assert not src.endswith('/'), src
        assert not dst.endswith('/'), dst
        assert src_basename not in basenames, (
            f'Duplicated src basename: {src_basename}; mounts: {file_mounts}')
        basenames.add(src_basename)
        # Our runtime files (wheel, yaml, credentials) are not relative paths.
        assert dst_parent_dir, f'Found relative destination path: {dst}'

        mkdir_parent = f'mkdir -p {dst_parent_dir}'
        if os.path.isdir(os.path.expanduser(src)):
            # Special case for directories. If the dst already exists as a
            # folder, directly copy the folder will create a subfolder under
            # the dst.
            mkdir_parent = f'mkdir -p {dst}'
            src_basename = f'{src_basename}/*'
        mv = (f'cp -r {_REMOTE_RUNTIME_FILES_DIR}/{src_basename} '
              f'{dst_parent_dir}/{dst_basename}')
        fragment = f'({mkdir_parent} && {mv})'
        commands.append(fragment)
    postprocess_runtime_files_command = ' && '.join(commands)

    setup_commands = yaml_config.get('setup_commands', [])
    if setup_commands:
        setup_commands[
            0] = f'{postprocess_runtime_files_command}; {setup_commands[0]}'
    else:
        setup_commands = [postprocess_runtime_files_command]

    yaml_config['file_mounts'] = new_file_mounts
    yaml_config['setup_commands'] = setup_commands

    # (For local) Copy all runtime files, including the just-written yaml, to
    # local_runtime_files_dir/.
    # < 0.3s to cp 6 clouds' credentials.
    for local_src in file_mounts.values():
        # cp <local_src> <local_runtime_files_dir>/<unique name of local_src>.
        full_local_src = str(pathlib.Path(local_src).expanduser())
        unique_name = local_source_to_unique_name[local_src]
        # !r to add quotes for paths containing spaces.
        subprocess.run(
            f'cp -r {full_local_src!r} {local_runtime_files_dir}/{unique_name}',
            shell=True,
            check=True)

    common_utils.dump_yaml(yaml_path, yaml_config)


def path_size_megabytes(path: str) -> int:
    """Returns the size of 'path' (directory or file) in megabytes.

    Returns:
        If successful: the size of 'path' in megabytes, rounded down. Otherwise,
        -1.
    """
    resolved_path = pathlib.Path(path).expanduser().resolve()
    git_exclude_filter = ''
    if (resolved_path / command_runner.GIT_EXCLUDE).exists():
        # Ensure file exists; otherwise, rsync will error out.
        git_exclude_filter = command_runner.RSYNC_EXCLUDE_OPTION.format(
            str(resolved_path / command_runner.GIT_EXCLUDE))
    rsync_command = (f'rsync {command_runner.RSYNC_DISPLAY_OPTION} '
                     f'{command_runner.RSYNC_FILTER_OPTION} '
                     f'{git_exclude_filter} --dry-run {path!r}')
    rsync_output = ''
    try:
        rsync_output = str(subprocess.check_output(rsync_command, shell=True))
    except subprocess.CalledProcessError:
        logger.debug('Command failed, proceeding without estimating size: '
                     f'{rsync_command}')
        return -1
    # 3.2.3:
    #  total size is 250,957,728  speedup is 330.19 (DRY RUN)
    # 2.6.9:
    #  total size is 212627556  speedup is 2437.41
    match = re.search(r'total size is ([\d,]+)', rsync_output)
    if match is not None:
        try:
            total_bytes = int(float(match.group(1).replace(',', '')))
            return total_bytes // (1024**2)
        except ValueError:
            logger.debug('Failed to find "total size" in rsync output. Inspect '
                         f'output of the following command: {rsync_command}')
            pass  # Maybe different rsync versions have different output.
    return -1


class FileMountHelper(object):
    """Helper for handling file mounts."""

    @classmethod
    def wrap_file_mount(cls, path: str) -> str:
        """Prepends ~/<opaque dir>/ to a path to work around permission issues.

        Examples:
        /root/hello.txt -> ~/<opaque dir>/root/hello.txt
        local.txt -> ~/<opaque dir>/local.txt

        After the path is synced, we can later create a symlink to this wrapped
        path from the original path, e.g., in the initialization_commands of the
        ray autoscaler YAML.
        """
        return os.path.join(_SKY_REMOTE_FILE_MOUNTS_DIR, path.lstrip('/'))

    @classmethod
    def make_safe_symlink_command(cls, *, source: str, target: str) -> str:
        """Returns a command that safely symlinks 'source' to 'target'.

        All intermediate directories of 'source' will be owned by $USER,
        excluding the root directory (/).

        'source' must be an absolute path; both 'source' and 'target' must not
        end with a slash (/).

        This function is needed because a simple 'ln -s target source' may
        fail: 'source' can have multiple levels (/a/b/c), its parent dirs may
        or may not exist, can end with a slash, or may need sudo access, etc.

        Cases of <target: local> file mounts and their behaviors:

            /existing_dir: ~/local/dir
              - error out saying this cannot be done as LHS already exists
            /existing_file: ~/local/file
              - error out saying this cannot be done as LHS already exists
            /existing_symlink: ~/local/file
              - overwrite the existing symlink; this is important because `sky
                launch` can be run multiple times
            Paths that start with ~/ and /tmp/ do not have the above
            restrictions; they are delegated to rsync behaviors.
        """
        assert os.path.isabs(source), source
        assert not source.endswith('/') and not target.endswith('/'), (source,
                                                                       target)
        # Below, use sudo in case the symlink needs sudo access to create.
        # Prepare to create the symlink:
        #  1. make sure its dir(s) exist & are owned by $USER.
        dir_of_symlink = os.path.dirname(source)
        commands = [
            # mkdir, then loop over '/a/b/c' as /a, /a/b, /a/b/c.  For each,
            # chown $USER on it so user can use these intermediate dirs
            # (excluding /).
            f'sudo mkdir -p {dir_of_symlink}',
            # p: path so far
            ('(p=""; '
             f'for w in $(echo {dir_of_symlink} | tr "/" " "); do '
             'p=${p}/${w}; sudo chown $USER $p; done)')
        ]
        #  2. remove any existing symlink (ln -f may throw 'cannot
        #     overwrite directory', if the link exists and points to a
        #     directory).
        commands += [
            # Error out if source is an existing, non-symlink directory/file.
            f'((test -L {source} && sudo rm {source} &>/dev/null) || '
            f'(test ! -e {source} || '
            f'(echo "!!! Failed mounting because path exists ({source})"; '
            'exit 1)))',
        ]
        commands += [
            # Link.
            f'sudo ln -s {target} {source}',
            # chown.  -h to affect symlinks only.
            f'sudo chown -h $USER {source}',
        ]
        return ' && '.join(commands)


class SSHConfigHelper(object):
    """Helper for handling local SSH configuration."""

    ssh_conf_path = '~/.ssh/config'
    ssh_conf_lock_path = os.path.expanduser('~/.sky/ssh_config.lock')
    ssh_multinode_path = SKY_USER_FILE_PATH + '/ssh/{}'

    @classmethod
    def _get_generated_config(cls, autogen_comment: str, host_name: str,
                              ip: str, username: str, ssh_key_path: str,
                              proxy_command: Optional[str], port: int,
                              docker_proxy_command: Optional[str]):
        if proxy_command is not None:
            # Already checked in resources
            assert docker_proxy_command is None, (
                'Cannot specify both proxy_command and docker_proxy_command.')
            proxy = f'ProxyCommand {proxy_command}'
        elif docker_proxy_command is not None:
            proxy = f'ProxyCommand {docker_proxy_command}'
        else:
            proxy = ''
        # StrictHostKeyChecking=no skips the host key check for the first
        # time. UserKnownHostsFile=/dev/null and GlobalKnownHostsFile/dev/null
        # prevent the host key from being added to the known_hosts file and
        # always return an empty file for known hosts, making the ssh think
        # this is a first-time connection, and thus skipping the host key
        # check.
        codegen = textwrap.dedent(f"""\
            {autogen_comment}
            Host {host_name}
              HostName {ip}
              User {username}
              IdentityFile {ssh_key_path}
              IdentitiesOnly yes
              ForwardAgent yes
              StrictHostKeyChecking no
              UserKnownHostsFile=/dev/null
              GlobalKnownHostsFile=/dev/null
              Port {port}
              {proxy}
            """.rstrip())
        codegen = codegen + '\n'
        return codegen

    @classmethod
    @timeline.FileLockEvent(ssh_conf_lock_path)
    def add_cluster(
        cls,
        cluster_name: str,
        ips: List[str],
        auth_config: Dict[str, str],
        ports: List[int],
        docker_user: Optional[str] = None,
    ):
        """Add authentication information for cluster to local SSH config file.

        If a host with `cluster_name` already exists and the configuration was
        not added by sky, then `ip` is used to identify the host instead in the
        file.

        If a host with `cluster_name` already exists and the configuration was
        added by sky (e.g. a spot instance), then the configuration is
        overwritten.

        Args:
            cluster_name: Cluster name (see `sky status`)
            ips: List of public IP addresses in the cluster. First IP is head
              node.
            auth_config: read_yaml(handle.cluster_yaml)['auth']
            ports: List of port numbers for SSH corresponding to ips
            docker_user: If not None, use this user to ssh into the docker
        """
        username = auth_config['ssh_user']
        if docker_user is not None:
            username = docker_user
        key_path = os.path.expanduser(auth_config['ssh_private_key'])
        host_name = cluster_name
        sky_autogen_comment = ('# Added by sky (use `sky stop/down '
                               f'{cluster_name}` to remove)')
        overwrite = False
        overwrite_begin_idx = None
        ip = ips[0]
        if docker_user is not None:
            ip = 'localhost'

        config_path = os.path.expanduser(cls.ssh_conf_path)
        if os.path.exists(config_path):
            with open(config_path) as f:
                config = f.readlines()

            # If an existing config with `cluster_name` exists, raise a warning.
            for i, line in enumerate(config):
                if line.strip() == f'Host {cluster_name}':
                    prev_line = config[i - 1] if i - 1 >= 0 else ''
                    if prev_line.strip().startswith(sky_autogen_comment):
                        overwrite = True
                        overwrite_begin_idx = i - 1
                    else:
                        logger.warning(f'{cls.ssh_conf_path} contains '
                                       f'host named {cluster_name}.')
                        host_name = ip
                        logger.warning(f'Using {ip} to identify host instead.')

                if line.strip() == f'Host {ip}':
                    prev_line = config[i - 1] if i - 1 >= 0 else ''
                    if prev_line.strip().startswith(sky_autogen_comment):
                        overwrite = True
                        overwrite_begin_idx = i - 1
        else:
            config = ['\n']
            with open(config_path, 'w') as f:
                f.writelines(config)
            os.chmod(config_path, 0o644)

        proxy_command = auth_config.get('ssh_proxy_command', None)
        docker_proxy_command = None
        head_port = ports[0]
        if docker_user is not None:
            docker_proxy_command = ' '.join(
                ['ssh'] + command_runner.ssh_options_list(key_path, None) +
                ['-W', '%h:%p', f'{auth_config["ssh_user"]}@{ips[0]}'])
            head_port = constants.DEFAULT_DOCKER_PORT
        codegen = cls._get_generated_config(sky_autogen_comment, host_name, ip,
                                            username, key_path, proxy_command,
                                            head_port, docker_proxy_command)

        # Add (or overwrite) the new config.
        if overwrite:
            assert overwrite_begin_idx is not None
            updated_lines = codegen.splitlines(keepends=True) + ['\n']
            config[overwrite_begin_idx:overwrite_begin_idx +
                   len(updated_lines)] = updated_lines
            with open(config_path, 'w') as f:
                f.write(''.join(config).strip())
                f.write('\n' * 2)
        else:
            with open(config_path, 'a') as f:
                if len(config) > 0 and config[-1] != '\n':
                    f.write('\n')
                f.write(codegen)
                f.write('\n')

        with open(config_path, 'r+') as f:
            config = f.readlines()
            if config[-1] != '\n':
                f.write('\n')

        if len(ips) > 1:
            SSHConfigHelper._add_multinode_config(cluster_name, ips[1:],
                                                  auth_config, docker_user)

    @classmethod
    def _add_multinode_config(
        cls,
        cluster_name: str,
        external_worker_ips: List[str],
        auth_config: Dict[str, str],
        docker_user: Optional[str] = None,
    ):
        username = auth_config['ssh_user']
        if docker_user is not None:
            username = docker_user
        key_path = os.path.expanduser(auth_config['ssh_private_key'])
        host_name = cluster_name
        sky_autogen_comment = ('# Added by sky (use `sky stop/down '
                               f'{cluster_name}` to remove)')

        # Ensure stableness of the aliases worker-<i> by sorting based on
        # public IPs.
        external_worker_ips = list(sorted(external_worker_ips))
        port = 22
        if docker_user is not None:
            port = constants.DEFAULT_DOCKER_PORT

        overwrites = [False] * len(external_worker_ips)
        overwrite_begin_idxs: List[Optional[int]] = [None
                                                    ] * len(external_worker_ips)
        codegens: List[Optional[str]] = [None] * len(external_worker_ips)
        worker_names = []
        extra_path_name = cls.ssh_multinode_path.format(cluster_name)

        for idx in range(len(external_worker_ips)):
            worker_names.append(cluster_name + f'-worker{idx+1}')

        config_path = os.path.expanduser(cls.ssh_conf_path)
        with open(config_path) as f:
            config = f.readlines()

        extra_config_path = os.path.expanduser(extra_path_name)
        os.makedirs(os.path.dirname(extra_config_path), exist_ok=True)
        if not os.path.exists(extra_config_path):
            extra_config = ['\n']
            with open(extra_config_path, 'w') as f:
                f.writelines(extra_config)
        else:
            with open(extra_config_path) as f:
                extra_config = f.readlines()

        # Handle Include on top of Config file
        include_str = f'Include {extra_config_path}'
        for i, line in enumerate(config):
            config_str = line.strip()
            if config_str == include_str:
                break
            # Did not find Include string
            if 'Host' in config_str:
                with open(config_path, 'w') as f:
                    config.insert(0, '\n')
                    config.insert(0, include_str + '\n')
                    config.insert(0, sky_autogen_comment + '\n')
                    f.write(''.join(config).strip())
                    f.write('\n' * 2)
                break

        with open(config_path) as f:
            config = f.readlines()

        proxy_command = auth_config.get('ssh_proxy_command', None)
        if docker_user is not None:
            docker_proxy_command_generator = lambda ip: ' '.join(
                ['ssh'] + command_runner.ssh_options_list(key_path, None) +
                ['-W', '%h:%p', f'{auth_config["ssh_user"]}@{ip}'])
        docker_proxy_command = None

        # Check if ~/.ssh/config contains existing names
        host_lines = [f'Host {c_name}' for c_name in worker_names]
        for i, line in enumerate(config):
            if line.strip() in host_lines:
                idx = host_lines.index(line.strip())
                prev_line = config[i - 1] if i > 0 else ''
                logger.warning(f'{cls.ssh_conf_path} contains '
                               f'host named {worker_names[idx]}.')
                host_name = external_worker_ips[idx]
                logger.warning(f'Using {host_name} to identify host instead.')
                ip = external_worker_ips[idx]
                if docker_user is not None:
                    docker_proxy_command = docker_proxy_command_generator(ip)
                    ip = 'localhost'
                # TODO(romilb): Update port number when k8s supports multinode
                codegens[idx] = cls._get_generated_config(
                    sky_autogen_comment, host_name, ip, username, key_path,
                    proxy_command, port, docker_proxy_command)

        # All workers go to SKY_USER_FILE_PATH/ssh/{cluster_name}
        for i, line in enumerate(extra_config):
            if line.strip() in host_lines:
                idx = host_lines.index(line.strip())
                prev_line = extra_config[i - 1] if i > 0 else ''
                if prev_line.strip().startswith(sky_autogen_comment):
                    host_name = worker_names[idx]
                    overwrites[idx] = True
                    overwrite_begin_idxs[idx] = i - 1
                ip = external_worker_ips[idx]
                if docker_user is not None:
                    docker_proxy_command = docker_proxy_command_generator(ip)
                    ip = 'localhost'
                # TODO(romilb): Update port number when k8s supports multinode
                codegens[idx] = cls._get_generated_config(
                    sky_autogen_comment, host_name, ip, username, key_path,
                    proxy_command, port, docker_proxy_command)

        # This checks if all codegens have been created.
        for idx, ip in enumerate(external_worker_ips):
            if docker_user is not None:
                docker_proxy_command = docker_proxy_command_generator(ip)
                ip = 'localhost'
            if not codegens[idx]:
                codegens[idx] = cls._get_generated_config(
                    sky_autogen_comment, worker_names[idx], ip, username,
                    key_path, proxy_command, port, docker_proxy_command)

        for idx in range(len(external_worker_ips)):
            # Add (or overwrite) the new config.
            overwrite = overwrites[idx]
            overwrite_begin_idx = overwrite_begin_idxs[idx]
            codegen = codegens[idx]
            assert codegen is not None, (codegens, idx)
            if overwrite:
                assert overwrite_begin_idx is not None
                updated_lines = codegen.splitlines(keepends=True) + ['\n']
                extra_config[overwrite_begin_idx:overwrite_begin_idx +
                             len(updated_lines)] = updated_lines
                with open(extra_config_path, 'w') as f:
                    f.write(''.join(extra_config).strip())
                    f.write('\n' * 2)
            else:
                with open(extra_config_path, 'a') as f:
                    f.write(codegen)
                    f.write('\n')

        # Add trailing new line at the end of the file if it doesn't exit
        with open(extra_config_path, 'r+') as f:
            extra_config = f.readlines()
            if extra_config[-1] != '\n':
                f.write('\n')

    @classmethod
    @timeline.FileLockEvent(ssh_conf_lock_path)
    def remove_cluster(
        cls,
        cluster_name: str,
        ip: str,
        auth_config: Dict[str, str],
        docker_user: Optional[str] = None,
    ):
        """Remove authentication information for cluster from local SSH config.

        If no existing host matching the provided specification is found, then
        nothing is removed.

        Args:
            ip: Head node's IP address.
            auth_config: read_yaml(handle.cluster_yaml)['auth']
            docker_user: If not None, use this user to ssh into the docker
        """
        username = auth_config['ssh_user']
        config_path = os.path.expanduser(cls.ssh_conf_path)
        if not os.path.exists(config_path):
            return

        with open(config_path) as f:
            config = f.readlines()

        start_line_idx = None
        # Scan the config for the cluster name.
        for i, line in enumerate(config):
            next_line = config[i + 1] if i + 1 < len(config) else ''
            if docker_user is None:
                found = (line.strip() == f'HostName {ip}' and
                         next_line.strip() == f'User {username}')
            else:
                found = (line.strip() == 'HostName localhost' and
                         next_line.strip() == f'User {docker_user}')
                if found:
                    # Find the line starting with ProxyCommand and contains the ip
                    found = False
                    for idx in range(i, len(config)):
                        # Stop if we reach an empty line, which means a new host
                        if not config[idx].strip():
                            break
                        if config[idx].strip().startswith('ProxyCommand'):
                            proxy_command_line = config[idx].strip()
                            if proxy_command_line.endswith(f'@{ip}'):
                                found = True
                                break
            if found:
                start_line_idx = i - 1
                break

        if start_line_idx is None:  # No config to remove.
            return

        # Scan for end of previous config.
        cursor = start_line_idx
        while cursor > 0 and len(config[cursor].strip()) > 0:
            cursor -= 1
        prev_end_line_idx = cursor

        # Scan for end of the cluster config.
        end_line_idx = None
        cursor = start_line_idx + 1
        start_line_idx -= 1  # remove auto-generated comment
        while cursor < len(config):
            if config[cursor].strip().startswith(
                    '# ') or config[cursor].strip().startswith('Host '):
                end_line_idx = cursor
                break
            cursor += 1

        # Remove sky-generated config and update the file.
        config[prev_end_line_idx:end_line_idx] = [
            '\n'
        ] if end_line_idx is not None else []
        with open(config_path, 'w') as f:
            f.write(''.join(config).strip())
            f.write('\n' * 2)

        SSHConfigHelper._remove_multinode_config(cluster_name)

    @classmethod
    def _remove_multinode_config(
        cls,
        cluster_name: str,
    ):
        config_path = os.path.expanduser(cls.ssh_conf_path)
        if not os.path.exists(config_path):
            return

        extra_path_name = cls.ssh_multinode_path.format(cluster_name)
        extra_config_path = os.path.expanduser(extra_path_name)
        common_utils.remove_file_if_exists(extra_config_path)

        # Delete include statement
        sky_autogen_comment = ('# Added by sky (use `sky stop/down '
                               f'{cluster_name}` to remove)')
        with open(config_path) as f:
            config = f.readlines()

        for i, line in enumerate(config):
            config_str = line.strip()
            if f'Include {extra_config_path}' in config_str:
                with open(config_path, 'w') as f:
                    if i < len(config) - 1 and config[i + 1] == '\n':
                        del config[i + 1]
                    # Delete Include string
                    del config[i]
                    # Delete Sky Autogen Comment
                    if i > 0 and sky_autogen_comment in config[i - 1].strip():
                        del config[i - 1]
                    f.write(''.join(config))
                break
            if 'Host' in config_str:
                break


def _replace_yaml_dicts(
        new_yaml: str, old_yaml: str, restore_key_names: Set[str],
        restore_key_names_exceptions: Sequence[Tuple[str, ...]]) -> str:
    """Replaces 'new' with 'old' for all keys in restore_key_names.

    The replacement will be applied recursively and only for the blocks
    with the key in key_names, and have the same ancestors in both 'new'
    and 'old' YAML tree.

    The restore_key_names_exceptions is a list of key names that should not
    be restored, i.e. those keys will be reset to the value in 'new' YAML
    tree after the replacement.
    """

    def _restore_block(new_block: Dict[str, Any], old_block: Dict[str, Any]):
        for key, value in new_block.items():
            if key in restore_key_names:
                if key in old_block:
                    new_block[key] = old_block[key]
                else:
                    del new_block[key]
            elif isinstance(value, dict):
                if key in old_block:
                    _restore_block(value, old_block[key])

    new_config = yaml.safe_load(new_yaml)
    old_config = yaml.safe_load(old_yaml)
    excluded_results = {}
    # Find all key values excluded from restore
    for exclude_restore_key_name_list in restore_key_names_exceptions:
        excluded_result = new_config
        found_excluded_key = True
        for key in exclude_restore_key_name_list:
            if (not isinstance(excluded_result, dict) or
                    key not in excluded_result):
                found_excluded_key = False
                break
            excluded_result = excluded_result[key]
        if found_excluded_key:
            excluded_results[exclude_restore_key_name_list] = excluded_result

    # Restore from old config
    _restore_block(new_config, old_config)

    # Revert the changes for the excluded key values
    for exclude_restore_key_name, value in excluded_results.items():
        curr = new_config
        for key in exclude_restore_key_name[:-1]:
            curr = curr[key]
        curr[exclude_restore_key_name[-1]] = value
    return common_utils.dump_yaml_str(new_config)


# TODO: too many things happening here - leaky abstraction. Refactor.
@timeline.event
def write_cluster_config(
        to_provision: 'resources.Resources',
        num_nodes: int,
        ports: Optional[List[Union[int, str]]],
        cluster_config_template: str,
        cluster_name: str,
        local_wheel_path: pathlib.Path,
        wheel_hash: str,
        region: Optional[clouds.Region] = None,
        zones: Optional[List[clouds.Zone]] = None,
        dryrun: bool = False,
        keep_launch_fields_in_existing_config: bool = True) -> Dict[str, str]:
    """Fills in cluster configuration templates and writes them out.

    Returns: {provisioner: path to yaml, the provisioning spec}.
      'provisioner' can be
        - 'ray'
        - 'tpu-create-script' (if TPU is requested)
        - 'tpu-delete-script' (if TPU is requested)
    Raises:
        exceptions.ResourcesUnavailableError: if the region/zones requested does
            not appear in the catalog, or an ssh_proxy_command is specified but
            not for the given region, or GPUs are requested in a Kubernetes
            cluster but the cluster does not have nodes labeled with GPU types.
    """
    # task.best_resources may not be equal to to_provision if the user
    # is running a job with less resources than the cluster has.
    cloud = to_provision.cloud
    assert cloud is not None, to_provision
    # This can raise a ResourcesUnavailableError when:
    #  * The region/zones requested does not appear in the catalog. It can be
    #    triggered if the user changed the catalog file while there is a cluster
    #    in the removed region/zone.
    #  * GPUs are requested in a Kubernetes cluster but the cluster does not
    #    have nodes labeled with GPU types.
    #
    # TODO(zhwu): We should change the exception type to a more specific one, as
    # the ResourcesUnavailableError is overly used. Also, it would be better to
    # move the check out of this function, i.e. the caller should be responsible
    # for the validation.
    # TODO(tian): Move more cloud agnostic vars to resources.py.
    resources_vars = to_provision.make_deploy_variables(region, zones)
    config_dict = {}

    azure_subscription_id = None
    if isinstance(cloud, clouds.Azure):
        azure_subscription_id = cloud.get_project_id(dryrun=dryrun)

    gcp_project_id = None
    if isinstance(cloud, clouds.GCP):
        gcp_project_id = cloud.get_project_id(dryrun=dryrun)

    specific_reservations = set(
        skypilot_config.get_nested(('gcp', 'specific_reservations'), set()))

    reservations = to_provision.get_reservations_available_resources(
        specific_reservations)

    filtered_specific_reservations = [
        r for r, available_resources in reservations.items()
        if r in specific_reservations and available_resources > 0
    ]
    available_specific_reservations = sum(
        available_resources for r, available_resources in reservations.items()
        if r in specific_reservations)
    num_specific_reserved_workers = max(
        min(available_specific_reservations - 1, num_nodes - 1), 0)

    assert cluster_name is not None
    credentials = sky_check.get_cloud_credential_file_mounts()

    ip_list = None
    auth_config = {'ssh_private_key': auth.PRIVATE_SSH_KEY_PATH}
    if isinstance(cloud, clouds.Local):
        ip_list = onprem_utils.get_local_ips(cluster_name)
        auth_config = onprem_utils.get_local_auth_config(cluster_name)
    region_name = resources_vars.get('region')

    yaml_path = _get_yaml_path_from_cluster_name(cluster_name)

    # Retrieve the ssh_proxy_command for the given cloud / region.
    ssh_proxy_command_config = skypilot_config.get_nested(
        (str(cloud).lower(), 'ssh_proxy_command'), None)
    if (isinstance(ssh_proxy_command_config, str) or
            ssh_proxy_command_config is None):
        ssh_proxy_command = ssh_proxy_command_config
    else:
        # ssh_proxy_command_config: Dict[str, str], region_name -> command
        # This type check is done by skypilot_config at config load time.

        # There are two cases:
        if keep_launch_fields_in_existing_config:
            # (1) We're re-provisioning an existing cluster.
            #
            # We use None for ssh_proxy_command, which will be restored to the
            # cluster's original value later by _replace_yaml_dicts().
            ssh_proxy_command = None
        else:
            # (2) We're launching a new cluster.
            #
            # Resources.get_valid_regions_for_launchable() respects the keys (regions)
            # in ssh_proxy_command in skypilot_config. So here we add an assert.
            assert region_name in ssh_proxy_command_config, (
                region_name, ssh_proxy_command_config)
            ssh_proxy_command = ssh_proxy_command_config[region_name]
    logger.debug(f'Using ssh_proxy_command: {ssh_proxy_command!r}')

    # User-supplied instance tags.
    instance_tags = {}
    instance_tags = skypilot_config.get_nested(
        (str(cloud).lower(), 'instance_tags'), {})
    if not isinstance(instance_tags, dict):
        with ux_utils.print_exception_no_traceback():
            raise ValueError('Custom instance_tags in config.yaml should '
                             f'be a dict, but received {type(instance_tags)}.')

    # Dump the Ray ports to a file for Ray job submission
    dump_port_command = (
        f'python -c \'import json, os; json.dump({constants.SKY_REMOTE_RAY_PORT_DICT_STR}, '
        f'open(os.path.expanduser("{constants.SKY_REMOTE_RAY_PORT_FILE}"), "w"))\''
    )

    cluster_name_on_cloud = common_utils.make_cluster_name_on_cloud(
        cluster_name, max_length=cloud.max_cluster_name_length())

    # Only using new security group names for clusters with ports specified.
    default_aws_sg_name = f'sky-sg-{common_utils.user_and_hostname_hash()}'
    if ports is not None:
        default_aws_sg_name = f'sky-sg-{cluster_name_on_cloud}'

    # Use a tmp file path to avoid incomplete YAML file being re-used in the
    # future.
    tmp_yaml_path = yaml_path + '.tmp'
    fill_template(
        cluster_config_template,
        dict(
            resources_vars,
            **{
                'cluster_name_on_cloud': cluster_name_on_cloud,
                'num_nodes': num_nodes,
                'ports': ports,
                'disk_size': to_provision.disk_size,
                # If the current code is run by controller, propagate the real
                # calling user which should've been passed in as the
                # SKYPILOT_USER env var (see spot-controller.yaml.j2).
                'user': get_cleaned_username(os.environ.get(
                    'SKYPILOT_USER', '')),

                # AWS only:
                # Temporary measure, as deleting per-cluster SGs is too slow.
                # See https://github.com/skypilot-org/skypilot/pull/742.
                # Generate the name of the security group we're looking for.
                # (username, last 4 chars of hash of hostname): for uniquefying
                # users on shared-account scenarios.
                'security_group': skypilot_config.get_nested(
                    ('aws', 'security_group_name'), default_aws_sg_name),
                'vpc_name': skypilot_config.get_nested(('aws', 'vpc_name'),
                                                       None),
                'use_internal_ips': skypilot_config.get_nested(
                    ('aws', 'use_internal_ips'), False),
                # Not exactly AWS only, but we only test it's supported on AWS
                # for now:
                'ssh_proxy_command': ssh_proxy_command,
                # User-supplied instance tags.
                'instance_tags': instance_tags,

                # Azure only:
                'azure_subscription_id': azure_subscription_id,
                'resource_group': f'{cluster_name}-{region_name}',

                # GCP only:
                'gcp_project_id': gcp_project_id,
                'specific_reservations': filtered_specific_reservations,
                'num_specific_reserved_workers': num_specific_reserved_workers,

                # Conda setup
                'conda_installation_commands':
                    constants.CONDA_INSTALLATION_COMMANDS,

                # Port of Ray (GCS server).
                # Ray's default port 6379 is conflicted with Redis.
                'ray_port': constants.SKY_REMOTE_RAY_PORT,
                'ray_dashboard_port': constants.SKY_REMOTE_RAY_DASHBOARD_PORT,
                'ray_temp_dir': constants.SKY_REMOTE_RAY_TEMPDIR,
                'dump_port_command': dump_port_command,
                # Ray version.
                'ray_version': constants.SKY_REMOTE_RAY_VERSION,
                # Cloud credentials for cloud storage.
                'credentials': credentials,
                # Sky remote utils.
                'sky_remote_path': SKY_REMOTE_PATH,
                'sky_local_path': str(local_wheel_path),
                # Add yaml file path to the template variables.
                'sky_ray_yaml_remote_path': SKY_RAY_YAML_REMOTE_PATH,
                'sky_ray_yaml_local_path':
                    tmp_yaml_path
                    if not isinstance(cloud, clouds.Local) else yaml_path,
                'sky_version': str(version.parse(sky.__version__)),
                'sky_wheel_hash': wheel_hash,
                # Local IP handling (optional).
                'head_ip': None if ip_list is None else ip_list[0],
                'worker_ips': None if ip_list is None else ip_list[1:],
                # Authentication (optional).
                **auth_config,
            }),
        output_path=tmp_yaml_path)
    config_dict['cluster_name'] = cluster_name
    config_dict['ray'] = yaml_path
    if dryrun:
        # If dryrun, return the unfinished tmp yaml path.
        config_dict['ray'] = tmp_yaml_path
        return config_dict
    _add_auth_to_cluster_config(cloud, tmp_yaml_path)

    # Restore the old yaml content for backward compatibility.
    if os.path.exists(yaml_path) and keep_launch_fields_in_existing_config:
        with open(yaml_path, 'r') as f:
            old_yaml_content = f.read()
        with open(tmp_yaml_path, 'r') as f:
            new_yaml_content = f.read()
        restored_yaml_content = _replace_yaml_dicts(
            new_yaml_content, old_yaml_content,
            _RAY_YAML_KEYS_TO_RESTORE_FOR_BACK_COMPATIBILITY,
            _RAY_YAML_KEYS_TO_RESTORE_EXCEPTIONS)
        with open(tmp_yaml_path, 'w') as f:
            f.write(restored_yaml_content)

    # Read the cluster name from the tmp yaml file, to take the backward
    # compatbility restortion above into account.
    # TODO: remove this after 2 minor releases, 0.5.0.
    yaml_config = common_utils.read_yaml(tmp_yaml_path)
    config_dict['cluster_name_on_cloud'] = yaml_config['cluster_name']

    # Optimization: copy the contents of source files in file_mounts to a
    # special dir, and upload that as the only file_mount instead. Delay
    # calling this optimization until now, when all source files have been
    # written and their contents finalized.
    #
    # Note that the ray yaml file will be copied into that special dir (i.e.,
    # uploaded as part of the file_mounts), so the restore for backward
    # compatibility should go before this call.
    if not isinstance(cloud, clouds.Local):
        # Only optimize the file mounts for public clouds now, as local has not
        # been fully tested yet.
        _optimize_file_mounts(tmp_yaml_path)

    # Rename the tmp file to the final YAML path.
    os.rename(tmp_yaml_path, yaml_path)
    usage_lib.messages.usage.update_ray_yaml(yaml_path)

    # For TPU nodes. TPU VMs do not need TPU_NAME.
    if (resources_vars.get('tpu_type') is not None and
            resources_vars.get('tpu_vm') is None):
        tpu_name = resources_vars.get('tpu_name')
        if tpu_name is None:
            tpu_name = cluster_name

        user_file_dir = os.path.expanduser(f'{SKY_USER_FILE_PATH}/')

        # pylint: disable=import-outside-toplevel
        from sky.skylet.providers.gcp import config as gcp_config
        config = common_utils.read_yaml(os.path.expanduser(config_dict['ray']))
        vpc_name = gcp_config.get_usable_vpc(config)

        scripts = []
        for template_name in ('gcp-tpu-create.sh.j2', 'gcp-tpu-delete.sh.j2'):
            script_path = os.path.join(user_file_dir, template_name).replace(
                '.sh.j2', f'.{cluster_name}.sh')
            fill_template(
                template_name,
                dict(
                    resources_vars, **{
                        'tpu_name': tpu_name,
                        'gcp_project_id': gcp_project_id,
                        'vpc_name': vpc_name,
                    }),
                # Use new names for TPU scripts so that different runs can use
                # different TPUs.  Put in SKY_USER_FILE_PATH to be consistent
                # with cluster yamls.
                output_path=script_path,
            )
            scripts.append(script_path)

        config_dict['tpu-create-script'] = scripts[0]
        config_dict['tpu-delete-script'] = scripts[1]
        config_dict['tpu_name'] = tpu_name
    return config_dict


def _add_auth_to_cluster_config(cloud: clouds.Cloud, cluster_config_file: str):
    """Adds SSH key info to the cluster config.

    This function's output removes comments included in the jinja2 template.
    """
    config = common_utils.read_yaml(cluster_config_file)
    # Check the availability of the cloud type.
    if isinstance(cloud, (clouds.AWS, clouds.Azure, clouds.OCI, clouds.SCP)):
        config = auth.configure_ssh_info(config)
    elif isinstance(cloud, clouds.GCP):
        config = auth.setup_gcp_authentication(config)
    elif isinstance(cloud, clouds.Lambda):
        config = auth.setup_lambda_authentication(config)
    elif isinstance(cloud, clouds.Kubernetes):
        config = auth.setup_kubernetes_authentication(config)
    elif isinstance(cloud, clouds.IBM):
        config = auth.setup_ibm_authentication(config)
    else:
        assert isinstance(cloud, clouds.Local), cloud
        # Local cluster case, authentication is already filled by the user
        # in the local cluster config (in ~/.sky/local/...). There is no need
        # for Sky to generate authentication.
        pass
    common_utils.dump_yaml(cluster_config_file, config)


def get_run_timestamp() -> str:
    return 'sky-' + datetime.now().strftime('%Y-%m-%d-%H-%M-%S-%f')


def get_timestamp_from_run_timestamp(run_timestamp: str) -> float:
    return datetime.strptime(
        run_timestamp.partition('-')[2], '%Y-%m-%d-%H-%M-%S-%f').timestamp()


def _count_healthy_nodes_from_ray(output: str,
                                  is_local_cloud: bool = False
                                 ) -> Tuple[int, int]:
    """Count the number of healthy nodes from the output of `ray status`."""

    def get_ready_nodes(pattern, output):
        result = pattern.findall(output)
        # On-prem/local case is handled differently.
        # `ray status` produces different output for local case, and
        # we poll for number of nodes launched instead of counting for
        # head and number of worker nodes separately (it is impossible
        # to distinguish between head and worker node for local case).
        if is_local_cloud:
            # In the local case, ready_workers mean the total number
            # of nodes launched, including head.
            return len(result)
        if len(result) == 0:
            return 0
        assert len(result) == 1, result
        return int(result[0])

    if is_local_cloud:
        ready_head = 0
        ready_workers = get_ready_nodes(_LAUNCHED_LOCAL_WORKER_PATTERN, output)
    else:
        ready_head = get_ready_nodes(_LAUNCHED_HEAD_PATTERN, output)
        ready_workers = get_ready_nodes(_LAUNCHED_WORKER_PATTERN, output)
        ready_reserved_workers = get_ready_nodes(
            _LAUNCHED_RESERVED_WORKER_PATTERN, output)
        ready_workers += ready_reserved_workers
    assert ready_head <= 1, f'#head node should be <=1 (Got {ready_head}).'
    return ready_head, ready_workers


def get_docker_user(ip: str, cluster_config_file: str) -> str:
    """Find docker container username."""
    ssh_credentials = ssh_credential_from_yaml(cluster_config_file)
    runner = command_runner.SSHCommandRunner(ip, port=22, **ssh_credentials)
    container_name = constants.DEFAULT_DOCKER_CONTAINER_NAME
    whoami_returncode, whoami_stdout, whoami_stderr = runner.run(
        f'sudo docker exec {container_name} whoami',
        stream_logs=False,
        require_outputs=True)
    assert whoami_returncode == 0, (
        f'Failed to get docker container user. Return '
        f'code: {whoami_returncode}, Error: {whoami_stderr}')
    docker_user = whoami_stdout.strip()
    logger.debug(f'Docker container user: {docker_user}')
    return docker_user


def _count_healthy_nodes_from_ray_new_provisioner(output: str,
                                                  is_local_cloud: bool = False
                                                 ) -> Tuple[int, int]:
    """Count the number of healthy nodes from the output of `ray status`."""
    ready_head, ready_workers = _count_healthy_nodes_from_ray(output, True)

    if is_local_cloud:
        return ready_head, ready_workers
    # NOTE: There will not be a "head node" in Ray status, if the cluster
    # is not provisioned by Ray. But since we run "ray status" on the head
    # node, we know that #head_node is 1, and the remaining nodes are worker
    # nodes.
    if ready_workers > 1:
        ready_head += 1
        ready_workers -= 1
        assert ready_head <= 1, f'#head node should be <=1 (Got {ready_head}).'
        return ready_head, ready_workers
    return ready_head, ready_workers


@timeline.event
def wait_until_ray_cluster_ready(
    cluster_config_file: str,
    num_nodes: int,
    log_path: str,
    is_local_cloud: bool = False,
    nodes_launching_progress_timeout: Optional[int] = None,
) -> Tuple[bool, Optional[str]]:
    """Wait until the ray cluster is set up on VMs or in containers.

    Returns:  whether the entire ray cluster is ready, and docker username
    if launched with docker.
    """
    # Manually fetching head ip instead of using `ray exec` to avoid the bug
    # that `ray exec` fails to connect to the head node after some workers
    # launched especially for Azure.
    try:
        head_ip = _query_head_ip_with_retries(
            cluster_config_file, max_attempts=WAIT_HEAD_NODE_IP_MAX_ATTEMPTS)
    except exceptions.FetchIPError as e:
        logger.error(common_utils.format_exception(e))
        return False, None  # failed

    config = common_utils.read_yaml(cluster_config_file)

    docker_user = None
    if 'docker' in config:
        docker_user = get_docker_user(head_ip, cluster_config_file)

    if num_nodes <= 1:
        return True, docker_user

    ssh_credentials = ssh_credential_from_yaml(cluster_config_file, docker_user)
    last_nodes_so_far = 0
    start = time.time()
    runner = command_runner.SSHCommandRunner(head_ip,
                                             port=22,
                                             **ssh_credentials)
    with rich_utils.safe_status(
            '[bold cyan]Waiting for workers...') as worker_status:
        while True:
            rc, output, stderr = runner.run(
                instance_setup.RAY_STATUS_WITH_SKY_RAY_PORT_COMMAND,
                log_path=log_path,
                stream_logs=False,
                require_outputs=True,
                separate_stderr=True)
            subprocess_utils.handle_returncode(
                rc, instance_setup.RAY_STATUS_WITH_SKY_RAY_PORT_COMMAND,
                'Failed to run ray status on head node.', stderr)
            logger.debug(output)

            ready_head, ready_workers = _count_healthy_nodes_from_ray(
                output, is_local_cloud=is_local_cloud)

            worker_status.update('[bold cyan]'
                                 f'{ready_workers} out of {num_nodes - 1} '
                                 'workers ready')

            # In the local case, ready_head=0 and ready_workers=num_nodes. This
            # is because there is no matching regex for _LAUNCHED_HEAD_PATTERN.
            if ready_head + ready_workers == num_nodes:
                # All nodes are up.
                break

            # Pending workers that have been launched by ray up.
            found_ips = _LAUNCHING_IP_PATTERN.findall(output)
            pending_workers = len(found_ips)

            # TODO(zhwu): Handle the case where the following occurs, where ray
            # cluster is not correctly started on the cluster.
            # Pending:
            #  172.31.9.121: ray.worker.default, uninitialized
            nodes_so_far = ready_head + ready_workers + pending_workers

            # Check the number of nodes that are fetched. Timeout if no new
            # nodes fetched in a while (nodes_launching_progress_timeout),
            # though number of nodes_so_far is still not as expected.
            if nodes_so_far > last_nodes_so_far:
                # Reset the start time if the number of launching nodes
                # changes, i.e. new nodes are launched.
                logger.debug('Reset start time, as new nodes are launched. '
                             f'({last_nodes_so_far} -> {nodes_so_far})')
                start = time.time()
                last_nodes_so_far = nodes_so_far
            elif (nodes_launching_progress_timeout is not None and
                  time.time() - start > nodes_launching_progress_timeout and
                  nodes_so_far != num_nodes):
                logger.error(
                    'Timed out: waited for more than '
                    f'{nodes_launching_progress_timeout} seconds for new '
                    'workers to be provisioned, but no progress.')
                return False, None  # failed

            if '(no pending nodes)' in output and '(no failures)' in output:
                # Bug in ray autoscaler: e.g., on GCP, if requesting 2 nodes
                # that GCP can satisfy only by half, the worker node would be
                # forgotten. The correct behavior should be for it to error out.
                logger.error(
                    'Failed to launch multiple nodes on '
                    'GCP due to a nondeterministic bug in ray autoscaler.')
                return False, None  # failed
            time.sleep(10)
    return True, docker_user  # success


def ssh_credential_from_yaml(cluster_yaml: str,
                             docker_user: Optional[str] = None
                            ) -> Dict[str, str]:
    """Returns ssh_user, ssh_private_key and ssh_control name."""
    config = common_utils.read_yaml(cluster_yaml)
    auth_section = config['auth']
    ssh_user = auth_section['ssh_user'].strip()
    ssh_private_key = auth_section.get('ssh_private_key')
    ssh_control_name = config.get('cluster_name', '__default__')
    ssh_proxy_command = auth_section.get('ssh_proxy_command')
    credentials = {
        'ssh_user': ssh_user,
        'ssh_private_key': ssh_private_key,
        'ssh_control_name': ssh_control_name,
        'ssh_proxy_command': ssh_proxy_command,
    }
    if docker_user is not None:
        credentials['docker_user'] = docker_user
    return credentials


def parallel_data_transfer_to_nodes(
    runners: List[command_runner.SSHCommandRunner],
    source: Optional[str],
    target: str,
    cmd: Optional[str],
    run_rsync: bool,
    *,
    action_message: str,
    # Advanced options.
    log_path: str = os.devnull,
    stream_logs: bool = False,
):
    """Runs a command on all nodes and optionally runs rsync from src->dst.

    Args:
        runners: A list of SSHCommandRunner objects that represent multiple nodes.
        source: Optional[str]; Source for rsync on local node
        target: str; Destination on remote node for rsync
        cmd: str; Command to be executed on all nodes
        action_message: str; Message to be printed while the command runs
        log_path: str; Path to the log file
        stream_logs: bool; Whether to stream logs to stdout
    """
    fore = colorama.Fore
    style = colorama.Style

    origin_source = source

    def _sync_node(runner: 'command_runner.SSHCommandRunner') -> None:
        if cmd is not None:
            rc, stdout, stderr = runner.run(cmd,
                                            log_path=log_path,
                                            stream_logs=stream_logs,
                                            require_outputs=True)
            err_msg = ('Failed to run command before rsync '
                       f'{origin_source} -> {target}. '
                       'Ensure that the network is stable, then retry.')
            if log_path != os.devnull:
                err_msg += f' See logs in {log_path}'
            subprocess_utils.handle_returncode(rc,
                                               cmd,
                                               err_msg,
                                               stderr=stdout + stderr)

        if run_rsync:
            assert source is not None
            # TODO(zhwu): Optimize for large amount of files.
            # zip / transfer / unzip
            runner.rsync(
                source=source,
                target=target,
                up=True,
                log_path=log_path,
                stream_logs=stream_logs,
            )

    num_nodes = len(runners)
    plural = 's' if num_nodes > 1 else ''
    message = (f'{fore.CYAN}{action_message} (to {num_nodes} node{plural})'
               f': {style.BRIGHT}{origin_source}{style.RESET_ALL} -> '
               f'{style.BRIGHT}{target}{style.RESET_ALL}')
    logger.info(message)
    with rich_utils.safe_status(f'[bold cyan]{action_message}[/]'):
        subprocess_utils.run_in_parallel(_sync_node, runners)


def check_local_gpus() -> bool:
    """Checks if GPUs are available locally.

    Returns whether GPUs are available on the local machine by checking
    if nvidia-smi is installed and returns zero return code.

    Returns True if nvidia-smi is installed and returns zero return code,
    False if not.
    """
    is_functional = False
    installation_check = subprocess.run(['which', 'nvidia-smi'],
                                        stdout=subprocess.DEVNULL,
                                        stderr=subprocess.DEVNULL,
                                        check=False)
    is_installed = installation_check.returncode == 0
    if is_installed:
        execution_check = subprocess.run(['nvidia-smi'],
                                         stdout=subprocess.DEVNULL,
                                         stderr=subprocess.DEVNULL,
                                         check=False)
        is_functional = execution_check.returncode == 0
    return is_functional


def generate_cluster_name():
    # TODO: change this ID formatting to something more pleasant.
    # User name is helpful in non-isolated accounts, e.g., GCP, Azure.
    return f'sky-{uuid.uuid4().hex[:4]}-{get_cleaned_username()}'


def get_cleaned_username(username: str = '') -> str:
    """Cleans the username to be used as part of a cluster name.

    Clean up includes:
     1. Making all characters lowercase
     2. Removing any non-alphanumeric characters (excluding hyphens)
     3. Removing any numbers and/or hyphens at the start of the username.
     4. Removing any hyphens at the end of the username

    e.g. 1SkY-PiLot2- becomes sky-pilot2.

    Returns:
      A cleaned username that will pass the regex in
      check_cluster_name_is_valid().
    """
    username = username or getpass.getuser()
    username = username.lower()
    username = re.sub(r'[^a-z0-9-]', '', username)
    username = re.sub(r'^[0-9-]+', '', username)
    username = re.sub(r'-$', '', username)
    return username


def _query_head_ip_with_retries(cluster_yaml: str,
                                max_attempts: int = 1) -> str:
    """Returns the IP of the head node by querying the cloud.

    Raises:
      exceptions.FetchIPError: if we failed to get the head IP.
    """
    backoff = common_utils.Backoff(initial_backoff=5, max_backoff_factor=5)
    for i in range(max_attempts):
        try:
            full_cluster_yaml = str(pathlib.Path(cluster_yaml).expanduser())
            out = subprocess_utils.run(
                f'ray get-head-ip {full_cluster_yaml!r}',
                stdout=subprocess.PIPE,
                stderr=subprocess.DEVNULL).stdout.decode().strip()
            head_ip_list = re.findall(IP_ADDR_REGEX, out)
            if len(head_ip_list) > 1:
                # This could be triggered if e.g., some logging is added in
                # skypilot_config, a module that has some code executed
                # whenever `sky` is imported.
                logger.warning(
                    'Detected more than 1 IP from the output of '
                    'the `ray get-head-ip` command. This could '
                    'happen if there is extra output from it, '
                    'which should be inspected below.\nProceeding with '
                    f'the last detected IP ({head_ip_list[-1]}) as head IP.'
                    f'\n== Output ==\n{out}'
                    f'\n== Output ends ==')
                head_ip_list = head_ip_list[-1:]
            assert 1 == len(head_ip_list), (out, head_ip_list)
            head_ip = head_ip_list[0]
            break
        except subprocess.CalledProcessError as e:
            if i == max_attempts - 1:
                raise exceptions.FetchIPError(
                    reason=exceptions.FetchIPError.Reason.HEAD) from e
            # Retry if the cluster is not up yet.
            logger.debug('Retrying to get head ip.')
            time.sleep(backoff.current_backoff())
    return head_ip


def _query_cluster_ips(cloud_name: str, region: str, cluster_name: str,
                       expected_num_nodes: int,
                       get_internal_ips: bool) -> List[str]:
    metadata = provision_lib.get_cluster_metadata(cloud_name, region,
                                                  cluster_name)
    if len(metadata.instances) < expected_num_nodes:
        # Simulate the case when Ray head node is not up.
        raise exceptions.FetchIPError(exceptions.FetchIPError.Reason.HEAD)
    if get_internal_ips:
        return [pair[0] for pair in metadata.ip_tuples()]
    # For compatibility: if there are no public IPs, then use private IPs.
    return metadata.get_feasible_ips()


@timeline.event
def get_node_ips(cluster_yaml: str,
                 expected_num_nodes: int,
                 handle: Optional[
                     'cloud_vm_ray_backend.CloudVmRayResourceHandle'] = None,
                 head_ip_max_attempts: int = 1,
                 worker_ip_max_attempts: int = 1,
                 get_internal_ips: bool = False) -> List[str]:
    """Returns the IPs of all nodes in the cluster, with head node at front.

    Args:
        cluster_yaml: Path to the cluster yaml.
        expected_num_nodes: Expected number of nodes in the cluster.
        handle: Cloud VM Ray resource handle. It is only required for TPU VM or
            on-prem clusters.
        head_ip_max_attempts: Max attempts to get head ip.
        worker_ip_max_attempts: Max attempts to get worker ips.
        get_internal_ips: Whether to get internal IPs.

    Raises:
        exceptions.FetchIPError: if we failed to get the IPs. e.reason is
            HEAD or WORKER.
    """
    # When ray up launches TPU VM Pod, Pod workers (except for the head)
    # won't be connected to Ray cluster. Thus "ray get-worker-ips"
    # won't work and we need to query the node IPs with gcloud as
    # implmented in _get_tpu_vm_pod_ips.
    ray_config = common_utils.read_yaml(cluster_yaml)
    # Use the new provisioner for AWS.
    if '.aws' in ray_config['provider']['module']:
        return _query_cluster_ips('aws', ray_config['provider']['region'],
                                  ray_config['cluster_name'],
                                  expected_num_nodes, get_internal_ips)
    use_tpu_vm = ray_config['provider'].get('_has_tpus', False)
    if use_tpu_vm:
        assert expected_num_nodes == 1, (
            'TPU VM only supports single node for now.')
        assert handle is not None, 'handle is required for TPU VM.'
        try:
            ips = _get_tpu_vm_pod_ips(ray_config, get_internal_ips)
        except exceptions.CommandError as e:
            raise exceptions.FetchIPError(
                exceptions.FetchIPError.Reason.HEAD) from e
        if len(ips) != tpu_utils.get_num_tpu_devices(handle.launched_resources):
            raise exceptions.FetchIPError(exceptions.FetchIPError.Reason.HEAD)
        return ips

    if get_internal_ips:
        with tempfile.NamedTemporaryFile(mode='w', delete=False) as f:
            ray_config['provider']['use_internal_ips'] = True
            yaml.dump(ray_config, f)
            cluster_yaml = f.name

    # Check the network connection first to avoid long hanging time for
    # ray get-head-ip below, if a long-lasting network connection failure
    # happens.
    check_network_connection()
    head_ip = _query_head_ip_with_retries(cluster_yaml,
                                          max_attempts=head_ip_max_attempts)
    head_ip_list = [head_ip]
    if expected_num_nodes > 1:
        backoff = common_utils.Backoff(initial_backoff=5, max_backoff_factor=5)

        for retry_cnt in range(worker_ip_max_attempts):
            try:
                full_cluster_yaml = str(pathlib.Path(cluster_yaml).expanduser())
                proc = subprocess_utils.run(
                    f'ray get-worker-ips {full_cluster_yaml!r}',
                    stdout=subprocess.PIPE,
                    stderr=subprocess.PIPE)
                out = proc.stdout.decode()
                break
            except subprocess.CalledProcessError as e:
                if retry_cnt == worker_ip_max_attempts - 1:
                    raise exceptions.FetchIPError(
                        exceptions.FetchIPError.Reason.WORKER) from e
                # Retry if the ssh is not ready for the workers yet.
                backoff_time = backoff.current_backoff()
                logger.debug('Retrying to get worker ip '
                             f'[{retry_cnt}/{worker_ip_max_attempts}] in '
                             f'{backoff_time} seconds.')
                time.sleep(backoff_time)
        worker_ips = re.findall(IP_ADDR_REGEX, out)
        # Ray Autoscaler On-prem Bug: ray-get-worker-ips outputs nothing!
        # Workaround: List of IPs are shown in Stderr
        cluster_name = os.path.basename(cluster_yaml).split('.')[0]
        if ((handle is not None and hasattr(handle, 'local_handle') and
             handle.local_handle is not None) or
                onprem_utils.check_if_local_cloud(cluster_name)):
            out = proc.stderr.decode()
            worker_ips = re.findall(IP_ADDR_REGEX, out)
            # Remove head ip from worker ip list.
            for i, ip in enumerate(worker_ips):
                if ip == head_ip_list[0]:
                    del worker_ips[i]
                    break
        if len(worker_ips) != expected_num_nodes - 1:
            n = expected_num_nodes - 1
            if len(worker_ips) > n:
                # This could be triggered if e.g., some logging is added in
                # skypilot_config, a module that has some code executed whenever
                # `sky` is imported.
                logger.warning(
                    f'Expected {n} worker IP(s); found '
                    f'{len(worker_ips)}: {worker_ips}'
                    '\nThis could happen if there is extra output from '
                    '`ray get-worker-ips`, which should be inspected below.'
                    f'\n== Output ==\n{out}'
                    f'\n== Output ends ==')
                logger.warning(f'\nProceeding with the last {n} '
                               f'detected IP(s): {worker_ips[-n:]}.')
                worker_ips = worker_ips[-n:]
            else:
                raise exceptions.FetchIPError(
                    exceptions.FetchIPError.Reason.WORKER)
    else:
        worker_ips = []
    return head_ip_list + worker_ips


@timeline.event
def _get_tpu_vm_pod_ips(ray_config: Dict[str, Any],
                        get_internal_ips: bool = False) -> List[str]:
    """Returns the IPs of all TPU VM Pod workers using gcloud."""

    cluster_name = ray_config['cluster_name']
    zone = ray_config['provider']['availability_zone']
    query_cmd = (f'gcloud compute tpus tpu-vm list --filter='
                 f'"(labels.ray-cluster-name={cluster_name})" '
                 f'--zone={zone} --format="value(name)"')
    returncode, stdout, stderr = log_lib.run_with_log(query_cmd,
                                                      '/dev/null',
                                                      shell=True,
                                                      stream_logs=False,
                                                      require_outputs=True)
    subprocess_utils.handle_returncode(
        returncode,
        query_cmd,
        'Failed to run gcloud to get TPU VM IDs.',
        stderr=stdout + stderr)
    if len(stdout) == 0:
        logger.debug('No TPU VMs found with cluster name '
                     f'{cluster_name} in zone {zone}.')
    if len(stdout.splitlines()) > 1:
        # Rare case, this could mean resource leakage. Hint user.
        logger.warning('Found more than one TPU VM/Pod with the same cluster '
                       f'name {cluster_name} in zone {zone}.')

    all_ips = []
    for tpu_id in stdout.splitlines():
        tpuvm_cmd = (f'gcloud compute tpus tpu-vm describe {tpu_id}'
                     f' --zone {zone} --format=json')
        returncode, stdout, stderr = log_lib.run_with_log(tpuvm_cmd,
                                                          os.devnull,
                                                          shell=True,
                                                          stream_logs=False,
                                                          require_outputs=True)
        subprocess_utils.handle_returncode(
            returncode,
            tpuvm_cmd,
            'Failed to run gcloud tpu-vm describe.',
            stderr=stdout + stderr)

        tpuvm_json = json.loads(stdout)
        if tpuvm_json['state'] != 'READY':
            # May be a leaked preempted resource, or terminated by user in the
            # console, or still in the process of being created.
            ux_utils.console_newline()
            logger.debug(f'TPU VM {tpu_id} is in {tpuvm_json["state"]} '
                         'state. Skipping IP query... '
                         'Hint: make sure it is not leaked.')
            continue

        ips = []
        for endpoint in tpuvm_json['networkEndpoints']:
            # Note: if TPU VM is being preempted, its IP field may not exist.
            # We use get() to avoid KeyError.
            if get_internal_ips:
                ip = endpoint.get('ipAddress', None)
            else:
                ip = endpoint['accessConfig'].get('externalIp', None)
            if ip is not None:
                ips.append(ip)
        all_ips.extend(ips)

    return all_ips


def check_network_connection():
    # Tolerate 3 retries as it is observed that connections can fail.
    adapter = adapters.HTTPAdapter(max_retries=retry_lib.Retry(total=3))
    http = requests.Session()
    http.mount('https://', adapter)
    http.mount('http://', adapter)
    for i, ip in enumerate(_TEST_IP_LIST):
        try:
            http.head(ip, timeout=3)
            return
        except (requests.Timeout, requests.exceptions.ConnectionError) as e:
            if i == len(_TEST_IP_LIST) - 1:
                raise exceptions.NetworkError('Could not refresh the cluster. '
                                              'Network seems down.') from e


def check_owner_identity(cluster_name: str) -> None:
    """Check if current user is the same as the user who created the cluster.

    Raises:
        exceptions.ClusterOwnerIdentityMismatchError: if the current user is
          not the same as the user who created the cluster.
        exceptions.CloudUserIdentityError: if we fail to get the current user
          identity.
    """
    if env_options.Options.SKIP_CLOUD_IDENTITY_CHECK.get():
        return
    record = global_user_state.get_cluster_from_name(cluster_name)
    if record is None:
        return
    handle = record['handle']
    if not isinstance(handle, backends.CloudVmRayResourceHandle):
        return

    cloud = handle.launched_resources.cloud
    current_user_identity = cloud.get_current_user_identity()
    owner_identity = record['owner']
    if current_user_identity is None:
        # Skip the check if the cloud does not support user identity.
        return
    # The user identity can be None, if the cluster is created by an older
    # version of SkyPilot. In that case, we set the user identity to the
    # current one.
    # NOTE: a user who upgrades SkyPilot and switches to a new cloud identity
    # immediately without `sky status --refresh` first, will cause a leakage
    # of the existing cluster. We deem this an acceptable tradeoff mainly
    # because multi-identity is not common (at least at the moment).
    if owner_identity is None:
        global_user_state.set_owner_identity_for_cluster(
            cluster_name, current_user_identity)
    else:
        assert isinstance(owner_identity, list)
        # It is OK if the owner identity is shorter, which will happen when
        # the cluster is launched before #1808. In that case, we only check
        # the same length (zip will stop at the shorter one).
        for i, (owner,
                current) in enumerate(zip(owner_identity,
                                          current_user_identity)):
            # Clean up the owner identiy for the backslash and newlines, caused
            # by the cloud CLI output, e.g. gcloud.
            owner = owner.replace('\n', '').replace('\\', '')
            if owner == current:
                if i != 0:
                    logger.warning(
                        f'The cluster was owned by {owner_identity}, but '
                        f'a new identity {current_user_identity} is activated. We still '
                        'allow the operation as the two identities are likely to have '
                        'the same access to the cluster. Please be aware that this can '
                        'cause unexpected cluster leakage if the two identities are not '
                        'actually equivalent (e.g., belong to the same person).'
                    )
                if i != 0 or len(owner_identity) != len(current_user_identity):
                    # We update the owner of a cluster, when:
                    # 1. The strictest identty (i.e. the first one) does not
                    # match, but the latter ones match.
                    # 2. The length of the two identities are different, which
                    # will only happen when the cluster is launched before #1808.
                    # Update the user identity to avoid showing the warning above
                    # again.
                    global_user_state.set_owner_identity_for_cluster(
                        cluster_name, current_user_identity)
                return  # The user identity matches.
        with ux_utils.print_exception_no_traceback():
            raise exceptions.ClusterOwnerIdentityMismatchError(
                f'{cluster_name!r} ({cloud}) is owned by account '
                f'{owner_identity!r}, but the activated account '
                f'is {current_user_identity!r}.')


def tag_filter_for_cluster(cluster_name: str) -> Dict[str, str]:
    """Returns a tag filter for the cluster."""
    return {
        'ray-cluster-name': cluster_name,
    }


def _query_cluster_status_via_cloud_api(
    handle: 'cloud_vm_ray_backend.CloudVmRayResourceHandle'
) -> List[status_lib.ClusterStatus]:
    """Returns the status of the cluster.

    Raises:
        exceptions.ClusterStatusFetchingError: the cluster status cannot be
          fetched from the cloud provider.
    """
    cluster_name_on_cloud = handle.cluster_name_on_cloud
    cluster_name_in_hint = common_utils.cluster_name_in_hint(
        handle.cluster_name, cluster_name_on_cloud)
    # Use region and zone from the cluster config, instead of the
    # handle.launched_resources, because the latter may not be set
    # correctly yet.
    ray_config = common_utils.read_yaml(handle.cluster_yaml)
    provider_config = ray_config['provider']
    region = provider_config.get('region') or provider_config.get('location')
    zone = ray_config['provider'].get('availability_zone')
    kwargs = {}
    if isinstance(handle.launched_resources.cloud, clouds.GCP):
        kwargs['use_tpu_vm'] = ray_config['provider'].get('_has_tpus', False)

    # Query the cloud provider.
    # TODO(suquark): move implementations of more clouds here
    if isinstance(handle.launched_resources.cloud, clouds.AWS):
        cloud_name = repr(handle.launched_resources.cloud)
        try:
            node_status_dict = provision_lib.query_instances(
                cloud_name, cluster_name_on_cloud, provider_config)
            logger.debug(f'Querying {cloud_name} cluster '
                         f'{cluster_name_in_hint} '
                         f'status:\n{pprint.pformat(node_status_dict)}')
            node_statuses = list(node_status_dict.values())
        except Exception as e:  # pylint: disable=broad-except
            with ux_utils.print_exception_no_traceback():
                raise exceptions.ClusterStatusFetchingError(
                    f'Failed to query {cloud_name} cluster '
                    f'{cluster_name_in_hint} '
                    f'status: {common_utils.format_exception(e, use_bracket=True)}'
                )
    else:
        node_statuses = handle.launched_resources.cloud.query_status(
            cluster_name_on_cloud,
            tag_filter_for_cluster(cluster_name_on_cloud), region, zone,
            **kwargs)
    # GCP does not clean up preempted TPU VMs. We remove it ourselves.
    # TODO(wei-lin): handle multi-node cases.
    # TODO(zhwu): this should be moved into the GCP class, after we refactor
    # the cluster termination, as the preempted TPU VM should always be
    # removed.
    if kwargs.get('use_tpu_vm', False) and len(node_statuses) == 0:
        logger.debug(
            f'Terminating preempted TPU VM cluster {cluster_name_in_hint}')
        backend = backends.CloudVmRayBackend()
        # Do not use refresh cluster status during teardown, as that will
        # cause infinite recursion by calling cluster status refresh
        # again.

        # Post teardown cleanup be done later in this function, which will
        # remove the cluster entry from the status table & the ssh config file.
        backend.teardown_no_lock(handle,
                                 terminate=True,
                                 purge=False,
                                 post_teardown_cleanup=False,
                                 refresh_cluster_status=False)
    return node_statuses


def check_can_clone_disk_and_override_task(
    cluster_name: str, target_cluster_name: Optional[str], task: 'task_lib.Task'
) -> Tuple['task_lib.Task', 'cloud_vm_ray_backend.CloudVmRayResourceHandle']:
    """Check if the task is compatible to clone disk from the source cluster.

    Args:
        cluster_name: The name of the cluster to clone disk from.
        target_cluster_name: The name of the target cluster.
        task: The task to check.

    Returns:
        The task to use and the resource handle of the source cluster.

    Raises:
        ValueError: If the source cluster does not exist.
        exceptions.NotSupportedError: If the source cluster is not valid or the
            task is not compatible to clone disk from the source cluster.
    """
    source_cluster_status, handle = refresh_cluster_status_handle(cluster_name)
    if source_cluster_status is None:
        with ux_utils.print_exception_no_traceback():
            raise ValueError(
                f'Cannot find cluster {cluster_name!r} to clone disk from.')

    if not isinstance(handle, backends.CloudVmRayResourceHandle):
        with ux_utils.print_exception_no_traceback():
            raise exceptions.NotSupportedError(
                f'Cannot clone disk from a non-cloud cluster {cluster_name!r}.')

    if source_cluster_status != status_lib.ClusterStatus.STOPPED:
        with ux_utils.print_exception_no_traceback():
            raise exceptions.NotSupportedError(
                f'Cannot clone disk from cluster {cluster_name!r} '
                f'({source_cluster_status!r}). Please stop the '
                f'cluster first: sky stop {cluster_name}')

    if target_cluster_name is not None:
        target_cluster_status, _ = refresh_cluster_status_handle(
            target_cluster_name)
        if target_cluster_status is not None:
            with ux_utils.print_exception_no_traceback():
                raise exceptions.NotSupportedError(
                    f'The target cluster {target_cluster_name!r} already exists. Cloning '
                    'disk is only supported when creating a new cluster. To fix: specify '
                    'a new target cluster name.')

    assert len(task.resources) == 1, task.resources
    task_resources = list(task.resources)[0]
    if handle.launched_resources.disk_size > task_resources.disk_size:
        # The target cluster's disk should be at least as large as the source.
        with ux_utils.print_exception_no_traceback():
            target_cluster_name_str = f' {target_cluster_name!r}'
            if target_cluster_name is None:
                target_cluster_name_str = ''
            raise exceptions.NotSupportedError(
                f'The target cluster{target_cluster_name_str} should have a disk size '
                f'of at least {handle.launched_resources.disk_size} GB to clone the '
                f'disk from {cluster_name!r}.')
    override_param = {}
    original_cloud = handle.launched_resources.cloud
    assert original_cloud is not None, handle.launched_resources
    if task_resources.cloud is None:
        override_param['cloud'] = original_cloud
    else:
        if not original_cloud.is_same_cloud(task_resources.cloud):
            with ux_utils.print_exception_no_traceback():
                raise ValueError(
                    f'Cannot clone disk across cloud from {original_cloud} to '
                    f'{task_resources.cloud}.')
    original_cloud.check_features_are_supported(
        {clouds.CloudImplementationFeatures.CLONE_DISK_FROM_CLUSTER})

    if task_resources.region is None:
        override_param['region'] = handle.launched_resources.region

    if override_param:
        logger.info(
            f'No cloud/region specified for the task. Using the same region '
            f'as source cluster {cluster_name!r}: '
            f'{handle.launched_resources.cloud}'
            f'({handle.launched_resources.region}).')
        task_resources = task_resources.copy(**override_param)
        task.set_resources({task_resources})
        # Reset the best_resources to triger re-optimization
        # later, so that the new task_resources will be used.
        task.best_resources = None
    return task, handle


def _update_cluster_status_no_lock(
        cluster_name: str) -> Optional[Dict[str, Any]]:
    """Updates the status of the cluster.

    Raises:
        exceptions.ClusterStatusFetchingError: the cluster status cannot be
          fetched from the cloud provider.
    """
    record = global_user_state.get_cluster_from_name(cluster_name)
    if record is None:
        return None
    handle = record['handle']
    if not isinstance(handle, backends.CloudVmRayResourceHandle):
        return record
    cluster_name = handle.cluster_name

    node_statuses = _query_cluster_status_via_cloud_api(handle)

    all_nodes_up = (all(
        status == status_lib.ClusterStatus.UP for status in node_statuses) and
                    len(node_statuses) == handle.launched_nodes)

    def run_ray_status_to_check_ray_cluster_healthy() -> bool:
        try:
            # TODO(zhwu): This function cannot distinguish transient network
            # error in ray's get IPs vs. ray runtime failing.

            # NOTE: fetching the IPs is very slow as it calls into
            # `ray get head-ip/worker-ips`. Using cached IPs is safe because
            # in the worst case we time out in the `ray status` SSH command
            # below.
            external_ips = handle.cached_external_ips
            # This happens to a stopped TPU VM as we use gcloud to query the IP.
            # Or user interrupt the `sky launch` process before the first time
            # resources handle is written back to local database.
            # This is helpful when user interrupt after the provision is done
            # and before the skylet is restarted. After #2304 is merged, this
            # helps keep the cluster status to INIT after `sky status -r`, so
            # user will be notified that any auto stop/down might not be
            # triggered.
            if external_ips is None or len(external_ips) == 0:
                logger.debug(f'Refreshing status ({cluster_name!r}): No cached '
                             f'IPs found. Handle: {handle}')
                raise exceptions.FetchIPError(
                    reason=exceptions.FetchIPError.Reason.HEAD)

            # Potentially refresh the external SSH ports, in case the existing
            # cluster before #2491 was launched without external SSH ports
            # cached.
            external_ssh_ports = handle.external_ssh_ports()
            head_ssh_port = external_ssh_ports[0]

            # Check if ray cluster status is healthy.
            ssh_credentials = ssh_credential_from_yaml(handle.cluster_yaml,
                                                       handle.docker_user)
<<<<<<< HEAD
            handle.external_ssh_ports()  # Ensure the ports are cached.
            runner = command_runner.SSHCommandRunner(external_ips[0],
                                                     port=handle.head_ssh_port,
                                                     **ssh_credentials)
=======

            runner = command_runner.SSHCommandRunner(external_ips[0],
                                                     **ssh_credentials,
                                                     port=head_ssh_port)
>>>>>>> 3213d3a1
            rc, output, stderr = runner.run(
                instance_setup.RAY_STATUS_WITH_SKY_RAY_PORT_COMMAND,
                stream_logs=False,
                require_outputs=True,
                separate_stderr=True)
            if rc:
                raise RuntimeError(
                    f'Refreshing status ({cluster_name!r}): Failed to check '
                    f'ray cluster\'s healthiness with '
                    f'{instance_setup.RAY_STATUS_WITH_SKY_RAY_PORT_COMMAND}.\n'
                    f'-- stdout --\n{output}\n-- stderr --\n{stderr}')

            if isinstance(handle.launched_resources.cloud, clouds.AWS):
                # Use the new provisioner for AWS.
                ready_head, ready_workers = _count_healthy_nodes_from_ray_new_provisioner(
                    output)
            else:
                ready_head, ready_workers = _count_healthy_nodes_from_ray(
                    output)

            if ready_head + ready_workers == handle.launched_nodes:
                return True
            raise RuntimeError(
                f'Refreshing status ({cluster_name!r}): ray status not showing '
                f'all nodes ({ready_head + ready_workers}/'
                f'{handle.launched_nodes}); output: {output}; stderr: {stderr}')
        except exceptions.FetchIPError:
            logger.debug(
                f'Refreshing status ({cluster_name!r}) failed to get IPs.')
        except RuntimeError as e:
            logger.debug(str(e))
        except Exception as e:  # pylint: disable=broad-except
            # This can be raised by `external_ssh_ports()`, due to the
            # underlying call to kubernetes API.
            logger.debug(
                f'Refreshing status ({cluster_name!r}) failed: '
                f'{common_utils.format_exception(e, use_bracket=True)}')
        return False

    # Determining if the cluster is healthy (UP):
    #
    # For non-spot clusters: If ray status shows all nodes are healthy, it is
    # safe to set the status to UP as starting ray is the final step of sky
    # launch. But we found that ray status is way too slow (see NOTE below) so
    # we always query the cloud provider first which is faster.
    #
    # For spot clusters: the above can be unsafe because the Ray cluster may
    # remain healthy for a while before the cloud completely preempts the VMs.
    # We have mitigated this by again first querying the VM state from the cloud
    # provider.
    if all_nodes_up and run_ray_status_to_check_ray_cluster_healthy():
        # NOTE: all_nodes_up calculation is fast due to calling cloud CLI;
        # run_ray_status_to_check_all_nodes_up() is slow due to calling `ray get
        # head-ip/worker-ips`.
        record['status'] = status_lib.ClusterStatus.UP
        global_user_state.add_or_update_cluster(cluster_name,
                                                handle,
                                                requested_resources=None,
                                                ready=True,
                                                is_launch=False)
        return record

    # All cases below are transitioning the cluster to non-UP states.

    if len(node_statuses) > handle.launched_nodes:
        # Unexpected: in the queried region more than 1 cluster with the same
        # constructed name tag returned. This will typically not happen unless
        # users manually create a cluster with that constructed name or there
        # was a resource leak caused by different launch hash before #1671
        # was merged.
        #
        # (Technically speaking, even if returned num nodes <= num
        # handle.launched_nodes), not including the launch hash could mean the
        # returned nodes contain some nodes that do not belong to the logical
        # skypilot cluster. Doesn't seem to be a good way to handle this for
        # now?)
        #
        # We have not experienced the above; adding as a safeguard.
        #
        # Since we failed to refresh, raise the status fetching error.
        with ux_utils.print_exception_no_traceback():
            raise exceptions.ClusterStatusFetchingError(
                f'Found {len(node_statuses)} node(s) with the same cluster name'
                f' tag in the cloud provider for cluster {cluster_name!r}, '
                f'which should have {handle.launched_nodes} nodes. This '
                f'normally should not happen. {colorama.Fore.RED}Please check '
                'the cloud console and fix any possible resources leakage '
                '(e.g., if there are any stopped nodes and they do not have '
                'data or are unhealthy, terminate them).'
                f'{colorama.Style.RESET_ALL}')
    assert len(node_statuses) <= handle.launched_nodes

    # If the node_statuses is empty, all the nodes are terminated. We can
    # safely set the cluster status to TERMINATED. This handles the edge case
    # where the cluster is terminated by the user manually through the UI.
    to_terminate = not node_statuses

    # A cluster is considered "abnormal", if not all nodes are TERMINATED or
    # not all nodes are STOPPED. We check that with the following logic:
    #   * Not all nodes are terminated and there's at least one node
    #     terminated; or
    #   * Any of the non-TERMINATED nodes is in a non-STOPPED status.
    #
    # This includes these special cases:
    #   * All stopped are considered normal and will be cleaned up at the end
    #     of the function.
    #   * Some of the nodes UP should be considered abnormal, because the ray
    #     cluster is probably down.
    #   * The cluster is partially terminated or stopped should be considered
    #     abnormal.
    #
    # An abnormal cluster will transition to INIT and have any autostop setting
    # reset (unless it's autostopping/autodowning).
    is_abnormal = ((0 < len(node_statuses) < handle.launched_nodes) or any(
        status != status_lib.ClusterStatus.STOPPED for status in node_statuses))
    if is_abnormal:
        logger.debug('The cluster is abnormal. Setting to INIT status. '
                     f'node_statuses: {node_statuses}')
        backend = get_backend_from_handle(handle)
        if isinstance(backend,
                      backends.CloudVmRayBackend) and record['autostop'] >= 0:
            if not backend.is_definitely_autostopping(handle,
                                                      stream_logs=False):
                # Reset the autostopping as the cluster is abnormal, and may
                # not correctly autostop. Resetting the autostop will let
                # the user know that the autostop may not happen to avoid
                # leakages from the assumption that the cluster will autostop.
                success = True
                try:
                    backend.set_autostop(handle, -1, stream_logs=False)
                except (Exception, SystemExit) as e:  # pylint: disable=broad-except
                    success = False
                    logger.debug(f'Failed to reset autostop. Due to '
                                 f'{common_utils.format_exception(e)}')
                global_user_state.set_cluster_autostop_value(
                    handle.cluster_name, -1, to_down=False)

                # Friendly hint.
                autostop = record['autostop']
                maybe_down_str = ' --down' if record['to_down'] else ''
                noun = 'autodown' if record['to_down'] else 'autostop'
                if success:
                    operation_str = (f'Canceled {noun} on the cluster '
                                     f'{cluster_name!r}')
                else:
                    operation_str = (
                        f'Attempted to cancel {noun} on the '
                        f'cluster {cluster_name!r} with best effort')
                yellow = colorama.Fore.YELLOW
                bright = colorama.Style.BRIGHT
                reset = colorama.Style.RESET_ALL
                ux_utils.console_newline()
                logger.warning(
                    f'{yellow}{operation_str}, since it is found to be in an '
                    f'abnormal state. To fix, try running: {reset}{bright}sky '
                    f'start -f -i {autostop}{maybe_down_str} {cluster_name}'
                    f'{reset}')
            else:
                ux_utils.console_newline()
                operation_str = 'autodowning' if record[
                    'to_down'] else 'autostopping'
                logger.info(
                    f'Cluster {cluster_name!r} is {operation_str}. Setting to '
                    'INIT status; try refresh again in a while.')

        # If the user starts part of a STOPPED cluster, we still need a status
        # to represent the abnormal status. For spot cluster, it can also
        # represent that the cluster is partially preempted.
        # TODO(zhwu): the definition of INIT should be audited/changed.
        # Adding a new status UNHEALTHY for abnormal status can be a choice.
        global_user_state.add_or_update_cluster(cluster_name,
                                                handle,
                                                requested_resources=None,
                                                ready=False,
                                                is_launch=False)
        return global_user_state.get_cluster_from_name(cluster_name)
    # Now is_abnormal is False: either node_statuses is empty or all nodes are
    # STOPPED.
    backend = backends.CloudVmRayBackend()
    backend.post_teardown_cleanup(handle, terminate=to_terminate, purge=False)
    return global_user_state.get_cluster_from_name(cluster_name)


def _update_cluster_status(
        cluster_name: str,
        acquire_per_cluster_status_lock: bool) -> Optional[Dict[str, Any]]:
    """Update the cluster status.

    The cluster status is updated by checking ray cluster and real status from
    cloud.

    The function will update the cached cluster status in the global state. For
    the design of the cluster status and transition, please refer to the
    sky/design_docs/cluster_status.md

    Args:
        cluster_name: The name of the cluster.
        acquire_per_cluster_status_lock: Whether to acquire the per-cluster lock
            before updating the status.
        need_owner_identity_check: Whether to check the owner identity before
            updating

    Returns:
        If the cluster is terminated or does not exist, return None. Otherwise
        returns the input record with status and handle potentially updated.

    Raises:
        exceptions.ClusterOwnerIdentityMismatchError: if the current user is
          not the same as the user who created the cluster.
        exceptions.CloudUserIdentityError: if we fail to get the current user
          identity.
        exceptions.ClusterStatusFetchingError: the cluster status cannot be
          fetched from the cloud provider or there are leaked nodes causing
          the node number larger than expected.
    """
    if not acquire_per_cluster_status_lock:
        return _update_cluster_status_no_lock(cluster_name)

    try:
        # TODO(mraheja): remove pylint disabling when filelock
        # version updated
        # pylint: disable=abstract-class-instantiated
        with filelock.FileLock(CLUSTER_STATUS_LOCK_PATH.format(cluster_name),
                               CLUSTER_STATUS_LOCK_TIMEOUT_SECONDS):
            return _update_cluster_status_no_lock(cluster_name)
    except filelock.Timeout:
        logger.debug('Refreshing status: Failed get the lock for cluster '
                     f'{cluster_name!r}. Using the cached status.')
        return global_user_state.get_cluster_from_name(cluster_name)


def _refresh_cluster_record(
        cluster_name: str,
        *,
        force_refresh_statuses: Optional[Set[status_lib.ClusterStatus]] = None,
        acquire_per_cluster_status_lock: bool = True
) -> Optional[Dict[str, Any]]:
    """Refresh the cluster, and return the possibly updated record.

    This function will also check the owner identity of the cluster, and raise
    exceptions if the current user is not the same as the user who created the
    cluster.

    Args:
        cluster_name: The name of the cluster.
        force_refresh_statuses: if specified, refresh the cluster if it has one of
            the specified statuses. Additionally, clusters satisfying the
            following conditions will always be refreshed no matter the
            argument is specified or not:
                1. is a spot cluster, or
                2. is a non-spot cluster, is not STOPPED, and autostop is set.
        acquire_per_cluster_status_lock: Whether to acquire the per-cluster lock
            before updating the status.

    Returns:
        If the cluster is terminated or does not exist, return None.
        Otherwise returns the cluster record.

    Raises:
        exceptions.ClusterOwnerIdentityMismatchError: if the current user is
          not the same as the user who created the cluster.
        exceptions.CloudUserIdentityError: if we fail to get the current user
          identity.
        exceptions.ClusterStatusFetchingError: the cluster status cannot be
          fetched from the cloud provider or there are leaked nodes causing
          the node number larger than expected.
    """

    record = global_user_state.get_cluster_from_name(cluster_name)
    if record is None:
        return None
    check_owner_identity(cluster_name)

    handle = record['handle']
    if isinstance(handle, backends.CloudVmRayResourceHandle):
        use_spot = handle.launched_resources.use_spot
        has_autostop = (record['status'] != status_lib.ClusterStatus.STOPPED and
                        record['autostop'] >= 0)
        force_refresh_for_cluster = (force_refresh_statuses is not None and
                                     record['status'] in force_refresh_statuses)
        if force_refresh_for_cluster or has_autostop or use_spot:
            record = _update_cluster_status(
                cluster_name,
                acquire_per_cluster_status_lock=acquire_per_cluster_status_lock)
    return record


@timeline.event
def refresh_cluster_status_handle(
    cluster_name: str,
    *,
    force_refresh_statuses: Optional[Set[status_lib.ClusterStatus]] = None,
    acquire_per_cluster_status_lock: bool = True,
) -> Tuple[Optional[status_lib.ClusterStatus],
           Optional[backends.ResourceHandle]]:
    """Refresh the cluster, and return the possibly updated status and handle.

    This is a wrapper of refresh_cluster_record, which returns the status and
    handle of the cluster.
    Please refer to the docstring of refresh_cluster_record for the details.
    """
    record = _refresh_cluster_record(
        cluster_name,
        force_refresh_statuses=force_refresh_statuses,
        acquire_per_cluster_status_lock=acquire_per_cluster_status_lock)
    if record is None:
        return None, None
    return record['status'], record['handle']


# =====================================


@typing.overload
def check_cluster_available(
    cluster_name: str,
    *,
    operation: str,
    check_cloud_vm_ray_backend: Literal[True] = True,
    dryrun: bool = ...,
) -> 'cloud_vm_ray_backend.CloudVmRayResourceHandle':
    ...


@typing.overload
def check_cluster_available(
    cluster_name: str,
    *,
    operation: str,
    check_cloud_vm_ray_backend: Literal[False],
    dryrun: bool = ...,
) -> backends.ResourceHandle:
    ...


def check_cluster_available(
    cluster_name: str,
    *,
    operation: str,
    check_cloud_vm_ray_backend: bool = True,
    dryrun: bool = False,
) -> backends.ResourceHandle:
    """Check if the cluster is available.

    Raises:
        ValueError: if the cluster does not exist.
        exceptions.ClusterNotUpError: if the cluster is not UP.
        exceptions.NotSupportedError: if the cluster is not based on
          CloudVmRayBackend.
        exceptions.ClusterOwnerIdentityMismatchError: if the current user is
          not the same as the user who created the cluster.
        exceptions.CloudUserIdentityError: if we fail to get the current user
          identity.
    """
    record = global_user_state.get_cluster_from_name(cluster_name)
    if dryrun:
        assert record is not None, cluster_name
        return record['handle']

    previous_cluster_status = None
    if record is not None:
        previous_cluster_status = record['status']

    try:
        cluster_status, handle = refresh_cluster_status_handle(cluster_name)
    except exceptions.ClusterStatusFetchingError as e:
        # Failed to refresh the cluster status is not fatal error as the callers
        # can still be done by only using ssh, but the ssh can hang if the
        # cluster is not up (e.g., autostopped).

        # We do not catch the exception for cloud identity checking for now, in
        # order to disable all operations on clusters created by another user
        # identity.  That will make the design simpler and easier to
        # understand, but it might be useful to allow the user to use
        # operations that only involve ssh (e.g., sky exec, sky logs, etc) even
        # if the user is not the owner of the cluster.
        ux_utils.console_newline()
        logger.warning(
            f'Failed to refresh the status for cluster {cluster_name!r}. It is '
            f'not fatal, but {operation} might hang if the cluster is not up.\n'
            f'Detailed reason: {e}')
        if record is None:
            cluster_status, handle = None, None
        else:
            cluster_status, handle = record['status'], record['handle']

    bright = colorama.Style.BRIGHT
    reset = colorama.Style.RESET_ALL
    if handle is None:
        if previous_cluster_status is None:
            error_msg = f'Cluster {cluster_name!r} does not exist.'
        else:
            error_msg = (f'Cluster {cluster_name!r} not found on the cloud '
                         'provider.')
            assert record is not None, previous_cluster_status
            actions = []
            if record['handle'].launched_resources.use_spot:
                actions.append('preempted')
            if record['autostop'] > 0 and record['to_down']:
                actions.append('autodowned')
            actions.append('manually terminated in console')
            if len(actions) > 1:
                actions[-1] = 'or ' + actions[-1]
            actions_str = ', '.join(actions)
            message = f' It was likely {actions_str}.'
            if len(actions) > 1:
                message = message.replace('likely', 'either')
            error_msg += message

        with ux_utils.print_exception_no_traceback():
            raise ValueError(f'{colorama.Fore.YELLOW}{error_msg}{reset}')
    assert cluster_status is not None, 'handle is not None but status is None'
    backend = get_backend_from_handle(handle)
    if check_cloud_vm_ray_backend and not isinstance(
            backend, backends.CloudVmRayBackend):
        with ux_utils.print_exception_no_traceback():
            raise exceptions.NotSupportedError(
                f'{colorama.Fore.YELLOW}{operation.capitalize()}: skipped for '
                f'cluster {cluster_name!r}. It is only supported by backend: '
                f'{backends.CloudVmRayBackend.NAME}.'
                f'{reset}')
    if cluster_status != status_lib.ClusterStatus.UP:
        if onprem_utils.check_if_local_cloud(cluster_name):
            raise exceptions.ClusterNotUpError(
                constants.UNINITIALIZED_ONPREM_CLUSTER_MESSAGE.format(
                    cluster_name),
                cluster_status=cluster_status,
                handle=handle)
        with ux_utils.print_exception_no_traceback():
            hint_for_init = ''
            if cluster_status == status_lib.ClusterStatus.INIT:
                hint_for_init = (
                    f'{reset} Wait for a launch to finish, or use this command '
                    f'to try to transition the cluster to UP: {bright}sky '
                    f'start {cluster_name}{reset}')
            raise exceptions.ClusterNotUpError(
                f'{colorama.Fore.YELLOW}{operation.capitalize()}: skipped for '
                f'cluster {cluster_name!r} (status: {cluster_status.value}). '
                'It is only allowed for '
                f'{status_lib.ClusterStatus.UP.value} clusters.'
                f'{hint_for_init}'
                f'{reset}',
                cluster_status=cluster_status,
                handle=handle)

    if handle.head_ip is None:
        with ux_utils.print_exception_no_traceback():
            raise exceptions.ClusterNotUpError(
                f'Cluster {cluster_name!r} has been stopped or not properly '
                'set up. Please re-launch it with `sky start`.',
                cluster_status=cluster_status,
                handle=handle)
    return handle


class CloudFilter(enum.Enum):
    # Filter for all types of clouds.
    ALL = 'all'
    # Filter for Sky's main clouds (aws, gcp, azure, docker).
    CLOUDS_AND_DOCKER = 'clouds-and-docker'
    # Filter for only local clouds.
    LOCAL = 'local'


def get_clusters(
    include_reserved: bool,
    refresh: bool,
    cloud_filter: CloudFilter = CloudFilter.CLOUDS_AND_DOCKER,
    cluster_names: Optional[Union[str, List[str]]] = None,
) -> List[Dict[str, Any]]:
    """Returns a list of cached or optionally refreshed cluster records.

    Combs through the database (in ~/.sky/state.db) to get a list of records
    corresponding to launched clusters (filtered by `cluster_names` if it is
    specified). The refresh flag can be used to force a refresh of the status
    of the clusters.

    Args:
        include_reserved: Whether to include reserved clusters, e.g. spot
            controller.
        refresh: Whether to refresh the status of the clusters. (Refreshing will
            set the status to STOPPED if the cluster cannot be pinged.)
        cloud_filter: Sets which clouds to filer through from the global user
            state. Supports three values, 'all' for all clouds, 'public' for
            public clouds only, and 'local' for only local clouds.
        cluster_names: If provided, only return records for the given cluster
            names.

    Returns:
        A list of cluster records. If the cluster does not exist or has been
        terminated, the record will be omitted from the returned list.
    """
    records = global_user_state.get_clusters()

    if not include_reserved:
        records = [
            record for record in records
            if record['name'] not in SKY_RESERVED_CLUSTER_NAMES
        ]

    yellow = colorama.Fore.YELLOW
    bright = colorama.Style.BRIGHT
    reset = colorama.Style.RESET_ALL

    if cluster_names is not None:
        if isinstance(cluster_names, str):
            cluster_names = [cluster_names]
        new_records = []
        not_exist_cluster_names = []
        for cluster_name in cluster_names:
            for record in records:
                if record['name'] == cluster_name:
                    new_records.append(record)
                    break
            else:
                not_exist_cluster_names.append(cluster_name)
        if not_exist_cluster_names:
            clusters_str = ', '.join(not_exist_cluster_names)
            logger.info(f'Cluster(s) not found: {bright}{clusters_str}{reset}.')
        records = new_records

    def _is_local_cluster(record):
        handle = record['handle']
        if isinstance(handle, backends.LocalDockerResourceHandle):
            return False
        cluster_resources = handle.launched_resources
        return isinstance(cluster_resources.cloud, clouds.Local)

    if cloud_filter == CloudFilter.LOCAL:
        records = [record for record in records if _is_local_cluster(record)]
    elif cloud_filter == CloudFilter.CLOUDS_AND_DOCKER:
        records = [
            record for record in records if not _is_local_cluster(record)
        ]
    elif cloud_filter not in CloudFilter:
        raise ValueError(f'{cloud_filter} is not part of CloudFilter.')

    if not refresh:
        return records

    plural = 's' if len(records) > 1 else ''
    progress = rich_progress.Progress(transient=True,
                                      redirect_stdout=False,
                                      redirect_stderr=False)
    task = progress.add_task(
        f'[bold cyan]Refreshing status for {len(records)} cluster{plural}[/]',
        total=len(records))

    def _refresh_cluster(cluster_name):
        try:
            record = _refresh_cluster_record(
                cluster_name,
                force_refresh_statuses=set(status_lib.ClusterStatus),
                acquire_per_cluster_status_lock=True)
        except (exceptions.ClusterStatusFetchingError,
                exceptions.CloudUserIdentityError,
                exceptions.ClusterOwnerIdentityMismatchError) as e:
            # Do not fail the entire refresh process. The caller will
            # handle the 'UNKNOWN' status, and collect the errors into
            # a table.
            record = {'status': 'UNKNOWN', 'error': e}
        progress.update(task, advance=1)
        return record

    cluster_names = [record['name'] for record in records]
    with progress:
        updated_records = subprocess_utils.run_in_parallel(
            _refresh_cluster, cluster_names)

    # Show information for removed clusters.
    kept_records = []
    autodown_clusters, remaining_clusters, failed_clusters = [], [], []
    for i, record in enumerate(records):
        if updated_records[i] is None:
            if record['to_down']:
                autodown_clusters.append(cluster_names[i])
            else:
                remaining_clusters.append(cluster_names[i])
        elif updated_records[i]['status'] == 'UNKNOWN':
            failed_clusters.append(
                (cluster_names[i], updated_records[i]['error']))
            # Keep the original record if the status is unknown,
            # so that the user can still see the cluster.
            kept_records.append(record)
        else:
            kept_records.append(updated_records[i])

    if autodown_clusters:
        plural = 's' if len(autodown_clusters) > 1 else ''
        cluster_str = ', '.join(autodown_clusters)
        logger.info(f'Autodowned cluster{plural}: '
                    f'{bright}{cluster_str}{reset}')
    if remaining_clusters:
        plural = 's' if len(remaining_clusters) > 1 else ''
        cluster_str = ', '.join(name for name in remaining_clusters)
        logger.warning(f'{yellow}Cluster{plural} terminated on '
                       f'the cloud: {reset}{bright}{cluster_str}{reset}')

    if failed_clusters:
        plural = 's' if len(failed_clusters) > 1 else ''
        logger.warning(f'{yellow}Failed to refresh status for '
                       f'{len(failed_clusters)} cluster{plural}:{reset}')
        for cluster_name, e in failed_clusters:
            logger.warning(f'  {bright}{cluster_name}{reset}: {e}')
    return kept_records


@typing.overload
def get_backend_from_handle(
    handle: 'cloud_vm_ray_backend.CloudVmRayResourceHandle'
) -> 'cloud_vm_ray_backend.CloudVmRayBackend':
    ...


@typing.overload
def get_backend_from_handle(
    handle: 'local_docker_backend.LocalDockerResourceHandle'
) -> 'local_docker_backend.LocalDockerBackend':
    ...


@typing.overload
def get_backend_from_handle(
        handle: backends.ResourceHandle) -> backends.Backend:
    ...


def get_backend_from_handle(
        handle: backends.ResourceHandle) -> backends.Backend:
    """Gets a Backend object corresponding to a handle.

    Inspects handle type to infer the backend used for the resource.
    """
    backend: backends.Backend
    if isinstance(handle, backends.CloudVmRayResourceHandle):
        backend = backends.CloudVmRayBackend()
    elif isinstance(handle, backends.LocalDockerResourceHandle):
        backend = backends.LocalDockerBackend()
    else:
        raise NotImplementedError(
            f'Handle type {type(handle)} is not supported yet.')
    return backend


def get_task_demands_dict(task: 'task_lib.Task') -> Optional[Dict[str, float]]:
    """Returns the accelerator dict of the task"""
    # TODO: CPU and other memory resources are not supported yet.
    accelerator_dict = None
    if task.best_resources is not None:
        resources = task.best_resources
    else:
        # Task may (e.g., sky launch) or may not (e.g., sky exec) have undergone
        # sky.optimize(), so best_resources may be None.
        assert len(task.resources) == 1, task.resources
        resources = list(task.resources)[0]
    if resources is not None:
        accelerator_dict = resources.accelerators
    return accelerator_dict


def get_task_resources_str(task: 'task_lib.Task') -> str:
    resources_dict = get_task_demands_dict(task)
    if resources_dict is None:
        resources_str = f'CPU:{DEFAULT_TASK_CPU_DEMAND}'
    else:
        resources_str = ', '.join(f'{k}:{v}' for k, v in resources_dict.items())
    resources_str = f'{task.num_nodes}x [{resources_str}]'
    return resources_str


def check_cluster_name_not_reserved(
        cluster_name: Optional[str],
        operation_str: Optional[str] = None) -> None:
    """Errors out if the cluster is a reserved cluster (spot controller).

    Raises:
      sky.exceptions.NotSupportedError: if the cluster name is reserved, raise
        with an error message explaining 'operation_str' is not allowed.

    Returns:
      None, if the cluster name is not reserved.
    """
    if cluster_name in SKY_RESERVED_CLUSTER_NAMES:
        msg = (f'Cluster {cluster_name!r} is reserved for the '
               f'{SKY_RESERVED_CLUSTER_NAMES[cluster_name].lower()}.')
        if operation_str is not None:
            msg += f' {operation_str} is not allowed.'
        with ux_utils.print_exception_no_traceback():
            raise exceptions.NotSupportedError(msg)


# Handle ctrl-c
def interrupt_handler(signum, frame):
    del signum, frame
    subprocess_utils.kill_children_processes()
    # Avoid using logger here, as it will print the stack trace for broken
    # pipe, when the output is piped to another program.
    print(f'{colorama.Style.DIM}Tip: The job will keep '
          f'running after Ctrl-C.{colorama.Style.RESET_ALL}')
    with ux_utils.print_exception_no_traceback():
        raise KeyboardInterrupt(exceptions.KEYBOARD_INTERRUPT_CODE)


# Handle ctrl-z
def stop_handler(signum, frame):
    del signum, frame
    subprocess_utils.kill_children_processes()
    # Avoid using logger here, as it will print the stack trace for broken
    # pipe, when the output is piped to another program.
    print(f'{colorama.Style.DIM}Tip: The job will keep '
          f'running after Ctrl-Z.{colorama.Style.RESET_ALL}')
    with ux_utils.print_exception_no_traceback():
        raise KeyboardInterrupt(exceptions.SIGTSTP_CODE)


def validate_schema(obj, schema, err_msg_prefix=''):
    """Validates an object against a JSON schema.

    Raises:
        ValueError: if the object does not match the schema.
    """
    err_msg = None
    try:
        validator.SchemaValidator(schema).validate(obj)
    except jsonschema.ValidationError as e:
        if e.validator == 'additionalProperties':
            if tuple(e.schema_path) == ('properties', 'envs',
                                        'additionalProperties'):
                # Hack. Here the error is Task.envs having some invalid keys. So
                # we should not print "unsupported field".
                #
                # This will print something like:
                # 'hello world' does not match any of the regexes: <regex>
                err_msg = (err_msg_prefix +
                           'The `envs` field contains invalid keys:\n' +
                           e.message)
            else:
                err_msg = err_msg_prefix + 'The following fields are invalid:'
                known_fields = set(e.schema.get('properties', {}).keys())
                for field in e.instance:
                    if field not in known_fields:
                        most_similar_field = difflib.get_close_matches(
                            field, known_fields, 1)
                        if most_similar_field:
                            err_msg += (f'\nInstead of {field!r}, did you mean '
                                        f'{most_similar_field[0]!r}?')
                        else:
                            err_msg += f'\nFound unsupported field {field!r}.'
        else:
            # Example e.json_path value: '$.resources'
            err_msg = (err_msg_prefix + e.message +
                       f'. Check problematic field(s): {e.json_path}')

    if err_msg:
        with ux_utils.print_exception_no_traceback():
            raise ValueError(err_msg)


def check_public_cloud_enabled():
    """Checks if any of the public clouds is enabled.

    Exceptions:
        exceptions.NoCloudAccessError: if no public cloud is enabled.
    """

    def _no_public_cloud():
        enabled_clouds = global_user_state.get_enabled_clouds()
        return (len(enabled_clouds) == 0 or
                (len(enabled_clouds) == 1 and
                 isinstance(enabled_clouds[0], clouds.Local)))

    if not _no_public_cloud():
        return

    sky_check.check(quiet=True)
    if _no_public_cloud():
        with ux_utils.print_exception_no_traceback():
            raise exceptions.NoCloudAccessError(
                'Cloud access is not set up. Run: '
                f'{colorama.Style.BRIGHT}sky check{colorama.Style.RESET_ALL}')


def run_command_and_handle_ssh_failure(runner: command_runner.SSHCommandRunner,
                                       command: str,
                                       failure_message: str) -> str:
    """Runs command remotely and returns output with proper error handling."""
    rc, stdout, stderr = runner.run(command,
                                    require_outputs=True,
                                    stream_logs=False)
    if rc == 255:
        # SSH failed
        raise RuntimeError(
            f'SSH with user {runner.ssh_user} and key {runner.ssh_private_key} '
            f'to {runner.ip} failed. This is most likely due to incorrect '
            'credentials or incorrect permissions for the key file. Check '
            'your credentials and try again.')
    subprocess_utils.handle_returncode(rc,
                                       command,
                                       failure_message,
                                       stderr=stderr)
    return stdout


def check_rsync_installed() -> None:
    """Checks if rsync is installed.

    Raises:
        RuntimeError: if rsync is not installed in the machine.
    """
    try:
        subprocess.run('rsync --version',
                       shell=True,
                       check=True,
                       stdout=subprocess.PIPE,
                       stderr=subprocess.PIPE)
    except subprocess.CalledProcessError:
        with ux_utils.print_exception_no_traceback():
            raise RuntimeError(
                '`rsync` is required for provisioning and'
                ' it is not installed. For Debian/Ubuntu system, '
                'install it with:\n'
                '  $ sudo apt install rsync') from None


def check_stale_runtime_on_remote(returncode: int, stderr: str,
                                  cluster_name: str) -> None:
    """Raises RuntimeError if remote SkyPilot runtime needs to be updated.

    We detect this by parsing certain backward-incompatible error messages from
    `stderr`. Typically due to the local client version just got updated, and
    the remote runtime is an older version.
    """
    pattern = re.compile(r'AttributeError: module \'sky\.(.*)\' has no '
                         r'attribute \'(.*)\'')
    if returncode != 0:
        attribute_error = re.findall(pattern, stderr)
        if attribute_error:
            with ux_utils.print_exception_no_traceback():
                raise RuntimeError(
                    f'{colorama.Fore.RED}SkyPilot runtime needs to be updated '
                    'on the remote cluster. To update, run (existing jobs are '
                    f'not interrupted): {colorama.Style.BRIGHT}sky start -f -y '
                    f'{cluster_name}{colorama.Style.RESET_ALL}'
                    f'\n--- Details ---\n{stderr.strip()}\n')<|MERGE_RESOLUTION|>--- conflicted
+++ resolved
@@ -2053,17 +2053,10 @@
             # Check if ray cluster status is healthy.
             ssh_credentials = ssh_credential_from_yaml(handle.cluster_yaml,
                                                        handle.docker_user)
-<<<<<<< HEAD
-            handle.external_ssh_ports()  # Ensure the ports are cached.
-            runner = command_runner.SSHCommandRunner(external_ips[0],
-                                                     port=handle.head_ssh_port,
-                                                     **ssh_credentials)
-=======
 
             runner = command_runner.SSHCommandRunner(external_ips[0],
                                                      **ssh_credentials,
                                                      port=head_ssh_port)
->>>>>>> 3213d3a1
             rc, output, stderr = runner.run(
                 instance_setup.RAY_STATUS_WITH_SKY_RAY_PORT_COMMAND,
                 stream_logs=False,
