--- conflicted
+++ resolved
@@ -1830,17 +1830,11 @@
 
     Raises:
         exceptions.ClusterOwnerIdentityMismatchError: if the current user is not the
-<<<<<<< HEAD
           same as the user who created the cluster.
         exceptions.CloudUserIdentityError: if we fail to get the current user
           identity.
-=======
-        same as the user who created the cluster.
-        exceptions.CloudUserIdentityError: if we fail to get the current user
-        identity.
->>>>>>> 1ad08687
         exceptions.ClusterStatusFetchingError: the cluster status cannot be
-        fetched from the cloud provider.
+          fetched from the cloud provider.
     """
     if need_owner_identity_check:
         check_owner_identity(cluster_name)
@@ -1905,24 +1899,6 @@
             record['status'] != global_user_state.ClusterStatus.STOPPED and
             record['autostop'] >= 0)
         if force_refresh or has_autostop or use_spot:
-<<<<<<< HEAD
-            try:
-                record = _update_cluster_status(cluster_name,
-                                                acquire_per_cluster_status_lock=
-                                                acquire_per_cluster_status_lock,
-                                                need_owner_identity_check=False)
-                if record is None:
-                    return None, None
-            except (exceptions.ClusterOwnerIdentityMismatchError,
-                    exceptions.CloudUserIdentityError,
-                    exceptions.ClusterStatusFetchingError) as e:
-                if suppress_error:
-                    logger.debug(
-                        f'Failed to refresh cluster {cluster_name!r} due to {e}'
-                    )
-                    return None, None
-                raise
-=======
             record = _update_cluster_status(
                 cluster_name,
                 acquire_per_cluster_status_lock=acquire_per_cluster_status_lock)
@@ -1949,7 +1925,6 @@
         acquire_per_cluster_status_lock=acquire_per_cluster_status_lock)
     if record is None:
         return None, None
->>>>>>> 1ad08687
     return record['status'], record['handle']
 
 
