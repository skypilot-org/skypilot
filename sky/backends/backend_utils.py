--- conflicted
+++ resolved
@@ -849,7 +849,6 @@
             ssh_proxy_command = ssh_proxy_command_config[region_name]
     logger.debug(f'Using ssh_proxy_command: {ssh_proxy_command!r}')
 
-<<<<<<< HEAD
     # User-supplied instance tags.
     instance_tags = {}
     instance_tags = skypilot_config.get_nested(
@@ -857,7 +856,7 @@
     if not isinstance(instance_tags, dict):
         raise ValueError('Custom instance_tags in config.yaml should '
                          f'be a dict, but received {type(instance_tags)}.')
-=======
+
     # Dump the Ray ports to a file for Ray job submission
     ray_port = constants.SKY_REMOTE_RAY_PORT
     ray_dashboard_port = constants.SKY_REMOTE_RAY_DASHBOARD_PORT
@@ -865,7 +864,6 @@
     # which causes the yaml parser to fail.
     port_dict_str = f'{{"ray_port":{ray_port}, "ray_dashboard_port":{ray_dashboard_port}}}'
     dump_port_command = f'python -c \'import json, os; json.dump({port_dict_str}, open(os.path.expanduser("{constants.SKY_REMOTE_RAY_PORT_FILE}"), "w"))\''
->>>>>>> 4bd9d44b
 
     # Use a tmp file path to avoid incomplete YAML file being re-used in the
     # future.
