"""Util constants/functions for the backends."""
import colorama
import datetime
import enum
import getpass
import os
import pathlib
import shlex
import subprocess
import sys
import textwrap
import time
from typing import Dict, List, Optional, Tuple, Union
import uuid
import yaml

import jinja2

import sky
from sky import authentication as auth
from sky import backends
from sky import clouds
from sky import sky_logging
from sky import resources
from sky.backends import wheel_utils
from sky.adaptors import azure
from sky.skylet import log_lib

logger = sky_logging.init_logger(__name__)

Resources = resources.Resources

# NOTE: keep in sync with the cluster template 'file_mounts'.
SKY_REMOTE_WORKDIR = log_lib.SKY_REMOTE_WORKDIR
SKY_REMOTE_APP_DIR = '~/.sky/sky_app'
IP_ADDR_REGEX = r'\d{1,3}\.\d{1,3}\.\d{1,3}\.\d{1,3}'
SKY_REMOTE_RAY_VERSION = '1.10.0'
SKY_REMOTE_PATH = '~/.sky/sky_wheels'
SKY_USER_FILE_PATH = '~/.sky/generated'

BOLD = '\033[1m'
RESET_BOLD = '\033[0m'

# Do not use /tmp because it gets cleared on VM restart.
_SKY_REMOTE_FILE_MOUNTS_DIR = '~/.sky/file_mounts/'
# Keep the following two fields in sync with the cluster template:


def _fill_template(template_name: str,
                   variables: Dict,
                   output_path: Optional[str] = None) -> str:
    """Create a file from a Jinja template and return the filename."""
    assert template_name.endswith('.j2'), template_name
    template_path = os.path.join(sky.__root_dir__, 'templates', template_name)
    if not os.path.exists(template_path):
        raise FileNotFoundError(f'Template "{template_name}" does not exist.')
    with open(template_path) as fin:
        template = fin.read()
    template = jinja2.Template(template)
    content = template.render(**variables)
    if output_path is None:
        assert 'cluster_name' in variables, 'cluster_name is required.'
        cluster_name = variables['cluster_name']
        output_path = pathlib.Path(
            os.path.expanduser(SKY_USER_FILE_PATH)) / f'{cluster_name}.yml'
        os.makedirs(output_path.parents[0], exist_ok=True)
        output_path = str(output_path)
    output_path = os.path.abspath(output_path)
    with open(output_path, 'w') as fout:
        fout.write(content)
    return output_path


class FileMountHelper(object):
    """Helper for handling file mounts."""

    @classmethod
    def wrap_file_mount(cls, path: str) -> str:
        """Prepends ~/<opaque dir>/ to a path to work around permission issues.

        Examples:
        /root/hello.txt -> ~/<opaque dir>/root/hello.txt
        local.txt -> ~/<opaque dir>/local.txt

        After the path is synced, we can later create a symlink to this wrapped
        path from the original path, e.g., in the initialization_commands of the
        ray autoscaler YAML.
        """
        return os.path.join(_SKY_REMOTE_FILE_MOUNTS_DIR, path.lstrip('/'))

    @classmethod
    def make_safe_symlink_command(cls, *, source: str, target: str) -> str:
        """Returns a command that safely symlinks 'source' to 'target'.

        All intermediate directories of 'source' will be owned by $USER,
        excluding the root directory (/).

        'source' must be an absolute path; both 'source' and 'target' must not
        end with a slash (/).

        This function is needed because a simple 'ln -s target source' may
        fail: 'source' can have multiple levels (/a/b/c), its parent dirs may
        or may not exist, can end with a slash, or may need sudo access, etc.

        Cases of <target: local> file mounts and their behaviors:

            /existing_dir: ~/local/dir
              - error out saying this cannot be done as LHS already exists
            /existing_file: ~/local/file
              - error out saying this cannot be done as LHS already exists
            /existing_symlink: ~/local/file
              - overwrite the existing symlink; this is important because `sky
                launch` can be run multiple times
            Paths that start with ~/ and /tmp/ do not have the above
            restrictions; they are delegated to rsync behaviors.
        """
        assert os.path.isabs(source), source
        assert not source.endswith('/') and not target.endswith('/'), (source,
                                                                       target)
        # Below, use sudo in case the symlink needs sudo access to create.
        # Prepare to create the symlink:
        #  1. make sure its dir(s) exist & are owned by $USER.
        dir_of_symlink = os.path.dirname(source)
        commands = [
            # mkdir, then loop over '/a/b/c' as /a, /a/b, /a/b/c.  For each,
            # chown $USER on it so user can use these intermediate dirs
            # (excluding /).
            f'sudo mkdir -p {dir_of_symlink}',
            # p: path so far
            ('(p=""; '
             f'for w in $(echo {dir_of_symlink} | tr "/" " "); do '
             'p=${p}/${w}; sudo chown $USER $p; done)')
        ]
        #  2. remove any existing symlink (ln -f may throw 'cannot
        #     overwrite directory', if the link exists and points to a
        #     directory).
        commands += [
            # Error out if source is an existing, non-symlink directory/file.
            f'((test -L {source} && sudo rm {source} &>/dev/null) || '
            f'(test ! -e {source} || '
            f'(echo "!!! Failed mounting because path exists ({source})"; '
            'exit 1)))',
        ]
        commands += [
            # Link.
            f'sudo ln -s {target} {source}',
            # chown.  -h to affect symlinks only.
            f'sudo chown -h $USER {source}',
        ]
        return ' && '.join(commands)


class SSHConfigHelper(object):
    """Helper for handling local SSH configuration."""

    ssh_conf_path = '~/.ssh/config'

    @classmethod
    def _get_generated_config(cls, autogen_comment: str, host_name: str,
                              ip: str, username: str, ssh_key_path: str):
        codegen = textwrap.dedent(f"""\
            {autogen_comment}
            Host {host_name}
              HostName {ip}
              User {username}
              IdentityFile {ssh_key_path}
              IdentitiesOnly yes
              ForwardAgent yes
              StrictHostKeyChecking no
              Port 22
            """)
        return codegen

    @classmethod
    def add_cluster(
        cls,
        cluster_name: str,
        ip: str,
        auth_config: Dict[str, str],
    ):
        """Add authentication information for cluster to local SSH config file.

        If a host with `cluster_name` already exists and the configuration was
        not added by sky, then `ip` is used to identify the host instead in the
        file.

        If a host with `cluster_name` already exists and the configuration was
        added by sky (e.g. a spot instance), then the configuration is
        overwritten.

        Args:
            cluster_name: Cluster name (see `sky status`)
            ip: IP address of head node associated with the cluster
            auth_config: read_yaml(handle.cluster_yaml)['auth']
        """
        username = auth_config['ssh_user']
        key_path = os.path.expanduser(auth_config['ssh_private_key'])
        host_name = cluster_name
        sky_autogen_comment = '# Added by sky (use `sky stop/down' + \
                            f'-c {cluster_name}` to remove)'
        overwrite = False
        overwrite_begin_idx = None

        config_path = os.path.expanduser(cls.ssh_conf_path)
        if os.path.exists(config_path):
            with open(config_path) as f:
                config = f.readlines()

            # If an existing config with `cluster_name` exists, raise a warning.
            for i, line in enumerate(config):
                if line.strip() == f'Host {cluster_name}':
                    prev_line = config[i - 1] if i - 1 > 0 else ''
                    if prev_line.strip().startswith(sky_autogen_comment):
                        overwrite = True
                        overwrite_begin_idx = i - 1
                    else:
                        logger.warning(f'{cls.ssh_conf_path} contains '
                                       f'host named {cluster_name}.')
                        host_name = ip
                        logger.warning(f'Using {ip} to identify host instead.')
                    break
        else:
            config = ['\n']
            with open(config_path, 'w') as f:
                f.writelines(config)

        codegen = cls._get_generated_config(sky_autogen_comment, host_name, ip,
                                            username, key_path)

        # Add (or overwrite) the new config.
        if overwrite:
            assert overwrite_begin_idx is not None
            updated_lines = codegen.splitlines(keepends=True) + ['\n']
            config[overwrite_begin_idx:overwrite_begin_idx +
                   len(updated_lines)] = updated_lines
            with open(config_path, 'w') as f:
                f.write(''.join(config).strip())
                f.write('\n')
        else:
            with open(config_path, 'a') as f:
                if len(config) > 0 and not config[-1].endswith('\n'):
                    # Add trailing newline if it doesn't exist.
                    f.write('\n')
                f.write('\n')
                f.write(codegen)

    @classmethod
    def remove_cluster(cls, ip: str, auth_config: Dict[str, str]):
        """Remove authentication information for cluster from local SSH config.

        If no existing host matching the provided specification is found, then
        nothing is removed.

        Args:
            ip: IP address of a cluster's head node.
            auth_config: read_yaml(handle.cluster_yaml)['auth']
        """
        username = auth_config['ssh_user']

        config_path = os.path.expanduser(cls.ssh_conf_path)
        if not os.path.exists(config_path):
            return

        with open(config_path) as f:
            config = f.readlines()

        # Scan the config for the cluster name.
        start_line_idx = None
        for i, line in enumerate(config):
            next_line = config[i + 1] if i + 1 < len(config) else ''
            if line.strip() == f'HostName {ip}' and next_line.strip(
            ) == f'User {username}':
                start_line_idx = i - 1
                break

        if start_line_idx is None:  # No config to remove.
            return

        # Scan for end of previous config.
        cursor = start_line_idx
        while cursor > 0 and len(config[cursor].strip()) > 0:
            cursor -= 1
        prev_end_line_idx = cursor

        # Scan for end of the cluster config.
        end_line_idx = None
        cursor = start_line_idx + 1
        start_line_idx -= 1  # remove auto-generated comment
        while cursor < len(config):
            if config[cursor].strip().startswith(
                    '# ') or config[cursor].strip().startswith('Host '):
                end_line_idx = cursor
                break
            cursor += 1

        # Remove sky-generated config and update the file.
        config[prev_end_line_idx:end_line_idx] = [
            '\n'
        ] if end_line_idx is not None else []
        with open(config_path, 'w') as f:
            f.write(''.join(config).strip())
            f.write('\n')


# TODO: too many things happening here - leaky abstraction. Refactor.
def write_cluster_config(to_provision: Resources,
                         num_nodes: int,
                         cluster_config_template: str,
                         cluster_name: str,
                         region: Optional[clouds.Region] = None,
                         zones: Optional[List[clouds.Zone]] = None,
                         dryrun: bool = False):
    """Fills in cluster configuration templates and writes them out.

    Returns: {provisioner: path to yaml, the provisioning spec}.
      'provisioner' can be
        - 'ray'
        - 'tpu-create-script' (if TPU is requested)
        - 'tpu-delete-script' (if TPU is requested)
    """
    # task.best_resources may not be equal to to_provision if the user
    # is running a job with less resources than the cluster has.
    cloud = to_provision.cloud
    resources_vars = cloud.make_deploy_resources_variables(to_provision)
    config_dict = {}

    if region is None:
        assert zones is None, 'Set either both or neither for: region, zones.'
        region = cloud.get_default_region()
        zones = region.zones
    else:
        assert isinstance(
            cloud, clouds.Azure
        ) or zones is not None, 'Set either both or neither for: region, zones.'
    region = region.name
    if isinstance(cloud, clouds.AWS):
        # Only AWS supports multiple zones in the 'availability_zone' field.
        zones = [zone.name for zone in zones]
    elif isinstance(cloud, clouds.Azure):
        # Azure does not support specific zones.
        zones = []
    else:
        zones = [zones[0].name]

    aws_default_ami = None
    if isinstance(cloud, clouds.AWS):
        aws_default_ami = cloud.get_default_ami(region)

    azure_subscription_id = None
    if isinstance(cloud, clouds.Azure):
        if dryrun:
            azure_subscription_id = 'ffffffff-ffff-ffff-ffff-ffffffffffff'
        else:
            try:
                azure_subscription_id = azure.get_subscription_id()
                if not azure_subscription_id:
                    raise ValueError  # The error message will be replaced.
            except ModuleNotFoundError as e:
                raise ModuleNotFoundError('Unable to import azure python '
                                          'module. Is azure-cli python package '
                                          'installed? Try pip install '
                                          '.[azure] in the sky repo.') from e
            except Exception as e:
                raise RuntimeError(
                    'Failed to get subscription id from azure cli. '
                    'Make sure you have logged in and run this Azure '
                    'cli command: "az account set -s <subscription_id>".'
                ) from e

    assert cluster_name is not None

    # TODO(suquark): once we have sky on PYPI, we should directly install sky
    # from PYPI
    local_wheel_path = wheel_utils.build_sky_wheel()
    yaml_path = _fill_template(
        cluster_config_template,
        dict(
            resources_vars,
            **{
                'cluster_name': cluster_name,
                'num_nodes': num_nodes,
                'disk_size': to_provision.disk_size,
                # Region/zones.
                'region': region,
                'zones': ','.join(zones),
                # AWS only.
                'aws_default_ami': aws_default_ami,
                # Azure only.
                'azure_subscription_id': azure_subscription_id,
                'resource_group': f'{cluster_name}-{region}',
                # Ray version.
                'ray_version': SKY_REMOTE_RAY_VERSION,
                # Sky remote utils.
                'sky_remote_path': SKY_REMOTE_PATH,
                'sky_local_path': str(local_wheel_path),
            }))
    config_dict['cluster_name'] = cluster_name
    config_dict['ray'] = yaml_path
    if dryrun:
        return config_dict
    _add_ssh_to_cluster_config(cloud, yaml_path)
    if resources_vars.get('tpu_type') is not None:
        tpu_name = resources_vars.get('tpu_name')
        if tpu_name is None:
            tpu_name = cluster_name

        user_file_dir = os.path.expanduser(f'{SKY_USER_FILE_PATH}/')
        scripts = tuple(
            _fill_template(
                template_name,
                dict(resources_vars, **{
                    'zones': ','.join(zones),
                    'tpu_name': tpu_name,
                }),
                # Use new names for TPU scripts so that different runs can use
                # different TPUs.  Put in ~/.sky/generated/ to be consistent
                # with cluster yamls.
                output_path=os.path.join(user_file_dir, template_name).replace(
                    '.sh.j2', f'.{cluster_name}.sh'),
            ) for template_name in
            ['gcp-tpu-create.sh.j2', 'gcp-tpu-delete.sh.j2'])
        config_dict['tpu-create-script'] = scripts[0]
        config_dict['tpu-delete-script'] = scripts[1]
        config_dict['tpu_name'] = tpu_name
    return config_dict


def _add_ssh_to_cluster_config(cloud_type, cluster_config_file):
    """Adds SSH key info to the cluster config.

    This function's output removes comments included in the jinja2 template.
    """
    with open(cluster_config_file, 'r') as f:
        config = yaml.safe_load(f)
    cloud_type = str(cloud_type)
    if cloud_type == 'AWS':
        config = auth.setup_aws_authentication(config)
    elif cloud_type == 'GCP':
        config = auth.setup_gcp_authentication(config)
    elif cloud_type == 'Azure':
        config = auth.setup_azure_authentication(config)
    else:
        raise ValueError('Cloud type not supported, must be [AWS, GCP, Azure]')
    dump_yaml(cluster_config_file, config)


def read_yaml(path):
    with open(path, 'r') as f:
        config = yaml.safe_load(f)
    return config


def dump_yaml(path, config):
    # https://github.com/yaml/pyyaml/issues/127
    class LineBreakDumper(yaml.SafeDumper):

        def write_line_break(self, data=None):
            super().write_line_break(data)
            if len(self.indents) == 1:
                super().write_line_break()

    with open(path, 'w') as f:
        yaml.dump(config,
                  f,
                  Dumper=LineBreakDumper,
                  sort_keys=False,
                  default_flow_style=False)


def get_run_timestamp() -> str:
    return 'sky-' + datetime.datetime.now().strftime('%Y-%m-%d-%H-%M-%S-%f')


def wait_until_ray_cluster_ready(cloud: clouds.Cloud, cluster_config_file: str,
                                 num_nodes: int) -> bool:
    """Returns whether the entire ray cluster is ready."""
    # FIXME: It may takes a while for the cluster to be available for ray,
    # especially for Azure, causing `ray exec` to fail.
    if num_nodes <= 1:
        return
    expected_worker_count = num_nodes - 1
    if isinstance(cloud, (clouds.AWS, clouds.Azure)):
        worker_str = 'ray.worker.default'
    elif isinstance(cloud, clouds.GCP):
        worker_str = 'ray_worker_default'
    else:
        assert False, f'No support for distributed clusters for {cloud}.'
    while True:
        proc = subprocess.run(f'ray exec {cluster_config_file} "ray status"',
                              shell=True,
                              check=True,
                              stdout=subprocess.PIPE,
                              stderr=subprocess.PIPE)
        output = proc.stdout.decode('ascii')
        logger.info(output)
        if f'{expected_worker_count} {worker_str}' in output:
            break
        if '(no pending nodes)' in output and '(no failures)' in output:
            # Bug in ray autoscaler: e.g., on GCP, if requesting 2 nodes that
            # GCP can satisfy only by half, the worker node would be forgotten.
            # The correct behavior should be for it to error out.
            return False  # failed
        time.sleep(10)
    return True  # success


def ssh_options_list(ssh_private_key: Optional[str],
                     ssh_control_name: Optional[str],
                     *,
                     timeout=30) -> List[str]:
    """Returns a list of sane options for 'ssh'."""
    # Forked from Ray SSHOptions:
    # https://github.com/ray-project/ray/blob/master/python/ray/autoscaler/_private/command_runner.py
    arg_dict = {
        # Supresses initial fingerprint verification.
        'StrictHostKeyChecking': 'no',
        # SSH IP and fingerprint pairs no longer added to known_hosts.
        # This is to remove a 'REMOTE HOST IDENTIFICATION HAS CHANGED'
        # warning if a new node has the same IP as a previously
        # deleted node, because the fingerprints will not match in
        # that case.
        'UserKnownHostsFile': os.devnull,
        # Try fewer extraneous key pairs.
        'IdentitiesOnly': 'yes',
        # Abort if port forwarding fails (instead of just printing to
        # stderr).
        'ExitOnForwardFailure': 'yes',
        # Quickly kill the connection if network connection breaks (as
        # opposed to hanging/blocking).
        'ServerAliveInterval': 5,
        'ServerAliveCountMax': 3,
        # ConnectTimeout.
        'ConnectTimeout': f'{timeout}s',
    }
    if ssh_control_name is not None:
        arg_dict.update({
            # Control path: important optimization as we do multiple ssh in one
            # sky.launch().
            'ControlMaster': 'auto',
            'ControlPath': f'{_ssh_control_path(ssh_control_name)}/%C',
            'ControlPersist': '30s',
        })
    ssh_key_option = [
        '-i',
        ssh_private_key,
    ] if ssh_private_key is not None else []
    return ssh_key_option + [
        x for y in (['-o', f'{k}={v}']
                    for k, v in arg_dict.items()
                    if v is not None) for x in y
    ]


def _ssh_control_path(ssh_control_filename: Optional[str]) -> Optional[str]:
    """Returns a temporary path to be used as the ssh control path."""
    if ssh_control_filename is None:
        return None
    username = getpass.getuser()
    path = (f'/tmp/sky_ssh_{username}/{ssh_control_filename}')
    os.makedirs(path, exist_ok=True)
    return path


class SshMode(enum.Enum):
    """Enum for SSH mode."""
    # Do not allocating pseudo-tty to avoid user input corrupting the output.
    NON_INTERACTIVE = 0
    # Allocate a pseudo-tty, quit the ssh session after the cmd finishes.
    INTERACTIVE = 1
    # Allocate a pseudo-tty and log into the ssh session.
    LOGIN = 2


def _ssh_base_command(ip: str, ssh_private_key: str, ssh_user: str, *,
                      ssh_mode: SshMode, port_forward: Optional[List[int]],
                      ssh_control_name: Optional[str]) -> List[str]:
    ssh = ['ssh']
    if ssh_mode == SshMode.NON_INTERACTIVE:
        # Disable pseudo-terminal allocation. Otherwise, the output of
        # ssh will be corrupted by the user's input.
        ssh += ['-T']
    else:
        # Force pseudo-terminal allocation for interactive/login mode.
        ssh += ['-tt']
    if port_forward is not None:
        for port in port_forward:
            local = remote = port
            logger.info(
                f'Forwarding port {local} to port {remote} on localhost.')
            ssh += ['-L', f'{remote}:localhost:{local}']
    return ssh + ssh_options_list(ssh_private_key,
                                  ssh_control_name) + [f'{ssh_user}@{ip}']


def run_command_on_ip_via_ssh(
    ip: str,
    cmd: Union[str, List[str]],
    *,
    ssh_user: str,
    ssh_private_key: str,
    port_forward: Optional[List[int]] = None,
    # Advanced options.
    require_outputs: bool = False,
    log_path: str = '/dev/null',
    # Do not redirect stdout/stderr to optimize performance.
    output_only: bool = False,
    stream_logs: bool = True,
    ssh_mode: SshMode = SshMode.NON_INTERACTIVE,
    ssh_control_name: Optional[str] = None,
) -> Union[int, Tuple[int, str, str]]:
    """Uses 'ssh' to run 'cmd' on a node with ip.

    Args:
        ip: The IP address of the node.
        cmd: The command to run.
        ssh_private_key: The path to the private key to use for ssh.
        ssh_user: The user to use for ssh.
        port_forward: A list of ports to forward from the localhost to the
        remote host.

        Advanced options:

        require_outputs: Whether to return the stdout/stderr of the command.
        log_path: Redirect stdout/stderr to the log_path.
        stream_logs: Stream logs to the stdout/stderr.
        check: Check the success of the command.
        ssh_mode: The mode to use for ssh.
            See SSHMode for more details.
        ssh_control_name: The files name of the ssh_control to use. This is used
            for optimizing the ssh speed.

    Returns:
        returncode
        or
        A tuple of (returncode, stdout, stderr).
    """
    base_ssh_command = _ssh_base_command(ip,
                                         ssh_private_key,
                                         ssh_user=ssh_user,
                                         ssh_mode=ssh_mode,
                                         port_forward=port_forward,
                                         ssh_control_name=ssh_control_name)
    if ssh_mode == SshMode.LOGIN:
        assert isinstance(cmd, list), 'cmd must be a list for login mode.'
        command = base_ssh_command + cmd
        proc = run(command, shell=False, check=False)
        return proc.returncode, '', ''
    if isinstance(cmd, list):
        cmd = ' '.join(cmd)
    # We need this to correctly run the cmd, and get the output.
    command = base_ssh_command + [
        'bash',
        '--login',
        '-c',
        # Need this `-i` option to make sure `source ~/.bashrc` work.
        '-i',
    ]
    command += [
        shlex.quote(f'true && source ~/.bashrc && export OMP_NUM_THREADS=1 '
                    f'PYTHONWARNINGS=ignore && ({cmd})'),
    ]
    return log_lib.run_with_log(command,
                                log_path,
                                stream_logs,
<<<<<<< HEAD
                                check=check,
                                output_only=output_only)
=======
                                require_outputs=require_outputs)


def handle_returncode(returncode: int,
                      command: str,
                      error_msg: str,
                      stderr: Optional[str] = None) -> None:
    """Handle the returncode of a command.

    Args:
        returncode: The returncode of the command.
        command: The command that was run.
        error_msg: The error message to print.
        stderr: The stderr of the command.
    """
    if returncode != 0:
        if stderr is not None:
            logger.error(stderr)
        logger.error(f'Command failed with code {returncode}: {command}')
        logger.error(
            f'{colorama.Fore.RED}{error_msg}{colorama.Style.RESET_ALL}')
        sys.exit(returncode)
>>>>>>> 0d869248


def run(cmd, **kwargs):
    # Should be careful to use this function, as the child process cmd spawn may
    # keep running in the background after the current program is killed. To get
    # rid of this problem, use `log_lib.run_with_log`.
    shell = kwargs.pop('shell', True)
    check = kwargs.pop('check', True)
    executable = kwargs.pop('executable', '/bin/bash')
    if not shell:
        executable = None
    return subprocess.run(cmd,
                          shell=shell,
                          check=check,
                          executable=executable,
                          **kwargs)


def run_no_outputs(cmd, **kwargs):
    return run(cmd,
               stdout=subprocess.DEVNULL,
               stderr=subprocess.DEVNULL,
               **kwargs)


def check_local_gpus() -> bool:
    """
    Checks if GPUs are available locally.

    Returns whether GPUs are available on the local machine by checking
    if nvidia-smi is installed and returns zero return code.

    Returns True if nvidia-smi is installed and returns zero return code,
    False if not.
    """
    is_functional = False
    installation_check = subprocess.run(['which', 'nvidia-smi'],
                                        stdout=subprocess.DEVNULL,
                                        stderr=subprocess.DEVNULL,
                                        check=False)
    is_installed = installation_check.returncode == 0
    if is_installed:
        execution_check = subprocess.run(['nvidia-smi'],
                                         stdout=subprocess.DEVNULL,
                                         stderr=subprocess.DEVNULL,
                                         check=False)
        is_functional = execution_check.returncode == 0
    return is_functional


def generate_cluster_name():
    # TODO: change this ID formatting to something more pleasant.
    # User name is helpful in non-isolated accounts, e.g., GCP, Azure.
    return f'sky-{uuid.uuid4().hex[:4]}-{getpass.getuser()}'


def get_backend_from_handle(
        handle: backends.Backend.ResourceHandle) -> backends.Backend:
    """Gets a Backend object corresponding to a handle.

    Inspects handle type to infer the backend used for the resource.
    """
    if isinstance(handle, backends.CloudVmRayBackend.ResourceHandle):
        backend = backends.CloudVmRayBackend()
    elif isinstance(handle, backends.LocalDockerBackend.ResourceHandle):
        backend = backends.LocalDockerBackend()
    else:
        raise NotImplementedError(
            f'Handle type {type(handle)} is not supported yet.')
    return backend


class JobLibCodeGen(object):
    """Code generator for job utility functions.

    Usage:

      >> codegen = JobLibCodeGen()

      >> codegen.show_jobs(...)
      >> codegen.add_job(...)
      >> codegen.<method>(...)

      >> code = codegen.build()
    """

    def __init__(self) -> None:
        self._code = ['from sky.skylet import job_lib, log_lib']

    def add_job(self, job_name: str, username: str, run_timestamp: str) -> None:
        if job_name is None:
            job_name = '-'
        self._code += [
            'job_id = job_lib.add_job('
            f'{job_name!r}, {username!r}, {run_timestamp!r})',
            'print(job_id, flush=True)',
        ]

    def show_jobs(self, username: Optional[str], all_jobs: bool) -> None:
        self._code.append(f'job_lib.show_jobs({username!r}, {all_jobs})')

    def cancel_jobs(self, job_ids: Optional[List[int]]) -> None:
        self._code.append(f'job_lib.cancel_jobs({job_ids!r})')

    def tail_logs(self, job_id: str) -> None:
        self._code += [
            f'log_dir, status = job_lib.log_dir({job_id})',
            f'log_lib.tail_logs({job_id}, log_dir, status)',
        ]

    def get_log_path(self, job_id: int) -> None:
        self._code += [
            f'log_dir, _ = job_lib.log_dir({job_id})',
            'print(log_dir, flush=True)',
        ]

    def build(self) -> str:
        code = ';'.join(self._code)
        return f'python3 -u -c {code!r}'<|MERGE_RESOLUTION|>--- conflicted
+++ resolved
@@ -662,10 +662,7 @@
     return log_lib.run_with_log(command,
                                 log_path,
                                 stream_logs,
-<<<<<<< HEAD
-                                check=check,
-                                output_only=output_only)
-=======
+                                output_only=output_only,
                                 require_outputs=require_outputs)
 
 
@@ -688,7 +685,6 @@
         logger.error(
             f'{colorama.Fore.RED}{error_msg}{colorama.Style.RESET_ALL}')
         sys.exit(returncode)
->>>>>>> 0d869248
 
 
 def run(cmd, **kwargs):
