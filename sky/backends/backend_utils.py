--- conflicted
+++ resolved
@@ -739,31 +739,18 @@
 # TODO: too many things happening here - leaky abstraction. Refactor.
 @timeline.event
 def write_cluster_config(
-<<<<<<< HEAD
     to_provision: 'resources.Resources',
     num_nodes: int,
     cluster_config_template: str,
     cluster_name: str,
     local_wheel_path: pathlib.Path,
     wheel_hash: str,
-    region: Optional[clouds.Region] = None,
+    region: Optional[clouds.Region],
     zones: Optional[List[clouds.Zone]] = None,
     dryrun: bool = False,
     keep_launch_fields_in_existing_config: bool = True,
     tailscale_authkey: Optional[str] = None,
 ) -> Dict[str, str]:
-=======
-        to_provision: 'resources.Resources',
-        num_nodes: int,
-        cluster_config_template: str,
-        cluster_name: str,
-        local_wheel_path: pathlib.Path,
-        wheel_hash: str,
-        region: clouds.Region,
-        zones: Optional[List[clouds.Zone]] = None,
-        dryrun: bool = False,
-        keep_launch_fields_in_existing_config: bool = True) -> Dict[str, str]:
->>>>>>> bca709b5
     """Fills in cluster configuration templates and writes them out.
 
     Returns: {provisioner: path to yaml, the provisioning spec}.
