--- conflicted
+++ resolved
@@ -483,13 +483,10 @@
 
         if not os.path.exists(config_path):
             config = ['\n']
-<<<<<<< HEAD
-            with open(config_path, 'w', encoding='utf-8') as f:
-=======
             with open(config_path,
                       'w',
+                      encoding='utf-8',
                       opener=functools.partial(os.open, mode=0o644)) as f:
->>>>>>> fe145205
                 f.writelines(config)
 
         with open(config_path, 'r', encoding='utf-8') as f:
@@ -545,13 +542,10 @@
         cluster_config_path = os.path.expanduser(
             cls.ssh_cluster_path.format(cluster_name))
 
-<<<<<<< HEAD
-        with open(cluster_config_path, 'w', encoding='utf-8') as f:
-=======
         with open(cluster_config_path,
                   'w',
+                  encoding='utf-8',
                   opener=functools.partial(os.open, mode=0o644)) as f:
->>>>>>> fe145205
             f.write(codegen)
 
     @classmethod
