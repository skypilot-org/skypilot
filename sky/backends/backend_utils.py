"""Util constants/functions for the backends."""
from datetime import datetime
import enum
import fnmatch
import hashlib
import os
import pathlib
import pprint
import re
import shlex
import subprocess
import sys
import tempfile
import time
import typing
from typing import (Any, Callable, Dict, List, Optional, Sequence, Set, Tuple,
                    TypeVar, Union)
import uuid

import colorama
from packaging import version
import psutil
from typing_extensions import Literal

import sky
from sky import authentication as auth
from sky import backends
from sky import check as sky_check
from sky import clouds
from sky import exceptions
from sky import global_user_state
from sky import logs
from sky import provision as provision_lib
from sky import sky_logging
from sky import skypilot_config
from sky.adaptors import common as adaptors_common
from sky.jobs import utils as managed_job_utils
from sky.provision import common as provision_common
from sky.provision import instance_setup
from sky.provision.kubernetes import utils as kubernetes_utils
from sky.serve import serve_utils
from sky.server.requests import requests as requests_lib
from sky.skylet import autostop_lib
from sky.skylet import constants
from sky.usage import usage_lib
from sky.utils import cluster_utils
from sky.utils import command_runner
from sky.utils import common
from sky.utils import common_utils
from sky.utils import context_utils
from sky.utils import controller_utils
from sky.utils import env_options
from sky.utils import locks
from sky.utils import registry
from sky.utils import resources_utils
from sky.utils import rich_utils
from sky.utils import schemas
from sky.utils import status_lib
from sky.utils import subprocess_utils
from sky.utils import tempstore
from sky.utils import timeline
from sky.utils import ux_utils
from sky.utils import yaml_utils
from sky.workspaces import core as workspaces_core

if typing.TYPE_CHECKING:
    import grpc
    import requests
    from requests import adapters
    from requests.packages.urllib3.util import retry as retry_lib
    import rich.progress as rich_progress
    import yaml

    from sky import resources as resources_lib
    from sky import task as task_lib
    from sky.backends import cloud_vm_ray_backend
    from sky.backends import local_docker_backend
    from sky.utils import volume as volume_lib
else:
    yaml = adaptors_common.LazyImport('yaml')
    requests = adaptors_common.LazyImport('requests')
    rich_progress = adaptors_common.LazyImport('rich.progress')
    adapters = adaptors_common.LazyImport('requests.adapters')
    retry_lib = adaptors_common.LazyImport(
        'requests.packages.urllib3.util.retry')
    # To avoid requiring grpcio to be installed on the client side.
    grpc = adaptors_common.LazyImport('grpc')

logger = sky_logging.init_logger(__name__)

# NOTE: keep in sync with the cluster template 'file_mounts'.
SKY_REMOTE_APP_DIR = '~/.sky/sky_app'
# Exclude subnet mask from IP address regex.
IP_ADDR_REGEX = r'\b\d{1,3}\.\d{1,3}\.\d{1,3}\.\d{1,3}(?!/\d{1,2})\b'
SKY_REMOTE_PATH = '~/.sky/wheels'

# Do not use /tmp because it gets cleared on VM restart.
_SKY_REMOTE_FILE_MOUNTS_DIR = '~/.sky/file_mounts/'

_LAUNCHED_HEAD_PATTERN = re.compile(r'(\d+) ray[._]head[._]default')
_LAUNCHED_LOCAL_WORKER_PATTERN = re.compile(r'(\d+) node_')
_LAUNCHED_WORKER_PATTERN = re.compile(r'(\d+) ray[._]worker[._]default')
_LAUNCHED_RESERVED_WORKER_PATTERN = re.compile(
    r'(\d+) ray[._]worker[._]reserved')
# Intentionally not using prefix 'rf' for the string format because yapf have a
# bug with python=3.6.
# 10.133.0.5: ray.worker.default,
_LAUNCHING_IP_PATTERN = re.compile(
    r'({}): ray[._]worker[._](?:default|reserved)'.format(IP_ADDR_REGEX))
_SSH_CONNECTION_TIMED_OUT_PATTERN = re.compile(r'^ssh:.*timed out$',
                                               re.IGNORECASE)
_RAY_CLUSTER_NOT_FOUND_MESSAGE = 'Ray cluster is not found'
WAIT_HEAD_NODE_IP_MAX_ATTEMPTS = 3

# We check network connection by going through _TEST_IP_LIST. We may need to
# check multiple IPs because some IPs may be blocked on certain networks.
# Fixed IP addresses are used to avoid DNS lookup blocking the check, for
# machine with no internet connection.
# Refer to: https://stackoverflow.com/questions/3764291/how-can-i-see-if-theres-an-available-and-active-network-connection-in-python # pylint: disable=line-too-long
_TEST_IP_LIST = ['https://8.8.8.8', 'https://1.1.1.1']

# Allow each CPU thread take 2 tasks.
# Note: This value cannot be too small, otherwise OOM issue may occur.
DEFAULT_TASK_CPU_DEMAND = 0.5

CLUSTER_STATUS_LOCK_TIMEOUT_SECONDS = 20

# Time that must elapse since the last status check before we should re-check if
# the cluster has been terminated or autostopped.
_CLUSTER_STATUS_CACHE_DURATION_SECONDS = 2

CLUSTER_FILE_MOUNTS_LOCK_TIMEOUT_SECONDS = 10
WORKSPACE_LOCK_TIMEOUT_SECONDS = 10

# Remote dir that holds our runtime files.
_REMOTE_RUNTIME_FILES_DIR = '~/.sky/.runtime_files'

_ENDPOINTS_RETRY_MESSAGE = ('If the cluster was recently started, '
                            'please retry after a while.')

# If a cluster is less than LAUNCH_DOUBLE_CHECK_WINDOW seconds old, and we don't
# see any instances in the cloud, the instances might be in the process of
# being created. We will wait LAUNCH_DOUBLE_CHECK_DELAY seconds and then double
# check to make sure there are still no instances. LAUNCH_DOUBLE_CHECK_DELAY
# should be set longer than the delay between (sending the create instance
# request) and (the instances appearing on the cloud).
# See https://github.com/skypilot-org/skypilot/issues/4431.
_LAUNCH_DOUBLE_CHECK_WINDOW = 60
_LAUNCH_DOUBLE_CHECK_DELAY = 1

# Include the fields that will be used for generating tags that distinguishes
# the cluster in ray, to avoid the stopped cluster being discarded due to
# updates in the yaml template.
# Some notes on the fields:
# - 'provider' fields will be used for bootstrapping and insert more new items
#   in 'node_config'.
# - keeping the auth is not enough becuase the content of the key file will be
#   used for calculating the hash.
# TODO(zhwu): Keep in sync with the fields used in https://github.com/ray-project/ray/blob/e4ce38d001dbbe09cd21c497fedd03d692b2be3e/python/ray/autoscaler/_private/commands.py#L687-L701
_RAY_YAML_KEYS_TO_RESTORE_FOR_BACK_COMPATIBILITY = {
    'cluster_name', 'provider', 'auth', 'node_config', 'docker'
}
# For these keys, don't use the old yaml's version and instead use the new yaml's.
#  - zone: The zone field of the old yaml may be '1a,1b,1c' (AWS) while the actual
#    zone of the launched cluster is '1a'. If we restore, then on capacity errors
#    it's possible to failover to 1b, which leaves a leaked instance in 1a. Here,
#    we use the new yaml's zone field, which is guaranteed to be the existing zone
#    '1a'.
# - docker_login_config: The docker_login_config field of the old yaml may be
#   outdated or wrong. Users may want to fix the login config if a cluster fails
#   to launch due to the login config.
# - UserData: The UserData field of the old yaml may be outdated, and we want to
#   use the new yaml's UserData field, which contains the authorized key setup as
#   well as the disabling of the auto-update with apt-get.
# - firewall_rule: This is a newly added section for gcp in provider section.
# - security_group: In #2485 we introduces the changed of security group, so we
#   should take the latest security group name.
_RAY_YAML_KEYS_TO_RESTORE_EXCEPTIONS = [
    ('provider', 'availability_zone'),
    # Clouds with new provisioner has docker_login_config in the
    # docker field, instead of the provider field.
    ('docker', 'docker_login_config'),
    ('docker', 'run_options'),
    # Other clouds
    ('provider', 'docker_login_config'),
    ('provider', 'firewall_rule'),
    # TPU node launched before #2943 does not have the `provider.tpu_node` set,
    # and our latest code need this field to be set to distinguish the node, so
    # we need to take this field from the new yaml.
    ('provider', 'tpu_node'),
    ('provider', 'security_group', 'GroupName'),
    ('available_node_types', 'ray.head.default', 'node_config',
     'IamInstanceProfile'),
    ('available_node_types', 'ray.head.default', 'node_config', 'UserData'),
    ('available_node_types', 'ray.head.default', 'node_config',
     'azure_arm_parameters', 'cloudInitSetupCommands'),
    ('available_node_types', 'ray_head_default', 'node_config', 'pvc_spec'),
    ('available_node_types', 'ray_head_default', 'node_config',
     'deployment_spec'),
]
# These keys are expected to change when provisioning on an existing cluster,
# but they don't actually represent a change that requires re-provisioning the
# cluster.  If the cluster yaml is the same except for these keys, we can safely
# skip reprovisioning. See _deterministic_cluster_yaml_hash.
_RAY_YAML_KEYS_TO_REMOVE_FOR_HASH = [
    # On first launch, availability_zones will include all possible zones. Once
    # the cluster exists, it will only include the zone that the cluster is
    # actually in.
    ('provider', 'availability_zone'),
]


def is_ip(s: str) -> bool:
    """Returns whether this string matches IP_ADDR_REGEX."""
    return len(re.findall(IP_ADDR_REGEX, s)) == 1


def _get_yaml_path_from_cluster_name(cluster_name: str,
                                     prefix: str = constants.SKY_USER_FILE_PATH
                                    ) -> str:
    output_path = pathlib.Path(
        prefix).expanduser().resolve() / f'{cluster_name}.yml'
    os.makedirs(output_path.parents[0], exist_ok=True)
    return str(output_path)


# Add retry for the file mounts optimization, as the underlying cp command may
# experience transient errors, #4758.
@common_utils.retry
def _optimize_file_mounts(tmp_yaml_path: str) -> None:
    """Optimize file mounts in the given ray yaml file.

    Runtime files handling:
    List of runtime files to be uploaded to cluster:
      - yaml config (for autostopping)
      - wheel
      - credentials
    Format is {dst: src}.

    Raises:
        subprocess.CalledProcessError: If the file mounts are failed to be
            copied.
    """
    yaml_config = yaml_utils.read_yaml(tmp_yaml_path)

    file_mounts = yaml_config.get('file_mounts', {})
    # Remove the file mounts added by the newline.
    if '' in file_mounts:
        assert file_mounts[''] == '', file_mounts['']
        file_mounts.pop('')

    # Putting these in file_mounts hurts provisioning speed, as each file
    # opens/closes an SSH connection.  Instead, we:
    #  - cp them locally into a directory, each with a unique name to avoid
    #    basename conflicts
    #  - upload that directory as a file mount (1 connection)
    #  - use a remote command to move all runtime files to their right places.

    # Local tmp dir holding runtime files.
    local_runtime_files_dir = tempstore.mkdtemp()
    new_file_mounts = {_REMOTE_RUNTIME_FILES_DIR: local_runtime_files_dir}

    # Generate local_src -> unique_name.
    local_source_to_unique_name = {}
    for local_src in file_mounts.values():
        local_source_to_unique_name[local_src] = str(uuid.uuid4())

    # (For remote) Build a command that copies runtime files to their right
    # destinations.
    # NOTE: we copy rather than move, because when launching >1 node, head node
    # is fully set up first, and if moving then head node's files would already
    # move out of _REMOTE_RUNTIME_FILES_DIR, which would cause setting up
    # workers (from the head's files) to fail.  An alternative is softlink
    # (then we need to make sure the usage of runtime files follow links).
    commands = []
    basenames = set()
    for dst, src in file_mounts.items():
        src_basename = local_source_to_unique_name[src]
        dst_basename = os.path.basename(dst)
        dst_parent_dir = os.path.dirname(dst)

        # Validate by asserts here as these files are added by our backend.
        # Our runtime files (wheel, yaml, credentials) do not have backslashes.
        assert not src.endswith('/'), src
        assert not dst.endswith('/'), dst
        assert src_basename not in basenames, (
            f'Duplicated src basename: {src_basename}; mounts: {file_mounts}')
        basenames.add(src_basename)
        # Our runtime files (wheel, yaml, credentials) are not relative paths.
        assert dst_parent_dir, f'Found relative destination path: {dst}'

        mkdir_parent = f'mkdir -p {dst_parent_dir}'
        if os.path.isdir(os.path.expanduser(src)):
            # Special case for directories. If the dst already exists as a
            # folder, directly copy the folder will create a subfolder under
            # the dst.
            mkdir_parent = f'mkdir -p {dst}'
            src_basename = f'{src_basename}/*'
        mv = (f'cp -rf {_REMOTE_RUNTIME_FILES_DIR}/{src_basename} '
              f'{dst_parent_dir}/{dst_basename}')
        fragment = f'({mkdir_parent} && {mv})'
        commands.append(fragment)
    postprocess_runtime_files_command = '; '.join(commands)

    setup_commands = yaml_config.get('setup_commands', [])
    if setup_commands:
        setup_commands[
            0] = f'{postprocess_runtime_files_command}; {setup_commands[0]}'
    else:
        setup_commands = [postprocess_runtime_files_command]

    yaml_config['file_mounts'] = new_file_mounts
    yaml_config['setup_commands'] = setup_commands

    # (For local) Copy all runtime files, including the just-written yaml, to
    # local_runtime_files_dir/.
    # < 0.3s to cp 6 clouds' credentials.
    for local_src in file_mounts.values():
        # cp <local_src> <local_runtime_files_dir>/<unique name of local_src>.
        full_local_src = str(pathlib.Path(local_src).expanduser())
        unique_name = local_source_to_unique_name[local_src]
        # !r to add quotes for paths containing spaces.
        subprocess.run(
            f'cp -r {full_local_src!r} {local_runtime_files_dir}/{unique_name}',
            shell=True,
            check=True)

    yaml_utils.dump_yaml(tmp_yaml_path, yaml_config)


def path_size_megabytes(path: str) -> int:
    """Returns the size of 'path' (directory or file) in megabytes.

    Returns:
        If successful: the size of 'path' in megabytes, rounded down. Otherwise,
        -1.
    """
    git_exclude_filter = ''
    resolved_path = pathlib.Path(path).expanduser().resolve()
    if (resolved_path / constants.SKY_IGNORE_FILE).exists():
        rsync_filter = command_runner.RSYNC_FILTER_SKYIGNORE
    else:
        rsync_filter = command_runner.RSYNC_FILTER_GITIGNORE
        if (resolved_path / command_runner.GIT_EXCLUDE).exists():
            # Ensure file exists; otherwise, rsync will error out.
            #
            # We shlex.quote() because the path may contain spaces:
            #   'my dir/.git/info/exclude'
            # Without quoting rsync fails.
            git_exclude_filter = command_runner.RSYNC_EXCLUDE_OPTION.format(
                shlex.quote(str(resolved_path / command_runner.GIT_EXCLUDE)))
    rsync_command = (f'rsync {command_runner.RSYNC_DISPLAY_OPTION} '
                     f'{rsync_filter} '
                     f'{git_exclude_filter} --dry-run {path!r}')
    rsync_output = ''
    try:
        # rsync sometimes fails `--dry-run` for MacOS' rsync build, however this function is only used to display
        # a warning message to the user if the size of a file/directory is too
        # large, so we can safely ignore the error.
        rsync_output = str(
            subprocess.check_output(rsync_command,
                                    shell=True,
                                    stderr=subprocess.DEVNULL))
    except subprocess.CalledProcessError:
        logger.debug('Command failed, proceeding without estimating size: '
                     f'{rsync_command}')
        return -1
    # 3.2.3:
    #  total size is 250,957,728  speedup is 330.19 (DRY RUN)
    # 2.6.9:
    #  total size is 212627556  speedup is 2437.41
    match = re.search(r'total size is ([\d,]+)', rsync_output)
    if match is not None:
        try:
            total_bytes = int(float(match.group(1).replace(',', '')))
            return total_bytes // (1024**2)
        except ValueError:
            logger.debug('Failed to find "total size" in rsync output. Inspect '
                         f'output of the following command: {rsync_command}')
            pass  # Maybe different rsync versions have different output.
    return -1


class FileMountHelper(object):
    """Helper for handling file mounts."""

    @classmethod
    def wrap_file_mount(cls, path: str) -> str:
        """Prepends ~/<opaque dir>/ to a path to work around permission issues.

        Examples:
        /root/hello.txt -> ~/<opaque dir>/root/hello.txt
        local.txt -> ~/<opaque dir>/local.txt

        After the path is synced, we can later create a symlink to this wrapped
        path from the original path, e.g., in the initialization_commands of the
        ray autoscaler YAML.
        """
        return os.path.join(_SKY_REMOTE_FILE_MOUNTS_DIR, path.lstrip('/'))

    @classmethod
    def make_safe_symlink_command(cls, *, source: str, target: str) -> str:
        """Returns a command that safely symlinks 'source' to 'target'.

        All intermediate directories of 'source' will be owned by $(whoami),
        excluding the root directory (/).

        'source' must be an absolute path; both 'source' and 'target' must not
        end with a slash (/).

        This function is needed because a simple 'ln -s target source' may
        fail: 'source' can have multiple levels (/a/b/c), its parent dirs may
        or may not exist, can end with a slash, or may need sudo access, etc.

        Cases of <target: local> file mounts and their behaviors:

            /existing_dir: ~/local/dir
              - error out saying this cannot be done as LHS already exists
            /existing_file: ~/local/file
              - error out saying this cannot be done as LHS already exists
            /existing_symlink: ~/local/file
              - overwrite the existing symlink; this is important because `sky
                launch` can be run multiple times
            Paths that start with ~/ and /tmp/ do not have the above
            restrictions; they are delegated to rsync behaviors.
        """
        assert os.path.isabs(source), source
        assert not source.endswith('/') and not target.endswith('/'), (source,
                                                                       target)
        # Below, use sudo in case the symlink needs sudo access to create.
        # Prepare to create the symlink:
        #  1. make sure its dir(s) exist & are owned by $(whoami).
        dir_of_symlink = os.path.dirname(source)
        commands = [
            # mkdir, then loop over '/a/b/c' as /a, /a/b, /a/b/c.  For each,
            # chown $(whoami) on it so user can use these intermediate dirs
            # (excluding /).
            f'sudo mkdir -p {dir_of_symlink}',
            # p: path so far
            ('(p=""; '
             f'for w in $(echo {dir_of_symlink} | tr "/" " "); do '
             'p=${p}/${w}; sudo chown $(whoami) $p; done)')
        ]
        #  2. remove any existing symlink (ln -f may throw 'cannot
        #     overwrite directory', if the link exists and points to a
        #     directory).
        commands += [
            # Error out if source is an existing, non-symlink directory/file.
            f'((test -L {source} && sudo rm {source} &>/dev/null) || '
            f'(test ! -e {source} || '
            f'(echo "!!! Failed mounting because path exists ({source})"; '
            'exit 1)))',
        ]
        commands += [
            # Link.
            f'sudo ln -s {target} {source}',
            # chown.  -h to affect symlinks only.
            f'sudo chown -h $(whoami) {source}',
        ]
        return ' && '.join(commands)


def _replace_yaml_dicts(
        new_yaml: str, old_yaml: str, restore_key_names: Set[str],
        restore_key_names_exceptions: Sequence[Tuple[str, ...]]) -> str:
    """Replaces 'new' with 'old' for all keys in restore_key_names.

    The replacement will be applied recursively and only for the blocks
    with the key in key_names, and have the same ancestors in both 'new'
    and 'old' YAML tree.

    The restore_key_names_exceptions is a list of key names that should not
    be restored, i.e. those keys will be reset to the value in 'new' YAML
    tree after the replacement.
    """

    def _restore_block(new_block: Dict[str, Any], old_block: Dict[str, Any]):
        for key, value in new_block.items():
            if key in restore_key_names:
                if key in old_block:
                    new_block[key] = old_block[key]
                else:
                    del new_block[key]
            elif isinstance(value, dict):
                if key in old_block:
                    _restore_block(value, old_block[key])

    new_config = yaml_utils.safe_load(new_yaml)
    old_config = yaml_utils.safe_load(old_yaml)
    excluded_results = {}
    # Find all key values excluded from restore
    for exclude_restore_key_name_list in restore_key_names_exceptions:
        excluded_result = new_config
        found_excluded_key = True
        for key in exclude_restore_key_name_list:
            if (not isinstance(excluded_result, dict) or
                    key not in excluded_result):
                found_excluded_key = False
                break
            excluded_result = excluded_result[key]
        if found_excluded_key:
            excluded_results[exclude_restore_key_name_list] = excluded_result

    # Restore from old config
    _restore_block(new_config, old_config)

    # Revert the changes for the excluded key values
    for exclude_restore_key_name, value in excluded_results.items():
        curr = new_config
        for key in exclude_restore_key_name[:-1]:
            curr = curr[key]
        curr[exclude_restore_key_name[-1]] = value
    return yaml_utils.dump_yaml_str(new_config)


def get_expirable_clouds(
        enabled_clouds: Sequence[clouds.Cloud]) -> List[clouds.Cloud]:
    """Returns a list of clouds that use local credentials and whose credentials can expire.

    This function checks each cloud in the provided sequence to determine if it uses local credentials
    and if its credentials can expire. If both conditions are met, the cloud is added to the list of
    expirable clouds.

    Args:
        enabled_clouds (Sequence[clouds.Cloud]): A sequence of cloud objects to check.

    Returns:
        list[clouds.Cloud]: A list of cloud objects that use local credentials and whose credentials can expire.
    """
    expirable_clouds = []
    local_credentials_value = schemas.RemoteIdentityOptions.LOCAL_CREDENTIALS.value
    for cloud in enabled_clouds:
        # Kubernetes config might have context-specific properties
        if isinstance(cloud, clouds.Kubernetes):
            # get all custom contexts
            contexts = kubernetes_utils.get_custom_config_k8s_contexts()
            # add remote_identity of each context if it exists
            remote_identities = None
            for context in contexts:
                context_remote_identity = skypilot_config.get_effective_region_config(
                    cloud='kubernetes',
                    region=context,
                    keys=('remote_identity',),
                    default_value=None)
                if context_remote_identity is not None:
                    if remote_identities is None:
                        remote_identities = []
                    if isinstance(context_remote_identity, str):
                        remote_identities.append(
                            {context: context_remote_identity})
                    elif isinstance(context_remote_identity, list):
                        remote_identities.extend(context_remote_identity)
            # add global kubernetes remote identity if it exists, if not, add default
            global_remote_identity = skypilot_config.get_effective_region_config(
                cloud='kubernetes',
                region=None,
                keys=('remote_identity',),
                default_value=None)
            if global_remote_identity is not None:
                if remote_identities is None:
                    remote_identities = []
                if isinstance(global_remote_identity, str):
                    remote_identities.append({'*': global_remote_identity})
                elif isinstance(global_remote_identity, list):
                    remote_identities.extend(global_remote_identity)
            if remote_identities is None:
                remote_identities = schemas.get_default_remote_identity(
                    str(cloud).lower())
        else:
            remote_identities = skypilot_config.get_effective_region_config(
                cloud=str(cloud).lower(),
                region=None,
                keys=('remote_identity',),
                default_value=None)
            if remote_identities is None:
                remote_identities = schemas.get_default_remote_identity(
                    str(cloud).lower())

        local_credential_expiring = cloud.can_credential_expire()
        if isinstance(remote_identities, str):
            if remote_identities == local_credentials_value and local_credential_expiring:
                expirable_clouds.append(cloud)
        elif isinstance(remote_identities, list):
            for profile in remote_identities:
                if list(profile.values(
                ))[0] == local_credentials_value and local_credential_expiring:
                    expirable_clouds.append(cloud)
                    break
    return expirable_clouds


# TODO: too many things happening here - leaky abstraction. Refactor.
@timeline.event
def write_cluster_config(
    to_provision: 'resources_lib.Resources',
    num_nodes: int,
    cluster_config_template: str,
    cluster_name: str,
    local_wheel_path: pathlib.Path,
    wheel_hash: str,
    region: clouds.Region,
    zones: Optional[List[clouds.Zone]] = None,
    dryrun: bool = False,
    keep_launch_fields_in_existing_config: bool = True,
    volume_mounts: Optional[List['volume_lib.VolumeMount']] = None,
) -> Dict[str, str]:
    """Fills in cluster configuration templates and writes them out.

    Returns:
        Dict with the following keys:
        - 'ray': Path to the generated Ray yaml config file
        - 'cluster_name': Name of the cluster
        - 'cluster_name_on_cloud': Name of the cluster as it appears in the
          cloud provider
        - 'config_hash': Hash of the cluster config and file mounts contents.
          Can be missing if we unexpectedly failed to calculate the hash for
          some reason. In that case we will continue without the optimization to
          skip provisioning.

    Raises:
        exceptions.ResourcesUnavailableError: if the region/zones requested does
            not appear in the catalog, or an ssh_proxy_command is specified but
            not for the given region, or GPUs are requested in a Kubernetes
            cluster but the cluster does not have nodes labeled with GPU types.
        exceptions.InvalidCloudConfigs: if the user specifies some config for the
            cloud that is not valid, e.g. remote_identity: SERVICE_ACCOUNT
            for a cloud that does not support it, the caller should skip the
            cloud in this case.
    """
    # task.best_resources may not be equal to to_provision if the user
    # is running a job with less resources than the cluster has.
    cloud = to_provision.cloud
    assert cloud is not None, to_provision

    cluster_name_on_cloud = common_utils.make_cluster_name_on_cloud(
        cluster_name, max_length=cloud.max_cluster_name_length())

    # This can raise a ResourcesUnavailableError when:
    #  * The region/zones requested does not appear in the catalog. It can be
    #    triggered if the user changed the catalog file while there is a cluster
    #    in the removed region/zone.
    #  * GPUs are requested in a Kubernetes cluster but the cluster does not
    #    have nodes labeled with GPU types.
    #
    # TODO(zhwu): We should change the exception type to a more specific one, as
    # the ResourcesUnavailableError is overly used. Also, it would be better to
    # move the check out of this function, i.e. the caller should be responsible
    # for the validation.
    # TODO(tian): Move more cloud agnostic vars to resources.py.
    resources_vars = to_provision.make_deploy_variables(
        resources_utils.ClusterName(
            cluster_name,
            cluster_name_on_cloud,
        ), region, zones, num_nodes, dryrun, volume_mounts)
    config_dict = {}

    specific_reservations = set(
        skypilot_config.get_effective_region_config(
            cloud=str(to_provision.cloud).lower(),
            region=to_provision.region,
            keys=('specific_reservations',),
            default_value=set()))

    # Remote identity handling can have 4 cases:
    # 1. LOCAL_CREDENTIALS (default for most clouds): Upload local credentials
    # 2. SERVICE_ACCOUNT: SkyPilot creates and manages a service account
    # 3. Custom service account: Use specified service account
    # 4. NO_UPLOAD: Do not upload any credentials
    #
    # We need to upload credentials only if LOCAL_CREDENTIALS is specified. In
    # other cases, we exclude the cloud from credential file uploads after
    # running required checks.
    assert cluster_name is not None
    excluded_clouds: Set[clouds.Cloud] = set()
    remote_identity_config = skypilot_config.get_effective_region_config(
        cloud=str(cloud).lower(),
        region=region.name,
        keys=('remote_identity',),
        default_value=None)
    remote_identity = schemas.get_default_remote_identity(str(cloud).lower())
    if isinstance(remote_identity_config, str):
        remote_identity = remote_identity_config
    if isinstance(remote_identity_config, list):
        # Some clouds (e.g., AWS) support specifying multiple service accounts
        # chosen based on the cluster name. Do the matching here to pick the
        # correct one.
        for profile in remote_identity_config:
            if fnmatch.fnmatchcase(cluster_name, list(profile.keys())[0]):
                remote_identity = list(profile.values())[0]
                break
    if remote_identity != schemas.RemoteIdentityOptions.LOCAL_CREDENTIALS.value:
        # If LOCAL_CREDENTIALS is not specified, we add the cloud to the
        # excluded_clouds set, but we must also check if the cloud supports
        # service accounts.
        if remote_identity == schemas.RemoteIdentityOptions.NO_UPLOAD.value:
            # If NO_UPLOAD is specified, fall back to default remote identity
            # for downstream logic but add it to excluded_clouds to skip
            # credential file uploads.
            remote_identity = schemas.get_default_remote_identity(
                str(cloud).lower())
        elif not cloud.supports_service_account_on_remote():
            raise exceptions.InvalidCloudConfigs(
                'remote_identity: SERVICE_ACCOUNT is specified in '
                f'{skypilot_config.loaded_config_path!r} for {cloud}, but it '
                'is not supported by this cloud. Remove the config or set: '
                '`remote_identity: LOCAL_CREDENTIALS`.')
        if isinstance(cloud, clouds.Kubernetes):
            if skypilot_config.get_effective_region_config(
                    cloud='kubernetes',
                    region=None,
                    keys=('allowed_contexts',),
                    default_value=None) is None:
                excluded_clouds.add(cloud)
        else:
            excluded_clouds.add(cloud)

    for cloud_str, cloud_obj in registry.CLOUD_REGISTRY.items():
        remote_identity_config = skypilot_config.get_effective_region_config(
            cloud=cloud_str.lower(),
            region=region.name,
            keys=('remote_identity',),
            default_value=None)
        if remote_identity_config:
            if (remote_identity_config ==
                    schemas.RemoteIdentityOptions.NO_UPLOAD.value):
                excluded_clouds.add(cloud_obj)

    credentials = sky_check.get_cloud_credential_file_mounts(excluded_clouds)

    logging_agent = logs.get_logging_agent()
    if logging_agent:
        for k, v in logging_agent.get_credential_file_mounts().items():
            assert k not in credentials, f'{k} already in credentials'
            credentials[k] = v

    private_key_path, _ = auth.get_or_generate_keys()
    auth_config = {'ssh_private_key': private_key_path}
    region_name = resources_vars.get('region')

    yaml_path = _get_yaml_path_from_cluster_name(cluster_name)

    # Retrieve the ssh_proxy_command for the given cloud / region.
    ssh_proxy_command_config = skypilot_config.get_effective_region_config(
        cloud=str(cloud).lower(),
        region=None,
        keys=('ssh_proxy_command',),
        default_value=None)
    if (isinstance(ssh_proxy_command_config, str) or
            ssh_proxy_command_config is None):
        ssh_proxy_command = ssh_proxy_command_config
    else:
        # ssh_proxy_command_config: Dict[str, str], region_name -> command
        # This type check is done by skypilot_config at config load time.

        # There are two cases:
        if keep_launch_fields_in_existing_config:
            # (1) We're re-provisioning an existing cluster.
            #
            # We use None for ssh_proxy_command, which will be restored to the
            # cluster's original value later by _replace_yaml_dicts().
            ssh_proxy_command = None
        else:
            # (2) We're launching a new cluster.
            #
            # Resources.get_valid_regions_for_launchable() respects the keys (regions)
            # in ssh_proxy_command in skypilot_config. So here we add an assert.
            assert region_name in ssh_proxy_command_config, (
                region_name, ssh_proxy_command_config)
            ssh_proxy_command = ssh_proxy_command_config[region_name]
    logger.debug(f'Using ssh_proxy_command: {ssh_proxy_command!r}')

    # User-supplied global instance tags from ~/.sky/config.yaml.
    labels = skypilot_config.get_effective_region_config(
        cloud=str(cloud).lower(),
        region=region.name,
        keys=('labels',),
        default_value={})
    # labels is a dict, which is guaranteed by the type check in
    # schemas.py
    assert isinstance(labels, dict), labels

    # Get labels from resources and override from the labels to_provision.
    if to_provision.labels:
        labels.update(to_provision.labels)

    # Dump the Ray ports to a file for Ray job submission
    dump_port_command = (
        f'{constants.SKY_PYTHON_CMD} -c \'import json, os; json.dump({constants.SKY_REMOTE_RAY_PORT_DICT_STR}, '
        f'open(os.path.expanduser("{constants.SKY_REMOTE_RAY_PORT_FILE}"), "w", encoding="utf-8"))\''
    )

    # We disable conda auto-activation if the user has specified a docker image
    # to use, which is likely to already have a conda environment activated.
    conda_auto_activate = ('true' if to_provision.extract_docker_image() is None
                           else 'false')
    is_custom_docker = ('true' if to_provision.extract_docker_image()
                        is not None else 'false')

    # Here, if users specify the controller to be high availability, we will
    # provision a high availability controller. Whether the cloud supports
    # this feature has been checked by
    # CloudImplementationFeatures.HIGH_AVAILABILITY_CONTROLLERS
    high_availability_specified = controller_utils.high_availability_specified(
        cluster_name)

    volume_mount_vars = []
    if volume_mounts is not None:
        for vol in volume_mounts:
            volume_mount_vars.append({
                'name': vol.volume_name,
                'path': vol.path,
                'volume_name_on_cloud': vol.volume_config.name_on_cloud,
            })

    runcmd = skypilot_config.get_effective_region_config(
        cloud=str(to_provision.cloud).lower(),
        region=to_provision.region,
        keys=('post_provision_runcmd',),
        default_value=None)

    # Use a tmp file path to avoid incomplete YAML file being re-used in the
    # future.
    tmp_yaml_path = yaml_path + '.tmp'
    common_utils.fill_template(
        cluster_config_template,
        dict(
            resources_vars,
            **{
                'cluster_name_on_cloud': cluster_name_on_cloud,
                'num_nodes': num_nodes,
                'disk_size': to_provision.disk_size,
                # If the current code is run by controller, propagate the real
                # calling user which should've been passed in as the
                # SKYPILOT_USER env var (see
                # controller_utils.shared_controller_vars_to_fill().
                'user': common_utils.get_cleaned_username(
                    os.environ.get(constants.USER_ENV_VAR, '')),

                # Networking configs
                'use_internal_ips': skypilot_config.get_effective_region_config(
                    cloud=str(cloud).lower(),
                    region=region.name,
                    keys=('use_internal_ips',),
                    default_value=False),
                'ssh_proxy_command': ssh_proxy_command,
                'vpc_name': skypilot_config.get_effective_region_config(
                    cloud=str(cloud).lower(),
                    region=region.name,
                    keys=('vpc_name',),
                    default_value=None),
                # User-supplied labels.
                'labels': labels,
                # User-supplied remote_identity
                'remote_identity': remote_identity,
                # The reservation pools that specified by the user. This is
                # currently only used by AWS and GCP.
                'specific_reservations': specific_reservations,

                # Conda setup
                # We should not use `.format`, as it contains '{}' as the bash
                # syntax.
                'conda_installation_commands':
                    constants.CONDA_INSTALLATION_COMMANDS.replace(
                        '{conda_auto_activate}',
                        conda_auto_activate).replace('{is_custom_docker}',
                                                     is_custom_docker),
                'ray_skypilot_installation_commands':
                    (constants.RAY_SKYPILOT_INSTALLATION_COMMANDS.replace(
                        '{sky_wheel_hash}',
                        wheel_hash).replace('{cloud}',
                                            str(cloud).lower())),
                'skypilot_wheel_installation_commands':
                    constants.SKYPILOT_WHEEL_INSTALLATION_COMMANDS.replace(
                        '{sky_wheel_hash}',
                        wheel_hash).replace('{cloud}',
                                            str(cloud).lower()),
                # Port of Ray (GCS server).
                # Ray's default port 6379 is conflicted with Redis.
                'ray_port': constants.SKY_REMOTE_RAY_PORT,
                'ray_dashboard_port': constants.SKY_REMOTE_RAY_DASHBOARD_PORT,
                'ray_temp_dir': constants.SKY_REMOTE_RAY_TEMPDIR,
                'dump_port_command': dump_port_command,
                # Sky-internal constants.
                'sky_ray_cmd': constants.SKY_RAY_CMD,
                # pip install needs to have python env activated to make sure
                # installed packages are within the env path.
                'sky_pip_cmd': f'{constants.SKY_PIP_CMD}',
                # Activate the SkyPilot runtime environment when starting ray
                # cluster, so that ray autoscaler can access cloud SDK and CLIs
                # on remote
                'sky_activate_python_env':
                    constants.ACTIVATE_SKY_REMOTE_PYTHON_ENV,
                'ray_version': constants.SKY_REMOTE_RAY_VERSION,
                # Command for waiting ray cluster to be ready on head.
                'ray_head_wait_initialized_command':
                    instance_setup.RAY_HEAD_WAIT_INITIALIZED_COMMAND,

                # Cloud credentials for cloud storage.
                'credentials': credentials,
                # Sky remote utils.
                'sky_remote_path': SKY_REMOTE_PATH,
                'sky_local_path': str(local_wheel_path),
                # Add yaml file path to the template variables.
                'sky_ray_yaml_remote_path':
                    cluster_utils.SKY_CLUSTER_YAML_REMOTE_PATH,
                'sky_ray_yaml_local_path': tmp_yaml_path,
                'sky_version': str(version.parse(sky.__version__)),
                'sky_wheel_hash': wheel_hash,
                'ssh_max_sessions_config':
                    constants.SET_SSH_MAX_SESSIONS_CONFIG_CMD,
                # Authentication (optional).
                **auth_config,

                # High availability
                'high_availability': high_availability_specified,

                # Volume mounts
                'volume_mounts': volume_mount_vars,

                # runcmd to append to the cloud-init cloud config passed to the
                # machine's UserData. This is currently only used by AWS.
                'runcmd': runcmd,
            }),
        output_path=tmp_yaml_path)
    config_dict['cluster_name'] = cluster_name
    config_dict['ray'] = yaml_path

    # Add kubernetes config fields from ~/.sky/config
    if isinstance(cloud, clouds.Kubernetes):
        cluster_config_overrides = to_provision.cluster_config_overrides
        kubernetes_utils.combine_pod_config_fields(
            tmp_yaml_path,
            cluster_config_overrides=cluster_config_overrides,
            cloud=cloud,
            context=region.name)
        kubernetes_utils.combine_metadata_fields(
            tmp_yaml_path,
            cluster_config_overrides=cluster_config_overrides,
            context=region.name)
        yaml_obj = yaml_utils.read_yaml(tmp_yaml_path)
        pod_config: Dict[str, Any] = yaml_obj['available_node_types'][
            'ray_head_default']['node_config']

        # Check pod spec only. For high availability controllers, we deploy pvc & deployment for the controller. Read kubernetes-ray.yml.j2 for more details.
        pod_config.pop('deployment_spec', None)
        pod_config.pop('pvc_spec', None)
        valid, message = kubernetes_utils.check_pod_config(pod_config)
        if not valid:
            raise exceptions.InvalidCloudConfigs(
                f'Invalid pod_config. Details: {message}')

    if dryrun:
        # If dryrun, return the unfinished tmp yaml path.
        config_dict['ray'] = tmp_yaml_path
        try:
            config_dict['config_hash'] = _deterministic_cluster_yaml_hash(
                tmp_yaml_path)
        except Exception as e:  # pylint: disable=broad-except
            logger.warning(f'Failed to calculate config_hash: {e}')
            logger.debug('Full exception:', exc_info=e)
        return config_dict
    _add_auth_to_cluster_config(cloud, tmp_yaml_path)

    # Restore the old yaml content for backward compatibility.
    old_yaml_content = global_user_state.get_cluster_yaml_str(yaml_path)
    if old_yaml_content is not None and keep_launch_fields_in_existing_config:
        with open(tmp_yaml_path, 'r', encoding='utf-8') as f:
            new_yaml_content = f.read()
        restored_yaml_content = _replace_yaml_dicts(
            new_yaml_content, old_yaml_content,
            _RAY_YAML_KEYS_TO_RESTORE_FOR_BACK_COMPATIBILITY,
            _RAY_YAML_KEYS_TO_RESTORE_EXCEPTIONS)
        with open(tmp_yaml_path, 'w', encoding='utf-8') as f:
            f.write(restored_yaml_content)

    # Read the cluster name from the tmp yaml file, to take the backward
    # compatbility restortion above into account.
    # TODO: remove this after 2 minor releases, 0.10.0.
    yaml_config = yaml_utils.read_yaml(tmp_yaml_path)
    config_dict['cluster_name_on_cloud'] = yaml_config['cluster_name']

    # Make sure to do this before we optimize file mounts. Optimization is
    # non-deterministic, but everything else before this point should be
    # deterministic.
    try:
        config_dict['config_hash'] = _deterministic_cluster_yaml_hash(
            tmp_yaml_path)
    except Exception as e:  # pylint: disable=broad-except
        logger.warning('Failed to calculate config_hash: '
                       f'{common_utils.format_exception(e)}')
        logger.debug('Full exception:', exc_info=e)

    # Optimization: copy the contents of source files in file_mounts to a
    # special dir, and upload that as the only file_mount instead. Delay
    # calling this optimization until now, when all source files have been
    # written and their contents finalized.
    #
    # Note that the ray yaml file will be copied into that special dir (i.e.,
    # uploaded as part of the file_mounts), so the restore for backward
    # compatibility should go before this call.
    _optimize_file_mounts(tmp_yaml_path)

    # commit the final yaml to the database
    global_user_state.set_cluster_yaml(
        cluster_name,
        open(tmp_yaml_path, 'r', encoding='utf-8').read())

    usage_lib.messages.usage.update_ray_yaml(tmp_yaml_path)

    # Remove the tmp file.
    if sky_logging.logging_enabled(logger, sky_logging.DEBUG):
        debug_yaml_path = yaml_path + '.debug'
        os.rename(tmp_yaml_path, debug_yaml_path)
    else:
        os.remove(tmp_yaml_path)

    return config_dict


def _add_auth_to_cluster_config(cloud: clouds.Cloud, tmp_yaml_path: str):
    """Adds SSH key info to the cluster config.

    This function's output removes comments included in the jinja2 template.
    """
    config = yaml_utils.read_yaml(tmp_yaml_path)
    # Check the availability of the cloud type.
    if isinstance(cloud, (
            clouds.AWS,
            clouds.OCI,
            clouds.SCP,
            clouds.Vsphere,
            clouds.Cudo,
            clouds.Paperspace,
            clouds.Azure,
            clouds.DO,
            clouds.Nebius,
    )):
        config = auth.configure_ssh_info(config)
    elif isinstance(cloud, clouds.GCP):
        config = auth.setup_gcp_authentication(config)
    elif isinstance(cloud, clouds.Lambda):
        config = auth.setup_lambda_authentication(config)
    elif isinstance(cloud, clouds.Kubernetes):
        config = auth.setup_kubernetes_authentication(config)
    elif isinstance(cloud, clouds.IBM):
        config = auth.setup_ibm_authentication(config)
    elif isinstance(cloud, clouds.RunPod):
        config = auth.setup_runpod_authentication(config)
    elif isinstance(cloud, clouds.Vast):
        config = auth.setup_vast_authentication(config)
    elif isinstance(cloud, clouds.Fluidstack):
        config = auth.setup_fluidstack_authentication(config)
    elif isinstance(cloud, clouds.Hyperbolic):
        config = auth.setup_hyperbolic_authentication(config)
    else:
        assert False, cloud
    yaml_utils.dump_yaml(tmp_yaml_path, config)


def get_timestamp_from_run_timestamp(run_timestamp: str) -> float:
    return datetime.strptime(
        run_timestamp.partition('-')[2], '%Y-%m-%d-%H-%M-%S-%f').timestamp()


def _count_healthy_nodes_from_ray(output: str,
                                  is_local_cloud: bool = False
                                 ) -> Tuple[int, int]:
    """Count the number of healthy nodes from the output of `ray status`."""

    def get_ready_nodes_counts(pattern, output):
        result = pattern.findall(output)
        if not result:
            return 0
        assert len(result) == 1, result
        return int(result[0])

    # Check if the ray cluster is started with ray autoscaler. In new
    # provisioner (#1702) and local mode, we started the ray cluster without ray
    # autoscaler.
    # If ray cluster is started with ray autoscaler, the output will be:
    #  1 ray.head.default
    #  ...
    # TODO(zhwu): once we deprecate the old provisioner, we can remove this
    # check.
    ray_autoscaler_head = get_ready_nodes_counts(_LAUNCHED_HEAD_PATTERN, output)
    is_local_ray_cluster = ray_autoscaler_head == 0

    if is_local_ray_cluster or is_local_cloud:
        # Ray cluster is launched with new provisioner
        # For new provisioner and local mode, the output will be:
        #  1 node_xxxx
        #  1 node_xxxx
        ready_head = 0
        ready_workers = _LAUNCHED_LOCAL_WORKER_PATTERN.findall(output)
        ready_workers = len(ready_workers)
        if is_local_ray_cluster:
            ready_head = 1
            ready_workers -= 1
        return ready_head, ready_workers

    # Count number of nodes by parsing the output of `ray status`. The output
    # looks like:
    #   1 ray.head.default
    #   2 ray.worker.default
    ready_head = ray_autoscaler_head
    ready_workers = get_ready_nodes_counts(_LAUNCHED_WORKER_PATTERN, output)
    ready_reserved_workers = get_ready_nodes_counts(
        _LAUNCHED_RESERVED_WORKER_PATTERN, output)
    ready_workers += ready_reserved_workers
    assert ready_head <= 1, f'#head node should be <=1 (Got {ready_head}).'
    return ready_head, ready_workers


@timeline.event
def _deterministic_cluster_yaml_hash(tmp_yaml_path: str) -> str:
    """Hash the cluster yaml and contents of file mounts to a unique string.

    Two invocations of this function should return the same string if and only
    if the contents of the yaml are the same and the file contents of all the
    file_mounts specified in the yaml are the same.

    Limitations:
    - This function can be expensive if the file mounts are large. (E.g. a few
      seconds for ~1GB.) This should be okay since we expect that the
      file_mounts in the cluster yaml (the wheel and cloud credentials) will be
      small.
    - Symbolic links are not explicitly handled. Some symbolic link changes may
      not be detected.

    Implementation: We create a byte sequence that captures the state of the
    yaml file and all the files in the file mounts, then hash the byte sequence.

    The format of the byte sequence is:
    32 bytes - sha256 hash of the yaml
    for each file mount:
      file mount remote destination (UTF-8), \0
      if the file mount source is a file:
        'file' encoded to UTF-8
        32 byte sha256 hash of the file contents
      if the file mount source is a directory:
        'dir' encoded to UTF-8
        for each directory and subdirectory withinin the file mount (starting from
            the root and descending recursively):
          name of the directory (UTF-8), \0
          name of each subdirectory within the directory (UTF-8) terminated by \0
          \0
          for each file in the directory:
            name of the file (UTF-8), \0
            32 bytes - sha256 hash of the file contents
          \0
      if the file mount source is something else or does not exist, nothing
      \0\0

    Rather than constructing the whole byte sequence, which may be quite large,
    we construct it incrementally by using hash.update() to add new bytes.
    """

    # Load the yaml contents so that we can directly remove keys.
    yaml_config = yaml_utils.read_yaml(tmp_yaml_path)
    for key_list in _RAY_YAML_KEYS_TO_REMOVE_FOR_HASH:
        dict_to_remove_from = yaml_config
        found_key = True
        for key in key_list[:-1]:
            if (not isinstance(dict_to_remove_from, dict) or
                    key not in dict_to_remove_from):
                found_key = False
                break
            dict_to_remove_from = dict_to_remove_from[key]
        if found_key and key_list[-1] in dict_to_remove_from:
            dict_to_remove_from.pop(key_list[-1])

    def _hash_file(path: str) -> bytes:
        return common_utils.hash_file(path, 'sha256').digest()

    config_hash = hashlib.sha256()

    yaml_hash = hashlib.sha256(
        yaml_utils.dump_yaml_str(yaml_config).encode('utf-8'))
    config_hash.update(yaml_hash.digest())

    file_mounts = yaml_config.get('file_mounts', {})
    # Remove the file mounts added by the newline.
    if '' in file_mounts:
        assert file_mounts[''] == '', file_mounts['']
        file_mounts.pop('')

    for dst, src in sorted(file_mounts.items()):
        if src == tmp_yaml_path:
            # Skip the yaml file itself. We have already hashed a modified
            # version of it. The file may include fields we don't want to hash.
            continue

        expanded_src = os.path.expanduser(src)
        config_hash.update(dst.encode('utf-8') + b'\0')

        # If the file mount source is a symlink, this should be true. In that
        # case we hash the contents of the symlink destination.
        if os.path.isfile(expanded_src):
            config_hash.update('file'.encode('utf-8'))
            config_hash.update(_hash_file(expanded_src))

        # This can also be a symlink to a directory. os.walk will treat it as a
        # normal directory and list the contents of the symlink destination.
        elif os.path.isdir(expanded_src):
            config_hash.update('dir'.encode('utf-8'))

            # Aside from expanded_src, os.walk will list symlinks to directories
            # but will not recurse into them.
            for (dirpath, dirnames, filenames) in os.walk(expanded_src):
                config_hash.update(dirpath.encode('utf-8') + b'\0')

                # Note: inplace sort will also affect the traversal order of
                # os.walk. We need it so that the os.walk order is
                # deterministic.
                dirnames.sort()
                # This includes symlinks to directories. os.walk will recurse
                # into all the directories but not the symlinks. We don't hash
                # the link destination, so if a symlink to a directory changes,
                # we won't notice.
                for dirname in dirnames:
                    config_hash.update(dirname.encode('utf-8') + b'\0')
                config_hash.update(b'\0')

                filenames.sort()
                # This includes symlinks to files. We could hash the symlink
                # destination itself but instead just hash the destination
                # contents.
                for filename in filenames:
                    config_hash.update(filename.encode('utf-8') + b'\0')
                    config_hash.update(
                        _hash_file(os.path.join(dirpath, filename)))
                config_hash.update(b'\0')

        else:
            logger.debug(
                f'Unexpected file_mount that is not a file or dir: {src}')

        config_hash.update(b'\0\0')

    return config_hash.hexdigest()


def get_docker_user(ip: str, cluster_config_file: str) -> str:
    """Find docker container username."""
    ssh_credentials = ssh_credential_from_yaml(cluster_config_file)
    runner = command_runner.SSHCommandRunner(node=(ip, 22), **ssh_credentials)
    container_name = constants.DEFAULT_DOCKER_CONTAINER_NAME
    whoami_returncode, whoami_stdout, whoami_stderr = runner.run(
        f'sudo docker exec {container_name} whoami',
        stream_logs=False,
        require_outputs=True)
    assert whoami_returncode == 0, (
        f'Failed to get docker container user. Return '
        f'code: {whoami_returncode}, Error: {whoami_stderr}')
    docker_user = whoami_stdout.strip()
    logger.debug(f'Docker container user: {docker_user}')
    return docker_user


@timeline.event
def wait_until_ray_cluster_ready(
    cluster_config_file: str,
    num_nodes: int,
    log_path: str,
    is_local_cloud: bool = False,
    nodes_launching_progress_timeout: Optional[int] = None,
) -> Tuple[bool, Optional[str]]:
    """Wait until the ray cluster is set up on VMs or in containers.

    Returns:  whether the entire ray cluster is ready, and docker username
    if launched with docker.
    """
    # Manually fetching head ip instead of using `ray exec` to avoid the bug
    # that `ray exec` fails to connect to the head node after some workers
    # launched especially for Azure.
    try:
        head_ip = _query_head_ip_with_retries(
            cluster_config_file, max_attempts=WAIT_HEAD_NODE_IP_MAX_ATTEMPTS)
    except exceptions.FetchClusterInfoError as e:
        logger.error(common_utils.format_exception(e))
        return False, None  # failed

    config = global_user_state.get_cluster_yaml_dict(cluster_config_file)

    docker_user = None
    if 'docker' in config:
        docker_user = get_docker_user(head_ip, cluster_config_file)

    if num_nodes <= 1:
        return True, docker_user

    ssh_credentials = ssh_credential_from_yaml(cluster_config_file, docker_user)
    last_nodes_so_far = 0
    start = time.time()
    runner = command_runner.SSHCommandRunner(node=(head_ip, 22),
                                             **ssh_credentials)
    with rich_utils.safe_status(
            ux_utils.spinner_message('Waiting for workers',
                                     log_path=log_path)) as worker_status:
        while True:
            rc, output, stderr = runner.run(
                instance_setup.RAY_STATUS_WITH_SKY_RAY_PORT_COMMAND,
                log_path=log_path,
                stream_logs=False,
                require_outputs=True,
                separate_stderr=True)
            subprocess_utils.handle_returncode(
                rc, instance_setup.RAY_STATUS_WITH_SKY_RAY_PORT_COMMAND,
                'Failed to run ray status on head node.', stderr)
            logger.debug(output)

            ready_head, ready_workers = _count_healthy_nodes_from_ray(
                output, is_local_cloud=is_local_cloud)

            worker_status.update(
                ux_utils.spinner_message(
                    f'{ready_workers} out of {num_nodes - 1} '
                    'workers ready',
                    log_path=log_path))

            # In the local case, ready_head=0 and ready_workers=num_nodes. This
            # is because there is no matching regex for _LAUNCHED_HEAD_PATTERN.
            if ready_head + ready_workers == num_nodes:
                # All nodes are up.
                break

            # Pending workers that have been launched by ray up.
            found_ips = _LAUNCHING_IP_PATTERN.findall(output)
            pending_workers = len(found_ips)

            # TODO(zhwu): Handle the case where the following occurs, where ray
            # cluster is not correctly started on the cluster.
            # Pending:
            #  172.31.9.121: ray.worker.default, uninitialized
            nodes_so_far = ready_head + ready_workers + pending_workers

            # Check the number of nodes that are fetched. Timeout if no new
            # nodes fetched in a while (nodes_launching_progress_timeout),
            # though number of nodes_so_far is still not as expected.
            if nodes_so_far > last_nodes_so_far:
                # Reset the start time if the number of launching nodes
                # changes, i.e. new nodes are launched.
                logger.debug('Reset start time, as new nodes are launched. '
                             f'({last_nodes_so_far} -> {nodes_so_far})')
                start = time.time()
                last_nodes_so_far = nodes_so_far
            elif (nodes_launching_progress_timeout is not None and
                  time.time() - start > nodes_launching_progress_timeout and
                  nodes_so_far != num_nodes):
                logger.error(
                    'Timed out: waited for more than '
                    f'{nodes_launching_progress_timeout} seconds for new '
                    'workers to be provisioned, but no progress.')
                return False, None  # failed

            if '(no pending nodes)' in output and '(no failures)' in output:
                # Bug in ray autoscaler: e.g., on GCP, if requesting 2 nodes
                # that GCP can satisfy only by half, the worker node would be
                # forgotten. The correct behavior should be for it to error out.
                logger.error(
                    'Failed to launch multiple nodes on '
                    'GCP due to a nondeterministic bug in ray autoscaler.')
                return False, None  # failed
            time.sleep(10)
    return True, docker_user  # success


def ssh_credential_from_yaml(
    cluster_yaml: Optional[str],
    docker_user: Optional[str] = None,
    ssh_user: Optional[str] = None,
) -> Dict[str, Any]:
    """Returns ssh_user, ssh_private_key and ssh_control name.

    Args:
        cluster_yaml: path to the cluster yaml.
        docker_user: when using custom docker image, use this user to ssh into
            the docker container.
        ssh_user: override the ssh_user in the cluster yaml.
    """
    if cluster_yaml is None:
        return dict()
    config = global_user_state.get_cluster_yaml_dict(cluster_yaml)
    auth_section = config['auth']
    if ssh_user is None:
        ssh_user = auth_section['ssh_user'].strip()
    ssh_private_key_path = auth_section.get('ssh_private_key')
    ssh_control_name = config.get('cluster_name', '__default__')
    ssh_proxy_command = auth_section.get('ssh_proxy_command')

    # Update the ssh_user placeholder in proxy command, if required
    if (ssh_proxy_command is not None and
            constants.SKY_SSH_USER_PLACEHOLDER in ssh_proxy_command):
        ssh_proxy_command = ssh_proxy_command.replace(
            constants.SKY_SSH_USER_PLACEHOLDER, ssh_user)

    credentials = {
        'ssh_user': ssh_user,
        'ssh_private_key': ssh_private_key_path,
        'ssh_control_name': ssh_control_name,
        'ssh_proxy_command': ssh_proxy_command,
    }
    if docker_user is not None:
        credentials['docker_user'] = docker_user
    ssh_provider_module = config['provider']['module']
    # If we are running ssh command on kubernetes node.
    if 'kubernetes' in ssh_provider_module:
        credentials['disable_control_master'] = True
    return credentials


def ssh_credentials_from_handles(
    handles: List['cloud_vm_ray_backend.CloudVmRayResourceHandle'],
) -> List[Dict[str, Any]]:
    """Returns ssh_user, ssh_private_key and ssh_control name.
    """
    non_empty_cluster_yaml_paths = [
        handle.cluster_yaml
        for handle in handles
        if handle.cluster_yaml is not None
    ]
    cluster_yaml_dicts = global_user_state.get_cluster_yaml_dict_multiple(
        non_empty_cluster_yaml_paths)
    cluster_yaml_dicts_to_index = {
        cluster_yaml_path: cluster_yaml_dict
        for cluster_yaml_path, cluster_yaml_dict in zip(
            non_empty_cluster_yaml_paths, cluster_yaml_dicts)
    }

    credentials_to_return: List[Dict[str, Any]] = []
    for handle in handles:
        if handle.cluster_yaml is None:
            credentials_to_return.append(dict())
            continue
        ssh_user = handle.ssh_user
        docker_user = handle.docker_user
        config = cluster_yaml_dicts_to_index[handle.cluster_yaml]
        auth_section = config['auth']
        if ssh_user is None:
            ssh_user = auth_section['ssh_user'].strip()
        ssh_private_key_path = auth_section.get('ssh_private_key')
        ssh_control_name = config.get('cluster_name', '__default__')
        ssh_proxy_command = auth_section.get('ssh_proxy_command')

        # Update the ssh_user placeholder in proxy command, if required
        if (ssh_proxy_command is not None and
                constants.SKY_SSH_USER_PLACEHOLDER in ssh_proxy_command):
            ssh_proxy_command = ssh_proxy_command.replace(
                constants.SKY_SSH_USER_PLACEHOLDER, ssh_user)

        credentials = {
            'ssh_user': ssh_user,
            'ssh_private_key': ssh_private_key_path,
            'ssh_control_name': ssh_control_name,
            'ssh_proxy_command': ssh_proxy_command,
        }
        if docker_user is not None:
            credentials['docker_user'] = docker_user
        ssh_provider_module = config['provider']['module']
        # If we are running ssh command on kubernetes node.
        if 'kubernetes' in ssh_provider_module:
            credentials['disable_control_master'] = True
        credentials_to_return.append(credentials)

    return credentials_to_return


def parallel_data_transfer_to_nodes(
        runners: List[command_runner.CommandRunner],
        source: Optional[str],
        target: str,
        cmd: Optional[str],
        run_rsync: bool,
        *,
        action_message: str,
        # Advanced options.
        log_path: str = os.devnull,
        stream_logs: bool = False,
        source_bashrc: bool = False,
        num_threads: Optional[int] = None):
    """Runs a command on all nodes and optionally runs rsync from src->dst.

    Args:
        runners: A list of CommandRunner objects that represent multiple nodes.
        source: Optional[str]; Source for rsync on local node
        target: str; Destination on remote node for rsync
        cmd: str; Command to be executed on all nodes
        action_message: str; Message to be printed while the command runs
        log_path: str; Path to the log file
        stream_logs: bool; Whether to stream logs to stdout
        source_bashrc: bool; Source bashrc before running the command.
        num_threads: Optional[int]; Number of threads to use.
    """
    style = colorama.Style

    origin_source = source

    def _sync_node(runner: 'command_runner.CommandRunner') -> None:
        if cmd is not None:
            rc, stdout, stderr = runner.run(cmd,
                                            log_path=log_path,
                                            stream_logs=stream_logs,
                                            require_outputs=True,
                                            source_bashrc=source_bashrc)
            err_msg = (f'{colorama.Style.RESET_ALL}{colorama.Style.DIM}'
                       f'----- CMD -----\n'
                       f'{cmd}\n'
                       f'----- CMD END -----\n'
                       f'{colorama.Style.RESET_ALL}'
                       f'{colorama.Fore.RED}'
                       f'Failed to run command before rsync '
                       f'{origin_source} -> {target}. '
                       f'{colorama.Style.RESET_ALL}')
            if log_path != os.devnull:
                err_msg += ux_utils.log_path_hint(log_path)
            subprocess_utils.handle_returncode(rc,
                                               cmd,
                                               err_msg,
                                               stderr=stdout + stderr)

        if run_rsync:
            assert source is not None
            # TODO(zhwu): Optimize for large amount of files.
            # zip / transfer / unzip
            runner.rsync(
                source=source,
                target=target,
                up=True,
                log_path=log_path,
                stream_logs=stream_logs,
            )

    num_nodes = len(runners)
    plural = 's' if num_nodes > 1 else ''
    message = (f'  {style.DIM}{action_message} (to {num_nodes} node{plural})'
               f': {origin_source} -> {target}{style.RESET_ALL}')
    logger.info(message)
    subprocess_utils.run_in_parallel(_sync_node, runners, num_threads)


def check_local_gpus() -> bool:
    """Checks if GPUs are available locally.

    Returns whether GPUs are available on the local machine by checking
    if nvidia-smi is installed and returns zero return code.

    Returns True if nvidia-smi is installed and returns zero return code,
    False if not.
    """
    is_functional = False
    installation_check = subprocess.run(['which', 'nvidia-smi'],
                                        stdout=subprocess.DEVNULL,
                                        stderr=subprocess.DEVNULL,
                                        check=False)
    is_installed = installation_check.returncode == 0
    if is_installed:
        execution_check = subprocess.run(['nvidia-smi'],
                                         stdout=subprocess.DEVNULL,
                                         stderr=subprocess.DEVNULL,
                                         check=False)
        is_functional = execution_check.returncode == 0
    return is_functional


def _query_head_ip_with_retries(cluster_yaml: str,
                                max_attempts: int = 1) -> str:
    """Returns the IP of the head node by querying the cloud.

    Raises:
      exceptions.FetchClusterInfoError: if we failed to get the head IP.
    """
    backoff = common_utils.Backoff(initial_backoff=5, max_backoff_factor=5)
    for i in range(max_attempts):
        try:
            full_cluster_yaml = str(pathlib.Path(cluster_yaml).expanduser())
            out = subprocess_utils.run(
                f'ray get-head-ip {full_cluster_yaml!r}',
                stdout=subprocess.PIPE,
                stderr=subprocess.DEVNULL).stdout.decode().strip()
            head_ip_list = re.findall(IP_ADDR_REGEX, out)
            if len(head_ip_list) > 1:
                # This could be triggered if e.g., some logging is added in
                # skypilot_config, a module that has some code executed
                # whenever `sky` is imported.
                logger.warning(
                    'Detected more than 1 IP from the output of '
                    'the `ray get-head-ip` command. This could '
                    'happen if there is extra output from it, '
                    'which should be inspected below.\nProceeding with '
                    f'the last detected IP ({head_ip_list[-1]}) as head IP.'
                    f'\n== Output ==\n{out}'
                    f'\n== Output ends ==')
                head_ip_list = head_ip_list[-1:]
            assert 1 == len(head_ip_list), (out, head_ip_list)
            head_ip = head_ip_list[0]
            break
        except subprocess.CalledProcessError as e:
            if i == max_attempts - 1:
                raise exceptions.FetchClusterInfoError(
                    reason=exceptions.FetchClusterInfoError.Reason.HEAD) from e
            # Retry if the cluster is not up yet.
            logger.debug('Retrying to get head ip.')
            time.sleep(backoff.current_backoff())
    return head_ip


@timeline.event
def get_node_ips(cluster_yaml: str,
                 expected_num_nodes: int,
                 head_ip_max_attempts: int = 1,
                 worker_ip_max_attempts: int = 1,
                 get_internal_ips: bool = False) -> List[str]:
    """Returns the IPs of all nodes in the cluster, with head node at front.

    Args:
        cluster_yaml: Path to the cluster yaml.
        expected_num_nodes: Expected number of nodes in the cluster.
        head_ip_max_attempts: Max attempts to get head ip.
        worker_ip_max_attempts: Max attempts to get worker ips.
        get_internal_ips: Whether to get internal IPs. When False, it is still
            possible to get internal IPs if the cluster does not have external
            IPs.

    Raises:
        exceptions.FetchClusterInfoError: if we failed to get the IPs. e.reason is
            HEAD or WORKER.
    """
    ray_config = global_user_state.get_cluster_yaml_dict(cluster_yaml)
    # Use the new provisioner for AWS.
    provider_name = cluster_utils.get_provider_name(ray_config)
    cloud = registry.CLOUD_REGISTRY.from_str(provider_name)
    assert cloud is not None, provider_name

    if cloud.PROVISIONER_VERSION >= clouds.ProvisionerVersion.SKYPILOT:
        try:
            metadata = provision_lib.get_cluster_info(
                provider_name, ray_config['provider'].get('region'),
                ray_config['cluster_name'], ray_config['provider'])
        except Exception as e:  # pylint: disable=broad-except
            # This could happen when the VM is not fully launched, and a user
            # is trying to terminate it with `sky down`.
            logger.debug(
                'Failed to get cluster info for '
                f'{ray_config["cluster_name"]} from the new provisioner '
                f'with {common_utils.format_exception(e)}.')
            raise exceptions.FetchClusterInfoError(
                exceptions.FetchClusterInfoError.Reason.HEAD) from e
        if len(metadata.instances) < expected_num_nodes:
            # Simulate the exception when Ray head node is not up.
            raise exceptions.FetchClusterInfoError(
                exceptions.FetchClusterInfoError.Reason.HEAD)
        return metadata.get_feasible_ips(get_internal_ips)

    if get_internal_ips:
        with tempfile.NamedTemporaryFile(mode='w', delete=False) as f:
            ray_config['provider']['use_internal_ips'] = True
            yaml.dump(ray_config, f)
            cluster_yaml = f.name

    # Check the network connection first to avoid long hanging time for
    # ray get-head-ip below, if a long-lasting network connection failure
    # happens.
    check_network_connection()
    head_ip = _query_head_ip_with_retries(cluster_yaml,
                                          max_attempts=head_ip_max_attempts)
    head_ip_list = [head_ip]
    if expected_num_nodes > 1:
        backoff = common_utils.Backoff(initial_backoff=5, max_backoff_factor=5)

        for retry_cnt in range(worker_ip_max_attempts):
            try:
                full_cluster_yaml = str(pathlib.Path(cluster_yaml).expanduser())
                proc = subprocess_utils.run(
                    f'ray get-worker-ips {full_cluster_yaml!r}',
                    stdout=subprocess.PIPE,
                    stderr=subprocess.PIPE)
                out = proc.stdout.decode()
                break
            except subprocess.CalledProcessError as e:
                if retry_cnt == worker_ip_max_attempts - 1:
                    raise exceptions.FetchClusterInfoError(
                        exceptions.FetchClusterInfoError.Reason.WORKER) from e
                # Retry if the ssh is not ready for the workers yet.
                backoff_time = backoff.current_backoff()
                logger.debug('Retrying to get worker ip '
                             f'[{retry_cnt}/{worker_ip_max_attempts}] in '
                             f'{backoff_time} seconds.')
                time.sleep(backoff_time)
        worker_ips = re.findall(IP_ADDR_REGEX, out)
        if len(worker_ips) != expected_num_nodes - 1:
            n = expected_num_nodes - 1
            if len(worker_ips) > n:
                # This could be triggered if e.g., some logging is added in
                # skypilot_config, a module that has some code executed whenever
                # `sky` is imported.
                logger.warning(
                    f'Expected {n} worker IP(s); found '
                    f'{len(worker_ips)}: {worker_ips}'
                    '\nThis could happen if there is extra output from '
                    '`ray get-worker-ips`, which should be inspected below.'
                    f'\n== Output ==\n{out}'
                    f'\n== Output ends ==')
                logger.warning(f'\nProceeding with the last {n} '
                               f'detected IP(s): {worker_ips[-n:]}.')
                worker_ips = worker_ips[-n:]
            else:
                raise exceptions.FetchClusterInfoError(
                    exceptions.FetchClusterInfoError.Reason.WORKER)
    else:
        worker_ips = []
    return head_ip_list + worker_ips


def check_network_connection():
    # Tolerate 3 retries as it is observed that connections can fail.
    http = requests.Session()
    http.mount('https://', adapters.HTTPAdapter())
    http.mount('http://', adapters.HTTPAdapter())

    # Alternate between IPs on each retry
    max_retries = 3
    timeout = 0.5

    for _ in range(max_retries):
        for ip in _TEST_IP_LIST:
            try:
                http.head(ip, timeout=timeout)
                return
            except (requests.Timeout, requests.exceptions.ConnectionError):
                continue

        timeout *= 2  # Double the timeout for next retry

    # If we get here, all IPs failed
    # Assume network connection is down
    raise exceptions.NetworkError('Could not refresh the cluster. '
                                  'Network seems down.')


@timeline.event
def check_owner_identity(cluster_name: str) -> None:
    """Check if current user is the same as the user who created the cluster.

    Raises:
        exceptions.ClusterOwnerIdentityMismatchError: if the current user is
          not the same as the user who created the cluster.
        exceptions.CloudUserIdentityError: if we fail to get the current user
          identity.
    """
    if env_options.Options.SKIP_CLOUD_IDENTITY_CHECK.get():
        return
    record = global_user_state.get_cluster_from_name(cluster_name)
    if record is None:
        return
    handle = record['handle']
    if not isinstance(handle, backends.CloudVmRayResourceHandle):
        return
    active_workspace = skypilot_config.get_active_workspace()
    cluster_workspace = record.get('workspace',
                                   constants.SKYPILOT_DEFAULT_WORKSPACE)
    if active_workspace != cluster_workspace:
        with ux_utils.print_exception_no_traceback():
            raise exceptions.ClusterOwnerIdentityMismatchError(
                f'{colorama.Fore.YELLOW}'
                f'The cluster {cluster_name!r} is in workspace '
                f'{cluster_workspace!r}, but the active workspace is '
                f'{active_workspace!r}.{colorama.Fore.RESET}')

    launched_resources = handle.launched_resources.assert_launchable()
    cloud = launched_resources.cloud
    user_identities = cloud.get_user_identities()
    owner_identity = record['owner']
    if user_identities is None:
        # Skip the check if the cloud does not support user identity.
        return
    # The user identity can be None, if the cluster is created by an older
    # version of SkyPilot. In that case, we set the user identity to the
    # current active one.
    # NOTE: a user who upgrades SkyPilot and switches to a new cloud identity
    # immediately without `sky status --refresh` first, will cause a leakage
    # of the existing cluster. We deem this an acceptable tradeoff mainly
    # because multi-identity is not common (at least at the moment).
    if owner_identity is None:
        global_user_state.set_owner_identity_for_cluster(
            cluster_name, user_identities[0])
    else:
        assert isinstance(owner_identity, list)
        # It is OK if the owner identity is shorter, which will happen when
        # the cluster is launched before #1808. In that case, we only check
        # the same length (zip will stop at the shorter one).
        for identity in user_identities:
            for i, (owner, current) in enumerate(zip(owner_identity, identity)):
                # Clean up the owner identity for the backslash and newlines, caused
                # by the cloud CLI output, e.g. gcloud.
                owner = owner.replace('\n', '').replace('\\', '')
                if owner == current:
                    if i != 0:
                        logger.warning(
                            f'The cluster was owned by {owner_identity}, but '
                            f'a new identity {identity} is activated. We still '
                            'allow the operation as the two identities are '
                            'likely to have the same access to the cluster. '
                            'Please be aware that this can cause unexpected '
                            'cluster leakage if the two identities are not '
                            'actually equivalent (e.g., belong to the same '
                            'person).')
                    if i != 0 or len(owner_identity) != len(identity):
                        # We update the owner of a cluster, when:
                        # 1. The strictest identty (i.e. the first one) does not
                        # match, but the latter ones match.
                        # 2. The length of the two identities are different,
                        # which will only happen when the cluster is launched
                        # before #1808. Update the user identity to avoid
                        # showing the warning above again.
                        global_user_state.set_owner_identity_for_cluster(
                            cluster_name, identity)
                    return  # The user identity matches.
        # Generate error message if no match found
        if len(user_identities) == 1:
            err_msg = f'the activated identity is {user_identities[0]!r}.'
        else:
            err_msg = (f'available identities are {user_identities!r}.')
        if cloud.is_same_cloud(clouds.Kubernetes()):
            err_msg += (' Check your kubeconfig file and make sure the '
                        'correct context is available.')
        with ux_utils.print_exception_no_traceback():
            raise exceptions.ClusterOwnerIdentityMismatchError(
                f'{cluster_name!r} ({cloud}) is owned by account '
                f'{owner_identity!r}, but ' + err_msg)


def tag_filter_for_cluster(cluster_name: str) -> Dict[str, str]:
    """Returns a tag filter for the cluster."""
    return {
        'ray-cluster-name': cluster_name,
    }


def _query_cluster_status_via_cloud_api(
    handle: 'cloud_vm_ray_backend.CloudVmRayResourceHandle'
) -> List[Tuple[status_lib.ClusterStatus, Optional[str]]]:
    """Returns the status of the cluster as a list of tuples corresponding
    to the node status and an optional reason string for said status.

    Raises:
        exceptions.ClusterStatusFetchingError: the cluster status cannot be
          fetched from the cloud provider.
    """
    cluster_name = handle.cluster_name
    cluster_name_on_cloud = handle.cluster_name_on_cloud
    cluster_name_in_hint = common_utils.cluster_name_in_hint(
        handle.cluster_name, cluster_name_on_cloud)
    # Use region and zone from the cluster config, instead of the
    # handle.launched_resources, because the latter may not be set
    # correctly yet.
    ray_config = global_user_state.get_cluster_yaml_dict(handle.cluster_yaml)
    provider_config = ray_config['provider']

    # Query the cloud provider.
    # TODO(suquark): move implementations of more clouds here
    cloud = handle.launched_resources.cloud
    assert cloud is not None, handle
    if cloud.STATUS_VERSION >= clouds.StatusVersion.SKYPILOT:
        cloud_name = repr(handle.launched_resources.cloud)
        try:
            node_status_dict = provision_lib.query_instances(
                cloud_name, cluster_name, cluster_name_on_cloud,
                provider_config)
            logger.debug(f'Querying {cloud_name} cluster '
                         f'{cluster_name_in_hint} '
                         f'status:\n{pprint.pformat(node_status_dict)}')
            node_statuses = list(node_status_dict.values())
        except Exception as e:  # pylint: disable=broad-except
            with ux_utils.print_exception_no_traceback():
                raise exceptions.ClusterStatusFetchingError(
                    f'Failed to query {cloud_name} cluster '
                    f'{cluster_name_in_hint} '
                    f'status: {common_utils.format_exception(e, use_bracket=True)}'
                )
    else:
        region = provider_config.get('region') or provider_config.get(
            'location')
        zone = ray_config['provider'].get('availability_zone')
        # TODO (kyuds): refactor cloud.query_status api to include reason.
        # Currently not refactoring as this API is actually supposed to be
        # deprecated soon.
        node_statuses = cloud.query_status(
            cluster_name_on_cloud,
            tag_filter_for_cluster(cluster_name_on_cloud), region, zone)
        node_statuses = [(status, None) for status in node_statuses]
    return node_statuses


def _query_cluster_info_via_cloud_api(
    handle: 'cloud_vm_ray_backend.CloudVmRayResourceHandle'
) -> provision_common.ClusterInfo:
    """Returns the cluster info.

    Raises:
        exceptions.NotSupportedError: the cloud does not support the new provisioner.
        exceptions.FetchClusterInfoError: the cluster info cannot be
          fetched from the cloud provider.
    """
    cloud = handle.launched_resources.cloud
    assert cloud is not None, handle
    if cloud.STATUS_VERSION >= clouds.StatusVersion.SKYPILOT:
        try:
            cloud_name = repr(cloud)
            ray_config = global_user_state.get_cluster_yaml_dict(
                handle.cluster_yaml)
            provider_config = ray_config['provider']
            region = provider_config.get('region') or provider_config.get(
                'location')
            cluster_info = provision_lib.get_cluster_info(
                cloud_name, region, handle.cluster_name_on_cloud,
                provider_config)
            logger.debug(
                f'Querying {cloud_name} cluster '
                f'{handle.cluster_name_on_cloud} '
                f'head instance:\n{cluster_info.get_head_instance()}\n'
                f'worker instances:\n{cluster_info.get_worker_instances()}')
            return cluster_info
        except Exception as e:  # pylint: disable=broad-except
            with ux_utils.print_exception_no_traceback():
                raise exceptions.FetchClusterInfoError(
                    reason=exceptions.FetchClusterInfoError.Reason.UNKNOWN
                ) from e
    else:
        raise exceptions.NotSupportedError(
            f'The cloud {cloud} does not support the SkyPilot provisioner.')


def check_can_clone_disk_and_override_task(
    cluster_name: str, target_cluster_name: Optional[str], task: 'task_lib.Task'
) -> Tuple['task_lib.Task', 'cloud_vm_ray_backend.CloudVmRayResourceHandle']:
    """Check if the task is compatible to clone disk from the source cluster.

    Args:
        cluster_name: The name of the cluster to clone disk from.
        target_cluster_name: The name of the target cluster.
        task: The task to check.

    Returns:
        The task to use and the resource handle of the source cluster.

    Raises:
        exceptions.ClusterDoesNotExist: If the source cluster does not exist.
        exceptions.NotSupportedError: If the source cluster is not valid or the
            task is not compatible to clone disk from the source cluster.
    """
    source_cluster_status, handle = refresh_cluster_status_handle(cluster_name)
    if source_cluster_status is None:
        with ux_utils.print_exception_no_traceback():
            raise exceptions.ClusterDoesNotExist(
                f'Cannot find cluster {cluster_name!r} to clone disk from.')

    if not isinstance(handle, backends.CloudVmRayResourceHandle):
        with ux_utils.print_exception_no_traceback():
            raise exceptions.NotSupportedError(
                f'Cannot clone disk from a non-cloud cluster {cluster_name!r}.')

    if source_cluster_status != status_lib.ClusterStatus.STOPPED:
        with ux_utils.print_exception_no_traceback():
            raise exceptions.NotSupportedError(
                f'Cannot clone disk from cluster {cluster_name!r} '
                f'({source_cluster_status.value!r}). Please stop the '
                f'cluster first: sky stop {cluster_name}')

    if target_cluster_name is not None:
        target_cluster_status, _ = refresh_cluster_status_handle(
            target_cluster_name)
        if target_cluster_status is not None:
            with ux_utils.print_exception_no_traceback():
                raise exceptions.NotSupportedError(
                    f'The target cluster {target_cluster_name!r} already exists. Cloning '
                    'disk is only supported when creating a new cluster. To fix: specify '
                    'a new target cluster name.')

    new_task_resources = []
    launched_resources = handle.launched_resources.assert_launchable()
    original_cloud = launched_resources.cloud
    original_cloud.check_features_are_supported(
        launched_resources,
        {clouds.CloudImplementationFeatures.CLONE_DISK_FROM_CLUSTER})

    has_override = False
    has_disk_size_met = False
    has_cloud_met = False
    for task_resources in task.resources:
        if handle.launched_resources.disk_size > task_resources.disk_size:
            # The target cluster's disk should be at least as large as the source.
            continue
        has_disk_size_met = True
        if task_resources.cloud is not None and not original_cloud.is_same_cloud(
                task_resources.cloud):
            continue
        has_cloud_met = True

        override_param: Dict[str, Any] = {}
        if task_resources.cloud is None:
            override_param['cloud'] = original_cloud
        if task_resources.region is None:
            override_param['region'] = handle.launched_resources.region

        if override_param:
            logger.info(
                f'No cloud/region specified for the task {task_resources}. Using the same region '
                f'as source cluster {cluster_name!r}: '
                f'{handle.launched_resources.cloud}'
                f'({handle.launched_resources.region}).')
            has_override = True
        task_resources = task_resources.copy(**override_param)
        new_task_resources.append(task_resources)

    if not new_task_resources:
        if not has_disk_size_met:
            with ux_utils.print_exception_no_traceback():
                target_cluster_name_str = f' {target_cluster_name!r}'
                if target_cluster_name is None:
                    target_cluster_name_str = ''
                raise exceptions.NotSupportedError(
                    f'The target cluster{target_cluster_name_str} should have a disk size '
                    f'of at least {handle.launched_resources.disk_size} GB to clone the '
                    f'disk from {cluster_name!r}.')
        if not has_cloud_met:
            task_resources_cloud_str = '[' + ','.join(
                [f'{res.cloud}' for res in task.resources]) + ']'
            task_resources_str = '[' + ','.join(
                [f'{res}' for res in task.resources]) + ']'
            with ux_utils.print_exception_no_traceback():
                raise ValueError(
                    f'Cannot clone disk across cloud from {original_cloud} to '
                    f'{task_resources_cloud_str} for resources {task_resources_str}.'
                )
        assert False, 'Should not reach here.'
    # set the new_task_resources to be the same type (list or set) as the
    # original task.resources
    if has_override:
        task.set_resources(type(task.resources)(new_task_resources))
        # Reset the best_resources to triger re-optimization
        # later, so that the new task_resources will be used.
        task.best_resources = None
    return task, handle


def _update_cluster_status(cluster_name: str) -> Optional[Dict[str, Any]]:
    """Update the cluster status.

    The cluster status is updated by checking ray cluster and real status from
    cloud.

    The function will update the cached cluster status in the global state. For
    the design of the cluster status and transition, please refer to the
    sky/design_docs/cluster_status.md

    Note: this function is only safe to be called when the caller process is
    holding the cluster lock, which means no other processes are modifying the
    cluster.

    Returns:
        If the cluster is terminated or does not exist, return None. Otherwise
        returns the input record with status and handle potentially updated.

    Raises:
        exceptions.ClusterOwnerIdentityMismatchError: if the current user is
          not the same as the user who created the cluster.
        exceptions.CloudUserIdentityError: if we fail to get the current user
          identity.
        exceptions.ClusterStatusFetchingError: the cluster status cannot be
          fetched from the cloud provider or there are leaked nodes causing
          the node number larger than expected.
    """
    record = global_user_state.get_cluster_from_name(cluster_name)
    if record is None:
        return None
    handle = record['handle']
    if handle.cluster_yaml is None:
        # Remove cluster from db since this cluster does not have a config file
        # or any other ongoing requests
        global_user_state.add_cluster_event(
            cluster_name,
            None,
            'Cluster has no YAML file. Removing the cluster from cache.',
            global_user_state.ClusterEventType.STATUS_CHANGE,
            nop_if_duplicate=True)
        global_user_state.remove_cluster(cluster_name, terminate=True)
        logger.debug(f'Cluster {cluster_name!r} has no YAML file. '
                     'Removing the cluster from cache.')
        return None
    if not isinstance(handle, backends.CloudVmRayResourceHandle):
        return record
    cluster_name = handle.cluster_name

    node_statuses = _query_cluster_status_via_cloud_api(handle)

    all_nodes_up = (all(status[0] == status_lib.ClusterStatus.UP
                        for status in node_statuses) and
                    len(node_statuses) == handle.launched_nodes)

    def get_node_counts_from_ray_status(
            runner: command_runner.CommandRunner) -> Tuple[int, int, str, str]:
        rc, output, stderr = runner.run(
            instance_setup.RAY_STATUS_WITH_SKY_RAY_PORT_COMMAND,
            stream_logs=False,
            require_outputs=True,
            separate_stderr=True)
        if rc:
            raise exceptions.CommandError(
                rc, instance_setup.RAY_STATUS_WITH_SKY_RAY_PORT_COMMAND,
                f'Failed to check ray cluster\'s healthiness.\n'
                '-- stdout --\n'
                f'{output}\n', stderr)
        return (*_count_healthy_nodes_from_ray(output), output, stderr)

    ray_status_details: Optional[str] = None

    def run_ray_status_to_check_ray_cluster_healthy() -> bool:
        nonlocal ray_status_details
        try:
            # NOTE: fetching the IPs is very slow as it calls into
            # `ray get head-ip/worker-ips`. Using cached IPs is safe because
            # in the worst case we time out in the `ray status` SSH command
            # below.
            runners = handle.get_command_runners(force_cached=True)
            # This happens when user interrupt the `sky launch` process before
            # the first time resources handle is written back to local database.
            # This is helpful when user interrupt after the provision is done
            # and before the skylet is restarted. After #2304 is merged, this
            # helps keep the cluster status to INIT after `sky status -r`, so
            # user will be notified that any auto stop/down might not be
            # triggered.
            if not runners:
                logger.debug(f'Refreshing status ({cluster_name!r}): No cached '
                             f'IPs found. Handle: {handle}')
                raise exceptions.FetchClusterInfoError(
                    reason=exceptions.FetchClusterInfoError.Reason.HEAD)
            head_runner = runners[0]

            total_nodes = handle.launched_nodes * handle.num_ips_per_node

            cloud_name = repr(handle.launched_resources.cloud).lower()
            for i in range(5):
                try:
                    ready_head, ready_workers, output, stderr = (
                        get_node_counts_from_ray_status(head_runner))
                except exceptions.CommandError as e:
                    logger.debug(f'Refreshing status ({cluster_name!r}) attempt'
                                 f' {i}: {common_utils.format_exception(e)}')
                    if cloud_name != 'kubernetes':
                        # Non-k8s clusters can be manually restarted and:
                        # 1. Get new IP addresses, or
                        # 2. Not have the SkyPilot runtime setup
                        #
                        # So we should surface a message to the user to
                        # help them recover from this inconsistent state.
                        has_new_ip_addr = (
                            e.detailed_reason is not None and
                            _SSH_CONNECTION_TIMED_OUT_PATTERN.search(
                                e.detailed_reason.strip()) is not None)
                        runtime_not_setup = (_RAY_CLUSTER_NOT_FOUND_MESSAGE
                                             in e.error_msg)
                        if has_new_ip_addr or runtime_not_setup:
                            yellow = colorama.Fore.YELLOW
                            bright = colorama.Style.BRIGHT
                            reset = colorama.Style.RESET_ALL
                            ux_utils.console_newline()
                            logger.warning(
                                f'{yellow}Failed getting cluster status despite all nodes '
                                f'being up ({cluster_name!r}). '
                                f'If the cluster was restarted manually, try running: '
                                f'{reset}{bright}sky start {cluster_name}{reset} '
                                f'{yellow}to recover from INIT status.{reset}')
                            return False
                        raise e
                    # We retry for kubernetes because coreweave can have a
                    # transient network issue.
                    time.sleep(1)
                    continue
                if ready_head + ready_workers == total_nodes:
                    return True
                logger.debug(f'Refreshing status ({cluster_name!r}) attempt '
                             f'{i}: ray status not showing all nodes '
                             f'({ready_head + ready_workers}/{total_nodes});\n'
                             f'output:\n{output}\nstderr:\n{stderr}')

                # If cluster JUST started, maybe not all the nodes have shown
                # up. Try again for a few seconds.
                # Note: We are okay with this performance hit because it's very
                # rare to normally hit this case. It requires:
                # - All the instances in the cluster are up on the cloud side
                #   (not preempted), but
                # - The ray cluster is somehow degraded so not all instances are
                #   showing up
                time.sleep(1)

            ray_status_details = (
                f'{ready_head + ready_workers}/{total_nodes} ready')
            raise RuntimeError(
                f'Refreshing status ({cluster_name!r}): ray status not showing '
                f'all nodes ({ready_head + ready_workers}/'
                f'{total_nodes});\noutput:\n{output}\nstderr:\n{stderr}')

        except exceptions.FetchClusterInfoError:
            ray_status_details = 'failed to get IPs'
            logger.debug(
                f'Refreshing status ({cluster_name!r}) failed to get IPs.')
        except RuntimeError as e:
            if ray_status_details is None:
                ray_status_details = str(e)
            logger.debug(common_utils.format_exception(e))
        except Exception as e:  # pylint: disable=broad-except
            # This can be raised by `external_ssh_ports()`, due to the
            # underlying call to kubernetes API.
            ray_status_details = str(e)
            logger.debug(f'Refreshing status ({cluster_name!r}) failed: ',
                         exc_info=e)
        return False

    # Determining if the cluster is healthy (UP):
    #
    # For non-spot clusters: If ray status shows all nodes are healthy, it is
    # safe to set the status to UP as starting ray is the final step of sky
    # launch. But we found that ray status is way too slow (see NOTE below) so
    # we always query the cloud provider first which is faster.
    #
    # For spot clusters: the above can be unsafe because the Ray cluster may
    # remain healthy for a while before the cloud completely preempts the VMs.
    # We have mitigated this by again first querying the VM state from the cloud
    # provider.
    if all_nodes_up and run_ray_status_to_check_ray_cluster_healthy():
        # NOTE: all_nodes_up calculation is fast due to calling cloud CLI;
        # run_ray_status_to_check_all_nodes_up() is slow due to calling `ray get
        # head-ip/worker-ips`.
        record['status'] = status_lib.ClusterStatus.UP
        # Add cluster event for instance status check.
        global_user_state.add_cluster_event(
            cluster_name,
            status_lib.ClusterStatus.UP,
            'All nodes up; SkyPilot runtime healthy.',
            global_user_state.ClusterEventType.STATUS_CHANGE,
            nop_if_duplicate=True)
        global_user_state.add_or_update_cluster(cluster_name,
                                                handle,
                                                requested_resources=None,
                                                ready=True,
                                                is_launch=False)
        return global_user_state.get_cluster_from_name(cluster_name)

    # All cases below are transitioning the cluster to non-UP states.
    launched_resources = handle.launched_resources.assert_launchable()
    if (not node_statuses and launched_resources.cloud.STATUS_VERSION >=
            clouds.StatusVersion.SKYPILOT):
        # Note: launched_at is set during sky launch, even on an existing
        # cluster. This will catch the case where the cluster was terminated on
        # the cloud and restarted by sky launch.
        time_since_launch = time.time() - record['launched_at']
        if (record['status'] == status_lib.ClusterStatus.INIT and
                time_since_launch < _LAUNCH_DOUBLE_CHECK_WINDOW):
            # It's possible the instances for this cluster were just created,
            # and haven't appeared yet in the cloud API/console. Wait for a bit
            # and check again. This is a best-effort leak prevention check.
            # See https://github.com/skypilot-org/skypilot/issues/4431.
            time.sleep(_LAUNCH_DOUBLE_CHECK_DELAY)
            node_statuses = _query_cluster_status_via_cloud_api(handle)
            # Note: even if all the node_statuses are UP now, we will still
            # consider this cluster abnormal, and its status will be INIT.

    if len(node_statuses) > handle.launched_nodes:
        # Unexpected: in the queried region more than 1 cluster with the same
        # constructed name tag returned. This will typically not happen unless
        # users manually create a cluster with that constructed name or there
        # was a resource leak caused by different launch hash before #1671
        # was merged.
        #
        # (Technically speaking, even if returned num nodes <= num
        # handle.launched_nodes), not including the launch hash could mean the
        # returned nodes contain some nodes that do not belong to the logical
        # skypilot cluster. Doesn't seem to be a good way to handle this for
        # now?)
        #
        # We have not experienced the above; adding as a safeguard.
        #
        # Since we failed to refresh, raise the status fetching error.
        with ux_utils.print_exception_no_traceback():
            raise exceptions.ClusterStatusFetchingError(
                f'Found {len(node_statuses)} node(s) with the same cluster name'
                f' tag in the cloud provider for cluster {cluster_name!r}, '
                f'which should have {handle.launched_nodes} nodes. This '
                f'normally should not happen. {colorama.Fore.RED}Please check '
                'the cloud console and fix any possible resources leakage '
                '(e.g., if there are any stopped nodes and they do not have '
                'data or are unhealthy, terminate them).'
                f'{colorama.Style.RESET_ALL}')
    assert len(node_statuses) <= handle.launched_nodes

    # If the node_statuses is empty, it should mean that all the nodes are
    # terminated and we can set the cluster status to TERMINATED. This handles
    # the edge case where the cluster is terminated by the user manually through
    # the UI.
    to_terminate = not node_statuses

    # A cluster is considered "abnormal", if some (but not all) nodes are
    # TERMINATED, or not all nodes are STOPPED. We check that with the following
    # logic:
    #   * Not all nodes are terminated and there's at least one node
    #     terminated; or
    #   * Any of the non-TERMINATED nodes is in a non-STOPPED status.
    #
    # This includes these special cases:
    #   * All stopped are considered normal and will be cleaned up at the end
    #     of the function.
    #   * Some of the nodes UP should be considered abnormal, because the ray
    #     cluster is probably down.
    #   * The cluster is partially terminated or stopped should be considered
    #     abnormal.
    #   * The cluster is partially or completely in the INIT state, which means
    #     that provisioning was interrupted. This is considered abnormal.
    #
    # An abnormal cluster will transition to INIT, and one of the following will happen:
    #  (1) If the SkyPilot provisioner is used AND the head node is alive, we
    #      will not reset the autostop setting. Because autostop is handled by
    #      the skylet through the cloud APIs, and will continue to function
    #      regardless of the ray cluster's health.
    #  (2) Otherwise, we will reset the autostop setting, unless the cluster is
    #      autostopping/autodowning.
    some_nodes_terminated = 0 < len(node_statuses) < handle.launched_nodes
    # If all nodes are up and ray cluster is health, we would have returned
    # earlier. So if all_nodes_up is True and we are here, it means the ray
    # cluster must have been unhealthy.
    ray_cluster_unhealthy = all_nodes_up
    some_nodes_not_stopped = any(status[0] != status_lib.ClusterStatus.STOPPED
                                 for status in node_statuses)
    is_abnormal = (some_nodes_terminated or some_nodes_not_stopped)

    if is_abnormal:
        status_reason = ', '.join(
            [status[1] for status in node_statuses if status[1] is not None])

        if some_nodes_terminated:
            init_reason = 'one or more nodes terminated'
        elif ray_cluster_unhealthy:
            init_reason = f'ray cluster is unhealthy ({ray_status_details})'
        elif some_nodes_not_stopped:
            init_reason = 'some but not all nodes are stopped'
        logger.debug('The cluster is abnormal. Setting to INIT status. '
                     f'node_statuses: {node_statuses}')
        if record['autostop'] >= 0:
            is_head_node_alive = False
            if launched_resources.cloud.PROVISIONER_VERSION >= clouds.ProvisionerVersion.SKYPILOT:
                # Check if the head node is alive
                try:
                    cluster_info = _query_cluster_info_via_cloud_api(handle)
                    is_head_node_alive = cluster_info.get_head_instance(
                    ) is not None
                except Exception as e:  # pylint: disable=broad-except
                    logger.debug(
                        f'Failed to get cluster info for {cluster_name!r}: '
                        f'{common_utils.format_exception(e)}')

            backend = get_backend_from_handle(handle)
            if isinstance(backend, backends.CloudVmRayBackend):
                if is_head_node_alive:
                    logger.debug(
                        f'Skipping autostop reset for cluster {cluster_name!r} '
                        'because the head node is alive.')
                elif not backend.is_definitely_autostopping(handle,
                                                            stream_logs=False):
                    # Friendly hint.
                    autostop = record['autostop']
                    maybe_down_str = ' --down' if record['to_down'] else ''
                    noun = 'autodown' if record['to_down'] else 'autostop'

                    # Reset the autostopping as the cluster is abnormal, and may
                    # not correctly autostop. Resetting the autostop will let
                    # the user know that the autostop may not happen to avoid
                    # leakages from the assumption that the cluster will autostop.
                    success = True
                    reset_local_autostop = True
                    try:
                        backend.set_autostop(
                            handle,
                            -1,
                            autostop_lib.DEFAULT_AUTOSTOP_WAIT_FOR,
                            stream_logs=False)
                    except (exceptions.CommandError,
                            grpc.FutureTimeoutError) as e:
                        success = False
                        if isinstance(e, grpc.FutureTimeoutError) or (
                                isinstance(e, exceptions.CommandError) and
                                e.returncode == 255):
                            word = 'autostopped' if noun == 'autostop' else 'autodowned'
                            logger.debug(f'The cluster is likely {word}.')
                            reset_local_autostop = False
                    except (Exception, SystemExit) as e:  # pylint: disable=broad-except
                        success = False
                        logger.debug(f'Failed to reset autostop. Due to '
                                     f'{common_utils.format_exception(e)}')
                    if reset_local_autostop:
                        global_user_state.set_cluster_autostop_value(
                            handle.cluster_name, -1, to_down=False)

                    if success:
                        operation_str = (f'Canceled {noun} on the cluster '
                                         f'{cluster_name!r}')
                    else:
                        operation_str = (
                            f'Attempted to cancel {noun} on the '
                            f'cluster {cluster_name!r} with best effort')
                    yellow = colorama.Fore.YELLOW
                    bright = colorama.Style.BRIGHT
                    reset = colorama.Style.RESET_ALL
                    ux_utils.console_newline()
                    logger.warning(
                        f'{yellow}{operation_str}, since it is found to be in an '
                        f'abnormal state. To fix, try running: {reset}{bright}sky '
                        f'start -f -i {autostop}{maybe_down_str} {cluster_name}'
                        f'{reset}')
                else:
                    ux_utils.console_newline()
                    operation_str = 'autodowning' if record[
                        'to_down'] else 'autostopping'
                    logger.info(
                        f'Cluster {cluster_name!r} is {operation_str}. Setting to '
                        'INIT status; try refresh again in a while.')

        # If the user starts part of a STOPPED cluster, we still need a status
        # to represent the abnormal status. For spot cluster, it can also
        # represent that the cluster is partially preempted.
        # TODO(zhwu): the definition of INIT should be audited/changed.
        # Adding a new status UNHEALTHY for abnormal status can be a choice.
        init_reason_regex = None
        if not status_reason:
            # If there is not a status reason, don't re-add (and overwrite) the
            # event if there is already an event with the same reason which may
            # have a status reason.
            # Some status reason clears after a certain time (e.g. k8s events
            # are only stored for an hour by default), so it is possible that
            # the previous event has a status reason, but now it does not.
            init_reason_regex = f'^Cluster is abnormal because {init_reason}.*'
        log_message = f'Cluster is abnormal because {init_reason}'
        if status_reason:
            log_message += f' ({status_reason})'
        log_message += '. Transitioned to INIT.'
        global_user_state.add_cluster_event(
            cluster_name,
            status_lib.ClusterStatus.INIT,
            log_message,
            global_user_state.ClusterEventType.STATUS_CHANGE,
            nop_if_duplicate=True,
            duplicate_regex=init_reason_regex)
        global_user_state.add_or_update_cluster(cluster_name,
                                                handle,
                                                requested_resources=None,
                                                ready=False,
                                                is_launch=False)
        return global_user_state.get_cluster_from_name(cluster_name)
    # Now is_abnormal is False: either node_statuses is empty or all nodes are
    # STOPPED.
    backend = backends.CloudVmRayBackend()
    global_user_state.add_cluster_event(
        cluster_name, None, 'All nodes terminated, cleaning up the cluster.',
        global_user_state.ClusterEventType.STATUS_CHANGE)
    backend.post_teardown_cleanup(handle, terminate=to_terminate, purge=False)
    return global_user_state.get_cluster_from_name(cluster_name)


def _must_refresh_cluster_status(
        record: Dict[str, Any],
        force_refresh_statuses: Optional[Set[status_lib.ClusterStatus]]
) -> bool:
    force_refresh_for_cluster = (force_refresh_statuses is not None and
                                 record['status'] in force_refresh_statuses)

    use_spot = record['handle'].launched_resources.use_spot
    has_autostop = (record['status'] != status_lib.ClusterStatus.STOPPED and
                    record['autostop'] >= 0)
    recently_refreshed = (record['status_updated_at'] is not None and
                          time.time() - record['status_updated_at'] <
                          _CLUSTER_STATUS_CACHE_DURATION_SECONDS)
    is_stale = (use_spot or has_autostop) and not recently_refreshed

    return force_refresh_for_cluster or is_stale


def refresh_cluster_record(
    cluster_name: str,
    *,
    force_refresh_statuses: Optional[Set[status_lib.ClusterStatus]] = None,
    acquire_per_cluster_status_lock: bool = True,
    cluster_status_lock_timeout: int = CLUSTER_STATUS_LOCK_TIMEOUT_SECONDS
) -> Optional[Dict[str, Any]]:
    """Refresh the cluster, and return the possibly updated record.

    The function will update the cached cluster status in the global state. For
    the design of the cluster status and transition, please refer to the
    sky/design_docs/cluster_status.md

    Args:
        cluster_name: The name of the cluster.
        force_refresh_statuses: if specified, refresh the cluster if it has one
          of the specified statuses. Additionally, clusters satisfying the
          following conditions will be refreshed no matter the argument is
          specified or not:
            - the most latest available status update is more than
              _CLUSTER_STATUS_CACHE_DURATION_SECONDS old, and one of:
                1. the cluster is a spot cluster, or
                2. cluster autostop is set and the cluster is not STOPPED.
        acquire_per_cluster_status_lock: Whether to acquire the per-cluster lock
          before updating the status. Even if this is True, the lock may not be
          acquired if the status does not need to be refreshed.
        cluster_status_lock_timeout: The timeout to acquire the per-cluster
          lock. If timeout, the function will use the cached status. If the
          value is <0, do not timeout (wait for the lock indefinitely). By
          default, this is set to CLUSTER_STATUS_LOCK_TIMEOUT_SECONDS. Warning:
          if correctness is required, you must set this to -1.

    Returns:
        If the cluster is terminated or does not exist, return None.
        Otherwise returns the cluster record.

    Raises:
        exceptions.ClusterOwnerIdentityMismatchError: if the current user is
          not the same as the user who created the cluster.
        exceptions.CloudUserIdentityError: if we fail to get the current user
          identity.
        exceptions.ClusterStatusFetchingError: the cluster status cannot be
          fetched from the cloud provider or there are leaked nodes causing
          the node number larger than expected.
    """

    record = global_user_state.get_cluster_from_name(cluster_name)
    if record is None:
        return None
    # TODO(zhwu, 05/20): switch to the specific workspace to make sure we are
    # using the correct cloud credentials.
    workspace = record.get('workspace', constants.SKYPILOT_DEFAULT_WORKSPACE)
    with skypilot_config.local_active_workspace_ctx(workspace):
        check_owner_identity(cluster_name)

        if not isinstance(record['handle'], backends.CloudVmRayResourceHandle):
            return record

        # The loop logic allows us to notice if the status was updated in the
        # global_user_state by another process and stop trying to get the lock.
        lock = locks.get_lock(cluster_status_lock_id(cluster_name))
        start_time = time.perf_counter()

        # Loop until we have an up-to-date status or until we acquire the lock.
        while True:
            # Check to see if we can return the cached status.
            if not _must_refresh_cluster_status(record, force_refresh_statuses):
                return record

            if not acquire_per_cluster_status_lock:
                return _update_cluster_status(cluster_name)

            # Try to acquire the lock so we can fetch the status.
            try:
                with lock.acquire(blocking=False):
                    # Check the cluster status again, since it could have been
                    # updated between our last check and acquiring the lock.
                    record = global_user_state.get_cluster_from_name(
                        cluster_name)
                    if record is None or not _must_refresh_cluster_status(
                            record, force_refresh_statuses):
                        return record
                    # Update and return the cluster status.
                    return _update_cluster_status(cluster_name)

            except locks.LockTimeout:
                # lock.acquire() will throw a Timeout exception if the lock is not
                # available and we have blocking=False.
                pass

            # Logic adapted from FileLock.acquire().
            # If cluster_status_lock_time is <0, we will never hit this. No timeout.
            # Otherwise, if we have timed out, return the cached status. This has
            # the potential to cause correctness issues, but if so it is the
            # caller's responsibility to set the timeout to -1.
            if 0 <= cluster_status_lock_timeout < time.perf_counter(
            ) - start_time:
                logger.debug(
                    'Refreshing status: Failed get the lock for cluster '
                    f'{cluster_name!r}. Using the cached status.')
                return record
            time.sleep(0.05)

            # Refresh for next loop iteration.
            record = global_user_state.get_cluster_from_name(cluster_name)
            if record is None:
                return None


@timeline.event
@context_utils.cancellation_guard
def refresh_cluster_status_handle(
    cluster_name: str,
    *,
    force_refresh_statuses: Optional[Set[status_lib.ClusterStatus]] = None,
    acquire_per_cluster_status_lock: bool = True,
    cluster_status_lock_timeout: int = CLUSTER_STATUS_LOCK_TIMEOUT_SECONDS
) -> Tuple[Optional[status_lib.ClusterStatus],
           Optional[backends.ResourceHandle]]:
    """Refresh the cluster, and return the possibly updated status and handle.

    This is a wrapper of refresh_cluster_record, which returns the status and
    handle of the cluster.
    Please refer to the docstring of refresh_cluster_record for the details.
    """
    record = refresh_cluster_record(
        cluster_name,
        force_refresh_statuses=force_refresh_statuses,
        acquire_per_cluster_status_lock=acquire_per_cluster_status_lock,
        cluster_status_lock_timeout=cluster_status_lock_timeout)
    if record is None:
        return None, None
    return record['status'], record['handle']


# =====================================


@typing.overload
def check_cluster_available(
    cluster_name: str,
    *,
    operation: str,
    check_cloud_vm_ray_backend: Literal[True] = True,
    dryrun: bool = ...,
) -> 'cloud_vm_ray_backend.CloudVmRayResourceHandle':
    ...


@typing.overload
def check_cluster_available(
    cluster_name: str,
    *,
    operation: str,
    check_cloud_vm_ray_backend: Literal[False],
    dryrun: bool = ...,
) -> backends.ResourceHandle:
    ...


@context_utils.cancellation_guard
def check_cluster_available(
    cluster_name: str,
    *,
    operation: str,
    check_cloud_vm_ray_backend: bool = True,
    dryrun: bool = False,
) -> backends.ResourceHandle:
    """Check if the cluster is available.

    Raises:
        exceptions.ClusterDoesNotExist: if the cluster does not exist.
        exceptions.ClusterNotUpError: if the cluster is not UP.
        exceptions.NotSupportedError: if the cluster is not based on
          CloudVmRayBackend.
        exceptions.ClusterOwnerIdentityMismatchError: if the current user is
          not the same as the user who created the cluster.
        exceptions.CloudUserIdentityError: if we fail to get the current user
          identity.
    """
    record = global_user_state.get_cluster_from_name(cluster_name)
    if dryrun:
        assert record is not None, cluster_name
        return record['handle']

    previous_cluster_status = None
    if record is not None:
        previous_cluster_status = record['status']

    try:
        cluster_status, handle = refresh_cluster_status_handle(cluster_name)
    except exceptions.ClusterStatusFetchingError as e:
        # Failed to refresh the cluster status is not fatal error as the callers
        # can still be done by only using ssh, but the ssh can hang if the
        # cluster is not up (e.g., autostopped).

        # We do not catch the exception for cloud identity checking for now, in
        # order to disable all operations on clusters created by another user
        # identity.  That will make the design simpler and easier to
        # understand, but it might be useful to allow the user to use
        # operations that only involve ssh (e.g., sky exec, sky logs, etc) even
        # if the user is not the owner of the cluster.
        ux_utils.console_newline()
        logger.warning(
            f'Failed to refresh the status for cluster {cluster_name!r}. It is '
            f'not fatal, but {operation} might hang if the cluster is not up.\n'
            f'Detailed reason: {e}')
        if record is None:
            cluster_status, handle = None, None
        else:
            cluster_status, handle = record['status'], record['handle']

    bright = colorama.Style.BRIGHT
    reset = colorama.Style.RESET_ALL
    if handle is None:
        if previous_cluster_status is None:
            error_msg = f'Cluster {cluster_name!r} does not exist.'
        else:
            error_msg = (f'Cluster {cluster_name!r} not found on the cloud '
                         'provider.')
            assert record is not None, previous_cluster_status
            actions = []
            if record['handle'].launched_resources.use_spot:
                actions.append('preempted')
            if record['autostop'] > 0 and record['to_down']:
                actions.append('autodowned')
            actions.append('manually terminated in console')
            if len(actions) > 1:
                actions[-1] = 'or ' + actions[-1]
            actions_str = ', '.join(actions)
            message = f' It was likely {actions_str}.'
            if len(actions) > 1:
                message = message.replace('likely', 'either')
            error_msg += message

        with ux_utils.print_exception_no_traceback():
            raise exceptions.ClusterDoesNotExist(
                f'{colorama.Fore.YELLOW}{error_msg}{reset}')
    assert cluster_status is not None, 'handle is not None but status is None'
    backend = get_backend_from_handle(handle)
    if check_cloud_vm_ray_backend and not isinstance(
            backend, backends.CloudVmRayBackend):
        with ux_utils.print_exception_no_traceback():
            raise exceptions.NotSupportedError(
                f'{colorama.Fore.YELLOW}{operation.capitalize()}: skipped for '
                f'cluster {cluster_name!r}. It is only supported by backend: '
                f'{backends.CloudVmRayBackend.NAME}.'
                f'{reset}')
    if cluster_status != status_lib.ClusterStatus.UP:
        with ux_utils.print_exception_no_traceback():
            hint_for_init = ''
            if cluster_status == status_lib.ClusterStatus.INIT:
                hint_for_init = (
                    f'{reset} Wait for a launch to finish, or use this command '
                    f'to try to transition the cluster to UP: {bright}sky '
                    f'start {cluster_name}{reset}')
            raise exceptions.ClusterNotUpError(
                f'{colorama.Fore.YELLOW}{operation.capitalize()}: skipped for '
                f'cluster {cluster_name!r} (status: {cluster_status.value}). '
                'It is only allowed for '
                f'{status_lib.ClusterStatus.UP.value} clusters.'
                f'{hint_for_init}'
                f'{reset}',
                cluster_status=cluster_status,
                handle=handle)

    if handle.head_ip is None:
        with ux_utils.print_exception_no_traceback():
            raise exceptions.ClusterNotUpError(
                f'Cluster {cluster_name!r} has been stopped or not properly '
                'set up. Please re-launch it with `sky start`.',
                cluster_status=cluster_status,
                handle=handle)
    return handle


# TODO(tian): Refactor to controller_utils. Current blocker: circular import.
def is_controller_accessible(
    controller: controller_utils.Controllers,
    stopped_message: str,
    non_existent_message: Optional[str] = None,
    exit_if_not_accessible: bool = False,
) -> 'backends.CloudVmRayResourceHandle':
    """Check if the jobs/serve controller is up.

    The controller is accessible when it is in UP or INIT state, and the ssh
    connection is successful.

    It can be used to check if the controller is accessible (since the autostop
    is set for the controller) before the jobs/serve commands interact with the
    controller.

    ClusterNotUpError will be raised whenever the controller cannot be accessed.

    Args:
        type: Type of the controller.
        stopped_message: Message to print if the controller is STOPPED.
        non_existent_message: Message to show if the controller does not exist.
        exit_if_not_accessible: Whether to exit directly if the controller is not
          accessible. If False, the function will raise ClusterNotUpError.

    Returns:
        handle: The ResourceHandle of the controller.

    Raises:
        exceptions.ClusterOwnerIdentityMismatchError: if the current user is not
          the same as the user who created the cluster.
        exceptions.CloudUserIdentityError: if we fail to get the current user
          identity.
        exceptions.ClusterNotUpError: if the controller is not accessible, or
          failed to be connected.
    """
    if (managed_job_utils.is_consolidation_mode() and
            controller == controller_utils.Controllers.JOBS_CONTROLLER
       ) or (serve_utils.is_consolidation_mode() and
             controller == controller_utils.Controllers.SKY_SERVE_CONTROLLER):
        cn = 'local-controller-consolidation'
        return backends.LocalResourcesHandle(
            cluster_name=cn,
            cluster_name_on_cloud=cn,
            cluster_yaml=None,
            launched_nodes=1,
            launched_resources=sky.Resources(cloud=clouds.Cloud(),
                                             instance_type=cn),
        )
    if non_existent_message is None:
        non_existent_message = controller.value.default_hint_if_non_existent
    cluster_name = controller.value.cluster_name
    need_connection_check = False
    controller_status, handle = None, None
    try:
        # Set force_refresh_statuses=[INIT] to make sure the refresh happens
        # when the controller is INIT/UP (triggered in these statuses as the
        # autostop is always set for the controller). The controller can be in
        # following cases:
        # * (UP, autostop set): it will be refreshed without force_refresh set.
        # * (UP, no autostop): very rare (a user ctrl-c when the controller is
        #   launching), does not matter if refresh or not, since no autostop. We
        #   don't include UP in force_refresh_statuses to avoid overheads.
        # * (INIT, autostop set)
        # * (INIT, no autostop): very rare (_update_cluster_status_no_lock may
        #   reset local autostop config), but force_refresh will make sure
        #   status is refreshed.
        #
        # We avoids unnecessary costly refresh when the controller is already
        # STOPPED. This optimization is based on the assumption that the user
        # will not start the controller manually from the cloud console.
        #
        # The acquire_lock_timeout is set to 0 to avoid hanging the command when
        # multiple jobs.launch commands are running at the same time. Our later
        # code will check if the controller is accessible by directly checking
        # the ssh connection to the controller, if it fails to get accurate
        # status of the controller.
        controller_status, handle = refresh_cluster_status_handle(
            cluster_name,
            force_refresh_statuses=[status_lib.ClusterStatus.INIT],
            cluster_status_lock_timeout=0)
    except exceptions.ClusterStatusFetchingError as e:
        # We do not catch the exceptions related to the cluster owner identity
        # mismatch, please refer to the comment in
        # `backend_utils.check_cluster_available`.
        controller_name = controller.value.name.replace(' controller', '')
        logger.warning(
            'Failed to get the status of the controller. It is not '
            f'fatal, but {controller_name} commands/calls may hang or return '
            'stale information, when the controller is not up.\n'
            f'  Details: {common_utils.format_exception(e, use_bracket=True)}')
        record = global_user_state.get_cluster_from_name(cluster_name)
        if record is not None:
            controller_status, handle = record['status'], record['handle']
            # We check the connection even if the cluster has a cached status UP
            # to make sure the controller is actually accessible, as the cached
            # status might be stale.
            need_connection_check = True

    error_msg = None
    if controller_status == status_lib.ClusterStatus.STOPPED:
        error_msg = stopped_message
    elif controller_status is None or handle is None or handle.head_ip is None:
        # We check the controller is STOPPED before the check for handle.head_ip
        # None because when the controller is STOPPED, handle.head_ip can also
        # be None, but we only want to catch the case when the controller is
        # being provisioned at the first time and have no head_ip.
        error_msg = non_existent_message
    elif (controller_status == status_lib.ClusterStatus.INIT or
          need_connection_check):
        # Check ssh connection if (1) controller is in INIT state, or (2) we failed to fetch the
        # status, both of which can happen when controller's status lock is held by another `sky jobs launch` or
        # `sky serve up`. If we have controller's head_ip available and it is ssh-reachable,
        # we can allow access to the controller.
        ssh_credentials = ssh_credential_from_yaml(handle.cluster_yaml,
                                                   handle.docker_user,
                                                   handle.ssh_user)

        runner = command_runner.SSHCommandRunner(node=(handle.head_ip,
                                                       handle.head_ssh_port),
                                                 **ssh_credentials)
        if not runner.check_connection():
            error_msg = controller.value.connection_error_hint
    else:
        assert controller_status == status_lib.ClusterStatus.UP, handle

    if error_msg is not None:
        if exit_if_not_accessible:
            sky_logging.print(error_msg)
            sys.exit(1)
        with ux_utils.print_exception_no_traceback():
            raise exceptions.ClusterNotUpError(error_msg,
                                               cluster_status=controller_status,
                                               handle=handle)
    assert handle is not None and handle.head_ip is not None, (
        handle, controller_status)
    return handle


class CloudFilter(enum.Enum):
    # Filter for all types of clouds.
    ALL = 'all'
    # Filter for Sky's main clouds (aws, gcp, azure, docker).
    CLOUDS_AND_DOCKER = 'clouds-and-docker'
    # Filter for only local clouds.
    LOCAL = 'local'


def _get_glob_clusters(clusters: List[str], silent: bool = False) -> List[str]:
    """Returns a list of clusters that match the glob pattern."""
    glob_clusters = []
    for cluster in clusters:
        glob_cluster = global_user_state.get_glob_cluster_names(cluster)
        if len(glob_cluster) == 0 and not silent:
            logger.info(f'Cluster {cluster} not found.')
        glob_clusters.extend(glob_cluster)
    return list(set(glob_clusters))


def get_clusters(
    refresh: common.StatusRefreshMode,
    cluster_names: Optional[Union[str, List[str]]] = None,
    all_users: bool = True,
    # Internal only:
    # pylint: disable=invalid-name
    _include_is_managed: bool = False,
) -> List[Dict[str, Any]]:
    """Returns a list of cached or optionally refreshed cluster records.

    Combs through the database (in ~/.sky/state.db) to get a list of records
    corresponding to launched clusters (filtered by `cluster_names` if it is
    specified). The refresh flag can be used to force a refresh of the status
    of the clusters.

    Args:
        include_controller: Whether to include controllers, e.g. jobs controller
            or sky serve controller.
        refresh: Whether to refresh the status of the clusters. (Refreshing will
            set the status to STOPPED if the cluster cannot be pinged.)
        cloud_filter: Sets which clouds to filer through from the global user
            state. Supports three values, 'all' for all clouds, 'public' for
            public clouds only, and 'local' for only local clouds.
        cluster_names: If provided, only return records for the given cluster
            names.
        all_users: If True, return clusters from all users. If False, only
            return clusters from the current user.
        _include_is_managed: Whether to force include clusters created by the
            controller.

    Returns:
        A list of cluster records. If the cluster does not exist or has been
        terminated, the record will be omitted from the returned list.
    """

    exclude_managed_clusters = False
    if not (_include_is_managed or env_options.Options.SHOW_DEBUG_INFO.get()):
        exclude_managed_clusters = True
    user_hashes_filter = None
    if not all_users:
        user_hashes_filter = {common_utils.get_current_user().id}
    accessible_workspaces = workspaces_core.get_workspaces()

    records = global_user_state.get_clusters(
        exclude_managed_clusters=exclude_managed_clusters,
        user_hashes_filter=user_hashes_filter,
        workspaces_filter=accessible_workspaces)

    yellow = colorama.Fore.YELLOW
    bright = colorama.Style.BRIGHT
    reset = colorama.Style.RESET_ALL

    if cluster_names is not None:
        if isinstance(cluster_names, str):
            cluster_names = [cluster_names]
        cluster_names = _get_glob_clusters(cluster_names, silent=True)
        new_records = []
        not_exist_cluster_names = []
        for cluster_name in cluster_names:
            for record in records:
                if record['name'] == cluster_name:
                    new_records.append(record)
                    break
            else:
                not_exist_cluster_names.append(cluster_name)
        if not_exist_cluster_names:
            clusters_str = ', '.join(not_exist_cluster_names)
            logger.info(f'Cluster(s) not found: {bright}{clusters_str}{reset}.')
        records = new_records

    def _update_records_with_credentials_and_resources_str(
            records: List[Optional[Dict[str, Any]]]) -> None:
        """Add the credentials to the record.

        This is useful for the client side to setup the ssh config of the
        cluster.
        """
        records_with_handle = []

        # only act on records that have a handle
        for record in records:
            if record is None:
                continue
            handle = record['handle']
            if handle is None:
                continue
            record[
                'resources_str'] = resources_utils.get_readable_resources_repr(
                    handle, simplify=True)
            record[
                'resources_str_full'] = resources_utils.get_readable_resources_repr(
                    handle, simplify=False)
            records_with_handle.append(record)
        if len(records_with_handle) == 0:
            return

        handles = [record['handle'] for record in records_with_handle]
        credentials = ssh_credentials_from_handles(handles)
<<<<<<< HEAD
        cached_private_keys: Dict[str, str] = {}
=======
>>>>>>> faa8c9a3
        for record, credential in zip(records_with_handle, credentials):
            if not credential:
                continue
            ssh_private_key_path = credential.get('ssh_private_key', None)
            if ssh_private_key_path is not None:
<<<<<<< HEAD
                expanded_private_key_path = os.path.expanduser(
                    ssh_private_key_path)
                if not os.path.exists(expanded_private_key_path):
                    auth.create_ssh_key_files_from_db(ssh_private_key_path)
                if expanded_private_key_path in cached_private_keys:
                    credential['ssh_private_key_content'] = cached_private_keys[
                        expanded_private_key_path]
                else:
                    with open(expanded_private_key_path, 'r',
                              encoding='utf-8') as f:
                        credential['ssh_private_key_content'] = f.read()
                        cached_private_keys[
                            expanded_private_key_path] = credential[
                                'ssh_private_key_content']
            else:
                private_key_path, _ = auth.get_or_generate_keys()
                expanded_private_key_path = os.path.expanduser(private_key_path)
                if expanded_private_key_path in cached_private_keys:
                    credential['ssh_private_key_content'] = cached_private_keys[
                        expanded_private_key_path]
                else:
                    with open(expanded_private_key_path, 'r',
                              encoding='utf-8') as f:
                        credential['ssh_private_key_content'] = f.read()
                        cached_private_keys[
                            expanded_private_key_path] = credential[
                                'ssh_private_key_content']
=======
                if not os.path.exists(os.path.expanduser(ssh_private_key_path)):
                    auth.create_ssh_key_files_from_db(ssh_private_key_path)
                with open(os.path.expanduser(ssh_private_key_path),
                          'r',
                          encoding='utf-8') as f:
                    credential['ssh_private_key_content'] = f.read()
            else:
                private_key_path, _ = auth.get_or_generate_keys()
                with open(os.path.expanduser(private_key_path),
                          'r',
                          encoding='utf-8') as f:
                    credential['ssh_private_key_content'] = f.read()
>>>>>>> faa8c9a3
            record['credentials'] = credential

    def _update_records_with_resources(
            records: List[Optional[Dict[str, Any]]]) -> None:
        """Add the resources to the record."""
        for record in records:
            if record is None:
                continue
            handle = record['handle']
            if handle is None:
                continue
            record['nodes'] = handle.launched_nodes
            if handle.launched_resources is None:
                continue
            record['cloud'] = (f'{handle.launched_resources.cloud}'
                               if handle.launched_resources.cloud else None)
            record['region'] = (f'{handle.launched_resources.region}'
                                if handle.launched_resources.region else None)
            record['cpus'] = (f'{handle.launched_resources.cpus}'
                              if handle.launched_resources.cpus else None)
            record['memory'] = (f'{handle.launched_resources.memory}'
                                if handle.launched_resources.memory else None)
            record['accelerators'] = (
                f'{handle.launched_resources.accelerators}'
                if handle.launched_resources.accelerators else None)

    # Add auth_config to the records
    _update_records_with_credentials_and_resources_str(records)
    if refresh == common.StatusRefreshMode.NONE:
        # Add resources to the records
        _update_records_with_resources(records)
        return records

    plural = 's' if len(records) > 1 else ''
    progress = rich_progress.Progress(transient=True,
                                      redirect_stdout=False,
                                      redirect_stderr=False)
    task = progress.add_task(ux_utils.spinner_message(
        f'Refreshing status for {len(records)} cluster{plural}'),
                             total=len(records))

    if refresh == common.StatusRefreshMode.FORCE:
        force_refresh_statuses = set(status_lib.ClusterStatus)
    else:
        force_refresh_statuses = None

    def _refresh_cluster(cluster_name):
        # TODO(syang): we should try not to leak
        # request info in backend_utils.py.
        # Refactor this to use some other info to
        # determine if a launch is in progress.
        request = requests_lib.get_request_tasks(
            status=[requests_lib.RequestStatus.RUNNING],
            cluster_names=[cluster_name],
            include_request_names=['sky.launch'])
        if len(request) > 0:
            # There is an active launch request on the cluster,
            # so we don't want to update the cluster status until
            # the request is completed.
            logger.debug(f'skipping refresh for cluster {cluster_name} '
                         'as there is an active launch request')
            return global_user_state.get_cluster_from_name(cluster_name)
        try:
            record = refresh_cluster_record(
                cluster_name,
                force_refresh_statuses=force_refresh_statuses,
                acquire_per_cluster_status_lock=True)
            _update_records_with_credentials_and_resources_str([record])
        except (exceptions.ClusterStatusFetchingError,
                exceptions.CloudUserIdentityError,
                exceptions.ClusterOwnerIdentityMismatchError) as e:
            # Do not fail the entire refresh process. The caller will
            # handle the 'UNKNOWN' status, and collect the errors into
            # a table.
            record = {'status': 'UNKNOWN', 'error': e}
        progress.update(task, advance=1)
        return record

    cluster_names = [record['name'] for record in records]
    updated_records = []
    if len(cluster_names) > 0:
        with progress:
            updated_records = subprocess_utils.run_in_parallel(
                _refresh_cluster, cluster_names)

    # Show information for removed clusters.
    kept_records = []
    autodown_clusters, remaining_clusters, failed_clusters = [], [], []
    for i, record in enumerate(records):
        if updated_records[i] is None:
            if record['to_down']:
                autodown_clusters.append(cluster_names[i])
            else:
                remaining_clusters.append(cluster_names[i])
        elif updated_records[i]['status'] == 'UNKNOWN':
            failed_clusters.append(
                (cluster_names[i], updated_records[i]['error']))
            # Keep the original record if the status is unknown,
            # so that the user can still see the cluster.
            kept_records.append(record)
        else:
            kept_records.append(updated_records[i])

    if autodown_clusters:
        plural = 's' if len(autodown_clusters) > 1 else ''
        cluster_str = ', '.join(autodown_clusters)
        logger.info(f'Autodowned cluster{plural}: '
                    f'{bright}{cluster_str}{reset}')
    if remaining_clusters:
        plural = 's' if len(remaining_clusters) > 1 else ''
        cluster_str = ', '.join(name for name in remaining_clusters)
        logger.warning(f'{yellow}Cluster{plural} terminated on '
                       f'the cloud: {reset}{bright}{cluster_str}{reset}')

    if failed_clusters:
        plural = 's' if len(failed_clusters) > 1 else ''
        logger.warning(f'{yellow}Failed to refresh status for '
                       f'{len(failed_clusters)} cluster{plural}:{reset}')
        for cluster_name, e in failed_clusters:
            logger.warning(f'  {bright}{cluster_name}{reset}: {e}')

    # Add resources to the records
    _update_records_with_resources(kept_records)
    return kept_records


@typing.overload
def get_backend_from_handle(
    handle: 'cloud_vm_ray_backend.CloudVmRayResourceHandle'
) -> 'cloud_vm_ray_backend.CloudVmRayBackend':
    ...


@typing.overload
def get_backend_from_handle(
    handle: 'local_docker_backend.LocalDockerResourceHandle'
) -> 'local_docker_backend.LocalDockerBackend':
    ...


@typing.overload
def get_backend_from_handle(
        handle: backends.ResourceHandle) -> backends.Backend:
    ...


def get_backend_from_handle(
        handle: backends.ResourceHandle) -> backends.Backend:
    """Gets a Backend object corresponding to a handle.

    Inspects handle type to infer the backend used for the resource.
    """
    backend: backends.Backend
    if isinstance(handle, backends.CloudVmRayResourceHandle):
        backend = backends.CloudVmRayBackend()
    elif isinstance(handle, backends.LocalDockerResourceHandle):
        backend = backends.LocalDockerBackend()
    else:
        raise NotImplementedError(
            f'Handle type {type(handle)} is not supported yet.')
    return backend


def get_task_demands_dict(task: 'task_lib.Task') -> Dict[str, float]:
    """Returns the resources dict of the task.

    Returns:
        A dict of the resources of the task. The keys are the resource names
        and the values are the number of the resources. It always contains
        the CPU resource (to control the maximum number of tasks), and
        optionally accelerator demands.
    """
    # TODO: Custom CPU and other memory resources are not supported yet.
    # For sky jobs/serve controller task, we set the CPU resource to a smaller
    # value to support a larger number of managed jobs and services.
    resources_dict = {
        'CPU': (constants.CONTROLLER_PROCESS_CPU_DEMAND
                if task.is_controller_task() else DEFAULT_TASK_CPU_DEMAND)
    }
    if task.best_resources is not None:
        resources = task.best_resources
    else:
        # Task may (e.g., sky launch) or may not (e.g., sky exec) have undergone
        # sky.optimize(), so best_resources may be None.
        assert len(task.resources) == 1, task.resources
        resources = list(task.resources)[0]
    if resources is not None and resources.accelerators is not None:
        resources_dict.update(resources.accelerators)
    return resources_dict


def get_task_resources_str(task: 'task_lib.Task',
                           is_managed_job: bool = False) -> str:
    """Returns the resources string of the task.

    The resources string is only used as a display purpose, so we only show
    the accelerator demands (if any). Otherwise, the CPU demand is shown.
    """
    spot_str = ''
    is_controller_task = task.is_controller_task()
    task_cpu_demand = (str(constants.CONTROLLER_PROCESS_CPU_DEMAND)
                       if is_controller_task else str(DEFAULT_TASK_CPU_DEMAND))
    if is_controller_task:
        resources_str = f'CPU:{task_cpu_demand}'
    elif task.best_resources is not None:
        accelerator_dict = task.best_resources.accelerators
        if is_managed_job:
            if task.best_resources.use_spot:
                spot_str = '[Spot]'
            assert task.best_resources.cpus is not None
            task_cpu_demand = task.best_resources.cpus
        if accelerator_dict is None:
            resources_str = f'CPU:{task_cpu_demand}'
        else:
            resources_str = ', '.join(
                f'{k}:{v}' for k, v in accelerator_dict.items())
    else:
        resource_accelerators = []
        min_cpus = float('inf')
        spot_type: Set[str] = set()
        for resource in task.resources:
            task_cpu_demand = '1+'
            if resource.cpus is not None:
                task_cpu_demand = resource.cpus
            min_cpus = min(min_cpus, float(task_cpu_demand.strip('+ ')))
            if resource.use_spot:
                spot_type.add('Spot')
            else:
                spot_type.add('On-demand')

            if resource.accelerators is None:
                continue
            for k, v in resource.accelerators.items():
                resource_accelerators.append(f'{k}:{v}')

        if is_managed_job:
            if len(task.resources) > 1:
                task_cpu_demand = f'{min_cpus}+'
            if 'Spot' in spot_type:
                spot_str = '|'.join(sorted(spot_type))
                spot_str = f'[{spot_str}]'
        if resource_accelerators:
            resources_str = ', '.join(set(resource_accelerators))
        else:
            resources_str = f'CPU:{task_cpu_demand}'
    resources_str = f'{task.num_nodes}x[{resources_str}]{spot_str}'
    return resources_str


# Handle ctrl-c
def interrupt_handler(signum, frame):
    del signum, frame
    subprocess_utils.kill_children_processes()
    # Avoid using logger here, as it will print the stack trace for broken
    # pipe, when the output is piped to another program.
    print(f'{colorama.Style.DIM}Tip: The job will keep '
          f'running after Ctrl-C.{colorama.Style.RESET_ALL}')
    with ux_utils.print_exception_no_traceback():
        raise KeyboardInterrupt(exceptions.KEYBOARD_INTERRUPT_CODE)


# Handle ctrl-z
def stop_handler(signum, frame):
    del signum, frame
    subprocess_utils.kill_children_processes()
    # Avoid using logger here, as it will print the stack trace for broken
    # pipe, when the output is piped to another program.
    print(f'{colorama.Style.DIM}Tip: The job will keep '
          f'running after Ctrl-Z.{colorama.Style.RESET_ALL}')
    with ux_utils.print_exception_no_traceback():
        raise KeyboardInterrupt(exceptions.SIGTSTP_CODE)


def check_rsync_installed() -> None:
    """Checks if rsync is installed.

    Raises:
        RuntimeError: if rsync is not installed in the machine.
    """
    try:
        subprocess.run('rsync --version',
                       shell=True,
                       check=True,
                       stdout=subprocess.PIPE,
                       stderr=subprocess.PIPE)
    except subprocess.CalledProcessError:
        with ux_utils.print_exception_no_traceback():
            raise RuntimeError(
                '`rsync` is required for provisioning and'
                ' it is not installed. For Debian/Ubuntu system, '
                'install it with:\n'
                '  $ sudo apt install rsync') from None


def check_stale_runtime_on_remote(returncode: int, stderr: str,
                                  cluster_name: str) -> None:
    """Raises RuntimeError if remote SkyPilot runtime needs to be updated.

    We detect this by parsing certain backward-incompatible error messages from
    `stderr`. Typically due to the local client version just got updated, and
    the remote runtime is an older version.
    """
    pattern = re.compile(r'AttributeError: module \'sky\.(.*)\' has no '
                         r'attribute \'(.*)\'')
    if returncode != 0:
        # TODO(zhwu): Backward compatibility for old SkyPilot runtime version on
        # the remote cluster. Remove this after 0.10.0 is released.
        attribute_error = re.findall(pattern, stderr)
        if attribute_error or 'SkyPilot runtime is too old' in stderr:
            with ux_utils.print_exception_no_traceback():
                raise RuntimeError(
                    f'{colorama.Fore.RED}SkyPilot runtime needs to be updated '
                    f'on the remote cluster: {cluster_name}. To update, run '
                    '(existing jobs will not be interrupted): '
                    f'{colorama.Style.BRIGHT}sky start -f -y '
                    f'{cluster_name}{colorama.Style.RESET_ALL}'
                    f'\n--- Details ---\n{stderr.strip()}\n') from None


def get_endpoints(cluster: str,
                  port: Optional[Union[int, str]] = None,
                  skip_status_check: bool = False) -> Dict[int, str]:
    """Gets the endpoint for a given cluster and port number (endpoint).

    Args:
        cluster: The name of the cluster.
        port: The port number to get the endpoint for. If None, endpoints
            for all ports are returned.
        skip_status_check: Whether to skip the status check for the cluster.
            This is useful when the cluster is known to be in a INIT state
            and the caller wants to query the endpoints. Used by serve
            controller to query endpoints during cluster launch when multiple
            services may be getting launched in parallel (and as a result,
            the controller may be in INIT status due to a concurrent launch).

    Returns: A dictionary of port numbers to endpoints. If endpoint is None,
        the dictionary will contain all ports:endpoints exposed on the cluster.
        If the endpoint is not exposed yet (e.g., during cluster launch or
        waiting for cloud provider to expose the endpoint), an empty dictionary
        is returned.

    Raises:
        ValueError: if the port is invalid or the cloud provider does not
            support querying endpoints.
        exceptions.ClusterNotUpError: if the cluster is not in UP status.
    """
    # Cast endpoint to int if it is not None
    if port is not None:
        try:
            port = int(port)
        except ValueError:
            with ux_utils.print_exception_no_traceback():
                raise ValueError(f'Invalid endpoint {port!r}.') from None
    cluster_records = get_clusters(refresh=common.StatusRefreshMode.NONE,
                                   cluster_names=[cluster],
                                   _include_is_managed=True)
    if not cluster_records:
        with ux_utils.print_exception_no_traceback():
            raise exceptions.ClusterNotUpError(
                f'Cluster {cluster!r} not found.', cluster_status=None)
    assert len(cluster_records) == 1, cluster_records
    cluster_record = cluster_records[0]
    if (not skip_status_check and
            cluster_record['status'] != status_lib.ClusterStatus.UP):
        with ux_utils.print_exception_no_traceback():
            raise exceptions.ClusterNotUpError(
                f'Cluster {cluster_record["name"]!r} '
                'is not in UP status.',
                cluster_status=cluster_record['status'],
                handle=cluster_record['handle'])
    handle = cluster_record['handle']
    if not isinstance(handle, backends.CloudVmRayResourceHandle):
        with ux_utils.print_exception_no_traceback():
            raise ValueError('Querying IP address is not supported '
                             f'for cluster {cluster!r} with backend '
                             f'{get_backend_from_handle(handle).NAME}.')

    launched_resources = handle.launched_resources.assert_launchable()
    cloud = launched_resources.cloud
    try:
        cloud.check_features_are_supported(
            launched_resources, {clouds.CloudImplementationFeatures.OPEN_PORTS})
    except exceptions.NotSupportedError:
        with ux_utils.print_exception_no_traceback():
            raise ValueError('Querying endpoints is not supported '
                             f'for {cluster!r} on {cloud}.') from None

    config = global_user_state.get_cluster_yaml_dict(handle.cluster_yaml)
    port_details = provision_lib.query_ports(repr(cloud),
                                             handle.cluster_name_on_cloud,
                                             handle.launched_resources.ports,
                                             head_ip=handle.head_ip,
                                             provider_config=config['provider'])

    launched_resources = handle.launched_resources.assert_launchable()
    # Validation before returning the endpoints
    if port is not None:
        # If the requested endpoint was not to be exposed
        port_set = resources_utils.port_ranges_to_set(launched_resources.ports)
        if port not in port_set:
            logger.warning(f'Port {port} is not exposed on '
                           f'cluster {cluster!r}.')
            return {}
        # If the user requested a specific port endpoint, check if it is exposed
        if port not in port_details:
            error_msg = (f'Port {port} not exposed yet. '
                         f'{_ENDPOINTS_RETRY_MESSAGE} ')
            if launched_resources.cloud.is_same_cloud(clouds.Kubernetes()):
                # Add Kubernetes specific debugging info
                error_msg += kubernetes_utils.get_endpoint_debug_message(
                    launched_resources.region)
            logger.warning(error_msg)
            return {}
        return {port: port_details[port][0].url()}
    else:
        if not port_details:
            # If cluster had no ports to be exposed
            if launched_resources.ports is None:
                logger.warning(f'Cluster {cluster!r} does not have any '
                               'ports to be exposed.')
                return {}
            # Else ports have not been exposed even though they exist.
            # In this case, ask the user to retry.
            else:
                error_msg = (f'No endpoints exposed yet. '
                             f'{_ENDPOINTS_RETRY_MESSAGE} ')
                if launched_resources.cloud.is_same_cloud(clouds.Kubernetes()):
                    # Add Kubernetes specific debugging info
                    error_msg += kubernetes_utils.get_endpoint_debug_message(
                        launched_resources.region)
                logger.warning(error_msg)
                return {}
        return {
            port_num: urls[0].url() for port_num, urls in port_details.items()
        }


def cluster_status_lock_id(cluster_name: str) -> str:
    """Get the lock ID for cluster status operations."""
    return f'{cluster_name}_status'


def cluster_file_mounts_lock_id(cluster_name: str) -> str:
    """Get the lock ID for cluster file mounts operations."""
    return f'{cluster_name}_file_mounts'


def workspace_lock_id(workspace_name: str) -> str:
    """Get the lock ID for workspace operations."""
    return f'{workspace_name}_workspace'


T = TypeVar('T')


def invoke_skylet_with_retries(
        handle: 'cloud_vm_ray_backend.CloudVmRayResourceHandle',
        func: Callable[..., T]) -> T:
    """Generic helper for making Skylet gRPC requests.

    This method handles the common pattern of:
    1. Try the gRPC request
    2. If SSH tunnel is closed, recreate it and retry
    """
    max_attempts = 3
    backoff = common_utils.Backoff(initial_backoff=0.5)
    last_exception: Optional[Exception] = None

    for _ in range(max_attempts):
        try:
            return func()
        except grpc.RpcError as e:
            last_exception = e
            if e.code() == grpc.StatusCode.INTERNAL:
                with ux_utils.print_exception_no_traceback():
                    raise exceptions.SkyletInternalError(e.details())
            elif e.code() == grpc.StatusCode.UNAVAILABLE:
                recreate_tunnel = True
                try:
                    if handle.skylet_ssh_tunnel is not None:
                        proc = psutil.Process(handle.skylet_ssh_tunnel.pid)
                        if proc.is_running(
                        ) and proc.status() != psutil.STATUS_ZOMBIE:
                            recreate_tunnel = False
                except psutil.NoSuchProcess:
                    pass

                if recreate_tunnel:
                    handle.open_and_update_skylet_tunnel()

                time.sleep(backoff.current_backoff())
            else:
                raise e

    raise RuntimeError(f'Failed to invoke Skylet after {max_attempts} attempts'
                      ) from last_exception<|MERGE_RESOLUTION|>--- conflicted
+++ resolved
@@ -3015,16 +3015,12 @@
 
         handles = [record['handle'] for record in records_with_handle]
         credentials = ssh_credentials_from_handles(handles)
-<<<<<<< HEAD
         cached_private_keys: Dict[str, str] = {}
-=======
->>>>>>> faa8c9a3
         for record, credential in zip(records_with_handle, credentials):
             if not credential:
                 continue
             ssh_private_key_path = credential.get('ssh_private_key', None)
             if ssh_private_key_path is not None:
-<<<<<<< HEAD
                 expanded_private_key_path = os.path.expanduser(
                     ssh_private_key_path)
                 if not os.path.exists(expanded_private_key_path):
@@ -3052,20 +3048,6 @@
                         cached_private_keys[
                             expanded_private_key_path] = credential[
                                 'ssh_private_key_content']
-=======
-                if not os.path.exists(os.path.expanduser(ssh_private_key_path)):
-                    auth.create_ssh_key_files_from_db(ssh_private_key_path)
-                with open(os.path.expanduser(ssh_private_key_path),
-                          'r',
-                          encoding='utf-8') as f:
-                    credential['ssh_private_key_content'] = f.read()
-            else:
-                private_key_path, _ = auth.get_or_generate_keys()
-                with open(os.path.expanduser(private_key_path),
-                          'r',
-                          encoding='utf-8') as f:
-                    credential['ssh_private_key_content'] = f.read()
->>>>>>> faa8c9a3
             record['credentials'] = credential
 
     def _update_records_with_resources(
