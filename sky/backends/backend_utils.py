"""Util constants/functions for the backends."""
import colorama
import datetime
import enum
import getpass
from multiprocessing import pool
import os
import pathlib
import re
import shlex
import subprocess
import sys
import textwrap
import time
from typing import Any, Callable, Dict, List, Optional, Tuple, Union
import uuid
import yaml

import jinja2

import sky
from sky import authentication as auth
from sky import backends
from sky import check as sky_check
from sky import clouds
from sky import exceptions
from sky import sky_logging
from sky import resources
from sky.adaptors import azure
from sky.backends import wheel_utils
from sky.skylet import log_lib

logger = sky_logging.init_logger(__name__)

Resources = resources.Resources

# NOTE: keep in sync with the cluster template 'file_mounts'.
SKY_REMOTE_WORKDIR = log_lib.SKY_REMOTE_WORKDIR
SKY_REMOTE_APP_DIR = '~/.sky/sky_app'
IP_ADDR_REGEX = r'\d{1,3}\.\d{1,3}\.\d{1,3}\.\d{1,3}'
SKY_REMOTE_RAY_VERSION = '1.10.0'
SKY_REMOTE_PATH = '~/.sky/sky_wheels'
SKY_USER_FILE_PATH = '~/.sky/generated'

BOLD = '\033[1m'
RESET_BOLD = '\033[0m'

# Do not use /tmp because it gets cleared on VM restart.
_SKY_REMOTE_FILE_MOUNTS_DIR = '~/.sky/file_mounts/'

_LAUNCHED_HEAD_PATTERN = re.compile(r'(\d+) ray[._]head[._]default')
_LAUNCHED_WORKER_PATTERN = re.compile(r'(\d+) ray[._]worker[._]default')
# Intentionally not using prefix 'rf' for the string format because yapf have a
# bug with python=3.6.
# 10.133.0.5: ray.worker.default,
_LAUNCHING_IP_PATTERN = re.compile(
    r'({}): ray[._]worker[._]default'.format(IP_ADDR_REGEX))
WAIT_HEAD_NODE_IP_RETRY_COUNT = 3


def _fill_template(template_name: str,
                   variables: Dict,
                   output_path: Optional[str] = None) -> str:
    """Create a file from a Jinja template and return the filename."""
    assert template_name.endswith('.j2'), template_name
    template_path = os.path.join(sky.__root_dir__, 'templates', template_name)
    if not os.path.exists(template_path):
        raise FileNotFoundError(f'Template "{template_name}" does not exist.')
    with open(template_path) as fin:
        template = fin.read()
    template = jinja2.Template(template)
    content = template.render(**variables)
    if output_path is None:
        assert 'cluster_name' in variables, 'cluster_name is required.'
        cluster_name = variables['cluster_name']
        output_path = pathlib.Path(
            os.path.expanduser(SKY_USER_FILE_PATH)) / f'{cluster_name}.yml'
        os.makedirs(output_path.parents[0], exist_ok=True)
        output_path = str(output_path)
    output_path = os.path.abspath(output_path)
    with open(output_path, 'w') as fout:
        fout.write(content)
    return output_path


class FileMountHelper(object):
    """Helper for handling file mounts."""

    @classmethod
    def wrap_file_mount(cls, path: str) -> str:
        """Prepends ~/<opaque dir>/ to a path to work around permission issues.

        Examples:
        /root/hello.txt -> ~/<opaque dir>/root/hello.txt
        local.txt -> ~/<opaque dir>/local.txt

        After the path is synced, we can later create a symlink to this wrapped
        path from the original path, e.g., in the initialization_commands of the
        ray autoscaler YAML.
        """
        return os.path.join(_SKY_REMOTE_FILE_MOUNTS_DIR, path.lstrip('/'))

    @classmethod
    def make_safe_symlink_command(cls, *, source: str, target: str) -> str:
        """Returns a command that safely symlinks 'source' to 'target'.

        All intermediate directories of 'source' will be owned by $USER,
        excluding the root directory (/).

        'source' must be an absolute path; both 'source' and 'target' must not
        end with a slash (/).

        This function is needed because a simple 'ln -s target source' may
        fail: 'source' can have multiple levels (/a/b/c), its parent dirs may
        or may not exist, can end with a slash, or may need sudo access, etc.

        Cases of <target: local> file mounts and their behaviors:

            /existing_dir: ~/local/dir
              - error out saying this cannot be done as LHS already exists
            /existing_file: ~/local/file
              - error out saying this cannot be done as LHS already exists
            /existing_symlink: ~/local/file
              - overwrite the existing symlink; this is important because `sky
                launch` can be run multiple times
            Paths that start with ~/ and /tmp/ do not have the above
            restrictions; they are delegated to rsync behaviors.
        """
        assert os.path.isabs(source), source
        assert not source.endswith('/') and not target.endswith('/'), (source,
                                                                       target)
        # Below, use sudo in case the symlink needs sudo access to create.
        # Prepare to create the symlink:
        #  1. make sure its dir(s) exist & are owned by $USER.
        dir_of_symlink = os.path.dirname(source)
        commands = [
            # mkdir, then loop over '/a/b/c' as /a, /a/b, /a/b/c.  For each,
            # chown $USER on it so user can use these intermediate dirs
            # (excluding /).
            f'sudo mkdir -p {dir_of_symlink}',
            # p: path so far
            ('(p=""; '
             f'for w in $(echo {dir_of_symlink} | tr "/" " "); do '
             'p=${p}/${w}; sudo chown $USER $p; done)')
        ]
        #  2. remove any existing symlink (ln -f may throw 'cannot
        #     overwrite directory', if the link exists and points to a
        #     directory).
        commands += [
            # Error out if source is an existing, non-symlink directory/file.
            f'((test -L {source} && sudo rm {source} &>/dev/null) || '
            f'(test ! -e {source} || '
            f'(echo "!!! Failed mounting because path exists ({source})"; '
            'exit 1)))',
        ]
        commands += [
            # Link.
            f'sudo ln -s {target} {source}',
            # chown.  -h to affect symlinks only.
            f'sudo chown -h $USER {source}',
        ]
        return ' && '.join(commands)


class SSHConfigHelper(object):
    """Helper for handling local SSH configuration."""

    ssh_conf_path = '~/.ssh/config'

    @classmethod
    def _get_generated_config(cls, autogen_comment: str, host_name: str,
                              ip: str, username: str, ssh_key_path: str):
        codegen = textwrap.dedent(f"""\
            {autogen_comment}
            Host {host_name}
              HostName {ip}
              User {username}
              IdentityFile {ssh_key_path}
              IdentitiesOnly yes
              ForwardAgent yes
              StrictHostKeyChecking no
              Port 22
            """)
        return codegen

    @classmethod
    def add_cluster(
        cls,
        cluster_name: str,
        ip: str,
        auth_config: Dict[str, str],
    ):
        """Add authentication information for cluster to local SSH config file.

        If a host with `cluster_name` already exists and the configuration was
        not added by sky, then `ip` is used to identify the host instead in the
        file.

        If a host with `cluster_name` already exists and the configuration was
        added by sky (e.g. a spot instance), then the configuration is
        overwritten.

        Args:
            cluster_name: Cluster name (see `sky status`)
            ip: IP address of head node associated with the cluster
            auth_config: read_yaml(handle.cluster_yaml)['auth']
        """
        username = auth_config['ssh_user']
        key_path = os.path.expanduser(auth_config['ssh_private_key'])
        host_name = cluster_name
        sky_autogen_comment = '# Added by sky (use `sky stop/down' + \
                            f'-c {cluster_name}` to remove)'
        overwrite = False
        overwrite_begin_idx = None

        config_path = os.path.expanduser(cls.ssh_conf_path)
        if os.path.exists(config_path):
            with open(config_path) as f:
                config = f.readlines()

            # If an existing config with `cluster_name` exists, raise a warning.
            for i, line in enumerate(config):
                if line.strip() == f'Host {cluster_name}':
                    prev_line = config[i - 1] if i - 1 > 0 else ''
                    if prev_line.strip().startswith(sky_autogen_comment):
                        overwrite = True
                        overwrite_begin_idx = i - 1
                    else:
                        logger.warning(f'{cls.ssh_conf_path} contains '
                                       f'host named {cluster_name}.')
                        host_name = ip
                        logger.warning(f'Using {ip} to identify host instead.')
                    break
        else:
            config = ['\n']
            with open(config_path, 'w') as f:
                f.writelines(config)

        codegen = cls._get_generated_config(sky_autogen_comment, host_name, ip,
                                            username, key_path)

        # Add (or overwrite) the new config.
        if overwrite:
            assert overwrite_begin_idx is not None
            updated_lines = codegen.splitlines(keepends=True) + ['\n']
            config[overwrite_begin_idx:overwrite_begin_idx +
                   len(updated_lines)] = updated_lines
            with open(config_path, 'w') as f:
                f.write(''.join(config).strip())
                f.write('\n')
        else:
            with open(config_path, 'a') as f:
                if len(config) > 0 and not config[-1].endswith('\n'):
                    # Add trailing newline if it doesn't exist.
                    f.write('\n')
                f.write('\n')
                f.write(codegen)

    @classmethod
    def remove_cluster(cls, ip: str, auth_config: Dict[str, str]):
        """Remove authentication information for cluster from local SSH config.

        If no existing host matching the provided specification is found, then
        nothing is removed.

        Args:
            ip: IP address of a cluster's head node.
            auth_config: read_yaml(handle.cluster_yaml)['auth']
        """
        username = auth_config['ssh_user']

        config_path = os.path.expanduser(cls.ssh_conf_path)
        if not os.path.exists(config_path):
            return

        with open(config_path) as f:
            config = f.readlines()

        # Scan the config for the cluster name.
        start_line_idx = None
        for i, line in enumerate(config):
            next_line = config[i + 1] if i + 1 < len(config) else ''
            if line.strip() == f'HostName {ip}' and next_line.strip(
            ) == f'User {username}':
                start_line_idx = i - 1
                break

        if start_line_idx is None:  # No config to remove.
            return

        # Scan for end of previous config.
        cursor = start_line_idx
        while cursor > 0 and len(config[cursor].strip()) > 0:
            cursor -= 1
        prev_end_line_idx = cursor

        # Scan for end of the cluster config.
        end_line_idx = None
        cursor = start_line_idx + 1
        start_line_idx -= 1  # remove auto-generated comment
        while cursor < len(config):
            if config[cursor].strip().startswith(
                    '# ') or config[cursor].strip().startswith('Host '):
                end_line_idx = cursor
                break
            cursor += 1

        # Remove sky-generated config and update the file.
        config[prev_end_line_idx:end_line_idx] = [
            '\n'
        ] if end_line_idx is not None else []
        with open(config_path, 'w') as f:
            f.write(''.join(config).strip())
            f.write('\n')


# TODO: too many things happening here - leaky abstraction. Refactor.
def write_cluster_config(to_provision: Resources,
                         num_nodes: int,
                         cluster_config_template: str,
                         cluster_name: str,
                         region: Optional[clouds.Region] = None,
                         zones: Optional[List[clouds.Zone]] = None,
                         dryrun: bool = False):
    """Fills in cluster configuration templates and writes them out.

    Returns: {provisioner: path to yaml, the provisioning spec}.
      'provisioner' can be
        - 'ray'
        - 'tpu-create-script' (if TPU is requested)
        - 'tpu-delete-script' (if TPU is requested)
    """
    # task.best_resources may not be equal to to_provision if the user
    # is running a job with less resources than the cluster has.
    cloud = to_provision.cloud
    resources_vars = cloud.make_deploy_resources_variables(to_provision)
    config_dict = {}

    if region is None:
        assert zones is None, 'Set either both or neither for: region, zones.'
        region = cloud.get_default_region()
        zones = region.zones
    else:
        assert isinstance(
            cloud, clouds.Azure
        ) or zones is not None, 'Set either both or neither for: region, zones.'
    region = region.name
    if isinstance(cloud, clouds.AWS):
        # Only AWS supports multiple zones in the 'availability_zone' field.
        zones = [zone.name for zone in zones]
    elif isinstance(cloud, clouds.Azure):
        # Azure does not support specific zones.
        zones = []
    else:
        zones = [zones[0].name]

    aws_default_ami = None
    if isinstance(cloud, clouds.AWS):
        aws_default_ami = cloud.get_default_ami(region)

    azure_subscription_id = None
    if isinstance(cloud, clouds.Azure):
        if dryrun:
            azure_subscription_id = 'ffffffff-ffff-ffff-ffff-ffffffffffff'
        else:
            try:
                azure_subscription_id = azure.get_subscription_id()
                if not azure_subscription_id:
                    raise ValueError  # The error message will be replaced.
            except ModuleNotFoundError as e:
                raise ModuleNotFoundError('Unable to import azure python '
                                          'module. Is azure-cli python package '
                                          'installed? Try pip install '
                                          '.[azure] in the sky repo.') from e
            except Exception as e:
                raise RuntimeError(
                    'Failed to get subscription id from azure cli. '
                    'Make sure you have logged in and run this Azure '
                    'cli command: "az account set -s <subscription_id>".'
                ) from e

    assert cluster_name is not None

    # TODO(suquark): once we have sky on PYPI, we should directly install sky
    # from PYPI
    local_wheel_path = wheel_utils.build_sky_wheel()
    credentials = sky_check.get_cloud_credential_file_mounts()
    credential_file_mounts, credential_excludes = credentials
    yaml_path = _fill_template(
        cluster_config_template,
        dict(
            resources_vars,
            **{
                'cluster_name': cluster_name,
                'num_nodes': num_nodes,
                'disk_size': to_provision.disk_size,
                # Region/zones.
                'region': region,
                'zones': ','.join(zones),
                # AWS only.
                'aws_default_ami': aws_default_ami,
                # Azure only.
                'azure_subscription_id': azure_subscription_id,
                'resource_group': f'{cluster_name}-{region}',
                # Ray version.
                'ray_version': SKY_REMOTE_RAY_VERSION,
                # Cloud credentials for cloud storage.
                'credentials': credential_file_mounts,
                'credential_excludes': credential_excludes,
                # Sky remote utils.
                'sky_remote_path': SKY_REMOTE_PATH,
                'sky_local_path': str(local_wheel_path),
            }))
    config_dict['cluster_name'] = cluster_name
    config_dict['ray'] = yaml_path
    if dryrun:
        return config_dict
    _add_ssh_to_cluster_config(cloud, yaml_path)
    if resources_vars.get('tpu_type') is not None:
        tpu_name = resources_vars.get('tpu_name')
        if tpu_name is None:
            tpu_name = cluster_name

        user_file_dir = os.path.expanduser(f'{SKY_USER_FILE_PATH}/')
        scripts = tuple(
            _fill_template(
                template_name,
                dict(resources_vars, **{
                    'zones': ','.join(zones),
                    'tpu_name': tpu_name,
                }),
                # Use new names for TPU scripts so that different runs can use
                # different TPUs.  Put in ~/.sky/generated/ to be consistent
                # with cluster yamls.
                output_path=os.path.join(user_file_dir, template_name).replace(
                    '.sh.j2', f'.{cluster_name}.sh'),
            ) for template_name in
            ['gcp-tpu-create.sh.j2', 'gcp-tpu-delete.sh.j2'])
        config_dict['tpu-create-script'] = scripts[0]
        config_dict['tpu-delete-script'] = scripts[1]
        config_dict['tpu_name'] = tpu_name
    return config_dict


def _add_ssh_to_cluster_config(cloud_type, cluster_config_file):
    """Adds SSH key info to the cluster config.

    This function's output removes comments included in the jinja2 template.
    """
    with open(cluster_config_file, 'r') as f:
        config = yaml.safe_load(f)
    cloud_type = str(cloud_type)
    if cloud_type == 'AWS':
        config = auth.setup_aws_authentication(config)
    elif cloud_type == 'GCP':
        config = auth.setup_gcp_authentication(config)
    elif cloud_type == 'Azure':
        config = auth.setup_azure_authentication(config)
    else:
        raise ValueError('Cloud type not supported, must be [AWS, GCP, Azure]')
    dump_yaml(cluster_config_file, config)


def read_yaml(path):
    with open(path, 'r') as f:
        config = yaml.safe_load(f)
    return config


def dump_yaml(path, config):
    # https://github.com/yaml/pyyaml/issues/127
    class LineBreakDumper(yaml.SafeDumper):

        def write_line_break(self, data=None):
            super().write_line_break(data)
            if len(self.indents) == 1:
                super().write_line_break()

    with open(path, 'w') as f:
        yaml.dump(config,
                  f,
                  Dumper=LineBreakDumper,
                  sort_keys=False,
                  default_flow_style=False)


def get_run_timestamp() -> str:
    return 'sky-' + datetime.datetime.now().strftime('%Y-%m-%d-%H-%M-%S-%f')


def wait_until_ray_cluster_ready(
        cluster_config_file: str,
        num_nodes: int,
        log_path: str,
        nodes_launching_progress_timeout: Optional[int] = None) -> bool:
    """Returns whether the entire ray cluster is ready."""
    if num_nodes <= 1:
        return

    # Manually fetching head ip instead of using `ray exec` to avoid the bug
    # that `ray exec` fails to connect to the head node after some workers
    # launched especially for Azure.
    try:
        head_ip = query_head_ip_with_retries(
            cluster_config_file, retry_count=WAIT_HEAD_NODE_IP_RETRY_COUNT)
    except RuntimeError as e:
        logger.error(e)
        return False  # failed

    ssh_user, ssh_key = ssh_credential_from_yaml(cluster_config_file)
    last_nodes_so_far = 0
    start = time.time()
    while True:
        rc, output, stderr = run_command_on_ip_via_ssh(head_ip,
                                                       'ray status',
                                                       ssh_user=ssh_user,
                                                       ssh_private_key=ssh_key,
                                                       log_path=log_path,
                                                       stream_logs=False,
                                                       require_outputs=True)

        handle_returncode(rc, 'ray status',
                          'Failed to run ray status on head node.', stderr)
        logger.info(output)

        # Workers that are ready
        result = _LAUNCHED_WORKER_PATTERN.findall(output)
        ready_workers = 0
        if result:
            assert len(result) == 1, result
            ready_workers = int(result[0])

        result = _LAUNCHED_HEAD_PATTERN.findall(output)
        ready_head = 0
        if result:
            assert len(result) == 1, result
            ready_head = int(result[0])
            assert ready_head <= 1, ready_head

        if ready_head + ready_workers == num_nodes:
            # All nodes are up.
            break

        # Pending workers that have been launched by ray up.
        found_ips = _LAUNCHING_IP_PATTERN.findall(output)
        pending_workers = len(found_ips)

<<<<<<< HEAD
        workers_so_far = ready_workers + pending_workers
        # TODO(zhwu): Handle the case where the following occurs, where ray
        # cluster is not correctly started on the cluster.
        # Pending:
        #  172.31.9.121: ray.worker.default, uninitialized
=======
        nodes_so_far = ready_head + ready_workers + pending_workers
>>>>>>> fb92cb52

        # Check the number of nodes that are fetched. Timeout if no new
        # nodes fetched in a while (nodes_launching_progress_timeout), though
        # number of nodes_so_far is still not as expected.
        if nodes_so_far > last_nodes_so_far:
            # Reset the start time if the number of launching nodes
            # changes, i.e. new nodes are launched.
            logger.debug('Reset start time, as new nodes are launched. '
                         f'({last_nodes_so_far} -> {nodes_so_far})')
            start = time.time()
            last_nodes_so_far = nodes_so_far
        elif (nodes_launching_progress_timeout is not None and
              time.time() - start > nodes_launching_progress_timeout and
              nodes_so_far != num_nodes):
            logger.error(
                'Timed out when waiting for workers to be provisioned.')
            return False  # failed

        if '(no pending nodes)' in output and '(no failures)' in output:
            # Bug in ray autoscaler: e.g., on GCP, if requesting 2 nodes that
            # GCP can satisfy only by half, the worker node would be forgotten.
            # The correct behavior should be for it to error out.
            logger.error('Failed to launch multiple nodes on '
                         'GCP due to a nondeterministic bug in ray autoscaler.')
            return False  # failed
        time.sleep(10)
    return True  # success


def ssh_options_list(ssh_private_key: Optional[str],
                     ssh_control_name: Optional[str],
                     *,
                     timeout=30) -> List[str]:
    """Returns a list of sane options for 'ssh'."""
    # Forked from Ray SSHOptions:
    # https://github.com/ray-project/ray/blob/master/python/ray/autoscaler/_private/command_runner.py
    arg_dict = {
        # Supresses initial fingerprint verification.
        'StrictHostKeyChecking': 'no',
        # SSH IP and fingerprint pairs no longer added to known_hosts.
        # This is to remove a 'REMOTE HOST IDENTIFICATION HAS CHANGED'
        # warning if a new node has the same IP as a previously
        # deleted node, because the fingerprints will not match in
        # that case.
        'UserKnownHostsFile': os.devnull,
        # Try fewer extraneous key pairs.
        'IdentitiesOnly': 'yes',
        # Abort if port forwarding fails (instead of just printing to
        # stderr).
        'ExitOnForwardFailure': 'yes',
        # Quickly kill the connection if network connection breaks (as
        # opposed to hanging/blocking).
        'ServerAliveInterval': 5,
        'ServerAliveCountMax': 3,
        # ConnectTimeout.
        'ConnectTimeout': f'{timeout}s',
        # Agent forwarding for git.
        'ForwardAgent': 'yes',
    }
    if ssh_control_name is not None:
        arg_dict.update({
            # Control path: important optimization as we do multiple ssh in one
            # sky.launch().
            'ControlMaster': 'auto',
            'ControlPath': f'{_ssh_control_path(ssh_control_name)}/%C',
            'ControlPersist': '30s',
        })
    ssh_key_option = [
        '-i',
        ssh_private_key,
    ] if ssh_private_key is not None else []
    return ssh_key_option + [
        x for y in (['-o', f'{k}={v}']
                    for k, v in arg_dict.items()
                    if v is not None) for x in y
    ]


def _ssh_control_path(ssh_control_filename: Optional[str]) -> Optional[str]:
    """Returns a temporary path to be used as the ssh control path."""
    if ssh_control_filename is None:
        return None
    username = getpass.getuser()
    path = (f'/tmp/sky_ssh_{username}/{ssh_control_filename}')
    os.makedirs(path, exist_ok=True)
    return path


def ssh_credential_from_yaml(cluster_yaml: str) -> Tuple[str, str]:
    """Returns ssh_user and ssh_private_key."""
    config = read_yaml(cluster_yaml)
    auth_section = config['auth']
    ssh_user = auth_section['ssh_user'].strip()
    ssh_private_key = auth_section.get('ssh_private_key')
    return ssh_user, ssh_private_key


class SshMode(enum.Enum):
    """Enum for SSH mode."""
    # Do not allocating pseudo-tty to avoid user input corrupting the output.
    NON_INTERACTIVE = 0
    # Allocate a pseudo-tty, quit the ssh session after the cmd finishes.
    # Be careful of this mode, as ctrl-c will be passed to the remote process.
    INTERACTIVE = 1
    # Allocate a pseudo-tty and log into the ssh session.
    LOGIN = 2


def _ssh_base_command(ip: str, ssh_private_key: str, ssh_user: str, *,
                      ssh_mode: SshMode, port_forward: Optional[List[int]],
                      ssh_control_name: Optional[str]) -> List[str]:
    ssh = ['ssh']
    if ssh_mode == SshMode.NON_INTERACTIVE:
        # Disable pseudo-terminal allocation. Otherwise, the output of
        # ssh will be corrupted by the user's input.
        ssh += ['-T']
    else:
        # Force pseudo-terminal allocation for interactive/login mode.
        ssh += ['-tt']
    if port_forward is not None:
        for port in port_forward:
            local = remote = port
            logger.info(
                f'Forwarding port {local} to port {remote} on localhost.')
            ssh += ['-L', f'{remote}:localhost:{local}']
    return ssh + ssh_options_list(ssh_private_key,
                                  ssh_control_name) + [f'{ssh_user}@{ip}']


def run_command_on_ip_via_ssh(
    ip: str,
    cmd: Union[str, List[str]],
    *,
    ssh_user: str,
    ssh_private_key: str,
    port_forward: Optional[List[int]] = None,
    # Advanced options.
    require_outputs: bool = False,
    log_path: str = '/dev/null',
    # If False, do not redirect stdout/stderr to optimize performance.
    redirect_stdout_stderr: bool = True,
    stream_logs: bool = True,
    ssh_mode: SshMode = SshMode.NON_INTERACTIVE,
    ssh_control_name: Optional[str] = None,
) -> Union[int, Tuple[int, str, str]]:
    """Uses 'ssh' to run 'cmd' on a node with ip.

    Args:
        ip: The IP address of the node.
        cmd: The command to run.
        ssh_private_key: The path to the private key to use for ssh.
        ssh_user: The user to use for ssh.
        port_forward: A list of ports to forward from the localhost to the
        remote host.

        Advanced options:

        require_outputs: Whether to return the stdout/stderr of the command.
        log_path: Redirect stdout/stderr to the log_path.
        stream_logs: Stream logs to the stdout/stderr.
        check: Check the success of the command.
        ssh_mode: The mode to use for ssh.
            See SSHMode for more details.
        ssh_control_name: The files name of the ssh_control to use. This is used
            for optimizing the ssh speed.

    Returns:
        returncode
        or
        A tuple of (returncode, stdout, stderr).
    """
    base_ssh_command = _ssh_base_command(ip,
                                         ssh_private_key,
                                         ssh_user=ssh_user,
                                         ssh_mode=ssh_mode,
                                         port_forward=port_forward,
                                         ssh_control_name=ssh_control_name)
    if ssh_mode == SshMode.LOGIN:
        assert isinstance(cmd, list), 'cmd must be a list for login mode.'
        command = base_ssh_command + cmd
        proc = run(command, shell=False, check=False)
        return proc.returncode, '', ''
    if isinstance(cmd, list):
        cmd = ' '.join(cmd)
    # We need this to correctly run the cmd, and get the output.
    command = base_ssh_command + [
        'bash',
        '--login',
        '-c',
        # Need this `-i` option to make sure `source ~/.bashrc` work.
        '-i',
    ]
    command += [
        shlex.quote(f'true && source ~/.bashrc && export OMP_NUM_THREADS=1 '
                    f'PYTHONWARNINGS=ignore && ({cmd})'),
    ]
    return log_lib.run_with_log(command,
                                log_path,
                                stream_logs,
                                redirect_stdout_stderr=redirect_stdout_stderr,
                                require_outputs=require_outputs)


def handle_returncode(returncode: int,
                      command: str,
                      error_msg: str,
                      stderr: Optional[str] = None,
                      raise_error: bool = False) -> None:
    """Handle the returncode of a command.

    Args:
        returncode: The returncode of the command.
        command: The command that was run.
        error_msg: The error message to print.
        stderr: The stderr of the command.
        raise_error: Whether to raise an error instead of sys.exit.
    """
    if returncode != 0:
        if stderr is not None:
            logger.error(stderr)
        format_err_msg = (
            f'{colorama.Fore.RED}{error_msg}{colorama.Style.RESET_ALL}')
        if raise_error:
            raise exceptions.CommandError(returncode, command, format_err_msg)
        logger.error(f'Command failed with code {returncode}: {command}')
        logger.error(format_err_msg)
        sys.exit(returncode)


def run_in_parallel(func: Callable, args: List[Any]):
    """Run a function in parallel on a list of arguments.

    The function should raise a CommandError if the command fails.
    """
    # Reference: https://stackoverflow.com/questions/25790279/python-multiprocessing-early-termination # pylint: disable=line-too-long
    with pool.ThreadPool() as p:
        try:
            list(p.imap_unordered(func, args))
        except exceptions.CommandError as e:
            # Print the error message here, to avoid the other processes'
            # error messages mixed with the current one.
            logger.error(
                f'Command failed with code {e.returncode}: {e.command}')
            logger.error(e.error_msg)
            sys.exit(e.returncode)


def run(cmd, **kwargs):
    # Should be careful to use this function, as the child process cmd spawn may
    # keep running in the background after the current program is killed. To get
    # rid of this problem, use `log_lib.run_with_log`.
    shell = kwargs.pop('shell', True)
    check = kwargs.pop('check', True)
    executable = kwargs.pop('executable', '/bin/bash')
    if not shell:
        executable = None
    return subprocess.run(cmd,
                          shell=shell,
                          check=check,
                          executable=executable,
                          **kwargs)


def run_no_outputs(cmd, **kwargs):
    return run(cmd,
               stdout=subprocess.DEVNULL,
               stderr=subprocess.DEVNULL,
               **kwargs)


def check_local_gpus() -> bool:
    """
    Checks if GPUs are available locally.

    Returns whether GPUs are available on the local machine by checking
    if nvidia-smi is installed and returns zero return code.

    Returns True if nvidia-smi is installed and returns zero return code,
    False if not.
    """
    is_functional = False
    installation_check = subprocess.run(['which', 'nvidia-smi'],
                                        stdout=subprocess.DEVNULL,
                                        stderr=subprocess.DEVNULL,
                                        check=False)
    is_installed = installation_check.returncode == 0
    if is_installed:
        execution_check = subprocess.run(['nvidia-smi'],
                                         stdout=subprocess.DEVNULL,
                                         stderr=subprocess.DEVNULL,
                                         check=False)
        is_functional = execution_check.returncode == 0
    return is_functional


def generate_cluster_name():
    # TODO: change this ID formatting to something more pleasant.
    # User name is helpful in non-isolated accounts, e.g., GCP, Azure.
    return f'sky-{uuid.uuid4().hex[:4]}-{getpass.getuser()}'


def get_node_ips(cluster_yaml: str,
                 expected_num_nodes: int,
                 return_private_ips: bool = False) -> List[str]:
    """Returns the IPs of all nodes in the cluster."""
    yaml_handle = cluster_yaml
    if return_private_ips:
        config = read_yaml(yaml_handle)
        # Add this field to a temp file to get private ips.
        config['provider']['use_internal_ips'] = True
        yaml_handle = cluster_yaml + '.tmp'
        dump_yaml(yaml_handle, config)

    out = run(f'ray get-head-ip {yaml_handle}',
              stdout=subprocess.PIPE).stdout.decode().strip()
    head_ip = re.findall(IP_ADDR_REGEX, out)
    assert 1 == len(head_ip), out

    out = run(f'ray get-worker-ips {yaml_handle}',
              stdout=subprocess.PIPE).stdout.decode()
    worker_ips = re.findall(IP_ADDR_REGEX, out)
    assert expected_num_nodes - 1 == len(worker_ips), (expected_num_nodes - 1,
                                                       out)
    if return_private_ips:
        os.remove(yaml_handle)
    return head_ip + worker_ips


def get_head_ip(
    handle: backends.Backend.ResourceHandle,
    use_cached_head_ip: bool = True,
    retry_count: int = 1,
) -> str:
    """Returns the ip of the head node."""
    assert not use_cached_head_ip or retry_count == 1, (
        'Cannot use cached_head_ip when retry_count is not 1')
    if use_cached_head_ip:
        if handle.head_ip is None:
            # This happens for INIT clusters (e.g., exit 1 in setup).
            raise ValueError(
                'Cluster\'s head IP not found; is it up? To fix: '
                'run a successful launch first (`sky launch`) to ensure'
                ' the cluster status is UP (`sky status`).')
        head_ip = handle.head_ip
    else:
        head_ip = query_head_ip_with_retries(handle.cluster_yaml, retry_count)
    return head_ip


def query_head_ip_with_retries(cluster_yaml: str, retry_count: int = 1) -> str:
    """Returns the ip of the head node from yaml file."""
    for i in range(retry_count):
        try:
            out = run(f'ray get-head-ip {cluster_yaml}',
                      stdout=subprocess.PIPE).stdout.decode().strip()
            head_ip = re.findall(IP_ADDR_REGEX, out)
            assert 1 == len(head_ip), out
            head_ip = head_ip[0]
            break
        except subprocess.CalledProcessError as e:
            if i == retry_count - 1:
                raise RuntimeError('Failed to get head ip') from e
            # Retry if the cluster is not up yet.
            logger.debug('Retrying to get head ip.')
            time.sleep(5)
    return head_ip


def get_backend_from_handle(
        handle: backends.Backend.ResourceHandle) -> backends.Backend:
    """Gets a Backend object corresponding to a handle.

    Inspects handle type to infer the backend used for the resource.
    """
    if isinstance(handle, backends.CloudVmRayBackend.ResourceHandle):
        backend = backends.CloudVmRayBackend()
    elif isinstance(handle, backends.LocalDockerBackend.ResourceHandle):
        backend = backends.LocalDockerBackend()
    else:
        raise NotImplementedError(
            f'Handle type {type(handle)} is not supported yet.')
    return backend


class JobLibCodeGen(object):
    """Code generator for job utility functions.

    Usage:

      >> codegen = JobLibCodeGen()

      >> codegen.show_jobs(...)
      >> codegen.add_job(...)
      >> codegen.<method>(...)

      >> code = codegen.build()
    """

    def __init__(self) -> None:
        self._code = ['from sky.skylet import job_lib, log_lib']

    def add_job(self, job_name: str, username: str, run_timestamp: str) -> None:
        if job_name is None:
            job_name = '-'
        self._code += [
            'job_id = job_lib.add_job('
            f'{job_name!r}, {username!r}, {run_timestamp!r})',
            'print(job_id, flush=True)',
        ]

    def show_jobs(self, username: Optional[str], all_jobs: bool) -> None:
        self._code.append(f'job_lib.show_jobs({username!r}, {all_jobs})')

    def cancel_jobs(self, job_ids: Optional[List[int]]) -> None:
        self._code.append(f'job_lib.cancel_jobs({job_ids!r})')

    def tail_logs(self, job_id: str) -> None:
        self._code += [
            f'log_dir = job_lib.log_dir({job_id})',
            f'log_lib.tail_logs({job_id}, log_dir)',
        ]

    def get_log_path(self, job_id: int) -> None:
        self._code += [
            f'log_dir = job_lib.log_dir({job_id})',
            'print(log_dir, flush=True)',
        ]

    def build(self) -> str:
        code = ';'.join(self._code)
        return f'python3 -u -c {code!r}'<|MERGE_RESOLUTION|>--- conflicted
+++ resolved
@@ -545,15 +545,11 @@
         found_ips = _LAUNCHING_IP_PATTERN.findall(output)
         pending_workers = len(found_ips)
 
-<<<<<<< HEAD
-        workers_so_far = ready_workers + pending_workers
         # TODO(zhwu): Handle the case where the following occurs, where ray
         # cluster is not correctly started on the cluster.
         # Pending:
         #  172.31.9.121: ray.worker.default, uninitialized
-=======
         nodes_so_far = ready_head + ready_workers + pending_workers
->>>>>>> fb92cb52
 
         # Check the number of nodes that are fetched. Timeout if no new
         # nodes fetched in a while (nodes_launching_progress_timeout), though
