--- conflicted
+++ resolved
@@ -114,17 +114,11 @@
     r'({}): ray[._]worker[._](?:default|reserved)'.format(IP_ADDR_REGEX))
 SSH_CONNECTION_ERROR_PATTERN = re.compile(
     r'^ssh:.*(timed out|connection refused)$', re.IGNORECASE)
-<<<<<<< HEAD
-# Pattern for Kubernetes port forward errors that should not be retried
-K8S_PODS_NOT_FOUND_PATTERN = re.compile(r'.*(NotFound|pods .* not found).*',
-                                        re.IGNORECASE)
-=======
 _SSH_CONNECTION_TIMED_OUT_PATTERN = re.compile(r'^ssh:.*timed out$',
                                                re.IGNORECASE)
 K8S_PODS_NOT_FOUND_PATTERN = re.compile(r'.*(NotFound|pods .* not found).*',
                                         re.IGNORECASE)
 _RAY_CLUSTER_NOT_FOUND_MESSAGE = 'Ray cluster is not found'
->>>>>>> 3436bcb1
 WAIT_HEAD_NODE_IP_MAX_ATTEMPTS = 3
 
 # We check network connection by going through _TEST_IP_LIST. We may need to
@@ -3725,31 +3719,18 @@
             return func()
         except grpc.RpcError as e:
             last_exception = e
-<<<<<<< HEAD
-            _handle_grpc_error(e, handle, backoff.current_backoff())
-
-    raise RuntimeError(f'Failed to invoke Skylet after {max_attempts} attempts'
-                      ) from last_exception
-
-
-def _handle_grpc_error(e: grpc.RpcError,
-                       handle: 'cloud_vm_ray_backend.CloudVmRayResourceHandle',
-                       current_backoff: float) -> None:
+            _handle_grpc_error(e, backoff.current_backoff())
+
+    raise RuntimeError(
+        f'Failed to invoke Skylet after {max_attempts} attempts: {last_exception}'
+    ) from last_exception
+
+
+def _handle_grpc_error(e: grpc.RpcError, current_backoff: float) -> None:
     if e.code() == grpc.StatusCode.INTERNAL:
         with ux_utils.print_exception_no_traceback():
             raise exceptions.SkyletInternalError(e.details())
     elif e.code() == grpc.StatusCode.UNAVAILABLE:
-        recreate_tunnel = True
-        try:
-            if handle.skylet_ssh_tunnel is not None:
-                proc = psutil.Process(handle.skylet_ssh_tunnel.pid)
-                if proc.is_running() and proc.status() != psutil.STATUS_ZOMBIE:
-                    recreate_tunnel = False
-        except psutil.NoSuchProcess:
-            pass
-
-        if recreate_tunnel:
-            handle.open_and_update_skylet_tunnel()
         time.sleep(current_backoff)
     elif e.code() == grpc.StatusCode.UNIMPLEMENTED:
         # Handle backwards compatibility: old server doesn't implement this RPC.
@@ -3758,16 +3739,4 @@
             f'gRPC method not implemented on server, falling back to legacy execution: {e.details()}'
         )
     else:
-        raise e
-=======
-            if e.code() == grpc.StatusCode.INTERNAL:
-                with ux_utils.print_exception_no_traceback():
-                    raise exceptions.SkyletInternalError(e.details())
-            elif e.code() == grpc.StatusCode.UNAVAILABLE:
-                time.sleep(backoff.current_backoff())
-            else:
-                raise e
-    raise RuntimeError(
-        f'Failed to invoke Skylet after {max_attempts} attempts: {last_exception}'
-    ) from last_exception
->>>>>>> 3436bcb1
+        raise e