"""Util constants/functions for the backends."""
import asyncio
from datetime import datetime
import enum
import fnmatch
import hashlib
import os
import pathlib
import pprint
import queue as queue_lib
import re
import shlex
import subprocess
import sys
import tempfile
import threading
import time
import typing
from typing import (Any, Callable, Dict, List, Optional, Sequence, Set, Tuple,
                    TypeVar, Union)
import uuid

import aiohttp
from aiohttp import ClientTimeout
from aiohttp import TCPConnector
import colorama
from packaging import version
from typing_extensions import Literal

import sky
from sky import authentication as auth
from sky import backends
from sky import check as sky_check
from sky import clouds
from sky import exceptions
from sky import global_user_state
from sky import logs
from sky import provision as provision_lib
from sky import sky_logging
from sky import skypilot_config
from sky.adaptors import common as adaptors_common
<<<<<<< HEAD
=======
from sky.jobs import utils as managed_job_utils
>>>>>>> e5802aa7
from sky.provision import common as provision_common
from sky.provision import instance_setup
from sky.provision.kubernetes import utils as kubernetes_utils
from sky.serve import serve_utils
from sky.server.requests import requests as requests_lib
from sky.skylet import autostop_lib
from sky.skylet import constants
from sky.usage import usage_lib
from sky.utils import cluster_utils
from sky.utils import command_runner
from sky.utils import common
from sky.utils import common_utils
from sky.utils import context_utils
from sky.utils import controller_utils
from sky.utils import env_options
from sky.utils import locks
from sky.utils import registry
from sky.utils import resources_utils
from sky.utils import rich_utils
from sky.utils import schemas
from sky.utils import status_lib
from sky.utils import subprocess_utils
from sky.utils import tempstore
from sky.utils import timeline
from sky.utils import ux_utils
from sky.utils import yaml_utils
from sky.workspaces import core as workspaces_core

if typing.TYPE_CHECKING:
    import grpc
    import requests
    from requests import adapters
    from requests.packages.urllib3.util import retry as retry_lib
    import rich.progress as rich_progress
    import yaml

    from sky import resources as resources_lib
    from sky import task as task_lib
    from sky.backends import cloud_vm_ray_backend
    from sky.backends import local_docker_backend
    from sky.utils import volume as volume_lib
else:
    yaml = adaptors_common.LazyImport('yaml')
    requests = adaptors_common.LazyImport('requests')
    rich_progress = adaptors_common.LazyImport('rich.progress')
    adapters = adaptors_common.LazyImport('requests.adapters')
    retry_lib = adaptors_common.LazyImport(
        'requests.packages.urllib3.util.retry')
    # To avoid requiring grpcio to be installed on the client side.
    grpc = adaptors_common.LazyImport('grpc')

logger = sky_logging.init_logger(__name__)

# NOTE: keep in sync with the cluster template 'file_mounts'.
SKY_REMOTE_APP_DIR = '~/.sky/sky_app'
# Exclude subnet mask from IP address regex.
IP_ADDR_REGEX = r'\b\d{1,3}\.\d{1,3}\.\d{1,3}\.\d{1,3}(?!/\d{1,2})\b'
SKY_REMOTE_PATH = '~/.sky/wheels'

# Do not use /tmp because it gets cleared on VM restart.
_SKY_REMOTE_FILE_MOUNTS_DIR = '~/.sky/file_mounts/'

_LAUNCHED_HEAD_PATTERN = re.compile(r'(\d+) ray[._]head[._]default')
_LAUNCHED_LOCAL_WORKER_PATTERN = re.compile(r'(\d+) node_')
_LAUNCHED_WORKER_PATTERN = re.compile(r'(\d+) ray[._]worker[._]default')
_LAUNCHED_RESERVED_WORKER_PATTERN = re.compile(
    r'(\d+) ray[._]worker[._]reserved')
# Intentionally not using prefix 'rf' for the string format because yapf have a
# bug with python=3.6.
# 10.133.0.5: ray.worker.default,
_LAUNCHING_IP_PATTERN = re.compile(
    r'({}): ray[._]worker[._](?:default|reserved)'.format(IP_ADDR_REGEX))
SSH_CONNECTION_ERROR_PATTERN = re.compile(
    r'^ssh:.*(timed out|connection refused)$', re.IGNORECASE)
_SSH_CONNECTION_TIMED_OUT_PATTERN = re.compile(r'^ssh:.*timed out$',
                                               re.IGNORECASE)
K8S_PODS_NOT_FOUND_PATTERN = re.compile(r'.*(NotFound|pods .* not found).*',
                                        re.IGNORECASE)
_RAY_CLUSTER_NOT_FOUND_MESSAGE = 'Ray cluster is not found'
WAIT_HEAD_NODE_IP_MAX_ATTEMPTS = 3

# We check network connection by going through _TEST_IP_LIST. We may need to
# check multiple IPs because some IPs may be blocked on certain networks.
# Fixed IP addresses are used to avoid DNS lookup blocking the check, for
# machine with no internet connection.
# Refer to: https://stackoverflow.com/questions/3764291/how-can-i-see-if-theres-an-available-and-active-network-connection-in-python # pylint: disable=line-too-long
_TEST_IP_LIST = ['https://8.8.8.8', 'https://1.1.1.1']

# Allow each CPU thread take 2 tasks.
# Note: This value cannot be too small, otherwise OOM issue may occur.
DEFAULT_TASK_CPU_DEMAND = 0.5

CLUSTER_STATUS_LOCK_TIMEOUT_SECONDS = 20

# Time that must elapse since the last status check before we should re-check if
# the cluster has been terminated or autostopped.
_CLUSTER_STATUS_CACHE_DURATION_SECONDS = 2

CLUSTER_FILE_MOUNTS_LOCK_TIMEOUT_SECONDS = 10
WORKSPACE_LOCK_TIMEOUT_SECONDS = 10
CLUSTER_TUNNEL_LOCK_TIMEOUT_SECONDS = 10

# Remote dir that holds our runtime files.
_REMOTE_RUNTIME_FILES_DIR = '~/.sky/.runtime_files'

_ENDPOINTS_RETRY_MESSAGE = ('If the cluster was recently started, '
                            'please retry after a while.')

# If a cluster is less than LAUNCH_DOUBLE_CHECK_WINDOW seconds old, and we don't
# see any instances in the cloud, the instances might be in the process of
# being created. We will wait LAUNCH_DOUBLE_CHECK_DELAY seconds and then double
# check to make sure there are still no instances. LAUNCH_DOUBLE_CHECK_DELAY
# should be set longer than the delay between (sending the create instance
# request) and (the instances appearing on the cloud).
# See https://github.com/skypilot-org/skypilot/issues/4431.
_LAUNCH_DOUBLE_CHECK_WINDOW = 60
_LAUNCH_DOUBLE_CHECK_DELAY = 1

# Include the fields that will be used for generating tags that distinguishes
# the cluster in ray, to avoid the stopped cluster being discarded due to
# updates in the yaml template.
# Some notes on the fields:
# - 'provider' fields will be used for bootstrapping and insert more new items
#   in 'node_config'.
# - keeping the auth is not enough becuase the content of the key file will be
#   used for calculating the hash.
# TODO(zhwu): Keep in sync with the fields used in https://github.com/ray-project/ray/blob/e4ce38d001dbbe09cd21c497fedd03d692b2be3e/python/ray/autoscaler/_private/commands.py#L687-L701
_RAY_YAML_KEYS_TO_RESTORE_FOR_BACK_COMPATIBILITY = {
    'cluster_name', 'provider', 'auth', 'node_config', 'docker'
}
# For these keys, don't use the old yaml's version and instead use the new yaml's.
#  - zone: The zone field of the old yaml may be '1a,1b,1c' (AWS) while the actual
#    zone of the launched cluster is '1a'. If we restore, then on capacity errors
#    it's possible to failover to 1b, which leaves a leaked instance in 1a. Here,
#    we use the new yaml's zone field, which is guaranteed to be the existing zone
#    '1a'.
# - docker_login_config: The docker_login_config field of the old yaml may be
#   outdated or wrong. Users may want to fix the login config if a cluster fails
#   to launch due to the login config.
# - UserData: The UserData field of the old yaml may be outdated, and we want to
#   use the new yaml's UserData field, which contains the authorized key setup as
#   well as the disabling of the auto-update with apt-get.
# - firewall_rule: This is a newly added section for gcp in provider section.
# - security_group: In #2485 we introduces the changed of security group, so we
#   should take the latest security group name.
_RAY_YAML_KEYS_TO_RESTORE_EXCEPTIONS = [
    ('provider', 'availability_zone'),
    # Clouds with new provisioner has docker_login_config in the
    # docker field, instead of the provider field.
    ('docker', 'docker_login_config'),
    ('docker', 'run_options'),
    # Other clouds
    ('provider', 'docker_login_config'),
    ('provider', 'firewall_rule'),
    # TPU node launched before #2943 does not have the `provider.tpu_node` set,
    # and our latest code need this field to be set to distinguish the node, so
    # we need to take this field from the new yaml.
    ('provider', 'tpu_node'),
    ('provider', 'security_group', 'GroupName'),
    ('available_node_types', 'ray.head.default', 'node_config',
     'IamInstanceProfile'),
    ('available_node_types', 'ray.head.default', 'node_config', 'UserData'),
    ('available_node_types', 'ray.head.default', 'node_config',
     'azure_arm_parameters', 'cloudInitSetupCommands'),
    ('available_node_types', 'ray_head_default', 'node_config', 'pvc_spec'),
    ('available_node_types', 'ray_head_default', 'node_config',
     'deployment_spec'),
]
# These keys are expected to change when provisioning on an existing cluster,
# but they don't actually represent a change that requires re-provisioning the
# cluster.  If the cluster yaml is the same except for these keys, we can safely
# skip reprovisioning. See _deterministic_cluster_yaml_hash.
_RAY_YAML_KEYS_TO_REMOVE_FOR_HASH = [
    # On first launch, availability_zones will include all possible zones. Once
    # the cluster exists, it will only include the zone that the cluster is
    # actually in.
    ('provider', 'availability_zone'),
]

_ACK_MESSAGE = 'ack'
_FORWARDING_FROM_MESSAGE = 'Forwarding from'


def is_ip(s: str) -> bool:
    """Returns whether this string matches IP_ADDR_REGEX."""
    return len(re.findall(IP_ADDR_REGEX, s)) == 1


def _get_yaml_path_from_cluster_name(cluster_name: str,
                                     prefix: str = constants.SKY_USER_FILE_PATH
                                    ) -> str:
    output_path = pathlib.Path(
        prefix).expanduser().resolve() / f'{cluster_name}.yml'
    os.makedirs(output_path.parents[0], exist_ok=True)
    return str(output_path)


# Add retry for the file mounts optimization, as the underlying cp command may
# experience transient errors, #4758.
@common_utils.retry
def _optimize_file_mounts(tmp_yaml_path: str) -> None:
    """Optimize file mounts in the given ray yaml file.

    Runtime files handling:
    List of runtime files to be uploaded to cluster:
      - yaml config (for autostopping)
      - wheel
      - credentials
    Format is {dst: src}.

    Raises:
        subprocess.CalledProcessError: If the file mounts are failed to be
            copied.
    """
    yaml_config = yaml_utils.read_yaml(tmp_yaml_path)

    file_mounts = yaml_config.get('file_mounts', {})
    # Remove the file mounts added by the newline.
    if '' in file_mounts:
        assert file_mounts[''] == '', file_mounts['']
        file_mounts.pop('')

    # Putting these in file_mounts hurts provisioning speed, as each file
    # opens/closes an SSH connection.  Instead, we:
    #  - cp them locally into a directory, each with a unique name to avoid
    #    basename conflicts
    #  - upload that directory as a file mount (1 connection)
    #  - use a remote command to move all runtime files to their right places.

    # Local tmp dir holding runtime files.
    local_runtime_files_dir = tempstore.mkdtemp()
    new_file_mounts = {_REMOTE_RUNTIME_FILES_DIR: local_runtime_files_dir}

    # Generate local_src -> unique_name.
    local_source_to_unique_name = {}
    for local_src in file_mounts.values():
        local_source_to_unique_name[local_src] = str(uuid.uuid4())

    # (For remote) Build a command that copies runtime files to their right
    # destinations.
    # NOTE: we copy rather than move, because when launching >1 node, head node
    # is fully set up first, and if moving then head node's files would already
    # move out of _REMOTE_RUNTIME_FILES_DIR, which would cause setting up
    # workers (from the head's files) to fail.  An alternative is softlink
    # (then we need to make sure the usage of runtime files follow links).
    commands = []
    basenames = set()
    for dst, src in file_mounts.items():
        src_basename = local_source_to_unique_name[src]
        dst_basename = os.path.basename(dst)
        dst_parent_dir = os.path.dirname(dst)

        # Validate by asserts here as these files are added by our backend.
        # Our runtime files (wheel, yaml, credentials) do not have backslashes.
        assert not src.endswith('/'), src
        assert not dst.endswith('/'), dst
        assert src_basename not in basenames, (
            f'Duplicated src basename: {src_basename}; mounts: {file_mounts}')
        basenames.add(src_basename)
        # Our runtime files (wheel, yaml, credentials) are not relative paths.
        assert dst_parent_dir, f'Found relative destination path: {dst}'

        mkdir_parent = f'mkdir -p {dst_parent_dir}'
        if os.path.isdir(os.path.expanduser(src)):
            # Special case for directories. If the dst already exists as a
            # folder, directly copy the folder will create a subfolder under
            # the dst.
            mkdir_parent = f'mkdir -p {dst}'
            src_basename = f'{src_basename}/*'
        mv = (f'cp -rf {_REMOTE_RUNTIME_FILES_DIR}/{src_basename} '
              f'{dst_parent_dir}/{dst_basename}')
        fragment = f'({mkdir_parent} && {mv})'
        commands.append(fragment)
    postprocess_runtime_files_command = '; '.join(commands)

    setup_commands = yaml_config.get('setup_commands', [])
    if setup_commands:
        setup_commands[
            0] = f'{postprocess_runtime_files_command}; {setup_commands[0]}'
    else:
        setup_commands = [postprocess_runtime_files_command]

    yaml_config['file_mounts'] = new_file_mounts
    yaml_config['setup_commands'] = setup_commands

    # (For local) Copy all runtime files, including the just-written yaml, to
    # local_runtime_files_dir/.
    # < 0.3s to cp 6 clouds' credentials.
    for local_src in file_mounts.values():
        # cp <local_src> <local_runtime_files_dir>/<unique name of local_src>.
        full_local_src = str(pathlib.Path(local_src).expanduser())
        unique_name = local_source_to_unique_name[local_src]
        # !r to add quotes for paths containing spaces.
        subprocess.run(
            f'cp -r {full_local_src!r} {local_runtime_files_dir}/{unique_name}',
            shell=True,
            check=True)

    yaml_utils.dump_yaml(tmp_yaml_path, yaml_config)


def path_size_megabytes(path: str) -> int:
    """Returns the size of 'path' (directory or file) in megabytes.

    Returns:
        If successful: the size of 'path' in megabytes, rounded down. Otherwise,
        -1.
    """
    git_exclude_filter = ''
    resolved_path = pathlib.Path(path).expanduser().resolve()
    if (resolved_path / constants.SKY_IGNORE_FILE).exists():
        rsync_filter = command_runner.RSYNC_FILTER_SKYIGNORE
    else:
        rsync_filter = command_runner.RSYNC_FILTER_GITIGNORE
        if (resolved_path / command_runner.GIT_EXCLUDE).exists():
            # Ensure file exists; otherwise, rsync will error out.
            #
            # We shlex.quote() because the path may contain spaces:
            #   'my dir/.git/info/exclude'
            # Without quoting rsync fails.
            git_exclude_filter = command_runner.RSYNC_EXCLUDE_OPTION.format(
                shlex.quote(str(resolved_path / command_runner.GIT_EXCLUDE)))
    rsync_command = (f'rsync {command_runner.RSYNC_DISPLAY_OPTION} '
                     f'{rsync_filter} '
                     f'{git_exclude_filter} --dry-run {path!r}')
    rsync_output = ''
    try:
        # rsync sometimes fails `--dry-run` for MacOS' rsync build, however this function is only used to display
        # a warning message to the user if the size of a file/directory is too
        # large, so we can safely ignore the error.
        rsync_output = str(
            subprocess.check_output(rsync_command,
                                    shell=True,
                                    stderr=subprocess.DEVNULL))
    except subprocess.CalledProcessError:
        logger.debug('Command failed, proceeding without estimating size: '
                     f'{rsync_command}')
        return -1
    # 3.2.3:
    #  total size is 250,957,728  speedup is 330.19 (DRY RUN)
    # 2.6.9:
    #  total size is 212627556  speedup is 2437.41
    match = re.search(r'total size is ([\d,]+)', rsync_output)
    if match is not None:
        try:
            total_bytes = int(float(match.group(1).replace(',', '')))
            return total_bytes // (1024**2)
        except ValueError:
            logger.debug('Failed to find "total size" in rsync output. Inspect '
                         f'output of the following command: {rsync_command}')
            pass  # Maybe different rsync versions have different output.
    return -1


class FileMountHelper(object):
    """Helper for handling file mounts."""

    @classmethod
    def wrap_file_mount(cls, path: str) -> str:
        """Prepends ~/<opaque dir>/ to a path to work around permission issues.

        Examples:
        /root/hello.txt -> ~/<opaque dir>/root/hello.txt
        local.txt -> ~/<opaque dir>/local.txt

        After the path is synced, we can later create a symlink to this wrapped
        path from the original path, e.g., in the initialization_commands of the
        ray autoscaler YAML.
        """
        return os.path.join(_SKY_REMOTE_FILE_MOUNTS_DIR, path.lstrip('/'))

    @classmethod
    def make_safe_symlink_command(cls, *, source: str, target: str) -> str:
        """Returns a command that safely symlinks 'source' to 'target'.

        All intermediate directories of 'source' will be owned by $(whoami),
        excluding the root directory (/).

        'source' must be an absolute path; both 'source' and 'target' must not
        end with a slash (/).

        This function is needed because a simple 'ln -s target source' may
        fail: 'source' can have multiple levels (/a/b/c), its parent dirs may
        or may not exist, can end with a slash, or may need sudo access, etc.

        Cases of <target: local> file mounts and their behaviors:

            /existing_dir: ~/local/dir
              - error out saying this cannot be done as LHS already exists
            /existing_file: ~/local/file
              - error out saying this cannot be done as LHS already exists
            /existing_symlink: ~/local/file
              - overwrite the existing symlink; this is important because `sky
                launch` can be run multiple times
            Paths that start with ~/ and /tmp/ do not have the above
            restrictions; they are delegated to rsync behaviors.
        """
        assert os.path.isabs(source), source
        assert not source.endswith('/') and not target.endswith('/'), (source,
                                                                       target)
        # Below, use sudo in case the symlink needs sudo access to create.
        # Prepare to create the symlink:
        #  1. make sure its dir(s) exist & are owned by $(whoami).
        dir_of_symlink = os.path.dirname(source)
        commands = [
            # mkdir, then loop over '/a/b/c' as /a, /a/b, /a/b/c.  For each,
            # chown $(whoami) on it so user can use these intermediate dirs
            # (excluding /).
            f'sudo mkdir -p {dir_of_symlink}',
            # p: path so far
            ('(p=""; '
             f'for w in $(echo {dir_of_symlink} | tr "/" " "); do '
             'p=${p}/${w}; sudo chown $(whoami) $p; done)')
        ]
        #  2. remove any existing symlink (ln -f may throw 'cannot
        #     overwrite directory', if the link exists and points to a
        #     directory).
        commands += [
            # Error out if source is an existing, non-symlink directory/file.
            f'((test -L {source} && sudo rm {source} &>/dev/null) || '
            f'(test ! -e {source} || '
            f'(echo "!!! Failed mounting because path exists ({source})"; '
            'exit 1)))',
        ]
        commands += [
            # Link.
            f'sudo ln -s {target} {source}',
            # chown.  -h to affect symlinks only.
            f'sudo chown -h $(whoami) {source}',
        ]
        return ' && '.join(commands)


def _replace_yaml_dicts(
        new_yaml: str, old_yaml: str, restore_key_names: Set[str],
        restore_key_names_exceptions: Sequence[Tuple[str, ...]]) -> str:
    """Replaces 'new' with 'old' for all keys in restore_key_names.

    The replacement will be applied recursively and only for the blocks
    with the key in key_names, and have the same ancestors in both 'new'
    and 'old' YAML tree.

    The restore_key_names_exceptions is a list of key names that should not
    be restored, i.e. those keys will be reset to the value in 'new' YAML
    tree after the replacement.
    """

    def _restore_block(new_block: Dict[str, Any], old_block: Dict[str, Any]):
        for key, value in new_block.items():
            if key in restore_key_names:
                if key in old_block:
                    new_block[key] = old_block[key]
                else:
                    del new_block[key]
            elif isinstance(value, dict):
                if key in old_block:
                    _restore_block(value, old_block[key])

    new_config = yaml_utils.safe_load(new_yaml)
    old_config = yaml_utils.safe_load(old_yaml)
    excluded_results = {}
    # Find all key values excluded from restore
    for exclude_restore_key_name_list in restore_key_names_exceptions:
        excluded_result = new_config
        found_excluded_key = True
        for key in exclude_restore_key_name_list:
            if (not isinstance(excluded_result, dict) or
                    key not in excluded_result):
                found_excluded_key = False
                break
            excluded_result = excluded_result[key]
        if found_excluded_key:
            excluded_results[exclude_restore_key_name_list] = excluded_result

    # Restore from old config
    _restore_block(new_config, old_config)

    # Revert the changes for the excluded key values
    for exclude_restore_key_name, value in excluded_results.items():
        curr = new_config
        for key in exclude_restore_key_name[:-1]:
            curr = curr[key]
        curr[exclude_restore_key_name[-1]] = value
    return yaml_utils.dump_yaml_str(new_config)


def get_expirable_clouds(
        enabled_clouds: Sequence[clouds.Cloud]) -> List[clouds.Cloud]:
    """Returns a list of clouds that use local credentials and whose credentials can expire.

    This function checks each cloud in the provided sequence to determine if it uses local credentials
    and if its credentials can expire. If both conditions are met, the cloud is added to the list of
    expirable clouds.

    Args:
        enabled_clouds (Sequence[clouds.Cloud]): A sequence of cloud objects to check.

    Returns:
        list[clouds.Cloud]: A list of cloud objects that use local credentials and whose credentials can expire.
    """
    expirable_clouds = []
    local_credentials_value = schemas.RemoteIdentityOptions.LOCAL_CREDENTIALS.value
    for cloud in enabled_clouds:
        # Kubernetes config might have context-specific properties
        if isinstance(cloud, clouds.Kubernetes):
            # get all custom contexts
            contexts = kubernetes_utils.get_custom_config_k8s_contexts()
            # add remote_identity of each context if it exists
            remote_identities: Optional[Union[str, List[Dict[str, str]]]] = None
            for context in contexts:
                context_remote_identity = skypilot_config.get_effective_region_config(
                    cloud='kubernetes',
                    region=context,
                    keys=('remote_identity',),
                    default_value=None)
                if context_remote_identity is not None:
                    if remote_identities is None:
                        remote_identities = []
                    if isinstance(context_remote_identity, str):
                        assert isinstance(remote_identities, list)
                        remote_identities.append(
                            {context: context_remote_identity})
                    elif isinstance(context_remote_identity, list):
                        assert isinstance(remote_identities, list)
                        remote_identities.extend(context_remote_identity)
            # add global kubernetes remote identity if it exists, if not, add default
            global_remote_identity = skypilot_config.get_effective_region_config(
                cloud='kubernetes',
                region=None,
                keys=('remote_identity',),
                default_value=None)
            if global_remote_identity is not None:
                if remote_identities is None:
                    remote_identities = []
                if isinstance(global_remote_identity, str):
                    assert isinstance(remote_identities, list)
                    remote_identities.append({'*': global_remote_identity})
                elif isinstance(global_remote_identity, list):
                    assert isinstance(remote_identities, list)
                    remote_identities.extend(global_remote_identity)
            if remote_identities is None:
                remote_identities = schemas.get_default_remote_identity(
                    str(cloud).lower())
        else:
            remote_identities = skypilot_config.get_effective_region_config(
                cloud=str(cloud).lower(),
                region=None,
                keys=('remote_identity',),
                default_value=None)
            if remote_identities is None:
                remote_identities = schemas.get_default_remote_identity(
                    str(cloud).lower())

        local_credential_expiring = cloud.can_credential_expire()
        if isinstance(remote_identities, str):
            if remote_identities == local_credentials_value and local_credential_expiring:
                expirable_clouds.append(cloud)
        elif isinstance(remote_identities, list):
            for profile in remote_identities:
                if list(profile.values(
                ))[0] == local_credentials_value and local_credential_expiring:
                    expirable_clouds.append(cloud)
                    break
    return expirable_clouds


# TODO: too many things happening here - leaky abstraction. Refactor.
@timeline.event
def write_cluster_config(
    to_provision: 'resources_lib.Resources',
    num_nodes: int,
    cluster_config_template: str,
    cluster_name: str,
    local_wheel_path: pathlib.Path,
    wheel_hash: str,
    region: clouds.Region,
    zones: Optional[List[clouds.Zone]] = None,
    dryrun: bool = False,
    keep_launch_fields_in_existing_config: bool = True,
    volume_mounts: Optional[List['volume_lib.VolumeMount']] = None,
) -> Dict[str, str]:
    """Fills in cluster configuration templates and writes them out.

    Returns:
        Dict with the following keys:
        - 'ray': Path to the generated Ray yaml config file
        - 'cluster_name': Name of the cluster
        - 'cluster_name_on_cloud': Name of the cluster as it appears in the
          cloud provider
        - 'config_hash': Hash of the cluster config and file mounts contents.
          Can be missing if we unexpectedly failed to calculate the hash for
          some reason. In that case we will continue without the optimization to
          skip provisioning.

    Raises:
        exceptions.ResourcesUnavailableError: if the region/zones requested does
            not appear in the catalog, or an ssh_proxy_command is specified but
            not for the given region, or GPUs are requested in a Kubernetes
            cluster but the cluster does not have nodes labeled with GPU types.
        exceptions.InvalidCloudConfigs: if the user specifies some config for the
            cloud that is not valid, e.g. remote_identity: SERVICE_ACCOUNT
            for a cloud that does not support it, the caller should skip the
            cloud in this case.
    """
    # task.best_resources may not be equal to to_provision if the user
    # is running a job with less resources than the cluster has.
    cloud = to_provision.cloud
    assert cloud is not None, to_provision

    cluster_name_on_cloud = common_utils.make_cluster_name_on_cloud(
        cluster_name, max_length=cloud.max_cluster_name_length())

    # This can raise a ResourcesUnavailableError when:
    #  * The region/zones requested does not appear in the catalog. It can be
    #    triggered if the user changed the catalog file while there is a cluster
    #    in the removed region/zone.
    #  * GPUs are requested in a Kubernetes cluster but the cluster does not
    #    have nodes labeled with GPU types.
    #
    # TODO(zhwu): We should change the exception type to a more specific one, as
    # the ResourcesUnavailableError is overly used. Also, it would be better to
    # move the check out of this function, i.e. the caller should be responsible
    # for the validation.
    # TODO(tian): Move more cloud agnostic vars to resources.py.
    resources_vars = to_provision.make_deploy_variables(
        resources_utils.ClusterName(
            cluster_name,
            cluster_name_on_cloud,
        ), region, zones, num_nodes, dryrun, volume_mounts)
    config_dict = {}

    specific_reservations = set(
        skypilot_config.get_effective_region_config(
            cloud=str(to_provision.cloud).lower(),
            region=to_provision.region,
            keys=('specific_reservations',),
            default_value=set()))

    # Remote identity handling can have 4 cases:
    # 1. LOCAL_CREDENTIALS (default for most clouds): Upload local credentials
    # 2. SERVICE_ACCOUNT: SkyPilot creates and manages a service account
    # 3. Custom service account: Use specified service account
    # 4. NO_UPLOAD: Do not upload any credentials
    #
    # We need to upload credentials only if LOCAL_CREDENTIALS is specified. In
    # other cases, we exclude the cloud from credential file uploads after
    # running required checks.
    assert cluster_name is not None
    excluded_clouds: Set[clouds.Cloud] = set()
    remote_identity_config = skypilot_config.get_effective_region_config(
        cloud=str(cloud).lower(),
        region=region.name,
        keys=('remote_identity',),
        default_value=None)
    remote_identity = schemas.get_default_remote_identity(str(cloud).lower())
    if isinstance(remote_identity_config, str):
        remote_identity = remote_identity_config
    if isinstance(remote_identity_config, list):
        # Some clouds (e.g., AWS) support specifying multiple service accounts
        # chosen based on the cluster name. Do the matching here to pick the
        # correct one.
        for profile in remote_identity_config:
            if fnmatch.fnmatchcase(cluster_name, list(profile.keys())[0]):
                remote_identity = list(profile.values())[0]
                break
    if remote_identity != schemas.RemoteIdentityOptions.LOCAL_CREDENTIALS.value:
        # If LOCAL_CREDENTIALS is not specified, we add the cloud to the
        # excluded_clouds set, but we must also check if the cloud supports
        # service accounts.
        if remote_identity == schemas.RemoteIdentityOptions.NO_UPLOAD.value:
            # If NO_UPLOAD is specified, fall back to default remote identity
            # for downstream logic but add it to excluded_clouds to skip
            # credential file uploads.
            remote_identity = schemas.get_default_remote_identity(
                str(cloud).lower())
        elif not cloud.supports_service_account_on_remote():
            raise exceptions.InvalidCloudConfigs(
                'remote_identity: SERVICE_ACCOUNT is specified in '
                f'{skypilot_config.loaded_config_path!r} for {cloud}, but it '
                'is not supported by this cloud. Remove the config or set: '
                '`remote_identity: LOCAL_CREDENTIALS`.')
        if isinstance(cloud, clouds.Kubernetes):
            if skypilot_config.get_effective_region_config(
                    cloud='kubernetes',
                    region=None,
                    keys=('allowed_contexts',),
                    default_value=None) is None:
                excluded_clouds.add(cloud)
        else:
            excluded_clouds.add(cloud)

    for cloud_str, cloud_obj in registry.CLOUD_REGISTRY.items():
        remote_identity_config = skypilot_config.get_effective_region_config(
            cloud=cloud_str.lower(),
            region=region.name,
            keys=('remote_identity',),
            default_value=None)
        if remote_identity_config:
            if (remote_identity_config ==
                    schemas.RemoteIdentityOptions.NO_UPLOAD.value):
                excluded_clouds.add(cloud_obj)

    credentials = sky_check.get_cloud_credential_file_mounts(excluded_clouds)

    logging_agent = logs.get_logging_agent()
    if logging_agent:
        for k, v in logging_agent.get_credential_file_mounts().items():
            assert k not in credentials, f'{k} already in credentials'
            credentials[k] = v

    private_key_path, _ = auth.get_or_generate_keys()
    auth_config = {'ssh_private_key': private_key_path}
    region_name = resources_vars.get('region')

    yaml_path = _get_yaml_path_from_cluster_name(cluster_name)

    # Retrieve the ssh_proxy_command for the given cloud / region.
    ssh_proxy_command_config = skypilot_config.get_effective_region_config(
        cloud=str(cloud).lower(),
        region=None,
        keys=('ssh_proxy_command',),
        default_value=None)
    if (isinstance(ssh_proxy_command_config, str) or
            ssh_proxy_command_config is None):
        ssh_proxy_command = ssh_proxy_command_config
    else:
        # ssh_proxy_command_config: Dict[str, str], region_name -> command
        # This type check is done by skypilot_config at config load time.

        # There are two cases:
        if keep_launch_fields_in_existing_config:
            # (1) We're re-provisioning an existing cluster.
            #
            # We use None for ssh_proxy_command, which will be restored to the
            # cluster's original value later by _replace_yaml_dicts().
            ssh_proxy_command = None
        else:
            # (2) We're launching a new cluster.
            #
            # Resources.get_valid_regions_for_launchable() respects the keys (regions)
            # in ssh_proxy_command in skypilot_config. So here we add an assert.
            assert region_name in ssh_proxy_command_config, (
                region_name, ssh_proxy_command_config)
            ssh_proxy_command = ssh_proxy_command_config[region_name]

    use_internal_ips = skypilot_config.get_effective_region_config(
        cloud=str(cloud).lower(),
        region=region.name,
        keys=('use_internal_ips',),
        default_value=False)
    if isinstance(cloud, clouds.AWS):
        # If the use_ssm flag is set to true, we use the ssm proxy command.
        use_ssm = skypilot_config.get_effective_region_config(
            cloud=str(cloud).lower(),
            region=region.name,
            keys=('use_ssm',),
            default_value=False)

        if use_ssm and ssh_proxy_command is not None:
            raise exceptions.InvalidCloudConfigs(
                'use_ssm is set to true, but ssh_proxy_command '
                f'is already set to {ssh_proxy_command!r}. Please remove '
                'ssh_proxy_command or set use_ssm to false.')

        if not use_ssm and use_internal_ips and ssh_proxy_command is None:
            logger.warning(
                f'{colorama.Fore.YELLOW}'
                'use_internal_ips is set to true, '
                'but ssh_proxy_command is not set. Defaulting to '
                'using SSM. Specify ssh_proxy_command to use a different '
                'https://docs.skypilot.co/en/latest/reference/config.html#'
                f'aws.ssh_proxy_command.{colorama.Style.RESET_ALL}')
            use_ssm = True
        if use_ssm:
            aws_profile = os.environ.get('AWS_PROFILE', None)
            profile_str = f'--profile {aws_profile}' if aws_profile else ''
            ip_address_filter = ('Name=private-ip-address,Values=%h'
                                 if use_internal_ips else
                                 'Name=ip-address,Values=%h')
            get_instance_id_command = 'aws ec2 describe-instances ' + \
                f'--region {region_name} --filters {ip_address_filter} ' + \
                '--query \"Reservations[].Instances[].InstanceId\" ' + \
                f'{profile_str} --output text'
            ssm_proxy_command = 'aws ssm start-session --target ' + \
                f'\"$({get_instance_id_command})\" ' + \
                f'--region {region_name} {profile_str} ' + \
                '--document-name AWS-StartSSHSession ' + \
                '--parameters portNumber=%p'
            ssh_proxy_command = ssm_proxy_command
            region_name = 'ssm-session'
    logger.debug(f'Using ssh_proxy_command: {ssh_proxy_command!r}')

    # User-supplied global instance tags from ~/.sky/config.yaml.
    labels = skypilot_config.get_effective_region_config(
        cloud=str(cloud).lower(),
        region=region.name,
        keys=('labels',),
        default_value={})
    # labels is a dict, which is guaranteed by the type check in
    # schemas.py
    assert isinstance(labels, dict), labels

    # Get labels from resources and override from the labels to_provision.
    if to_provision.labels:
        labels.update(to_provision.labels)

    # Dump the Ray ports to a file for Ray job submission
    dump_port_command = (
        f'{constants.SKY_PYTHON_CMD} -c \'import json, os; json.dump({constants.SKY_REMOTE_RAY_PORT_DICT_STR}, '
        f'open(os.path.expanduser("{constants.SKY_REMOTE_RAY_PORT_FILE}"), "w", encoding="utf-8"))\''
    )

    # We disable conda auto-activation if the user has specified a docker image
    # to use, which is likely to already have a conda environment activated.
    conda_auto_activate = ('true' if to_provision.extract_docker_image() is None
                           else 'false')
    is_custom_docker = ('true' if to_provision.extract_docker_image()
                        is not None else 'false')

    # Here, if users specify the controller to be high availability, we will
    # provision a high availability controller. Whether the cloud supports
    # this feature has been checked by
    # CloudImplementationFeatures.HIGH_AVAILABILITY_CONTROLLERS
    high_availability_specified = controller_utils.high_availability_specified(
        cluster_name)

    volume_mount_vars = []
    if volume_mounts is not None:
        for vol in volume_mounts:
            volume_mount_vars.append({
                'name': vol.volume_name,
                'path': vol.path,
                'volume_name_on_cloud': vol.volume_config.name_on_cloud,
                'volume_id_on_cloud': vol.volume_config.id_on_cloud,
            })

    runcmd = skypilot_config.get_effective_region_config(
        cloud=str(to_provision.cloud).lower(),
        region=to_provision.region,
        keys=('post_provision_runcmd',),
        default_value=None)

    # Use a tmp file path to avoid incomplete YAML file being re-used in the
    # future.
    tmp_yaml_path = yaml_path + '.tmp'
    common_utils.fill_template(
        cluster_config_template,
        dict(
            resources_vars,
            **{
                'cluster_name_on_cloud': cluster_name_on_cloud,
                'num_nodes': num_nodes,
                'disk_size': to_provision.disk_size,
                # If the current code is run by controller, propagate the real
                # calling user which should've been passed in as the
                # SKYPILOT_USER env var (see
                # controller_utils.shared_controller_vars_to_fill().
                'user': common_utils.get_cleaned_username(
                    os.environ.get(constants.USER_ENV_VAR, '')),

                # Networking configs
                'use_internal_ips': skypilot_config.get_effective_region_config(
                    cloud=str(cloud).lower(),
                    region=region.name,
                    keys=('use_internal_ips',),
                    default_value=False),
                'ssh_proxy_command': ssh_proxy_command,
                'vpc_name': skypilot_config.get_effective_region_config(
                    cloud=str(cloud).lower(),
                    region=region.name,
                    keys=('vpc_name',),
                    default_value=None),
                # User-supplied labels.
                'labels': labels,
                # User-supplied remote_identity
                'remote_identity': remote_identity,
                # The reservation pools that specified by the user. This is
                # currently only used by AWS and GCP.
                'specific_reservations': specific_reservations,

                # Conda setup
                # We should not use `.format`, as it contains '{}' as the bash
                # syntax.
                'conda_installation_commands':
                    constants.CONDA_INSTALLATION_COMMANDS.replace(
                        '{conda_auto_activate}',
                        conda_auto_activate).replace('{is_custom_docker}',
                                                     is_custom_docker),
                'ray_skypilot_installation_commands':
                    (constants.RAY_SKYPILOT_INSTALLATION_COMMANDS.replace(
                        '{sky_wheel_hash}',
                        wheel_hash).replace('{cloud}',
                                            str(cloud).lower())),
                'skypilot_wheel_installation_commands':
                    constants.SKYPILOT_WHEEL_INSTALLATION_COMMANDS.replace(
                        '{sky_wheel_hash}',
                        wheel_hash).replace('{cloud}',
                                            str(cloud).lower()),
                # Port of Ray (GCS server).
                # Ray's default port 6379 is conflicted with Redis.
                'ray_port': constants.SKY_REMOTE_RAY_PORT,
                'ray_dashboard_port': constants.SKY_REMOTE_RAY_DASHBOARD_PORT,
                'ray_temp_dir': constants.SKY_REMOTE_RAY_TEMPDIR,
                'dump_port_command': dump_port_command,
                # Sky-internal constants.
                'sky_ray_cmd': constants.SKY_RAY_CMD,
                # pip install needs to have python env activated to make sure
                # installed packages are within the env path.
                'sky_pip_cmd': f'{constants.SKY_PIP_CMD}',
                # Activate the SkyPilot runtime environment when starting ray
                # cluster, so that ray autoscaler can access cloud SDK and CLIs
                # on remote
                'sky_activate_python_env':
                    constants.ACTIVATE_SKY_REMOTE_PYTHON_ENV,
                'ray_version': constants.SKY_REMOTE_RAY_VERSION,
                # Command for waiting ray cluster to be ready on head.
                'ray_head_wait_initialized_command':
                    instance_setup.RAY_HEAD_WAIT_INITIALIZED_COMMAND,

                # Cloud credentials for cloud storage.
                'credentials': credentials,
                # Sky remote utils.
                'sky_remote_path': SKY_REMOTE_PATH,
                'sky_local_path': str(local_wheel_path),
                # Add yaml file path to the template variables.
                'sky_ray_yaml_remote_path':
                    cluster_utils.SKY_CLUSTER_YAML_REMOTE_PATH,
                'sky_ray_yaml_local_path': tmp_yaml_path,
                'sky_version': str(version.parse(sky.__version__)),
                'sky_wheel_hash': wheel_hash,
                'ssh_max_sessions_config':
                    constants.SET_SSH_MAX_SESSIONS_CONFIG_CMD,
                # Authentication (optional).
                **auth_config,

                # High availability
                'high_availability': high_availability_specified,

                # Volume mounts
                'volume_mounts': volume_mount_vars,

                # runcmd to append to the cloud-init cloud config passed to the
                # machine's UserData. This is currently only used by AWS.
                'runcmd': runcmd,
            }),
        output_path=tmp_yaml_path)
    config_dict['cluster_name'] = cluster_name
    config_dict['ray'] = yaml_path

    # Add kubernetes config fields from ~/.sky/config
    if isinstance(cloud, clouds.Kubernetes):
        cluster_config_overrides = to_provision.cluster_config_overrides
        with open(tmp_yaml_path, 'r', encoding='utf-8') as f:
            tmp_yaml_str = f.read()
        cluster_yaml_obj = yaml_utils.safe_load(tmp_yaml_str)
        combined_yaml_obj = kubernetes_utils.combine_pod_config_fields_and_metadata(
            cluster_yaml_obj,
            cluster_config_overrides=cluster_config_overrides,
            cloud=cloud,
            context=region.name)
        # Write the updated YAML back to the file
        yaml_utils.dump_yaml(tmp_yaml_path, combined_yaml_obj)

        pod_config: Dict[str, Any] = combined_yaml_obj['available_node_types'][
            'ray_head_default']['node_config']
        # Check pod spec only. For high availability controllers, we deploy pvc & deployment for the controller. Read kubernetes-ray.yml.j2 for more details.
        pod_config.pop('deployment_spec', None)
        pod_config.pop('pvc_spec', None)
        valid, message = kubernetes_utils.check_pod_config(pod_config)
        if not valid:
            raise exceptions.InvalidCloudConfigs(
                f'Invalid pod_config. Details: {message}')

    if dryrun:
        # If dryrun, return the unfinished tmp yaml path.
        config_dict['ray'] = tmp_yaml_path
        try:
            config_dict['config_hash'] = _deterministic_cluster_yaml_hash(
                tmp_yaml_path)
        except Exception as e:  # pylint: disable=broad-except
            logger.warning(f'Failed to calculate config_hash: {e}')
            logger.debug('Full exception:', exc_info=e)
        return config_dict
    _add_auth_to_cluster_config(cloud, tmp_yaml_path)

    # Restore the old yaml content for backward compatibility.
    old_yaml_content = global_user_state.get_cluster_yaml_str(yaml_path)
    if old_yaml_content is not None and keep_launch_fields_in_existing_config:
        with open(tmp_yaml_path, 'r', encoding='utf-8') as f:
            new_yaml_content = f.read()
        restored_yaml_content = _replace_yaml_dicts(
            new_yaml_content, old_yaml_content,
            _RAY_YAML_KEYS_TO_RESTORE_FOR_BACK_COMPATIBILITY,
            _RAY_YAML_KEYS_TO_RESTORE_EXCEPTIONS)
        with open(tmp_yaml_path, 'w', encoding='utf-8') as f:
            f.write(restored_yaml_content)

    # Read the cluster name from the tmp yaml file, to take the backward
    # compatbility restortion above into account.
    # TODO: remove this after 2 minor releases, 0.10.0.
    yaml_config = yaml_utils.read_yaml(tmp_yaml_path)
    config_dict['cluster_name_on_cloud'] = yaml_config['cluster_name']

    # Make sure to do this before we optimize file mounts. Optimization is
    # non-deterministic, but everything else before this point should be
    # deterministic.
    try:
        config_dict['config_hash'] = _deterministic_cluster_yaml_hash(
            tmp_yaml_path)
    except Exception as e:  # pylint: disable=broad-except
        logger.warning('Failed to calculate config_hash: '
                       f'{common_utils.format_exception(e)}')
        logger.debug('Full exception:', exc_info=e)

    # Optimization: copy the contents of source files in file_mounts to a
    # special dir, and upload that as the only file_mount instead. Delay
    # calling this optimization until now, when all source files have been
    # written and their contents finalized.
    #
    # Note that the ray yaml file will be copied into that special dir (i.e.,
    # uploaded as part of the file_mounts), so the restore for backward
    # compatibility should go before this call.
    _optimize_file_mounts(tmp_yaml_path)

    # commit the final yaml to the database
    global_user_state.set_cluster_yaml(
        cluster_name,
        open(tmp_yaml_path, 'r', encoding='utf-8').read())

    usage_lib.messages.usage.update_ray_yaml(tmp_yaml_path)

    # Remove the tmp file.
    if sky_logging.logging_enabled(logger, sky_logging.DEBUG):
        debug_yaml_path = yaml_path + '.debug'
        os.rename(tmp_yaml_path, debug_yaml_path)
    else:
        os.remove(tmp_yaml_path)

    return config_dict


def _add_auth_to_cluster_config(cloud: clouds.Cloud, tmp_yaml_path: str):
    """Adds SSH key info to the cluster config.

    This function's output removes comments included in the jinja2 template.
    """
    config = yaml_utils.read_yaml(tmp_yaml_path)
    # Check the availability of the cloud type.
    if isinstance(cloud, (
            clouds.AWS,
            clouds.OCI,
            clouds.SCP,
            clouds.Vsphere,
            clouds.Cudo,
            clouds.Paperspace,
            clouds.Azure,
            clouds.DO,
            clouds.Nebius,
    )):
        config = auth.configure_ssh_info(config)
    elif isinstance(cloud, clouds.GCP):
        config = auth.setup_gcp_authentication(config)
    elif isinstance(cloud, clouds.Lambda):
        config = auth.setup_lambda_authentication(config)
    elif isinstance(cloud, clouds.Kubernetes):
        config = auth.setup_kubernetes_authentication(config)
    elif isinstance(cloud, clouds.IBM):
        config = auth.setup_ibm_authentication(config)
    elif isinstance(cloud, clouds.RunPod):
        config = auth.setup_runpod_authentication(config)
    elif isinstance(cloud, clouds.Vast):
        config = auth.setup_vast_authentication(config)
    elif isinstance(cloud, clouds.Fluidstack):
        config = auth.setup_fluidstack_authentication(config)
    elif isinstance(cloud, clouds.Hyperbolic):
        config = auth.setup_hyperbolic_authentication(config)
    elif isinstance(cloud, clouds.Seeweb):
        config = auth.setup_seeweb_authentication(config)
    else:
        assert False, cloud
    yaml_utils.dump_yaml(tmp_yaml_path, config)


def get_timestamp_from_run_timestamp(run_timestamp: str) -> float:
    return datetime.strptime(
        run_timestamp.partition('-')[2], '%Y-%m-%d-%H-%M-%S-%f').timestamp()


def _count_healthy_nodes_from_ray(output: str,
                                  is_local_cloud: bool = False
                                 ) -> Tuple[int, int]:
    """Count the number of healthy nodes from the output of `ray status`."""

    def get_ready_nodes_counts(pattern, output):
        result = pattern.findall(output)
        if not result:
            return 0
        assert len(result) == 1, result
        return int(result[0])

    # Check if the ray cluster is started with ray autoscaler. In new
    # provisioner (#1702) and local mode, we started the ray cluster without ray
    # autoscaler.
    # If ray cluster is started with ray autoscaler, the output will be:
    #  1 ray.head.default
    #  ...
    # TODO(zhwu): once we deprecate the old provisioner, we can remove this
    # check.
    ray_autoscaler_head = get_ready_nodes_counts(_LAUNCHED_HEAD_PATTERN, output)
    is_local_ray_cluster = ray_autoscaler_head == 0

    if is_local_ray_cluster or is_local_cloud:
        # Ray cluster is launched with new provisioner
        # For new provisioner and local mode, the output will be:
        #  1 node_xxxx
        #  1 node_xxxx
        ready_head = 0
        ready_workers = _LAUNCHED_LOCAL_WORKER_PATTERN.findall(output)
        ready_workers = len(ready_workers)
        if is_local_ray_cluster:
            ready_head = 1
            ready_workers -= 1
        return ready_head, ready_workers

    # Count number of nodes by parsing the output of `ray status`. The output
    # looks like:
    #   1 ray.head.default
    #   2 ray.worker.default
    ready_head = ray_autoscaler_head
    ready_workers = get_ready_nodes_counts(_LAUNCHED_WORKER_PATTERN, output)
    ready_reserved_workers = get_ready_nodes_counts(
        _LAUNCHED_RESERVED_WORKER_PATTERN, output)
    ready_workers += ready_reserved_workers
    assert ready_head <= 1, f'#head node should be <=1 (Got {ready_head}).'
    return ready_head, ready_workers


@timeline.event
def _deterministic_cluster_yaml_hash(tmp_yaml_path: str) -> str:
    """Hash the cluster yaml and contents of file mounts to a unique string.

    Two invocations of this function should return the same string if and only
    if the contents of the yaml are the same and the file contents of all the
    file_mounts specified in the yaml are the same.

    Limitations:
    - This function can be expensive if the file mounts are large. (E.g. a few
      seconds for ~1GB.) This should be okay since we expect that the
      file_mounts in the cluster yaml (the wheel and cloud credentials) will be
      small.
    - Symbolic links are not explicitly handled. Some symbolic link changes may
      not be detected.

    Implementation: We create a byte sequence that captures the state of the
    yaml file and all the files in the file mounts, then hash the byte sequence.

    The format of the byte sequence is:
    32 bytes - sha256 hash of the yaml
    for each file mount:
      file mount remote destination (UTF-8), \0
      if the file mount source is a file:
        'file' encoded to UTF-8
        32 byte sha256 hash of the file contents
      if the file mount source is a directory:
        'dir' encoded to UTF-8
        for each directory and subdirectory withinin the file mount (starting from
            the root and descending recursively):
          name of the directory (UTF-8), \0
          name of each subdirectory within the directory (UTF-8) terminated by \0
          \0
          for each file in the directory:
            name of the file (UTF-8), \0
            32 bytes - sha256 hash of the file contents
          \0
      if the file mount source is something else or does not exist, nothing
      \0\0

    Rather than constructing the whole byte sequence, which may be quite large,
    we construct it incrementally by using hash.update() to add new bytes.
    """

    # Load the yaml contents so that we can directly remove keys.
    yaml_config = yaml_utils.read_yaml(tmp_yaml_path)
    for key_list in _RAY_YAML_KEYS_TO_REMOVE_FOR_HASH:
        dict_to_remove_from = yaml_config
        found_key = True
        for key in key_list[:-1]:
            if (not isinstance(dict_to_remove_from, dict) or
                    key not in dict_to_remove_from):
                found_key = False
                break
            dict_to_remove_from = dict_to_remove_from[key]
        if found_key and key_list[-1] in dict_to_remove_from:
            dict_to_remove_from.pop(key_list[-1])

    def _hash_file(path: str) -> bytes:
        return common_utils.hash_file(path, 'sha256').digest()

    config_hash = hashlib.sha256()

    yaml_hash = hashlib.sha256(
        yaml_utils.dump_yaml_str(yaml_config).encode('utf-8'))
    config_hash.update(yaml_hash.digest())

    file_mounts = yaml_config.get('file_mounts', {})
    # Remove the file mounts added by the newline.
    if '' in file_mounts:
        assert file_mounts[''] == '', file_mounts['']
        file_mounts.pop('')

    for dst, src in sorted(file_mounts.items()):
        if src == tmp_yaml_path:
            # Skip the yaml file itself. We have already hashed a modified
            # version of it. The file may include fields we don't want to hash.
            continue

        expanded_src = os.path.expanduser(src)
        config_hash.update(dst.encode('utf-8') + b'\0')

        # If the file mount source is a symlink, this should be true. In that
        # case we hash the contents of the symlink destination.
        if os.path.isfile(expanded_src):
            config_hash.update('file'.encode('utf-8'))
            config_hash.update(_hash_file(expanded_src))

        # This can also be a symlink to a directory. os.walk will treat it as a
        # normal directory and list the contents of the symlink destination.
        elif os.path.isdir(expanded_src):
            config_hash.update('dir'.encode('utf-8'))

            # Aside from expanded_src, os.walk will list symlinks to directories
            # but will not recurse into them.
            for (dirpath, dirnames, filenames) in os.walk(expanded_src):
                config_hash.update(dirpath.encode('utf-8') + b'\0')

                # Note: inplace sort will also affect the traversal order of
                # os.walk. We need it so that the os.walk order is
                # deterministic.
                dirnames.sort()
                # This includes symlinks to directories. os.walk will recurse
                # into all the directories but not the symlinks. We don't hash
                # the link destination, so if a symlink to a directory changes,
                # we won't notice.
                for dirname in dirnames:
                    config_hash.update(dirname.encode('utf-8') + b'\0')
                config_hash.update(b'\0')

                filenames.sort()
                # This includes symlinks to files. We could hash the symlink
                # destination itself but instead just hash the destination
                # contents.
                for filename in filenames:
                    config_hash.update(filename.encode('utf-8') + b'\0')
                    config_hash.update(
                        _hash_file(os.path.join(dirpath, filename)))
                config_hash.update(b'\0')

        else:
            logger.debug(
                f'Unexpected file_mount that is not a file or dir: {src}')

        config_hash.update(b'\0\0')

    return config_hash.hexdigest()


def get_docker_user(ip: str, cluster_config_file: str) -> str:
    """Find docker container username."""
    ssh_credentials = ssh_credential_from_yaml(cluster_config_file)
    runner = command_runner.SSHCommandRunner(node=(ip, 22), **ssh_credentials)
    container_name = constants.DEFAULT_DOCKER_CONTAINER_NAME
    whoami_returncode, whoami_stdout, whoami_stderr = runner.run(
        f'sudo docker exec {container_name} whoami',
        stream_logs=False,
        require_outputs=True)
    assert whoami_returncode == 0, (
        f'Failed to get docker container user. Return '
        f'code: {whoami_returncode}, Error: {whoami_stderr}')
    docker_user = whoami_stdout.strip()
    logger.debug(f'Docker container user: {docker_user}')
    return docker_user


@timeline.event
def wait_until_ray_cluster_ready(
    cluster_config_file: str,
    num_nodes: int,
    log_path: str,
    is_local_cloud: bool = False,
    nodes_launching_progress_timeout: Optional[int] = None,
) -> Tuple[bool, Optional[str]]:
    """Wait until the ray cluster is set up on VMs or in containers.

    Returns:  whether the entire ray cluster is ready, and docker username
    if launched with docker.
    """
    # Manually fetching head ip instead of using `ray exec` to avoid the bug
    # that `ray exec` fails to connect to the head node after some workers
    # launched especially for Azure.
    try:
        head_ip = _query_head_ip_with_retries(
            cluster_config_file, max_attempts=WAIT_HEAD_NODE_IP_MAX_ATTEMPTS)
    except exceptions.FetchClusterInfoError as e:
        logger.error(common_utils.format_exception(e))
        return False, None  # failed

    config = global_user_state.get_cluster_yaml_dict(cluster_config_file)

    docker_user = None
    if 'docker' in config:
        docker_user = get_docker_user(head_ip, cluster_config_file)

    if num_nodes <= 1:
        return True, docker_user

    ssh_credentials = ssh_credential_from_yaml(cluster_config_file, docker_user)
    last_nodes_so_far = 0
    start = time.time()
    runner = command_runner.SSHCommandRunner(node=(head_ip, 22),
                                             **ssh_credentials)
    with rich_utils.safe_status(
            ux_utils.spinner_message('Waiting for workers',
                                     log_path=log_path)) as worker_status:
        while True:
            rc, output, stderr = runner.run(
                instance_setup.RAY_STATUS_WITH_SKY_RAY_PORT_COMMAND,
                log_path=log_path,
                stream_logs=False,
                require_outputs=True,
                separate_stderr=True)
            subprocess_utils.handle_returncode(
                rc, instance_setup.RAY_STATUS_WITH_SKY_RAY_PORT_COMMAND,
                'Failed to run ray status on head node.', stderr)
            logger.debug(output)

            ready_head, ready_workers = _count_healthy_nodes_from_ray(
                output, is_local_cloud=is_local_cloud)

            worker_status.update(
                ux_utils.spinner_message(
                    f'{ready_workers} out of {num_nodes - 1} '
                    'workers ready',
                    log_path=log_path))

            # In the local case, ready_head=0 and ready_workers=num_nodes. This
            # is because there is no matching regex for _LAUNCHED_HEAD_PATTERN.
            if ready_head + ready_workers == num_nodes:
                # All nodes are up.
                break

            # Pending workers that have been launched by ray up.
            found_ips = _LAUNCHING_IP_PATTERN.findall(output)
            pending_workers = len(found_ips)

            # TODO(zhwu): Handle the case where the following occurs, where ray
            # cluster is not correctly started on the cluster.
            # Pending:
            #  172.31.9.121: ray.worker.default, uninitialized
            nodes_so_far = ready_head + ready_workers + pending_workers

            # Check the number of nodes that are fetched. Timeout if no new
            # nodes fetched in a while (nodes_launching_progress_timeout),
            # though number of nodes_so_far is still not as expected.
            if nodes_so_far > last_nodes_so_far:
                # Reset the start time if the number of launching nodes
                # changes, i.e. new nodes are launched.
                logger.debug('Reset start time, as new nodes are launched. '
                             f'({last_nodes_so_far} -> {nodes_so_far})')
                start = time.time()
                last_nodes_so_far = nodes_so_far
            elif (nodes_launching_progress_timeout is not None and
                  time.time() - start > nodes_launching_progress_timeout and
                  nodes_so_far != num_nodes):
                logger.error(
                    'Timed out: waited for more than '
                    f'{nodes_launching_progress_timeout} seconds for new '
                    'workers to be provisioned, but no progress.')
                return False, None  # failed

            if '(no pending nodes)' in output and '(no failures)' in output:
                # Bug in ray autoscaler: e.g., on GCP, if requesting 2 nodes
                # that GCP can satisfy only by half, the worker node would be
                # forgotten. The correct behavior should be for it to error out.
                logger.error(
                    'Failed to launch multiple nodes on '
                    'GCP due to a nondeterministic bug in ray autoscaler.')
                return False, None  # failed
            time.sleep(10)
    return True, docker_user  # success


def ssh_credential_from_yaml(
    cluster_yaml: Optional[str],
    docker_user: Optional[str] = None,
    ssh_user: Optional[str] = None,
) -> Dict[str, Any]:
    """Returns ssh_user, ssh_private_key and ssh_control name.

    Args:
        cluster_yaml: path to the cluster yaml.
        docker_user: when using custom docker image, use this user to ssh into
            the docker container.
        ssh_user: override the ssh_user in the cluster yaml.
    """
    if cluster_yaml is None:
        return dict()
    config = global_user_state.get_cluster_yaml_dict(cluster_yaml)
    auth_section = config['auth']
    if ssh_user is None:
        ssh_user = auth_section['ssh_user'].strip()
    ssh_private_key_path = auth_section.get('ssh_private_key')
    ssh_control_name = config.get('cluster_name', '__default__')
    ssh_proxy_command = auth_section.get('ssh_proxy_command')

    # Update the ssh_user placeholder in proxy command, if required
    if (ssh_proxy_command is not None and
            constants.SKY_SSH_USER_PLACEHOLDER in ssh_proxy_command):
        ssh_proxy_command = ssh_proxy_command.replace(
            constants.SKY_SSH_USER_PLACEHOLDER, ssh_user)

    credentials = {
        'ssh_user': ssh_user,
        'ssh_private_key': ssh_private_key_path,
        'ssh_control_name': ssh_control_name,
        'ssh_proxy_command': ssh_proxy_command,
    }
    if docker_user is not None:
        credentials['docker_user'] = docker_user
    ssh_provider_module = config['provider']['module']
    # If we are running ssh command on kubernetes node.
    if 'kubernetes' in ssh_provider_module:
        credentials['disable_control_master'] = True
    return credentials


def ssh_credentials_from_handles(
    handles: List['cloud_vm_ray_backend.CloudVmRayResourceHandle'],
) -> List[Dict[str, Any]]:
    """Returns ssh_user, ssh_private_key and ssh_control name.
    """
    non_empty_cluster_yaml_paths = [
        handle.cluster_yaml
        for handle in handles
        if handle.cluster_yaml is not None
    ]
    cluster_yaml_dicts = global_user_state.get_cluster_yaml_dict_multiple(
        non_empty_cluster_yaml_paths)
    cluster_yaml_dicts_to_index = {
        cluster_yaml_path: cluster_yaml_dict
        for cluster_yaml_path, cluster_yaml_dict in zip(
            non_empty_cluster_yaml_paths, cluster_yaml_dicts)
    }

    credentials_to_return: List[Dict[str, Any]] = []
    for handle in handles:
        if handle.cluster_yaml is None:
            credentials_to_return.append(dict())
            continue
        ssh_user = handle.ssh_user
        docker_user = handle.docker_user
        config = cluster_yaml_dicts_to_index[handle.cluster_yaml]
        auth_section = config['auth']
        if ssh_user is None:
            ssh_user = auth_section['ssh_user'].strip()
        ssh_private_key_path = auth_section.get('ssh_private_key')
        ssh_control_name = config.get('cluster_name', '__default__')
        ssh_proxy_command = auth_section.get('ssh_proxy_command')

        # Update the ssh_user placeholder in proxy command, if required
        if (ssh_proxy_command is not None and
                constants.SKY_SSH_USER_PLACEHOLDER in ssh_proxy_command):
            ssh_proxy_command = ssh_proxy_command.replace(
                constants.SKY_SSH_USER_PLACEHOLDER, ssh_user)

        credentials = {
            'ssh_user': ssh_user,
            'ssh_private_key': ssh_private_key_path,
            'ssh_control_name': ssh_control_name,
            'ssh_proxy_command': ssh_proxy_command,
        }
        if docker_user is not None:
            credentials['docker_user'] = docker_user
        ssh_provider_module = config['provider']['module']
        # If we are running ssh command on kubernetes node.
        if 'kubernetes' in ssh_provider_module:
            credentials['disable_control_master'] = True
        credentials_to_return.append(credentials)

    return credentials_to_return


def parallel_data_transfer_to_nodes(
        runners: List[command_runner.CommandRunner],
        source: Optional[str],
        target: str,
        cmd: Optional[str],
        run_rsync: bool,
        *,
        action_message: str,
        # Advanced options.
        log_path: str = os.devnull,
        stream_logs: bool = False,
        source_bashrc: bool = False,
        num_threads: Optional[int] = None):
    """Runs a command on all nodes and optionally runs rsync from src->dst.

    Args:
        runners: A list of CommandRunner objects that represent multiple nodes.
        source: Optional[str]; Source for rsync on local node
        target: str; Destination on remote node for rsync
        cmd: str; Command to be executed on all nodes
        action_message: str; Message to be printed while the command runs
        log_path: str; Path to the log file
        stream_logs: bool; Whether to stream logs to stdout
        source_bashrc: bool; Source bashrc before running the command.
        num_threads: Optional[int]; Number of threads to use.
    """
    style = colorama.Style

    origin_source = source

    def _sync_node(runner: 'command_runner.CommandRunner') -> None:
        if cmd is not None:
            rc, stdout, stderr = runner.run(cmd,
                                            log_path=log_path,
                                            stream_logs=stream_logs,
                                            require_outputs=True,
                                            source_bashrc=source_bashrc)
            err_msg = (f'{colorama.Style.RESET_ALL}{colorama.Style.DIM}'
                       f'----- CMD -----\n'
                       f'{cmd}\n'
                       f'----- CMD END -----\n'
                       f'{colorama.Style.RESET_ALL}'
                       f'{colorama.Fore.RED}'
                       f'Failed to run command before rsync '
                       f'{origin_source} -> {target}. '
                       f'{colorama.Style.RESET_ALL}')
            if log_path != os.devnull:
                err_msg += ux_utils.log_path_hint(log_path)
            subprocess_utils.handle_returncode(rc,
                                               cmd,
                                               err_msg,
                                               stderr=stdout + stderr)

        if run_rsync:
            assert source is not None
            # TODO(zhwu): Optimize for large amount of files.
            # zip / transfer / unzip
            runner.rsync(
                source=source,
                target=target,
                up=True,
                log_path=log_path,
                stream_logs=stream_logs,
            )

    num_nodes = len(runners)
    plural = 's' if num_nodes > 1 else ''
    message = (f'  {style.DIM}{action_message} (to {num_nodes} node{plural})'
               f': {origin_source} -> {target}{style.RESET_ALL}')
    logger.info(message)
    subprocess_utils.run_in_parallel(_sync_node, runners, num_threads)


def check_local_gpus() -> bool:
    """Checks if GPUs are available locally.

    Returns whether GPUs are available on the local machine by checking
    if nvidia-smi is installed and returns zero return code.

    Returns True if nvidia-smi is installed and returns zero return code,
    False if not.
    """
    is_functional = False
    installation_check = subprocess.run(['which', 'nvidia-smi'],
                                        stdout=subprocess.DEVNULL,
                                        stderr=subprocess.DEVNULL,
                                        check=False)
    is_installed = installation_check.returncode == 0
    if is_installed:
        execution_check = subprocess.run(['nvidia-smi'],
                                         stdout=subprocess.DEVNULL,
                                         stderr=subprocess.DEVNULL,
                                         check=False)
        is_functional = execution_check.returncode == 0
    return is_functional


def _query_head_ip_with_retries(cluster_yaml: str,
                                max_attempts: int = 1) -> str:
    """Returns the IP of the head node by querying the cloud.

    Raises:
      exceptions.FetchClusterInfoError: if we failed to get the head IP.
    """
    backoff = common_utils.Backoff(initial_backoff=5, max_backoff_factor=5)
    for i in range(max_attempts):
        try:
            full_cluster_yaml = str(pathlib.Path(cluster_yaml).expanduser())
            out = subprocess_utils.run(
                f'ray get-head-ip {full_cluster_yaml!r}',
                stdout=subprocess.PIPE,
                stderr=subprocess.DEVNULL).stdout.decode().strip()
            head_ip_list = re.findall(IP_ADDR_REGEX, out)
            if len(head_ip_list) > 1:
                # This could be triggered if e.g., some logging is added in
                # skypilot_config, a module that has some code executed
                # whenever `sky` is imported.
                logger.warning(
                    'Detected more than 1 IP from the output of '
                    'the `ray get-head-ip` command. This could '
                    'happen if there is extra output from it, '
                    'which should be inspected below.\nProceeding with '
                    f'the last detected IP ({head_ip_list[-1]}) as head IP.'
                    f'\n== Output ==\n{out}'
                    f'\n== Output ends ==')
                head_ip_list = head_ip_list[-1:]
            assert 1 == len(head_ip_list), (out, head_ip_list)
            head_ip = head_ip_list[0]
            break
        except subprocess.CalledProcessError as e:
            if i == max_attempts - 1:
                raise exceptions.FetchClusterInfoError(
                    reason=exceptions.FetchClusterInfoError.Reason.HEAD) from e
            # Retry if the cluster is not up yet.
            logger.debug('Retrying to get head ip.')
            time.sleep(backoff.current_backoff())
    return head_ip


@timeline.event
def get_node_ips(cluster_yaml: str,
                 expected_num_nodes: int,
                 head_ip_max_attempts: int = 1,
                 worker_ip_max_attempts: int = 1,
                 get_internal_ips: bool = False) -> List[str]:
    """Returns the IPs of all nodes in the cluster, with head node at front.

    Args:
        cluster_yaml: Path to the cluster yaml.
        expected_num_nodes: Expected number of nodes in the cluster.
        head_ip_max_attempts: Max attempts to get head ip.
        worker_ip_max_attempts: Max attempts to get worker ips.
        get_internal_ips: Whether to get internal IPs. When False, it is still
            possible to get internal IPs if the cluster does not have external
            IPs.

    Raises:
        exceptions.FetchClusterInfoError: if we failed to get the IPs. e.reason is
            HEAD or WORKER.
    """
    ray_config = global_user_state.get_cluster_yaml_dict(cluster_yaml)
    # Use the new provisioner for AWS.
    provider_name = cluster_utils.get_provider_name(ray_config)
    cloud = registry.CLOUD_REGISTRY.from_str(provider_name)
    assert cloud is not None, provider_name

    if cloud.PROVISIONER_VERSION >= clouds.ProvisionerVersion.SKYPILOT:
        try:
            metadata = provision_lib.get_cluster_info(
                provider_name, ray_config['provider'].get('region'),
                ray_config['cluster_name'], ray_config['provider'])
        except Exception as e:  # pylint: disable=broad-except
            # This could happen when the VM is not fully launched, and a user
            # is trying to terminate it with `sky down`.
            logger.debug(
                'Failed to get cluster info for '
                f'{ray_config["cluster_name"]} from the new provisioner '
                f'with {common_utils.format_exception(e)}.')
            raise exceptions.FetchClusterInfoError(
                exceptions.FetchClusterInfoError.Reason.HEAD) from e
        if len(metadata.instances) < expected_num_nodes:
            # Simulate the exception when Ray head node is not up.
            raise exceptions.FetchClusterInfoError(
                exceptions.FetchClusterInfoError.Reason.HEAD)
        return metadata.get_feasible_ips(get_internal_ips)

    if get_internal_ips:
        with tempfile.NamedTemporaryFile(mode='w', delete=False) as f:
            ray_config['provider']['use_internal_ips'] = True
            yaml.dump(ray_config, f)
            cluster_yaml = f.name

    # Check the network connection first to avoid long hanging time for
    # ray get-head-ip below, if a long-lasting network connection failure
    # happens.
    check_network_connection()
    head_ip = _query_head_ip_with_retries(cluster_yaml,
                                          max_attempts=head_ip_max_attempts)
    head_ip_list = [head_ip]
    if expected_num_nodes > 1:
        backoff = common_utils.Backoff(initial_backoff=5, max_backoff_factor=5)

        for retry_cnt in range(worker_ip_max_attempts):
            try:
                full_cluster_yaml = str(pathlib.Path(cluster_yaml).expanduser())
                proc = subprocess_utils.run(
                    f'ray get-worker-ips {full_cluster_yaml!r}',
                    stdout=subprocess.PIPE,
                    stderr=subprocess.PIPE)
                out = proc.stdout.decode()
                break
            except subprocess.CalledProcessError as e:
                if retry_cnt == worker_ip_max_attempts - 1:
                    raise exceptions.FetchClusterInfoError(
                        exceptions.FetchClusterInfoError.Reason.WORKER) from e
                # Retry if the ssh is not ready for the workers yet.
                backoff_time = backoff.current_backoff()
                logger.debug('Retrying to get worker ip '
                             f'[{retry_cnt}/{worker_ip_max_attempts}] in '
                             f'{backoff_time} seconds.')
                time.sleep(backoff_time)
        worker_ips = re.findall(IP_ADDR_REGEX, out)
        if len(worker_ips) != expected_num_nodes - 1:
            n = expected_num_nodes - 1
            if len(worker_ips) > n:
                # This could be triggered if e.g., some logging is added in
                # skypilot_config, a module that has some code executed whenever
                # `sky` is imported.
                logger.warning(
                    f'Expected {n} worker IP(s); found '
                    f'{len(worker_ips)}: {worker_ips}'
                    '\nThis could happen if there is extra output from '
                    '`ray get-worker-ips`, which should be inspected below.'
                    f'\n== Output ==\n{out}'
                    f'\n== Output ends ==')
                logger.warning(f'\nProceeding with the last {n} '
                               f'detected IP(s): {worker_ips[-n:]}.')
                worker_ips = worker_ips[-n:]
            else:
                raise exceptions.FetchClusterInfoError(
                    exceptions.FetchClusterInfoError.Reason.WORKER)
    else:
        worker_ips = []
    return head_ip_list + worker_ips


def check_network_connection():
    # Tolerate 3 retries as it is observed that connections can fail.
    http = requests.Session()
    http.mount('https://', adapters.HTTPAdapter())
    http.mount('http://', adapters.HTTPAdapter())

    # Alternate between IPs on each retry
    max_retries = 3
    timeout = 0.5

    for _ in range(max_retries):
        for ip in _TEST_IP_LIST:
            try:
                http.head(ip, timeout=timeout)
                return
            except (requests.Timeout, requests.exceptions.ConnectionError):
                continue

        timeout *= 2  # Double the timeout for next retry

    # If we get here, all IPs failed
    # Assume network connection is down
    raise exceptions.NetworkError('Could not refresh the cluster. '
                                  'Network seems down.')


async def async_check_network_connection():
    """Check if the network connection is available.

    Tolerates 3 retries as it is observed that connections can fail.
    Uses aiohttp for async HTTP requests.
    """
    # Create a session with retry logic
    timeout = ClientTimeout(total=15)
    connector = TCPConnector(limit=1)  # Limit to 1 connection at a time

    async with aiohttp.ClientSession(timeout=timeout,
                                     connector=connector) as session:
        for i, ip in enumerate(_TEST_IP_LIST):
            try:
                async with session.head(ip) as response:
                    if response.status < 400:  # Any 2xx or 3xx status is good
                        return
            except (aiohttp.ClientError, asyncio.TimeoutError) as e:
                if i == len(_TEST_IP_LIST) - 1:
                    raise exceptions.NetworkError(
                        'Could not refresh the cluster. '
                        'Network seems down.') from e
                # If not the last IP, continue to try the next one
                continue


@timeline.event
def check_owner_identity(cluster_name: str) -> None:
    """Check if current user is the same as the user who created the cluster.

    Raises:
        exceptions.ClusterOwnerIdentityMismatchError: if the current user is
          not the same as the user who created the cluster.
        exceptions.CloudUserIdentityError: if we fail to get the current user
          identity.
    """
    if env_options.Options.SKIP_CLOUD_IDENTITY_CHECK.get():
        return
    record = global_user_state.get_cluster_from_name(cluster_name)
    if record is None:
        return
    handle = record['handle']
    if not isinstance(handle, backends.CloudVmRayResourceHandle):
        return
    active_workspace = skypilot_config.get_active_workspace()
    cluster_workspace = record.get('workspace',
                                   constants.SKYPILOT_DEFAULT_WORKSPACE)
    if active_workspace != cluster_workspace:
        with ux_utils.print_exception_no_traceback():
            raise exceptions.ClusterOwnerIdentityMismatchError(
                f'{colorama.Fore.YELLOW}'
                f'The cluster {cluster_name!r} is in workspace '
                f'{cluster_workspace!r}, but the active workspace is '
                f'{active_workspace!r}.{colorama.Fore.RESET}')

    launched_resources = handle.launched_resources.assert_launchable()
    cloud = launched_resources.cloud
    user_identities = cloud.get_user_identities()
    owner_identity = record['owner']
    if user_identities is None:
        # Skip the check if the cloud does not support user identity.
        return
    # The user identity can be None, if the cluster is created by an older
    # version of SkyPilot. In that case, we set the user identity to the
    # current active one.
    # NOTE: a user who upgrades SkyPilot and switches to a new cloud identity
    # immediately without `sky status --refresh` first, will cause a leakage
    # of the existing cluster. We deem this an acceptable tradeoff mainly
    # because multi-identity is not common (at least at the moment).
    if owner_identity is None:
        global_user_state.set_owner_identity_for_cluster(
            cluster_name, user_identities[0])
    else:
        assert isinstance(owner_identity, list)
        # It is OK if the owner identity is shorter, which will happen when
        # the cluster is launched before #1808. In that case, we only check
        # the same length (zip will stop at the shorter one).
        for identity in user_identities:
            for i, (owner, current) in enumerate(zip(owner_identity, identity)):
                # Clean up the owner identity for the backslash and newlines, caused
                # by the cloud CLI output, e.g. gcloud.
                owner = owner.replace('\n', '').replace('\\', '')
                if owner == current:
                    if i != 0:
                        logger.warning(
                            f'The cluster was owned by {owner_identity}, but '
                            f'a new identity {identity} is activated. We still '
                            'allow the operation as the two identities are '
                            'likely to have the same access to the cluster. '
                            'Please be aware that this can cause unexpected '
                            'cluster leakage if the two identities are not '
                            'actually equivalent (e.g., belong to the same '
                            'person).')
                    if i != 0 or len(owner_identity) != len(identity):
                        # We update the owner of a cluster, when:
                        # 1. The strictest identty (i.e. the first one) does not
                        # match, but the latter ones match.
                        # 2. The length of the two identities are different,
                        # which will only happen when the cluster is launched
                        # before #1808. Update the user identity to avoid
                        # showing the warning above again.
                        global_user_state.set_owner_identity_for_cluster(
                            cluster_name, identity)
                    return  # The user identity matches.
        # Generate error message if no match found
        if len(user_identities) == 1:
            err_msg = f'the activated identity is {user_identities[0]!r}.'
        else:
            err_msg = (f'available identities are {user_identities!r}.')
        if cloud.is_same_cloud(clouds.Kubernetes()):
            err_msg += (' Check your kubeconfig file and make sure the '
                        'correct context is available.')
        with ux_utils.print_exception_no_traceback():
            raise exceptions.ClusterOwnerIdentityMismatchError(
                f'{cluster_name!r} ({cloud}) is owned by account '
                f'{owner_identity!r}, but ' + err_msg)


def tag_filter_for_cluster(cluster_name: str) -> Dict[str, str]:
    """Returns a tag filter for the cluster."""
    return {
        'ray-cluster-name': cluster_name,
    }


def _query_cluster_status_via_cloud_api(
    handle: 'cloud_vm_ray_backend.CloudVmRayResourceHandle'
) -> List[Tuple[status_lib.ClusterStatus, Optional[str]]]:
    """Returns the status of the cluster as a list of tuples corresponding
    to the node status and an optional reason string for said status.

    Raises:
        exceptions.ClusterStatusFetchingError: the cluster status cannot be
          fetched from the cloud provider.
    """
    cluster_name = handle.cluster_name
    cluster_name_on_cloud = handle.cluster_name_on_cloud
    cluster_name_in_hint = common_utils.cluster_name_in_hint(
        handle.cluster_name, cluster_name_on_cloud)
    # Use region and zone from the cluster config, instead of the
    # handle.launched_resources, because the latter may not be set
    # correctly yet.
    ray_config = global_user_state.get_cluster_yaml_dict(handle.cluster_yaml)
    provider_config = ray_config['provider']

    # Query the cloud provider.
    # TODO(suquark): move implementations of more clouds here
    cloud = handle.launched_resources.cloud
    assert cloud is not None, handle
    if cloud.STATUS_VERSION >= clouds.StatusVersion.SKYPILOT:
        cloud_name = repr(handle.launched_resources.cloud)
        try:
            node_status_dict = provision_lib.query_instances(
                cloud_name, cluster_name, cluster_name_on_cloud,
                provider_config)
            logger.debug(f'Querying {cloud_name} cluster '
                         f'{cluster_name_in_hint} '
                         f'status:\n{pprint.pformat(node_status_dict)}')
            node_statuses = list(node_status_dict.values())
        except Exception as e:  # pylint: disable=broad-except
            with ux_utils.print_exception_no_traceback():
                raise exceptions.ClusterStatusFetchingError(
                    f'Failed to query {cloud_name} cluster '
                    f'{cluster_name_in_hint} '
                    f'status: {common_utils.format_exception(e, use_bracket=True)}'
                )
    else:
        region = provider_config.get('region') or provider_config.get(
            'location')
        zone = ray_config['provider'].get('availability_zone')
        # TODO (kyuds): refactor cloud.query_status api to include reason.
        # Currently not refactoring as this API is actually supposed to be
        # deprecated soon.
        node_statuses = cloud.query_status(
            cluster_name_on_cloud,
            tag_filter_for_cluster(cluster_name_on_cloud), region, zone)
        node_statuses = [(status, None) for status in node_statuses]
    return node_statuses


def _query_cluster_info_via_cloud_api(
    handle: 'cloud_vm_ray_backend.CloudVmRayResourceHandle'
) -> provision_common.ClusterInfo:
    """Returns the cluster info.

    Raises:
        exceptions.NotSupportedError: the cloud does not support the new provisioner.
        exceptions.FetchClusterInfoError: the cluster info cannot be
          fetched from the cloud provider.
    """
    cloud = handle.launched_resources.cloud
    assert cloud is not None, handle
    if cloud.STATUS_VERSION >= clouds.StatusVersion.SKYPILOT:
        try:
            cloud_name = repr(cloud)
            ray_config = global_user_state.get_cluster_yaml_dict(
                handle.cluster_yaml)
            provider_config = ray_config['provider']
            region = provider_config.get('region') or provider_config.get(
                'location')
            cluster_info = provision_lib.get_cluster_info(
                cloud_name, region, handle.cluster_name_on_cloud,
                provider_config)
            logger.debug(
                f'Querying {cloud_name} cluster '
                f'{handle.cluster_name_on_cloud} '
                f'head instance:\n{cluster_info.get_head_instance()}\n'
                f'worker instances:\n{cluster_info.get_worker_instances()}')
            return cluster_info
        except Exception as e:  # pylint: disable=broad-except
            with ux_utils.print_exception_no_traceback():
                raise exceptions.FetchClusterInfoError(
                    reason=exceptions.FetchClusterInfoError.Reason.UNKNOWN
                ) from e
    else:
        raise exceptions.NotSupportedError(
            f'The cloud {cloud} does not support the SkyPilot provisioner.')


def check_can_clone_disk_and_override_task(
    cluster_name: str, target_cluster_name: Optional[str], task: 'task_lib.Task'
) -> Tuple['task_lib.Task', 'cloud_vm_ray_backend.CloudVmRayResourceHandle']:
    """Check if the task is compatible to clone disk from the source cluster.

    Args:
        cluster_name: The name of the cluster to clone disk from.
        target_cluster_name: The name of the target cluster.
        task: The task to check.

    Returns:
        The task to use and the resource handle of the source cluster.

    Raises:
        exceptions.ClusterDoesNotExist: If the source cluster does not exist.
        exceptions.NotSupportedError: If the source cluster is not valid or the
            task is not compatible to clone disk from the source cluster.
    """
    source_cluster_status, handle = refresh_cluster_status_handle(cluster_name)
    if source_cluster_status is None:
        with ux_utils.print_exception_no_traceback():
            raise exceptions.ClusterDoesNotExist(
                f'Cannot find cluster {cluster_name!r} to clone disk from.')

    if not isinstance(handle, backends.CloudVmRayResourceHandle):
        with ux_utils.print_exception_no_traceback():
            raise exceptions.NotSupportedError(
                f'Cannot clone disk from a non-cloud cluster {cluster_name!r}.')

    if source_cluster_status != status_lib.ClusterStatus.STOPPED:
        with ux_utils.print_exception_no_traceback():
            raise exceptions.NotSupportedError(
                f'Cannot clone disk from cluster {cluster_name!r} '
                f'({source_cluster_status.value!r}). Please stop the '
                f'cluster first: sky stop {cluster_name}')

    if target_cluster_name is not None:
        target_cluster_status, _ = refresh_cluster_status_handle(
            target_cluster_name)
        if target_cluster_status is not None:
            with ux_utils.print_exception_no_traceback():
                raise exceptions.NotSupportedError(
                    f'The target cluster {target_cluster_name!r} already exists. Cloning '
                    'disk is only supported when creating a new cluster. To fix: specify '
                    'a new target cluster name.')

    new_task_resources = []
    launched_resources = handle.launched_resources.assert_launchable()
    original_cloud = launched_resources.cloud
    original_cloud.check_features_are_supported(
        launched_resources,
        {clouds.CloudImplementationFeatures.CLONE_DISK_FROM_CLUSTER})

    has_override = False
    has_disk_size_met = False
    has_cloud_met = False
    for task_resources in task.resources:
        if handle.launched_resources.disk_size > task_resources.disk_size:
            # The target cluster's disk should be at least as large as the source.
            continue
        has_disk_size_met = True
        if task_resources.cloud is not None and not original_cloud.is_same_cloud(
                task_resources.cloud):
            continue
        has_cloud_met = True

        override_param: Dict[str, Any] = {}
        if task_resources.cloud is None:
            override_param['cloud'] = original_cloud
        if task_resources.region is None:
            override_param['region'] = handle.launched_resources.region

        if override_param:
            logger.info(
                f'No cloud/region specified for the task {task_resources}. Using the same region '
                f'as source cluster {cluster_name!r}: '
                f'{handle.launched_resources.cloud}'
                f'({handle.launched_resources.region}).')
            has_override = True
        task_resources = task_resources.copy(**override_param)
        new_task_resources.append(task_resources)

    if not new_task_resources:
        if not has_disk_size_met:
            with ux_utils.print_exception_no_traceback():
                target_cluster_name_str = f' {target_cluster_name!r}'
                if target_cluster_name is None:
                    target_cluster_name_str = ''
                raise exceptions.NotSupportedError(
                    f'The target cluster{target_cluster_name_str} should have a disk size '
                    f'of at least {handle.launched_resources.disk_size} GB to clone the '
                    f'disk from {cluster_name!r}.')
        if not has_cloud_met:
            task_resources_cloud_str = '[' + ','.join(
                [f'{res.cloud}' for res in task.resources]) + ']'
            task_resources_str = '[' + ','.join(
                [f'{res}' for res in task.resources]) + ']'
            with ux_utils.print_exception_no_traceback():
                raise ValueError(
                    f'Cannot clone disk across cloud from {original_cloud} to '
                    f'{task_resources_cloud_str} for resources {task_resources_str}.'
                )
        assert False, 'Should not reach here.'
    # set the new_task_resources to be the same type (list or set) as the
    # original task.resources
    if has_override:
        task.set_resources(type(task.resources)(new_task_resources))
        # Reset the best_resources to triger re-optimization
        # later, so that the new task_resources will be used.
        task.best_resources = None
    return task, handle


def _update_cluster_status(cluster_name: str) -> Optional[Dict[str, Any]]:
    """Update the cluster status.

    The cluster status is updated by checking ray cluster and real status from
    cloud.

    The function will update the cached cluster status in the global state. For
    the design of the cluster status and transition, please refer to the
    sky/design_docs/cluster_status.md

    Note: this function is only safe to be called when the caller process is
    holding the cluster lock, which means no other processes are modifying the
    cluster.

    Returns:
        If the cluster is terminated or does not exist, return None. Otherwise
        returns the input record with status and handle potentially updated.

    Raises:
        exceptions.ClusterOwnerIdentityMismatchError: if the current user is
          not the same as the user who created the cluster.
        exceptions.CloudUserIdentityError: if we fail to get the current user
          identity.
        exceptions.ClusterStatusFetchingError: the cluster status cannot be
          fetched from the cloud provider or there are leaked nodes causing
          the node number larger than expected.
    """
    record = global_user_state.get_cluster_from_name(cluster_name)
    if record is None:
        return None
    handle = record['handle']
    if handle.cluster_yaml is None:
        # Remove cluster from db since this cluster does not have a config file
        # or any other ongoing requests
        global_user_state.add_cluster_event(
            cluster_name,
            None,
            'Cluster has no YAML file. Removing the cluster from cache.',
            global_user_state.ClusterEventType.STATUS_CHANGE,
            nop_if_duplicate=True)
        global_user_state.remove_cluster(cluster_name, terminate=True)
        logger.debug(f'Cluster {cluster_name!r} has no YAML file. '
                     'Removing the cluster from cache.')
        return None
    if not isinstance(handle, backends.CloudVmRayResourceHandle):
        return record
    cluster_name = handle.cluster_name

    node_statuses = _query_cluster_status_via_cloud_api(handle)

    all_nodes_up = (all(status[0] == status_lib.ClusterStatus.UP
                        for status in node_statuses) and
                    len(node_statuses) == handle.launched_nodes)

    def get_node_counts_from_ray_status(
            runner: command_runner.CommandRunner) -> Tuple[int, int, str, str]:
        rc, output, stderr = runner.run(
            instance_setup.RAY_STATUS_WITH_SKY_RAY_PORT_COMMAND,
            stream_logs=False,
            require_outputs=True,
            separate_stderr=True)
        if rc:
            raise exceptions.CommandError(
                rc, instance_setup.RAY_STATUS_WITH_SKY_RAY_PORT_COMMAND,
                f'Failed to check ray cluster\'s healthiness.\n'
                '-- stdout --\n'
                f'{output}\n', stderr)
        return (*_count_healthy_nodes_from_ray(output), output, stderr)

    ray_status_details: Optional[str] = None

    def run_ray_status_to_check_ray_cluster_healthy() -> bool:
        nonlocal ray_status_details
        try:
            # NOTE: fetching the IPs is very slow as it calls into
            # `ray get head-ip/worker-ips`. Using cached IPs is safe because
            # in the worst case we time out in the `ray status` SSH command
            # below.
            runners = handle.get_command_runners(force_cached=True)
            # This happens when user interrupt the `sky launch` process before
            # the first time resources handle is written back to local database.
            # This is helpful when user interrupt after the provision is done
            # and before the skylet is restarted. After #2304 is merged, this
            # helps keep the cluster status to INIT after `sky status -r`, so
            # user will be notified that any auto stop/down might not be
            # triggered.
            if not runners:
                logger.debug(f'Refreshing status ({cluster_name!r}): No cached '
                             f'IPs found. Handle: {handle}')
                raise exceptions.FetchClusterInfoError(
                    reason=exceptions.FetchClusterInfoError.Reason.HEAD)
            head_runner = runners[0]

            total_nodes = handle.launched_nodes * handle.num_ips_per_node

            cloud_name = repr(handle.launched_resources.cloud).lower()
            for i in range(5):
                try:
                    ready_head, ready_workers, output, stderr = (
                        get_node_counts_from_ray_status(head_runner))
                except exceptions.CommandError as e:
                    logger.debug(f'Refreshing status ({cluster_name!r}) attempt'
                                 f' {i}: {common_utils.format_exception(e)}')
                    if cloud_name != 'kubernetes':
                        # Non-k8s clusters can be manually restarted and:
                        # 1. Get new IP addresses, or
                        # 2. Not have the SkyPilot runtime setup
                        #
                        # So we should surface a message to the user to
                        # help them recover from this inconsistent state.
                        has_new_ip_addr = (
                            e.detailed_reason is not None and
                            _SSH_CONNECTION_TIMED_OUT_PATTERN.search(
                                e.detailed_reason.strip()) is not None)
                        runtime_not_setup = (_RAY_CLUSTER_NOT_FOUND_MESSAGE
                                             in e.error_msg)
                        if has_new_ip_addr or runtime_not_setup:
                            yellow = colorama.Fore.YELLOW
                            bright = colorama.Style.BRIGHT
                            reset = colorama.Style.RESET_ALL
                            ux_utils.console_newline()
                            logger.warning(
                                f'{yellow}Failed getting cluster status despite all nodes '
                                f'being up ({cluster_name!r}). '
                                f'If the cluster was restarted manually, try running: '
                                f'{reset}{bright}sky start {cluster_name}{reset} '
                                f'{yellow}to recover from INIT status.{reset}')
                            return False
                        raise e
                    # We retry for kubernetes because coreweave can have a
                    # transient network issue.
                    time.sleep(1)
                    continue
                if ready_head + ready_workers == total_nodes:
                    return True
                logger.debug(f'Refreshing status ({cluster_name!r}) attempt '
                             f'{i}: ray status not showing all nodes '
                             f'({ready_head + ready_workers}/{total_nodes});\n'
                             f'output:\n{output}\nstderr:\n{stderr}')

                # If cluster JUST started, maybe not all the nodes have shown
                # up. Try again for a few seconds.
                # Note: We are okay with this performance hit because it's very
                # rare to normally hit this case. It requires:
                # - All the instances in the cluster are up on the cloud side
                #   (not preempted), but
                # - The ray cluster is somehow degraded so not all instances are
                #   showing up
                time.sleep(1)

            ray_status_details = (
                f'{ready_head + ready_workers}/{total_nodes} ready')
            raise RuntimeError(
                f'Refreshing status ({cluster_name!r}): ray status not showing '
                f'all nodes ({ready_head + ready_workers}/'
                f'{total_nodes});\noutput:\n{output}\nstderr:\n{stderr}')

        except exceptions.FetchClusterInfoError:
            ray_status_details = 'failed to get IPs'
            logger.debug(
                f'Refreshing status ({cluster_name!r}) failed to get IPs.')
        except RuntimeError as e:
            if ray_status_details is None:
                ray_status_details = str(e)
            logger.debug(common_utils.format_exception(e))
        except Exception as e:  # pylint: disable=broad-except
            # This can be raised by `external_ssh_ports()`, due to the
            # underlying call to kubernetes API.
            ray_status_details = str(e)
            logger.debug(f'Refreshing status ({cluster_name!r}) failed: ',
                         exc_info=e)
        return False

    # Determining if the cluster is healthy (UP):
    #
    # For non-spot clusters: If ray status shows all nodes are healthy, it is
    # safe to set the status to UP as starting ray is the final step of sky
    # launch. But we found that ray status is way too slow (see NOTE below) so
    # we always query the cloud provider first which is faster.
    #
    # For spot clusters: the above can be unsafe because the Ray cluster may
    # remain healthy for a while before the cloud completely preempts the VMs.
    # We have mitigated this by again first querying the VM state from the cloud
    # provider.
    if all_nodes_up and run_ray_status_to_check_ray_cluster_healthy():
        # NOTE: all_nodes_up calculation is fast due to calling cloud CLI;
        # run_ray_status_to_check_all_nodes_up() is slow due to calling `ray get
        # head-ip/worker-ips`.
        record['status'] = status_lib.ClusterStatus.UP
        # Add cluster event for instance status check.
        global_user_state.add_cluster_event(
            cluster_name,
            status_lib.ClusterStatus.UP,
            'All nodes up; SkyPilot runtime healthy.',
            global_user_state.ClusterEventType.STATUS_CHANGE,
            nop_if_duplicate=True)
        global_user_state.add_or_update_cluster(cluster_name,
                                                handle,
                                                requested_resources=None,
                                                ready=True,
                                                is_launch=False,
                                                update_only=True)
        return global_user_state.get_cluster_from_name(cluster_name)

    # All cases below are transitioning the cluster to non-UP states.
    launched_resources = handle.launched_resources.assert_launchable()
    if (not node_statuses and launched_resources.cloud.STATUS_VERSION >=
            clouds.StatusVersion.SKYPILOT):
        # Note: launched_at is set during sky launch, even on an existing
        # cluster. This will catch the case where the cluster was terminated on
        # the cloud and restarted by sky launch.
        time_since_launch = time.time() - record['launched_at']
        if (record['status'] == status_lib.ClusterStatus.INIT and
                time_since_launch < _LAUNCH_DOUBLE_CHECK_WINDOW):
            # It's possible the instances for this cluster were just created,
            # and haven't appeared yet in the cloud API/console. Wait for a bit
            # and check again. This is a best-effort leak prevention check.
            # See https://github.com/skypilot-org/skypilot/issues/4431.
            time.sleep(_LAUNCH_DOUBLE_CHECK_DELAY)
            node_statuses = _query_cluster_status_via_cloud_api(handle)
            # Note: even if all the node_statuses are UP now, we will still
            # consider this cluster abnormal, and its status will be INIT.

    if len(node_statuses) > handle.launched_nodes:
        # Unexpected: in the queried region more than 1 cluster with the same
        # constructed name tag returned. This will typically not happen unless
        # users manually create a cluster with that constructed name or there
        # was a resource leak caused by different launch hash before #1671
        # was merged.
        #
        # (Technically speaking, even if returned num nodes <= num
        # handle.launched_nodes), not including the launch hash could mean the
        # returned nodes contain some nodes that do not belong to the logical
        # skypilot cluster. Doesn't seem to be a good way to handle this for
        # now?)
        #
        # We have not experienced the above; adding as a safeguard.
        #
        # Since we failed to refresh, raise the status fetching error.
        with ux_utils.print_exception_no_traceback():
            raise exceptions.ClusterStatusFetchingError(
                f'Found {len(node_statuses)} node(s) with the same cluster name'
                f' tag in the cloud provider for cluster {cluster_name!r}, '
                f'which should have {handle.launched_nodes} nodes. This '
                f'normally should not happen. {colorama.Fore.RED}Please check '
                'the cloud console and fix any possible resources leakage '
                '(e.g., if there are any stopped nodes and they do not have '
                'data or are unhealthy, terminate them).'
                f'{colorama.Style.RESET_ALL}')
    assert len(node_statuses) <= handle.launched_nodes

    # If the node_statuses is empty, it should mean that all the nodes are
    # terminated and we can set the cluster status to TERMINATED. This handles
    # the edge case where the cluster is terminated by the user manually through
    # the UI.
    to_terminate = not node_statuses

    # A cluster is considered "abnormal", if some (but not all) nodes are
    # TERMINATED, or not all nodes are STOPPED. We check that with the following
    # logic:
    #   * Not all nodes are terminated and there's at least one node
    #     terminated; or
    #   * Any of the non-TERMINATED nodes is in a non-STOPPED status.
    #
    # This includes these special cases:
    #   * All stopped are considered normal and will be cleaned up at the end
    #     of the function.
    #   * Some of the nodes UP should be considered abnormal, because the ray
    #     cluster is probably down.
    #   * The cluster is partially terminated or stopped should be considered
    #     abnormal.
    #   * The cluster is partially or completely in the INIT state, which means
    #     that provisioning was interrupted. This is considered abnormal.
    #
    # An abnormal cluster will transition to INIT, and one of the following will happen:
    #  (1) If the SkyPilot provisioner is used AND the head node is alive, we
    #      will not reset the autostop setting. Because autostop is handled by
    #      the skylet through the cloud APIs, and will continue to function
    #      regardless of the ray cluster's health.
    #  (2) Otherwise, we will reset the autostop setting, unless the cluster is
    #      autostopping/autodowning.
    some_nodes_terminated = 0 < len(node_statuses) < handle.launched_nodes
    # If all nodes are up and ray cluster is health, we would have returned
    # earlier. So if all_nodes_up is True and we are here, it means the ray
    # cluster must have been unhealthy.
    ray_cluster_unhealthy = all_nodes_up
    some_nodes_not_stopped = any(status[0] != status_lib.ClusterStatus.STOPPED
                                 for status in node_statuses)
    is_abnormal = (some_nodes_terminated or some_nodes_not_stopped)

    if is_abnormal:
        status_reason = ', '.join(
            [status[1] for status in node_statuses if status[1] is not None])

        if some_nodes_terminated:
            init_reason = 'one or more nodes terminated'
        elif ray_cluster_unhealthy:
            init_reason = f'ray cluster is unhealthy ({ray_status_details})'
        elif some_nodes_not_stopped:
            init_reason = 'some but not all nodes are stopped'
        logger.debug('The cluster is abnormal. Setting to INIT status. '
                     f'node_statuses: {node_statuses}')
        if record['autostop'] >= 0:
            is_head_node_alive = False
            if launched_resources.cloud.PROVISIONER_VERSION >= clouds.ProvisionerVersion.SKYPILOT:
                # Check if the head node is alive
                try:
                    cluster_info = _query_cluster_info_via_cloud_api(handle)
                    is_head_node_alive = cluster_info.get_head_instance(
                    ) is not None
                except Exception as e:  # pylint: disable=broad-except
                    logger.debug(
                        f'Failed to get cluster info for {cluster_name!r}: '
                        f'{common_utils.format_exception(e)}')

            backend = get_backend_from_handle(handle)
            if isinstance(backend, backends.CloudVmRayBackend):
                if is_head_node_alive:
                    logger.debug(
                        f'Skipping autostop reset for cluster {cluster_name!r} '
                        'because the head node is alive.')
                elif not backend.is_definitely_autostopping(handle,
                                                            stream_logs=False):
                    # Friendly hint.
                    autostop = record['autostop']
                    maybe_down_str = ' --down' if record['to_down'] else ''
                    noun = 'autodown' if record['to_down'] else 'autostop'

                    # Reset the autostopping as the cluster is abnormal, and may
                    # not correctly autostop. Resetting the autostop will let
                    # the user know that the autostop may not happen to avoid
                    # leakages from the assumption that the cluster will autostop.
                    success = True
                    reset_local_autostop = True
                    try:
                        backend.set_autostop(
                            handle,
                            -1,
                            autostop_lib.DEFAULT_AUTOSTOP_WAIT_FOR,
                            stream_logs=False)
                    except (exceptions.CommandError,
                            grpc.FutureTimeoutError) as e:
                        success = False
                        if isinstance(e, grpc.FutureTimeoutError) or (
                                isinstance(e, exceptions.CommandError) and
                                e.returncode == 255):
                            word = 'autostopped' if noun == 'autostop' else 'autodowned'
                            logger.debug(f'The cluster is likely {word}.')
                            reset_local_autostop = False
                    except (Exception, SystemExit) as e:  # pylint: disable=broad-except
                        success = False
                        logger.debug(f'Failed to reset autostop. Due to '
                                     f'{common_utils.format_exception(e)}')
                    if reset_local_autostop:
                        global_user_state.set_cluster_autostop_value(
                            handle.cluster_name, -1, to_down=False)

                    if success:
                        operation_str = (f'Canceled {noun} on the cluster '
                                         f'{cluster_name!r}')
                    else:
                        operation_str = (
                            f'Attempted to cancel {noun} on the '
                            f'cluster {cluster_name!r} with best effort')
                    yellow = colorama.Fore.YELLOW
                    bright = colorama.Style.BRIGHT
                    reset = colorama.Style.RESET_ALL
                    ux_utils.console_newline()
                    logger.warning(
                        f'{yellow}{operation_str}, since it is found to be in an '
                        f'abnormal state. To fix, try running: {reset}{bright}sky '
                        f'start -f -i {autostop}{maybe_down_str} {cluster_name}'
                        f'{reset}')
                else:
                    ux_utils.console_newline()
                    operation_str = 'autodowning' if record[
                        'to_down'] else 'autostopping'
                    logger.info(
                        f'Cluster {cluster_name!r} is {operation_str}. Setting to '
                        'INIT status; try refresh again in a while.')

        # If the user starts part of a STOPPED cluster, we still need a status
        # to represent the abnormal status. For spot cluster, it can also
        # represent that the cluster is partially preempted.
        # TODO(zhwu): the definition of INIT should be audited/changed.
        # Adding a new status UNHEALTHY for abnormal status can be a choice.
        init_reason_regex = None
        if not status_reason:
            # If there is not a status reason, don't re-add (and overwrite) the
            # event if there is already an event with the same reason which may
            # have a status reason.
            # Some status reason clears after a certain time (e.g. k8s events
            # are only stored for an hour by default), so it is possible that
            # the previous event has a status reason, but now it does not.
            init_reason_regex = (f'^Cluster is abnormal because '
                                 f'{re.escape(init_reason)}.*')
        log_message = f'Cluster is abnormal because {init_reason}'
        if status_reason:
            log_message += f' ({status_reason})'
        log_message += '. Transitioned to INIT.'
        global_user_state.add_cluster_event(
            cluster_name,
            status_lib.ClusterStatus.INIT,
            log_message,
            global_user_state.ClusterEventType.STATUS_CHANGE,
            nop_if_duplicate=True,
            duplicate_regex=init_reason_regex)
        global_user_state.add_or_update_cluster(cluster_name,
                                                handle,
                                                requested_resources=None,
                                                ready=False,
                                                is_launch=False,
                                                update_only=True)
        return global_user_state.get_cluster_from_name(cluster_name)
    # Now is_abnormal is False: either node_statuses is empty or all nodes are
    # STOPPED.
    verb = 'terminated' if to_terminate else 'stopped'
    backend = backends.CloudVmRayBackend()
    global_user_state.add_cluster_event(
        cluster_name,
        None,
        f'All nodes {verb}, cleaning up the cluster.',
        global_user_state.ClusterEventType.STATUS_CHANGE,
        # This won't do anything for a terminated cluster, but it's needed for a
        # stopped cluster.
        nop_if_duplicate=True,
    )
    backend.post_teardown_cleanup(handle, terminate=to_terminate, purge=False)
    return global_user_state.get_cluster_from_name(cluster_name)


def _must_refresh_cluster_status(
        record: Dict[str, Any],
        force_refresh_statuses: Optional[Set[status_lib.ClusterStatus]]
) -> bool:
    force_refresh_for_cluster = (force_refresh_statuses is not None and
                                 record['status'] in force_refresh_statuses)

    use_spot = record['handle'].launched_resources.use_spot
    has_autostop = (record['status'] != status_lib.ClusterStatus.STOPPED and
                    record['autostop'] >= 0)
    recently_refreshed = (record['status_updated_at'] is not None and
                          time.time() - record['status_updated_at'] <
                          _CLUSTER_STATUS_CACHE_DURATION_SECONDS)
    is_stale = (use_spot or has_autostop) and not recently_refreshed

    return force_refresh_for_cluster or is_stale


def refresh_cluster_record(
    cluster_name: str,
    *,
    force_refresh_statuses: Optional[Set[status_lib.ClusterStatus]] = None,
    acquire_per_cluster_status_lock: bool = True,
    cluster_status_lock_timeout: int = CLUSTER_STATUS_LOCK_TIMEOUT_SECONDS
) -> Optional[Dict[str, Any]]:
    """Refresh the cluster, and return the possibly updated record.

    The function will update the cached cluster status in the global state. For
    the design of the cluster status and transition, please refer to the
    sky/design_docs/cluster_status.md

    Args:
        cluster_name: The name of the cluster.
        force_refresh_statuses: if specified, refresh the cluster if it has one
          of the specified statuses. Additionally, clusters satisfying the
          following conditions will be refreshed no matter the argument is
          specified or not:
            - the most latest available status update is more than
              _CLUSTER_STATUS_CACHE_DURATION_SECONDS old, and one of:
                1. the cluster is a spot cluster, or
                2. cluster autostop is set and the cluster is not STOPPED.
        acquire_per_cluster_status_lock: Whether to acquire the per-cluster lock
          before updating the status. Even if this is True, the lock may not be
          acquired if the status does not need to be refreshed.
        cluster_status_lock_timeout: The timeout to acquire the per-cluster
          lock. If timeout, the function will use the cached status. If the
          value is <0, do not timeout (wait for the lock indefinitely). By
          default, this is set to CLUSTER_STATUS_LOCK_TIMEOUT_SECONDS. Warning:
          if correctness is required, you must set this to -1.

    Returns:
        If the cluster is terminated or does not exist, return None.
        Otherwise returns the cluster record.

    Raises:
        exceptions.ClusterOwnerIdentityMismatchError: if the current user is
          not the same as the user who created the cluster.
        exceptions.CloudUserIdentityError: if we fail to get the current user
          identity.
        exceptions.ClusterStatusFetchingError: the cluster status cannot be
          fetched from the cloud provider or there are leaked nodes causing
          the node number larger than expected.
    """

    record = global_user_state.get_cluster_from_name(cluster_name)
    if record is None:
        return None
    # TODO(zhwu, 05/20): switch to the specific workspace to make sure we are
    # using the correct cloud credentials.
    workspace = record.get('workspace', constants.SKYPILOT_DEFAULT_WORKSPACE)
    with skypilot_config.local_active_workspace_ctx(workspace):
        check_owner_identity(cluster_name)

        if not isinstance(record['handle'], backends.CloudVmRayResourceHandle):
            return record

        # The loop logic allows us to notice if the status was updated in the
        # global_user_state by another process and stop trying to get the lock.
        lock = locks.get_lock(cluster_status_lock_id(cluster_name))
        start_time = time.perf_counter()

        # Loop until we have an up-to-date status or until we acquire the lock.
        while True:
            # Check to see if we can return the cached status.
            if not _must_refresh_cluster_status(record, force_refresh_statuses):
                return record

            if not acquire_per_cluster_status_lock:
                return _update_cluster_status(cluster_name)

            # Try to acquire the lock so we can fetch the status.
            try:
                with lock.acquire(blocking=False):
                    # Check the cluster status again, since it could have been
                    # updated between our last check and acquiring the lock.
                    record = global_user_state.get_cluster_from_name(
                        cluster_name)
                    if record is None or not _must_refresh_cluster_status(
                            record, force_refresh_statuses):
                        return record
                    # Update and return the cluster status.
                    return _update_cluster_status(cluster_name)

            except locks.LockTimeout:
                # lock.acquire() will throw a Timeout exception if the lock is not
                # available and we have blocking=False.
                pass

            # Logic adapted from FileLock.acquire().
            # If cluster_status_lock_time is <0, we will never hit this. No timeout.
            # Otherwise, if we have timed out, return the cached status. This has
            # the potential to cause correctness issues, but if so it is the
            # caller's responsibility to set the timeout to -1.
            if 0 <= cluster_status_lock_timeout < time.perf_counter(
            ) - start_time:
                logger.debug(
                    'Refreshing status: Failed get the lock for cluster '
                    f'{cluster_name!r}. Using the cached status.')
                return record
            time.sleep(lock.poll_interval)

            # Refresh for next loop iteration.
            record = global_user_state.get_cluster_from_name(cluster_name)
            if record is None:
                return None


@timeline.event
@context_utils.cancellation_guard
def refresh_cluster_status_handle(
    cluster_name: str,
    *,
    force_refresh_statuses: Optional[Set[status_lib.ClusterStatus]] = None,
    acquire_per_cluster_status_lock: bool = True,
    cluster_status_lock_timeout: int = CLUSTER_STATUS_LOCK_TIMEOUT_SECONDS
) -> Tuple[Optional[status_lib.ClusterStatus],
           Optional[backends.ResourceHandle]]:
    """Refresh the cluster, and return the possibly updated status and handle.

    This is a wrapper of refresh_cluster_record, which returns the status and
    handle of the cluster.
    Please refer to the docstring of refresh_cluster_record for the details.
    """
    record = refresh_cluster_record(
        cluster_name,
        force_refresh_statuses=force_refresh_statuses,
        acquire_per_cluster_status_lock=acquire_per_cluster_status_lock,
        cluster_status_lock_timeout=cluster_status_lock_timeout)
    if record is None:
        return None, None
    return record['status'], record['handle']


# =====================================


@typing.overload
def check_cluster_available(
    cluster_name: str,
    *,
    operation: str,
    check_cloud_vm_ray_backend: Literal[True] = True,
    dryrun: bool = ...,
) -> 'cloud_vm_ray_backend.CloudVmRayResourceHandle':
    ...


@typing.overload
def check_cluster_available(
    cluster_name: str,
    *,
    operation: str,
    check_cloud_vm_ray_backend: Literal[False],
    dryrun: bool = ...,
) -> backends.ResourceHandle:
    ...


@context_utils.cancellation_guard
def check_cluster_available(
    cluster_name: str,
    *,
    operation: str,
    check_cloud_vm_ray_backend: bool = True,
    dryrun: bool = False,
) -> backends.ResourceHandle:
    """Check if the cluster is available.

    Raises:
        exceptions.ClusterDoesNotExist: if the cluster does not exist.
        exceptions.ClusterNotUpError: if the cluster is not UP.
        exceptions.NotSupportedError: if the cluster is not based on
          CloudVmRayBackend.
        exceptions.ClusterOwnerIdentityMismatchError: if the current user is
          not the same as the user who created the cluster.
        exceptions.CloudUserIdentityError: if we fail to get the current user
          identity.
    """
    record = global_user_state.get_cluster_from_name(cluster_name)
    if dryrun:
        assert record is not None, cluster_name
        return record['handle']

    previous_cluster_status = None
    if record is not None:
        previous_cluster_status = record['status']

    try:
        cluster_status, handle = refresh_cluster_status_handle(cluster_name)
    except exceptions.ClusterStatusFetchingError as e:
        # Failed to refresh the cluster status is not fatal error as the callers
        # can still be done by only using ssh, but the ssh can hang if the
        # cluster is not up (e.g., autostopped).

        # We do not catch the exception for cloud identity checking for now, in
        # order to disable all operations on clusters created by another user
        # identity.  That will make the design simpler and easier to
        # understand, but it might be useful to allow the user to use
        # operations that only involve ssh (e.g., sky exec, sky logs, etc) even
        # if the user is not the owner of the cluster.
        ux_utils.console_newline()
        logger.warning(
            f'Failed to refresh the status for cluster {cluster_name!r}. It is '
            f'not fatal, but {operation} might hang if the cluster is not up.\n'
            f'Detailed reason: {e}')
        if record is None:
            cluster_status, handle = None, None
        else:
            cluster_status, handle = record['status'], record['handle']

    bright = colorama.Style.BRIGHT
    reset = colorama.Style.RESET_ALL
    if handle is None:
        if previous_cluster_status is None:
            error_msg = f'Cluster {cluster_name!r} does not exist.'
        else:
            error_msg = (f'Cluster {cluster_name!r} not found on the cloud '
                         'provider.')
            assert record is not None, previous_cluster_status
            actions = []
            if record['handle'].launched_resources.use_spot:
                actions.append('preempted')
            if record['autostop'] > 0 and record['to_down']:
                actions.append('autodowned')
            actions.append('manually terminated in console')
            if len(actions) > 1:
                actions[-1] = 'or ' + actions[-1]
            actions_str = ', '.join(actions)
            message = f' It was likely {actions_str}.'
            if len(actions) > 1:
                message = message.replace('likely', 'either')
            error_msg += message

        with ux_utils.print_exception_no_traceback():
            raise exceptions.ClusterDoesNotExist(
                f'{colorama.Fore.YELLOW}{error_msg}{reset}')
    assert cluster_status is not None, 'handle is not None but status is None'
    backend = get_backend_from_handle(handle)
    if check_cloud_vm_ray_backend and not isinstance(
            backend, backends.CloudVmRayBackend):
        with ux_utils.print_exception_no_traceback():
            raise exceptions.NotSupportedError(
                f'{colorama.Fore.YELLOW}{operation.capitalize()}: skipped for '
                f'cluster {cluster_name!r}. It is only supported by backend: '
                f'{backends.CloudVmRayBackend.NAME}.'
                f'{reset}')
    if cluster_status != status_lib.ClusterStatus.UP:
        with ux_utils.print_exception_no_traceback():
            hint_for_init = ''
            if cluster_status == status_lib.ClusterStatus.INIT:
                hint_for_init = (
                    f'{reset} Wait for a launch to finish, or use this command '
                    f'to try to transition the cluster to UP: {bright}sky '
                    f'start {cluster_name}{reset}')
            raise exceptions.ClusterNotUpError(
                f'{colorama.Fore.YELLOW}{operation.capitalize()}: skipped for '
                f'cluster {cluster_name!r} (status: {cluster_status.value}). '
                'It is only allowed for '
                f'{status_lib.ClusterStatus.UP.value} clusters.'
                f'{hint_for_init}'
                f'{reset}',
                cluster_status=cluster_status,
                handle=handle)

    if handle.head_ip is None:
        with ux_utils.print_exception_no_traceback():
            raise exceptions.ClusterNotUpError(
                f'Cluster {cluster_name!r} has been stopped or not properly '
                'set up. Please re-launch it with `sky start`.',
                cluster_status=cluster_status,
                handle=handle)
    return handle


# TODO(tian): Refactor to controller_utils. Current blocker: circular import.
def is_controller_accessible(
    controller: controller_utils.Controllers,
    stopped_message: str,
    non_existent_message: Optional[str] = None,
    exit_if_not_accessible: bool = False,
) -> 'backends.CloudVmRayResourceHandle':
    """Check if the jobs/serve controller is up.

    The controller is accessible when it is in UP or INIT state, and the ssh
    connection is successful.

    It can be used to check if the controller is accessible (since the autostop
    is set for the controller) before the jobs/serve commands interact with the
    controller.

    ClusterNotUpError will be raised whenever the controller cannot be accessed.

    Args:
        type: Type of the controller.
        stopped_message: Message to print if the controller is STOPPED.
        non_existent_message: Message to show if the controller does not exist.
        exit_if_not_accessible: Whether to exit directly if the controller is not
          accessible. If False, the function will raise ClusterNotUpError.

    Returns:
        handle: The ResourceHandle of the controller.

    Raises:
        exceptions.ClusterOwnerIdentityMismatchError: if the current user is not
          the same as the user who created the cluster.
        exceptions.CloudUserIdentityError: if we fail to get the current user
          identity.
        exceptions.ClusterNotUpError: if the controller is not accessible, or
          failed to be connected.
    """
    if (managed_job_utils.is_consolidation_mode() and
            controller == controller_utils.Controllers.JOBS_CONTROLLER
       ) or (serve_utils.is_consolidation_mode() and
             controller == controller_utils.Controllers.SKY_SERVE_CONTROLLER):
        cn = 'local-controller-consolidation'
        return backends.LocalResourcesHandle(
            cluster_name=cn,
            cluster_name_on_cloud=cn,
            cluster_yaml=None,
            launched_nodes=1,
            launched_resources=sky.Resources(cloud=clouds.Cloud(),
                                             instance_type=cn),
        )
    if non_existent_message is None:
        non_existent_message = controller.value.default_hint_if_non_existent
    cluster_name = controller.value.cluster_name
    need_connection_check = False
    controller_status, handle = None, None
    try:
        # Set force_refresh_statuses=[INIT] to make sure the refresh happens
        # when the controller is INIT/UP (triggered in these statuses as the
        # autostop is always set for the controller). The controller can be in
        # following cases:
        # * (UP, autostop set): it will be refreshed without force_refresh set.
        # * (UP, no autostop): very rare (a user ctrl-c when the controller is
        #   launching), does not matter if refresh or not, since no autostop. We
        #   don't include UP in force_refresh_statuses to avoid overheads.
        # * (INIT, autostop set)
        # * (INIT, no autostop): very rare (_update_cluster_status_no_lock may
        #   reset local autostop config), but force_refresh will make sure
        #   status is refreshed.
        #
        # We avoids unnecessary costly refresh when the controller is already
        # STOPPED. This optimization is based on the assumption that the user
        # will not start the controller manually from the cloud console.
        #
        # The acquire_lock_timeout is set to 0 to avoid hanging the command when
        # multiple jobs.launch commands are running at the same time. Our later
        # code will check if the controller is accessible by directly checking
        # the ssh connection to the controller, if it fails to get accurate
        # status of the controller.
        controller_status, handle = refresh_cluster_status_handle(
            cluster_name,
            force_refresh_statuses=[status_lib.ClusterStatus.INIT],
            cluster_status_lock_timeout=0)
    except exceptions.ClusterStatusFetchingError as e:
        # We do not catch the exceptions related to the cluster owner identity
        # mismatch, please refer to the comment in
        # `backend_utils.check_cluster_available`.
        controller_name = controller.value.name.replace(' controller', '')
        logger.warning(
            'Failed to get the status of the controller. It is not '
            f'fatal, but {controller_name} commands/calls may hang or return '
            'stale information, when the controller is not up.\n'
            f'  Details: {common_utils.format_exception(e, use_bracket=True)}')
        record = global_user_state.get_cluster_from_name(cluster_name)
        if record is not None:
            controller_status, handle = record['status'], record['handle']
            # We check the connection even if the cluster has a cached status UP
            # to make sure the controller is actually accessible, as the cached
            # status might be stale.
            need_connection_check = True

    error_msg = None
    if controller_status == status_lib.ClusterStatus.STOPPED:
        error_msg = stopped_message
    elif controller_status is None or handle is None or handle.head_ip is None:
        # We check the controller is STOPPED before the check for handle.head_ip
        # None because when the controller is STOPPED, handle.head_ip can also
        # be None, but we only want to catch the case when the controller is
        # being provisioned at the first time and have no head_ip.
        error_msg = non_existent_message
    elif (controller_status == status_lib.ClusterStatus.INIT or
          need_connection_check):
        # Check ssh connection if (1) controller is in INIT state, or (2) we failed to fetch the
        # status, both of which can happen when controller's status lock is held by another `sky jobs launch` or
        # `sky serve up`. If we have controller's head_ip available and it is ssh-reachable,
        # we can allow access to the controller.
        ssh_credentials = ssh_credential_from_yaml(handle.cluster_yaml,
                                                   handle.docker_user,
                                                   handle.ssh_user)

        runner = command_runner.SSHCommandRunner(node=(handle.head_ip,
                                                       handle.head_ssh_port),
                                                 **ssh_credentials)
        if not runner.check_connection():
            error_msg = controller.value.connection_error_hint
    else:
        assert controller_status == status_lib.ClusterStatus.UP, handle

    if error_msg is not None:
        if exit_if_not_accessible:
            sky_logging.print(error_msg)
            sys.exit(1)
        with ux_utils.print_exception_no_traceback():
            raise exceptions.ClusterNotUpError(error_msg,
                                               cluster_status=controller_status,
                                               handle=handle)
    assert handle is not None and handle.head_ip is not None, (
        handle, controller_status)
    return handle


class CloudFilter(enum.Enum):
    # Filter for all types of clouds.
    ALL = 'all'
    # Filter for Sky's main clouds (aws, gcp, azure, docker).
    CLOUDS_AND_DOCKER = 'clouds-and-docker'
    # Filter for only local clouds.
    LOCAL = 'local'


def _get_glob_clusters(clusters: List[str], silent: bool = False) -> List[str]:
    """Returns a list of clusters that match the glob pattern."""
    glob_clusters = []
    for cluster in clusters:
        glob_cluster = global_user_state.get_glob_cluster_names(cluster)
        if len(glob_cluster) == 0 and not silent:
            logger.info(f'Cluster {cluster} not found.')
        glob_clusters.extend(glob_cluster)
    return list(set(glob_clusters))


def get_clusters(
    refresh: common.StatusRefreshMode,
    cluster_names: Optional[Union[str, List[str]]] = None,
    all_users: bool = True,
    include_credentials: bool = False,
    # Internal only:
    # pylint: disable=invalid-name
    _include_is_managed: bool = False,
) -> List[Dict[str, Any]]:
    """Returns a list of cached or optionally refreshed cluster records.

    Combs through the database (in ~/.sky/state.db) to get a list of records
    corresponding to launched clusters (filtered by `cluster_names` if it is
    specified). The refresh flag can be used to force a refresh of the status
    of the clusters.

    Args:
        refresh: Whether to refresh the status of the clusters. (Refreshing will
            set the status to STOPPED if the cluster cannot be pinged.)
        cluster_names: If provided, only return records for the given cluster
            names.
        all_users: If True, return clusters from all users. If False, only
            return clusters from the current user.
        include_credentials: If True, include cluster ssh credentials in the
            return value.
        _include_is_managed: Whether to force include clusters created by the
            controller.

    Returns:
        A list of cluster records. If the cluster does not exist or has been
        terminated, the record will be omitted from the returned list.
    """

    exclude_managed_clusters = False
    if not (_include_is_managed or env_options.Options.SHOW_DEBUG_INFO.get()):
        exclude_managed_clusters = True
    user_hashes_filter = None
    if not all_users:
        user_hashes_filter = {common_utils.get_current_user().id}
    accessible_workspaces = workspaces_core.get_workspaces()

    records = global_user_state.get_clusters(
        exclude_managed_clusters=exclude_managed_clusters,
        user_hashes_filter=user_hashes_filter,
        workspaces_filter=accessible_workspaces)

    yellow = colorama.Fore.YELLOW
    bright = colorama.Style.BRIGHT
    reset = colorama.Style.RESET_ALL

    if cluster_names is not None:
        if isinstance(cluster_names, str):
            cluster_names = [cluster_names]
        cluster_names = _get_glob_clusters(cluster_names, silent=True)
        new_records = []
        not_exist_cluster_names = []
        for cluster_name in cluster_names:
            for record in records:
                if record['name'] == cluster_name:
                    new_records.append(record)
                    break
            else:
                not_exist_cluster_names.append(cluster_name)
        if not_exist_cluster_names:
            clusters_str = ', '.join(not_exist_cluster_names)
            logger.info(f'Cluster(s) not found: {bright}{clusters_str}{reset}.')
        records = new_records

    def _get_records_with_handle(
            records: List[Optional[Dict[str, Any]]]) -> List[Dict[str, Any]]:
        """Filter for records that have a handle"""
        return [
            record for record in records
            if record is not None and record['handle'] is not None
        ]

    def _update_records_with_resources_str(
            records: List[Optional[Dict[str, Any]]]) -> None:
        """Add resource str to record"""
        for record in _get_records_with_handle(records):
            handle = record['handle']
            record[
                'resources_str'] = resources_utils.get_readable_resources_repr(
                    handle, simplify=True)
            record[
                'resources_str_full'] = resources_utils.get_readable_resources_repr(
                    handle, simplify=False)

    def _update_records_with_credentials(
            records: List[Optional[Dict[str, Any]]]) -> None:
        """Add the credentials to the record.

        This is useful for the client side to setup the ssh config of the
        cluster.
        """
        records_with_handle = _get_records_with_handle(records)
        if len(records_with_handle) == 0:
            return

        handles = [record['handle'] for record in records_with_handle]
        credentials = ssh_credentials_from_handles(handles)
        cached_private_keys: Dict[str, str] = {}
        for record, credential in zip(records_with_handle, credentials):
            if not credential:
                continue
            ssh_private_key_path = credential.get('ssh_private_key', None)
            if ssh_private_key_path is not None:
                expanded_private_key_path = os.path.expanduser(
                    ssh_private_key_path)
                if not os.path.exists(expanded_private_key_path):
                    auth.create_ssh_key_files_from_db(ssh_private_key_path)
            else:
                private_key_path, _ = auth.get_or_generate_keys()
                expanded_private_key_path = os.path.expanduser(private_key_path)
            if expanded_private_key_path in cached_private_keys:
                credential['ssh_private_key_content'] = cached_private_keys[
                    expanded_private_key_path]
            else:
                with open(expanded_private_key_path, 'r',
                          encoding='utf-8') as f:
                    credential['ssh_private_key_content'] = f.read()
                    cached_private_keys[expanded_private_key_path] = credential[
                        'ssh_private_key_content']
            record['credentials'] = credential

    def _update_records_with_resources(
            records: List[Optional[Dict[str, Any]]]) -> None:
        """Add the resources to the record."""
        for record in _get_records_with_handle(records):
            handle = record['handle']
            record['nodes'] = handle.launched_nodes
            if handle.launched_resources is None:
                continue
            record['cloud'] = (f'{handle.launched_resources.cloud}'
                               if handle.launched_resources.cloud else None)
            record['region'] = (f'{handle.launched_resources.region}'
                                if handle.launched_resources.region else None)
            record['cpus'] = (f'{handle.launched_resources.cpus}'
                              if handle.launched_resources.cpus else None)
            record['memory'] = (f'{handle.launched_resources.memory}'
                                if handle.launched_resources.memory else None)
            record['accelerators'] = (
                f'{handle.launched_resources.accelerators}'
                if handle.launched_resources.accelerators else None)

    # Add auth_config to the records
    _update_records_with_resources_str(records)
    if include_credentials:
        _update_records_with_credentials(records)
    if refresh == common.StatusRefreshMode.NONE:
        # Add resources to the records
        _update_records_with_resources(records)
        return records

    plural = 's' if len(records) > 1 else ''
    progress = rich_progress.Progress(transient=True,
                                      redirect_stdout=False,
                                      redirect_stderr=False)
    task = progress.add_task(ux_utils.spinner_message(
        f'Refreshing status for {len(records)} cluster{plural}'),
                             total=len(records))

    if refresh == common.StatusRefreshMode.FORCE:
        force_refresh_statuses = set(status_lib.ClusterStatus)
    else:
        force_refresh_statuses = None

    def _refresh_cluster(cluster_name):
        # TODO(syang): we should try not to leak
        # request info in backend_utils.py.
        # Refactor this to use some other info to
        # determine if a launch is in progress.
        request = requests_lib.get_request_tasks(
            req_filter=requests_lib.RequestTaskFilter(
                status=[requests_lib.RequestStatus.RUNNING],
                cluster_names=[cluster_name],
                include_request_names=['sky.launch']))
        if len(request) > 0:
            # There is an active launch request on the cluster,
            # so we don't want to update the cluster status until
            # the request is completed.
            logger.debug(f'skipping refresh for cluster {cluster_name} '
                         'as there is an active launch request')
            return global_user_state.get_cluster_from_name(cluster_name)
        try:
            record = refresh_cluster_record(
                cluster_name,
                force_refresh_statuses=force_refresh_statuses,
                acquire_per_cluster_status_lock=True)
            _update_records_with_resources_str([record])
            if include_credentials:
                _update_records_with_credentials([record])
        except (exceptions.ClusterStatusFetchingError,
                exceptions.CloudUserIdentityError,
                exceptions.ClusterOwnerIdentityMismatchError) as e:
            # Do not fail the entire refresh process. The caller will
            # handle the 'UNKNOWN' status, and collect the errors into
            # a table.
            record = {'status': 'UNKNOWN', 'error': e}
        progress.update(task, advance=1)
        return record

    cluster_names = [record['name'] for record in records]
    updated_records = []
    if len(cluster_names) > 0:
        with progress:
            updated_records = subprocess_utils.run_in_parallel(
                _refresh_cluster, cluster_names)

    # Show information for removed clusters.
    kept_records = []
    autodown_clusters, remaining_clusters, failed_clusters = [], [], []
    for i, record in enumerate(records):
        if updated_records[i] is None:
            if record['to_down']:
                autodown_clusters.append(cluster_names[i])
            else:
                remaining_clusters.append(cluster_names[i])
        elif updated_records[i]['status'] == 'UNKNOWN':
            failed_clusters.append(
                (cluster_names[i], updated_records[i]['error']))
            # Keep the original record if the status is unknown,
            # so that the user can still see the cluster.
            kept_records.append(record)
        else:
            kept_records.append(updated_records[i])

    if autodown_clusters:
        plural = 's' if len(autodown_clusters) > 1 else ''
        cluster_str = ', '.join(autodown_clusters)
        logger.info(f'Autodowned cluster{plural}: '
                    f'{bright}{cluster_str}{reset}')
    if remaining_clusters:
        plural = 's' if len(remaining_clusters) > 1 else ''
        cluster_str = ', '.join(name for name in remaining_clusters)
        logger.warning(f'{yellow}Cluster{plural} terminated on '
                       f'the cloud: {reset}{bright}{cluster_str}{reset}')

    if failed_clusters:
        plural = 's' if len(failed_clusters) > 1 else ''
        logger.warning(f'{yellow}Failed to refresh status for '
                       f'{len(failed_clusters)} cluster{plural}:{reset}')
        for cluster_name, e in failed_clusters:
            logger.warning(f'  {bright}{cluster_name}{reset}: {e}')

    # Add resources to the records
    _update_records_with_resources(kept_records)
    return kept_records


@typing.overload
def get_backend_from_handle(
    handle: 'cloud_vm_ray_backend.CloudVmRayResourceHandle'
) -> 'cloud_vm_ray_backend.CloudVmRayBackend':
    ...


@typing.overload
def get_backend_from_handle(
    handle: 'local_docker_backend.LocalDockerResourceHandle'
) -> 'local_docker_backend.LocalDockerBackend':
    ...


@typing.overload
def get_backend_from_handle(
        handle: backends.ResourceHandle) -> backends.Backend:
    ...


def get_backend_from_handle(
        handle: backends.ResourceHandle) -> backends.Backend:
    """Gets a Backend object corresponding to a handle.

    Inspects handle type to infer the backend used for the resource.
    """
    backend: backends.Backend
    if isinstance(handle, backends.CloudVmRayResourceHandle):
        backend = backends.CloudVmRayBackend()
    elif isinstance(handle, backends.LocalDockerResourceHandle):
        backend = backends.LocalDockerBackend()
    else:
        raise NotImplementedError(
            f'Handle type {type(handle)} is not supported yet.')
    return backend


def get_task_demands_dict(task: 'task_lib.Task') -> Dict[str, float]:
    """Returns the resources dict of the task.

    Returns:
        A dict of the resources of the task. The keys are the resource names
        and the values are the number of the resources. It always contains
        the CPU resource (to control the maximum number of tasks), and
        optionally accelerator demands.
    """
    # TODO: Custom CPU and other memory resources are not supported yet.
    # For sky jobs/serve controller task, we set the CPU resource to a smaller
    # value to support a larger number of managed jobs and services.
    resources_dict = {
        'CPU': (constants.CONTROLLER_PROCESS_CPU_DEMAND
                if task.is_controller_task() else DEFAULT_TASK_CPU_DEMAND)
    }
    if task.best_resources is not None:
        resources = task.best_resources
    else:
        # Task may (e.g., sky launch) or may not (e.g., sky exec) have undergone
        # sky.optimize(), so best_resources may be None.
        assert len(task.resources) == 1, task.resources
        resources = list(task.resources)[0]
    if resources is not None and resources.accelerators is not None:
        resources_dict.update(resources.accelerators)
    return resources_dict


def get_task_resources_str(task: 'task_lib.Task',
                           is_managed_job: bool = False) -> str:
    """Returns the resources string of the task.

    The resources string is only used as a display purpose, so we only show
    the accelerator demands (if any). Otherwise, the CPU demand is shown.
    """
    spot_str = ''
    is_controller_task = task.is_controller_task()
    task_cpu_demand = (str(constants.CONTROLLER_PROCESS_CPU_DEMAND)
                       if is_controller_task else str(DEFAULT_TASK_CPU_DEMAND))
    if is_controller_task:
        resources_str = f'CPU:{task_cpu_demand}'
    elif task.best_resources is not None:
        accelerator_dict = task.best_resources.accelerators
        if is_managed_job:
            if task.best_resources.use_spot:
                spot_str = '[Spot]'
            assert task.best_resources.cpus is not None
            task_cpu_demand = task.best_resources.cpus
        if accelerator_dict is None:
            resources_str = f'CPU:{task_cpu_demand}'
        else:
            resources_str = ', '.join(
                f'{k}:{v}' for k, v in accelerator_dict.items())
    else:
        resource_accelerators = []
        min_cpus = float('inf')
        spot_type: Set[str] = set()
        for resource in task.resources:
            task_cpu_demand = '1+'
            if resource.cpus is not None:
                task_cpu_demand = resource.cpus
            min_cpus = min(min_cpus, float(task_cpu_demand.strip('+ ')))
            if resource.use_spot:
                spot_type.add('Spot')
            else:
                spot_type.add('On-demand')

            if resource.accelerators is None:
                continue
            for k, v in resource.accelerators.items():
                resource_accelerators.append(f'{k}:{v}')

        if is_managed_job:
            if len(task.resources) > 1:
                task_cpu_demand = f'{min_cpus}+'
            if 'Spot' in spot_type:
                spot_str = '|'.join(sorted(spot_type))
                spot_str = f'[{spot_str}]'
        if resource_accelerators:
            resources_str = ', '.join(set(resource_accelerators))
        else:
            resources_str = f'CPU:{task_cpu_demand}'
    resources_str = f'{task.num_nodes}x[{resources_str}]{spot_str}'
    return resources_str


# Handle ctrl-c
def interrupt_handler(signum, frame):
    del signum, frame
    subprocess_utils.kill_children_processes()
    # Avoid using logger here, as it will print the stack trace for broken
    # pipe, when the output is piped to another program.
    print(f'{colorama.Style.DIM}Tip: The job will keep '
          f'running after Ctrl-C.{colorama.Style.RESET_ALL}')
    with ux_utils.print_exception_no_traceback():
        raise KeyboardInterrupt(exceptions.KEYBOARD_INTERRUPT_CODE)


# Handle ctrl-z
def stop_handler(signum, frame):
    del signum, frame
    subprocess_utils.kill_children_processes()
    # Avoid using logger here, as it will print the stack trace for broken
    # pipe, when the output is piped to another program.
    print(f'{colorama.Style.DIM}Tip: The job will keep '
          f'running after Ctrl-Z.{colorama.Style.RESET_ALL}')
    with ux_utils.print_exception_no_traceback():
        raise KeyboardInterrupt(exceptions.SIGTSTP_CODE)


def check_rsync_installed() -> None:
    """Checks if rsync is installed.

    Raises:
        RuntimeError: if rsync is not installed in the machine.
    """
    try:
        subprocess.run('rsync --version',
                       shell=True,
                       check=True,
                       stdout=subprocess.PIPE,
                       stderr=subprocess.PIPE)
    except subprocess.CalledProcessError:
        with ux_utils.print_exception_no_traceback():
            raise RuntimeError(
                '`rsync` is required for provisioning and'
                ' it is not installed. For Debian/Ubuntu system, '
                'install it with:\n'
                '  $ sudo apt install rsync') from None


def check_stale_runtime_on_remote(returncode: int, stderr: str,
                                  cluster_name: str) -> None:
    """Raises RuntimeError if remote SkyPilot runtime needs to be updated.

    We detect this by parsing certain backward-incompatible error messages from
    `stderr`. Typically due to the local client version just got updated, and
    the remote runtime is an older version.
    """
    pattern = re.compile(r'AttributeError: module \'sky\.(.*)\' has no '
                         r'attribute \'(.*)\'')
    if returncode != 0:
        # TODO(zhwu): Backward compatibility for old SkyPilot runtime version on
        # the remote cluster. Remove this after 0.10.0 is released.
        attribute_error = re.findall(pattern, stderr)
        if attribute_error or 'SkyPilot runtime is too old' in stderr:
            with ux_utils.print_exception_no_traceback():
                raise RuntimeError(
                    f'{colorama.Fore.RED}SkyPilot runtime needs to be updated '
                    f'on the remote cluster: {cluster_name}. To update, run '
                    '(existing jobs will not be interrupted): '
                    f'{colorama.Style.BRIGHT}sky start -f -y '
                    f'{cluster_name}{colorama.Style.RESET_ALL}'
                    f'\n--- Details ---\n{stderr.strip()}\n') from None


def get_endpoints(cluster: str,
                  port: Optional[Union[int, str]] = None,
                  skip_status_check: bool = False,
                  protocol: str = 'http') -> Dict[int, str]:
    """Gets the endpoint for a given cluster and port number (endpoint).

    Args:
        cluster: The name of the cluster.
        port: The port number to get the endpoint for. If None, endpoints
            for all ports are returned.
        skip_status_check: Whether to skip the status check for the cluster.
            This is useful when the cluster is known to be in a INIT state
            and the caller wants to query the endpoints. Used by serve
            controller to query endpoints during cluster launch when multiple
            services may be getting launched in parallel (and as a result,
            the controller may be in INIT status due to a concurrent launch).

    Returns: A dictionary of port numbers to endpoints. If endpoint is None,
        the dictionary will contain all ports:endpoints exposed on the cluster.
        If the endpoint is not exposed yet (e.g., during cluster launch or
        waiting for cloud provider to expose the endpoint), an empty dictionary
        is returned.

    Raises:
        ValueError: if the port is invalid or the cloud provider does not
            support querying endpoints.
        exceptions.ClusterNotUpError: if the cluster is not in UP status.
    """
    # Cast endpoint to int if it is not None
    if port is not None:
        try:
            port = int(port)
        except ValueError:
            with ux_utils.print_exception_no_traceback():
                raise ValueError(f'Invalid endpoint {port!r}.') from None
    cluster_records = get_clusters(refresh=common.StatusRefreshMode.NONE,
                                   cluster_names=[cluster],
                                   _include_is_managed=True)
    if not cluster_records:
        with ux_utils.print_exception_no_traceback():
            raise exceptions.ClusterNotUpError(
                f'Cluster {cluster!r} not found.', cluster_status=None)
    assert len(cluster_records) == 1, cluster_records
    cluster_record = cluster_records[0]
    if (not skip_status_check and
            cluster_record['status'] != status_lib.ClusterStatus.UP):
        with ux_utils.print_exception_no_traceback():
            raise exceptions.ClusterNotUpError(
                f'Cluster {cluster_record["name"]!r} '
                'is not in UP status.',
                cluster_status=cluster_record['status'],
                handle=cluster_record['handle'])
    handle = cluster_record['handle']
    if not isinstance(handle, backends.CloudVmRayResourceHandle):
        with ux_utils.print_exception_no_traceback():
            raise ValueError('Querying IP address is not supported '
                             f'for cluster {cluster!r} with backend '
                             f'{get_backend_from_handle(handle).NAME}.')

    launched_resources = handle.launched_resources.assert_launchable()
    cloud = launched_resources.cloud
    assert isinstance(cloud, clouds.Cloud)
    assert launched_resources.ports is not None
    try:
        cloud.check_features_are_supported(
            launched_resources, {clouds.CloudImplementationFeatures.OPEN_PORTS})
    except exceptions.NotSupportedError:
        with ux_utils.print_exception_no_traceback():
            raise ValueError('Querying endpoints is not supported '
                             f'for {cluster!r} on {cloud}.') from None

    config = global_user_state.get_cluster_yaml_dict(handle.cluster_yaml)
    port_details = provision_lib.query_ports(repr(cloud),
                                             handle.cluster_name_on_cloud,
                                             launched_resources.ports,
                                             head_ip=handle.head_ip,
                                             provider_config=config['provider'])

<<<<<<< HEAD
    def filter_endpoints_by_protocol(
        port_details: Dict[int, List['provision_common.Endpoint']]
    ) -> Dict[int, str]:
        if protocol == 'https':
            port_details = {
                port: [
                    endpoint for endpoint in endpoints
                    if isinstance(endpoint, provision_common.HTTPSEndpoint)
                ] for port, endpoints in port_details.items()
            }

        def add_prefix(endpoint: 'provision_common.Endpoint') -> str:
            url = endpoint.url()
            if url.startswith(protocol):
                return url
            return f'{protocol}://{url}'

        return {
            port:
            add_prefix(endpoints[0])  # TODO(andyl): handle multiple endpoints
            for port, endpoints in port_details.items()
        }

=======
    launched_resources = handle.launched_resources.assert_launchable()
>>>>>>> e5802aa7
    # Validation before returning the endpoints
    if port is not None:
        # If the requested endpoint was not to be exposed
        port_set = resources_utils.port_ranges_to_set(launched_resources.ports)
        if port not in port_set:
            logger.warning(f'Port {port} is not exposed on '
                           f'cluster {cluster!r}.')
            return {}
        # If the user requested a specific port endpoint, check if it is exposed
        if port not in port_details:
            error_msg = (f'Port {port} not exposed yet. '
                         f'{_ENDPOINTS_RETRY_MESSAGE} ')
<<<<<<< HEAD
            if cloud.is_same_cloud(clouds.Kubernetes()):
=======
            if launched_resources.cloud.is_same_cloud(clouds.Kubernetes()):
>>>>>>> e5802aa7
                # Add Kubernetes specific debugging info
                error_msg += kubernetes_utils.get_endpoint_debug_message(
                    launched_resources.region)
            logger.warning(error_msg)
            return {}
        return filter_endpoints_by_protocol({port: port_details[port]})
    else:
        if not port_details:
            # If cluster had no ports to be exposed
            if launched_resources.ports is None:
                logger.warning(f'Cluster {cluster!r} does not have any '
                               'ports to be exposed.')
                return {}
            # Else ports have not been exposed even though they exist.
            # In this case, ask the user to retry.
            else:
                error_msg = (f'No endpoints exposed yet. '
                             f'{_ENDPOINTS_RETRY_MESSAGE} ')
<<<<<<< HEAD
                if cloud.is_same_cloud(clouds.Kubernetes()):
                    # Add Kubernetes specific debugging info
                    error_msg += kubernetes_utils.get_endpoint_debug_message()
                logger.warning(error_msg)
                return {}
        return filter_endpoints_by_protocol(port_details)
=======
                if launched_resources.cloud.is_same_cloud(clouds.Kubernetes()):
                    # Add Kubernetes specific debugging info
                    error_msg += kubernetes_utils.get_endpoint_debug_message(
                        launched_resources.region)
                logger.warning(error_msg)
                return {}
        return {
            port_num: urls[0].url() for port_num, urls in port_details.items()
        }


def cluster_status_lock_id(cluster_name: str) -> str:
    """Get the lock ID for cluster status operations."""
    return f'{cluster_name}_status'


def cluster_file_mounts_lock_id(cluster_name: str) -> str:
    """Get the lock ID for cluster file mounts operations."""
    return f'{cluster_name}_file_mounts'


def workspace_lock_id(workspace_name: str) -> str:
    """Get the lock ID for workspace operations."""
    return f'{workspace_name}_workspace'


def cluster_tunnel_lock_id(cluster_name: str) -> str:
    """Get the lock ID for cluster tunnel operations."""
    return f'{cluster_name}_ssh_tunnel'


def open_ssh_tunnel(head_runner: Union[command_runner.SSHCommandRunner,
                                       command_runner.KubernetesCommandRunner],
                    port_forward: Tuple[int, int]) -> subprocess.Popen:
    local_port, remote_port = port_forward
    if isinstance(head_runner, command_runner.SSHCommandRunner):
        # Disabling ControlMaster makes things easier to reason about
        # with respect to resource management/ownership,
        # as killing the process will close the tunnel too.
        head_runner.disable_control_master = True
        head_runner.port_forward_execute_remote_command = True

    # The default connect_timeout of 1s is too short for
    # connecting to clusters using a jump server.
    # We use NON_INTERACTIVE mode to avoid allocating a pseudo-tty,
    # which is counted towards non-idleness.
    cmd: List[str] = head_runner.port_forward_command(
        [(local_port, remote_port)],
        connect_timeout=5,
        ssh_mode=command_runner.SshMode.NON_INTERACTIVE)
    if isinstance(head_runner, command_runner.SSHCommandRunner):
        # cat so the command doesn't exit until we kill it
        cmd += [f'"echo {_ACK_MESSAGE} && cat"']
    cmd_str = ' '.join(cmd)
    logger.debug(f'Running port forward command: {cmd_str}')
    ssh_tunnel_proc = subprocess.Popen(cmd_str,
                                       shell=True,
                                       stdin=subprocess.PIPE,
                                       stdout=subprocess.PIPE,
                                       stderr=subprocess.PIPE,
                                       start_new_session=True,
                                       text=True)
    # Wait until we receive an ack from the remote cluster or
    # the SSH connection times out.
    queue: queue_lib.Queue = queue_lib.Queue()
    stdout_thread = threading.Thread(
        target=lambda queue, stdout: queue.put(stdout.readline()),
        args=(queue, ssh_tunnel_proc.stdout),
        daemon=True)
    stdout_thread.start()
    while ssh_tunnel_proc.poll() is None:
        try:
            ack = queue.get_nowait()
        except queue_lib.Empty:
            ack = None
            time.sleep(0.1)
            continue
        assert ack is not None
        if isinstance(
                head_runner,
                command_runner.SSHCommandRunner) and ack == f'{_ACK_MESSAGE}\n':
            break
        elif isinstance(head_runner, command_runner.KubernetesCommandRunner
                       ) and _FORWARDING_FROM_MESSAGE in ack:
            # On kind clusters, this error occurs if we make a request
            # immediately after the port-forward is established on a new pod:
            # "Unhandled Error" err="an error occurred forwarding ... -> 46590:
            # failed to execute portforward in network namespace
            # "/var/run/netns/cni-...": failed to connect to localhost:46590
            # inside namespace "...", IPv4: dial tcp4 127.0.0.1:46590:
            # connect: connection refused
            # So we need to poll the port on the pod to check if it is open.
            # We did not observe this with real Kubernetes clusters.
            timeout = 5
            port_check_cmd = (
                # We install netcat in our ray-node container,
                # so we can use it here.
                # (See kubernetes-ray.yml.j2)
                f'end=$((SECONDS+{timeout})); '
                f'while ! nc -z -w 1 localhost {remote_port}; do '
                'if (( SECONDS >= end )); then exit 1; fi; '
                'sleep 0.1; '
                'done')
            returncode, stdout, stderr = head_runner.run(port_check_cmd,
                                                         require_outputs=True,
                                                         stream_logs=False)
            if returncode != 0:
                try:
                    ssh_tunnel_proc.terminate()
                    ssh_tunnel_proc.wait(timeout=5)
                except subprocess.TimeoutExpired:
                    ssh_tunnel_proc.kill()
                    ssh_tunnel_proc.wait()
                finally:
                    error_msg = (f'Failed to check remote port {remote_port}')
                    if stdout:
                        error_msg += f'\n-- stdout --\n{stdout}\n'
                    raise exceptions.CommandError(returncode=returncode,
                                                  command=cmd_str,
                                                  error_msg=error_msg,
                                                  detailed_reason=stderr)
            break

    if ssh_tunnel_proc.poll() is not None:
        stdout, stderr = ssh_tunnel_proc.communicate()
        error_msg = 'Port forward failed'
        if stdout:
            error_msg += f'\n-- stdout --\n{stdout}\n'
        raise exceptions.CommandError(returncode=ssh_tunnel_proc.returncode,
                                      command=cmd_str,
                                      error_msg=error_msg,
                                      detailed_reason=stderr)
    return ssh_tunnel_proc


T = TypeVar('T')


def invoke_skylet_with_retries(func: Callable[..., T]) -> T:
    """Generic helper for making Skylet gRPC requests.

    This method handles the common pattern of:
    1. Try the gRPC request
    2. If SSH tunnel is closed, recreate it and retry
    """
    max_attempts = 5
    backoff = common_utils.Backoff(initial_backoff=0.5)
    last_exception: Optional[Exception] = None

    for _ in range(max_attempts):
        try:
            return func()
        except grpc.RpcError as e:
            last_exception = e
            _handle_grpc_error(e, backoff.current_backoff())

    raise RuntimeError(
        f'Failed to invoke Skylet after {max_attempts} attempts: {last_exception}'
    ) from last_exception


def _handle_grpc_error(e: 'grpc.RpcError', current_backoff: float) -> None:
    if e.code() == grpc.StatusCode.INTERNAL:
        with ux_utils.print_exception_no_traceback():
            raise exceptions.SkyletInternalError(e.details())
    elif e.code() == grpc.StatusCode.UNAVAILABLE:
        time.sleep(current_backoff)
    elif e.code() == grpc.StatusCode.UNIMPLEMENTED:
        # Handle backwards compatibility: old server doesn't implement this RPC.
        # Let the caller fall back to legacy execution.
        raise exceptions.SkyletMethodNotImplementedError(
            f'gRPC method not implemented on server, falling back to legacy execution: {e.details()}'
        )
    else:
        raise e
>>>>>>> e5802aa7
<|MERGE_RESOLUTION|>--- conflicted
+++ resolved
@@ -39,10 +39,7 @@
 from sky import sky_logging
 from sky import skypilot_config
 from sky.adaptors import common as adaptors_common
-<<<<<<< HEAD
-=======
 from sky.jobs import utils as managed_job_utils
->>>>>>> e5802aa7
 from sky.provision import common as provision_common
 from sky.provision import instance_setup
 from sky.provision.kubernetes import utils as kubernetes_utils
@@ -3543,7 +3540,6 @@
                                              head_ip=handle.head_ip,
                                              provider_config=config['provider'])
 
-<<<<<<< HEAD
     def filter_endpoints_by_protocol(
         port_details: Dict[int, List['provision_common.Endpoint']]
     ) -> Dict[int, str]:
@@ -3567,9 +3563,7 @@
             for port, endpoints in port_details.items()
         }
 
-=======
     launched_resources = handle.launched_resources.assert_launchable()
->>>>>>> e5802aa7
     # Validation before returning the endpoints
     if port is not None:
         # If the requested endpoint was not to be exposed
@@ -3582,11 +3576,7 @@
         if port not in port_details:
             error_msg = (f'Port {port} not exposed yet. '
                          f'{_ENDPOINTS_RETRY_MESSAGE} ')
-<<<<<<< HEAD
-            if cloud.is_same_cloud(clouds.Kubernetes()):
-=======
             if launched_resources.cloud.is_same_cloud(clouds.Kubernetes()):
->>>>>>> e5802aa7
                 # Add Kubernetes specific debugging info
                 error_msg += kubernetes_utils.get_endpoint_debug_message(
                     launched_resources.region)
@@ -3605,23 +3595,13 @@
             else:
                 error_msg = (f'No endpoints exposed yet. '
                              f'{_ENDPOINTS_RETRY_MESSAGE} ')
-<<<<<<< HEAD
-                if cloud.is_same_cloud(clouds.Kubernetes()):
-                    # Add Kubernetes specific debugging info
-                    error_msg += kubernetes_utils.get_endpoint_debug_message()
-                logger.warning(error_msg)
-                return {}
-        return filter_endpoints_by_protocol(port_details)
-=======
                 if launched_resources.cloud.is_same_cloud(clouds.Kubernetes()):
                     # Add Kubernetes specific debugging info
                     error_msg += kubernetes_utils.get_endpoint_debug_message(
                         launched_resources.region)
                 logger.warning(error_msg)
                 return {}
-        return {
-            port_num: urls[0].url() for port_num, urls in port_details.items()
-        }
+        return filter_endpoints_by_protocol(port_details)
 
 
 def cluster_status_lock_id(cluster_name: str) -> str:
@@ -3787,5 +3767,4 @@
             f'gRPC method not implemented on server, falling back to legacy execution: {e.details()}'
         )
     else:
-        raise e
->>>>>>> e5802aa7
+        raise e