--- conflicted
+++ resolved
@@ -97,13 +97,8 @@
 # Mapping from reserved cluster names to the corresponding group name (logging
 # purpose).
 # NOTE: each group can only have one reserved cluster name for now.
-<<<<<<< HEAD
-SKY_RESERVED_CLUSTER_NAMES = {
-    spot_lib.SPOT_CONTROLLER_NAME: 'Managed spot controller',
-=======
 SKY_RESERVED_CLUSTER_NAMES: Dict[str, str] = {
     spot_lib.SPOT_CONTROLLER_NAME: 'Managed spot controller'
->>>>>>> 07ff922f
 }
 
 # Filelocks for the cluster status change.
