--- conflicted
+++ resolved
@@ -31,11 +31,8 @@
 from sky import provision as provision_lib
 from sky import sky_logging
 from sky import skypilot_config
-<<<<<<< HEAD
 from sky.provision import common
-=======
 from sky.adaptors import common as adaptors_common
->>>>>>> 4f8721ab
 from sky.provision import instance_setup
 from sky.provision.kubernetes import utils as kubernetes_utils
 from sky.skylet import constants
