--- conflicted
+++ resolved
@@ -3375,18 +3375,6 @@
     if len(cluster_names_without_launch_request) > 0:
         with progress:
             updated_records = subprocess_utils.run_in_parallel(
-<<<<<<< HEAD
-                _refresh_cluster_record, cluster_names_without_launch_request)
-            
-    has_none = False
-    for record in updated_records:
-        if record is None:
-            has_none = True
-    assert has_none, 'what happened?'
-
-    updated_records_dict = {
-        record['cluster_hash']: record for record in updated_records
-=======
                 _refresh_cluster_record, [
                     cluster_name
                     for _, cluster_name in cluster_names_without_launch_request
@@ -3396,7 +3384,6 @@
     updated_records_dict: Dict[int, Optional[Dict[str, Any]]] = {
         cluster_names_without_launch_request[i][0]: updated_records[i]
         for i in range(len(cluster_names_without_launch_request))
->>>>>>> 222f220c
     }
     # Show information for removed clusters.
     kept_records = []
