"""Util constants/functions for the backends."""
from datetime import datetime
import difflib
import enum
import getpass
import json
import os
import pathlib
import random
import re
import subprocess
import tempfile
import textwrap
import time
import typing
from typing import (Any, Dict, List, Mapping, Optional, Sequence, Set, Tuple,
                    Union)
from typing_extensions import Literal
import uuid

import colorama
import filelock
import jinja2
import jsonschema
from packaging import version
import requests
from requests import adapters
from requests.packages.urllib3.util import retry as retry_lib
import rich.progress as rich_progress
import yaml

import sky
from sky import authentication as auth
from sky import backends
from sky import check as sky_check
from sky import clouds
from sky import exceptions
from sky import global_user_state
from sky import skypilot_config
from sky import sky_logging
from sky import spot as spot_lib
from sky.backends import onprem_utils
from sky.skylet import constants
from sky.skylet import log_lib
from sky.skylet.providers.lambda_cloud import lambda_utils
from sky.skylet.providers.scp import scp_utils
from sky.utils import common_utils
from sky.utils import command_runner
from sky.utils import env_options
from sky.utils import log_utils
from sky.utils import subprocess_utils
from sky.utils import timeline
from sky.utils import tpu_utils
from sky.utils import ux_utils
from sky.utils import validator
from sky.usage import usage_lib
from sky.adaptors import ibm

if typing.TYPE_CHECKING:
    from sky import resources
    from sky import task as task_lib
    from sky.backends import cloud_vm_ray_backend
    from sky.backends import local_docker_backend

logger = sky_logging.init_logger(__name__)

# NOTE: keep in sync with the cluster template 'file_mounts'.
SKY_REMOTE_APP_DIR = '~/.sky/sky_app'
SKY_RAY_YAML_REMOTE_PATH = '~/.sky/sky_ray.yml'
IP_ADDR_REGEX = r'\d{1,3}\.\d{1,3}\.\d{1,3}\.\d{1,3}'
SKY_REMOTE_PATH = '~/.sky/wheels'
SKY_USER_FILE_PATH = '~/.sky/generated'

BOLD = '\033[1m'
RESET_BOLD = '\033[0m'

# Do not use /tmp because it gets cleared on VM restart.
_SKY_REMOTE_FILE_MOUNTS_DIR = '~/.sky/file_mounts/'

_LAUNCHED_HEAD_PATTERN = re.compile(r'(\d+) ray[._]head[._]default')
_LAUNCHED_LOCAL_WORKER_PATTERN = re.compile(r'(\d+) node_')
_LAUNCHED_WORKER_PATTERN = re.compile(r'(\d+) ray[._]worker[._]default')
# Intentionally not using prefix 'rf' for the string format because yapf have a
# bug with python=3.6.
# 10.133.0.5: ray.worker.default,
_LAUNCHING_IP_PATTERN = re.compile(
    r'({}): ray[._]worker[._]default'.format(IP_ADDR_REGEX))
WAIT_HEAD_NODE_IP_MAX_ATTEMPTS = 3

# We check network connection by going through _TEST_IP_LIST. We may need to
# check multiple IPs because some IPs may be blocked on certain networks.
# Fixed IP addresses are used to avoid DNS lookup blocking the check, for
# machine with no internet connection.
# Refer to: https://stackoverflow.com/questions/3764291/how-can-i-see-if-theres-an-available-and-active-network-connection-in-python # pylint: disable=line-too-long
_TEST_IP_LIST = ['https://1.1.1.1', 'https://8.8.8.8']

# Allow each CPU thread take 2 tasks.
# Note: This value cannot be too small, otherwise OOM issue may occur.
DEFAULT_TASK_CPU_DEMAND = 0.5

# Mapping from reserved cluster names to the corresponding group name (logging
# purpose).
# NOTE: each group can only have one reserved cluster name for now.
SKY_RESERVED_CLUSTER_NAMES: Dict[str, str] = {
    spot_lib.SPOT_CONTROLLER_NAME: 'Managed spot controller'
}

# Filelocks for the cluster status change.
CLUSTER_STATUS_LOCK_PATH = os.path.expanduser('~/.sky/.{}.lock')
CLUSTER_STATUS_LOCK_TIMEOUT_SECONDS = 20

# Remote dir that holds our runtime files.
_REMOTE_RUNTIME_FILES_DIR = '~/.sky/.runtime_files'

# Include the fields that will be used for generating tags that distinguishes
# the cluster in ray, to avoid the stopped cluster being discarded due to
# updates in the yaml template.
# Some notes on the fields:
# - 'provider' fields will be used for bootstrapping and insert more new items
#   in 'node_config'.
# - keeping the auth is not enough becuase the content of the key file will be
#   used for calculating the hash.
# TODO(zhwu): Keep in sync with the fields used in https://github.com/ray-project/ray/blob/e4ce38d001dbbe09cd21c497fedd03d692b2be3e/python/ray/autoscaler/_private/commands.py#L687-L701
_RAY_YAML_KEYS_TO_RESTORE_FOR_BACK_COMPATIBILITY = {
    'cluster_name', 'provider', 'auth', 'node_config'
}
# For these keys, don't use the old yaml's version and instead use the new yaml's.
#  - zone: The zone field of the old yaml may be '1a,1b,1c' (AWS) while the actual
#    zone of the launched cluster is '1a'. If we restore, then on capacity errors
#    it's possible to failover to 1b, which leaves a leaked instance in 1a. Here,
#    we use the new yaml's zone field, which is guaranteed to be the existing zone
#    '1a'.
# - UserData: The UserData field of the old yaml may be outdated, and we want to
#   use the new yaml's UserData field, which contains the authorized key setup as
#   well as the disabling of the auto-update with apt-get.
_RAY_YAML_KEYS_TO_RESTORE_EXCEPTIONS = [
    ('provider', 'availability_zone'),
    ('available_node_types', 'ray.head.default', 'node_config', 'UserData'),
    ('available_node_types', 'ray.worker.default', 'node_config', 'UserData'),
]


def is_ip(s: str) -> bool:
    """Returns whether this string matches IP_ADDR_REGEX."""
    return len(re.findall(IP_ADDR_REGEX, s)) == 1


def _get_yaml_path_from_cluster_name(cluster_name: str,
                                     prefix: str = SKY_USER_FILE_PATH) -> str:
    output_path = pathlib.Path(
        prefix).expanduser().resolve() / f'{cluster_name}.yml'
    os.makedirs(output_path.parents[0], exist_ok=True)
    return str(output_path)


def fill_template(template_name: str, variables: Dict,
                  output_path: str) -> None:
    """Create a file from a Jinja template and return the filename."""
    assert template_name.endswith('.j2'), template_name
    template_path = os.path.join(sky.__root_dir__, 'templates', template_name)
    if not os.path.exists(template_path):
        raise FileNotFoundError(f'Template "{template_name}" does not exist.')
    with open(template_path) as fin:
        template = fin.read()
    output_path = os.path.abspath(os.path.expanduser(output_path))
    os.makedirs(os.path.dirname(output_path), exist_ok=True)

    # Write out yaml config.
    j2_template = jinja2.Template(template)
    content = j2_template.render(**variables)
    with open(output_path, 'w') as fout:
        fout.write(content)


def _optimize_file_mounts(yaml_path: str) -> None:
    """Optimize file mounts in the given ray yaml file.

    Runtime files handling:
    List of runtime files to be uploaded to cluster:
      - yaml config (for autostopping)
      - wheel
      - credentials
    Format is {dst: src}.
    """
    yaml_config = common_utils.read_yaml(yaml_path)

    file_mounts = yaml_config.get('file_mounts', {})
    # Remove the file mounts added by the newline.
    if '' in file_mounts:
        assert file_mounts[''] == '', file_mounts['']
        file_mounts.pop('')

    # Putting these in file_mounts hurts provisioning speed, as each file
    # opens/closes an SSH connection.  Instead, we:
    #  - cp locally them into a directory
    #  - upload that directory as a file mount (1 connection)
    #  - use a remote command to move all runtime files to their right places.

    # Local tmp dir holding runtime files.
    local_runtime_files_dir = tempfile.mkdtemp()
    new_file_mounts = {_REMOTE_RUNTIME_FILES_DIR: local_runtime_files_dir}

    # (For remote) Build a command that copies runtime files to their right
    # destinations.
    # NOTE: we copy rather than move, because when launching >1 node, head node
    # is fully set up first, and if moving then head node's files would already
    # move out of _REMOTE_RUNTIME_FILES_DIR, which would cause setting up
    # workers (from the head's files) to fail.  An alternative is softlink
    # (then we need to make sure the usage of runtime files follow links).
    commands = []
    basenames = set()
    for dst, src in file_mounts.items():
        src_basename = os.path.basename(src)
        dst_basename = os.path.basename(dst)
        dst_parent_dir = os.path.dirname(dst)

        # Validate by asserts here as these files are added by our backend.
        # Our runtime files (wheel, yaml, credentials) do not have backslashes.
        assert not src.endswith('/'), src
        assert not dst.endswith('/'), dst
        assert src_basename not in basenames, (
            f'Duplicated src basename: {src_basename}; mounts: {file_mounts}')
        basenames.add(src_basename)
        # Our runtime files (wheel, yaml, credentials) are not relative paths.
        assert dst_parent_dir, f'Found relative destination path: {dst}'

        mkdir_parent = f'mkdir -p {dst_parent_dir}'
        if os.path.isdir(os.path.expanduser(src)):
            # Special case for directories. If the dst already exists as a
            # folder, directly copy the folder will create a subfolder under
            # the dst.
            mkdir_parent = f'mkdir -p {dst}'
            src_basename = f'{src_basename}/*'
        mv = (f'cp -r {_REMOTE_RUNTIME_FILES_DIR}/{src_basename} '
              f'{dst_parent_dir}/{dst_basename}')
        fragment = f'({mkdir_parent} && {mv})'
        commands.append(fragment)
    postprocess_runtime_files_command = ' && '.join(commands)

    setup_commands = yaml_config.get('setup_commands', [])
    if setup_commands:
        setup_commands[
            0] = f'{postprocess_runtime_files_command}; {setup_commands[0]}'
    else:
        setup_commands = [postprocess_runtime_files_command]

    yaml_config['file_mounts'] = new_file_mounts
    yaml_config['setup_commands'] = setup_commands

    # (For local) Move all runtime files, including the just-written yaml, to
    # local_runtime_files_dir/.
    all_local_sources = ''
    for local_src in file_mounts.values():
        full_local_src = str(pathlib.Path(local_src).expanduser())
        # Add quotes for paths containing spaces.
        all_local_sources += f'{full_local_src!r} '
    # Takes 10-20 ms on laptop incl. 3 clouds' credentials.
    subprocess.run(f'cp -r {all_local_sources} {local_runtime_files_dir}/',
                   shell=True,
                   check=True)

    common_utils.dump_yaml(yaml_path, yaml_config)


def path_size_megabytes(path: str) -> int:
    """Returns the size of 'path' (directory or file) in megabytes."""
    resolved_path = pathlib.Path(path).expanduser().resolve()
    git_exclude_filter = ''
    if (resolved_path / command_runner.GIT_EXCLUDE).exists():
        # Ensure file exists; otherwise, rsync will error out.
        git_exclude_filter = command_runner.RSYNC_EXCLUDE_OPTION.format(
            str(resolved_path / command_runner.GIT_EXCLUDE))
    rsync_output = str(
        subprocess.check_output(
            f'rsync {command_runner.RSYNC_DISPLAY_OPTION} '
            f'{command_runner.RSYNC_FILTER_OPTION} '
            f'{git_exclude_filter} --dry-run {path!r}',
            shell=True).splitlines()[-1])
    total_bytes = rsync_output.split(' ')[3].replace(',', '')
    return int(float(total_bytes)) // 10**6


class FileMountHelper(object):
    """Helper for handling file mounts."""

    @classmethod
    def wrap_file_mount(cls, path: str) -> str:
        """Prepends ~/<opaque dir>/ to a path to work around permission issues.

        Examples:
        /root/hello.txt -> ~/<opaque dir>/root/hello.txt
        local.txt -> ~/<opaque dir>/local.txt

        After the path is synced, we can later create a symlink to this wrapped
        path from the original path, e.g., in the initialization_commands of the
        ray autoscaler YAML.
        """
        return os.path.join(_SKY_REMOTE_FILE_MOUNTS_DIR, path.lstrip('/'))

    @classmethod
    def make_safe_symlink_command(cls, *, source: str, target: str) -> str:
        """Returns a command that safely symlinks 'source' to 'target'.

        All intermediate directories of 'source' will be owned by $USER,
        excluding the root directory (/).

        'source' must be an absolute path; both 'source' and 'target' must not
        end with a slash (/).

        This function is needed because a simple 'ln -s target source' may
        fail: 'source' can have multiple levels (/a/b/c), its parent dirs may
        or may not exist, can end with a slash, or may need sudo access, etc.

        Cases of <target: local> file mounts and their behaviors:

            /existing_dir: ~/local/dir
              - error out saying this cannot be done as LHS already exists
            /existing_file: ~/local/file
              - error out saying this cannot be done as LHS already exists
            /existing_symlink: ~/local/file
              - overwrite the existing symlink; this is important because `sky
                launch` can be run multiple times
            Paths that start with ~/ and /tmp/ do not have the above
            restrictions; they are delegated to rsync behaviors.
        """
        assert os.path.isabs(source), source
        assert not source.endswith('/') and not target.endswith('/'), (source,
                                                                       target)
        # Below, use sudo in case the symlink needs sudo access to create.
        # Prepare to create the symlink:
        #  1. make sure its dir(s) exist & are owned by $USER.
        dir_of_symlink = os.path.dirname(source)
        commands = [
            # mkdir, then loop over '/a/b/c' as /a, /a/b, /a/b/c.  For each,
            # chown $USER on it so user can use these intermediate dirs
            # (excluding /).
            f'sudo mkdir -p {dir_of_symlink}',
            # p: path so far
            ('(p=""; '
             f'for w in $(echo {dir_of_symlink} | tr "/" " "); do '
             'p=${p}/${w}; sudo chown $USER $p; done)')
        ]
        #  2. remove any existing symlink (ln -f may throw 'cannot
        #     overwrite directory', if the link exists and points to a
        #     directory).
        commands += [
            # Error out if source is an existing, non-symlink directory/file.
            f'((test -L {source} && sudo rm {source} &>/dev/null) || '
            f'(test ! -e {source} || '
            f'(echo "!!! Failed mounting because path exists ({source})"; '
            'exit 1)))',
        ]
        commands += [
            # Link.
            f'sudo ln -s {target} {source}',
            # chown.  -h to affect symlinks only.
            f'sudo chown -h $USER {source}',
        ]
        return ' && '.join(commands)


class SSHConfigHelper(object):
    """Helper for handling local SSH configuration."""

    ssh_conf_path = '~/.ssh/config'
    ssh_conf_lock_path = os.path.expanduser('~/.sky/ssh_config.lock')
    ssh_multinode_path = SKY_USER_FILE_PATH + '/ssh/{}'

    @classmethod
    def _get_generated_config(cls, autogen_comment: str, host_name: str,
                              ip: str, username: str, ssh_key_path: str,
                              proxy_command: Optional[str]):
        if proxy_command is not None:
            proxy = f'ProxyCommand {proxy_command}'
        else:
            proxy = ''
        # StrictHostKeyChecking=no skips the host key check for the first
        # time. UserKnownHostsFile=/dev/null and GlobalKnownHostsFile/dev/null
        # prevent the host key from being added to the known_hosts file and
        # always return an empty file for known hosts, making the ssh think
        # this is a first-time connection, and thus skipping the host key
        # check.
        codegen = textwrap.dedent(f"""\
            {autogen_comment}
            Host {host_name}
              HostName {ip}
              User {username}
              IdentityFile {ssh_key_path}
              IdentitiesOnly yes
              ForwardAgent yes
              StrictHostKeyChecking no
              UserKnownHostsFile=/dev/null
              GlobalKnownHostsFile=/dev/null
              Port 22
              {proxy}
            """.rstrip())
        codegen = codegen + '\n'
        return codegen

    @classmethod
    @timeline.FileLockEvent(ssh_conf_lock_path)
    def add_cluster(
        cls,
        cluster_name: str,
        ips: List[str],
        auth_config: Dict[str, str],
    ):
        """Add authentication information for cluster to local SSH config file.

        If a host with `cluster_name` already exists and the configuration was
        not added by sky, then `ip` is used to identify the host instead in the
        file.

        If a host with `cluster_name` already exists and the configuration was
        added by sky (e.g. a spot instance), then the configuration is
        overwritten.

        Args:
            cluster_name: Cluster name (see `sky status`)
            ips: List of public IP addresses in the cluster. First IP is head
              node.
            auth_config: read_yaml(handle.cluster_yaml)['auth']
        """
        username = auth_config['ssh_user']
        key_path = os.path.expanduser(auth_config['ssh_private_key'])
        host_name = cluster_name
        sky_autogen_comment = ('# Added by sky (use `sky stop/down '
                               f'{cluster_name}` to remove)')
        overwrite = False
        overwrite_begin_idx = None
        ip = ips[0]

        config_path = os.path.expanduser(cls.ssh_conf_path)
        if os.path.exists(config_path):
            with open(config_path) as f:
                config = f.readlines()

            # If an existing config with `cluster_name` exists, raise a warning.
            for i, line in enumerate(config):
                if line.strip() == f'Host {cluster_name}':
                    prev_line = config[i - 1] if i - 1 >= 0 else ''
                    if prev_line.strip().startswith(sky_autogen_comment):
                        overwrite = True
                        overwrite_begin_idx = i - 1
                    else:
                        logger.warning(f'{cls.ssh_conf_path} contains '
                                       f'host named {cluster_name}.')
                        host_name = ip
                        logger.warning(f'Using {ip} to identify host instead.')

                if line.strip() == f'Host {ip}':
                    prev_line = config[i - 1] if i - 1 >= 0 else ''
                    if prev_line.strip().startswith(sky_autogen_comment):
                        overwrite = True
                        overwrite_begin_idx = i - 1
        else:
            config = ['\n']
            with open(config_path, 'w') as f:
                f.writelines(config)
            os.chmod(config_path, 0o644)

        proxy_command = auth_config.get('ssh_proxy_command', None)
        codegen = cls._get_generated_config(sky_autogen_comment, host_name, ip,
                                            username, key_path, proxy_command)

        # Add (or overwrite) the new config.
        if overwrite:
            assert overwrite_begin_idx is not None
            updated_lines = codegen.splitlines(keepends=True) + ['\n']
            config[overwrite_begin_idx:overwrite_begin_idx +
                   len(updated_lines)] = updated_lines
            with open(config_path, 'w') as f:
                f.write(''.join(config).strip())
                f.write('\n' * 2)
        else:
            with open(config_path, 'a') as f:
                if len(config) > 0 and config[-1] != '\n':
                    f.write('\n')
                f.write(codegen)
                f.write('\n')

        with open(config_path, 'r+') as f:
            config = f.readlines()
            if config[-1] != '\n':
                f.write('\n')

        if len(ips) > 1:
            SSHConfigHelper._add_multinode_config(cluster_name, ips[1:],
                                                  auth_config)

    @classmethod
    def _add_multinode_config(
        cls,
        cluster_name: str,
        external_worker_ips: List[str],
        auth_config: Dict[str, str],
    ):
        username = auth_config['ssh_user']
        key_path = os.path.expanduser(auth_config['ssh_private_key'])
        host_name = cluster_name
        sky_autogen_comment = ('# Added by sky (use `sky stop/down '
                               f'{cluster_name}` to remove)')

        # Ensure stableness of the aliases worker-<i> by sorting based on
        # public IPs.
        external_worker_ips = list(sorted(external_worker_ips))

        overwrites = [False] * len(external_worker_ips)
        overwrite_begin_idxs: List[Optional[int]] = [None
                                                    ] * len(external_worker_ips)
        codegens: List[Optional[str]] = [None] * len(external_worker_ips)
        worker_names = []
        extra_path_name = cls.ssh_multinode_path.format(cluster_name)

        for idx in range(len(external_worker_ips)):
            worker_names.append(cluster_name + f'-worker{idx+1}')

        config_path = os.path.expanduser(cls.ssh_conf_path)
        with open(config_path) as f:
            config = f.readlines()

        extra_config_path = os.path.expanduser(extra_path_name)
        os.makedirs(os.path.dirname(extra_config_path), exist_ok=True)
        if not os.path.exists(extra_config_path):
            extra_config = ['\n']
            with open(extra_config_path, 'w') as f:
                f.writelines(extra_config)
        else:
            with open(extra_config_path) as f:
                extra_config = f.readlines()

        # Handle Include on top of Config file
        include_str = f'Include {extra_config_path}'
        for i, line in enumerate(config):
            config_str = line.strip()
            if config_str == include_str:
                break
            # Did not find Include string
            if 'Host' in config_str:
                with open(config_path, 'w') as f:
                    config.insert(0, '\n')
                    config.insert(0, include_str + '\n')
                    config.insert(0, sky_autogen_comment + '\n')
                    f.write(''.join(config).strip())
                    f.write('\n' * 2)
                break

        with open(config_path) as f:
            config = f.readlines()

        proxy_command = auth_config.get('ssh_proxy_command', None)

        # Check if ~/.ssh/config contains existing names
        host_lines = [f'Host {c_name}' for c_name in worker_names]
        for i, line in enumerate(config):
            if line.strip() in host_lines:
                idx = host_lines.index(line.strip())
                prev_line = config[i - 1] if i > 0 else ''
                logger.warning(f'{cls.ssh_conf_path} contains '
                               f'host named {worker_names[idx]}.')
                host_name = external_worker_ips[idx]
                logger.warning(f'Using {host_name} to identify host instead.')
                codegens[idx] = cls._get_generated_config(
                    sky_autogen_comment, host_name, external_worker_ips[idx],
                    username, key_path, proxy_command)

        # All workers go to SKY_USER_FILE_PATH/ssh/{cluster_name}
        for i, line in enumerate(extra_config):
            if line.strip() in host_lines:
                idx = host_lines.index(line.strip())
                prev_line = extra_config[i - 1] if i > 0 else ''
                if prev_line.strip().startswith(sky_autogen_comment):
                    host_name = worker_names[idx]
                    overwrites[idx] = True
                    overwrite_begin_idxs[idx] = i - 1
                codegens[idx] = cls._get_generated_config(
                    sky_autogen_comment, host_name, external_worker_ips[idx],
                    username, key_path, proxy_command)

        # This checks if all codegens have been created.
        for idx, ip in enumerate(external_worker_ips):
            if not codegens[idx]:
                codegens[idx] = cls._get_generated_config(
                    sky_autogen_comment, worker_names[idx], ip, username,
                    key_path, proxy_command)

        for idx in range(len(external_worker_ips)):
            # Add (or overwrite) the new config.
            overwrite = overwrites[idx]
            overwrite_begin_idx = overwrite_begin_idxs[idx]
            codegen = codegens[idx]
            assert codegen is not None, (codegens, idx)
            if overwrite:
                assert overwrite_begin_idx is not None
                updated_lines = codegen.splitlines(keepends=True) + ['\n']
                extra_config[overwrite_begin_idx:overwrite_begin_idx +
                             len(updated_lines)] = updated_lines
                with open(extra_config_path, 'w') as f:
                    f.write(''.join(extra_config).strip())
                    f.write('\n' * 2)
            else:
                with open(extra_config_path, 'a') as f:
                    f.write(codegen)
                    f.write('\n')

        # Add trailing new line at the end of the file if it doesn't exit
        with open(extra_config_path, 'r+') as f:
            extra_config = f.readlines()
            if extra_config[-1] != '\n':
                f.write('\n')

    @classmethod
    @timeline.FileLockEvent(ssh_conf_lock_path)
    def remove_cluster(
        cls,
        cluster_name: str,
        ip: str,
        auth_config: Dict[str, str],
    ):
        """Remove authentication information for cluster from local SSH config.

        If no existing host matching the provided specification is found, then
        nothing is removed.

        Args:
            ip: Head node's IP address.
            auth_config: read_yaml(handle.cluster_yaml)['auth']
        """
        username = auth_config['ssh_user']
        config_path = os.path.expanduser(cls.ssh_conf_path)
        if not os.path.exists(config_path):
            return

        with open(config_path) as f:
            config = f.readlines()

        start_line_idx = None
        # Scan the config for the cluster name.
        for i, line in enumerate(config):
            next_line = config[i + 1] if i + 1 < len(config) else ''
            if (line.strip() == f'HostName {ip}' and
                    next_line.strip() == f'User {username}'):
                start_line_idx = i - 1
                break

        if start_line_idx is None:  # No config to remove.
            return

        # Scan for end of previous config.
        cursor = start_line_idx
        while cursor > 0 and len(config[cursor].strip()) > 0:
            cursor -= 1
        prev_end_line_idx = cursor

        # Scan for end of the cluster config.
        end_line_idx = None
        cursor = start_line_idx + 1
        start_line_idx -= 1  # remove auto-generated comment
        while cursor < len(config):
            if config[cursor].strip().startswith(
                    '# ') or config[cursor].strip().startswith('Host '):
                end_line_idx = cursor
                break
            cursor += 1

        # Remove sky-generated config and update the file.
        config[prev_end_line_idx:end_line_idx] = [
            '\n'
        ] if end_line_idx is not None else []
        with open(config_path, 'w') as f:
            f.write(''.join(config).strip())
            f.write('\n' * 2)

        SSHConfigHelper._remove_multinode_config(cluster_name)

    @classmethod
    def _remove_multinode_config(
        cls,
        cluster_name: str,
    ):
        config_path = os.path.expanduser(cls.ssh_conf_path)
        if not os.path.exists(config_path):
            return

        extra_path_name = cls.ssh_multinode_path.format(cluster_name)
        extra_config_path = os.path.expanduser(extra_path_name)
        common_utils.remove_file_if_exists(extra_config_path)

        # Delete include statement
        sky_autogen_comment = ('# Added by sky (use `sky stop/down '
                               f'{cluster_name}` to remove)')
        with open(config_path) as f:
            config = f.readlines()

        for i, line in enumerate(config):
            config_str = line.strip()
            if f'Include {extra_config_path}' in config_str:
                with open(config_path, 'w') as f:
                    if i < len(config) - 1 and config[i + 1] == '\n':
                        del config[i + 1]
                    # Delete Include string
                    del config[i]
                    # Delete Sky Autogen Comment
                    if i > 0 and sky_autogen_comment in config[i - 1].strip():
                        del config[i - 1]
                    f.write(''.join(config))
                break
            if 'Host' in config_str:
                break


def _replace_yaml_dicts(
        new_yaml: str, old_yaml: str, restore_key_names: Set[str],
        restore_key_names_exceptions: Sequence[Tuple[str, ...]]) -> str:
    """Replaces 'new' with 'old' for all keys in restore_key_names.

    The replacement will be applied recursively and only for the blocks
    with the key in key_names, and have the same ancestors in both 'new'
    and 'old' YAML tree.

    The restore_key_names_exceptions is a list of key names that should not
    be restored, i.e. those keys will be reset to the value in 'new' YAML
    tree after the replacement.
    """

    def _restore_block(new_block: Dict[str, Any], old_block: Dict[str, Any]):
        for key, value in new_block.items():
            if key in restore_key_names:
                if key in old_block:
                    new_block[key] = old_block[key]
                else:
                    del new_block[key]
            elif isinstance(value, dict):
                if key in old_block:
                    _restore_block(value, old_block[key])

    new_config = yaml.safe_load(new_yaml)
    old_config = yaml.safe_load(old_yaml)
    excluded_results = {}
    # Find all key values excluded from restore
    for exclude_restore_key_name_list in restore_key_names_exceptions:
        excluded_result = new_config
        found_excluded_key = True
        for key in exclude_restore_key_name_list:
            if (not isinstance(excluded_result, dict) or
                    key not in excluded_result):
                found_excluded_key = False
                break
            excluded_result = excluded_result[key]
        if found_excluded_key:
            excluded_results[exclude_restore_key_name_list] = excluded_result

    # Restore from old config
    _restore_block(new_config, old_config)

    # Revert the changes for the excluded key values
    for exclude_restore_key_name, value in excluded_results.items():
        curr = new_config
        for key in exclude_restore_key_name[:-1]:
            curr = curr[key]
        curr[exclude_restore_key_name[-1]] = value
    return common_utils.dump_yaml_str(new_config)


# TODO: too many things happening here - leaky abstraction. Refactor.
@timeline.event
def write_cluster_config(
        to_provision: 'resources.Resources',
        num_nodes: int,
        cluster_config_template: str,
        cluster_name: str,
        local_wheel_path: pathlib.Path,
        wheel_hash: str,
        region: Optional[clouds.Region] = None,
        zones: Optional[List[clouds.Zone]] = None,
        dryrun: bool = False,
        keep_launch_fields_in_existing_config: bool = True) -> Dict[str, str]:
    """Fills in cluster configuration templates and writes them out.

    Returns: {provisioner: path to yaml, the provisioning spec}.
      'provisioner' can be
        - 'ray'
        - 'tpu-create-script' (if TPU is requested)
        - 'tpu-delete-script' (if TPU is requested)
    Raises:
        exceptions.ResourcesUnavailableError: if the region/zones requested does
            not appear in the catalog, or an ssh_proxy_command is specified but
            not for the given region.
    """
    # task.best_resources may not be equal to to_provision if the user
    # is running a job with less resources than the cluster has.
    cloud = to_provision.cloud
    # This can raise a ResourcesUnavailableError, when the region/zones
    # requested does not appear in the catalog. It can be triggered when the
    # user changed the catalog file, while there is a cluster in the removed
    # region/zone.
    #
    # TODO(zhwu): We should change the exception type to a more specific one, as
    # the ResourcesUnavailableError is overly used. Also, it would be better to
    # move the check out of this function, i.e. the caller should be responsible
    # for the validation.
    resources_vars = cloud.make_deploy_resources_variables(
        to_provision, region, zones)
    config_dict = {}

    azure_subscription_id = None
    if isinstance(cloud, clouds.Azure):
        azure_subscription_id = cloud.get_project_id(dryrun=dryrun)

    gcp_project_id = None
    if isinstance(cloud, clouds.GCP):
        gcp_project_id = cloud.get_project_id(dryrun=dryrun)

    assert cluster_name is not None
    credentials = sky_check.get_cloud_credential_file_mounts()

    ip_list = None
    auth_config = {'ssh_private_key': auth.PRIVATE_SSH_KEY_PATH}
    if isinstance(cloud, clouds.Local):
        ip_list = onprem_utils.get_local_ips(cluster_name)
        auth_config = onprem_utils.get_local_auth_config(cluster_name)
    region_name = resources_vars.get('region')

    yaml_path = _get_yaml_path_from_cluster_name(cluster_name)

    # Retrieve the ssh_proxy_command for the given cloud / region.
    ssh_proxy_command_config = skypilot_config.get_nested(
        (str(cloud).lower(), 'ssh_proxy_command'), None)
    if (isinstance(ssh_proxy_command_config, str) or
            ssh_proxy_command_config is None):
        ssh_proxy_command = ssh_proxy_command_config
    else:
        # ssh_proxy_command_config: Dict[str, str], region_name -> command
        # This type check is done by skypilot_config at config load time.

        # There are two cases:
        if keep_launch_fields_in_existing_config:
            # (1) We're re-provisioning an existing cluster.
            #
            # We use None for ssh_proxy_command, which will be restored to the
            # cluster's original value later by _replace_yaml_dicts().
            ssh_proxy_command = None
        else:
            # (2) We're launching a new cluster.
            #
            # Resources.get_valid_regions_for_launchable() respects the keys (regions)
            # in ssh_proxy_command in skypilot_config. So here we add an assert.
            assert region_name in ssh_proxy_command_config, (
                region_name, ssh_proxy_command_config)
            ssh_proxy_command = ssh_proxy_command_config[region_name]
    logger.debug(f'Using ssh_proxy_command: {ssh_proxy_command!r}')

    # User-supplied instance tags.
    instance_tags = {}
    instance_tags = skypilot_config.get_nested(
        (str(cloud).lower(), 'instance_tags'), {})
    if not isinstance(instance_tags, dict):
        with ux_utils.print_exception_no_traceback():
            raise ValueError('Custom instance_tags in config.yaml should '
                             f'be a dict, but received {type(instance_tags)}.')

    # Dump the Ray ports to a file for Ray job submission
    ray_port = constants.SKY_REMOTE_RAY_PORT
    ray_dashboard_port = constants.SKY_REMOTE_RAY_DASHBOARD_PORT
    # Note we can not use json.dumps which will add a space between ":" and its value
    # which causes the yaml parser to fail.
    port_dict_str = f'{{"ray_port":{ray_port}, "ray_dashboard_port":{ray_dashboard_port}}}'
    dump_port_command = f'python -c \'import json, os; json.dump({port_dict_str}, open(os.path.expanduser("{constants.SKY_REMOTE_RAY_PORT_FILE}"), "w"))\''

    # Use a tmp file path to avoid incomplete YAML file being re-used in the
    # future.
    tmp_yaml_path = yaml_path + '.tmp'
    fill_template(
        cluster_config_template,
        dict(
            resources_vars,
            **{
                'cluster_name': cluster_name,
                'num_nodes': num_nodes,
                'disk_size': to_provision.disk_size,
                # If the current code is run by controller, propagate the real
                # calling user which should've been passed in as the
                # SKYPILOT_USER env var (see spot-controller.yaml.j2).
                'user': os.environ.get('SKYPILOT_USER', getpass.getuser()),

                # AWS only:
                # Temporary measure, as deleting per-cluster SGs is too slow.
                # See https://github.com/skypilot-org/skypilot/pull/742.
                # Generate the name of the security group we're looking for.
                # (username, last 4 chars of hash of hostname): for uniquefying
                # users on shared-account scenarios.
                'security_group': skypilot_config.get_nested(
                    ('aws', 'security_group_name'),
                    f'sky-sg-{common_utils.user_and_hostname_hash()}'),
                'vpc_name': skypilot_config.get_nested(('aws', 'vpc_name'),
                                                       None),
                'use_internal_ips': skypilot_config.get_nested(
                    ('aws', 'use_internal_ips'), False),
                # Not exactly AWS only, but we only test it's supported on AWS
                # for now:
                'ssh_proxy_command': ssh_proxy_command,
                # User-supplied instance tags.
                'instance_tags': instance_tags,

                # Azure only:
                'azure_subscription_id': azure_subscription_id,
                'resource_group': f'{cluster_name}-{region_name}',

                # GCP only:
                'gcp_project_id': gcp_project_id,

                # Port of Ray (GCS server).
                # Ray's default port 6379 is conflicted with Redis.
                'ray_port': ray_port,
                'ray_dashboard_port': ray_dashboard_port,
                'ray_temp_dir': constants.SKY_REMOTE_RAY_TEMPDIR,
                'dump_port_command': dump_port_command,
                # Ray version.
                'ray_version': constants.SKY_REMOTE_RAY_VERSION,
                # Cloud credentials for cloud storage.
                'credentials': credentials,
                # Sky remote utils.
                'sky_remote_path': SKY_REMOTE_PATH,
                'sky_local_path': str(local_wheel_path),
                # Add yaml file path to the template variables.
                'sky_ray_yaml_remote_path': SKY_RAY_YAML_REMOTE_PATH,
                'sky_ray_yaml_local_path':
                    tmp_yaml_path
                    if not isinstance(cloud, clouds.Local) else yaml_path,
                'sky_version': str(version.parse(sky.__version__)),
                'sky_wheel_hash': wheel_hash,
                # Local IP handling (optional).
                'head_ip': None if ip_list is None else ip_list[0],
                'worker_ips': None if ip_list is None else ip_list[1:],
                # Authentication (optional).
                **auth_config,
            }),
        output_path=tmp_yaml_path)
    config_dict['cluster_name'] = cluster_name
    config_dict['ray'] = yaml_path
    if dryrun:
        # If dryrun, return the unfinished tmp yaml path.
        config_dict['ray'] = tmp_yaml_path
        return config_dict
    _add_auth_to_cluster_config(cloud, tmp_yaml_path)

    # Restore the old yaml content for backward compatibility.
    if os.path.exists(yaml_path) and keep_launch_fields_in_existing_config:
        with open(yaml_path, 'r') as f:
            old_yaml_content = f.read()
        with open(tmp_yaml_path, 'r') as f:
            new_yaml_content = f.read()
        restored_yaml_content = _replace_yaml_dicts(
            new_yaml_content, old_yaml_content,
            _RAY_YAML_KEYS_TO_RESTORE_FOR_BACK_COMPATIBILITY,
            _RAY_YAML_KEYS_TO_RESTORE_EXCEPTIONS)
        with open(tmp_yaml_path, 'w') as f:
            f.write(restored_yaml_content)

    # Optimization: copy the contents of source files in file_mounts to a
    # special dir, and upload that as the only file_mount instead. Delay
    # calling this optimization until now, when all source files have been
    # written and their contents finalized.
    #
    # Note that the ray yaml file will be copied into that special dir (i.e.,
    # uploaded as part of the file_mounts), so the restore for backward
    # compatibility should go before this call.
    if not isinstance(cloud, clouds.Local):
        # Only optimize the file mounts for public clouds now, as local has not
        # been fully tested yet.
        _optimize_file_mounts(tmp_yaml_path)

    # Rename the tmp file to the final YAML path.
    os.rename(tmp_yaml_path, yaml_path)
    usage_lib.messages.usage.update_ray_yaml(yaml_path)

    # For TPU nodes. TPU VMs do not need TPU_NAME.
    if (resources_vars.get('tpu_type') is not None and
            resources_vars.get('tpu_vm') is None):
        tpu_name = resources_vars.get('tpu_name')
        if tpu_name is None:
            tpu_name = cluster_name

        user_file_dir = os.path.expanduser(f'{SKY_USER_FILE_PATH}/')

        from sky.skylet.providers.gcp import config as gcp_config  # pylint: disable=import-outside-toplevel
        config = common_utils.read_yaml(os.path.expanduser(config_dict['ray']))
        vpc_name = gcp_config.get_usable_vpc(config)

        scripts = []
        for template_name in ('gcp-tpu-create.sh.j2', 'gcp-tpu-delete.sh.j2'):
            script_path = os.path.join(user_file_dir, template_name).replace(
                '.sh.j2', f'.{cluster_name}.sh')
            fill_template(
                template_name,
                dict(
                    resources_vars, **{
                        'tpu_name': tpu_name,
                        'gcp_project_id': gcp_project_id,
                        'vpc_name': vpc_name,
                    }),
                # Use new names for TPU scripts so that different runs can use
                # different TPUs.  Put in SKY_USER_FILE_PATH to be consistent
                # with cluster yamls.
                output_path=script_path,
            )
            scripts.append(script_path)

        config_dict['tpu-create-script'] = scripts[0]
        config_dict['tpu-delete-script'] = scripts[1]
        config_dict['tpu_name'] = tpu_name
    return config_dict


def _add_auth_to_cluster_config(cloud: clouds.Cloud, cluster_config_file: str):
    """Adds SSH key info to the cluster config.

    This function's output removes comments included in the jinja2 template.
    """
    config = common_utils.read_yaml(cluster_config_file)
    # Check the availability of the cloud type.
    if isinstance(cloud, clouds.AWS):
        config = auth.setup_aws_authentication(config)
    elif isinstance(cloud, clouds.GCP):
        config = auth.setup_gcp_authentication(config)
    elif isinstance(cloud, clouds.Azure):
        config = auth.setup_azure_authentication(config)
    elif isinstance(cloud, clouds.Lambda):
        config = auth.setup_lambda_authentication(config)
    elif isinstance(cloud, clouds.IBM):
        config = auth.setup_ibm_authentication(config)
<<<<<<< HEAD
    elif isinstance(cloud, clouds.OCI):
        config = auth.setup_oci_authentication(config)
=======
    elif isinstance(cloud, clouds.SCP):
        config = auth.setup_scp_authentication(config)
>>>>>>> fe11b8ea
    else:
        assert isinstance(cloud, clouds.Local), cloud
        # Local cluster case, authentication is already filled by the user
        # in the local cluster config (in ~/.sky/local/...). There is no need
        # for Sky to generate authentication.
        pass
    common_utils.dump_yaml(cluster_config_file, config)


def get_run_timestamp() -> str:
    return 'sky-' + datetime.now().strftime('%Y-%m-%d-%H-%M-%S-%f')


def get_timestamp_from_run_timestamp(run_timestamp: str) -> float:
    return datetime.strptime(
        run_timestamp.partition('-')[2], '%Y-%m-%d-%H-%M-%S-%f').timestamp()


def _count_healthy_nodes_from_ray(output: str,
                                  is_local_cloud: bool = False
                                 ) -> Tuple[int, int]:
    """Count the number of healthy nodes from the output of `ray status`."""

    def get_ready_nodes(pattern, output):
        result = pattern.findall(output)
        # On-prem/local case is handled differently.
        # `ray status` produces different output for local case, and
        # we poll for number of nodes launched instead of counting for
        # head and number of worker nodes separately (it is impossible
        # to distinguish between head and worker node for local case).
        if is_local_cloud:
            # In the local case, ready_workers mean the total number
            # of nodes launched, including head.
            return len(result)
        if len(result) == 0:
            return 0
        assert len(result) == 1, result
        return int(result[0])

    if is_local_cloud:
        ready_head = 0
        ready_workers = get_ready_nodes(_LAUNCHED_LOCAL_WORKER_PATTERN, output)
    else:
        ready_head = get_ready_nodes(_LAUNCHED_HEAD_PATTERN, output)
        ready_workers = get_ready_nodes(_LAUNCHED_WORKER_PATTERN, output)
    assert ready_head <= 1, f'#head node should be <=1 (Got {ready_head}).'
    return ready_head, ready_workers


@timeline.event
def wait_until_ray_cluster_ready(
    cluster_config_file: str,
    num_nodes: int,
    log_path: str,
    is_local_cloud: bool = False,
    nodes_launching_progress_timeout: Optional[int] = None,
) -> bool:
    """Returns whether the entire ray cluster is ready."""
    if num_nodes <= 1:
        return True

    # Manually fetching head ip instead of using `ray exec` to avoid the bug
    # that `ray exec` fails to connect to the head node after some workers
    # launched especially for Azure.
    try:
        head_ip = _query_head_ip_with_retries(
            cluster_config_file, max_attempts=WAIT_HEAD_NODE_IP_MAX_ATTEMPTS)
    except RuntimeError as e:
        logger.error(e)
        return False  # failed

    ssh_credentials = ssh_credential_from_yaml(cluster_config_file)
    last_nodes_so_far = 0
    start = time.time()
    runner = command_runner.SSHCommandRunner(head_ip, **ssh_credentials)
    with log_utils.console.status(
            '[bold cyan]Waiting for workers...') as worker_status:
        while True:
            rc, output, stderr = runner.run('ray status',
                                            log_path=log_path,
                                            stream_logs=False,
                                            require_outputs=True,
                                            separate_stderr=True)
            subprocess_utils.handle_returncode(
                rc, 'ray status', 'Failed to run ray status on head node.',
                stderr)
            logger.debug(output)

            ready_head, ready_workers = _count_healthy_nodes_from_ray(
                output, is_local_cloud=is_local_cloud)

            worker_status.update('[bold cyan]'
                                 f'{ready_workers} out of {num_nodes - 1} '
                                 'workers ready')

            # In the local case, ready_head=0 and ready_workers=num_nodes. This
            # is because there is no matching regex for _LAUNCHED_HEAD_PATTERN.
            if ready_head + ready_workers == num_nodes:
                # All nodes are up.
                break

            # Pending workers that have been launched by ray up.
            found_ips = _LAUNCHING_IP_PATTERN.findall(output)
            pending_workers = len(found_ips)

            # TODO(zhwu): Handle the case where the following occurs, where ray
            # cluster is not correctly started on the cluster.
            # Pending:
            #  172.31.9.121: ray.worker.default, uninitialized
            nodes_so_far = ready_head + ready_workers + pending_workers

            # Check the number of nodes that are fetched. Timeout if no new
            # nodes fetched in a while (nodes_launching_progress_timeout),
            # though number of nodes_so_far is still not as expected.
            if nodes_so_far > last_nodes_so_far:
                # Reset the start time if the number of launching nodes
                # changes, i.e. new nodes are launched.
                logger.debug('Reset start time, as new nodes are launched. '
                             f'({last_nodes_so_far} -> {nodes_so_far})')
                start = time.time()
                last_nodes_so_far = nodes_so_far
            elif (nodes_launching_progress_timeout is not None and
                  time.time() - start > nodes_launching_progress_timeout and
                  nodes_so_far != num_nodes):
                worker_status.stop()
                logger.error(
                    'Timed out: waited for more than '
                    f'{nodes_launching_progress_timeout} seconds for new '
                    'workers to be provisioned, but no progress.')
                return False  # failed

            if '(no pending nodes)' in output and '(no failures)' in output:
                # Bug in ray autoscaler: e.g., on GCP, if requesting 2 nodes
                # that GCP can satisfy only by half, the worker node would be
                # forgotten. The correct behavior should be for it to error out.
                worker_status.stop()
                logger.error(
                    'Failed to launch multiple nodes on '
                    'GCP due to a nondeterministic bug in ray autoscaler.')
                return False  # failed
            time.sleep(10)
    return True  # success


def ssh_credential_from_yaml(cluster_yaml: str) -> Dict[str, str]:
    """Returns ssh_user, ssh_private_key and ssh_control name."""
    config = common_utils.read_yaml(cluster_yaml)
    auth_section = config['auth']
    ssh_user = auth_section['ssh_user'].strip()
    ssh_private_key = auth_section.get('ssh_private_key')
    ssh_control_name = config.get('cluster_name', '__default__')
    ssh_proxy_command = auth_section.get('ssh_proxy_command')
    return {
        'ssh_user': ssh_user,
        'ssh_private_key': ssh_private_key,
        'ssh_control_name': ssh_control_name,
        'ssh_proxy_command': ssh_proxy_command,
    }


def parallel_data_transfer_to_nodes(
    runners: List[command_runner.SSHCommandRunner],
    source: Optional[str],
    target: str,
    cmd: Optional[str],
    run_rsync: bool,
    *,
    action_message: str,
    # Advanced options.
    log_path: str = os.devnull,
    stream_logs: bool = False,
):
    """Runs a command on all nodes and optionally runs rsync from src->dst.

    Args:
        runners: A list of SSHCommandRunner objects that represent multiple nodes.
        source: Optional[str]; Source for rsync on local node
        target: str; Destination on remote node for rsync
        cmd: str; Command to be executed on all nodes
        action_message: str; Message to be printed while the command runs
        log_path: str; Path to the log file
        stream_logs: bool; Whether to stream logs to stdout
    """
    fore = colorama.Fore
    style = colorama.Style

    origin_source = source

    def _sync_node(runner: 'command_runner.SSHCommandRunner') -> None:
        if cmd is not None:
            rc, stdout, stderr = runner.run(cmd,
                                            log_path=log_path,
                                            stream_logs=stream_logs,
                                            require_outputs=True)
            subprocess_utils.handle_returncode(
                rc,
                cmd, ('Failed to run command before rsync '
                      f'{origin_source} -> {target}. '
                      'Ensure that the network is stable, then retry.'),
                stderr=stdout + stderr)

        if run_rsync:
            assert source is not None
            # TODO(zhwu): Optimize for large amount of files.
            # zip / transfer / unzip
            runner.rsync(
                source=source,
                target=target,
                up=True,
                log_path=log_path,
                stream_logs=stream_logs,
            )

    num_nodes = len(runners)
    plural = 's' if num_nodes > 1 else ''
    message = (f'{fore.CYAN}{action_message} (to {num_nodes} node{plural})'
               f': {style.BRIGHT}{origin_source}{style.RESET_ALL} -> '
               f'{style.BRIGHT}{target}{style.RESET_ALL}')
    logger.info(message)
    with log_utils.safe_rich_status(f'[bold cyan]{action_message}[/]'):
        subprocess_utils.run_in_parallel(_sync_node, runners)


def check_local_gpus() -> bool:
    """Checks if GPUs are available locally.

    Returns whether GPUs are available on the local machine by checking
    if nvidia-smi is installed and returns zero return code.

    Returns True if nvidia-smi is installed and returns zero return code,
    False if not.
    """
    is_functional = False
    installation_check = subprocess.run(['which', 'nvidia-smi'],
                                        stdout=subprocess.DEVNULL,
                                        stderr=subprocess.DEVNULL,
                                        check=False)
    is_installed = installation_check.returncode == 0
    if is_installed:
        execution_check = subprocess.run(['nvidia-smi'],
                                         stdout=subprocess.DEVNULL,
                                         stderr=subprocess.DEVNULL,
                                         check=False)
        is_functional = execution_check.returncode == 0
    return is_functional


def generate_cluster_name():
    # TODO: change this ID formatting to something more pleasant.
    # User name is helpful in non-isolated accounts, e.g., GCP, Azure.
    return f'sky-{uuid.uuid4().hex[:4]}-{get_cleaned_username()}'


def get_cleaned_username() -> str:
    """Cleans the current username to be used as part of a cluster name.

    Clean up includes:
     1. Making all characters lowercase
     2. Removing any non-alphanumeric characters (excluding hyphens)
     3. Removing any numbers and/or hyphens at the start of the username.
     4. Removing any hyphens at the end of the username

    e.g. 1SkY-PiLot2- becomes sky-pilot2.

    Returns:
      A cleaned username that will pass the regex in
      check_cluster_name_is_valid().
    """
    username = getpass.getuser()
    username = username.lower()
    username = re.sub(r'[^a-z0-9-]', '', username)
    username = re.sub(r'^[0-9-]+', '', username)
    username = re.sub(r'-$', '', username)
    return username


def _query_head_ip_with_retries(cluster_yaml: str,
                                max_attempts: int = 1) -> str:
    """Returns the IP of the head node by querying the cloud.

    Raises:
      RuntimeError: if we failed to get the head IP.
    """
    backoff = common_utils.Backoff(initial_backoff=5, max_backoff_factor=5)
    for i in range(max_attempts):
        try:
            full_cluster_yaml = str(pathlib.Path(cluster_yaml).expanduser())
            out = subprocess_utils.run(
                f'ray get-head-ip {full_cluster_yaml!r}',
                stdout=subprocess.PIPE,
                stderr=subprocess.DEVNULL).stdout.decode().strip()
            head_ip_list = re.findall(IP_ADDR_REGEX, out)
            if len(head_ip_list) > 1:
                # This could be triggered if e.g., some logging is added in
                # skypilot_config, a module that has some code executed
                # whenever `sky` is imported.
                logger.warning(
                    'Detected more than 1 IP from the output of '
                    'the `ray get-head-ip` command. This could '
                    'happen if there is extra output from it, '
                    'which should be inspected below.\nProceeding with '
                    f'the last detected IP ({head_ip_list[-1]}) as head IP.'
                    f'\n== Output ==\n{out}'
                    f'\n== Output ends ==')
                head_ip_list = head_ip_list[-1:]
            assert 1 == len(head_ip_list), (out, head_ip_list)
            head_ip = head_ip_list[0]
            break
        except subprocess.CalledProcessError as e:
            if i == max_attempts - 1:
                raise RuntimeError('Failed to get head ip') from e
            # Retry if the cluster is not up yet.
            logger.debug('Retrying to get head ip.')
            time.sleep(backoff.current_backoff())
    return head_ip


@timeline.event
def get_node_ips(cluster_yaml: str,
                 expected_num_nodes: int,
                 handle: Optional[
                     'cloud_vm_ray_backend.CloudVmRayResourceHandle'] = None,
                 head_ip_max_attempts: int = 1,
                 worker_ip_max_attempts: int = 1,
                 get_internal_ips: bool = False) -> List[str]:
    """Returns the IPs of all nodes in the cluster, with head node at front."""
    # When ray up launches TPU VM Pod, Pod workers (except for the head)
    # won't be connected to Ray cluster. Thus "ray get-worker-ips"
    # won't work and we need to query the node IPs with gcloud as
    # implmented in _get_tpu_vm_pod_ips.
    ray_config = common_utils.read_yaml(cluster_yaml)
    use_tpu_vm = ray_config['provider'].get('_has_tpus', False)
    if use_tpu_vm:
        assert expected_num_nodes == 1, (
            'TPU VM only supports single node for now.')
        assert handle is not None, 'handle is required for TPU VM.'
        try:
            ips = _get_tpu_vm_pod_ips(ray_config, get_internal_ips)
        except exceptions.CommandError as e:
            raise exceptions.FetchIPError(
                exceptions.FetchIPError.Reason.HEAD) from e
        if len(ips) != tpu_utils.get_num_tpu_devices(handle.launched_resources):
            raise exceptions.FetchIPError(exceptions.FetchIPError.Reason.HEAD)
        return ips

    if get_internal_ips:
        with tempfile.NamedTemporaryFile(mode='w', delete=False) as f:
            ray_config['provider']['use_internal_ips'] = True
            yaml.dump(ray_config, f)
            cluster_yaml = f.name

    # Check the network connection first to avoid long hanging time for
    # ray get-head-ip below, if a long-lasting network connection failure
    # happens.
    check_network_connection()
    try:
        head_ip = _query_head_ip_with_retries(cluster_yaml,
                                              max_attempts=head_ip_max_attempts)
    except RuntimeError as e:
        raise exceptions.FetchIPError(
            exceptions.FetchIPError.Reason.HEAD) from e
    head_ip_list = [head_ip]
    if expected_num_nodes > 1:
        backoff = common_utils.Backoff(initial_backoff=5, max_backoff_factor=5)

        for retry_cnt in range(worker_ip_max_attempts):
            try:
                full_cluster_yaml = str(pathlib.Path(cluster_yaml).expanduser())
                proc = subprocess_utils.run(
                    f'ray get-worker-ips {full_cluster_yaml!r}',
                    stdout=subprocess.PIPE,
                    stderr=subprocess.PIPE)
                out = proc.stdout.decode()
                break
            except subprocess.CalledProcessError as e:
                if retry_cnt == worker_ip_max_attempts - 1:
                    raise exceptions.FetchIPError(
                        exceptions.FetchIPError.Reason.WORKER) from e
                # Retry if the ssh is not ready for the workers yet.
                backoff_time = backoff.current_backoff()
                logger.debug('Retrying to get worker ip '
                             f'[{retry_cnt}/{worker_ip_max_attempts}] in '
                             f'{backoff_time} seconds.')
                time.sleep(backoff_time)
        worker_ips = re.findall(IP_ADDR_REGEX, out)
        # Ray Autoscaler On-prem Bug: ray-get-worker-ips outputs nothing!
        # Workaround: List of IPs are shown in Stderr
        cluster_name = os.path.basename(cluster_yaml).split('.')[0]
        if ((handle is not None and hasattr(handle, 'local_handle') and
             handle.local_handle is not None) or
                onprem_utils.check_if_local_cloud(cluster_name)):
            out = proc.stderr.decode()
            worker_ips = re.findall(IP_ADDR_REGEX, out)
            # Remove head ip from worker ip list.
            for i, ip in enumerate(worker_ips):
                if ip == head_ip_list[0]:
                    del worker_ips[i]
                    break
        if len(worker_ips) != expected_num_nodes - 1:
            n = expected_num_nodes - 1
            if len(worker_ips) > n:
                # This could be triggered if e.g., some logging is added in
                # skypilot_config, a module that has some code executed whenever
                # `sky` is imported.
                logger.warning(
                    f'Expected {n} worker IP(s); found '
                    f'{len(worker_ips)}: {worker_ips}'
                    '\nThis could happen if there is extra output from '
                    '`ray get-worker-ips`, which should be inspected below.'
                    f'\n== Output ==\n{out}'
                    f'\n== Output ends ==')
                logger.warning(f'\nProceeding with the last {n} '
                               f'detected IP(s): {worker_ips[-n:]}.')
                worker_ips = worker_ips[-n:]
            else:
                raise exceptions.FetchIPError(
                    exceptions.FetchIPError.Reason.WORKER)
    else:
        worker_ips = []
    return head_ip_list + worker_ips


@timeline.event
def _get_tpu_vm_pod_ips(ray_config: Dict[str, Any],
                        get_internal_ips: bool = False) -> List[str]:
    """Returns the IPs of all TPU VM Pod workers using gcloud."""

    cluster_name = ray_config['cluster_name']
    zone = ray_config['provider']['availability_zone']
    query_cmd = (f'gcloud compute tpus tpu-vm list --filter='
                 f'"(labels.ray-cluster-name={cluster_name})" '
                 f'--zone={zone} --format="value(name)"')
    returncode, stdout, stderr = log_lib.run_with_log(query_cmd,
                                                      '/dev/null',
                                                      shell=True,
                                                      stream_logs=False,
                                                      require_outputs=True)
    subprocess_utils.handle_returncode(
        returncode,
        query_cmd,
        'Failed to run gcloud to get TPU VM IDs.',
        stderr=stdout + stderr)
    if len(stdout) == 0:
        logger.debug('No TPU VMs found with cluster name '
                     f'{cluster_name} in zone {zone}.')
    if len(stdout.splitlines()) > 1:
        # Rare case, this could mean resource leakage. Hint user.
        logger.warning('Found more than one TPU VM/Pod with the same cluster '
                       f'name {cluster_name} in zone {zone}.')

    all_ips = []
    for tpu_id in stdout.splitlines():
        tpuvm_cmd = (f'gcloud compute tpus tpu-vm describe {tpu_id}'
                     f' --zone {zone} --format=json')
        returncode, stdout, stderr = log_lib.run_with_log(tpuvm_cmd,
                                                          os.devnull,
                                                          shell=True,
                                                          stream_logs=False,
                                                          require_outputs=True)
        subprocess_utils.handle_returncode(
            returncode,
            tpuvm_cmd,
            'Failed to run gcloud tpu-vm describe.',
            stderr=stdout + stderr)

        tpuvm_json = json.loads(stdout)
        if tpuvm_json['state'] != 'READY':
            # May be a leaked preempted resource, or terminated by user in the
            # console, or still in the process of being created.
            ux_utils.console_newline()
            logger.debug(f'TPU VM {tpu_id} is in {tpuvm_json["state"]} '
                         'state. Skipping IP query... '
                         'Hint: make sure it is not leaked.')
            continue

        ips = []
        for endpoint in tpuvm_json['networkEndpoints']:
            # Note: if TPU VM is being preempted, its IP field may not exist.
            # We use get() to avoid KeyError.
            if get_internal_ips:
                ip = endpoint.get('ipAddress', None)
            else:
                ip = endpoint['accessConfig'].get('externalIp', None)
            if ip is not None:
                ips.append(ip)
        all_ips.extend(ips)

    return all_ips


@timeline.event
def get_head_ip(
    handle: 'cloud_vm_ray_backend.CloudVmRayResourceHandle',
    use_cached_head_ip: bool = True,
    max_attempts: int = 1,
) -> str:
    """Returns the ip of the head node."""
    if use_cached_head_ip:
        if handle.head_ip is None:
            # This happens for INIT clusters (e.g., exit 1 in setup).
            with ux_utils.print_exception_no_traceback():
                raise ValueError(
                    'Cluster\'s head IP not found; is it up? To fix: '
                    'run a successful launch first (`sky launch`) to ensure'
                    ' the cluster status is UP (`sky status`).')
        head_ip = handle.head_ip
    else:
        head_ip = _query_head_ip_with_retries(handle.cluster_yaml, max_attempts)
    return head_ip


def check_network_connection():
    # Tolerate 3 retries as it is observed that connections can fail.
    adapter = adapters.HTTPAdapter(max_retries=retry_lib.Retry(total=3))
    http = requests.Session()
    http.mount('https://', adapter)
    http.mount('http://', adapter)
    for i, ip in enumerate(_TEST_IP_LIST):
        try:
            http.head(ip, timeout=3)
            return
        except (requests.Timeout, requests.exceptions.ConnectionError) as e:
            if i == len(_TEST_IP_LIST) - 1:
                raise exceptions.NetworkError('Could not refresh the cluster. '
                                              'Network seems down.') from e


def _process_cli_query(
    cloud: str,
    cluster: str,
    query_cmd: str,
    deliminator: str,
    status_map: Mapping[str, Optional[global_user_state.ClusterStatus]],
    max_retries: int = 3,
) -> List[global_user_state.ClusterStatus]:
    """Run the cloud CLI query and returns cluster status.

    Args:
        cloud: The cloud provider name.
        cluster: The cluster name.
        query_cmd: The cloud CLI query command.
        deliminator: The deliminator separating the status in the output
            of the query command.
        status_map: A map from the CLI status string to the corresponding
            global_user_state.ClusterStatus.
        max_retries: Maximum number of retries before giving up. For AWS only.

    Returns:
        A list of global_user_state.ClusterStatus of all existing nodes in the
        cluster. The list can be empty if none of the nodes in the clusters are
        found, i.e. the nodes are all terminated.
    """
    returncode, stdout, stderr = log_lib.run_with_log(query_cmd,
                                                      '/dev/null',
                                                      require_outputs=True,
                                                      shell=True)
    logger.debug(f'{query_cmd} returned {returncode}.\n'
                 '**** STDOUT ****\n'
                 f'{stdout}\n'
                 '**** STDERR ****\n'
                 f'{stderr}')

    # Cloud-specific error handling.
    if (cloud == str(clouds.Azure()) and returncode == 2 and
            'argument --ids: expected at least one argument' in stderr):
        # Azure CLI has a returncode 2 when the cluster is not found, as
        # --ids <empty> is passed to the query command. In that case, the
        # cluster should be considered as DOWN.
        return []
    if (cloud == str(clouds.AWS()) and returncode != 0 and
            'Unable to locate credentials. You can configure credentials by '
            'running "aws configure"' in stdout + stderr):
        # AWS: has run into this rare error with spot controller (which has an
        # assumed IAM role and is working fine most of the time).
        #
        # We do not know the root cause. For now, the hypothesis is instance
        # metadata service is temporarily unavailable. So, we retry the query.
        if max_retries > 0:
            logger.info('Encountered AWS "Unable to locate credentials" '
                        'error. Retrying.')
            time.sleep(random.uniform(0, 1) * 2)
            return _process_cli_query(cloud, cluster, query_cmd, deliminator,
                                      status_map, max_retries - 1)

    if returncode != 0:
        with ux_utils.print_exception_no_traceback():
            raise exceptions.ClusterStatusFetchingError(
                f'Failed to query {cloud} cluster {cluster!r} status: '
                f'{stdout + stderr}')

    cluster_status = stdout.strip()
    if cluster_status == '':
        return []

    statuses = []
    for s in cluster_status.split(deliminator):
        node_status = status_map[s]
        if node_status is not None:
            statuses.append(node_status)
    return statuses


def _query_status_aws(
    cluster: str,
    ray_config: Dict[str, Any],
) -> List[global_user_state.ClusterStatus]:
    status_map = {
        'pending': global_user_state.ClusterStatus.INIT,
        'running': global_user_state.ClusterStatus.UP,
        # TODO(zhwu): stopping and shutting-down could occasionally fail
        # due to internal errors of AWS. We should cover that case.
        'stopping': global_user_state.ClusterStatus.STOPPED,
        'stopped': global_user_state.ClusterStatus.STOPPED,
        'shutting-down': None,
        'terminated': None,
    }
    region = ray_config['provider']['region']
    query_cmd = ('aws ec2 describe-instances --filters '
                 f'Name=tag:ray-cluster-name,Values={cluster} '
                 f'--region {region} '
                 '--query "Reservations[].Instances[].State.Name" '
                 '--output text')
    return _process_cli_query('AWS', cluster, query_cmd, '\t', status_map)


def _query_status_gcp(
    cluster: str,
    ray_config: Dict[str, Any],
) -> List[global_user_state.ClusterStatus]:
    # Note: we use ":" for filtering labels for gcloud, as the latest gcloud (v393.0)
    # fails to filter labels with "=".
    # Reference: https://cloud.google.com/sdk/gcloud/reference/topic/filters

    use_tpu_vm = ray_config['provider'].get('_has_tpus', False)
    zone = ray_config['provider'].get('availability_zone', '')
    if use_tpu_vm:
        # TPU VM's state definition is different from compute VM
        # https://cloud.google.com/tpu/docs/reference/rest/v2alpha1/projects.locations.nodes#State # pylint: disable=line-too-long
        status_map = {
            'CREATING': global_user_state.ClusterStatus.INIT,
            'STARTING': global_user_state.ClusterStatus.INIT,
            'RESTARTING': global_user_state.ClusterStatus.INIT,
            'READY': global_user_state.ClusterStatus.UP,
            'REPAIRING': global_user_state.ClusterStatus.INIT,
            # 'STOPPED' in GCP TPU VM means stopped, with disk preserved.
            'STOPPING': global_user_state.ClusterStatus.STOPPED,
            'STOPPED': global_user_state.ClusterStatus.STOPPED,
            'DELETING': None,
            'PREEMPTED': None,
        }
        tpu_utils.check_gcp_cli_include_tpu_vm()
        query_cmd = ('gcloud compute tpus tpu-vm list '
                     f'--zone {zone} '
                     f'--filter="(labels.ray-cluster-name={cluster})" '
                     '--format="value(state)"')
    else:
        # Ref: https://cloud.google.com/compute/docs/instances/instance-life-cycle
        status_map = {
            'PROVISIONING': global_user_state.ClusterStatus.INIT,
            'STAGING': global_user_state.ClusterStatus.INIT,
            'RUNNING': global_user_state.ClusterStatus.UP,
            'REPAIRING': global_user_state.ClusterStatus.INIT,
            # 'TERMINATED' in GCP means stopped, with disk preserved.
            'STOPPING': global_user_state.ClusterStatus.STOPPED,
            'TERMINATED': global_user_state.ClusterStatus.STOPPED,
            # 'SUSPENDED' in GCP means stopped, with disk and OS memory
            # preserved.
            'SUSPENDING': global_user_state.ClusterStatus.STOPPED,
            'SUSPENDED': global_user_state.ClusterStatus.STOPPED,
        }
        # TODO(zhwu): The status of the TPU attached to the cluster should also
        # be checked, since TPUs are not part of the VMs.
        query_cmd = ('gcloud compute instances list '
                     f'--filter="(labels.ray-cluster-name={cluster})" '
                     '--format="value(status)"')
    status_list = _process_cli_query('GCP', cluster, query_cmd, '\n',
                                     status_map)

    # GCP does not clean up preempted TPU VMs. We remove it ourselves.
    # TODO(wei-lin): handle multi-node cases.
    if use_tpu_vm and len(status_list) == 0:
        logger.debug(f'Terminating preempted TPU VM cluster {cluster}')
        backend = backends.CloudVmRayBackend()
        handle = global_user_state.get_handle_from_cluster_name(cluster)
        assert isinstance(handle,
                          backends.CloudVmRayResourceHandle), (cluster, handle)
        # Do not use refresh cluster status during teardown, as that will
        # cause inifinite recursion by calling cluster status refresh
        # again.
        # The caller of this function, `_update_cluster_status_no_lock() ->
        # _get_cluster_status_via_cloud_cli()`, will do the post teardown
        # cleanup, which will remove the cluster entry from the status table
        # & the ssh config file.
        backend.teardown_no_lock(handle,
                                 terminate=True,
                                 purge=False,
                                 post_teardown_cleanup=False,
                                 refresh_cluster_status=False)
    return status_list


def _query_status_azure(
    cluster: str,
    ray_config: Dict[str, Any],
) -> List[global_user_state.ClusterStatus]:
    del ray_config  # Unused.
    status_map = {
        'VM starting': global_user_state.ClusterStatus.INIT,
        'VM running': global_user_state.ClusterStatus.UP,
        # 'VM stopped' in Azure means Stopped (Allocated), which still bills
        # for the VM.
        'VM stopping': global_user_state.ClusterStatus.INIT,
        'VM stopped': global_user_state.ClusterStatus.INIT,
        # 'VM deallocated' in Azure means Stopped (Deallocated), which does not
        # bill for the VM.
        'VM deallocating': global_user_state.ClusterStatus.STOPPED,
        'VM deallocated': global_user_state.ClusterStatus.STOPPED,
    }
    query_cmd = ('az vm show -d --ids $(az vm list --query '
                 f'"[?tags.\\"ray-cluster-name\\" == \'{cluster}\'].id" '
                 '-o tsv) --query "powerState" -o tsv')
    # NOTE: Azure cli should be handled carefully. The query command above
    # takes about 1 second to run.
    # An alternative is the following command, but it will take more than
    # 20 seconds to run.
    # query_cmd = (
    #     f'az vm list --show-details --query "['
    #     f'?tags.\\"ray-cluster-name\\" == \'{handle.cluster_name}\' '
    #     '&& tags.\\"ray-node-type\\" == \'head\'].powerState" -o tsv'
    # )
    return _process_cli_query('Azure', cluster, query_cmd, '\t', status_map)


def _query_status_ibm(
    cluster: str,
    ray_config: Dict[str, Any],
) -> List[global_user_state.ClusterStatus]:
    """
    returns a list of Statuses for each of the cluster's nodes.
    this function gets called when running `sky status` with -r flag and the cluster's head node is either stopped or down.
    """

    status_map: Dict[str, Any] = {
        'pending': global_user_state.ClusterStatus.INIT,
        'starting': global_user_state.ClusterStatus.INIT,
        'restarting': global_user_state.ClusterStatus.INIT,
        'running': global_user_state.ClusterStatus.UP,
        'stopping': global_user_state.ClusterStatus.STOPPED,
        'stopped': global_user_state.ClusterStatus.STOPPED,
        'deleting': None,
        'failed': global_user_state.ClusterStatus.INIT,
        'cluster_deleted': []
    }

    client = ibm.client(region=ray_config['provider']['region'])
    search_client = ibm.search_client()
    # pylint: disable=E1136
    vpcs_filtered_by_tags_and_region = search_client.search(
        query=
        f'type:vpc AND tags:{cluster} AND region:{ray_config["provider"]["region"]}',
        fields=['tags', 'region', 'type'],
        limit=1000).get_result()['items']
    if not vpcs_filtered_by_tags_and_region:
        # a vpc could have been removed unkownlingly to skypilot, such as
        # via `sky autostop --down`, or simply manually (e.g. via console).
        logger.warning('No vpc exists in '
                       f'{ray_config["provider"]["region"]} '
                       f'with tag: {cluster}')
        return status_map['cluster_deleted']
    vpc_id = vpcs_filtered_by_tags_and_region[0]['crn'].rsplit(':', 1)[-1]
    instances = client.list_instances(vpc_id=vpc_id).get_result()['instances']

    return [status_map[instance['status']] for instance in instances]


def _query_status_lambda(
        cluster: str,
        ray_config: Dict[str, Any],  # pylint: disable=unused-argument
) -> List[global_user_state.ClusterStatus]:
    status_map = {
        'booting': global_user_state.ClusterStatus.INIT,
        'active': global_user_state.ClusterStatus.UP,
        'unhealthy': global_user_state.ClusterStatus.INIT,
        'terminated': None,
    }
    # TODO(ewzeng): filter by hash_filter_string to be safe
    status_list = []
    vms = lambda_utils.LambdaCloudClient().list_instances()
    possible_names = [f'{cluster}-head', f'{cluster}-worker']
    for node in vms:
        if node.get('name') in possible_names:
            node_status = status_map[node['status']]
            if node_status is not None:
                status_list.append(node_status)
    return status_list


<<<<<<< HEAD
#Apr, 2023 by Hysun(hysun.he@oracle.com): Added support for OCI
def _query_status_oci(
        cluster: str,
        ray_config: Dict[str, Any],  # pylint: disable=unused-argument
) -> List[global_user_state.ClusterStatus]:
    region = ray_config['provider']['region']

    status_map = {
        'PROVISIONING': global_user_state.ClusterStatus.INIT,
        'STARTING': global_user_state.ClusterStatus.INIT,
        'RUNNING': global_user_state.ClusterStatus.UP,
        'STOPPING': global_user_state.ClusterStatus.STOPPED,
        'STOPPED': global_user_state.ClusterStatus.STOPPED,
        'TERMINATED': None,
    }

    # pylint: disable=import-outside-toplevel
    from sky.skylet.providers.oci.query_helper import oci_query_helper
    from ray.autoscaler.tags import (
        TAG_RAY_CLUSTER_NAME,)

    status_list = []
    vms = oci_query_helper.query_instances_by_tags(
        tag_filters={TAG_RAY_CLUSTER_NAME: cluster}, region=region)
    for node in vms:
        vm_status = node.lifecycle_state
        if vm_status in status_map:
            sky_status = status_map[vm_status]
            if sky_status is not None:
                status_list.append(sky_status)

=======
def _query_status_scp(
    cluster: str,
    ray_config: Dict[str, Any],
) -> List[global_user_state.ClusterStatus]:
    del ray_config  # Unused.
    status_map = {
        'CREATING': global_user_state.ClusterStatus.INIT,
        'EDITING': global_user_state.ClusterStatus.INIT,
        'RUNNING': global_user_state.ClusterStatus.UP,
        'STARTING': global_user_state.ClusterStatus.INIT,
        'RESTARTING': global_user_state.ClusterStatus.INIT,
        'STOPPING': global_user_state.ClusterStatus.STOPPED,
        'STOPPED': global_user_state.ClusterStatus.STOPPED,
        'TERMINATING': None,
        'TERMINATED': None,
    }
    status_list = []
    vms = scp_utils.SCPClient().list_instances()
    for node in vms:
        if node['virtualServerName'] == cluster:
            node_status = status_map[node['virtualServerState']]
            if node_status is not None:
                status_list.append(node_status)
>>>>>>> fe11b8ea
    return status_list


_QUERY_STATUS_FUNCS = {
    'AWS': _query_status_aws,
    'GCP': _query_status_gcp,
    'Azure': _query_status_azure,
    'Lambda': _query_status_lambda,
    'IBM': _query_status_ibm,
<<<<<<< HEAD
    'OCI': _query_status_oci,
=======
    'SCP': _query_status_scp,
>>>>>>> fe11b8ea
}


def check_owner_identity(cluster_name: str) -> None:
    """Check if current user is the same as the user who created the cluster.

    Raises:
        exceptions.ClusterOwnerIdentityMismatchError: if the current user is
          not the same as the user who created the cluster.
        exceptions.CloudUserIdentityError: if we fail to get the current user
          identity.
    """
    if env_options.Options.SKIP_CLOUD_IDENTITY_CHECK.get():
        return
    record = global_user_state.get_cluster_from_name(cluster_name)
    if record is None:
        return
    handle = record['handle']
    if not isinstance(handle, backends.CloudVmRayResourceHandle):
        return

    cloud = handle.launched_resources.cloud
    current_user_identity = cloud.get_current_user_identity()
    owner_identity = record['owner']
    if current_user_identity is None:
        # Skip the check if the cloud does not support user identity.
        return
    # The user identity can be None, if the cluster is created by an older
    # version of SkyPilot. In that case, we set the user identity to the
    # current one.
    # NOTE: a user who upgrades SkyPilot and switches to a new cloud identity
    # immediately without `sky status --refresh` first, will cause a leakage
    # of the existing cluster. We deem this an acceptable tradeoff mainly
    # because multi-identity is not common (at least at the moment).
    if owner_identity is None:
        global_user_state.set_owner_identity_for_cluster(
            cluster_name, current_user_identity)
    else:
        assert isinstance(owner_identity, list)
        # It is OK if the owner identity is shorter, which will happen when
        # the cluster is launched before #1808. In that case, we only check
        # the same length (zip will stop at the shorter one).
        for i, (owner,
                current) in enumerate(zip(owner_identity,
                                          current_user_identity)):
            if owner == current:
                if i != 0:
                    logger.warning(
                        f'The cluster was owned by {owner_identity}, but '
                        f'a new identity {current_user_identity} is activated. We still '
                        'allow the operation as the two identities are likely to have '
                        'the same access to the cluster. Please be aware that this can '
                        'cause unexpected cluster leakage if the two identities are not '
                        'actually equivalent (e.g., belong to the same person).'
                    )
                if i != 0 or len(owner_identity) != len(current_user_identity):
                    # We update the owner of a cluster, when:
                    # 1. The strictest identty (i.e. the first one) does not
                    # match, but the latter ones match.
                    # 2. The length of the two identities are different, which
                    # will only happen when the cluster is launched before #1808.
                    # Update the user identity to avoid showing the warning above
                    # again.
                    global_user_state.set_owner_identity_for_cluster(
                        cluster_name, current_user_identity)
                return  # The user identity matches.
        with ux_utils.print_exception_no_traceback():
            raise exceptions.ClusterOwnerIdentityMismatchError(
                f'{cluster_name!r} ({cloud}) is owned by account '
                f'{owner_identity!r}, but the activated account '
                f'is {current_user_identity!r}.')


def _get_cluster_status_via_cloud_cli(
    handle: 'cloud_vm_ray_backend.CloudVmRayResourceHandle'
) -> List[global_user_state.ClusterStatus]:
    """Returns the status of the cluster."""
    resources: sky.Resources = handle.launched_resources
    cloud = resources.cloud
    ray_config = common_utils.read_yaml(handle.cluster_yaml)
    return _QUERY_STATUS_FUNCS[str(cloud)](handle.cluster_name, ray_config)


def _update_cluster_status_no_lock(
        cluster_name: str) -> Optional[Dict[str, Any]]:
    record = global_user_state.get_cluster_from_name(cluster_name)
    if record is None:
        return None
    handle = record['handle']
    if not isinstance(handle, backends.CloudVmRayResourceHandle):
        return record

    cluster_name = handle.cluster_name
    use_spot = handle.launched_resources.use_spot
    ray_cluster_up = False
    try:
        # TODO(zhwu): This function cannot distinguish transient network error
        # in ray's get IPs vs. ray runtime failing.
        external_ips = handle.external_ips(use_cached_ips=False)
        # This happens to a stopped TPU VM as we use gcloud to query the IP.
        if external_ips is None or len(external_ips) == 0:
            raise exceptions.FetchIPError(
                reason=exceptions.FetchIPError.Reason.HEAD)
        # Check if ray cluster status is healthy.
        ssh_credentials = ssh_credential_from_yaml(handle.cluster_yaml)
        runner = command_runner.SSHCommandRunner(external_ips[0],
                                                 **ssh_credentials)
        rc, output, _ = runner.run('ray status',
                                   stream_logs=False,
                                   require_outputs=True,
                                   separate_stderr=True)
        if rc:
            raise exceptions.FetchIPError(
                reason=exceptions.FetchIPError.Reason.HEAD)

        ready_head, ready_workers = _count_healthy_nodes_from_ray(output)

        if ready_head + ready_workers == handle.launched_nodes:
            ray_cluster_up = True

        # For non-spot clusters:
        # If ray status shows all nodes are healthy, it is safe to set
        # the status to UP as starting ray is the final step of sky launch.
        # For spot clusters, the above can be unsafe because the Ray cluster
        # may remain healthy for a while before the cloud completely
        # preempts the VMs.
        # Additionally, we query the VM state from the cloud provider.
        if ray_cluster_up and not use_spot:
            record['status'] = global_user_state.ClusterStatus.UP
            global_user_state.add_or_update_cluster(cluster_name,
                                                    handle,
                                                    requested_resources=None,
                                                    ready=True,
                                                    is_launch=False)
            return record
    except exceptions.FetchIPError:
        logger.debug('Refreshing status: Failed to get IPs from cluster '
                     f'{cluster_name!r}, trying to fetch from provider.')
    # For all code below, we query cluster status by cloud CLI for two cases:
    # 1) ray fails to get IPs for the cluster.
    # 2) the cluster is a spot cluster.
    node_statuses = _get_cluster_status_via_cloud_cli(handle)

    all_nodes_up = (all(status == global_user_state.ClusterStatus.UP
                        for status in node_statuses) and
                    len(node_statuses) == handle.launched_nodes)
    if ray_cluster_up and all_nodes_up:
        record['status'] = global_user_state.ClusterStatus.UP
        global_user_state.add_or_update_cluster(cluster_name,
                                                handle,
                                                requested_resources=None,
                                                ready=True,
                                                is_launch=False)
        return record

    if len(node_statuses) > handle.launched_nodes:
        # Unexpected: in the queried region more than 1 cluster with the same
        # constructed name tag returned. This will typically not happen unless
        # users manually create a cluster with that constructed name or there
        # was a resource leak caused by different launch hash before #1671
        # was merged.
        #
        # (Technically speaking, even if returned num nodes <= num
        # handle.launched_nodes), not including the launch hash could mean the
        # returned nodes contain some nodes that do not belong to the logical
        # skypilot cluster. Doesn't seem to be a good way to handle this for
        # now?)
        #
        # We have not experienced the above; adding as a safeguard.
        #
        # Since we failed to refresh, raise the status fetching error.
        with ux_utils.print_exception_no_traceback():
            raise exceptions.ClusterStatusFetchingError(
                f'Found {len(node_statuses)} node(s) with the same cluster name tag in the '
                f'cloud provider for cluster {cluster_name!r}, which should have '
                f'{handle.launched_nodes} nodes. This normally should not happen. '
                f'{colorama.Fore.RED}Please check the cloud console and fix any possible '
                'resources leakage (e.g., if there are any stopped nodes and they do not '
                f'have data or are unhealthy, terminate them).{colorama.Style.RESET_ALL}'
            )
    assert len(node_statuses) <= handle.launched_nodes

    # If the node_statuses is empty, all the nodes are terminated. We can
    # safely set the cluster status to TERMINATED. This handles the edge case
    # where the cluster is terminated by the user manually through the UI.
    to_terminate = not node_statuses

    # A cluster is considered "abnormal", if not all nodes are TERMINATED or
    # not all nodes are STOPPED. We check that with the following logic:
    #   * Not all nodes are terminated and there's at least one node
    #     terminated; or
    #   * Any of the non-TERMINATED nodes is in a non-STOPPED status.
    #
    # This includes these special cases:
    #   * All stopped are considered normal and will be cleaned up at the end
    #     of the function.
    #   * Some of the nodes UP should be considered abnormal, because the ray
    #     cluster is probably down.
    #   * The cluster is partially terminated or stopped should be considered
    #     abnormal.
    #
    # An abnormal cluster will transition to INIT and have any autostop setting
    # reset (unless it's autostopping/autodowning.).
    is_abnormal = ((0 < len(node_statuses) < handle.launched_nodes) or
                   any(status != global_user_state.ClusterStatus.STOPPED
                       for status in node_statuses))
    if is_abnormal:
        backend = get_backend_from_handle(handle)
        if isinstance(backend,
                      backends.CloudVmRayBackend) and record['autostop'] >= 0:
            if not backend.is_definitely_autostopping(handle,
                                                      stream_logs=False):
                # Reset the autostopping as the cluster is abnormal, and may
                # not correctly autostop. Resetting the autostop will let
                # the user know that the autostop may not happen to avoid
                # leakages from the assumption that the cluster will autostop.
                try:
                    backend.set_autostop(handle, -1, stream_logs=False)
                except (Exception, SystemExit) as e:  # pylint: disable=broad-except
                    logger.debug(f'Failed to reset autostop. Due to '
                                 f'{common_utils.format_exception(e)}')
                global_user_state.set_cluster_autostop_value(
                    handle.cluster_name, -1, to_down=False)
            else:
                ux_utils.console_newline()
                operation_str = 'autodowning' if record[
                    'to_down'] else 'autostopping'
                logger.info(
                    f'Cluster {cluster_name!r} is {operation_str}. Setting to '
                    'INIT status; try refresh again in a while.')

        # If the user starts part of a STOPPED cluster, we still need a status
        # to represent the abnormal status. For spot cluster, it can also
        # represent that the cluster is partially preempted.
        # TODO(zhwu): the definition of INIT should be audited/changed.
        # Adding a new status UNHEALTHY for abnormal status can be a choice.
        global_user_state.add_or_update_cluster(cluster_name,
                                                handle,
                                                requested_resources=None,
                                                ready=False,
                                                is_launch=False)
        return global_user_state.get_cluster_from_name(cluster_name)
    # Now is_abnormal is False: either node_statuses is empty or all nodes are
    # STOPPED.
    backend = backends.CloudVmRayBackend()
    backend.post_teardown_cleanup(handle, terminate=to_terminate, purge=False)
    return global_user_state.get_cluster_from_name(cluster_name)


def _update_cluster_status(
        cluster_name: str,
        acquire_per_cluster_status_lock: bool) -> Optional[Dict[str, Any]]:
    """Update the cluster status.

    The cluster status is updated by checking ray cluster and real status from
    cloud.

    The function will update the cached cluster status in the global state. For
    the design of the cluster status and transition, please refer to the
    sky/design_docs/cluster_status.md

    Args:
        cluster_name: The name of the cluster.
        acquire_per_cluster_status_lock: Whether to acquire the per-cluster lock
            before updating the status.
        need_owner_identity_check: Whether to check the owner identity before
            updating

    Returns:
        If the cluster is terminated or does not exist, return None. Otherwise
        returns the input record with status and handle potentially updated.

    Raises:
        exceptions.ClusterOwnerIdentityMismatchError: if the current user is
          not the same as the user who created the cluster.
        exceptions.CloudUserIdentityError: if we fail to get the current user
          identity.
        exceptions.ClusterStatusFetchingError: the cluster status cannot be
          fetched from the cloud provider or there are leaked nodes causing
          the node number larger than expected.
    """
    if not acquire_per_cluster_status_lock:
        return _update_cluster_status_no_lock(cluster_name)

    try:
        # TODO(mraheja): remove pylint disabling when filelock
        # version updated
        # pylint: disable=abstract-class-instantiated
        with filelock.FileLock(CLUSTER_STATUS_LOCK_PATH.format(cluster_name),
                               CLUSTER_STATUS_LOCK_TIMEOUT_SECONDS):
            return _update_cluster_status_no_lock(cluster_name)
    except filelock.Timeout:
        logger.debug('Refreshing status: Failed get the lock for cluster '
                     f'{cluster_name!r}. Using the cached status.')
        return global_user_state.get_cluster_from_name(cluster_name)


def _refresh_cluster_record(
        cluster_name: str,
        *,
        force_refresh: bool = False,
        acquire_per_cluster_status_lock: bool = True
) -> Optional[Dict[str, Any]]:
    """Refresh the cluster, and return the possibly updated record.

    This function will also check the owner identity of the cluster, and raise
    exceptions if the current user is not the same as the user who created the
    cluster.

    Args:
        cluster_name: The name of the cluster.
        force_refresh: if True, refresh the cluster status even if it may be
            skipped. Otherwise (the default), only refresh if the cluster:
                1. is a spot cluster, or
                2. is a non-spot cluster, is not STOPPED, and autostop is set.
        acquire_per_cluster_status_lock: Whether to acquire the per-cluster lock
            before updating the status.

    Returns:
        If the cluster is terminated or does not exist, return None.
        Otherwise returns the cluster record.

    Raises:
        exceptions.ClusterOwnerIdentityMismatchError: if the current user is
          not the same as the user who created the cluster.
        exceptions.CloudUserIdentityError: if we fail to get the current user
          identity.
        exceptions.ClusterStatusFetchingError: the cluster status cannot be
          fetched from the cloud provider or there are leaked nodes causing
          the node number larger than expected.
    """

    record = global_user_state.get_cluster_from_name(cluster_name)
    if record is None:
        return None
    check_owner_identity(cluster_name)

    handle = record['handle']
    if isinstance(handle, backends.CloudVmRayResourceHandle):
        use_spot = handle.launched_resources.use_spot
        has_autostop = (
            record['status'] != global_user_state.ClusterStatus.STOPPED and
            record['autostop'] >= 0)
        if force_refresh or has_autostop or use_spot:
            record = _update_cluster_status(
                cluster_name,
                acquire_per_cluster_status_lock=acquire_per_cluster_status_lock)
    return record


@timeline.event
def refresh_cluster_status_handle(
    cluster_name: str,
    *,
    force_refresh: bool = False,
    acquire_per_cluster_status_lock: bool = True,
) -> Tuple[Optional[global_user_state.ClusterStatus],
           Optional[backends.ResourceHandle]]:
    """Refresh the cluster, and return the possibly updated status and handle.

    This is a wrapper of refresh_cluster_record, which returns the status and
    handle of the cluster.
    Please refer to the docstring of refresh_cluster_record for the details.
    """
    record = _refresh_cluster_record(
        cluster_name,
        force_refresh=force_refresh,
        acquire_per_cluster_status_lock=acquire_per_cluster_status_lock)
    if record is None:
        return None, None
    return record['status'], record['handle']


@typing.overload
def check_cluster_available(
    cluster_name: str,
    *,
    operation: str,
    check_cloud_vm_ray_backend: Literal[True] = True,
) -> 'cloud_vm_ray_backend.CloudVmRayResourceHandle':
    ...


@typing.overload
def check_cluster_available(
    cluster_name: str,
    *,
    operation: str,
    check_cloud_vm_ray_backend: Literal[False],
) -> backends.ResourceHandle:
    ...


def check_cluster_available(
    cluster_name: str,
    *,
    operation: str,
    check_cloud_vm_ray_backend: bool = True,
) -> backends.ResourceHandle:
    """Check if the cluster is available.

    Raises:
        ValueError: if the cluster does not exist.
        exceptions.ClusterNotUpError: if the cluster is not UP.
        exceptions.NotSupportedError: if the cluster is not based on
          CloudVmRayBackend.
        exceptions.ClusterOwnerIdentityMismatchError: if the current user is
          not the same as the user who created the cluster.
        exceptions.CloudUserIdentityError: if we fail to get the current user
          identity.
    """
    try:
        cluster_status, handle = refresh_cluster_status_handle(cluster_name)
    except exceptions.ClusterStatusFetchingError as e:
        # Failed to refresh the cluster status is not fatal error as the callers
        # can still be done by only using ssh, but the ssh can hang if the
        # cluster is not up (e.g., autostopped).

        # We do not catch the exception for cloud identity checking for now, in
        # order to disable all operations on clusters created by another user
        # identity.  That will make the design simpler and easier to
        # understand, but it might be useful to allow the user to use
        # operations that only involve ssh (e.g., sky exec, sky logs, etc) even
        # if the user is not the owner of the cluster.
        ux_utils.console_newline()
        logger.warning(
            f'Failed to refresh the status for cluster {cluster_name!r}. It is '
            f'not fatal, but {operation} might hang if the cluster is not up.\n'
            f'Detailed reason: {e}')
        record = global_user_state.get_cluster_from_name(cluster_name)
        if record is None:
            cluster_status, handle = None, None
        else:
            cluster_status, handle = record['status'], record['handle']

    bright = colorama.Style.BRIGHT
    reset = colorama.Style.RESET_ALL
    if handle is None:
        with ux_utils.print_exception_no_traceback():
            raise ValueError(
                f'{colorama.Fore.YELLOW}Cluster {cluster_name!r} does not '
                f'exist.{reset}')
    backend = get_backend_from_handle(handle)
    if check_cloud_vm_ray_backend and not isinstance(
            backend, backends.CloudVmRayBackend):
        with ux_utils.print_exception_no_traceback():
            raise exceptions.NotSupportedError(
                f'{colorama.Fore.YELLOW}{operation.capitalize()}: skipped for '
                f'cluster {cluster_name!r}. It is only supported by backend: '
                f'{backends.CloudVmRayBackend.NAME}.'
                f'{reset}')
    if cluster_status != global_user_state.ClusterStatus.UP:
        if onprem_utils.check_if_local_cloud(cluster_name):
            raise exceptions.ClusterNotUpError(
                constants.UNINITIALIZED_ONPREM_CLUSTER_MESSAGE.format(
                    cluster_name),
                cluster_status=cluster_status)
        with ux_utils.print_exception_no_traceback():
            hint_for_init = ''
            if cluster_status == global_user_state.ClusterStatus.INIT:
                hint_for_init = (
                    f'{reset} Wait for a launch to finish, or use this command '
                    f'to try to transition the cluster to UP: {bright}sky '
                    f'start {cluster_name}{reset}')
            raise exceptions.ClusterNotUpError(
                f'{colorama.Fore.YELLOW}{operation.capitalize()}: skipped for '
                f'cluster {cluster_name!r} (status: {cluster_status.value}). '
                'It is only allowed for '
                f'{global_user_state.ClusterStatus.UP.value} clusters.'
                f'{hint_for_init}'
                f'{reset}',
                cluster_status=cluster_status)

    if handle.head_ip is None:
        with ux_utils.print_exception_no_traceback():
            raise exceptions.ClusterNotUpError(
                f'Cluster {cluster_name!r} has been stopped or not properly '
                'set up. Please re-launch it with `sky start`.',
                cluster_status=cluster_status)
    return handle


class CloudFilter(enum.Enum):
    # Filter for all types of clouds.
    ALL = 'all'
    # Filter for Sky's main clouds (aws, gcp, azure, docker).
    CLOUDS_AND_DOCKER = 'clouds-and-docker'
    # Filter for only local clouds.
    LOCAL = 'local'


def get_clusters(
    include_reserved: bool,
    refresh: bool,
    cloud_filter: CloudFilter = CloudFilter.CLOUDS_AND_DOCKER,
    cluster_names: Optional[Union[str, List[str]]] = None,
) -> List[Dict[str, Any]]:
    """Returns a list of cached or optionally refreshed cluster records.

    Combs through the database (in ~/.sky/state.db) to get a list of records
    corresponding to launched clusters (filtered by `cluster_names` if it is
    specified). The refresh flag can be used to force a refresh of the status
    of the clusters.

    Args:
        include_reserved: Whether to include reserved clusters, e.g. spot
            controller.
        refresh: Whether to refresh the status of the clusters. (Refreshing will
            set the status to STOPPED if the cluster cannot be pinged.)
        cloud_filter: Sets which clouds to filer through from the global user
            state. Supports three values, 'all' for all clouds, 'public' for
            public clouds only, and 'local' for only local clouds.
        cluster_names: If provided, only return records for the given cluster
            names.

    Returns:
        A list of cluster records. If the cluster does not exist or has been
        terminated, the record will be omitted from the returned list.
    """
    records = global_user_state.get_clusters()

    if not include_reserved:
        records = [
            record for record in records
            if record['name'] not in SKY_RESERVED_CLUSTER_NAMES
        ]

    yellow = colorama.Fore.YELLOW
    bright = colorama.Style.BRIGHT
    reset = colorama.Style.RESET_ALL

    if cluster_names is not None:
        if isinstance(cluster_names, str):
            cluster_names = [cluster_names]
        new_records = []
        not_exist_cluster_names = []
        for cluster_name in cluster_names:
            for record in records:
                if record['name'] == cluster_name:
                    new_records.append(record)
                    break
            else:
                not_exist_cluster_names.append(cluster_name)
        if not_exist_cluster_names:
            clusters_str = ', '.join(not_exist_cluster_names)
            logger.info(f'Cluster(s) not found: {bright}{clusters_str}{reset}.')
        records = new_records

    def _is_local_cluster(record):
        handle = record['handle']
        if isinstance(handle, backends.LocalDockerResourceHandle):
            return False
        cluster_resources = handle.launched_resources
        return isinstance(cluster_resources.cloud, clouds.Local)

    if cloud_filter == CloudFilter.LOCAL:
        records = [record for record in records if _is_local_cluster(record)]
    elif cloud_filter == CloudFilter.CLOUDS_AND_DOCKER:
        records = [
            record for record in records if not _is_local_cluster(record)
        ]
    elif cloud_filter not in CloudFilter:
        raise ValueError(f'{cloud_filter} is not part of CloudFilter.')

    if not refresh:
        return records

    plural = 's' if len(records) > 1 else ''
    progress = rich_progress.Progress(transient=True,
                                      redirect_stdout=False,
                                      redirect_stderr=False)
    task = progress.add_task(
        f'[bold cyan]Refreshing status for {len(records)} cluster{plural}[/]',
        total=len(records))

    def _refresh_cluster(cluster_name):
        try:
            record = _refresh_cluster_record(
                cluster_name,
                force_refresh=True,
                acquire_per_cluster_status_lock=True)
        except (exceptions.ClusterStatusFetchingError,
                exceptions.CloudUserIdentityError,
                exceptions.ClusterOwnerIdentityMismatchError) as e:
            # Do not fail the entire refresh process. The caller will
            # handle the 'UNKNOWN' status, and collect the errors into
            # a table.
            record = {'status': 'UNKNOWN', 'error': e}
        progress.update(task, advance=1)
        return record

    cluster_names = [record['name'] for record in records]
    with progress:
        updated_records = subprocess_utils.run_in_parallel(
            _refresh_cluster, cluster_names)

    # Show information for removed clusters.
    kept_records = []
    autodown_clusters, remaining_clusters, failed_clusters = [], [], []
    for i, record in enumerate(records):
        if updated_records[i] is None:
            if record['to_down']:
                autodown_clusters.append(cluster_names[i])
            else:
                remaining_clusters.append(cluster_names[i])
        elif updated_records[i]['status'] == 'UNKNOWN':
            failed_clusters.append(
                (cluster_names[i], updated_records[i]['error']))
            # Keep the original record if the status is unknown,
            # so that the user can still see the cluster.
            kept_records.append(record)
        else:
            kept_records.append(updated_records[i])

    if autodown_clusters:
        plural = 's' if len(autodown_clusters) > 1 else ''
        cluster_str = ', '.join(autodown_clusters)
        logger.info(f'Autodowned cluster{plural}: '
                    f'{bright}{cluster_str}{reset}')
    if remaining_clusters:
        plural = 's' if len(remaining_clusters) > 1 else ''
        cluster_str = ', '.join(name for name in remaining_clusters)
        logger.warning(f'{yellow}Cluster{plural} terminated on '
                       f'the cloud: {reset}{bright}{cluster_str}{reset}')

    if failed_clusters:
        plural = 's' if len(failed_clusters) > 1 else ''
        logger.warning(f'{yellow}Failed to refresh status for '
                       f'{len(failed_clusters)} cluster{plural}:{reset}')
        for cluster_name, e in failed_clusters:
            logger.warning(f'  {bright}{cluster_name}{reset}: {e}')
    return kept_records


@typing.overload
def get_backend_from_handle(
    handle: 'cloud_vm_ray_backend.CloudVmRayResourceHandle'
) -> 'cloud_vm_ray_backend.CloudVmRayBackend':
    ...


@typing.overload
def get_backend_from_handle(
    handle: 'local_docker_backend.LocalDockerResourceHandle'
) -> 'local_docker_backend.LocalDockerBackend':
    ...


@typing.overload
def get_backend_from_handle(
        handle: backends.ResourceHandle) -> backends.Backend:
    ...


def get_backend_from_handle(
        handle: backends.ResourceHandle) -> backends.Backend:
    """Gets a Backend object corresponding to a handle.

    Inspects handle type to infer the backend used for the resource.
    """
    backend: backends.Backend
    if isinstance(handle, backends.CloudVmRayResourceHandle):
        backend = backends.CloudVmRayBackend()
    elif isinstance(handle, backends.LocalDockerResourceHandle):
        backend = backends.LocalDockerBackend()
    else:
        raise NotImplementedError(
            f'Handle type {type(handle)} is not supported yet.')
    return backend


def get_task_demands_dict(task: 'task_lib.Task') -> Optional[Dict[str, float]]:
    """Returns the accelerator dict of the task"""
    # TODO: CPU and other memory resources are not supported yet.
    accelerator_dict = None
    if task.best_resources is not None:
        resources = task.best_resources
    else:
        # Task may (e.g., sky launch) or may not (e.g., sky exec) have undergone
        # sky.optimize(), so best_resources may be None.
        assert len(task.resources) == 1, task.resources
        resources = list(task.resources)[0]
    if resources is not None:
        accelerator_dict = resources.accelerators
    return accelerator_dict


def get_task_resources_str(task: 'task_lib.Task') -> str:
    resources_dict = get_task_demands_dict(task)
    if resources_dict is None:
        resources_str = f'CPU:{DEFAULT_TASK_CPU_DEMAND}'
    else:
        resources_str = ', '.join(f'{k}:{v}' for k, v in resources_dict.items())
    resources_str = f'{task.num_nodes}x [{resources_str}]'
    return resources_str


def check_cluster_name_not_reserved(
        cluster_name: Optional[str],
        operation_str: Optional[str] = None) -> None:
    """Errors out if the cluster is a reserved cluster (spot controller).

    Raises:
      sky.exceptions.NotSupportedError: if the cluster name is reserved, raise
        with an error message explaining 'operation_str' is not allowed.

    Returns:
      None, if the cluster name is not reserved.
    """
    if cluster_name in SKY_RESERVED_CLUSTER_NAMES:
        msg = (f'Cluster {cluster_name!r} is reserved for the '
               f'{SKY_RESERVED_CLUSTER_NAMES[cluster_name].lower()}.')
        if operation_str is not None:
            msg += f' {operation_str} is not allowed.'
        with ux_utils.print_exception_no_traceback():
            raise exceptions.NotSupportedError(msg)


# Handle ctrl-c
def interrupt_handler(signum, frame):
    del signum, frame
    subprocess_utils.kill_children_processes()
    # Avoid using logger here, as it will print the stack trace for broken
    # pipe, when the output is piped to another program.
    print(f'{colorama.Style.DIM}Tip: The job will keep '
          f'running after Ctrl-C.{colorama.Style.RESET_ALL}')
    with ux_utils.print_exception_no_traceback():
        raise KeyboardInterrupt(exceptions.KEYBOARD_INTERRUPT_CODE)


# Handle ctrl-z
def stop_handler(signum, frame):
    del signum, frame
    subprocess_utils.kill_children_processes()
    # Avoid using logger here, as it will print the stack trace for broken
    # pipe, when the output is piped to another program.
    print(f'{colorama.Style.DIM}Tip: The job will keep '
          f'running after Ctrl-Z.{colorama.Style.RESET_ALL}')
    with ux_utils.print_exception_no_traceback():
        raise KeyboardInterrupt(exceptions.SIGTSTP_CODE)


def validate_schema(obj, schema, err_msg_prefix=''):
    err_msg = None
    try:
        validator.SchemaValidator(schema).validate(obj)
    except jsonschema.ValidationError as e:
        if e.validator == 'additionalProperties':
            err_msg = err_msg_prefix + 'The following fields are invalid:'
            known_fields = set(e.schema.get('properties', {}).keys())
            for field in e.instance:
                if field not in known_fields:
                    most_similar_field = difflib.get_close_matches(
                        field, known_fields, 1)
                    if most_similar_field:
                        err_msg += (f'\nInstead of {field!r}, did you mean '
                                    f'{most_similar_field[0]!r}?')
                    else:
                        err_msg += f'\nFound unsupported field {field!r}.'
        else:
            # Example e.json_path value: '$.resources'
            err_msg = (err_msg_prefix + e.message +
                       f'. Check problematic field(s): {e.json_path}')

    if err_msg:
        with ux_utils.print_exception_no_traceback():
            raise ValueError(err_msg)


def check_public_cloud_enabled():
    """Checks if any of the public clouds is enabled.

    Exceptions:
        exceptions.NoCloudAccessError: if no public cloud is enabled.
    """

    def _no_public_cloud():
        enabled_clouds = global_user_state.get_enabled_clouds()
        return (len(enabled_clouds) == 0 or
                (len(enabled_clouds) == 1 and
                 isinstance(enabled_clouds[0], clouds.Local)))

    if not _no_public_cloud():
        return

    sky_check.check(quiet=True)
    if _no_public_cloud():
        with ux_utils.print_exception_no_traceback():
            raise exceptions.NoCloudAccessError(
                'Cloud access is not set up. Run: '
                f'{colorama.Style.BRIGHT}sky check{colorama.Style.RESET_ALL}')


def run_command_and_handle_ssh_failure(runner: command_runner.SSHCommandRunner,
                                       command: str,
                                       failure_message: str) -> str:
    """Runs command remotely and returns output with proper error handling."""
    rc, stdout, stderr = runner.run(command,
                                    require_outputs=True,
                                    stream_logs=False)
    if rc == 255:
        # SSH failed
        raise RuntimeError(
            f'SSH with user {runner.ssh_user} and key {runner.ssh_private_key} '
            f'to {runner.ip} failed. This is most likely due to incorrect '
            'credentials or incorrect permissions for the key file. Check '
            'your credentials and try again.')
    subprocess_utils.handle_returncode(rc,
                                       command,
                                       failure_message,
                                       stderr=stderr)
    return stdout<|MERGE_RESOLUTION|>--- conflicted
+++ resolved
@@ -1029,13 +1029,10 @@
         config = auth.setup_lambda_authentication(config)
     elif isinstance(cloud, clouds.IBM):
         config = auth.setup_ibm_authentication(config)
-<<<<<<< HEAD
+    elif isinstance(cloud, clouds.SCP):
+        config = auth.setup_scp_authentication(config)
     elif isinstance(cloud, clouds.OCI):
         config = auth.setup_oci_authentication(config)
-=======
-    elif isinstance(cloud, clouds.SCP):
-        config = auth.setup_scp_authentication(config)
->>>>>>> fe11b8ea
     else:
         assert isinstance(cloud, clouds.Local), cloud
         # Local cluster case, authentication is already filled by the user
@@ -1833,39 +1830,6 @@
     return status_list
 
 
-<<<<<<< HEAD
-#Apr, 2023 by Hysun(hysun.he@oracle.com): Added support for OCI
-def _query_status_oci(
-        cluster: str,
-        ray_config: Dict[str, Any],  # pylint: disable=unused-argument
-) -> List[global_user_state.ClusterStatus]:
-    region = ray_config['provider']['region']
-
-    status_map = {
-        'PROVISIONING': global_user_state.ClusterStatus.INIT,
-        'STARTING': global_user_state.ClusterStatus.INIT,
-        'RUNNING': global_user_state.ClusterStatus.UP,
-        'STOPPING': global_user_state.ClusterStatus.STOPPED,
-        'STOPPED': global_user_state.ClusterStatus.STOPPED,
-        'TERMINATED': None,
-    }
-
-    # pylint: disable=import-outside-toplevel
-    from sky.skylet.providers.oci.query_helper import oci_query_helper
-    from ray.autoscaler.tags import (
-        TAG_RAY_CLUSTER_NAME,)
-
-    status_list = []
-    vms = oci_query_helper.query_instances_by_tags(
-        tag_filters={TAG_RAY_CLUSTER_NAME: cluster}, region=region)
-    for node in vms:
-        vm_status = node.lifecycle_state
-        if vm_status in status_map:
-            sky_status = status_map[vm_status]
-            if sky_status is not None:
-                status_list.append(sky_status)
-
-=======
 def _query_status_scp(
     cluster: str,
     ray_config: Dict[str, Any],
@@ -1889,7 +1853,40 @@
             node_status = status_map[node['virtualServerState']]
             if node_status is not None:
                 status_list.append(node_status)
->>>>>>> fe11b8ea
+    return status_list
+
+
+#Apr, 2023 by Hysun(hysun.he@oracle.com): Added support for OCI
+def _query_status_oci(
+        cluster: str,
+        ray_config: Dict[str, Any],  # pylint: disable=unused-argument
+) -> List[global_user_state.ClusterStatus]:
+    region = ray_config['provider']['region']
+
+    status_map = {
+        'PROVISIONING': global_user_state.ClusterStatus.INIT,
+        'STARTING': global_user_state.ClusterStatus.INIT,
+        'RUNNING': global_user_state.ClusterStatus.UP,
+        'STOPPING': global_user_state.ClusterStatus.STOPPED,
+        'STOPPED': global_user_state.ClusterStatus.STOPPED,
+        'TERMINATED': None,
+    }
+
+    # pylint: disable=import-outside-toplevel
+    from sky.skylet.providers.oci.query_helper import oci_query_helper
+    from ray.autoscaler.tags import (
+        TAG_RAY_CLUSTER_NAME,)
+
+    status_list = []
+    vms = oci_query_helper.query_instances_by_tags(
+        tag_filters={TAG_RAY_CLUSTER_NAME: cluster}, region=region)
+    for node in vms:
+        vm_status = node.lifecycle_state
+        if vm_status in status_map:
+            sky_status = status_map[vm_status]
+            if sky_status is not None:
+                status_list.append(sky_status)
+
     return status_list
 
 
@@ -1899,11 +1896,8 @@
     'Azure': _query_status_azure,
     'Lambda': _query_status_lambda,
     'IBM': _query_status_ibm,
-<<<<<<< HEAD
+    'SCP': _query_status_scp,
     'OCI': _query_status_oci,
-=======
-    'SCP': _query_status_scp,
->>>>>>> fe11b8ea
 }
 
 
