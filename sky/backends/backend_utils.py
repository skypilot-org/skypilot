"""Util constants/functions for the backends."""
from datetime import datetime
import difflib
import enum
import getpass
import json
import os
import pathlib
import random
import re
import subprocess
import tempfile
import textwrap
import time
import typing
from typing import (Any, Dict, List, Mapping, Optional, Sequence, Set, Tuple,
                    Union)
from typing_extensions import Literal
import uuid

import colorama
import filelock
import jinja2
import jsonschema
from packaging import version
import requests
from requests import adapters
from requests.packages.urllib3.util import retry as retry_lib
import rich.progress as rich_progress
import yaml

import sky
from sky import authentication as auth
from sky import backends
from sky import check as sky_check
from sky import clouds
from sky import exceptions
from sky import global_user_state
from sky import skypilot_config
from sky import sky_logging
from sky import spot as spot_lib
from sky.backends import onprem_utils
from sky.skylet import constants
from sky.skylet import log_lib
from sky.skylet.providers.lambda_cloud import lambda_utils
from sky.skylet.providers.scp import scp_utils
from sky.utils import common_utils
from sky.utils import command_runner
from sky.utils import env_options
from sky.utils import log_utils
from sky.utils import subprocess_utils
from sky.utils import timeline
from sky.utils import tpu_utils
from sky.utils import ux_utils
from sky.utils import validator
from sky.usage import usage_lib
from sky.adaptors import ibm

if typing.TYPE_CHECKING:
    from sky import resources
    from sky import task as task_lib
    from sky.backends import cloud_vm_ray_backend
    from sky.backends import local_docker_backend

logger = sky_logging.init_logger(__name__)

# NOTE: keep in sync with the cluster template 'file_mounts'.
SKY_REMOTE_APP_DIR = '~/.sky/sky_app'
SKY_RAY_YAML_REMOTE_PATH = '~/.sky/sky_ray.yml'
IP_ADDR_REGEX = r'\d{1,3}\.\d{1,3}\.\d{1,3}\.\d{1,3}'
SKY_REMOTE_PATH = '~/.sky/wheels'
SKY_USER_FILE_PATH = '~/.sky/generated'

BOLD = '\033[1m'
RESET_BOLD = '\033[0m'

# Do not use /tmp because it gets cleared on VM restart.
_SKY_REMOTE_FILE_MOUNTS_DIR = '~/.sky/file_mounts/'

_LAUNCHED_HEAD_PATTERN = re.compile(r'(\d+) ray[._]head[._]default')
_LAUNCHED_LOCAL_WORKER_PATTERN = re.compile(r'(\d+) node_')
_LAUNCHED_WORKER_PATTERN = re.compile(r'(\d+) ray[._]worker[._]default')
# Intentionally not using prefix 'rf' for the string format because yapf have a
# bug with python=3.6.
# 10.133.0.5: ray.worker.default,
_LAUNCHING_IP_PATTERN = re.compile(
    r'({}): ray[._]worker[._]default'.format(IP_ADDR_REGEX))
WAIT_HEAD_NODE_IP_MAX_ATTEMPTS = 3

# We check network connection by going through _TEST_IP_LIST. We may need to
# check multiple IPs because some IPs may be blocked on certain networks.
# Fixed IP addresses are used to avoid DNS lookup blocking the check, for
# machine with no internet connection.
# Refer to: https://stackoverflow.com/questions/3764291/how-can-i-see-if-theres-an-available-and-active-network-connection-in-python # pylint: disable=line-too-long
_TEST_IP_LIST = ['https://1.1.1.1', 'https://8.8.8.8']

# Allow each CPU thread take 2 tasks.
# Note: This value cannot be too small, otherwise OOM issue may occur.
DEFAULT_TASK_CPU_DEMAND = 0.5

# Mapping from reserved cluster names to the corresponding group name (logging
# purpose).
# NOTE: each group can only have one reserved cluster name for now.
SKY_RESERVED_CLUSTER_NAMES: Dict[str, str] = {
    spot_lib.SPOT_CONTROLLER_NAME: 'Managed spot controller'
}

# Filelocks for the cluster status change.
CLUSTER_STATUS_LOCK_PATH = os.path.expanduser('~/.sky/.{}.lock')
CLUSTER_STATUS_LOCK_TIMEOUT_SECONDS = 20

# Remote dir that holds our runtime files.
_REMOTE_RUNTIME_FILES_DIR = '~/.sky/.runtime_files'

# Include the fields that will be used for generating tags that distinguishes
# the cluster in ray, to avoid the stopped cluster being discarded due to
# updates in the yaml template.
# Some notes on the fields:
# - 'provider' fields will be used for bootstrapping and insert more new items
#   in 'node_config'.
# - keeping the auth is not enough becuase the content of the key file will be
#   used for calculating the hash.
# TODO(zhwu): Keep in sync with the fields used in https://github.com/ray-project/ray/blob/e4ce38d001dbbe09cd21c497fedd03d692b2be3e/python/ray/autoscaler/_private/commands.py#L687-L701
_RAY_YAML_KEYS_TO_RESTORE_FOR_BACK_COMPATIBILITY = {
    'cluster_name', 'provider', 'auth', 'node_config'
}
# For these keys, don't use the old yaml's version and instead use the new yaml's.
#  - zone: The zone field of the old yaml may be '1a,1b,1c' (AWS) while the actual
#    zone of the launched cluster is '1a'. If we restore, then on capacity errors
#    it's possible to failover to 1b, which leaves a leaked instance in 1a. Here,
#    we use the new yaml's zone field, which is guaranteed to be the existing zone
#    '1a'.
# - UserData: The UserData field of the old yaml may be outdated, and we want to
#   use the new yaml's UserData field, which contains the authorized key setup as
#   well as the disabling of the auto-update with apt-get.
_RAY_YAML_KEYS_TO_RESTORE_EXCEPTIONS = [
    ('provider', 'availability_zone'),
    ('available_node_types', 'ray.head.default', 'node_config', 'UserData'),
    ('available_node_types', 'ray.worker.default', 'node_config', 'UserData'),
]

# Command that calls `ray status` with SkyPilot's Ray port set.
RAY_STATUS_WITH_SKY_RAY_PORT_COMMAND = (
    'RAY_PORT=$(python -c "from sky.skylet import job_lib; '
    'print(job_lib.get_ray_port())" 2> /dev/null || echo 6379);'
    'RAY_ADDRESS=127.0.0.1:$RAY_PORT ray status')


def is_ip(s: str) -> bool:
    """Returns whether this string matches IP_ADDR_REGEX."""
    return len(re.findall(IP_ADDR_REGEX, s)) == 1


def _get_yaml_path_from_cluster_name(cluster_name: str,
                                     prefix: str = SKY_USER_FILE_PATH) -> str:
    output_path = pathlib.Path(
        prefix).expanduser().resolve() / f'{cluster_name}.yml'
    os.makedirs(output_path.parents[0], exist_ok=True)
    return str(output_path)


def fill_template(template_name: str, variables: Dict,
                  output_path: str) -> None:
    """Create a file from a Jinja template and return the filename."""
    assert template_name.endswith('.j2'), template_name
    template_path = os.path.join(sky.__root_dir__, 'templates', template_name)
    if not os.path.exists(template_path):
        raise FileNotFoundError(f'Template "{template_name}" does not exist.')
    with open(template_path) as fin:
        template = fin.read()
    output_path = os.path.abspath(os.path.expanduser(output_path))
    os.makedirs(os.path.dirname(output_path), exist_ok=True)

    # Write out yaml config.
    j2_template = jinja2.Template(template)
    content = j2_template.render(**variables)
    with open(output_path, 'w') as fout:
        fout.write(content)


def _optimize_file_mounts(yaml_path: str) -> None:
    """Optimize file mounts in the given ray yaml file.

    Runtime files handling:
    List of runtime files to be uploaded to cluster:
      - yaml config (for autostopping)
      - wheel
      - credentials
    Format is {dst: src}.
    """
    yaml_config = common_utils.read_yaml(yaml_path)

    file_mounts = yaml_config.get('file_mounts', {})
    # Remove the file mounts added by the newline.
    if '' in file_mounts:
        assert file_mounts[''] == '', file_mounts['']
        file_mounts.pop('')

    # Putting these in file_mounts hurts provisioning speed, as each file
    # opens/closes an SSH connection.  Instead, we:
    #  - cp locally them into a directory
    #  - upload that directory as a file mount (1 connection)
    #  - use a remote command to move all runtime files to their right places.

    # Local tmp dir holding runtime files.
    local_runtime_files_dir = tempfile.mkdtemp()
    new_file_mounts = {_REMOTE_RUNTIME_FILES_DIR: local_runtime_files_dir}

    # (For remote) Build a command that copies runtime files to their right
    # destinations.
    # NOTE: we copy rather than move, because when launching >1 node, head node
    # is fully set up first, and if moving then head node's files would already
    # move out of _REMOTE_RUNTIME_FILES_DIR, which would cause setting up
    # workers (from the head's files) to fail.  An alternative is softlink
    # (then we need to make sure the usage of runtime files follow links).
    commands = []
    basenames = set()
    for dst, src in file_mounts.items():
        src_basename = os.path.basename(src)
        dst_basename = os.path.basename(dst)
        dst_parent_dir = os.path.dirname(dst)

        # Validate by asserts here as these files are added by our backend.
        # Our runtime files (wheel, yaml, credentials) do not have backslashes.
        assert not src.endswith('/'), src
        assert not dst.endswith('/'), dst
        assert src_basename not in basenames, (
            f'Duplicated src basename: {src_basename}; mounts: {file_mounts}')
        basenames.add(src_basename)
        # Our runtime files (wheel, yaml, credentials) are not relative paths.
        assert dst_parent_dir, f'Found relative destination path: {dst}'

        mkdir_parent = f'mkdir -p {dst_parent_dir}'
        if os.path.isdir(os.path.expanduser(src)):
            # Special case for directories. If the dst already exists as a
            # folder, directly copy the folder will create a subfolder under
            # the dst.
            mkdir_parent = f'mkdir -p {dst}'
            src_basename = f'{src_basename}/*'
        mv = (f'cp -r {_REMOTE_RUNTIME_FILES_DIR}/{src_basename} '
              f'{dst_parent_dir}/{dst_basename}')
        fragment = f'({mkdir_parent} && {mv})'
        commands.append(fragment)
    postprocess_runtime_files_command = ' && '.join(commands)

    setup_commands = yaml_config.get('setup_commands', [])
    if setup_commands:
        setup_commands[
            0] = f'{postprocess_runtime_files_command}; {setup_commands[0]}'
    else:
        setup_commands = [postprocess_runtime_files_command]

    yaml_config['file_mounts'] = new_file_mounts
    yaml_config['setup_commands'] = setup_commands

    # (For local) Move all runtime files, including the just-written yaml, to
    # local_runtime_files_dir/.
    all_local_sources = ''
    for local_src in file_mounts.values():
        full_local_src = str(pathlib.Path(local_src).expanduser())
        # Add quotes for paths containing spaces.
        all_local_sources += f'{full_local_src!r} '
    # Takes 10-20 ms on laptop incl. 3 clouds' credentials.
    subprocess.run(f'cp -r {all_local_sources} {local_runtime_files_dir}/',
                   shell=True,
                   check=True)

    common_utils.dump_yaml(yaml_path, yaml_config)


def path_size_megabytes(path: str) -> int:
    """Returns the size of 'path' (directory or file) in megabytes."""
    resolved_path = pathlib.Path(path).expanduser().resolve()
    git_exclude_filter = ''
    if (resolved_path / command_runner.GIT_EXCLUDE).exists():
        # Ensure file exists; otherwise, rsync will error out.
        git_exclude_filter = command_runner.RSYNC_EXCLUDE_OPTION.format(
            str(resolved_path / command_runner.GIT_EXCLUDE))
    rsync_output = str(
        subprocess.check_output(
            f'rsync {command_runner.RSYNC_DISPLAY_OPTION} '
            f'{command_runner.RSYNC_FILTER_OPTION} '
            f'{git_exclude_filter} --dry-run {path!r}',
            shell=True).splitlines()[-1])
    total_bytes = rsync_output.split(' ')[3].replace(',', '')
    return int(float(total_bytes)) // 10**6


class FileMountHelper(object):
    """Helper for handling file mounts."""

    @classmethod
    def wrap_file_mount(cls, path: str) -> str:
        """Prepends ~/<opaque dir>/ to a path to work around permission issues.

        Examples:
        /root/hello.txt -> ~/<opaque dir>/root/hello.txt
        local.txt -> ~/<opaque dir>/local.txt

        After the path is synced, we can later create a symlink to this wrapped
        path from the original path, e.g., in the initialization_commands of the
        ray autoscaler YAML.
        """
        return os.path.join(_SKY_REMOTE_FILE_MOUNTS_DIR, path.lstrip('/'))

    @classmethod
    def make_safe_symlink_command(cls, *, source: str, target: str) -> str:
        """Returns a command that safely symlinks 'source' to 'target'.

        All intermediate directories of 'source' will be owned by $USER,
        excluding the root directory (/).

        'source' must be an absolute path; both 'source' and 'target' must not
        end with a slash (/).

        This function is needed because a simple 'ln -s target source' may
        fail: 'source' can have multiple levels (/a/b/c), its parent dirs may
        or may not exist, can end with a slash, or may need sudo access, etc.

        Cases of <target: local> file mounts and their behaviors:

            /existing_dir: ~/local/dir
              - error out saying this cannot be done as LHS already exists
            /existing_file: ~/local/file
              - error out saying this cannot be done as LHS already exists
            /existing_symlink: ~/local/file
              - overwrite the existing symlink; this is important because `sky
                launch` can be run multiple times
            Paths that start with ~/ and /tmp/ do not have the above
            restrictions; they are delegated to rsync behaviors.
        """
        assert os.path.isabs(source), source
        assert not source.endswith('/') and not target.endswith('/'), (source,
                                                                       target)
        # Below, use sudo in case the symlink needs sudo access to create.
        # Prepare to create the symlink:
        #  1. make sure its dir(s) exist & are owned by $USER.
        dir_of_symlink = os.path.dirname(source)
        commands = [
            # mkdir, then loop over '/a/b/c' as /a, /a/b, /a/b/c.  For each,
            # chown $USER on it so user can use these intermediate dirs
            # (excluding /).
            f'sudo mkdir -p {dir_of_symlink}',
            # p: path so far
            ('(p=""; '
             f'for w in $(echo {dir_of_symlink} | tr "/" " "); do '
             'p=${p}/${w}; sudo chown $USER $p; done)')
        ]
        #  2. remove any existing symlink (ln -f may throw 'cannot
        #     overwrite directory', if the link exists and points to a
        #     directory).
        commands += [
            # Error out if source is an existing, non-symlink directory/file.
            f'((test -L {source} && sudo rm {source} &>/dev/null) || '
            f'(test ! -e {source} || '
            f'(echo "!!! Failed mounting because path exists ({source})"; '
            'exit 1)))',
        ]
        commands += [
            # Link.
            f'sudo ln -s {target} {source}',
            # chown.  -h to affect symlinks only.
            f'sudo chown -h $USER {source}',
        ]
        return ' && '.join(commands)


class SSHConfigHelper(object):
    """Helper for handling local SSH configuration."""

    ssh_conf_path = '~/.ssh/config'
    ssh_conf_lock_path = os.path.expanduser('~/.sky/ssh_config.lock')
    ssh_multinode_path = SKY_USER_FILE_PATH + '/ssh/{}'

    @classmethod
    def _get_generated_config(cls, autogen_comment: str, host_name: str,
                              ip: str, username: str, ssh_key_path: str,
                              proxy_command: Optional[str]):
        if proxy_command is not None:
            proxy = f'ProxyCommand {proxy_command}'
        else:
            proxy = ''
        # StrictHostKeyChecking=no skips the host key check for the first
        # time. UserKnownHostsFile=/dev/null and GlobalKnownHostsFile/dev/null
        # prevent the host key from being added to the known_hosts file and
        # always return an empty file for known hosts, making the ssh think
        # this is a first-time connection, and thus skipping the host key
        # check.
        codegen = textwrap.dedent(f"""\
            {autogen_comment}
            Host {host_name}
              HostName {ip}
              User {username}
              IdentityFile {ssh_key_path}
              IdentitiesOnly yes
              ForwardAgent yes
              StrictHostKeyChecking no
              UserKnownHostsFile=/dev/null
              GlobalKnownHostsFile=/dev/null
              Port 22
              {proxy}
            """.rstrip())
        codegen = codegen + '\n'
        return codegen
        # TODO(tian): add a host_name + '-host' option with Port=10022
        # to enable ssh into host machine when we are running with docker

    @classmethod
    @timeline.FileLockEvent(ssh_conf_lock_path)
    def add_cluster(
        cls,
        cluster_name: str,
        ips: List[str],
        auth_config: Dict[str, str],
    ):
        """Add authentication information for cluster to local SSH config file.

        If a host with `cluster_name` already exists and the configuration was
        not added by sky, then `ip` is used to identify the host instead in the
        file.

        If a host with `cluster_name` already exists and the configuration was
        added by sky (e.g. a spot instance), then the configuration is
        overwritten.

        Args:
            cluster_name: Cluster name (see `sky status`)
            ips: List of public IP addresses in the cluster. First IP is head
              node.
            auth_config: read_yaml(handle.cluster_yaml)['auth']
        """
        username = auth_config['ssh_user']
        key_path = os.path.expanduser(auth_config['ssh_private_key'])
        host_name = cluster_name
        sky_autogen_comment = ('# Added by sky (use `sky stop/down '
                               f'{cluster_name}` to remove)')
        overwrite = False
        overwrite_begin_idx = None
        ip = ips[0]

        config_path = os.path.expanduser(cls.ssh_conf_path)
        if os.path.exists(config_path):
            with open(config_path) as f:
                config = f.readlines()

            # If an existing config with `cluster_name` exists, raise a warning.
            for i, line in enumerate(config):
                if line.strip() == f'Host {cluster_name}':
                    prev_line = config[i - 1] if i - 1 >= 0 else ''
                    if prev_line.strip().startswith(sky_autogen_comment):
                        overwrite = True
                        overwrite_begin_idx = i - 1
                    else:
                        logger.warning(f'{cls.ssh_conf_path} contains '
                                       f'host named {cluster_name}.')
                        host_name = ip
                        logger.warning(f'Using {ip} to identify host instead.')

                if line.strip() == f'Host {ip}':
                    prev_line = config[i - 1] if i - 1 >= 0 else ''
                    if prev_line.strip().startswith(sky_autogen_comment):
                        overwrite = True
                        overwrite_begin_idx = i - 1
        else:
            config = ['\n']
            with open(config_path, 'w') as f:
                f.writelines(config)
            os.chmod(config_path, 0o644)

        proxy_command = auth_config.get('ssh_proxy_command', None)
        codegen = cls._get_generated_config(sky_autogen_comment, host_name, ip,
                                            username, key_path, proxy_command)

        # Add (or overwrite) the new config.
        if overwrite:
            assert overwrite_begin_idx is not None
            updated_lines = codegen.splitlines(keepends=True) + ['\n']
            config[overwrite_begin_idx:overwrite_begin_idx +
                   len(updated_lines)] = updated_lines
            with open(config_path, 'w') as f:
                f.write(''.join(config).strip())
                f.write('\n' * 2)
        else:
            with open(config_path, 'a') as f:
                if len(config) > 0 and config[-1] != '\n':
                    f.write('\n')
                f.write(codegen)
                f.write('\n')

        with open(config_path, 'r+') as f:
            config = f.readlines()
            if config[-1] != '\n':
                f.write('\n')

        if len(ips) > 1:
            SSHConfigHelper._add_multinode_config(cluster_name, ips[1:],
                                                  auth_config)

    @classmethod
    def _add_multinode_config(
        cls,
        cluster_name: str,
        external_worker_ips: List[str],
        auth_config: Dict[str, str],
    ):
        username = auth_config['ssh_user']
        key_path = os.path.expanduser(auth_config['ssh_private_key'])
        host_name = cluster_name
        sky_autogen_comment = ('# Added by sky (use `sky stop/down '
                               f'{cluster_name}` to remove)')

        # Ensure stableness of the aliases worker-<i> by sorting based on
        # public IPs.
        external_worker_ips = list(sorted(external_worker_ips))

        overwrites = [False] * len(external_worker_ips)
        overwrite_begin_idxs: List[Optional[int]] = [None
                                                    ] * len(external_worker_ips)
        codegens: List[Optional[str]] = [None] * len(external_worker_ips)
        worker_names = []
        extra_path_name = cls.ssh_multinode_path.format(cluster_name)

        for idx in range(len(external_worker_ips)):
            worker_names.append(cluster_name + f'-worker{idx+1}')

        config_path = os.path.expanduser(cls.ssh_conf_path)
        with open(config_path) as f:
            config = f.readlines()

        extra_config_path = os.path.expanduser(extra_path_name)
        os.makedirs(os.path.dirname(extra_config_path), exist_ok=True)
        if not os.path.exists(extra_config_path):
            extra_config = ['\n']
            with open(extra_config_path, 'w') as f:
                f.writelines(extra_config)
        else:
            with open(extra_config_path) as f:
                extra_config = f.readlines()

        # Handle Include on top of Config file
        include_str = f'Include {extra_config_path}'
        for i, line in enumerate(config):
            config_str = line.strip()
            if config_str == include_str:
                break
            # Did not find Include string
            if 'Host' in config_str:
                with open(config_path, 'w') as f:
                    config.insert(0, '\n')
                    config.insert(0, include_str + '\n')
                    config.insert(0, sky_autogen_comment + '\n')
                    f.write(''.join(config).strip())
                    f.write('\n' * 2)
                break

        with open(config_path) as f:
            config = f.readlines()

        proxy_command = auth_config.get('ssh_proxy_command', None)

        # Check if ~/.ssh/config contains existing names
        host_lines = [f'Host {c_name}' for c_name in worker_names]
        for i, line in enumerate(config):
            if line.strip() in host_lines:
                idx = host_lines.index(line.strip())
                prev_line = config[i - 1] if i > 0 else ''
                logger.warning(f'{cls.ssh_conf_path} contains '
                               f'host named {worker_names[idx]}.')
                host_name = external_worker_ips[idx]
                logger.warning(f'Using {host_name} to identify host instead.')
                codegens[idx] = cls._get_generated_config(
                    sky_autogen_comment, host_name, external_worker_ips[idx],
                    username, key_path, proxy_command)

        # All workers go to SKY_USER_FILE_PATH/ssh/{cluster_name}
        for i, line in enumerate(extra_config):
            if line.strip() in host_lines:
                idx = host_lines.index(line.strip())
                prev_line = extra_config[i - 1] if i > 0 else ''
                if prev_line.strip().startswith(sky_autogen_comment):
                    host_name = worker_names[idx]
                    overwrites[idx] = True
                    overwrite_begin_idxs[idx] = i - 1
                codegens[idx] = cls._get_generated_config(
                    sky_autogen_comment, host_name, external_worker_ips[idx],
                    username, key_path, proxy_command)

        # This checks if all codegens have been created.
        for idx, ip in enumerate(external_worker_ips):
            if not codegens[idx]:
                codegens[idx] = cls._get_generated_config(
                    sky_autogen_comment, worker_names[idx], ip, username,
                    key_path, proxy_command)

        for idx in range(len(external_worker_ips)):
            # Add (or overwrite) the new config.
            overwrite = overwrites[idx]
            overwrite_begin_idx = overwrite_begin_idxs[idx]
            codegen = codegens[idx]
            assert codegen is not None, (codegens, idx)
            if overwrite:
                assert overwrite_begin_idx is not None
                updated_lines = codegen.splitlines(keepends=True) + ['\n']
                extra_config[overwrite_begin_idx:overwrite_begin_idx +
                             len(updated_lines)] = updated_lines
                with open(extra_config_path, 'w') as f:
                    f.write(''.join(extra_config).strip())
                    f.write('\n' * 2)
            else:
                with open(extra_config_path, 'a') as f:
                    f.write(codegen)
                    f.write('\n')

        # Add trailing new line at the end of the file if it doesn't exit
        with open(extra_config_path, 'r+') as f:
            extra_config = f.readlines()
            if extra_config[-1] != '\n':
                f.write('\n')

    @classmethod
    @timeline.FileLockEvent(ssh_conf_lock_path)
    def remove_cluster(
        cls,
        cluster_name: str,
        ip: str,
        auth_config: Dict[str, str],
    ):
        """Remove authentication information for cluster from local SSH config.

        If no existing host matching the provided specification is found, then
        nothing is removed.

        Args:
            ip: Head node's IP address.
            auth_config: read_yaml(handle.cluster_yaml)['auth']
        """
        username = auth_config['ssh_user']
        config_path = os.path.expanduser(cls.ssh_conf_path)
        if not os.path.exists(config_path):
            return

        with open(config_path) as f:
            config = f.readlines()

        start_line_idx = None
        # Scan the config for the cluster name.
        for i, line in enumerate(config):
            next_line = config[i + 1] if i + 1 < len(config) else ''
            if (line.strip() == f'HostName {ip}' and
                    next_line.strip() == f'User {username}'):
                start_line_idx = i - 1
                break

        if start_line_idx is None:  # No config to remove.
            return

        # Scan for end of previous config.
        cursor = start_line_idx
        while cursor > 0 and len(config[cursor].strip()) > 0:
            cursor -= 1
        prev_end_line_idx = cursor

        # Scan for end of the cluster config.
        end_line_idx = None
        cursor = start_line_idx + 1
        start_line_idx -= 1  # remove auto-generated comment
        while cursor < len(config):
            if config[cursor].strip().startswith(
                    '# ') or config[cursor].strip().startswith('Host '):
                end_line_idx = cursor
                break
            cursor += 1

        # Remove sky-generated config and update the file.
        config[prev_end_line_idx:end_line_idx] = [
            '\n'
        ] if end_line_idx is not None else []
        with open(config_path, 'w') as f:
            f.write(''.join(config).strip())
            f.write('\n' * 2)

        SSHConfigHelper._remove_multinode_config(cluster_name)

    @classmethod
    def _remove_multinode_config(
        cls,
        cluster_name: str,
    ):
        config_path = os.path.expanduser(cls.ssh_conf_path)
        if not os.path.exists(config_path):
            return

        extra_path_name = cls.ssh_multinode_path.format(cluster_name)
        extra_config_path = os.path.expanduser(extra_path_name)
        common_utils.remove_file_if_exists(extra_config_path)

        # Delete include statement
        sky_autogen_comment = ('# Added by sky (use `sky stop/down '
                               f'{cluster_name}` to remove)')
        with open(config_path) as f:
            config = f.readlines()

        for i, line in enumerate(config):
            config_str = line.strip()
            if f'Include {extra_config_path}' in config_str:
                with open(config_path, 'w') as f:
                    if i < len(config) - 1 and config[i + 1] == '\n':
                        del config[i + 1]
                    # Delete Include string
                    del config[i]
                    # Delete Sky Autogen Comment
                    if i > 0 and sky_autogen_comment in config[i - 1].strip():
                        del config[i - 1]
                    f.write(''.join(config))
                break
            if 'Host' in config_str:
                break


def _replace_yaml_dicts(
        new_yaml: str, old_yaml: str, restore_key_names: Set[str],
        restore_key_names_exceptions: Sequence[Tuple[str, ...]]) -> str:
    """Replaces 'new' with 'old' for all keys in restore_key_names.

    The replacement will be applied recursively and only for the blocks
    with the key in key_names, and have the same ancestors in both 'new'
    and 'old' YAML tree.

    The restore_key_names_exceptions is a list of key names that should not
    be restored, i.e. those keys will be reset to the value in 'new' YAML
    tree after the replacement.
    """

    def _restore_block(new_block: Dict[str, Any], old_block: Dict[str, Any]):
        for key, value in new_block.items():
            if key in restore_key_names:
                if key in old_block:
                    new_block[key] = old_block[key]
                else:
                    del new_block[key]
            elif isinstance(value, dict):
                if key in old_block:
                    _restore_block(value, old_block[key])

    new_config = yaml.safe_load(new_yaml)
    old_config = yaml.safe_load(old_yaml)
    excluded_results = {}
    # Find all key values excluded from restore
    for exclude_restore_key_name_list in restore_key_names_exceptions:
        excluded_result = new_config
        found_excluded_key = True
        for key in exclude_restore_key_name_list:
            if (not isinstance(excluded_result, dict) or
                    key not in excluded_result):
                found_excluded_key = False
                break
            excluded_result = excluded_result[key]
        if found_excluded_key:
            excluded_results[exclude_restore_key_name_list] = excluded_result

    # Restore from old config
    _restore_block(new_config, old_config)

    # Revert the changes for the excluded key values
    for exclude_restore_key_name, value in excluded_results.items():
        curr = new_config
        for key in exclude_restore_key_name[:-1]:
            curr = curr[key]
        curr[exclude_restore_key_name[-1]] = value
    return common_utils.dump_yaml_str(new_config)


# TODO: too many things happening here - leaky abstraction. Refactor.
@timeline.event
def write_cluster_config(
        to_provision: 'resources.Resources',
        num_nodes: int,
        cluster_config_template: str,
        cluster_name: str,
        local_wheel_path: pathlib.Path,
        wheel_hash: str,
        docker_image: Optional[str],
        region: Optional[clouds.Region] = None,
        zones: Optional[List[clouds.Zone]] = None,
        dryrun: bool = False,
        keep_launch_fields_in_existing_config: bool = True) -> Dict[str, str]:
    """Fills in cluster configuration templates and writes them out.

    Returns: {provisioner: path to yaml, the provisioning spec}.
      'provisioner' can be
        - 'ray'
        - 'tpu-create-script' (if TPU is requested)
        - 'tpu-delete-script' (if TPU is requested)
    Raises:
        exceptions.ResourcesUnavailableError: if the region/zones requested does
            not appear in the catalog, or an ssh_proxy_command is specified but
            not for the given region.
    """
    # task.best_resources may not be equal to to_provision if the user
    # is running a job with less resources than the cluster has.
    cloud = to_provision.cloud
    # This can raise a ResourcesUnavailableError, when the region/zones
    # requested does not appear in the catalog. It can be triggered when the
    # user changed the catalog file, while there is a cluster in the removed
    # region/zone.
    #
    # TODO(zhwu): We should change the exception type to a more specific one, as
    # the ResourcesUnavailableError is overly used. Also, it would be better to
    # move the check out of this function, i.e. the caller should be responsible
    # for the validation.
    resources_vars = cloud.make_deploy_resources_variables(
        to_provision, region, zones)
    config_dict = {}

    azure_subscription_id = None
    if isinstance(cloud, clouds.Azure):
        azure_subscription_id = cloud.get_project_id(dryrun=dryrun)

    gcp_project_id = None
    if isinstance(cloud, clouds.GCP):
        gcp_project_id = cloud.get_project_id(dryrun=dryrun)

    assert cluster_name is not None
    credentials = sky_check.get_cloud_credential_file_mounts()

    ip_list = None
    auth_config = {'ssh_private_key': auth.PRIVATE_SSH_KEY_PATH}
    if isinstance(cloud, clouds.Local):
        ip_list = onprem_utils.get_local_ips(cluster_name)
        auth_config = onprem_utils.get_local_auth_config(cluster_name)
    region_name = resources_vars.get('region')

    yaml_path = _get_yaml_path_from_cluster_name(cluster_name)

    # Retrieve the ssh_proxy_command for the given cloud / region.
    ssh_proxy_command_config = skypilot_config.get_nested(
        (str(cloud).lower(), 'ssh_proxy_command'), None)
    if (isinstance(ssh_proxy_command_config, str) or
            ssh_proxy_command_config is None):
        ssh_proxy_command = ssh_proxy_command_config
    else:
        # ssh_proxy_command_config: Dict[str, str], region_name -> command
        # This type check is done by skypilot_config at config load time.

        # There are two cases:
        if keep_launch_fields_in_existing_config:
            # (1) We're re-provisioning an existing cluster.
            #
            # We use None for ssh_proxy_command, which will be restored to the
            # cluster's original value later by _replace_yaml_dicts().
            ssh_proxy_command = None
        else:
            # (2) We're launching a new cluster.
            #
            # Resources.get_valid_regions_for_launchable() respects the keys (regions)
            # in ssh_proxy_command in skypilot_config. So here we add an assert.
            assert region_name in ssh_proxy_command_config, (
                region_name, ssh_proxy_command_config)
            ssh_proxy_command = ssh_proxy_command_config[region_name]
<<<<<<< HEAD
    public_key_path = os.path.expanduser(auth.PUBLIC_SSH_KEY_PATH)
    with open(public_key_path, 'r') as f:
        public_key = f.read()

    logger.debug(f'Using ssh_proxy_command: {ssh_proxy_command!r}')

    # pylint: disable=import-outside-toplevel
    from sky.backends.docker_utils import \
        DEFAULT_DOCKER_CONTAINER_NAME
=======
    logger.debug(f'Using ssh_proxy_command: {ssh_proxy_command!r}')

    # User-supplied instance tags.
    instance_tags = {}
    instance_tags = skypilot_config.get_nested(
        (str(cloud).lower(), 'instance_tags'), {})
    if not isinstance(instance_tags, dict):
        with ux_utils.print_exception_no_traceback():
            raise ValueError('Custom instance_tags in config.yaml should '
                             f'be a dict, but received {type(instance_tags)}.')

    # Dump the Ray ports to a file for Ray job submission
    dump_port_command = (
        f'python -c \'import json, os; json.dump({constants.SKY_REMOTE_RAY_PORT_DICT_STR}, '
        f'open(os.path.expanduser("{constants.SKY_REMOTE_RAY_PORT_FILE}"), "w"))\''
    )
>>>>>>> f431fc6f

    # Use a tmp file path to avoid incomplete YAML file being re-used in the
    # future.
    tmp_yaml_path = yaml_path + '.tmp'
    fill_template(
        cluster_config_template,
        dict(
            resources_vars,
            **{
                'cluster_name': cluster_name,
                'num_nodes': num_nodes,
                'disk_size': to_provision.disk_size,
                # If the current code is run by controller, propagate the real
                # calling user which should've been passed in as the
                # SKYPILOT_USER env var (see spot-controller.yaml.j2).
                'user': os.environ.get('SKYPILOT_USER', getpass.getuser()),

                # AWS only:
                # Temporary measure, as deleting per-cluster SGs is too slow.
                # See https://github.com/skypilot-org/skypilot/pull/742.
                # Generate the name of the security group we're looking for.
                # (username, last 4 chars of hash of hostname): for uniquefying
                # users on shared-account scenarios.
                'security_group': skypilot_config.get_nested(
                    ('aws', 'security_group_name'),
                    f'sky-sg-{common_utils.user_and_hostname_hash()}'),
                'vpc_name': skypilot_config.get_nested(('aws', 'vpc_name'),
                                                       None),
                'use_internal_ips': skypilot_config.get_nested(
                    ('aws', 'use_internal_ips'), False),
                # Not exactly AWS only, but we only test it's supported on AWS
                # for now:
                'ssh_proxy_command': ssh_proxy_command,
                # User-supplied instance tags.
                'instance_tags': instance_tags,

                # For docker authentication
                'public_key': public_key,

                # Docker config
                'use_docker': docker_image is not None,
                'docker_image': docker_image,
                'docker_container_name': DEFAULT_DOCKER_CONTAINER_NAME,

                # Azure only:
                'azure_subscription_id': azure_subscription_id,
                'resource_group': f'{cluster_name}-{region_name}',

                # GCP only:
                'gcp_project_id': gcp_project_id,

                # Port of Ray (GCS server).
                # Ray's default port 6379 is conflicted with Redis.
                'ray_port': constants.SKY_REMOTE_RAY_PORT,
                'ray_dashboard_port': constants.SKY_REMOTE_RAY_DASHBOARD_PORT,
                'ray_temp_dir': constants.SKY_REMOTE_RAY_TEMPDIR,
                'dump_port_command': dump_port_command,
                # Ray version.
                'ray_version': constants.SKY_REMOTE_RAY_VERSION,
                # Cloud credentials for cloud storage.
                'credentials': credentials,
                # Sky remote utils.
                'sky_remote_path': SKY_REMOTE_PATH,
                'sky_local_path': str(local_wheel_path),
                # Add yaml file path to the template variables.
                'sky_ray_yaml_remote_path': SKY_RAY_YAML_REMOTE_PATH,
                'sky_ray_yaml_local_path':
                    tmp_yaml_path
                    if not isinstance(cloud, clouds.Local) else yaml_path,
                'sky_version': str(version.parse(sky.__version__)),
                'sky_wheel_hash': wheel_hash,
                # Local IP handling (optional).
                'head_ip': None if ip_list is None else ip_list[0],
                'worker_ips': None if ip_list is None else ip_list[1:],
                # Authentication (optional).
                **auth_config,
            }),
        output_path=tmp_yaml_path)
    config_dict['cluster_name'] = cluster_name
    config_dict['ray'] = yaml_path
    if dryrun:
        # If dryrun, return the unfinished tmp yaml path.
        config_dict['ray'] = tmp_yaml_path
        return config_dict
    _add_auth_to_cluster_config(cloud, tmp_yaml_path)

    # Restore the old yaml content for backward compatibility.
    if os.path.exists(yaml_path) and keep_launch_fields_in_existing_config:
        with open(yaml_path, 'r') as f:
            old_yaml_content = f.read()
        with open(tmp_yaml_path, 'r') as f:
            new_yaml_content = f.read()
        restored_yaml_content = _replace_yaml_dicts(
            new_yaml_content, old_yaml_content,
            _RAY_YAML_KEYS_TO_RESTORE_FOR_BACK_COMPATIBILITY,
            _RAY_YAML_KEYS_TO_RESTORE_EXCEPTIONS)
        with open(tmp_yaml_path, 'w') as f:
            f.write(restored_yaml_content)

    # Optimization: copy the contents of source files in file_mounts to a
    # special dir, and upload that as the only file_mount instead. Delay
    # calling this optimization until now, when all source files have been
    # written and their contents finalized.
    #
    # Note that the ray yaml file will be copied into that special dir (i.e.,
    # uploaded as part of the file_mounts), so the restore for backward
    # compatibility should go before this call.
    if not isinstance(cloud, clouds.Local):
        # Only optimize the file mounts for public clouds now, as local has not
        # been fully tested yet.
        _optimize_file_mounts(tmp_yaml_path)

    # Rename the tmp file to the final YAML path.
    os.rename(tmp_yaml_path, yaml_path)
    usage_lib.messages.usage.update_ray_yaml(yaml_path)

    # For TPU nodes. TPU VMs do not need TPU_NAME.
    if (resources_vars.get('tpu_type') is not None and
            resources_vars.get('tpu_vm') is None):
        tpu_name = resources_vars.get('tpu_name')
        if tpu_name is None:
            tpu_name = cluster_name

        user_file_dir = os.path.expanduser(f'{SKY_USER_FILE_PATH}/')

        from sky.skylet.providers.gcp import config as gcp_config  # pylint: disable=import-outside-toplevel
        config = common_utils.read_yaml(os.path.expanduser(config_dict['ray']))
        vpc_name = gcp_config.get_usable_vpc(config)

        scripts = []
        for template_name in ('gcp-tpu-create.sh.j2', 'gcp-tpu-delete.sh.j2'):
            script_path = os.path.join(user_file_dir, template_name).replace(
                '.sh.j2', f'.{cluster_name}.sh')
            fill_template(
                template_name,
                dict(
                    resources_vars, **{
                        'tpu_name': tpu_name,
                        'gcp_project_id': gcp_project_id,
                        'vpc_name': vpc_name,
                    }),
                # Use new names for TPU scripts so that different runs can use
                # different TPUs.  Put in SKY_USER_FILE_PATH to be consistent
                # with cluster yamls.
                output_path=script_path,
            )
            scripts.append(script_path)

        config_dict['tpu-create-script'] = scripts[0]
        config_dict['tpu-delete-script'] = scripts[1]
        config_dict['tpu_name'] = tpu_name
    return config_dict


def _add_auth_to_cluster_config(cloud: clouds.Cloud, cluster_config_file: str):
    """Adds SSH key info to the cluster config.

    This function's output removes comments included in the jinja2 template.
    """
    config = common_utils.read_yaml(cluster_config_file)
    # Check the availability of the cloud type.
    if isinstance(cloud, clouds.AWS):
        config = auth.setup_aws_authentication(config)
    elif isinstance(cloud, clouds.GCP):
        config = auth.setup_gcp_authentication(config)
    elif isinstance(cloud, clouds.Azure):
        config = auth.setup_azure_authentication(config)
    elif isinstance(cloud, clouds.Lambda):
        config = auth.setup_lambda_authentication(config)
    elif isinstance(cloud, clouds.IBM):
        config = auth.setup_ibm_authentication(config)
    elif isinstance(cloud, clouds.SCP):
        config = auth.setup_scp_authentication(config)
    elif isinstance(cloud, clouds.OCI):
        config = auth.setup_oci_authentication(config)
    else:
        assert isinstance(cloud, clouds.Local), cloud
        # Local cluster case, authentication is already filled by the user
        # in the local cluster config (in ~/.sky/local/...). There is no need
        # for Sky to generate authentication.
        pass
    common_utils.dump_yaml(cluster_config_file, config)


def get_run_timestamp() -> str:
    return 'sky-' + datetime.now().strftime('%Y-%m-%d-%H-%M-%S-%f')


def get_timestamp_from_run_timestamp(run_timestamp: str) -> float:
    return datetime.strptime(
        run_timestamp.partition('-')[2], '%Y-%m-%d-%H-%M-%S-%f').timestamp()


def _count_healthy_nodes_from_ray(output: str,
                                  is_local_cloud: bool = False
                                 ) -> Tuple[int, int]:
    """Count the number of healthy nodes from the output of `ray status`."""

    def get_ready_nodes(pattern, output):
        result = pattern.findall(output)
        # On-prem/local case is handled differently.
        # `ray status` produces different output for local case, and
        # we poll for number of nodes launched instead of counting for
        # head and number of worker nodes separately (it is impossible
        # to distinguish between head and worker node for local case).
        if is_local_cloud:
            # In the local case, ready_workers mean the total number
            # of nodes launched, including head.
            return len(result)
        if len(result) == 0:
            return 0
        assert len(result) == 1, result
        return int(result[0])

    if is_local_cloud:
        ready_head = 0
        ready_workers = get_ready_nodes(_LAUNCHED_LOCAL_WORKER_PATTERN, output)
    else:
        ready_head = get_ready_nodes(_LAUNCHED_HEAD_PATTERN, output)
        ready_workers = get_ready_nodes(_LAUNCHED_WORKER_PATTERN, output)
    assert ready_head <= 1, f'#head node should be <=1 (Got {ready_head}).'
    return ready_head, ready_workers


@timeline.event
def wait_until_ray_cluster_ready(
    cluster_config_file: str,
    num_nodes: int,
    log_path: str,
    is_local_cloud: bool = False,
    use_docker: bool = False,
    nodes_launching_progress_timeout: Optional[int] = None,
) -> Tuple[bool, Optional[str]]:
    """Returns whether the entire ray cluster is ready, and docker username
    if launched with docker."""
    # Manually fetching head ip instead of using `ray exec` to avoid the bug
    # that `ray exec` fails to connect to the head node after some workers
    # launched especially for Azure.
    try:
        head_ip = _query_head_ip_with_retries(
            cluster_config_file, max_attempts=WAIT_HEAD_NODE_IP_MAX_ATTEMPTS)
    except RuntimeError as e:
        logger.error(e)
        return False, None  # failed

    docker_user = None
    if use_docker:
        # pylint: disable=import-outside-toplevel
        from sky.backends.docker_utils import docker_host_setup
        docker_user = docker_host_setup(head_ip, cluster_config_file)

    if num_nodes <= 1:
        return True, docker_user

    ssh_credentials = ssh_credential_from_yaml(cluster_config_file, docker_user)
    last_nodes_so_far = 0
    start = time.time()
    runner = command_runner.SSHCommandRunner(head_ip, **ssh_credentials)
    with log_utils.console.status(
            '[bold cyan]Waiting for workers...') as worker_status:
        while True:
            rc, output, stderr = runner.run(
                RAY_STATUS_WITH_SKY_RAY_PORT_COMMAND,
                log_path=log_path,
                stream_logs=False,
                require_outputs=True,
                separate_stderr=True)
            subprocess_utils.handle_returncode(
                rc, 'ray status', 'Failed to run ray status on head node.',
                stderr)
            logger.debug(output)

            ready_head, ready_workers = _count_healthy_nodes_from_ray(
                output, is_local_cloud=is_local_cloud)

            worker_status.update('[bold cyan]'
                                 f'{ready_workers} out of {num_nodes - 1} '
                                 'workers ready')

            # In the local case, ready_head=0 and ready_workers=num_nodes. This
            # is because there is no matching regex for _LAUNCHED_HEAD_PATTERN.
            if ready_head + ready_workers == num_nodes:
                # All nodes are up.
                break

            # Pending workers that have been launched by ray up.
            found_ips = _LAUNCHING_IP_PATTERN.findall(output)
            pending_workers = len(found_ips)

            # TODO(zhwu): Handle the case where the following occurs, where ray
            # cluster is not correctly started on the cluster.
            # Pending:
            #  172.31.9.121: ray.worker.default, uninitialized
            nodes_so_far = ready_head + ready_workers + pending_workers

            # Check the number of nodes that are fetched. Timeout if no new
            # nodes fetched in a while (nodes_launching_progress_timeout),
            # though number of nodes_so_far is still not as expected.
            if nodes_so_far > last_nodes_so_far:
                # Reset the start time if the number of launching nodes
                # changes, i.e. new nodes are launched.
                logger.debug('Reset start time, as new nodes are launched. '
                             f'({last_nodes_so_far} -> {nodes_so_far})')
                start = time.time()
                last_nodes_so_far = nodes_so_far
            elif (nodes_launching_progress_timeout is not None and
                  time.time() - start > nodes_launching_progress_timeout and
                  nodes_so_far != num_nodes):
                worker_status.stop()
                logger.error(
                    'Timed out: waited for more than '
                    f'{nodes_launching_progress_timeout} seconds for new '
                    'workers to be provisioned, but no progress.')
                return False, None  # failed

            if '(no pending nodes)' in output and '(no failures)' in output:
                # Bug in ray autoscaler: e.g., on GCP, if requesting 2 nodes
                # that GCP can satisfy only by half, the worker node would be
                # forgotten. The correct behavior should be for it to error out.
                worker_status.stop()
                logger.error(
                    'Failed to launch multiple nodes on '
                    'GCP due to a nondeterministic bug in ray autoscaler.')
                return False, None  # failed
            time.sleep(10)
    return True, docker_user  # success


def ssh_credential_from_yaml(cluster_yaml: str,
                             docker_user: Optional[str] = None
                            ) -> Dict[str, str]:
    """Returns ssh_user, ssh_private_key and ssh_control name."""
    config = common_utils.read_yaml(cluster_yaml)
    auth_section = config['auth']
    ssh_user = docker_user if docker_user else auth_section['ssh_user'].strip()
    ssh_private_key = auth_section.get('ssh_private_key')
    ssh_control_name = config.get('cluster_name', '__default__')
    ssh_proxy_command = auth_section.get('ssh_proxy_command')
    return {
        'ssh_user': ssh_user,
        'ssh_private_key': ssh_private_key,
        'ssh_control_name': ssh_control_name,
        'ssh_proxy_command': ssh_proxy_command,
    }


def parallel_data_transfer_to_nodes(
    runners: List[command_runner.SSHCommandRunner],
    source: Optional[str],
    target: str,
    cmd: Optional[str],
    run_rsync: bool,
    *,
    action_message: str,
    # Advanced options.
    log_path: str = os.devnull,
    stream_logs: bool = False,
):
    """Runs a command on all nodes and optionally runs rsync from src->dst.

    Args:
        runners: A list of SSHCommandRunner objects that represent multiple nodes.
        source: Optional[str]; Source for rsync on local node
        target: str; Destination on remote node for rsync
        cmd: str; Command to be executed on all nodes
        action_message: str; Message to be printed while the command runs
        log_path: str; Path to the log file
        stream_logs: bool; Whether to stream logs to stdout
    """
    fore = colorama.Fore
    style = colorama.Style

    origin_source = source

    def _sync_node(runner: 'command_runner.SSHCommandRunner') -> None:
        if cmd is not None:
            rc, stdout, stderr = runner.run(cmd,
                                            log_path=log_path,
                                            stream_logs=stream_logs,
                                            require_outputs=True)
            subprocess_utils.handle_returncode(
                rc,
                cmd, ('Failed to run command before rsync '
                      f'{origin_source} -> {target}. '
                      'Ensure that the network is stable, then retry.'),
                stderr=stdout + stderr)

        if run_rsync:
            assert source is not None
            # TODO(zhwu): Optimize for large amount of files.
            # zip / transfer / unzip
            runner.rsync(
                source=source,
                target=target,
                up=True,
                log_path=log_path,
                stream_logs=stream_logs,
            )

    num_nodes = len(runners)
    plural = 's' if num_nodes > 1 else ''
    message = (f'{fore.CYAN}{action_message} (to {num_nodes} node{plural})'
               f': {style.BRIGHT}{origin_source}{style.RESET_ALL} -> '
               f'{style.BRIGHT}{target}{style.RESET_ALL}')
    logger.info(message)
    with log_utils.safe_rich_status(f'[bold cyan]{action_message}[/]'):
        subprocess_utils.run_in_parallel(_sync_node, runners)


def check_local_gpus() -> bool:
    """Checks if GPUs are available locally.

    Returns whether GPUs are available on the local machine by checking
    if nvidia-smi is installed and returns zero return code.

    Returns True if nvidia-smi is installed and returns zero return code,
    False if not.
    """
    is_functional = False
    installation_check = subprocess.run(['which', 'nvidia-smi'],
                                        stdout=subprocess.DEVNULL,
                                        stderr=subprocess.DEVNULL,
                                        check=False)
    is_installed = installation_check.returncode == 0
    if is_installed:
        execution_check = subprocess.run(['nvidia-smi'],
                                         stdout=subprocess.DEVNULL,
                                         stderr=subprocess.DEVNULL,
                                         check=False)
        is_functional = execution_check.returncode == 0
    return is_functional


def generate_cluster_name():
    # TODO: change this ID formatting to something more pleasant.
    # User name is helpful in non-isolated accounts, e.g., GCP, Azure.
    return f'sky-{uuid.uuid4().hex[:4]}-{get_cleaned_username()}'


def get_cleaned_username() -> str:
    """Cleans the current username to be used as part of a cluster name.

    Clean up includes:
     1. Making all characters lowercase
     2. Removing any non-alphanumeric characters (excluding hyphens)
     3. Removing any numbers and/or hyphens at the start of the username.
     4. Removing any hyphens at the end of the username

    e.g. 1SkY-PiLot2- becomes sky-pilot2.

    Returns:
      A cleaned username that will pass the regex in
      check_cluster_name_is_valid().
    """
    username = getpass.getuser()
    username = username.lower()
    username = re.sub(r'[^a-z0-9-]', '', username)
    username = re.sub(r'^[0-9-]+', '', username)
    username = re.sub(r'-$', '', username)
    return username


def _query_head_ip_with_retries(cluster_yaml: str,
                                max_attempts: int = 1) -> str:
    """Returns the IP of the head node by querying the cloud.

    Raises:
      RuntimeError: if we failed to get the head IP.
    """
    backoff = common_utils.Backoff(initial_backoff=5, max_backoff_factor=5)
    for i in range(max_attempts):
        try:
            full_cluster_yaml = str(pathlib.Path(cluster_yaml).expanduser())
            out = subprocess_utils.run(
                f'ray get-head-ip {full_cluster_yaml!r}',
                stdout=subprocess.PIPE,
                stderr=subprocess.DEVNULL).stdout.decode().strip()
            head_ip_list = re.findall(IP_ADDR_REGEX, out)
            if len(head_ip_list) > 1:
                # This could be triggered if e.g., some logging is added in
                # skypilot_config, a module that has some code executed
                # whenever `sky` is imported.
                logger.warning(
                    'Detected more than 1 IP from the output of '
                    'the `ray get-head-ip` command. This could '
                    'happen if there is extra output from it, '
                    'which should be inspected below.\nProceeding with '
                    f'the last detected IP ({head_ip_list[-1]}) as head IP.'
                    f'\n== Output ==\n{out}'
                    f'\n== Output ends ==')
                head_ip_list = head_ip_list[-1:]
            assert 1 == len(head_ip_list), (out, head_ip_list)
            head_ip = head_ip_list[0]
            break
        except subprocess.CalledProcessError as e:
            if i == max_attempts - 1:
                raise RuntimeError('Failed to get head ip') from e
            # Retry if the cluster is not up yet.
            logger.debug('Retrying to get head ip.')
            time.sleep(backoff.current_backoff())
    return head_ip


@timeline.event
def get_node_ips(cluster_yaml: str,
                 expected_num_nodes: int,
                 handle: Optional[
                     'cloud_vm_ray_backend.CloudVmRayResourceHandle'] = None,
                 head_ip_max_attempts: int = 1,
                 worker_ip_max_attempts: int = 1,
                 get_internal_ips: bool = False) -> List[str]:
    """Returns the IPs of all nodes in the cluster, with head node at front."""
    # When ray up launches TPU VM Pod, Pod workers (except for the head)
    # won't be connected to Ray cluster. Thus "ray get-worker-ips"
    # won't work and we need to query the node IPs with gcloud as
    # implmented in _get_tpu_vm_pod_ips.
    ray_config = common_utils.read_yaml(cluster_yaml)
    use_tpu_vm = ray_config['provider'].get('_has_tpus', False)
    if use_tpu_vm:
        assert expected_num_nodes == 1, (
            'TPU VM only supports single node for now.')
        assert handle is not None, 'handle is required for TPU VM.'
        try:
            ips = _get_tpu_vm_pod_ips(ray_config, get_internal_ips)
        except exceptions.CommandError as e:
            raise exceptions.FetchIPError(
                exceptions.FetchIPError.Reason.HEAD) from e
        if len(ips) != tpu_utils.get_num_tpu_devices(handle.launched_resources):
            raise exceptions.FetchIPError(exceptions.FetchIPError.Reason.HEAD)
        return ips

    if get_internal_ips:
        with tempfile.NamedTemporaryFile(mode='w', delete=False) as f:
            ray_config['provider']['use_internal_ips'] = True
            yaml.dump(ray_config, f)
            cluster_yaml = f.name

    # Check the network connection first to avoid long hanging time for
    # ray get-head-ip below, if a long-lasting network connection failure
    # happens.
    check_network_connection()
    try:
        head_ip = _query_head_ip_with_retries(cluster_yaml,
                                              max_attempts=head_ip_max_attempts)
    except RuntimeError as e:
        raise exceptions.FetchIPError(
            exceptions.FetchIPError.Reason.HEAD) from e
    head_ip_list = [head_ip]
    if expected_num_nodes > 1:
        backoff = common_utils.Backoff(initial_backoff=5, max_backoff_factor=5)

        for retry_cnt in range(worker_ip_max_attempts):
            try:
                full_cluster_yaml = str(pathlib.Path(cluster_yaml).expanduser())
                proc = subprocess_utils.run(
                    f'ray get-worker-ips {full_cluster_yaml!r}',
                    stdout=subprocess.PIPE,
                    stderr=subprocess.PIPE)
                out = proc.stdout.decode()
                break
            except subprocess.CalledProcessError as e:
                if retry_cnt == worker_ip_max_attempts - 1:
                    raise exceptions.FetchIPError(
                        exceptions.FetchIPError.Reason.WORKER) from e
                # Retry if the ssh is not ready for the workers yet.
                backoff_time = backoff.current_backoff()
                logger.debug('Retrying to get worker ip '
                             f'[{retry_cnt}/{worker_ip_max_attempts}] in '
                             f'{backoff_time} seconds.')
                time.sleep(backoff_time)
        worker_ips = re.findall(IP_ADDR_REGEX, out)
        # Ray Autoscaler On-prem Bug: ray-get-worker-ips outputs nothing!
        # Workaround: List of IPs are shown in Stderr
        cluster_name = os.path.basename(cluster_yaml).split('.')[0]
        if ((handle is not None and hasattr(handle, 'local_handle') and
             handle.local_handle is not None) or
                onprem_utils.check_if_local_cloud(cluster_name)):
            out = proc.stderr.decode()
            worker_ips = re.findall(IP_ADDR_REGEX, out)
            # Remove head ip from worker ip list.
            for i, ip in enumerate(worker_ips):
                if ip == head_ip_list[0]:
                    del worker_ips[i]
                    break
        if len(worker_ips) != expected_num_nodes - 1:
            n = expected_num_nodes - 1
            if len(worker_ips) > n:
                # This could be triggered if e.g., some logging is added in
                # skypilot_config, a module that has some code executed whenever
                # `sky` is imported.
                logger.warning(
                    f'Expected {n} worker IP(s); found '
                    f'{len(worker_ips)}: {worker_ips}'
                    '\nThis could happen if there is extra output from '
                    '`ray get-worker-ips`, which should be inspected below.'
                    f'\n== Output ==\n{out}'
                    f'\n== Output ends ==')
                logger.warning(f'\nProceeding with the last {n} '
                               f'detected IP(s): {worker_ips[-n:]}.')
                worker_ips = worker_ips[-n:]
            else:
                raise exceptions.FetchIPError(
                    exceptions.FetchIPError.Reason.WORKER)
    else:
        worker_ips = []
    return head_ip_list + worker_ips


@timeline.event
def _get_tpu_vm_pod_ips(ray_config: Dict[str, Any],
                        get_internal_ips: bool = False) -> List[str]:
    """Returns the IPs of all TPU VM Pod workers using gcloud."""

    cluster_name = ray_config['cluster_name']
    zone = ray_config['provider']['availability_zone']
    query_cmd = (f'gcloud compute tpus tpu-vm list --filter='
                 f'"(labels.ray-cluster-name={cluster_name})" '
                 f'--zone={zone} --format="value(name)"')
    returncode, stdout, stderr = log_lib.run_with_log(query_cmd,
                                                      '/dev/null',
                                                      shell=True,
                                                      stream_logs=False,
                                                      require_outputs=True)
    subprocess_utils.handle_returncode(
        returncode,
        query_cmd,
        'Failed to run gcloud to get TPU VM IDs.',
        stderr=stdout + stderr)
    if len(stdout) == 0:
        logger.debug('No TPU VMs found with cluster name '
                     f'{cluster_name} in zone {zone}.')
    if len(stdout.splitlines()) > 1:
        # Rare case, this could mean resource leakage. Hint user.
        logger.warning('Found more than one TPU VM/Pod with the same cluster '
                       f'name {cluster_name} in zone {zone}.')

    all_ips = []
    for tpu_id in stdout.splitlines():
        tpuvm_cmd = (f'gcloud compute tpus tpu-vm describe {tpu_id}'
                     f' --zone {zone} --format=json')
        returncode, stdout, stderr = log_lib.run_with_log(tpuvm_cmd,
                                                          os.devnull,
                                                          shell=True,
                                                          stream_logs=False,
                                                          require_outputs=True)
        subprocess_utils.handle_returncode(
            returncode,
            tpuvm_cmd,
            'Failed to run gcloud tpu-vm describe.',
            stderr=stdout + stderr)

        tpuvm_json = json.loads(stdout)
        if tpuvm_json['state'] != 'READY':
            # May be a leaked preempted resource, or terminated by user in the
            # console, or still in the process of being created.
            ux_utils.console_newline()
            logger.debug(f'TPU VM {tpu_id} is in {tpuvm_json["state"]} '
                         'state. Skipping IP query... '
                         'Hint: make sure it is not leaked.')
            continue

        ips = []
        for endpoint in tpuvm_json['networkEndpoints']:
            # Note: if TPU VM is being preempted, its IP field may not exist.
            # We use get() to avoid KeyError.
            if get_internal_ips:
                ip = endpoint.get('ipAddress', None)
            else:
                ip = endpoint['accessConfig'].get('externalIp', None)
            if ip is not None:
                ips.append(ip)
        all_ips.extend(ips)

    return all_ips


@timeline.event
def get_head_ip(
    handle: 'cloud_vm_ray_backend.CloudVmRayResourceHandle',
    use_cached_head_ip: bool = True,
    max_attempts: int = 1,
) -> str:
    """Returns the ip of the head node."""
    if use_cached_head_ip:
        if handle.head_ip is None:
            # This happens for INIT clusters (e.g., exit 1 in setup).
            with ux_utils.print_exception_no_traceback():
                raise ValueError(
                    'Cluster\'s head IP not found; is it up? To fix: '
                    'run a successful launch first (`sky launch`) to ensure'
                    ' the cluster status is UP (`sky status`).')
        head_ip = handle.head_ip
    else:
        head_ip = _query_head_ip_with_retries(handle.cluster_yaml, max_attempts)
    return head_ip


def check_network_connection():
    # Tolerate 3 retries as it is observed that connections can fail.
    adapter = adapters.HTTPAdapter(max_retries=retry_lib.Retry(total=3))
    http = requests.Session()
    http.mount('https://', adapter)
    http.mount('http://', adapter)
    for i, ip in enumerate(_TEST_IP_LIST):
        try:
            http.head(ip, timeout=3)
            return
        except (requests.Timeout, requests.exceptions.ConnectionError) as e:
            if i == len(_TEST_IP_LIST) - 1:
                raise exceptions.NetworkError('Could not refresh the cluster. '
                                              'Network seems down.') from e


def _process_cli_query(
    cloud: str,
    cluster: str,
    query_cmd: str,
    deliminator: str,
    status_map: Mapping[str, Optional[global_user_state.ClusterStatus]],
    max_retries: int = 3,
) -> List[global_user_state.ClusterStatus]:
    """Run the cloud CLI query and returns cluster status.

    Args:
        cloud: The cloud provider name.
        cluster: The cluster name.
        query_cmd: The cloud CLI query command.
        deliminator: The deliminator separating the status in the output
            of the query command.
        status_map: A map from the CLI status string to the corresponding
            global_user_state.ClusterStatus.
        max_retries: Maximum number of retries before giving up. For AWS only.

    Returns:
        A list of global_user_state.ClusterStatus of all existing nodes in the
        cluster. The list can be empty if none of the nodes in the clusters are
        found, i.e. the nodes are all terminated.
    """
    returncode, stdout, stderr = log_lib.run_with_log(query_cmd,
                                                      '/dev/null',
                                                      require_outputs=True,
                                                      shell=True)
    logger.debug(f'{query_cmd} returned {returncode}.\n'
                 '**** STDOUT ****\n'
                 f'{stdout}\n'
                 '**** STDERR ****\n'
                 f'{stderr}')

    # Cloud-specific error handling.
    if (cloud == str(clouds.Azure()) and returncode == 2 and
            'argument --ids: expected at least one argument' in stderr):
        # Azure CLI has a returncode 2 when the cluster is not found, as
        # --ids <empty> is passed to the query command. In that case, the
        # cluster should be considered as DOWN.
        return []
    if (cloud == str(clouds.AWS()) and returncode != 0 and
            'Unable to locate credentials. You can configure credentials by '
            'running "aws configure"' in stdout + stderr):
        # AWS: has run into this rare error with spot controller (which has an
        # assumed IAM role and is working fine most of the time).
        #
        # We do not know the root cause. For now, the hypothesis is instance
        # metadata service is temporarily unavailable. So, we retry the query.
        if max_retries > 0:
            logger.info('Encountered AWS "Unable to locate credentials" '
                        'error. Retrying.')
            time.sleep(random.uniform(0, 1) * 2)
            return _process_cli_query(cloud, cluster, query_cmd, deliminator,
                                      status_map, max_retries - 1)

    if returncode != 0:
        with ux_utils.print_exception_no_traceback():
            raise exceptions.ClusterStatusFetchingError(
                f'Failed to query {cloud} cluster {cluster!r} status: '
                f'{stdout + stderr}')

    cluster_status = stdout.strip()
    if cluster_status == '':
        return []

    statuses = []
    for s in cluster_status.split(deliminator):
        node_status = status_map[s]
        if node_status is not None:
            statuses.append(node_status)
    return statuses


def _query_status_aws(
    cluster: str,
    ray_config: Dict[str, Any],
) -> List[global_user_state.ClusterStatus]:
    status_map = {
        'pending': global_user_state.ClusterStatus.INIT,
        'running': global_user_state.ClusterStatus.UP,
        # TODO(zhwu): stopping and shutting-down could occasionally fail
        # due to internal errors of AWS. We should cover that case.
        'stopping': global_user_state.ClusterStatus.STOPPED,
        'stopped': global_user_state.ClusterStatus.STOPPED,
        'shutting-down': None,
        'terminated': None,
    }
    region = ray_config['provider']['region']
    query_cmd = ('aws ec2 describe-instances --filters '
                 f'Name=tag:ray-cluster-name,Values={cluster} '
                 f'--region {region} '
                 '--query "Reservations[].Instances[].State.Name" '
                 '--output text')
    return _process_cli_query('AWS', cluster, query_cmd, '\t', status_map)


def _query_status_gcp(
    cluster: str,
    ray_config: Dict[str, Any],
) -> List[global_user_state.ClusterStatus]:
    # Note: we use ":" for filtering labels for gcloud, as the latest gcloud (v393.0)
    # fails to filter labels with "=".
    # Reference: https://cloud.google.com/sdk/gcloud/reference/topic/filters

    use_tpu_vm = ray_config['provider'].get('_has_tpus', False)
    zone = ray_config['provider'].get('availability_zone', '')
    if use_tpu_vm:
        # TPU VM's state definition is different from compute VM
        # https://cloud.google.com/tpu/docs/reference/rest/v2alpha1/projects.locations.nodes#State # pylint: disable=line-too-long
        status_map = {
            'CREATING': global_user_state.ClusterStatus.INIT,
            'STARTING': global_user_state.ClusterStatus.INIT,
            'RESTARTING': global_user_state.ClusterStatus.INIT,
            'READY': global_user_state.ClusterStatus.UP,
            'REPAIRING': global_user_state.ClusterStatus.INIT,
            # 'STOPPED' in GCP TPU VM means stopped, with disk preserved.
            'STOPPING': global_user_state.ClusterStatus.STOPPED,
            'STOPPED': global_user_state.ClusterStatus.STOPPED,
            'DELETING': None,
            'PREEMPTED': None,
        }
        tpu_utils.check_gcp_cli_include_tpu_vm()
        query_cmd = ('gcloud compute tpus tpu-vm list '
                     f'--zone {zone} '
                     f'--filter="(labels.ray-cluster-name={cluster})" '
                     '--format="value(state)"')
    else:
        # Ref: https://cloud.google.com/compute/docs/instances/instance-life-cycle
        status_map = {
            'PROVISIONING': global_user_state.ClusterStatus.INIT,
            'STAGING': global_user_state.ClusterStatus.INIT,
            'RUNNING': global_user_state.ClusterStatus.UP,
            'REPAIRING': global_user_state.ClusterStatus.INIT,
            # 'TERMINATED' in GCP means stopped, with disk preserved.
            'STOPPING': global_user_state.ClusterStatus.STOPPED,
            'TERMINATED': global_user_state.ClusterStatus.STOPPED,
            # 'SUSPENDED' in GCP means stopped, with disk and OS memory
            # preserved.
            'SUSPENDING': global_user_state.ClusterStatus.STOPPED,
            'SUSPENDED': global_user_state.ClusterStatus.STOPPED,
        }
        # TODO(zhwu): The status of the TPU attached to the cluster should also
        # be checked, since TPUs are not part of the VMs.
        query_cmd = ('gcloud compute instances list '
                     f'--filter="(labels.ray-cluster-name={cluster})" '
                     '--format="value(status)"')
    status_list = _process_cli_query('GCP', cluster, query_cmd, '\n',
                                     status_map)

    # GCP does not clean up preempted TPU VMs. We remove it ourselves.
    # TODO(wei-lin): handle multi-node cases.
    if use_tpu_vm and len(status_list) == 0:
        logger.debug(f'Terminating preempted TPU VM cluster {cluster}')
        backend = backends.CloudVmRayBackend()
        handle = global_user_state.get_handle_from_cluster_name(cluster)
        assert isinstance(handle,
                          backends.CloudVmRayResourceHandle), (cluster, handle)
        # Do not use refresh cluster status during teardown, as that will
        # cause inifinite recursion by calling cluster status refresh
        # again.
        # The caller of this function, `_update_cluster_status_no_lock() ->
        # _get_cluster_status_via_cloud_cli()`, will do the post teardown
        # cleanup, which will remove the cluster entry from the status table
        # & the ssh config file.
        backend.teardown_no_lock(handle,
                                 terminate=True,
                                 purge=False,
                                 post_teardown_cleanup=False,
                                 refresh_cluster_status=False)
    return status_list


def _query_status_azure(
    cluster: str,
    ray_config: Dict[str, Any],
) -> List[global_user_state.ClusterStatus]:
    del ray_config  # Unused.
    status_map = {
        'VM starting': global_user_state.ClusterStatus.INIT,
        'VM running': global_user_state.ClusterStatus.UP,
        # 'VM stopped' in Azure means Stopped (Allocated), which still bills
        # for the VM.
        'VM stopping': global_user_state.ClusterStatus.INIT,
        'VM stopped': global_user_state.ClusterStatus.INIT,
        # 'VM deallocated' in Azure means Stopped (Deallocated), which does not
        # bill for the VM.
        'VM deallocating': global_user_state.ClusterStatus.STOPPED,
        'VM deallocated': global_user_state.ClusterStatus.STOPPED,
    }
    query_cmd = ('az vm show -d --ids $(az vm list --query '
                 f'"[?tags.\\"ray-cluster-name\\" == \'{cluster}\'].id" '
                 '-o tsv) --query "powerState" -o tsv')
    # NOTE: Azure cli should be handled carefully. The query command above
    # takes about 1 second to run.
    # An alternative is the following command, but it will take more than
    # 20 seconds to run.
    # query_cmd = (
    #     f'az vm list --show-details --query "['
    #     f'?tags.\\"ray-cluster-name\\" == \'{handle.cluster_name}\' '
    #     '&& tags.\\"ray-node-type\\" == \'head\'].powerState" -o tsv'
    # )
    return _process_cli_query('Azure', cluster, query_cmd, '\t', status_map)


def _query_status_ibm(
    cluster: str,
    ray_config: Dict[str, Any],
) -> List[global_user_state.ClusterStatus]:
    """
    returns a list of Statuses for each of the cluster's nodes.
    this function gets called when running `sky status` with -r flag and the cluster's head node is either stopped or down.
    """

    status_map: Dict[str, Any] = {
        'pending': global_user_state.ClusterStatus.INIT,
        'starting': global_user_state.ClusterStatus.INIT,
        'restarting': global_user_state.ClusterStatus.INIT,
        'running': global_user_state.ClusterStatus.UP,
        'stopping': global_user_state.ClusterStatus.STOPPED,
        'stopped': global_user_state.ClusterStatus.STOPPED,
        'deleting': None,
        'failed': global_user_state.ClusterStatus.INIT,
        'cluster_deleted': []
    }

    client = ibm.client(region=ray_config['provider']['region'])
    search_client = ibm.search_client()
    # pylint: disable=E1136
    vpcs_filtered_by_tags_and_region = search_client.search(
        query=
        f'type:vpc AND tags:{cluster} AND region:{ray_config["provider"]["region"]}',
        fields=['tags', 'region', 'type'],
        limit=1000).get_result()['items']
    if not vpcs_filtered_by_tags_and_region:
        # a vpc could have been removed unkownlingly to skypilot, such as
        # via `sky autostop --down`, or simply manually (e.g. via console).
        logger.warning('No vpc exists in '
                       f'{ray_config["provider"]["region"]} '
                       f'with tag: {cluster}')
        return status_map['cluster_deleted']
    vpc_id = vpcs_filtered_by_tags_and_region[0]['crn'].rsplit(':', 1)[-1]
    instances = client.list_instances(vpc_id=vpc_id).get_result()['instances']

    return [status_map[instance['status']] for instance in instances]


def _query_status_lambda(
        cluster: str,
        ray_config: Dict[str, Any],  # pylint: disable=unused-argument
) -> List[global_user_state.ClusterStatus]:
    status_map = {
        'booting': global_user_state.ClusterStatus.INIT,
        'active': global_user_state.ClusterStatus.UP,
        'unhealthy': global_user_state.ClusterStatus.INIT,
        'terminated': None,
    }
    # TODO(ewzeng): filter by hash_filter_string to be safe
    status_list = []
    vms = lambda_utils.LambdaCloudClient().list_instances()
    possible_names = [f'{cluster}-head', f'{cluster}-worker']
    for node in vms:
        if node.get('name') in possible_names:
            node_status = status_map[node['status']]
            if node_status is not None:
                status_list.append(node_status)
    return status_list


def _query_status_scp(
    cluster: str,
    ray_config: Dict[str, Any],
) -> List[global_user_state.ClusterStatus]:
    del ray_config  # Unused.
    status_map = {
        'CREATING': global_user_state.ClusterStatus.INIT,
        'EDITING': global_user_state.ClusterStatus.INIT,
        'RUNNING': global_user_state.ClusterStatus.UP,
        'STARTING': global_user_state.ClusterStatus.INIT,
        'RESTARTING': global_user_state.ClusterStatus.INIT,
        'STOPPING': global_user_state.ClusterStatus.STOPPED,
        'STOPPED': global_user_state.ClusterStatus.STOPPED,
        'TERMINATING': None,
        'TERMINATED': None,
    }
    status_list = []
    vms = scp_utils.SCPClient().list_instances()
    for node in vms:
        if node['virtualServerName'] == cluster:
            node_status = status_map[node['virtualServerState']]
            if node_status is not None:
                status_list.append(node_status)
    return status_list


#Apr, 2023 by Hysun(hysun.he@oracle.com): Added support for OCI
def _query_status_oci(
        cluster: str,
        ray_config: Dict[str, Any],  # pylint: disable=unused-argument
) -> List[global_user_state.ClusterStatus]:
    region = ray_config['provider']['region']

    # Check the lifecycleState definition from the page
    # https://docs.oracle.com/en-us/iaas/api/#/en/iaas/latest/Instance/
    status_map = {
        'PROVISIONING': global_user_state.ClusterStatus.INIT,
        'STARTING': global_user_state.ClusterStatus.INIT,
        'RUNNING': global_user_state.ClusterStatus.UP,
        'STOPPING': global_user_state.ClusterStatus.STOPPED,
        'STOPPED': global_user_state.ClusterStatus.STOPPED,
        'TERMINATED': None,
        'TERMINATING': None,
    }

    # pylint: disable=import-outside-toplevel
    from sky.skylet.providers.oci.query_helper import oci_query_helper
    from ray.autoscaler.tags import (
        TAG_RAY_CLUSTER_NAME,)

    status_list = []
    vms = oci_query_helper.query_instances_by_tags(
        tag_filters={TAG_RAY_CLUSTER_NAME: cluster}, region=region)
    for node in vms:
        vm_status = node.lifecycle_state
        if vm_status in status_map:
            sky_status = status_map[vm_status]
            if sky_status is not None:
                status_list.append(sky_status)

    return status_list


_QUERY_STATUS_FUNCS = {
    'AWS': _query_status_aws,
    'GCP': _query_status_gcp,
    'Azure': _query_status_azure,
    'Lambda': _query_status_lambda,
    'IBM': _query_status_ibm,
    'SCP': _query_status_scp,
    'OCI': _query_status_oci,
}


def check_owner_identity(cluster_name: str) -> None:
    """Check if current user is the same as the user who created the cluster.

    Raises:
        exceptions.ClusterOwnerIdentityMismatchError: if the current user is
          not the same as the user who created the cluster.
        exceptions.CloudUserIdentityError: if we fail to get the current user
          identity.
    """
    if env_options.Options.SKIP_CLOUD_IDENTITY_CHECK.get():
        return
    record = global_user_state.get_cluster_from_name(cluster_name)
    if record is None:
        return
    handle = record['handle']
    if not isinstance(handle, backends.CloudVmRayResourceHandle):
        return

    cloud = handle.launched_resources.cloud
    current_user_identity = cloud.get_current_user_identity()
    owner_identity = record['owner']
    if current_user_identity is None:
        # Skip the check if the cloud does not support user identity.
        return
    # The user identity can be None, if the cluster is created by an older
    # version of SkyPilot. In that case, we set the user identity to the
    # current one.
    # NOTE: a user who upgrades SkyPilot and switches to a new cloud identity
    # immediately without `sky status --refresh` first, will cause a leakage
    # of the existing cluster. We deem this an acceptable tradeoff mainly
    # because multi-identity is not common (at least at the moment).
    if owner_identity is None:
        global_user_state.set_owner_identity_for_cluster(
            cluster_name, current_user_identity)
    else:
        assert isinstance(owner_identity, list)
        # It is OK if the owner identity is shorter, which will happen when
        # the cluster is launched before #1808. In that case, we only check
        # the same length (zip will stop at the shorter one).
        for i, (owner,
                current) in enumerate(zip(owner_identity,
                                          current_user_identity)):
            if owner == current:
                if i != 0:
                    logger.warning(
                        f'The cluster was owned by {owner_identity}, but '
                        f'a new identity {current_user_identity} is activated. We still '
                        'allow the operation as the two identities are likely to have '
                        'the same access to the cluster. Please be aware that this can '
                        'cause unexpected cluster leakage if the two identities are not '
                        'actually equivalent (e.g., belong to the same person).'
                    )
                if i != 0 or len(owner_identity) != len(current_user_identity):
                    # We update the owner of a cluster, when:
                    # 1. The strictest identty (i.e. the first one) does not
                    # match, but the latter ones match.
                    # 2. The length of the two identities are different, which
                    # will only happen when the cluster is launched before #1808.
                    # Update the user identity to avoid showing the warning above
                    # again.
                    global_user_state.set_owner_identity_for_cluster(
                        cluster_name, current_user_identity)
                return  # The user identity matches.
        with ux_utils.print_exception_no_traceback():
            raise exceptions.ClusterOwnerIdentityMismatchError(
                f'{cluster_name!r} ({cloud}) is owned by account '
                f'{owner_identity!r}, but the activated account '
                f'is {current_user_identity!r}.')


def _get_cluster_status_via_cloud_cli(
    handle: 'cloud_vm_ray_backend.CloudVmRayResourceHandle'
) -> List[global_user_state.ClusterStatus]:
    """Returns the status of the cluster."""
    resources: sky.Resources = handle.launched_resources
    cloud = resources.cloud
    ray_config = common_utils.read_yaml(handle.cluster_yaml)
    return _QUERY_STATUS_FUNCS[str(cloud)](handle.cluster_name, ray_config)


def _update_cluster_status_no_lock(
        cluster_name: str) -> Optional[Dict[str, Any]]:
    record = global_user_state.get_cluster_from_name(cluster_name)
    if record is None:
        return None
    handle = record['handle']
    if not isinstance(handle, backends.CloudVmRayResourceHandle):
        return record

    cluster_name = handle.cluster_name
    use_spot = handle.launched_resources.use_spot
    ray_cluster_up = False
    try:
        # TODO(zhwu): This function cannot distinguish transient network error
        # in ray's get IPs vs. ray runtime failing.
        external_ips = handle.external_ips(use_cached_ips=False)
        # This happens to a stopped TPU VM as we use gcloud to query the IP.
        if external_ips is None or len(external_ips) == 0:
            raise exceptions.FetchIPError(
                reason=exceptions.FetchIPError.Reason.HEAD)
        # Check if ray cluster status is healthy.
        ssh_credentials = ssh_credential_from_yaml(handle.cluster_yaml,
                                                   handle.docker_user)
        runner = command_runner.SSHCommandRunner(external_ips[0],
                                                 **ssh_credentials)
        rc, output, _ = runner.run(RAY_STATUS_WITH_SKY_RAY_PORT_COMMAND,
                                   stream_logs=False,
                                   require_outputs=True,
                                   separate_stderr=True)
        if rc:
            raise exceptions.FetchIPError(
                reason=exceptions.FetchIPError.Reason.HEAD)

        ready_head, ready_workers = _count_healthy_nodes_from_ray(output)

        if ready_head + ready_workers == handle.launched_nodes:
            ray_cluster_up = True

        # For non-spot clusters:
        # If ray status shows all nodes are healthy, it is safe to set
        # the status to UP as starting ray is the final step of sky launch.
        # For spot clusters, the above can be unsafe because the Ray cluster
        # may remain healthy for a while before the cloud completely
        # preempts the VMs.
        # Additionally, we query the VM state from the cloud provider.
        if ray_cluster_up and not use_spot:
            record['status'] = global_user_state.ClusterStatus.UP
            global_user_state.add_or_update_cluster(cluster_name,
                                                    handle,
                                                    requested_resources=None,
                                                    ready=True,
                                                    is_launch=False)
            return record
    except exceptions.FetchIPError:
        logger.debug('Refreshing status: Failed to get IPs from cluster '
                     f'{cluster_name!r}, trying to fetch from provider.')
    # For all code below, we query cluster status by cloud CLI for two cases:
    # 1) ray fails to get IPs for the cluster.
    # 2) the cluster is a spot cluster.
    node_statuses = _get_cluster_status_via_cloud_cli(handle)

    all_nodes_up = (all(status == global_user_state.ClusterStatus.UP
                        for status in node_statuses) and
                    len(node_statuses) == handle.launched_nodes)
    if ray_cluster_up and all_nodes_up:
        record['status'] = global_user_state.ClusterStatus.UP
        global_user_state.add_or_update_cluster(cluster_name,
                                                handle,
                                                requested_resources=None,
                                                ready=True,
                                                is_launch=False)
        return record

    if len(node_statuses) > handle.launched_nodes:
        # Unexpected: in the queried region more than 1 cluster with the same
        # constructed name tag returned. This will typically not happen unless
        # users manually create a cluster with that constructed name or there
        # was a resource leak caused by different launch hash before #1671
        # was merged.
        #
        # (Technically speaking, even if returned num nodes <= num
        # handle.launched_nodes), not including the launch hash could mean the
        # returned nodes contain some nodes that do not belong to the logical
        # skypilot cluster. Doesn't seem to be a good way to handle this for
        # now?)
        #
        # We have not experienced the above; adding as a safeguard.
        #
        # Since we failed to refresh, raise the status fetching error.
        with ux_utils.print_exception_no_traceback():
            raise exceptions.ClusterStatusFetchingError(
                f'Found {len(node_statuses)} node(s) with the same cluster name tag in the '
                f'cloud provider for cluster {cluster_name!r}, which should have '
                f'{handle.launched_nodes} nodes. This normally should not happen. '
                f'{colorama.Fore.RED}Please check the cloud console and fix any possible '
                'resources leakage (e.g., if there are any stopped nodes and they do not '
                f'have data or are unhealthy, terminate them).{colorama.Style.RESET_ALL}'
            )
    assert len(node_statuses) <= handle.launched_nodes

    # If the node_statuses is empty, all the nodes are terminated. We can
    # safely set the cluster status to TERMINATED. This handles the edge case
    # where the cluster is terminated by the user manually through the UI.
    to_terminate = not node_statuses

    # A cluster is considered "abnormal", if not all nodes are TERMINATED or
    # not all nodes are STOPPED. We check that with the following logic:
    #   * Not all nodes are terminated and there's at least one node
    #     terminated; or
    #   * Any of the non-TERMINATED nodes is in a non-STOPPED status.
    #
    # This includes these special cases:
    #   * All stopped are considered normal and will be cleaned up at the end
    #     of the function.
    #   * Some of the nodes UP should be considered abnormal, because the ray
    #     cluster is probably down.
    #   * The cluster is partially terminated or stopped should be considered
    #     abnormal.
    #
    # An abnormal cluster will transition to INIT and have any autostop setting
    # reset (unless it's autostopping/autodowning.).
    is_abnormal = ((0 < len(node_statuses) < handle.launched_nodes) or
                   any(status != global_user_state.ClusterStatus.STOPPED
                       for status in node_statuses))
    if is_abnormal:
        backend = get_backend_from_handle(handle)
        if isinstance(backend,
                      backends.CloudVmRayBackend) and record['autostop'] >= 0:
            if not backend.is_definitely_autostopping(handle,
                                                      stream_logs=False):
                # Reset the autostopping as the cluster is abnormal, and may
                # not correctly autostop. Resetting the autostop will let
                # the user know that the autostop may not happen to avoid
                # leakages from the assumption that the cluster will autostop.
                try:
                    backend.set_autostop(handle, -1, stream_logs=False)
                except (Exception, SystemExit) as e:  # pylint: disable=broad-except
                    logger.debug(f'Failed to reset autostop. Due to '
                                 f'{common_utils.format_exception(e)}')
                global_user_state.set_cluster_autostop_value(
                    handle.cluster_name, -1, to_down=False)
            else:
                ux_utils.console_newline()
                operation_str = 'autodowning' if record[
                    'to_down'] else 'autostopping'
                logger.info(
                    f'Cluster {cluster_name!r} is {operation_str}. Setting to '
                    'INIT status; try refresh again in a while.')

        # If the user starts part of a STOPPED cluster, we still need a status
        # to represent the abnormal status. For spot cluster, it can also
        # represent that the cluster is partially preempted.
        # TODO(zhwu): the definition of INIT should be audited/changed.
        # Adding a new status UNHEALTHY for abnormal status can be a choice.
        global_user_state.add_or_update_cluster(cluster_name,
                                                handle,
                                                requested_resources=None,
                                                ready=False,
                                                is_launch=False)
        return global_user_state.get_cluster_from_name(cluster_name)
    # Now is_abnormal is False: either node_statuses is empty or all nodes are
    # STOPPED.
    backend = backends.CloudVmRayBackend()
    backend.post_teardown_cleanup(handle, terminate=to_terminate, purge=False)
    return global_user_state.get_cluster_from_name(cluster_name)


def _update_cluster_status(
        cluster_name: str,
        acquire_per_cluster_status_lock: bool) -> Optional[Dict[str, Any]]:
    """Update the cluster status.

    The cluster status is updated by checking ray cluster and real status from
    cloud.

    The function will update the cached cluster status in the global state. For
    the design of the cluster status and transition, please refer to the
    sky/design_docs/cluster_status.md

    Args:
        cluster_name: The name of the cluster.
        acquire_per_cluster_status_lock: Whether to acquire the per-cluster lock
            before updating the status.
        need_owner_identity_check: Whether to check the owner identity before
            updating

    Returns:
        If the cluster is terminated or does not exist, return None. Otherwise
        returns the input record with status and handle potentially updated.

    Raises:
        exceptions.ClusterOwnerIdentityMismatchError: if the current user is
          not the same as the user who created the cluster.
        exceptions.CloudUserIdentityError: if we fail to get the current user
          identity.
        exceptions.ClusterStatusFetchingError: the cluster status cannot be
          fetched from the cloud provider or there are leaked nodes causing
          the node number larger than expected.
    """
    if not acquire_per_cluster_status_lock:
        return _update_cluster_status_no_lock(cluster_name)

    try:
        # TODO(mraheja): remove pylint disabling when filelock
        # version updated
        # pylint: disable=abstract-class-instantiated
        with filelock.FileLock(CLUSTER_STATUS_LOCK_PATH.format(cluster_name),
                               CLUSTER_STATUS_LOCK_TIMEOUT_SECONDS):
            return _update_cluster_status_no_lock(cluster_name)
    except filelock.Timeout:
        logger.debug('Refreshing status: Failed get the lock for cluster '
                     f'{cluster_name!r}. Using the cached status.')
        return global_user_state.get_cluster_from_name(cluster_name)


def _refresh_cluster_record(
        cluster_name: str,
        *,
        force_refresh: bool = False,
        acquire_per_cluster_status_lock: bool = True
) -> Optional[Dict[str, Any]]:
    """Refresh the cluster, and return the possibly updated record.

    This function will also check the owner identity of the cluster, and raise
    exceptions if the current user is not the same as the user who created the
    cluster.

    Args:
        cluster_name: The name of the cluster.
        force_refresh: if True, refresh the cluster status even if it may be
            skipped. Otherwise (the default), only refresh if the cluster:
                1. is a spot cluster, or
                2. is a non-spot cluster, is not STOPPED, and autostop is set.
        acquire_per_cluster_status_lock: Whether to acquire the per-cluster lock
            before updating the status.

    Returns:
        If the cluster is terminated or does not exist, return None.
        Otherwise returns the cluster record.

    Raises:
        exceptions.ClusterOwnerIdentityMismatchError: if the current user is
          not the same as the user who created the cluster.
        exceptions.CloudUserIdentityError: if we fail to get the current user
          identity.
        exceptions.ClusterStatusFetchingError: the cluster status cannot be
          fetched from the cloud provider or there are leaked nodes causing
          the node number larger than expected.
    """

    record = global_user_state.get_cluster_from_name(cluster_name)
    if record is None:
        return None
    check_owner_identity(cluster_name)

    handle = record['handle']
    if isinstance(handle, backends.CloudVmRayResourceHandle):
        use_spot = handle.launched_resources.use_spot
        has_autostop = (
            record['status'] != global_user_state.ClusterStatus.STOPPED and
            record['autostop'] >= 0)
        if force_refresh or has_autostop or use_spot:
            record = _update_cluster_status(
                cluster_name,
                acquire_per_cluster_status_lock=acquire_per_cluster_status_lock)
    return record


@timeline.event
def refresh_cluster_status_handle(
    cluster_name: str,
    *,
    force_refresh: bool = False,
    acquire_per_cluster_status_lock: bool = True,
) -> Tuple[Optional[global_user_state.ClusterStatus],
           Optional[backends.ResourceHandle]]:
    """Refresh the cluster, and return the possibly updated status and handle.

    This is a wrapper of refresh_cluster_record, which returns the status and
    handle of the cluster.
    Please refer to the docstring of refresh_cluster_record for the details.
    """
    record = _refresh_cluster_record(
        cluster_name,
        force_refresh=force_refresh,
        acquire_per_cluster_status_lock=acquire_per_cluster_status_lock)
    if record is None:
        return None, None
    return record['status'], record['handle']


@typing.overload
def check_cluster_available(
    cluster_name: str,
    *,
    operation: str,
    check_cloud_vm_ray_backend: Literal[True] = True,
) -> 'cloud_vm_ray_backend.CloudVmRayResourceHandle':
    ...


@typing.overload
def check_cluster_available(
    cluster_name: str,
    *,
    operation: str,
    check_cloud_vm_ray_backend: Literal[False],
) -> backends.ResourceHandle:
    ...


def check_cluster_available(
    cluster_name: str,
    *,
    operation: str,
    check_cloud_vm_ray_backend: bool = True,
) -> backends.ResourceHandle:
    """Check if the cluster is available.

    Raises:
        ValueError: if the cluster does not exist.
        exceptions.ClusterNotUpError: if the cluster is not UP.
        exceptions.NotSupportedError: if the cluster is not based on
          CloudVmRayBackend.
        exceptions.ClusterOwnerIdentityMismatchError: if the current user is
          not the same as the user who created the cluster.
        exceptions.CloudUserIdentityError: if we fail to get the current user
          identity.
    """
    try:
        cluster_status, handle = refresh_cluster_status_handle(cluster_name)
    except exceptions.ClusterStatusFetchingError as e:
        # Failed to refresh the cluster status is not fatal error as the callers
        # can still be done by only using ssh, but the ssh can hang if the
        # cluster is not up (e.g., autostopped).

        # We do not catch the exception for cloud identity checking for now, in
        # order to disable all operations on clusters created by another user
        # identity.  That will make the design simpler and easier to
        # understand, but it might be useful to allow the user to use
        # operations that only involve ssh (e.g., sky exec, sky logs, etc) even
        # if the user is not the owner of the cluster.
        ux_utils.console_newline()
        logger.warning(
            f'Failed to refresh the status for cluster {cluster_name!r}. It is '
            f'not fatal, but {operation} might hang if the cluster is not up.\n'
            f'Detailed reason: {e}')
        record = global_user_state.get_cluster_from_name(cluster_name)
        if record is None:
            cluster_status, handle = None, None
        else:
            cluster_status, handle = record['status'], record['handle']

    bright = colorama.Style.BRIGHT
    reset = colorama.Style.RESET_ALL
    if handle is None:
        with ux_utils.print_exception_no_traceback():
            raise ValueError(
                f'{colorama.Fore.YELLOW}Cluster {cluster_name!r} does not '
                f'exist.{reset}')
    backend = get_backend_from_handle(handle)
    if check_cloud_vm_ray_backend and not isinstance(
            backend, backends.CloudVmRayBackend):
        with ux_utils.print_exception_no_traceback():
            raise exceptions.NotSupportedError(
                f'{colorama.Fore.YELLOW}{operation.capitalize()}: skipped for '
                f'cluster {cluster_name!r}. It is only supported by backend: '
                f'{backends.CloudVmRayBackend.NAME}.'
                f'{reset}')
    if cluster_status != global_user_state.ClusterStatus.UP:
        if onprem_utils.check_if_local_cloud(cluster_name):
            raise exceptions.ClusterNotUpError(
                constants.UNINITIALIZED_ONPREM_CLUSTER_MESSAGE.format(
                    cluster_name),
                cluster_status=cluster_status,
                handle=handle)
        with ux_utils.print_exception_no_traceback():
            hint_for_init = ''
            if cluster_status == global_user_state.ClusterStatus.INIT:
                hint_for_init = (
                    f'{reset} Wait for a launch to finish, or use this command '
                    f'to try to transition the cluster to UP: {bright}sky '
                    f'start {cluster_name}{reset}')
            raise exceptions.ClusterNotUpError(
                f'{colorama.Fore.YELLOW}{operation.capitalize()}: skipped for '
                f'cluster {cluster_name!r} (status: {cluster_status.value}). '
                'It is only allowed for '
                f'{global_user_state.ClusterStatus.UP.value} clusters.'
                f'{hint_for_init}'
                f'{reset}',
                cluster_status=cluster_status,
                handle=handle)

    if handle.head_ip is None:
        with ux_utils.print_exception_no_traceback():
            raise exceptions.ClusterNotUpError(
                f'Cluster {cluster_name!r} has been stopped or not properly '
                'set up. Please re-launch it with `sky start`.',
                cluster_status=cluster_status,
                handle=handle)
    return handle


class CloudFilter(enum.Enum):
    # Filter for all types of clouds.
    ALL = 'all'
    # Filter for Sky's main clouds (aws, gcp, azure, docker).
    CLOUDS_AND_DOCKER = 'clouds-and-docker'
    # Filter for only local clouds.
    LOCAL = 'local'


def get_clusters(
    include_reserved: bool,
    refresh: bool,
    cloud_filter: CloudFilter = CloudFilter.CLOUDS_AND_DOCKER,
    cluster_names: Optional[Union[str, List[str]]] = None,
) -> List[Dict[str, Any]]:
    """Returns a list of cached or optionally refreshed cluster records.

    Combs through the database (in ~/.sky/state.db) to get a list of records
    corresponding to launched clusters (filtered by `cluster_names` if it is
    specified). The refresh flag can be used to force a refresh of the status
    of the clusters.

    Args:
        include_reserved: Whether to include reserved clusters, e.g. spot
            controller.
        refresh: Whether to refresh the status of the clusters. (Refreshing will
            set the status to STOPPED if the cluster cannot be pinged.)
        cloud_filter: Sets which clouds to filer through from the global user
            state. Supports three values, 'all' for all clouds, 'public' for
            public clouds only, and 'local' for only local clouds.
        cluster_names: If provided, only return records for the given cluster
            names.

    Returns:
        A list of cluster records. If the cluster does not exist or has been
        terminated, the record will be omitted from the returned list.
    """
    records = global_user_state.get_clusters()

    if not include_reserved:
        records = [
            record for record in records
            if record['name'] not in SKY_RESERVED_CLUSTER_NAMES
        ]

    yellow = colorama.Fore.YELLOW
    bright = colorama.Style.BRIGHT
    reset = colorama.Style.RESET_ALL

    if cluster_names is not None:
        if isinstance(cluster_names, str):
            cluster_names = [cluster_names]
        new_records = []
        not_exist_cluster_names = []
        for cluster_name in cluster_names:
            for record in records:
                if record['name'] == cluster_name:
                    new_records.append(record)
                    break
            else:
                not_exist_cluster_names.append(cluster_name)
        if not_exist_cluster_names:
            clusters_str = ', '.join(not_exist_cluster_names)
            logger.info(f'Cluster(s) not found: {bright}{clusters_str}{reset}.')
        records = new_records

    def _is_local_cluster(record):
        handle = record['handle']
        if isinstance(handle, backends.LocalDockerResourceHandle):
            return False
        cluster_resources = handle.launched_resources
        return isinstance(cluster_resources.cloud, clouds.Local)

    if cloud_filter == CloudFilter.LOCAL:
        records = [record for record in records if _is_local_cluster(record)]
    elif cloud_filter == CloudFilter.CLOUDS_AND_DOCKER:
        records = [
            record for record in records if not _is_local_cluster(record)
        ]
    elif cloud_filter not in CloudFilter:
        raise ValueError(f'{cloud_filter} is not part of CloudFilter.')

    if not refresh:
        return records

    plural = 's' if len(records) > 1 else ''
    progress = rich_progress.Progress(transient=True,
                                      redirect_stdout=False,
                                      redirect_stderr=False)
    task = progress.add_task(
        f'[bold cyan]Refreshing status for {len(records)} cluster{plural}[/]',
        total=len(records))

    def _refresh_cluster(cluster_name):
        try:
            record = _refresh_cluster_record(
                cluster_name,
                force_refresh=True,
                acquire_per_cluster_status_lock=True)
        except (exceptions.ClusterStatusFetchingError,
                exceptions.CloudUserIdentityError,
                exceptions.ClusterOwnerIdentityMismatchError) as e:
            # Do not fail the entire refresh process. The caller will
            # handle the 'UNKNOWN' status, and collect the errors into
            # a table.
            record = {'status': 'UNKNOWN', 'error': e}
        progress.update(task, advance=1)
        return record

    cluster_names = [record['name'] for record in records]
    with progress:
        updated_records = subprocess_utils.run_in_parallel(
            _refresh_cluster, cluster_names)

    # Show information for removed clusters.
    kept_records = []
    autodown_clusters, remaining_clusters, failed_clusters = [], [], []
    for i, record in enumerate(records):
        if updated_records[i] is None:
            if record['to_down']:
                autodown_clusters.append(cluster_names[i])
            else:
                remaining_clusters.append(cluster_names[i])
        elif updated_records[i]['status'] == 'UNKNOWN':
            failed_clusters.append(
                (cluster_names[i], updated_records[i]['error']))
            # Keep the original record if the status is unknown,
            # so that the user can still see the cluster.
            kept_records.append(record)
        else:
            kept_records.append(updated_records[i])

    if autodown_clusters:
        plural = 's' if len(autodown_clusters) > 1 else ''
        cluster_str = ', '.join(autodown_clusters)
        logger.info(f'Autodowned cluster{plural}: '
                    f'{bright}{cluster_str}{reset}')
    if remaining_clusters:
        plural = 's' if len(remaining_clusters) > 1 else ''
        cluster_str = ', '.join(name for name in remaining_clusters)
        logger.warning(f'{yellow}Cluster{plural} terminated on '
                       f'the cloud: {reset}{bright}{cluster_str}{reset}')

    if failed_clusters:
        plural = 's' if len(failed_clusters) > 1 else ''
        logger.warning(f'{yellow}Failed to refresh status for '
                       f'{len(failed_clusters)} cluster{plural}:{reset}')
        for cluster_name, e in failed_clusters:
            logger.warning(f'  {bright}{cluster_name}{reset}: {e}')
    return kept_records


@typing.overload
def get_backend_from_handle(
    handle: 'cloud_vm_ray_backend.CloudVmRayResourceHandle'
) -> 'cloud_vm_ray_backend.CloudVmRayBackend':
    ...


@typing.overload
def get_backend_from_handle(
    handle: 'local_docker_backend.LocalDockerResourceHandle'
) -> 'local_docker_backend.LocalDockerBackend':
    ...


@typing.overload
def get_backend_from_handle(
        handle: backends.ResourceHandle) -> backends.Backend:
    ...


def get_backend_from_handle(
        handle: backends.ResourceHandle) -> backends.Backend:
    """Gets a Backend object corresponding to a handle.

    Inspects handle type to infer the backend used for the resource.
    """
    backend: backends.Backend
    if isinstance(handle, backends.CloudVmRayResourceHandle):
        backend = backends.CloudVmRayBackend()
    elif isinstance(handle, backends.LocalDockerResourceHandle):
        backend = backends.LocalDockerBackend()
    else:
        raise NotImplementedError(
            f'Handle type {type(handle)} is not supported yet.')
    return backend


def get_task_demands_dict(task: 'task_lib.Task') -> Optional[Dict[str, float]]:
    """Returns the accelerator dict of the task"""
    # TODO: CPU and other memory resources are not supported yet.
    accelerator_dict = None
    if task.best_resources is not None:
        resources = task.best_resources
    else:
        # Task may (e.g., sky launch) or may not (e.g., sky exec) have undergone
        # sky.optimize(), so best_resources may be None.
        assert len(task.resources) == 1, task.resources
        resources = list(task.resources)[0]
    if resources is not None:
        accelerator_dict = resources.accelerators
    return accelerator_dict


def get_task_resources_str(task: 'task_lib.Task') -> str:
    resources_dict = get_task_demands_dict(task)
    if resources_dict is None:
        resources_str = f'CPU:{DEFAULT_TASK_CPU_DEMAND}'
    else:
        resources_str = ', '.join(f'{k}:{v}' for k, v in resources_dict.items())
    resources_str = f'{task.num_nodes}x [{resources_str}]'
    return resources_str


def check_cluster_name_not_reserved(
        cluster_name: Optional[str],
        operation_str: Optional[str] = None) -> None:
    """Errors out if the cluster is a reserved cluster (spot controller).

    Raises:
      sky.exceptions.NotSupportedError: if the cluster name is reserved, raise
        with an error message explaining 'operation_str' is not allowed.

    Returns:
      None, if the cluster name is not reserved.
    """
    if cluster_name in SKY_RESERVED_CLUSTER_NAMES:
        msg = (f'Cluster {cluster_name!r} is reserved for the '
               f'{SKY_RESERVED_CLUSTER_NAMES[cluster_name].lower()}.')
        if operation_str is not None:
            msg += f' {operation_str} is not allowed.'
        with ux_utils.print_exception_no_traceback():
            raise exceptions.NotSupportedError(msg)


# Handle ctrl-c
def interrupt_handler(signum, frame):
    del signum, frame
    subprocess_utils.kill_children_processes()
    # Avoid using logger here, as it will print the stack trace for broken
    # pipe, when the output is piped to another program.
    print(f'{colorama.Style.DIM}Tip: The job will keep '
          f'running after Ctrl-C.{colorama.Style.RESET_ALL}')
    with ux_utils.print_exception_no_traceback():
        raise KeyboardInterrupt(exceptions.KEYBOARD_INTERRUPT_CODE)


# Handle ctrl-z
def stop_handler(signum, frame):
    del signum, frame
    subprocess_utils.kill_children_processes()
    # Avoid using logger here, as it will print the stack trace for broken
    # pipe, when the output is piped to another program.
    print(f'{colorama.Style.DIM}Tip: The job will keep '
          f'running after Ctrl-Z.{colorama.Style.RESET_ALL}')
    with ux_utils.print_exception_no_traceback():
        raise KeyboardInterrupt(exceptions.SIGTSTP_CODE)


def validate_schema(obj, schema, err_msg_prefix=''):
    err_msg = None
    try:
        validator.SchemaValidator(schema).validate(obj)
    except jsonschema.ValidationError as e:
        if e.validator == 'additionalProperties':
            err_msg = err_msg_prefix + 'The following fields are invalid:'
            known_fields = set(e.schema.get('properties', {}).keys())
            for field in e.instance:
                if field not in known_fields:
                    most_similar_field = difflib.get_close_matches(
                        field, known_fields, 1)
                    if most_similar_field:
                        err_msg += (f'\nInstead of {field!r}, did you mean '
                                    f'{most_similar_field[0]!r}?')
                    else:
                        err_msg += f'\nFound unsupported field {field!r}.'
        else:
            # Example e.json_path value: '$.resources'
            err_msg = (err_msg_prefix + e.message +
                       f'. Check problematic field(s): {e.json_path}')

    if err_msg:
        with ux_utils.print_exception_no_traceback():
            raise ValueError(err_msg)


def check_public_cloud_enabled():
    """Checks if any of the public clouds is enabled.

    Exceptions:
        exceptions.NoCloudAccessError: if no public cloud is enabled.
    """

    def _no_public_cloud():
        enabled_clouds = global_user_state.get_enabled_clouds()
        return (len(enabled_clouds) == 0 or
                (len(enabled_clouds) == 1 and
                 isinstance(enabled_clouds[0], clouds.Local)))

    if not _no_public_cloud():
        return

    sky_check.check(quiet=True)
    if _no_public_cloud():
        with ux_utils.print_exception_no_traceback():
            raise exceptions.NoCloudAccessError(
                'Cloud access is not set up. Run: '
                f'{colorama.Style.BRIGHT}sky check{colorama.Style.RESET_ALL}')


def run_command_and_handle_ssh_failure(runner: command_runner.SSHCommandRunner,
                                       command: str,
                                       failure_message: str) -> str:
    """Runs command remotely and returns output with proper error handling."""
    rc, stdout, stderr = runner.run(command,
                                    require_outputs=True,
                                    stream_logs=False)
    if rc == 255:
        # SSH failed
        raise RuntimeError(
            f'SSH with user {runner.ssh_user} and key {runner.ssh_private_key} '
            f'to {runner.ip} failed. This is most likely due to incorrect '
            'credentials or incorrect permissions for the key file. Check '
            'your credentials and try again.')
    subprocess_utils.handle_returncode(rc,
                                       command,
                                       failure_message,
                                       stderr=stderr)
    return stdout<|MERGE_RESOLUTION|>--- conflicted
+++ resolved
@@ -857,17 +857,10 @@
             assert region_name in ssh_proxy_command_config, (
                 region_name, ssh_proxy_command_config)
             ssh_proxy_command = ssh_proxy_command_config[region_name]
-<<<<<<< HEAD
     public_key_path = os.path.expanduser(auth.PUBLIC_SSH_KEY_PATH)
     with open(public_key_path, 'r') as f:
         public_key = f.read()
 
-    logger.debug(f'Using ssh_proxy_command: {ssh_proxy_command!r}')
-
-    # pylint: disable=import-outside-toplevel
-    from sky.backends.docker_utils import \
-        DEFAULT_DOCKER_CONTAINER_NAME
-=======
     logger.debug(f'Using ssh_proxy_command: {ssh_proxy_command!r}')
 
     # User-supplied instance tags.
@@ -884,7 +877,10 @@
         f'python -c \'import json, os; json.dump({constants.SKY_REMOTE_RAY_PORT_DICT_STR}, '
         f'open(os.path.expanduser("{constants.SKY_REMOTE_RAY_PORT_FILE}"), "w"))\''
     )
->>>>>>> f431fc6f
+
+    # pylint: disable=import-outside-toplevel
+    from sky.backends.docker_utils import \
+        DEFAULT_DOCKER_CONTAINER_NAME
 
     # Use a tmp file path to avoid incomplete YAML file being re-used in the
     # future.
