"""Util constants/functions for the backends."""
from datetime import datetime
import difflib
import enum
import getpass
import json
import os
import pathlib
import re
import subprocess
import tempfile
import textwrap
import time
import typing
from typing import Any, Dict, List, Mapping, Optional, Sequence, Set, Tuple, Union
from typing_extensions import Literal
import uuid

import colorama
import filelock
import jinja2
import jsonschema
from packaging import version
import requests
from requests import adapters
from requests.packages.urllib3.util import retry as retry_lib
import rich.progress as rich_progress
import yaml

import sky
from sky import authentication as auth
from sky import backends
from sky import check as sky_check
from sky import clouds
from sky import exceptions
from sky import global_user_state
from sky import skypilot_config
from sky import sky_logging
from sky import spot as spot_lib
from sky.backends import onprem_utils
from sky.skylet import constants
from sky.skylet import log_lib
from sky.skylet.providers.lambda_cloud import lambda_utils
from sky.skylet.providers.scp import scp_utils
from sky.utils import common_utils
from sky.utils import command_runner
from sky.utils import env_options
from sky.utils import log_utils
from sky.utils import subprocess_utils
from sky.utils import timeline
from sky.utils import tpu_utils
from sky.utils import ux_utils
from sky.utils import validator
from sky.usage import usage_lib
from sky.adaptors import ibm

if typing.TYPE_CHECKING:
    from sky import resources
    from sky import task as task_lib
    from sky.backends import cloud_vm_ray_backend
    from sky.backends import local_docker_backend

logger = sky_logging.init_logger(__name__)

# NOTE: keep in sync with the cluster template 'file_mounts'.
SKY_REMOTE_APP_DIR = '~/.sky/sky_app'
SKY_RAY_YAML_REMOTE_PATH = '~/.sky/sky_ray.yml'
IP_ADDR_REGEX = r'\d{1,3}\.\d{1,3}\.\d{1,3}\.\d{1,3}'
SKY_REMOTE_PATH = '~/.sky/wheels'
SKY_USER_FILE_PATH = '~/.sky/generated'

BOLD = '\033[1m'
RESET_BOLD = '\033[0m'

# Do not use /tmp because it gets cleared on VM restart.
_SKY_REMOTE_FILE_MOUNTS_DIR = '~/.sky/file_mounts/'

_LAUNCHED_HEAD_PATTERN = re.compile(r'(\d+) ray[._]head[._]default')
_LAUNCHED_LOCAL_WORKER_PATTERN = re.compile(r'(\d+) node_')
_LAUNCHED_WORKER_PATTERN = re.compile(r'(\d+) ray[._]worker[._]default')
# Intentionally not using prefix 'rf' for the string format because yapf have a
# bug with python=3.6.
# 10.133.0.5: ray.worker.default,
_LAUNCHING_IP_PATTERN = re.compile(
    r'({}): ray[._]worker[._]default'.format(IP_ADDR_REGEX))
WAIT_HEAD_NODE_IP_MAX_ATTEMPTS = 3

# We check network connection by going through _TEST_IP_LIST. We may need to
# check multiple IPs because some IPs may be blocked on certain networks.
# Fixed IP addresses are used to avoid DNS lookup blocking the check, for
# machine with no internet connection.
# Refer to: https://stackoverflow.com/questions/3764291/how-can-i-see-if-theres-an-available-and-active-network-connection-in-python # pylint: disable=line-too-long
_TEST_IP_LIST = ['https://1.1.1.1', 'https://8.8.8.8']

# Allow each CPU thread take 2 tasks.
# Note: This value cannot be too small, otherwise OOM issue may occur.
DEFAULT_TASK_CPU_DEMAND = 0.5

# Mapping from reserved cluster names to the corresponding group name (logging
# purpose).
# NOTE: each group can only have one reserved cluster name for now.
SKY_RESERVED_CLUSTER_NAMES: Dict[str, str] = {
    spot_lib.SPOT_CONTROLLER_NAME: 'Managed spot controller'
}

# Filelocks for the cluster status change.
CLUSTER_STATUS_LOCK_PATH = os.path.expanduser('~/.sky/.{}.lock')
CLUSTER_STATUS_LOCK_TIMEOUT_SECONDS = 20

# Remote dir that holds our runtime files.
_REMOTE_RUNTIME_FILES_DIR = '~/.sky/.runtime_files'

# Include the fields that will be used for generating tags that distinguishes
# the cluster in ray, to avoid the stopped cluster being discarded due to
# updates in the yaml template.
# Some notes on the fields:
# - 'provider' fields will be used for bootstrapping and insert more new items
#   in 'node_config'.
# - keeping the auth is not enough becuase the content of the key file will be
#   used for calculating the hash.
# TODO(zhwu): Keep in sync with the fields used in https://github.com/ray-project/ray/blob/e4ce38d001dbbe09cd21c497fedd03d692b2be3e/python/ray/autoscaler/_private/commands.py#L687-L701
_RAY_YAML_KEYS_TO_RESTORE_FOR_BACK_COMPATIBILITY = {
    'cluster_name', 'provider', 'auth', 'node_config'
}
# For these keys, don't use the old yaml's version and instead use the new yaml's.
#  - zone: The zone field of the old yaml may be '1a,1b,1c' (AWS) while the actual
#    zone of the launched cluster is '1a'. If we restore, then on capacity errors
#    it's possible to failover to 1b, which leaves a leaked instance in 1a. Here,
#    we use the new yaml's zone field, which is guaranteed to be the existing zone
#    '1a'.
_RAY_YAML_KEYS_TO_RESTORE_EXCEPTIONS = [
    ('provider', 'availability_zone'),
]


def is_ip(s: str) -> bool:
    """Returns whether this string matches IP_ADDR_REGEX."""
    return len(re.findall(IP_ADDR_REGEX, s)) == 1


def _get_yaml_path_from_cluster_name(cluster_name: str,
                                     prefix: str = SKY_USER_FILE_PATH) -> str:
    output_path = pathlib.Path(
        prefix).expanduser().resolve() / f'{cluster_name}.yml'
    os.makedirs(output_path.parents[0], exist_ok=True)
    return str(output_path)


def fill_template(template_name: str, variables: Dict,
                  output_path: str) -> None:
    """Create a file from a Jinja template and return the filename."""
    assert template_name.endswith('.j2'), template_name
    template_path = os.path.join(sky.__root_dir__, 'templates', template_name)
    if not os.path.exists(template_path):
        raise FileNotFoundError(f'Template "{template_name}" does not exist.')
    with open(template_path) as fin:
        template = fin.read()
    output_path = os.path.abspath(os.path.expanduser(output_path))
    os.makedirs(os.path.dirname(output_path), exist_ok=True)

    # Write out yaml config.
    j2_template = jinja2.Template(template)
    content = j2_template.render(**variables)
    with open(output_path, 'w') as fout:
        fout.write(content)


def _optimize_file_mounts(yaml_path: str) -> None:
    """Optimize file mounts in the given ray yaml file.

    Runtime files handling:
    List of runtime files to be uploaded to cluster:
      - yaml config (for autostopping)
      - wheel
      - credentials
    Format is {dst: src}.
    """
    yaml_config = common_utils.read_yaml(yaml_path)

    file_mounts = yaml_config.get('file_mounts', {})
    # Remove the file mounts added by the newline.
    if '' in file_mounts:
        assert file_mounts[''] == '', file_mounts['']
        file_mounts.pop('')

    # Putting these in file_mounts hurts provisioning speed, as each file
    # opens/closes an SSH connection.  Instead, we:
    #  - cp locally them into a directory
    #  - upload that directory as a file mount (1 connection)
    #  - use a remote command to move all runtime files to their right places.

    # Local tmp dir holding runtime files.
    local_runtime_files_dir = tempfile.mkdtemp()
    new_file_mounts = {_REMOTE_RUNTIME_FILES_DIR: local_runtime_files_dir}

    # (For remote) Build a command that copies runtime files to their right
    # destinations.
    # NOTE: we copy rather than move, because when launching >1 node, head node
    # is fully set up first, and if moving then head node's files would already
    # move out of _REMOTE_RUNTIME_FILES_DIR, which would cause setting up
    # workers (from the head's files) to fail.  An alternative is softlink
    # (then we need to make sure the usage of runtime files follow links).
    commands = []
    basenames = set()
    for dst, src in file_mounts.items():
        src_basename = os.path.basename(src)
        dst_basename = os.path.basename(dst)
        dst_parent_dir = os.path.dirname(dst)

        # Validate by asserts here as these files are added by our backend.
        # Our runtime files (wheel, yaml, credentials) do not have backslashes.
        assert not src.endswith('/'), src
        assert not dst.endswith('/'), dst
        assert src_basename not in basenames, (
            f'Duplicated src basename: {src_basename}; mounts: {file_mounts}')
        basenames.add(src_basename)
        # Our runtime files (wheel, yaml, credentials) are not relative paths.
        assert dst_parent_dir, f'Found relative destination path: {dst}'

        mkdir_parent = f'mkdir -p {dst_parent_dir}'
        if os.path.isdir(os.path.expanduser(src)):
            # Special case for directories. If the dst already exists as a
            # folder, directly copy the folder will create a subfolder under
            # the dst.
            mkdir_parent = f'mkdir -p {dst}'
            src_basename = f'{src_basename}/*'
        mv = (f'cp -r {_REMOTE_RUNTIME_FILES_DIR}/{src_basename} '
              f'{dst_parent_dir}/{dst_basename}')
        fragment = f'({mkdir_parent} && {mv})'
        commands.append(fragment)
    postprocess_runtime_files_command = ' && '.join(commands)

    setup_commands = yaml_config.get('setup_commands', [])
    if setup_commands:
        setup_commands[
            0] = f'{postprocess_runtime_files_command}; {setup_commands[0]}'
    else:
        setup_commands = [postprocess_runtime_files_command]

    yaml_config['file_mounts'] = new_file_mounts
    yaml_config['setup_commands'] = setup_commands

    # (For local) Move all runtime files, including the just-written yaml, to
    # local_runtime_files_dir/.
    all_local_sources = ''
    for local_src in file_mounts.values():
        full_local_src = str(pathlib.Path(local_src).expanduser())
        # Add quotes for paths containing spaces.
        all_local_sources += f'{full_local_src!r} '
    # Takes 10-20 ms on laptop incl. 3 clouds' credentials.
    subprocess.run(f'cp -r {all_local_sources} {local_runtime_files_dir}/',
                   shell=True,
                   check=True)

    common_utils.dump_yaml(yaml_path, yaml_config)


def path_size_megabytes(path: str) -> int:
    """Returns the size of 'path' (directory or file) in megabytes."""
    resolved_path = pathlib.Path(path).expanduser().resolve()
    git_exclude_filter = ''
    if (resolved_path / command_runner.GIT_EXCLUDE).exists():
        # Ensure file exists; otherwise, rsync will error out.
        git_exclude_filter = command_runner.RSYNC_EXCLUDE_OPTION.format(
            str(resolved_path / command_runner.GIT_EXCLUDE))
    rsync_output = str(
        subprocess.check_output(
            f'rsync {command_runner.RSYNC_DISPLAY_OPTION} '
            f'{command_runner.RSYNC_FILTER_OPTION} '
            f'{git_exclude_filter} --dry-run {path!r}',
            shell=True).splitlines()[-1])
    total_bytes = rsync_output.split(' ')[3].replace(',', '')
    return int(total_bytes) // 10**6


class FileMountHelper(object):
    """Helper for handling file mounts."""

    @classmethod
    def wrap_file_mount(cls, path: str) -> str:
        """Prepends ~/<opaque dir>/ to a path to work around permission issues.

        Examples:
        /root/hello.txt -> ~/<opaque dir>/root/hello.txt
        local.txt -> ~/<opaque dir>/local.txt

        After the path is synced, we can later create a symlink to this wrapped
        path from the original path, e.g., in the initialization_commands of the
        ray autoscaler YAML.
        """
        return os.path.join(_SKY_REMOTE_FILE_MOUNTS_DIR, path.lstrip('/'))

    @classmethod
    def make_safe_symlink_command(cls, *, source: str, target: str) -> str:
        """Returns a command that safely symlinks 'source' to 'target'.

        All intermediate directories of 'source' will be owned by $USER,
        excluding the root directory (/).

        'source' must be an absolute path; both 'source' and 'target' must not
        end with a slash (/).

        This function is needed because a simple 'ln -s target source' may
        fail: 'source' can have multiple levels (/a/b/c), its parent dirs may
        or may not exist, can end with a slash, or may need sudo access, etc.

        Cases of <target: local> file mounts and their behaviors:

            /existing_dir: ~/local/dir
              - error out saying this cannot be done as LHS already exists
            /existing_file: ~/local/file
              - error out saying this cannot be done as LHS already exists
            /existing_symlink: ~/local/file
              - overwrite the existing symlink; this is important because `sky
                launch` can be run multiple times
            Paths that start with ~/ and /tmp/ do not have the above
            restrictions; they are delegated to rsync behaviors.
        """
        assert os.path.isabs(source), source
        assert not source.endswith('/') and not target.endswith('/'), (source,
                                                                       target)
        # Below, use sudo in case the symlink needs sudo access to create.
        # Prepare to create the symlink:
        #  1. make sure its dir(s) exist & are owned by $USER.
        dir_of_symlink = os.path.dirname(source)
        commands = [
            # mkdir, then loop over '/a/b/c' as /a, /a/b, /a/b/c.  For each,
            # chown $USER on it so user can use these intermediate dirs
            # (excluding /).
            f'sudo mkdir -p {dir_of_symlink}',
            # p: path so far
            ('(p=""; '
             f'for w in $(echo {dir_of_symlink} | tr "/" " "); do '
             'p=${p}/${w}; sudo chown $USER $p; done)')
        ]
        #  2. remove any existing symlink (ln -f may throw 'cannot
        #     overwrite directory', if the link exists and points to a
        #     directory).
        commands += [
            # Error out if source is an existing, non-symlink directory/file.
            f'((test -L {source} && sudo rm {source} &>/dev/null) || '
            f'(test ! -e {source} || '
            f'(echo "!!! Failed mounting because path exists ({source})"; '
            'exit 1)))',
        ]
        commands += [
            # Link.
            f'sudo ln -s {target} {source}',
            # chown.  -h to affect symlinks only.
            f'sudo chown -h $USER {source}',
        ]
        return ' && '.join(commands)


class SSHConfigHelper(object):
    """Helper for handling local SSH configuration."""

    ssh_conf_path = '~/.ssh/config'
    ssh_conf_lock_path = os.path.expanduser('~/.sky/ssh_config.lock')
    ssh_multinode_path = SKY_USER_FILE_PATH + '/ssh/{}'

    @classmethod
    def _get_generated_config(cls, autogen_comment: str, host_name: str,
                              ip: str, username: str, ssh_key_path: str,
                              proxy_command: Optional[str]):
        if proxy_command is not None:
            proxy = f'ProxyCommand {proxy_command}'
        else:
            proxy = ''
        # StrictHostKeyChecking=no skips the host key check for the first
        # time. UserKnownHostsFile=/dev/null and GlobalKnownHostsFile/dev/null
        # prevent the host key from being added to the known_hosts file and
        # always return an empty file for known hosts, making the ssh think
        # this is a first-time connection, and thus skipping the host key
        # check.
        codegen = textwrap.dedent(f"""\
            {autogen_comment}
            Host {host_name}
              HostName {ip}
              User {username}
              IdentityFile {ssh_key_path}
              IdentitiesOnly yes
              ForwardAgent yes
              StrictHostKeyChecking no
              UserKnownHostsFile=/dev/null
              GlobalKnownHostsFile=/dev/null
              Port 22
              {proxy}
            """.rstrip())
        codegen = codegen + '\n'
        return codegen

    @classmethod
    @timeline.FileLockEvent(ssh_conf_lock_path)
    def add_cluster(
        cls,
        cluster_name: str,
        ips: List[str],
        auth_config: Dict[str, str],
    ):
        """Add authentication information for cluster to local SSH config file.

        If a host with `cluster_name` already exists and the configuration was
        not added by sky, then `ip` is used to identify the host instead in the
        file.

        If a host with `cluster_name` already exists and the configuration was
        added by sky (e.g. a spot instance), then the configuration is
        overwritten.

        Args:
            cluster_name: Cluster name (see `sky status`)
            ips: List of public IP addresses in the cluster. First IP is head
              node.
            auth_config: read_yaml(handle.cluster_yaml)['auth']
        """
        username = auth_config['ssh_user']
        key_path = os.path.expanduser(auth_config['ssh_private_key'])
        host_name = cluster_name
        sky_autogen_comment = ('# Added by sky (use `sky stop/down '
                               f'{cluster_name}` to remove)')
        overwrite = False
        overwrite_begin_idx = None
        ip = ips[0]

        config_path = os.path.expanduser(cls.ssh_conf_path)
        if os.path.exists(config_path):
            with open(config_path) as f:
                config = f.readlines()

            # If an existing config with `cluster_name` exists, raise a warning.
            for i, line in enumerate(config):
                if line.strip() == f'Host {cluster_name}':
                    prev_line = config[i - 1] if i - 1 >= 0 else ''
                    if prev_line.strip().startswith(sky_autogen_comment):
                        overwrite = True
                        overwrite_begin_idx = i - 1
                    else:
                        logger.warning(f'{cls.ssh_conf_path} contains '
                                       f'host named {cluster_name}.')
                        host_name = ip
                        logger.warning(f'Using {ip} to identify host instead.')

                if line.strip() == f'Host {ip}':
                    prev_line = config[i - 1] if i - 1 >= 0 else ''
                    if prev_line.strip().startswith(sky_autogen_comment):
                        overwrite = True
                        overwrite_begin_idx = i - 1
        else:
            config = ['\n']
            with open(config_path, 'w') as f:
                f.writelines(config)
            os.chmod(config_path, 0o644)

        proxy_command = auth_config.get('ssh_proxy_command', None)
        codegen = cls._get_generated_config(sky_autogen_comment, host_name, ip,
                                            username, key_path, proxy_command)

        # Add (or overwrite) the new config.
        if overwrite:
            assert overwrite_begin_idx is not None
            updated_lines = codegen.splitlines(keepends=True) + ['\n']
            config[overwrite_begin_idx:overwrite_begin_idx +
                   len(updated_lines)] = updated_lines
            with open(config_path, 'w') as f:
                f.write(''.join(config).strip())
                f.write('\n' * 2)
        else:
            with open(config_path, 'a') as f:
                if len(config) > 0 and config[-1] != '\n':
                    f.write('\n')
                f.write(codegen)
                f.write('\n')

        with open(config_path, 'r+') as f:
            config = f.readlines()
            if config[-1] != '\n':
                f.write('\n')

        if len(ips) > 1:
            SSHConfigHelper._add_multinode_config(cluster_name, ips[1:],
                                                  auth_config)

    @classmethod
    def _add_multinode_config(
        cls,
        cluster_name: str,
        external_worker_ips: List[str],
        auth_config: Dict[str, str],
    ):
        username = auth_config['ssh_user']
        key_path = os.path.expanduser(auth_config['ssh_private_key'])
        host_name = cluster_name
        sky_autogen_comment = ('# Added by sky (use `sky stop/down '
                               f'{cluster_name}` to remove)')

        # Ensure stableness of the aliases worker-<i> by sorting based on
        # public IPs.
        external_worker_ips = list(sorted(external_worker_ips))

        overwrites = [False] * len(external_worker_ips)
        overwrite_begin_idxs: List[Optional[int]] = [None
                                                    ] * len(external_worker_ips)
        codegens: List[Optional[str]] = [None] * len(external_worker_ips)
        worker_names = []
        extra_path_name = cls.ssh_multinode_path.format(cluster_name)

        for idx in range(len(external_worker_ips)):
            worker_names.append(cluster_name + f'-worker{idx+1}')

        config_path = os.path.expanduser(cls.ssh_conf_path)
        with open(config_path) as f:
            config = f.readlines()

        extra_config_path = os.path.expanduser(extra_path_name)
        os.makedirs(os.path.dirname(extra_config_path), exist_ok=True)
        if not os.path.exists(extra_config_path):
            extra_config = ['\n']
            with open(extra_config_path, 'w') as f:
                f.writelines(extra_config)
        else:
            with open(extra_config_path) as f:
                extra_config = f.readlines()

        # Handle Include on top of Config file
        include_str = f'Include {extra_config_path}'
        for i, line in enumerate(config):
            config_str = line.strip()
            if config_str == include_str:
                break
            # Did not find Include string
            if 'Host' in config_str:
                with open(config_path, 'w') as f:
                    config.insert(0, '\n')
                    config.insert(0, include_str + '\n')
                    config.insert(0, sky_autogen_comment + '\n')
                    f.write(''.join(config).strip())
                    f.write('\n' * 2)
                break

        with open(config_path) as f:
            config = f.readlines()

        proxy_command = auth_config.get('ssh_proxy_command', None)

        # Check if ~/.ssh/config contains existing names
        host_lines = [f'Host {c_name}' for c_name in worker_names]
        for i, line in enumerate(config):
            if line.strip() in host_lines:
                idx = host_lines.index(line.strip())
                prev_line = config[i - 1] if i > 0 else ''
                logger.warning(f'{cls.ssh_conf_path} contains '
                               f'host named {worker_names[idx]}.')
                host_name = external_worker_ips[idx]
                logger.warning(f'Using {host_name} to identify host instead.')
                codegens[idx] = cls._get_generated_config(
                    sky_autogen_comment, host_name, external_worker_ips[idx],
                    username, key_path, proxy_command)

        # All workers go to SKY_USER_FILE_PATH/ssh/{cluster_name}
        for i, line in enumerate(extra_config):
            if line.strip() in host_lines:
                idx = host_lines.index(line.strip())
                prev_line = extra_config[i - 1] if i > 0 else ''
                if prev_line.strip().startswith(sky_autogen_comment):
                    host_name = worker_names[idx]
                    overwrites[idx] = True
                    overwrite_begin_idxs[idx] = i - 1
                codegens[idx] = cls._get_generated_config(
                    sky_autogen_comment, host_name, external_worker_ips[idx],
                    username, key_path, proxy_command)

        # This checks if all codegens have been created.
        for idx, ip in enumerate(external_worker_ips):
            if not codegens[idx]:
                codegens[idx] = cls._get_generated_config(
                    sky_autogen_comment, worker_names[idx], ip, username,
                    key_path, proxy_command)

        for idx in range(len(external_worker_ips)):
            # Add (or overwrite) the new config.
            overwrite = overwrites[idx]
            overwrite_begin_idx = overwrite_begin_idxs[idx]
            codegen = codegens[idx]
            assert codegen is not None, (codegens, idx)
            if overwrite:
                assert overwrite_begin_idx is not None
                updated_lines = codegen.splitlines(keepends=True) + ['\n']
                extra_config[overwrite_begin_idx:overwrite_begin_idx +
                             len(updated_lines)] = updated_lines
                with open(extra_config_path, 'w') as f:
                    f.write(''.join(extra_config).strip())
                    f.write('\n' * 2)
            else:
                with open(extra_config_path, 'a') as f:
                    f.write(codegen)
                    f.write('\n')

        # Add trailing new line at the end of the file if it doesn't exit
        with open(extra_config_path, 'r+') as f:
            extra_config = f.readlines()
            if extra_config[-1] != '\n':
                f.write('\n')

    @classmethod
    @timeline.FileLockEvent(ssh_conf_lock_path)
    def remove_cluster(
        cls,
        cluster_name: str,
        ip: str,
        auth_config: Dict[str, str],
    ):
        """Remove authentication information for cluster from local SSH config.

        If no existing host matching the provided specification is found, then
        nothing is removed.

        Args:
            ip: Head node's IP address.
            auth_config: read_yaml(handle.cluster_yaml)['auth']
        """
        username = auth_config['ssh_user']
        config_path = os.path.expanduser(cls.ssh_conf_path)
        if not os.path.exists(config_path):
            return

        with open(config_path) as f:
            config = f.readlines()

        start_line_idx = None
        # Scan the config for the cluster name.
        for i, line in enumerate(config):
            next_line = config[i + 1] if i + 1 < len(config) else ''
            if (line.strip() == f'HostName {ip}' and
                    next_line.strip() == f'User {username}'):
                start_line_idx = i - 1
                break

        if start_line_idx is None:  # No config to remove.
            return

        # Scan for end of previous config.
        cursor = start_line_idx
        while cursor > 0 and len(config[cursor].strip()) > 0:
            cursor -= 1
        prev_end_line_idx = cursor

        # Scan for end of the cluster config.
        end_line_idx = None
        cursor = start_line_idx + 1
        start_line_idx -= 1  # remove auto-generated comment
        while cursor < len(config):
            if config[cursor].strip().startswith(
                    '# ') or config[cursor].strip().startswith('Host '):
                end_line_idx = cursor
                break
            cursor += 1

        # Remove sky-generated config and update the file.
        config[prev_end_line_idx:end_line_idx] = [
            '\n'
        ] if end_line_idx is not None else []
        with open(config_path, 'w') as f:
            f.write(''.join(config).strip())
            f.write('\n' * 2)

        SSHConfigHelper._remove_multinode_config(cluster_name)

    @classmethod
    def _remove_multinode_config(
        cls,
        cluster_name: str,
    ):
        config_path = os.path.expanduser(cls.ssh_conf_path)
        if not os.path.exists(config_path):
            return

        extra_path_name = cls.ssh_multinode_path.format(cluster_name)
        extra_config_path = os.path.expanduser(extra_path_name)
        common_utils.remove_file_if_exists(extra_config_path)

        # Delete include statement
        sky_autogen_comment = ('# Added by sky (use `sky stop/down '
                               f'{cluster_name}` to remove)')
        with open(config_path) as f:
            config = f.readlines()

        for i, line in enumerate(config):
            config_str = line.strip()
            if f'Include {extra_config_path}' in config_str:
                with open(config_path, 'w') as f:
                    if i < len(config) - 1 and config[i + 1] == '\n':
                        del config[i + 1]
                    # Delete Include string
                    del config[i]
                    # Delete Sky Autogen Comment
                    if i > 0 and sky_autogen_comment in config[i - 1].strip():
                        del config[i - 1]
                    f.write(''.join(config))
                break
            if 'Host' in config_str:
                break


def _replace_yaml_dicts(
        new_yaml: str, old_yaml: str, restore_key_names: Set[str],
        restore_key_names_exceptions: Sequence[Tuple[str, ...]]) -> str:
    """Replaces 'new' with 'old' for all keys in restore_key_names.

    The replacement will be applied recursively and only for the blocks
    with the key in key_names, and have the same ancestors in both 'new'
    and 'old' YAML tree.

    The restore_key_names_exceptions is a list of key names that should not
    be restored, i.e. those keys will be reset to the value in 'new' YAML
    tree after the replacement.
    """

    def _restore_block(new_block: Dict[str, Any], old_block: Dict[str, Any]):
        for key, value in new_block.items():
            if key in restore_key_names:
                if key in old_block:
                    new_block[key] = old_block[key]
                else:
                    del new_block[key]
            elif isinstance(value, dict):
                if key in old_block:
                    _restore_block(value, old_block[key])

    new_config = yaml.safe_load(new_yaml)
    old_config = yaml.safe_load(old_yaml)
    excluded_results = {}
    # Find all key values excluded from restore
    for exclude_restore_key_name_list in restore_key_names_exceptions:
        excluded_result = new_config
        found_excluded_key = True
        for key in exclude_restore_key_name_list:
            if (not isinstance(excluded_result, dict) or
                    key not in excluded_result):
                found_excluded_key = False
                break
            excluded_result = excluded_result[key]
        if found_excluded_key:
            excluded_results[exclude_restore_key_name_list] = excluded_result

    # Restore from old config
    _restore_block(new_config, old_config)

    # Revert the changes for the excluded key values
    for exclude_restore_key_name, value in excluded_results.items():
        curr = new_config
        for key in exclude_restore_key_name[:-1]:
            curr = curr[key]
        curr[exclude_restore_key_name[-1]] = value
    return common_utils.dump_yaml_str(new_config)


# TODO: too many things happening here - leaky abstraction. Refactor.
@timeline.event
def write_cluster_config(
        to_provision: 'resources.Resources',
        num_nodes: int,
        cluster_config_template: str,
        cluster_name: str,
        local_wheel_path: pathlib.Path,
        wheel_hash: str,
        region: Optional[clouds.Region] = None,
        zones: Optional[List[clouds.Zone]] = None,
        dryrun: bool = False,
        keep_launch_fields_in_existing_config: bool = True) -> Dict[str, str]:
    """Fills in cluster configuration templates and writes them out.

    Returns: {provisioner: path to yaml, the provisioning spec}.
      'provisioner' can be
        - 'ray'
        - 'tpu-create-script' (if TPU is requested)
        - 'tpu-delete-script' (if TPU is requested)
    Raises:
        exceptions.ResourcesUnavailableError: if the region/zones requested does not appear
            in the catalog, or an ssh_proxy_command is specified but not for the given region.
    """
    # task.best_resources may not be equal to to_provision if the user
    # is running a job with less resources than the cluster has.
    cloud = to_provision.cloud
    # This can raise a ResourcesUnavailableError, when the region/zones requested
    # does not appear in the catalog. It can be triggered when the user changed
    # the catalog file, while there is a cluster in the removed region/zone.
    # TODO(zhwu): We should change the exception type to a more specific one,
    # as the ResourcesUnavailableError is overly used. Also, it would be better
    # to move the check out of this function, i.e. the caller should be
    # responsible for the validation.
    resources_vars = cloud.make_deploy_resources_variables(
        to_provision, region, zones)
    config_dict = {}

    azure_subscription_id = None
    if isinstance(cloud, clouds.Azure):
        azure_subscription_id = cloud.get_project_id(dryrun=dryrun)

    gcp_project_id = None
    if isinstance(cloud, clouds.GCP):
        gcp_project_id = cloud.get_project_id(dryrun=dryrun)

    assert cluster_name is not None
    credentials = sky_check.get_cloud_credential_file_mounts()

    ip_list = None
    auth_config = {'ssh_private_key': auth.PRIVATE_SSH_KEY_PATH}
    if isinstance(cloud, clouds.Local):
        ip_list = onprem_utils.get_local_ips(cluster_name)
        auth_config = onprem_utils.get_local_auth_config(cluster_name)
    region_name = resources_vars.get('region')

    yaml_path = _get_yaml_path_from_cluster_name(cluster_name)

    # Retrieve the ssh_proxy_command for the given cloud / region.
    ssh_proxy_command_config = skypilot_config.get_nested(
        (str(cloud).lower(), 'ssh_proxy_command'), None)
    if (isinstance(ssh_proxy_command_config, str) or
            ssh_proxy_command_config is None):
        ssh_proxy_command = ssh_proxy_command_config
    else:
        # ssh_proxy_command_config: Dict[str, str], region_name -> command
        # This type check is done by skypilot_config at config load time.

        # There are two cases:
        if keep_launch_fields_in_existing_config:
            # (1) We're re-provisioning an existing cluster.
            #
            # We use None for ssh_proxy_command, which will be restored to the
            # cluster's original value later by _replace_yaml_dicts().
            ssh_proxy_command = None
        else:
            # (2) We're launching a new cluster.
            #
            # Resources.get_valid_regions_for_launchable() respects the keys (regions)
            # in ssh_proxy_command in skypilot_config. So here we add an assert.
            assert region_name in ssh_proxy_command_config, (
                region_name, ssh_proxy_command_config)
            ssh_proxy_command = ssh_proxy_command_config[region_name]

    logger.debug(f'Using ssh_proxy_command: {ssh_proxy_command!r}')

    # Use a tmp file path to avoid incomplete YAML file being re-used in the
    # future.
    tmp_yaml_path = yaml_path + '.tmp'
    fill_template(
        cluster_config_template,
        dict(
            resources_vars,
            **{
                'cluster_name': cluster_name,
                'num_nodes': num_nodes,
                'disk_size': to_provision.disk_size,
                # If the current code is run by controller, propagate the real
                # calling user which should've been passed in as the
                # SKYPILOT_USER env var (see spot-controller.yaml.j2).
                'user': os.environ.get('SKYPILOT_USER', getpass.getuser()),

                # AWS only:
                # Temporary measure, as deleting per-cluster SGs is too slow.
                # See https://github.com/skypilot-org/skypilot/pull/742.
                # Generate the name of the security group we're looking for.
                # (username, last 4 chars of hash of hostname): for uniquefying
                # users on shared-account scenarios.
                'security_group': skypilot_config.get_nested(
                    ('aws', 'security_group_name'),
                    f'sky-sg-{common_utils.user_and_hostname_hash()}'),
                'vpc_name': skypilot_config.get_nested(('aws', 'vpc_name'),
                                                       None),
                'use_internal_ips': skypilot_config.get_nested(
                    ('aws', 'use_internal_ips'), False),
                # Not exactly AWS only, but we only test it's supported on AWS
                # for now:
                'ssh_proxy_command': ssh_proxy_command,

                # Azure only:
                'azure_subscription_id': azure_subscription_id,
                'resource_group': f'{cluster_name}-{region_name}',

                # GCP only:
                'gcp_project_id': gcp_project_id,

                # Ray version.
                'ray_version': constants.SKY_REMOTE_RAY_VERSION,
                # Cloud credentials for cloud storage.
                'credentials': credentials,
                # Sky remote utils.
                'sky_remote_path': SKY_REMOTE_PATH,
                'sky_local_path': str(local_wheel_path),
                # Add yaml file path to the template variables.
                'sky_ray_yaml_remote_path': SKY_RAY_YAML_REMOTE_PATH,
                'sky_ray_yaml_local_path':
                    tmp_yaml_path
                    if not isinstance(cloud, clouds.Local) else yaml_path,
                'sky_version': str(version.parse(sky.__version__)),
                'sky_wheel_hash': wheel_hash,
                # Local IP handling (optional).
                'head_ip': None if ip_list is None else ip_list[0],
                'worker_ips': None if ip_list is None else ip_list[1:],
                # Authentication (optional).
                **auth_config,
            }),
        output_path=tmp_yaml_path)
    config_dict['cluster_name'] = cluster_name
    config_dict['ray'] = yaml_path
    if dryrun:
        # If dryrun, return the unfinished tmp yaml path.
        config_dict['ray'] = tmp_yaml_path
        return config_dict
    _add_auth_to_cluster_config(cloud, tmp_yaml_path)

    # Restore the old yaml content for backward compatibility.
    if os.path.exists(yaml_path) and keep_launch_fields_in_existing_config:
        with open(yaml_path, 'r') as f:
            old_yaml_content = f.read()
        with open(tmp_yaml_path, 'r') as f:
            new_yaml_content = f.read()
        restored_yaml_content = _replace_yaml_dicts(
            new_yaml_content, old_yaml_content,
            _RAY_YAML_KEYS_TO_RESTORE_FOR_BACK_COMPATIBILITY,
            _RAY_YAML_KEYS_TO_RESTORE_EXCEPTIONS)
        with open(tmp_yaml_path, 'w') as f:
            f.write(restored_yaml_content)

    # Optimization: copy the contents of source files in file_mounts to a
    # special dir, and upload that as the only file_mount instead. Delay
    # calling this optimization until now, when all source files have been
    # written and their contents finalized.
    #
    # Note that the ray yaml file will be copied into that special dir (i.e.,
    # uploaded as part of the file_mounts), so the restore for backward
    # compatibility should go before this call.
    if not isinstance(cloud, clouds.Local):
        # Only optimize the file mounts for public clouds now, as local has not
        # been fully tested yet.
        _optimize_file_mounts(tmp_yaml_path)

    # Rename the tmp file to the final YAML path.
    os.rename(tmp_yaml_path, yaml_path)
    usage_lib.messages.usage.update_ray_yaml(yaml_path)

    # For TPU nodes. TPU VMs do not need TPU_NAME.
    if (resources_vars.get('tpu_type') is not None and
            resources_vars.get('tpu_vm') is None):
        tpu_name = resources_vars.get('tpu_name')
        if tpu_name is None:
            tpu_name = cluster_name

        user_file_dir = os.path.expanduser(f'{SKY_USER_FILE_PATH}/')

        from sky.skylet.providers.gcp import config as gcp_config  # pylint: disable=import-outside-toplevel
        config = common_utils.read_yaml(os.path.expanduser(config_dict['ray']))
        vpc_name = gcp_config.get_usable_vpc(config)

        scripts = []
        for template_name in ('gcp-tpu-create.sh.j2', 'gcp-tpu-delete.sh.j2'):
            script_path = os.path.join(user_file_dir, template_name).replace(
                '.sh.j2', f'.{cluster_name}.sh')
            fill_template(
                template_name,
                dict(
                    resources_vars, **{
                        'tpu_name': tpu_name,
                        'gcp_project_id': gcp_project_id,
                        'vpc_name': vpc_name,
                    }),
                # Use new names for TPU scripts so that different runs can use
                # different TPUs.  Put in SKY_USER_FILE_PATH to be consistent
                # with cluster yamls.
                output_path=script_path,
            )
            scripts.append(script_path)

        config_dict['tpu-create-script'] = scripts[0]
        config_dict['tpu-delete-script'] = scripts[1]
        config_dict['tpu_name'] = tpu_name
    return config_dict


def _add_auth_to_cluster_config(cloud: clouds.Cloud, cluster_config_file: str):
    """Adds SSH key info to the cluster config.

    This function's output removes comments included in the jinja2 template.
    """
    config = common_utils.read_yaml(cluster_config_file)
    # Check the availability of the cloud type.
    if isinstance(cloud, clouds.AWS):
        config = auth.setup_aws_authentication(config)
    elif isinstance(cloud, clouds.GCP):
        config = auth.setup_gcp_authentication(config)
    elif isinstance(cloud, clouds.Azure):
        config = auth.setup_azure_authentication(config)
    elif isinstance(cloud, clouds.Lambda):
        config = auth.setup_lambda_authentication(config)
<<<<<<< HEAD
    elif isinstance(cloud, clouds.SCP):
        config = auth.setup_scp_authentication(config)
=======
    elif isinstance(cloud, clouds.IBM):
        config = auth.setup_ibm_authentication(config)
>>>>>>> f3acd9ec
    else:
        assert isinstance(cloud, clouds.Local), cloud
        # Local cluster case, authentication is already filled by the user
        # in the local cluster config (in ~/.sky/local/...). There is no need
        # for Sky to generate authentication.
        pass
    common_utils.dump_yaml(cluster_config_file, config)


def get_run_timestamp() -> str:
    return 'sky-' + datetime.now().strftime('%Y-%m-%d-%H-%M-%S-%f')


def get_timestamp_from_run_timestamp(run_timestamp: str) -> float:
    return datetime.strptime(
        run_timestamp.partition('-')[2], '%Y-%m-%d-%H-%M-%S-%f').timestamp()


def _count_healthy_nodes_from_ray(output: str,
                                  is_local_cloud: bool = False
                                 ) -> Tuple[int, int]:
    """Count the number of healthy nodes from the output of `ray status`."""

    def get_ready_nodes(pattern, output):
        result = pattern.findall(output)
        # On-prem/local case is handled differently.
        # `ray status` produces different output for local case, and
        # we poll for number of nodes launched instead of counting for
        # head and number of worker nodes separately (it is impossible
        # to distinguish between head and worker node for local case).
        if is_local_cloud:
            # In the local case, ready_workers mean the total number
            # of nodes launched, including head.
            return len(result)
        if len(result) == 0:
            return 0
        assert len(result) == 1, result
        return int(result[0])

    if is_local_cloud:
        ready_head = 0
        ready_workers = get_ready_nodes(_LAUNCHED_LOCAL_WORKER_PATTERN, output)
    else:
        ready_head = get_ready_nodes(_LAUNCHED_HEAD_PATTERN, output)
        ready_workers = get_ready_nodes(_LAUNCHED_WORKER_PATTERN, output)
    assert ready_head <= 1, f'#head node should be <=1 (Got {ready_head}).'
    return ready_head, ready_workers


@timeline.event
def wait_until_ray_cluster_ready(
    cluster_config_file: str,
    num_nodes: int,
    log_path: str,
    is_local_cloud: bool = False,
    nodes_launching_progress_timeout: Optional[int] = None,
) -> bool:
    """Returns whether the entire ray cluster is ready."""
    if num_nodes <= 1:
        return True

    # Manually fetching head ip instead of using `ray exec` to avoid the bug
    # that `ray exec` fails to connect to the head node after some workers
    # launched especially for Azure.
    try:
        head_ip = _query_head_ip_with_retries(
            cluster_config_file, max_attempts=WAIT_HEAD_NODE_IP_MAX_ATTEMPTS)
    except RuntimeError as e:
        logger.error(e)
        return False  # failed

    ssh_credentials = ssh_credential_from_yaml(cluster_config_file)
    last_nodes_so_far = 0
    start = time.time()
    runner = command_runner.SSHCommandRunner(head_ip, **ssh_credentials)
    with log_utils.console.status(
            '[bold cyan]Waiting for workers...') as worker_status:
        while True:
            rc, output, stderr = runner.run('ray status',
                                            log_path=log_path,
                                            stream_logs=False,
                                            require_outputs=True,
                                            separate_stderr=True)
            subprocess_utils.handle_returncode(
                rc, 'ray status', 'Failed to run ray status on head node.',
                stderr)
            logger.debug(output)

            ready_head, ready_workers = _count_healthy_nodes_from_ray(
                output, is_local_cloud=is_local_cloud)

            worker_status.update('[bold cyan]'
                                 f'{ready_workers} out of {num_nodes - 1} '
                                 'workers ready')

            # In the local case, ready_head=0 and ready_workers=num_nodes. This
            # is because there is no matching regex for _LAUNCHED_HEAD_PATTERN.
            if ready_head + ready_workers == num_nodes:
                # All nodes are up.
                break

            # Pending workers that have been launched by ray up.
            found_ips = _LAUNCHING_IP_PATTERN.findall(output)
            pending_workers = len(found_ips)

            # TODO(zhwu): Handle the case where the following occurs, where ray
            # cluster is not correctly started on the cluster.
            # Pending:
            #  172.31.9.121: ray.worker.default, uninitialized
            nodes_so_far = ready_head + ready_workers + pending_workers

            # Check the number of nodes that are fetched. Timeout if no new
            # nodes fetched in a while (nodes_launching_progress_timeout),
            # though number of nodes_so_far is still not as expected.
            if nodes_so_far > last_nodes_so_far:
                # Reset the start time if the number of launching nodes
                # changes, i.e. new nodes are launched.
                logger.debug('Reset start time, as new nodes are launched. '
                             f'({last_nodes_so_far} -> {nodes_so_far})')
                start = time.time()
                last_nodes_so_far = nodes_so_far
            elif (nodes_launching_progress_timeout is not None and
                  time.time() - start > nodes_launching_progress_timeout and
                  nodes_so_far != num_nodes):
                worker_status.stop()
                logger.error(
                    'Timed out: waited for more than '
                    f'{nodes_launching_progress_timeout} seconds for new '
                    'workers to be provisioned, but no progress.')
                return False  # failed

            if '(no pending nodes)' in output and '(no failures)' in output:
                # Bug in ray autoscaler: e.g., on GCP, if requesting 2 nodes
                # that GCP can satisfy only by half, the worker node would be
                # forgotten. The correct behavior should be for it to error out.
                worker_status.stop()
                logger.error(
                    'Failed to launch multiple nodes on '
                    'GCP due to a nondeterministic bug in ray autoscaler.')
                return False  # failed
            time.sleep(10)
    return True  # success


def ssh_credential_from_yaml(cluster_yaml: str) -> Dict[str, str]:
    """Returns ssh_user, ssh_private_key and ssh_control name."""
    config = common_utils.read_yaml(cluster_yaml)
    auth_section = config['auth']
    ssh_user = auth_section['ssh_user'].strip()
    ssh_private_key = auth_section.get('ssh_private_key')
    ssh_control_name = config.get('cluster_name', '__default__')
    ssh_proxy_command = auth_section.get('ssh_proxy_command')
    return {
        'ssh_user': ssh_user,
        'ssh_private_key': ssh_private_key,
        'ssh_control_name': ssh_control_name,
        'ssh_proxy_command': ssh_proxy_command,
    }


def parallel_data_transfer_to_nodes(
    runners: List[command_runner.SSHCommandRunner],
    source: Optional[str],
    target: str,
    cmd: Optional[str],
    run_rsync: bool,
    *,
    action_message: str,
    # Advanced options.
    log_path: str = os.devnull,
    stream_logs: bool = False,
):
    """Runs a command on all nodes and optionally runs rsync from src->dst.

    Args:
        runners: A list of SSHCommandRunner objects that represent multiple nodes.
        source: Optional[str]; Source for rsync on local node
        target: str; Destination on remote node for rsync
        cmd: str; Command to be executed on all nodes
        action_message: str; Message to be printed while the command runs
        log_path: str; Path to the log file
        stream_logs: bool; Whether to stream logs to stdout
    """
    fore = colorama.Fore
    style = colorama.Style

    origin_source = source

    def _sync_node(runner: 'command_runner.SSHCommandRunner') -> None:
        if cmd is not None:
            rc, stdout, stderr = runner.run(cmd,
                                            log_path=log_path,
                                            stream_logs=stream_logs,
                                            require_outputs=True)
            subprocess_utils.handle_returncode(
                rc,
                cmd, ('Failed to run command before rsync '
                      f'{origin_source} -> {target}. '
                      'Ensure that the network is stable, then retry.'),
                stderr=stdout + stderr)

        if run_rsync:
            assert source is not None
            # TODO(zhwu): Optimize for large amount of files.
            # zip / transfer / unzip
            runner.rsync(
                source=source,
                target=target,
                up=True,
                log_path=log_path,
                stream_logs=stream_logs,
            )

    num_nodes = len(runners)
    plural = 's' if num_nodes > 1 else ''
    message = (f'{fore.CYAN}{action_message} (to {num_nodes} node{plural})'
               f': {style.BRIGHT}{origin_source}{style.RESET_ALL} -> '
               f'{style.BRIGHT}{target}{style.RESET_ALL}')
    logger.info(message)
    with log_utils.safe_rich_status(f'[bold cyan]{action_message}[/]'):
        subprocess_utils.run_in_parallel(_sync_node, runners)


def check_local_gpus() -> bool:
    """Checks if GPUs are available locally.

    Returns whether GPUs are available on the local machine by checking
    if nvidia-smi is installed and returns zero return code.

    Returns True if nvidia-smi is installed and returns zero return code,
    False if not.
    """
    is_functional = False
    installation_check = subprocess.run(['which', 'nvidia-smi'],
                                        stdout=subprocess.DEVNULL,
                                        stderr=subprocess.DEVNULL,
                                        check=False)
    is_installed = installation_check.returncode == 0
    if is_installed:
        execution_check = subprocess.run(['nvidia-smi'],
                                         stdout=subprocess.DEVNULL,
                                         stderr=subprocess.DEVNULL,
                                         check=False)
        is_functional = execution_check.returncode == 0
    return is_functional


def generate_cluster_name():
    # TODO: change this ID formatting to something more pleasant.
    # User name is helpful in non-isolated accounts, e.g., GCP, Azure.
    return f'sky-{uuid.uuid4().hex[:4]}-{get_cleaned_username()}'


def get_cleaned_username() -> str:
    """Cleans the current username to be used as part of a cluster name.

    Clean up includes:
     1. Making all characters lowercase
     2. Removing any non-alphanumeric characters (excluding hyphens)
     3. Removing any numbers and/or hyphens at the start of the username.
     4. Removing any hyphens at the end of the username

    e.g. 1SkY-PiLot2- becomes sky-pilot2.

    Returns:
      A cleaned username that will pass the regex in
      check_cluster_name_is_valid().
    """
    username = getpass.getuser()
    username = username.lower()
    username = re.sub(r'[^a-z0-9-]', '', username)
    username = re.sub(r'^[0-9-]+', '', username)
    username = re.sub(r'-$', '', username)
    return username


def _query_head_ip_with_retries(cluster_yaml: str,
                                max_attempts: int = 1) -> str:
    """Returns the IP of the head node by querying the cloud.

    Raises:
      RuntimeError: if we failed to get the head IP.
    """
    backoff = common_utils.Backoff(initial_backoff=5, max_backoff_factor=5)
    for i in range(max_attempts):
        try:
            full_cluster_yaml = str(pathlib.Path(cluster_yaml).expanduser())
            out = subprocess_utils.run(
                f'ray get-head-ip {full_cluster_yaml!r}',
                stdout=subprocess.PIPE,
                stderr=subprocess.DEVNULL).stdout.decode().strip()
            head_ip_list = re.findall(IP_ADDR_REGEX, out)
            if len(head_ip_list) > 1:
                # This could be triggered if e.g., some logging is added in
                # skypilot_config, a module that has some code executed
                # whenever `sky` is imported.
                logger.warning(
                    'Detected more than 1 IP from the output of '
                    'the `ray get-head-ip` command. This could '
                    'happen if there is extra output from it, '
                    'which should be inspected below.\nProceeding with '
                    f'the last detected IP ({head_ip_list[-1]}) as head IP.'
                    f'\n== Output ==\n{out}'
                    f'\n== Output ends ==')
                head_ip_list = head_ip_list[-1:]
            assert 1 == len(head_ip_list), (out, head_ip_list)
            head_ip = head_ip_list[0]
            break
        except subprocess.CalledProcessError as e:
            if i == max_attempts - 1:
                raise RuntimeError('Failed to get head ip') from e
            # Retry if the cluster is not up yet.
            logger.debug('Retrying to get head ip.')
            time.sleep(backoff.current_backoff())
    return head_ip


@timeline.event
def get_node_ips(cluster_yaml: str,
                 expected_num_nodes: int,
                 handle: Optional[
                     'cloud_vm_ray_backend.CloudVmRayResourceHandle'] = None,
                 head_ip_max_attempts: int = 1,
                 worker_ip_max_attempts: int = 1,
                 get_internal_ips: bool = False) -> List[str]:
    """Returns the IPs of all nodes in the cluster, with head node at front."""
    # When ray up launches TPU VM Pod, Pod workers (except for the head)
    # won't be connected to Ray cluster. Thus "ray get-worker-ips"
    # won't work and we need to query the node IPs with gcloud as
    # implmented in _get_tpu_vm_pod_ips.
    ray_config = common_utils.read_yaml(cluster_yaml)
    use_tpu_vm = ray_config['provider'].get('_has_tpus', False)
    if use_tpu_vm:
        assert expected_num_nodes == 1, (
            'TPU VM only supports single node for now.')
        assert handle is not None, 'handle is required for TPU VM.'
        try:
            ips = _get_tpu_vm_pod_ips(ray_config, get_internal_ips)
        except exceptions.CommandError as e:
            raise exceptions.FetchIPError(
                exceptions.FetchIPError.Reason.HEAD) from e
        if len(ips) != tpu_utils.get_num_tpu_devices(handle.launched_resources):
            raise exceptions.FetchIPError(exceptions.FetchIPError.Reason.HEAD)
        return ips

    if get_internal_ips:
        with tempfile.NamedTemporaryFile(mode='w', delete=False) as f:
            ray_config['provider']['use_internal_ips'] = True
            yaml.dump(ray_config, f)
            cluster_yaml = f.name

    # Check the network connection first to avoid long hanging time for
    # ray get-head-ip below, if a long-lasting network connection failure
    # happens.
    check_network_connection()
    try:
        head_ip = _query_head_ip_with_retries(cluster_yaml,
                                              max_attempts=head_ip_max_attempts)
    except RuntimeError as e:
        raise exceptions.FetchIPError(
            exceptions.FetchIPError.Reason.HEAD) from e
    head_ip_list = [head_ip]
    if expected_num_nodes > 1:
        backoff = common_utils.Backoff(initial_backoff=5, max_backoff_factor=5)

        for retry_cnt in range(worker_ip_max_attempts):
            try:
                full_cluster_yaml = str(pathlib.Path(cluster_yaml).expanduser())
                proc = subprocess_utils.run(
                    f'ray get-worker-ips {full_cluster_yaml!r}',
                    stdout=subprocess.PIPE,
                    stderr=subprocess.PIPE)
                out = proc.stdout.decode()
                break
            except subprocess.CalledProcessError as e:
                if retry_cnt == worker_ip_max_attempts - 1:
                    raise exceptions.FetchIPError(
                        exceptions.FetchIPError.Reason.WORKER) from e
                # Retry if the ssh is not ready for the workers yet.
                backoff_time = backoff.current_backoff()
                logger.debug('Retrying to get worker ip '
                             f'[{retry_cnt}/{worker_ip_max_attempts}] in '
                             f'{backoff_time} seconds.')
                time.sleep(backoff_time)
        worker_ips = re.findall(IP_ADDR_REGEX, out)
        # Ray Autoscaler On-prem Bug: ray-get-worker-ips outputs nothing!
        # Workaround: List of IPs are shown in Stderr
        cluster_name = os.path.basename(cluster_yaml).split('.')[0]
        if ((handle is not None and hasattr(handle, 'local_handle') and
             handle.local_handle is not None) or
                onprem_utils.check_if_local_cloud(cluster_name)):
            out = proc.stderr.decode()
            worker_ips = re.findall(IP_ADDR_REGEX, out)
            # Remove head ip from worker ip list.
            for i, ip in enumerate(worker_ips):
                if ip == head_ip_list[0]:
                    del worker_ips[i]
                    break
        if len(worker_ips) != expected_num_nodes - 1:
            n = expected_num_nodes - 1
            if len(worker_ips) > n:
                # This could be triggered if e.g., some logging is added in
                # skypilot_config, a module that has some code executed whenever
                # `sky` is imported.
                logger.warning(
                    f'Expected {n} worker IP(s); found '
                    f'{len(worker_ips)}: {worker_ips}'
                    '\nThis could happen if there is extra output from '
                    '`ray get-worker-ips`, which should be inspected below.'
                    f'\n== Output ==\n{out}'
                    f'\n== Output ends ==')
                logger.warning(f'\nProceeding with the last {n} '
                               f'detected IP(s): {worker_ips[-n:]}.')
                worker_ips = worker_ips[-n:]
            else:
                raise exceptions.FetchIPError(
                    exceptions.FetchIPError.Reason.WORKER)
    else:
        worker_ips = []
    return head_ip_list + worker_ips


@timeline.event
def _get_tpu_vm_pod_ips(ray_config: Dict[str, Any],
                        get_internal_ips: bool = False) -> List[str]:
    """Returns the IPs of all TPU VM Pod workers using gcloud."""

    cluster_name = ray_config['cluster_name']
    zone = ray_config['provider']['availability_zone']
    query_cmd = (f'gcloud compute tpus tpu-vm list --filter='
                 f'"(labels.ray-cluster-name={cluster_name})" '
                 f'--zone={zone} --format="value(name)"')
    returncode, stdout, stderr = log_lib.run_with_log(query_cmd,
                                                      '/dev/null',
                                                      shell=True,
                                                      stream_logs=False,
                                                      require_outputs=True)
    subprocess_utils.handle_returncode(
        returncode,
        query_cmd,
        'Failed to run gcloud to get TPU VM IDs.',
        stderr=stdout + stderr)
    if len(stdout) == 0:
        logger.debug('No TPU VMs found with cluster name '
                     f'{cluster_name} in zone {zone}.')
    if len(stdout.splitlines()) > 1:
        # Rare case, this could mean resource leakage. Hint user.
        logger.warning('Found more than one TPU VM/Pod with the same cluster '
                       f'name {cluster_name} in zone {zone}.')

    all_ips = []
    for tpu_id in stdout.splitlines():
        tpuvm_cmd = (f'gcloud compute tpus tpu-vm describe {tpu_id}'
                     f' --zone {zone} --format=json')
        returncode, stdout, stderr = log_lib.run_with_log(tpuvm_cmd,
                                                          os.devnull,
                                                          shell=True,
                                                          stream_logs=False,
                                                          require_outputs=True)
        subprocess_utils.handle_returncode(
            returncode,
            tpuvm_cmd,
            'Failed to run gcloud tpu-vm describe.',
            stderr=stdout + stderr)

        tpuvm_json = json.loads(stdout)
        if tpuvm_json['state'] != 'READY':
            # May be a leaked preempted resource, or terminated by user in the
            # console, or still in the process of being created.
            ux_utils.console_newline()
            logger.debug(f'TPU VM {tpu_id} is in {tpuvm_json["state"]} '
                         'state. Skipping IP query... '
                         'Hint: make sure it is not leaked.')
            continue

        ips = []
        for endpoint in tpuvm_json['networkEndpoints']:
            # Note: if TPU VM is being preempted, its IP field may not exist.
            # We use get() to avoid KeyError.
            if get_internal_ips:
                ip = endpoint.get('ipAddress', None)
            else:
                ip = endpoint['accessConfig'].get('externalIp', None)
            if ip is not None:
                ips.append(ip)
        all_ips.extend(ips)

    return all_ips


@timeline.event
def get_head_ip(
    handle: 'cloud_vm_ray_backend.CloudVmRayResourceHandle',
    use_cached_head_ip: bool = True,
    max_attempts: int = 1,
) -> str:
    """Returns the ip of the head node."""
    if use_cached_head_ip:
        if handle.head_ip is None:
            # This happens for INIT clusters (e.g., exit 1 in setup).
            with ux_utils.print_exception_no_traceback():
                raise ValueError(
                    'Cluster\'s head IP not found; is it up? To fix: '
                    'run a successful launch first (`sky launch`) to ensure'
                    ' the cluster status is UP (`sky status`).')
        head_ip = handle.head_ip
    else:
        head_ip = _query_head_ip_with_retries(handle.cluster_yaml, max_attempts)
    return head_ip


def check_network_connection():
    # Tolerate 3 retries as it is observed that connections can fail.
    adapter = adapters.HTTPAdapter(max_retries=retry_lib.Retry(total=3))
    http = requests.Session()
    http.mount('https://', adapter)
    http.mount('http://', adapter)
    for i, ip in enumerate(_TEST_IP_LIST):
        try:
            http.head(ip, timeout=3)
            return
        except (requests.Timeout, requests.exceptions.ConnectionError) as e:
            if i == len(_TEST_IP_LIST) - 1:
                raise exceptions.NetworkError('Could not refresh the cluster. '
                                              'Network seems down.') from e


def _process_cli_query(
    cloud: str, cluster: str, query_cmd: str, deliminiator: str,
    status_map: Mapping[str, Optional[global_user_state.ClusterStatus]]
) -> List[global_user_state.ClusterStatus]:
    """Run the cloud CLI query and returns cluster status.

    Args:
        cloud: The cloud provider name.
        cluster: The cluster name.
        query_cmd: The cloud CLI query command.
        deliminiator: The deliminiator separating the status in the output
            of the query command.
        status_map: A map from the CLI status string to the corresponding
            global_user_state.ClusterStatus.
    Returns:
        A list of global_user_state.ClusterStatus of all existing nodes in the
        cluster. The list can be empty if none of the nodes in the clusters are
        found, i.e. the nodes are all terminated.
    """
    returncode, stdout, stderr = log_lib.run_with_log(query_cmd,
                                                      '/dev/null',
                                                      require_outputs=True,
                                                      shell=True)
    logger.debug(f'{query_cmd} returned {returncode}.\n'
                 '**** STDOUT ****\n'
                 f'{stdout}\n'
                 '**** STDERR ****\n'
                 f'{stderr}')
    if (cloud == str(clouds.Azure()) and returncode == 2 and
            'argument --ids: expected at least one argument' in stderr):
        # Azure CLI has a returncode 2 when the cluster is not found, as
        # --ids <empty> is passed to the query command. In that case, the
        # cluster should be considered as DOWN.
        return []

    if returncode != 0:
        with ux_utils.print_exception_no_traceback():
            raise exceptions.ClusterStatusFetchingError(
                f'Failed to query {cloud} cluster {cluster!r} status: '
                f'{stdout + stderr}')

    cluster_status = stdout.strip()
    if cluster_status == '':
        return []

    statuses = []
    for s in cluster_status.split(deliminiator):
        node_status = status_map[s]
        if node_status is not None:
            statuses.append(node_status)
    return statuses


def _query_status_aws(
    cluster: str,
    ray_config: Dict[str, Any],
) -> List[global_user_state.ClusterStatus]:
    status_map = {
        'pending': global_user_state.ClusterStatus.INIT,
        'running': global_user_state.ClusterStatus.UP,
        # TODO(zhwu): stopping and shutting-down could occasionally fail
        # due to internal errors of AWS. We should cover that case.
        'stopping': global_user_state.ClusterStatus.STOPPED,
        'stopped': global_user_state.ClusterStatus.STOPPED,
        'shutting-down': None,
        'terminated': None,
    }
    region = ray_config['provider']['region']
    query_cmd = ('aws ec2 describe-instances --filters '
                 f'Name=tag:ray-cluster-name,Values={cluster} '
                 f'--region {region} '
                 '--query "Reservations[].Instances[].State.Name" '
                 '--output text')
    return _process_cli_query('AWS', cluster, query_cmd, '\t', status_map)


def _query_status_gcp(
    cluster: str,
    ray_config: Dict[str, Any],
) -> List[global_user_state.ClusterStatus]:
    # Note: we use ":" for filtering labels for gcloud, as the latest gcloud (v393.0)
    # fails to filter labels with "=".
    # Reference: https://cloud.google.com/sdk/gcloud/reference/topic/filters

    use_tpu_vm = ray_config['provider'].get('_has_tpus', False)
    zone = ray_config['provider'].get('availability_zone', '')
    if use_tpu_vm:
        # TPU VM's state definition is different from compute VM
        # https://cloud.google.com/tpu/docs/reference/rest/v2alpha1/projects.locations.nodes#State # pylint: disable=line-too-long
        status_map = {
            'CREATING': global_user_state.ClusterStatus.INIT,
            'STARTING': global_user_state.ClusterStatus.INIT,
            'RESTARTING': global_user_state.ClusterStatus.INIT,
            'READY': global_user_state.ClusterStatus.UP,
            'REPAIRING': global_user_state.ClusterStatus.INIT,
            # 'STOPPED' in GCP TPU VM means stopped, with disk preserved.
            'STOPPING': global_user_state.ClusterStatus.STOPPED,
            'STOPPED': global_user_state.ClusterStatus.STOPPED,
            'DELETING': None,
            'PREEMPTED': None,
        }
        tpu_utils.check_gcp_cli_include_tpu_vm()
        query_cmd = ('gcloud compute tpus tpu-vm list '
                     f'--zone {zone} '
                     f'--filter="(labels.ray-cluster-name={cluster})" '
                     '--format="value(state)"')
    else:
        # Ref: https://cloud.google.com/compute/docs/instances/instance-life-cycle
        status_map = {
            'PROVISIONING': global_user_state.ClusterStatus.INIT,
            'STAGING': global_user_state.ClusterStatus.INIT,
            'RUNNING': global_user_state.ClusterStatus.UP,
            'REPAIRING': global_user_state.ClusterStatus.INIT,
            # 'TERMINATED' in GCP means stopped, with disk preserved.
            'STOPPING': global_user_state.ClusterStatus.STOPPED,
            'TERMINATED': global_user_state.ClusterStatus.STOPPED,
            # 'SUSPENDED' in GCP means stopped, with disk and OS memory
            # preserved.
            'SUSPENDING': global_user_state.ClusterStatus.STOPPED,
            'SUSPENDED': global_user_state.ClusterStatus.STOPPED,
        }
        # TODO(zhwu): The status of the TPU attached to the cluster should also
        # be checked, since TPUs are not part of the VMs.
        query_cmd = ('gcloud compute instances list '
                     f'--filter="(labels.ray-cluster-name={cluster})" '
                     '--format="value(status)"')
    status_list = _process_cli_query('GCP', cluster, query_cmd, '\n',
                                     status_map)

    # GCP does not clean up preempted TPU VMs. We remove it ourselves.
    # TODO(wei-lin): handle multi-node cases.
    if use_tpu_vm and len(status_list) == 0:
        logger.debug(f'Terminating preempted TPU VM cluster {cluster}')
        backend = backends.CloudVmRayBackend()
        handle = global_user_state.get_handle_from_cluster_name(cluster)
        assert isinstance(handle,
                          backends.CloudVmRayResourceHandle), (cluster, handle)
        # Do not use refresh cluster status during teardown, as that will
        # cause inifinite recursion by calling cluster status refresh
        # again.
        # The caller of this function, `_update_cluster_status_no_lock() ->
        # _get_cluster_status_via_cloud_cli()`, will do the post teardown
        # cleanup, which will remove the cluster entry from the status table
        # & the ssh config file.
        backend.teardown_no_lock(handle,
                                 terminate=True,
                                 purge=False,
                                 post_teardown_cleanup=False,
                                 refresh_cluster_status=False)
    return status_list


def _query_status_azure(
    cluster: str,
    ray_config: Dict[str, Any],
) -> List[global_user_state.ClusterStatus]:
    del ray_config  # Unused.
    status_map = {
        'VM starting': global_user_state.ClusterStatus.INIT,
        'VM running': global_user_state.ClusterStatus.UP,
        # 'VM stopped' in Azure means Stopped (Allocated), which still bills
        # for the VM.
        'VM stopping': global_user_state.ClusterStatus.INIT,
        'VM stopped': global_user_state.ClusterStatus.INIT,
        # 'VM deallocated' in Azure means Stopped (Deallocated), which does not
        # bill for the VM.
        'VM deallocating': global_user_state.ClusterStatus.STOPPED,
        'VM deallocated': global_user_state.ClusterStatus.STOPPED,
    }
    query_cmd = ('az vm show -d --ids $(az vm list --query '
                 f'"[?tags.\\"ray-cluster-name\\" == \'{cluster}\'].id" '
                 '-o tsv) --query "powerState" -o tsv')
    # NOTE: Azure cli should be handled carefully. The query command above
    # takes about 1 second to run.
    # An alternative is the following command, but it will take more than
    # 20 seconds to run.
    # query_cmd = (
    #     f'az vm list --show-details --query "['
    #     f'?tags.\\"ray-cluster-name\\" == \'{handle.cluster_name}\' '
    #     '&& tags.\\"ray-node-type\\" == \'head\'].powerState" -o tsv'
    # )
    return _process_cli_query('Azure', cluster, query_cmd, '\t', status_map)


def _query_status_ibm(
    cluster: str,
    ray_config: Dict[str, Any],
) -> List[global_user_state.ClusterStatus]:
    """
    returns a list of Statuses for each of the cluster's nodes.
    this function gets called when running `sky status` with -r flag and the cluster's head node is either stopped or down.
    """

    status_map: Dict[str, Any] = {
        'pending': global_user_state.ClusterStatus.INIT,
        'starting': global_user_state.ClusterStatus.INIT,
        'restarting': global_user_state.ClusterStatus.INIT,
        'running': global_user_state.ClusterStatus.UP,
        'stopping': global_user_state.ClusterStatus.STOPPED,
        'stopped': global_user_state.ClusterStatus.STOPPED,
        'deleting': None,
        'failed': global_user_state.ClusterStatus.INIT,
        'cluster_deleted': []
    }

    client = ibm.client(region=ray_config['provider']['region'])
    search_client = ibm.search_client()
    # pylint: disable=E1136
    vpcs_filtered_by_tags_and_region = search_client.search(
        query=
        f'type:vpc AND tags:{cluster} AND region:{ray_config["provider"]["region"]}',
        fields=['tags', 'region', 'type'],
        limit=1000).get_result()['items']
    if not vpcs_filtered_by_tags_and_region:
        # a vpc could have been removed unkownlingly to skypilot, such as
        # via `sky autostop --down`, or simply manually (e.g. via console).
        logger.warning('No vpc exists in '
                       f'{ray_config["provider"]["region"]} '
                       f'with tag: {cluster}')
        return status_map['cluster_deleted']
    vpc_id = vpcs_filtered_by_tags_and_region[0]['crn'].rsplit(':', 1)[-1]
    instances = client.list_instances(vpc_id=vpc_id).get_result()['instances']

    return [status_map[instance['status']] for instance in instances]


def _query_status_lambda(
        cluster: str,
        ray_config: Dict[str, Any],  # pylint: disable=unused-argument
) -> List[global_user_state.ClusterStatus]:
    status_map = {
        'booting': global_user_state.ClusterStatus.INIT,
        'active': global_user_state.ClusterStatus.UP,
        'unhealthy': global_user_state.ClusterStatus.INIT,
        'terminated': None,
    }
    # TODO(ewzeng): filter by hash_filter_string to be safe
    status_list = []
    vms = lambda_utils.LambdaCloudClient().list_instances()
    possible_names = [f'{cluster}-head', f'{cluster}-worker']
    for node in vms:
        if node.get('name') in possible_names:
            node_status = status_map[node['status']]
            if node_status is not None:
                status_list.append(node_status)
    return status_list


def _query_status_scp(
        cluster: str,
        ray_config: Dict[str, Any],  # pylint: disable=unused-argument
) -> List[global_user_state.ClusterStatus]:
    status_map = {
        'CREATING': global_user_state.ClusterStatus.INIT,
        'EDITING': global_user_state.ClusterStatus.INIT,
        'RUNNING': global_user_state.ClusterStatus.UP,
        'STARTING': global_user_state.ClusterStatus.INIT,
        'RESTARTING': global_user_state.ClusterStatus.INIT,
        'STOPPING': global_user_state.ClusterStatus.STOPPED,
        'STOPPED': global_user_state.ClusterStatus.STOPPED,
        'TERMINATING': global_user_state.ClusterStatus.STOPPED,
        'TERMINATED': global_user_state.ClusterStatus.STOPPED,
    }
    # TODO(ewzeng): filter by hash_filter_string to be safe
    vms = scp_utils.SCPClient().list_instances()
    for node in vms:
        if node['virtualServerName'] == cluster:
            return [status_map.get(node.get('virtualServerState', None), None)]
    return []


_QUERY_STATUS_FUNCS = {
    'AWS': _query_status_aws,
    'GCP': _query_status_gcp,
    'Azure': _query_status_azure,
    'Lambda': _query_status_lambda,
<<<<<<< HEAD
    'SCP': _query_status_scp,
=======
    'IBM': _query_status_ibm,
>>>>>>> f3acd9ec
}


def check_owner_identity(cluster_name: str) -> None:
    """Check if current user is the same as the user who created the cluster.

    Raises:
        exceptions.ClusterOwnerIdentityMismatchError: if the current user is
          not the same as the user who created the cluster.
        exceptions.CloudUserIdentityError: if we fail to get the current user
          identity.
    """
    if env_options.Options.SKIP_CLOUD_IDENTITY_CHECK.get():
        return
    record = global_user_state.get_cluster_from_name(cluster_name)
    if record is None:
        return
    handle = record['handle']
    if not isinstance(handle, backends.CloudVmRayResourceHandle):
        return

    cloud = handle.launched_resources.cloud
    current_user_identity = cloud.get_current_user_identity()
    owner_identity = record['owner']
    if current_user_identity is None:
        # Skip the check if the cloud does not support user identity.
        return
    # The user identity can be None, if the cluster is created by an older
    # version of SkyPilot. In that case, we set the user identity to the
    # current one.
    # NOTE: a user who upgrades SkyPilot and switches to a new cloud identity
    # immediately without `sky status --refresh` first, will cause a leakage
    # of the existing cluster. We deem this an acceptable tradeoff mainly
    # because multi-identity is not common (at least at the moment).
    if owner_identity is None:
        global_user_state.set_owner_identity_for_cluster(
            cluster_name, current_user_identity)
    else:
        assert isinstance(owner_identity, list)
        # It is OK if the owner identity is shorter, which will happen when
        # the cluster is launched before #1808. In that case, we only check
        # the same length (zip will stop at the shorter one).
        for i, (owner,
                current) in enumerate(zip(owner_identity,
                                          current_user_identity)):
            if owner == current:
                if i != 0:
                    logger.warning(
                        f'The cluster was owned by {owner_identity}, but '
                        f'a new identity {current_user_identity} is activated. We still '
                        'allow the operation as the two identities are likely to have '
                        'the same access to the cluster. Please be aware that this can '
                        'cause unexpected cluster leakage if the two identities are not '
                        'actually equivalent (e.g., belong to the same person).'
                    )
                if i != 0 or len(owner_identity) != len(current_user_identity):
                    # We update the owner of a cluster, when:
                    # 1. The strictest identty (i.e. the first one) does not
                    # match, but the latter ones match.
                    # 2. The length of the two identities are different, which
                    # will only happen when the cluster is launched before #1808.
                    # Update the user identity to avoid showing the warning above
                    # again.
                    global_user_state.set_owner_identity_for_cluster(
                        cluster_name, current_user_identity)
                return  # The user identity matches.
        with ux_utils.print_exception_no_traceback():
            raise exceptions.ClusterOwnerIdentityMismatchError(
                f'{cluster_name!r} ({cloud}) is owned by account '
                f'{owner_identity!r}, but the activated account '
                f'is {current_user_identity!r}.')


def _get_cluster_status_via_cloud_cli(
    handle: 'cloud_vm_ray_backend.CloudVmRayResourceHandle'
) -> List[global_user_state.ClusterStatus]:
    """Returns the status of the cluster."""
    resources: sky.Resources = handle.launched_resources
    cloud = resources.cloud
    ray_config = common_utils.read_yaml(handle.cluster_yaml)
    return _QUERY_STATUS_FUNCS[str(cloud)](handle.cluster_name, ray_config)


def _update_cluster_status_no_lock(
        cluster_name: str) -> Optional[Dict[str, Any]]:
    record = global_user_state.get_cluster_from_name(cluster_name)
    if record is None:
        return None
    handle = record['handle']
    if not isinstance(handle, backends.CloudVmRayResourceHandle):
        return record

    cluster_name = handle.cluster_name
    use_spot = handle.launched_resources.use_spot
    ray_cluster_up = False
    try:
        # TODO(zhwu): This function cannot distinguish transient network error
        # in ray's get IPs vs. ray runtime failing.
        external_ips = handle.external_ips(use_cached_ips=False)
        # This happens to a stopped TPU VM as we use gcloud to query the IP.
        if external_ips is None or len(external_ips) == 0:
            raise exceptions.FetchIPError(
                reason=exceptions.FetchIPError.Reason.HEAD)
        # Check if ray cluster status is healthy.
        ssh_credentials = ssh_credential_from_yaml(handle.cluster_yaml)
        runner = command_runner.SSHCommandRunner(external_ips[0],
                                                 **ssh_credentials)
        rc, output, _ = runner.run('ray status',
                                   stream_logs=False,
                                   require_outputs=True,
                                   separate_stderr=True)
        if rc:
            raise exceptions.FetchIPError(
                reason=exceptions.FetchIPError.Reason.HEAD)

        ready_head, ready_workers = _count_healthy_nodes_from_ray(output)

        if ready_head + ready_workers == handle.launched_nodes:
            ray_cluster_up = True

        # For non-spot clusters:
        # If ray status shows all nodes are healthy, it is safe to set
        # the status to UP as starting ray is the final step of sky launch.
        # For spot clusters, the above can be unsafe because the Ray cluster
        # may remain healthy for a while before the cloud completely
        # preempts the VMs.
        # Additionally, we query the VM state from the cloud provider.
        if ray_cluster_up and not use_spot:
            record['status'] = global_user_state.ClusterStatus.UP
            global_user_state.add_or_update_cluster(cluster_name,
                                                    handle,
                                                    requested_resources=None,
                                                    ready=True,
                                                    is_launch=False)
            return record
    except exceptions.FetchIPError:
        logger.debug('Refreshing status: Failed to get IPs from cluster '
                     f'{cluster_name!r}, trying to fetch from provider.')
    # For all code below, we query cluster status by cloud CLI for two cases:
    # 1) ray fails to get IPs for the cluster.
    # 2) the cluster is a spot cluster.
    node_statuses = _get_cluster_status_via_cloud_cli(handle)

    all_nodes_up = (all(status == global_user_state.ClusterStatus.UP
                        for status in node_statuses) and
                    len(node_statuses) == handle.launched_nodes)
    if ray_cluster_up and all_nodes_up:
        record['status'] = global_user_state.ClusterStatus.UP
        global_user_state.add_or_update_cluster(cluster_name,
                                                handle,
                                                requested_resources=None,
                                                ready=True,
                                                is_launch=False)
        return record

    if len(node_statuses) > handle.launched_nodes:
        # Unexpected: in the queried region more than 1 cluster with the same
        # constructed name tag returned. This will typically not happen unless
        # users manually create a cluster with that constructed name or there
        # was a resource leak caused by different launch hash before #1671
        # was merged.
        #
        # (Technically speaking, even if returned num nodes <= num
        # handle.launched_nodes), not including the launch hash could mean the
        # returned nodes contain some nodes that do not belong to the logical
        # skypilot cluster. Doesn't seem to be a good way to handle this for
        # now?)
        #
        # We have not experienced the above; adding as a safeguard.
        #
        # Since we failed to refresh, raise the status fetching error.
        with ux_utils.print_exception_no_traceback():
            raise exceptions.ClusterStatusFetchingError(
                f'Found {len(node_statuses)} node(s) with the same cluster name tag in the '
                f'cloud provider for cluster {cluster_name!r}, which should have '
                f'{handle.launched_nodes} nodes. This normally should not happen. '
                f'{colorama.Fore.RED}Please check the cloud console and fix any possible '
                'resources leakage (e.g., if there are any stopped nodes and they do not '
                f'have data or are unhealthy, terminate them).{colorama.Style.RESET_ALL}'
            )
    assert len(node_statuses) <= handle.launched_nodes

    # If the node_statuses is empty, all the nodes are terminated. We can
    # safely set the cluster status to TERMINATED. This handles the edge case
    # where the cluster is terminated by the user manually through the UI.
    to_terminate = not node_statuses

    # A cluster is considered "abnormal", if not all nodes are TERMINATED or
    # not all nodes are STOPPED. We check that with the following logic:
    #   * Not all nodes are terminated and there's at least one node
    #     terminated; or
    #   * Any of the non-TERMINATED nodes is in a non-STOPPED status.
    #
    # This includes these special cases:
    #   * All stopped are considered normal and will be cleaned up at the end
    #     of the function.
    #   * Some of the nodes UP should be considered abnormal, because the ray
    #     cluster is probably down.
    #   * The cluster is partially terminated or stopped should be considered
    #     abnormal.
    #
    # An abnormal cluster will transition to INIT and have any autostop setting
    # reset (unless it's autostopping/autodowning.).
    is_abnormal = ((0 < len(node_statuses) < handle.launched_nodes) or
                   any(status != global_user_state.ClusterStatus.STOPPED
                       for status in node_statuses))
    if is_abnormal:
        backend = get_backend_from_handle(handle)
        if isinstance(backend,
                      backends.CloudVmRayBackend) and record['autostop'] >= 0:
            if not backend.is_definitely_autostopping(handle,
                                                      stream_logs=False):
                # Reset the autostopping as the cluster is abnormal, and may
                # not correctly autostop. Resetting the autostop will let
                # the user know that the autostop may not happen to avoid
                # leakages from the assumption that the cluster will autostop.
                try:
                    backend.set_autostop(handle, -1, stream_logs=False)
                except (Exception, SystemExit) as e:  # pylint: disable=broad-except
                    logger.debug(f'Failed to reset autostop. Due to '
                                 f'{common_utils.format_exception(e)}')
                global_user_state.set_cluster_autostop_value(
                    handle.cluster_name, -1, to_down=False)
            else:
                ux_utils.console_newline()
                operation_str = 'autodowning' if record[
                    'to_down'] else 'autostopping'
                logger.info(
                    f'Cluster {cluster_name!r} is {operation_str}. Setting to '
                    'INIT status; try refresh again in a while.')

        # If the user starts part of a STOPPED cluster, we still need a status
        # to represent the abnormal status. For spot cluster, it can also
        # represent that the cluster is partially preempted.
        # TODO(zhwu): the definition of INIT should be audited/changed.
        # Adding a new status UNHEALTHY for abnormal status can be a choice.
        global_user_state.add_or_update_cluster(cluster_name,
                                                handle,
                                                requested_resources=None,
                                                ready=False,
                                                is_launch=False)
        return global_user_state.get_cluster_from_name(cluster_name)
    # Now is_abnormal is False: either node_statuses is empty or all nodes are
    # STOPPED.
    backend = backends.CloudVmRayBackend()
    backend.post_teardown_cleanup(handle, terminate=to_terminate, purge=False)
    return global_user_state.get_cluster_from_name(cluster_name)


def _update_cluster_status(
        cluster_name: str,
        acquire_per_cluster_status_lock: bool) -> Optional[Dict[str, Any]]:
    """Update the cluster status.

    The cluster status is updated by checking ray cluster and real status from
    cloud.

    The function will update the cached cluster status in the global state. For
    the design of the cluster status and transition, please refer to the
    sky/design_docs/cluster_status.md

    Args:
        cluster_name: The name of the cluster.
        acquire_per_cluster_status_lock: Whether to acquire the per-cluster lock
            before updating the status.
        need_owner_identity_check: Whether to check the owner identity before
            updating

    Returns:
        If the cluster is terminated or does not exist, return None. Otherwise
        returns the input record with status and handle potentially updated.

    Raises:
        exceptions.ClusterOwnerIdentityMismatchError: if the current user is
          not the same as the user who created the cluster.
        exceptions.CloudUserIdentityError: if we fail to get the current user
          identity.
        exceptions.ClusterStatusFetchingError: the cluster status cannot be
          fetched from the cloud provider or there are leaked nodes causing
          the node number larger than expected.
    """
    if not acquire_per_cluster_status_lock:
        return _update_cluster_status_no_lock(cluster_name)

    try:
        # TODO(mraheja): remove pylint disabling when filelock
        # version updated
        # pylint: disable=abstract-class-instantiated
        with filelock.FileLock(CLUSTER_STATUS_LOCK_PATH.format(cluster_name),
                               CLUSTER_STATUS_LOCK_TIMEOUT_SECONDS):
            return _update_cluster_status_no_lock(cluster_name)
    except filelock.Timeout:
        logger.debug('Refreshing status: Failed get the lock for cluster '
                     f'{cluster_name!r}. Using the cached status.')
        return global_user_state.get_cluster_from_name(cluster_name)


def _refresh_cluster_record(
        cluster_name: str,
        *,
        force_refresh: bool = False,
        acquire_per_cluster_status_lock: bool = True
) -> Optional[Dict[str, Any]]:
    """Refresh the cluster, and return the possibly updated record.

    This function will also check the owner identity of the cluster, and raise
    exceptions if the current user is not the same as the user who created the
    cluster.

    Args:
        cluster_name: The name of the cluster.
        force_refresh: if True, refresh the cluster status even if it may be
            skipped. Otherwise (the default), only refresh if the cluster:
                1. is a spot cluster, or
                2. is a non-spot cluster, is not STOPPED, and autostop is set.
        acquire_per_cluster_status_lock: Whether to acquire the per-cluster lock
            before updating the status.

    Returns:
        If the cluster is terminated or does not exist, return None.
        Otherwise returns the cluster record.

    Raises:
        exceptions.ClusterOwnerIdentityMismatchError: if the current user is
          not the same as the user who created the cluster.
        exceptions.CloudUserIdentityError: if we fail to get the current user
          identity.
        exceptions.ClusterStatusFetchingError: the cluster status cannot be
          fetched from the cloud provider or there are leaked nodes causing
          the node number larger than expected.
    """

    record = global_user_state.get_cluster_from_name(cluster_name)
    if record is None:
        return None
    check_owner_identity(cluster_name)

    handle = record['handle']
    if isinstance(handle, backends.CloudVmRayResourceHandle):
        use_spot = handle.launched_resources.use_spot
        has_autostop = (
            record['status'] != global_user_state.ClusterStatus.STOPPED and
            record['autostop'] >= 0)
        if force_refresh or has_autostop or use_spot:
            record = _update_cluster_status(
                cluster_name,
                acquire_per_cluster_status_lock=acquire_per_cluster_status_lock)
    return record


@timeline.event
def refresh_cluster_status_handle(
    cluster_name: str,
    *,
    force_refresh: bool = False,
    acquire_per_cluster_status_lock: bool = True,
) -> Tuple[Optional[global_user_state.ClusterStatus],
           Optional[backends.ResourceHandle]]:
    """Refresh the cluster, and return the possibly updated status and handle.

    This is a wrapper of refresh_cluster_record, which returns the status and
    handle of the cluster.
    Please refer to the docstring of refresh_cluster_record for the details.
    """
    record = _refresh_cluster_record(
        cluster_name,
        force_refresh=force_refresh,
        acquire_per_cluster_status_lock=acquire_per_cluster_status_lock)
    if record is None:
        return None, None
    return record['status'], record['handle']


@typing.overload
def check_cluster_available(
    cluster_name: str,
    *,
    operation: str,
    check_cloud_vm_ray_backend: Literal[True] = True,
) -> 'cloud_vm_ray_backend.CloudVmRayResourceHandle':
    ...


@typing.overload
def check_cluster_available(
    cluster_name: str,
    *,
    operation: str,
    check_cloud_vm_ray_backend: Literal[False],
) -> backends.ResourceHandle:
    ...


def check_cluster_available(
    cluster_name: str,
    *,
    operation: str,
    check_cloud_vm_ray_backend: bool = True,
) -> backends.ResourceHandle:
    """Check if the cluster is available.

    Raises:
        ValueError: if the cluster does not exist.
        exceptions.ClusterNotUpError: if the cluster is not UP.
        exceptions.NotSupportedError: if the cluster is not based on
          CloudVmRayBackend.
        exceptions.ClusterOwnerIdentityMismatchError: if the current user is
          not the same as the user who created the cluster.
        exceptions.CloudUserIdentityError: if we fail to get the current user
          identity.
    """
    try:
        cluster_status, handle = refresh_cluster_status_handle(cluster_name)
    except exceptions.ClusterStatusFetchingError as e:
        # Failed to refresh the cluster status is not fatal error as the callers
        # can still be done by only using ssh, but the ssh can hang if the
        # cluster is not up (e.g., autostopped).

        # We do not catch the exception for cloud identity checking for now, in
        # order to disable all operations on clusters created by another user
        # identity.  That will make the design simpler and easier to
        # understand, but it might be useful to allow the user to use
        # operations that only involve ssh (e.g., sky exec, sky logs, etc) even
        # if the user is not the owner of the cluster.
        ux_utils.console_newline()
        logger.warning(
            f'Failed to refresh the status for cluster {cluster_name!r}. It is '
            f'not fatal, but {operation} might hang if the cluster is not up.\n'
            f'Detailed reason: {e}')
        record = global_user_state.get_cluster_from_name(cluster_name)
        if record is None:
            cluster_status, handle = None, None
        else:
            cluster_status, handle = record['status'], record['handle']

    bright = colorama.Style.BRIGHT
    reset = colorama.Style.RESET_ALL
    if handle is None:
        with ux_utils.print_exception_no_traceback():
            raise ValueError(
                f'{colorama.Fore.YELLOW}Cluster {cluster_name!r} does not '
                f'exist.{reset}')
    backend = get_backend_from_handle(handle)
    if check_cloud_vm_ray_backend and not isinstance(
            backend, backends.CloudVmRayBackend):
        with ux_utils.print_exception_no_traceback():
            raise exceptions.NotSupportedError(
                f'{colorama.Fore.YELLOW}{operation.capitalize()}: skipped for '
                f'cluster {cluster_name!r}. It is only supported by backend: '
                f'{backends.CloudVmRayBackend.NAME}.'
                f'{reset}')
    if cluster_status != global_user_state.ClusterStatus.UP:
        if onprem_utils.check_if_local_cloud(cluster_name):
            raise exceptions.ClusterNotUpError(
                constants.UNINITIALIZED_ONPREM_CLUSTER_MESSAGE.format(
                    cluster_name),
                cluster_status=cluster_status)
        with ux_utils.print_exception_no_traceback():
            hint_for_init = ''
            if cluster_status == global_user_state.ClusterStatus.INIT:
                hint_for_init = (
                    f'{reset} Wait for a launch to finish, or use this command '
                    f'to try to transition the cluster to UP: {bright}sky '
                    f'start {cluster_name}{reset}')
            raise exceptions.ClusterNotUpError(
                f'{colorama.Fore.YELLOW}{operation.capitalize()}: skipped for '
                f'cluster {cluster_name!r} (status: {cluster_status.value}). '
                'It is only allowed for '
                f'{global_user_state.ClusterStatus.UP.value} clusters.'
                f'{hint_for_init}'
                f'{reset}',
                cluster_status=cluster_status)

    if handle.head_ip is None:
        with ux_utils.print_exception_no_traceback():
            raise exceptions.ClusterNotUpError(
                f'Cluster {cluster_name!r} has been stopped or not properly '
                'set up. Please re-launch it with `sky start`.',
                cluster_status=cluster_status)
    return handle


class CloudFilter(enum.Enum):
    # Filter for all types of clouds.
    ALL = 'all'
    # Filter for Sky's main clouds (aws, gcp, azure, docker).
    CLOUDS_AND_DOCKER = 'clouds-and-docker'
    # Filter for only local clouds.
    LOCAL = 'local'


def get_clusters(
    include_reserved: bool,
    refresh: bool,
    cloud_filter: CloudFilter = CloudFilter.CLOUDS_AND_DOCKER,
    cluster_names: Optional[Union[str, List[str]]] = None,
) -> List[Dict[str, Any]]:
    """Returns a list of cached or optionally refreshed cluster records.

    Combs through the database (in ~/.sky/state.db) to get a list of records
    corresponding to launched clusters (filtered by `cluster_names` if it is
    specified). The refresh flag can be used to force a refresh of the status
    of the clusters.

    Args:
        include_reserved: Whether to include reserved clusters, e.g. spot
            controller.
        refresh: Whether to refresh the status of the clusters. (Refreshing will
            set the status to STOPPED if the cluster cannot be pinged.)
        cloud_filter: Sets which clouds to filer through from the global user
            state. Supports three values, 'all' for all clouds, 'public' for
            public clouds only, and 'local' for only local clouds.
        cluster_names: If provided, only return records for the given cluster
            names.

    Returns:
        A list of cluster records. If the cluster does not exist or has been
        terminated, the record will be omitted from the returned list.
    """
    records = global_user_state.get_clusters()

    if not include_reserved:
        records = [
            record for record in records
            if record['name'] not in SKY_RESERVED_CLUSTER_NAMES
        ]

    yellow = colorama.Fore.YELLOW
    bright = colorama.Style.BRIGHT
    reset = colorama.Style.RESET_ALL

    if cluster_names is not None:
        if isinstance(cluster_names, str):
            cluster_names = [cluster_names]
        new_records = []
        not_exist_cluster_names = []
        for cluster_name in cluster_names:
            for record in records:
                if record['name'] == cluster_name:
                    new_records.append(record)
                    break
            else:
                not_exist_cluster_names.append(cluster_name)
        if not_exist_cluster_names:
            clusters_str = ', '.join(not_exist_cluster_names)
            logger.info(f'Cluster(s) not found: {bright}{clusters_str}{reset}.')
        records = new_records

    def _is_local_cluster(record):
        handle = record['handle']
        if isinstance(handle, backends.LocalDockerResourceHandle):
            return False
        cluster_resources = handle.launched_resources
        return isinstance(cluster_resources.cloud, clouds.Local)

    if cloud_filter == CloudFilter.LOCAL:
        records = [record for record in records if _is_local_cluster(record)]
    elif cloud_filter == CloudFilter.CLOUDS_AND_DOCKER:
        records = [
            record for record in records if not _is_local_cluster(record)
        ]
    elif cloud_filter not in CloudFilter:
        raise ValueError(f'{cloud_filter} is not part of CloudFilter.')

    if not refresh:
        return records

    plural = 's' if len(records) > 1 else ''
    progress = rich_progress.Progress(transient=True,
                                      redirect_stdout=False,
                                      redirect_stderr=False)
    task = progress.add_task(
        f'[bold cyan]Refreshing status for {len(records)} cluster{plural}[/]',
        total=len(records))

    def _refresh_cluster(cluster_name):
        try:
            record = _refresh_cluster_record(
                cluster_name,
                force_refresh=True,
                acquire_per_cluster_status_lock=True)
        except (exceptions.ClusterStatusFetchingError,
                exceptions.CloudUserIdentityError,
                exceptions.ClusterOwnerIdentityMismatchError) as e:
            # Do not fail the entire refresh process. The caller will
            # handle the 'UNKNOWN' status, and collect the errors into
            # a table.
            record = {'status': 'UNKNOWN', 'error': e}
        progress.update(task, advance=1)
        return record

    cluster_names = [record['name'] for record in records]
    with progress:
        updated_records = subprocess_utils.run_in_parallel(
            _refresh_cluster, cluster_names)

    # Show information for removed clusters.
    kept_records = []
    autodown_clusters, remaining_clusters, failed_clusters = [], [], []
    for i, record in enumerate(records):
        if updated_records[i] is None:
            if record['to_down']:
                autodown_clusters.append(cluster_names[i])
            else:
                remaining_clusters.append(cluster_names[i])
        elif updated_records[i]['status'] == 'UNKNOWN':
            failed_clusters.append(
                (cluster_names[i], updated_records[i]['error']))
            # Keep the original record if the status is unknown,
            # so that the user can still see the cluster.
            kept_records.append(record)
        else:
            kept_records.append(updated_records[i])

    if autodown_clusters:
        plural = 's' if len(autodown_clusters) > 1 else ''
        cluster_str = ', '.join(autodown_clusters)
        logger.info(f'Autodowned cluster{plural}: '
                    f'{bright}{cluster_str}{reset}')
    if remaining_clusters:
        plural = 's' if len(remaining_clusters) > 1 else ''
        cluster_str = ', '.join(name for name in remaining_clusters)
        logger.warning(f'{yellow}Cluster{plural} terminated on '
                       f'the cloud: {reset}{bright}{cluster_str}{reset}')

    if failed_clusters:
        plural = 's' if len(failed_clusters) > 1 else ''
        logger.warning(f'{yellow}Failed to refresh status for '
                       f'{len(failed_clusters)} cluster{plural}:{reset}')
        for cluster_name, e in failed_clusters:
            logger.warning(f'  {bright}{cluster_name}{reset}: {e}')
    return kept_records


@typing.overload
def get_backend_from_handle(
    handle: 'cloud_vm_ray_backend.CloudVmRayResourceHandle'
) -> 'cloud_vm_ray_backend.CloudVmRayBackend':
    ...


@typing.overload
def get_backend_from_handle(
    handle: 'local_docker_backend.LocalDockerResourceHandle'
) -> 'local_docker_backend.LocalDockerBackend':
    ...


@typing.overload
def get_backend_from_handle(
        handle: backends.ResourceHandle) -> backends.Backend:
    ...


def get_backend_from_handle(
        handle: backends.ResourceHandle) -> backends.Backend:
    """Gets a Backend object corresponding to a handle.

    Inspects handle type to infer the backend used for the resource.
    """
    backend: backends.Backend
    if isinstance(handle, backends.CloudVmRayResourceHandle):
        backend = backends.CloudVmRayBackend()
    elif isinstance(handle, backends.LocalDockerResourceHandle):
        backend = backends.LocalDockerBackend()
    else:
        raise NotImplementedError(
            f'Handle type {type(handle)} is not supported yet.')
    return backend


def get_task_demands_dict(task: 'task_lib.Task') -> Optional[Dict[str, float]]:
    """Returns the accelerator dict of the task"""
    # TODO: CPU and other memory resources are not supported yet.
    accelerator_dict = None
    if task.best_resources is not None:
        resources = task.best_resources
    else:
        # Task may (e.g., sky launch) or may not (e.g., sky exec) have undergone
        # sky.optimize(), so best_resources may be None.
        assert len(task.resources) == 1, task.resources
        resources = list(task.resources)[0]
    if resources is not None:
        accelerator_dict = resources.accelerators
    return accelerator_dict


def get_task_resources_str(task: 'task_lib.Task') -> str:
    resources_dict = get_task_demands_dict(task)
    if resources_dict is None:
        resources_str = f'CPU:{DEFAULT_TASK_CPU_DEMAND}'
    else:
        resources_str = ', '.join(f'{k}:{v}' for k, v in resources_dict.items())
    resources_str = f'{task.num_nodes}x [{resources_str}]'
    return resources_str


def check_cluster_name_not_reserved(
        cluster_name: Optional[str],
        operation_str: Optional[str] = None) -> None:
    """Errors out if the cluster is a reserved cluster (spot controller).

    Raises:
      sky.exceptions.NotSupportedError: if the cluster name is reserved, raise
        with an error message explaining 'operation_str' is not allowed.

    Returns:
      None, if the cluster name is not reserved.
    """
    if cluster_name in SKY_RESERVED_CLUSTER_NAMES:
        msg = (f'Cluster {cluster_name!r} is reserved for the '
               f'{SKY_RESERVED_CLUSTER_NAMES[cluster_name].lower()}.')
        if operation_str is not None:
            msg += f' {operation_str} is not allowed.'
        with ux_utils.print_exception_no_traceback():
            raise exceptions.NotSupportedError(msg)


# Handle ctrl-c
def interrupt_handler(signum, frame):
    del signum, frame
    subprocess_utils.kill_children_processes()
    # Avoid using logger here, as it will print the stack trace for broken
    # pipe, when the output is piped to another program.
    print(f'{colorama.Style.DIM}Tip: The job will keep '
          f'running after Ctrl-C.{colorama.Style.RESET_ALL}')
    with ux_utils.print_exception_no_traceback():
        raise KeyboardInterrupt(exceptions.KEYBOARD_INTERRUPT_CODE)


# Handle ctrl-z
def stop_handler(signum, frame):
    del signum, frame
    subprocess_utils.kill_children_processes()
    # Avoid using logger here, as it will print the stack trace for broken
    # pipe, when the output is piped to another program.
    print(f'{colorama.Style.DIM}Tip: The job will keep '
          f'running after Ctrl-Z.{colorama.Style.RESET_ALL}')
    with ux_utils.print_exception_no_traceback():
        raise KeyboardInterrupt(exceptions.SIGTSTP_CODE)


def validate_schema(obj, schema, err_msg_prefix=''):
    err_msg = None
    try:
        validator.SchemaValidator(schema).validate(obj)
    except jsonschema.ValidationError as e:
        if e.validator == 'additionalProperties':
            err_msg = err_msg_prefix + 'The following fields are invalid:'
            known_fields = set(e.schema.get('properties', {}).keys())
            for field in e.instance:
                if field not in known_fields:
                    most_similar_field = difflib.get_close_matches(
                        field, known_fields, 1)
                    if most_similar_field:
                        err_msg += (f'\nInstead of {field!r}, did you mean '
                                    f'{most_similar_field[0]!r}?')
                    else:
                        err_msg += f'\nFound unsupported field {field!r}.'
        else:
            # Example e.json_path value: '$.resources'
            err_msg = (err_msg_prefix + e.message +
                       f'. Check problematic field(s): {e.json_path}')

    if err_msg:
        with ux_utils.print_exception_no_traceback():
            raise ValueError(err_msg)


def check_public_cloud_enabled():
    """Checks if any of the public clouds is enabled.

    Exceptions:
        exceptions.NoCloudAccessError: if no public cloud is enabled.
    """

    def _no_public_cloud():
        enabled_clouds = global_user_state.get_enabled_clouds()
        return (len(enabled_clouds) == 0 or
                (len(enabled_clouds) == 1 and
                 isinstance(enabled_clouds[0], clouds.Local)))

    if not _no_public_cloud():
        return

    sky_check.check(quiet=True)
    if _no_public_cloud():
        with ux_utils.print_exception_no_traceback():
            raise exceptions.NoCloudAccessError(
                'Cloud access is not set up. Run: '
                f'{colorama.Style.BRIGHT}sky check{colorama.Style.RESET_ALL}')


def run_command_and_handle_ssh_failure(runner: command_runner.SSHCommandRunner,
                                       command: str,
                                       failure_message: str) -> str:
    """Runs command remotely and returns output with proper error handling."""
    rc, stdout, stderr = runner.run(command,
                                    require_outputs=True,
                                    stream_logs=False)
    if rc == 255:
        # SSH failed
        raise RuntimeError(
            f'SSH with user {runner.ssh_user} and key {runner.ssh_private_key} '
            f'to {runner.ip} failed. This is most likely due to incorrect '
            'credentials or incorrect permissions for the key file. Check '
            'your credentials and try again.')
    subprocess_utils.handle_returncode(rc,
                                       command,
                                       failure_message,
                                       stderr=stderr)
    return stdout<|MERGE_RESOLUTION|>--- conflicted
+++ resolved
@@ -993,13 +993,10 @@
         config = auth.setup_azure_authentication(config)
     elif isinstance(cloud, clouds.Lambda):
         config = auth.setup_lambda_authentication(config)
-<<<<<<< HEAD
+    elif isinstance(cloud, clouds.IBM):
+        config = auth.setup_ibm_authentication(config)
     elif isinstance(cloud, clouds.SCP):
         config = auth.setup_scp_authentication(config)
-=======
-    elif isinstance(cloud, clouds.IBM):
-        config = auth.setup_ibm_authentication(config)
->>>>>>> f3acd9ec
     else:
         assert isinstance(cloud, clouds.Local), cloud
         # Local cluster case, authentication is already filled by the user
@@ -1803,11 +1800,8 @@
     'GCP': _query_status_gcp,
     'Azure': _query_status_azure,
     'Lambda': _query_status_lambda,
-<<<<<<< HEAD
+    'IBM': _query_status_ibm,
     'SCP': _query_status_scp,
-=======
-    'IBM': _query_status_ibm,
->>>>>>> f3acd9ec
 }
 
 
