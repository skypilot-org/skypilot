--- conflicted
+++ resolved
@@ -2226,11 +2226,7 @@
         if some_nodes_terminated:
             init_reason = f'one or more nodes terminated ({status_reason})'
         elif some_nodes_not_stopped:
-<<<<<<< HEAD
-            init_reason = f'some nodes not stopped ({status_reason})'
-=======
-            init_reason = 'some nodes are up and some nodes are stopped'
->>>>>>> aa01ea59
+            init_reason = f'some nodes are up and some nodes are stopped ({status_reason})'
         logger.debug('The cluster is abnormal. Setting to INIT status. '
                      f'node_statuses: {node_statuses}')
         if record['autostop'] >= 0:
@@ -2315,17 +2311,11 @@
         # TODO(zhwu): the definition of INIT should be audited/changed.
         # Adding a new status UNHEALTHY for abnormal status can be a choice.
         global_user_state.add_cluster_event(
-<<<<<<< HEAD
-            cluster_name, status_lib.ClusterStatus.INIT,
-            f'Cluster is abnormal because {init_reason}. Transitioned to INIT.',
-            global_user_state.ClusterEventType.STATUS_CHANGE)
-=======
             cluster_name,
             status_lib.ClusterStatus.INIT,
-            f'Cluster is abnormal because {init_reason}. transitioning to INIT.',
+            f'Cluster is abnormal because {init_reason}. Transitioning to INIT.',
             global_user_state.ClusterEventType.STATUS_CHANGE,
             nop_if_duplicate=True)
->>>>>>> aa01ea59
         global_user_state.add_or_update_cluster(cluster_name,
                                                 handle,
                                                 requested_resources=None,
