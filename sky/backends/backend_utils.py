--- conflicted
+++ resolved
@@ -885,18 +885,6 @@
     if to_provision.labels:
         labels.update(to_provision.labels)
 
-<<<<<<< HEAD
-    # Dump the Ray ports to a file for Ray job submission
-    dump_port_command = (
-        f'{constants.SKY_PYTHON_CMD} -c \''
-        f'import json, os; '
-        f'runtime_dir = os.environ.get("{constants.SKY_RUNTIME_DIR_ENV_VAR}", os.path.expanduser("~")); '
-        f'json.dump({constants.SKY_REMOTE_RAY_PORT_DICT_STR}, '
-        f'open(os.path.join(runtime_dir, "{constants.SKY_REMOTE_RAY_PORT_FILE}"), "w", encoding="utf-8"))\''
-    )
-
-=======
->>>>>>> 9ca7f44f
     # We disable conda auto-activation if the user has specified a docker image
     # to use, which is likely to already have a conda environment activated.
     conda_auto_activate = ('true' if to_provision.extract_docker_image() is None
