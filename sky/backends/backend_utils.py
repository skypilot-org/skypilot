--- conflicted
+++ resolved
@@ -1364,10 +1364,11 @@
     cluster: str,
     ray_config: Dict[str, Any],
 ) -> List[global_user_state.ClusterStatus]:
-<<<<<<< HEAD
-    # del ray_provider_config  # unused
-    use_tpu_vm = ray_provider_config.get('_has_tpus', False)
-    zone = ray_provider_config.get('availability_zone', '')
+    launch_hashes = _ray_launch_hash(cluster, ray_config)
+    hash_filter_str = ' '.join(launch_hashes)
+    
+    use_tpu_vm = ray_config['provider'].get('_has_tpus', False)
+    zone = ray_config['provider'].get('availability_zone', '')
     if use_tpu_vm:
         # TPU VM's state definition is different from compute VM
         # https://cloud.google.com/tpu/docs/reference/rest/v2alpha1/projects.locations.nodes#State # pylint: disable=line-too-long
@@ -1382,7 +1383,8 @@
         }
         query_cmd = ('gcloud compute tpus tpu-vm list '
                      f'--zone {zone} '
-                     f'--filter="labels.ray-cluster-name={cluster}" '
+                     f'--filter="(labels.ray-cluster-name={cluster} AND '
+                     f'labels.ray-launch-config=({hash_filter_str}))" '
                      '--format="value(state)"')
     else:
         status_map = {
@@ -1400,30 +1402,9 @@
         # TODO(zhwu): The status of the TPU attached to the cluster should also be
         # checked, since TPUs are not part of the VMs.
         query_cmd = ('gcloud compute instances list '
-                     f'--filter="labels.ray-cluster-name={cluster}" '
+                     f'--filter="(labels.ray-cluster-name={cluster} AND '
+                     f'labels.ray-launch-config=({hash_filter_str}))" '
                      '--format="value(status)"')
-=======
-    status_map = {
-        'PROVISIONING': global_user_state.ClusterStatus.INIT,
-        'STARTING': global_user_state.ClusterStatus.INIT,
-        'RUNNING': global_user_state.ClusterStatus.UP,
-        'REPAIRING': global_user_state.ClusterStatus.STOPPED,
-        # 'TERMINATED' in GCP means stopped, with disk preserved.
-        'STOPPING': global_user_state.ClusterStatus.STOPPED,
-        'TERMINATED': global_user_state.ClusterStatus.STOPPED,
-        # 'SUSPENDED' in GCP means stopped, with disk and OS memory preserved.
-        'SUSPENDING': global_user_state.ClusterStatus.STOPPED,
-        'SUSPENDED': global_user_state.ClusterStatus.STOPPED,
-    }
-    launch_hashes = _ray_launch_hash(cluster, ray_config)
-    hash_filter_str = ' '.join(launch_hashes)
-    # TODO(zhwu): The status of the TPU attached to the cluster should also be
-    # checked, since TPUs are not part of the VMs.
-    query_cmd = ('gcloud compute instances list '
-                 f'--filter="(labels.ray-cluster-name={cluster} AND '
-                 f'labels.ray-launch-config=({hash_filter_str}))" '
-                 '--format="value(status)"')
->>>>>>> 82601fd6
     return _process_cli_query('GCP', cluster, query_cmd, '\n', status_map)
 
 
