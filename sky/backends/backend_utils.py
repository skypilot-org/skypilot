--- conflicted
+++ resolved
@@ -959,11 +959,7 @@
     """
     config = common_utils.read_yaml(cluster_config_file)
     # Check the availability of the cloud type.
-<<<<<<< HEAD
-    if isinstance(cloud, (clouds.AWS, clouds.OCI, clouds.SCP, clouds.Cudo)):
-=======
-    if isinstance(cloud, (clouds.AWS, clouds.OCI, clouds.SCP, clouds.Vsphere)):
->>>>>>> 3e6e21e1
+    if isinstance(cloud, (clouds.AWS, clouds.OCI, clouds.SCP, clouds.Vsphere, clouds.Cudo)):
         config = auth.configure_ssh_info(config)
     elif isinstance(cloud, clouds.GCP):
         config = auth.setup_gcp_authentication(config)
