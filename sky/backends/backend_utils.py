--- conflicted
+++ resolved
@@ -2545,28 +2545,6 @@
         raise KeyboardInterrupt(exceptions.SIGTSTP_CODE)
 
 
-<<<<<<< HEAD
-=======
-def check_public_cloud_enabled():
-    """Checks if any of the public clouds is enabled.
-
-    Exceptions:
-        exceptions.NoCloudAccessError: if no public cloud is enabled.
-    """
-
-    enabled_clouds = global_user_state.get_enabled_clouds()
-    if enabled_clouds:
-        return
-
-    sky_check.check(quiet=True)
-    if enabled_clouds:
-        with ux_utils.print_exception_no_traceback():
-            raise exceptions.NoCloudAccessError(
-                'Cloud access is not set up. Run: '
-                f'{colorama.Style.BRIGHT}sky check{colorama.Style.RESET_ALL}')
-
-
->>>>>>> 1c063fb7
 def run_command_and_handle_ssh_failure(runner: command_runner.SSHCommandRunner,
                                        command: str,
                                        failure_message: str) -> str:
