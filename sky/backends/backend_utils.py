"""Util constants/functions for the backends."""
import colorama
import datetime
import enum
import getpass
from multiprocessing import pool
import os
import pathlib
import re
import shlex
import subprocess
import sys
import textwrap
import time
<<<<<<< HEAD
from typing import TYPE_CHECKING, Any, Callable, Dict, List, Optional, Tuple, Union
=======
import typing
from typing import Any, Callable, Dict, List, Optional, Tuple, Union
>>>>>>> 39a03a77
import uuid
import yaml

import jinja2
import rich.console as rich_console

import sky
from sky import authentication as auth
from sky import backends
from sky import check as sky_check
from sky import clouds
from sky import global_user_state
from sky import exceptions
from sky import sky_logging
from sky.adaptors import azure
from sky.skylet import log_lib

<<<<<<< HEAD
if TYPE_CHECKING:
=======
if typing.TYPE_CHECKING:
>>>>>>> 39a03a77
    from sky import resources

logger = sky_logging.init_logger(__name__)
console = rich_console.Console()

# NOTE: keep in sync with the cluster template 'file_mounts'.
SKY_REMOTE_WORKDIR = log_lib.SKY_REMOTE_WORKDIR
SKY_REMOTE_APP_DIR = '~/.sky/sky_app'
SKY_RAY_YAML_REMOTE_PATH = '~/.sky/sky_ray.yml'
IP_ADDR_REGEX = r'\d{1,3}\.\d{1,3}\.\d{1,3}\.\d{1,3}'
SKY_REMOTE_RAY_VERSION = '1.10.0'
SKY_REMOTE_PATH = '~/.sky/sky_wheels'
SKY_USER_FILE_PATH = '~/.sky/generated'

BOLD = '\033[1m'
RESET_BOLD = '\033[0m'

# Do not use /tmp because it gets cleared on VM restart.
_SKY_REMOTE_FILE_MOUNTS_DIR = '~/.sky/file_mounts/'

_LAUNCHED_HEAD_PATTERN = re.compile(r'(\d+) ray[._]head[._]default')
_LAUNCHED_WORKER_PATTERN = re.compile(r'(\d+) ray[._]worker[._]default')
# Intentionally not using prefix 'rf' for the string format because yapf have a
# bug with python=3.6.
# 10.133.0.5: ray.worker.default,
_LAUNCHING_IP_PATTERN = re.compile(
    r'({}): ray[._]worker[._]default'.format(IP_ADDR_REGEX))
WAIT_HEAD_NODE_IP_RETRY_COUNT = 3


def _fill_template(template_name: str,
                   variables: Dict,
                   output_path: Optional[str] = None) -> str:
    """Create a file from a Jinja template and return the filename."""
    assert template_name.endswith('.j2'), template_name
    template_path = os.path.join(sky.__root_dir__, 'templates', template_name)
    if not os.path.exists(template_path):
        raise FileNotFoundError(f'Template "{template_name}" does not exist.')
    with open(template_path) as fin:
        template = fin.read()
    if output_path is None:
        assert 'cluster_name' in variables, 'cluster_name is required.'
        cluster_name = variables['cluster_name']
        output_path = pathlib.Path(
            os.path.expanduser(SKY_USER_FILE_PATH)) / f'{cluster_name}.yml'
        os.makedirs(output_path.parents[0], exist_ok=True)
        output_path = str(output_path)
    output_path = os.path.abspath(output_path)

    # Add yaml file path to the template variables.
    variables['sky_ray_yaml_remote_path'] = SKY_RAY_YAML_REMOTE_PATH
    variables['sky_ray_yaml_local_path'] = output_path
    template = jinja2.Template(template)
    content = template.render(**variables)
    with open(output_path, 'w') as fout:
        fout.write(content)
    return output_path


class FileMountHelper(object):
    """Helper for handling file mounts."""

    @classmethod
    def wrap_file_mount(cls, path: str) -> str:
        """Prepends ~/<opaque dir>/ to a path to work around permission issues.

        Examples:
        /root/hello.txt -> ~/<opaque dir>/root/hello.txt
        local.txt -> ~/<opaque dir>/local.txt

        After the path is synced, we can later create a symlink to this wrapped
        path from the original path, e.g., in the initialization_commands of the
        ray autoscaler YAML.
        """
        return os.path.join(_SKY_REMOTE_FILE_MOUNTS_DIR, path.lstrip('/'))

    @classmethod
    def make_safe_symlink_command(cls, *, source: str, target: str) -> str:
        """Returns a command that safely symlinks 'source' to 'target'.

        All intermediate directories of 'source' will be owned by $USER,
        excluding the root directory (/).

        'source' must be an absolute path; both 'source' and 'target' must not
        end with a slash (/).

        This function is needed because a simple 'ln -s target source' may
        fail: 'source' can have multiple levels (/a/b/c), its parent dirs may
        or may not exist, can end with a slash, or may need sudo access, etc.

        Cases of <target: local> file mounts and their behaviors:

            /existing_dir: ~/local/dir
              - error out saying this cannot be done as LHS already exists
            /existing_file: ~/local/file
              - error out saying this cannot be done as LHS already exists
            /existing_symlink: ~/local/file
              - overwrite the existing symlink; this is important because `sky
                launch` can be run multiple times
            Paths that start with ~/ and /tmp/ do not have the above
            restrictions; they are delegated to rsync behaviors.
        """
        assert os.path.isabs(source), source
        assert not source.endswith('/') and not target.endswith('/'), (source,
                                                                       target)
        # Below, use sudo in case the symlink needs sudo access to create.
        # Prepare to create the symlink:
        #  1. make sure its dir(s) exist & are owned by $USER.
        dir_of_symlink = os.path.dirname(source)
        commands = [
            # mkdir, then loop over '/a/b/c' as /a, /a/b, /a/b/c.  For each,
            # chown $USER on it so user can use these intermediate dirs
            # (excluding /).
            f'sudo mkdir -p {dir_of_symlink}',
            # p: path so far
            ('(p=""; '
             f'for w in $(echo {dir_of_symlink} | tr "/" " "); do '
             'p=${p}/${w}; sudo chown $USER $p; done)')
        ]
        #  2. remove any existing symlink (ln -f may throw 'cannot
        #     overwrite directory', if the link exists and points to a
        #     directory).
        commands += [
            # Error out if source is an existing, non-symlink directory/file.
            f'((test -L {source} && sudo rm {source} &>/dev/null) || '
            f'(test ! -e {source} || '
            f'(echo "!!! Failed mounting because path exists ({source})"; '
            'exit 1)))',
        ]
        commands += [
            # Link.
            f'sudo ln -s {target} {source}',
            # chown.  -h to affect symlinks only.
            f'sudo chown -h $USER {source}',
        ]
        return ' && '.join(commands)


class SSHConfigHelper(object):
    """Helper for handling local SSH configuration."""

    ssh_conf_path = '~/.ssh/config'
    ssh_multinode_path = '~/.sky/generated/ssh/{}'

    @classmethod
    def _get_generated_config(cls, autogen_comment: str, host_name: str,
                              ip: str, username: str, ssh_key_path: str):
        codegen = textwrap.dedent(f"""\
            {autogen_comment}
            Host {host_name}
              HostName {ip}
              User {username}
              IdentityFile {ssh_key_path}
              IdentitiesOnly yes
              ForwardAgent yes
              StrictHostKeyChecking no
              Port 22
            """)
        return codegen

    @classmethod
    def add_cluster(
        cls,
        cluster_name: str,
        ips: List[str],
        auth_config: Dict[str, str],
    ):
        """Add authentication information for cluster to local SSH config file.

        If a host with `cluster_name` already exists and the configuration was
        not added by sky, then `ip` is used to identify the host instead in the
        file.

        If a host with `cluster_name` already exists and the configuration was
        added by sky (e.g. a spot instance), then the configuration is
        overwritten.

        Args:
            cluster_name: Cluster name (see `sky status`)
            ips: List of IP addresses in the cluster. First IP is head node.
            auth_config: read_yaml(handle.cluster_yaml)['auth']
        """
        username = auth_config['ssh_user']
        key_path = os.path.expanduser(auth_config['ssh_private_key'])
        host_name = cluster_name
        sky_autogen_comment = '# Added by sky (use `sky stop/down ' + \
                            f'{cluster_name}` to remove)'
        overwrite = False
        overwrite_begin_idx = None
        ip = ips[0]

        config_path = os.path.expanduser(cls.ssh_conf_path)
        if os.path.exists(config_path):
            with open(config_path) as f:
                config = f.readlines()

            # If an existing config with `cluster_name` exists, raise a warning.
            for i, line in enumerate(config):
                if line.strip() == f'Host {cluster_name}':
                    prev_line = config[i - 1] if i - 1 > 0 else ''
                    if prev_line.strip().startswith(sky_autogen_comment):
                        overwrite = True
                        overwrite_begin_idx = i - 1
                    else:
                        logger.warning(f'{cls.ssh_conf_path} contains '
                                       f'host named {cluster_name}.')
                        host_name = ip
                        logger.warning(f'Using {ip} to identify host instead.')
                    break
        else:
            config = ['\n']
            with open(config_path, 'w') as f:
                f.writelines(config)

        codegen = cls._get_generated_config(sky_autogen_comment, host_name, ip,
                                            username, key_path)

        # Add (or overwrite) the new config.
        if overwrite:
            assert overwrite_begin_idx is not None
            updated_lines = codegen.splitlines(keepends=True) + ['\n']
            config[overwrite_begin_idx:overwrite_begin_idx +
                   len(updated_lines)] = updated_lines
            with open(config_path, 'w') as f:
                f.write(''.join(config).strip())
                f.write('\n' * 2)
        else:
            with open(config_path, 'a') as f:
                if len(config) > 0 and config[-1] != '\n':
                    f.write('\n')
                f.write(codegen)
                f.write('\n')

        with open(config_path, 'r+') as f:
            config = f.readlines()
            if config[-1] != '\n':
                f.write('\n')

        if len(ips) > 1:
            SSHConfigHelper._add_multinode_config(cluster_name, ips[1:],
                                                  auth_config)

    @classmethod
    def _add_multinode_config(
        cls,
        cluster_name: str,
        worker_ips: List[str],
        auth_config: Dict[str, str],
    ):
        username = auth_config['ssh_user']
        key_path = os.path.expanduser(auth_config['ssh_private_key'])
        host_name = cluster_name
        sky_autogen_comment = ('# Added by sky (use `sky stop/down '
                               f'{cluster_name}` to remove)')

        overwrites = [False] * len(worker_ips)
        overwrite_begin_idxs = [None] * len(worker_ips)
        codegens = [None] * len(worker_ips)
        worker_names = []
        extra_path_name = cls.ssh_multinode_path.format(cluster_name)

        for idx in range(len(worker_ips)):
            worker_names.append(cluster_name + f'-worker{idx+1}')

        config_path = os.path.expanduser(cls.ssh_conf_path)
        with open(config_path) as f:
            config = f.readlines()

        extra_config_path = os.path.expanduser(extra_path_name)
        os.makedirs(os.path.dirname(extra_config_path), exist_ok=True)
        if not os.path.exists(extra_config_path):
            extra_config = ['\n']
            with open(extra_config_path, 'w') as f:
                f.writelines(extra_config)
        else:
            with open(extra_config_path) as f:
                extra_config = f.readlines()

        # Handle Include on top of Config file
        include_str = f'Include {extra_config_path}'
        for i, line in enumerate(config):
            config_str = line.strip()
            if config_str == include_str:
                break
            # Did not find Include string
            if 'Host' in config_str:
                with open(config_path, 'w') as f:
                    config.insert(0, '\n')
                    config.insert(0, include_str + '\n')
                    config.insert(0, sky_autogen_comment + '\n')
                    f.write(''.join(config).strip())
                    f.write('\n' * 2)
                break

        with open(config_path) as f:
            config = f.readlines()

        # Check if ~/.ssh/config contains existing names
        host_lines = [f'Host {c_name}' for c_name in worker_names]
        for i, line in enumerate(config):
            if line.strip() in host_lines:
                idx = host_lines.index(line.strip())
                prev_line = config[i - 1] if i > 0 else ''
                logger.warning(f'{cls.ssh_conf_path} contains '
                               f'host named {worker_names[idx]}.')
                host_name = worker_ips[idx]
                logger.warning(f'Using {host_name} to identify host instead.')
                codegens[idx] = cls._get_generated_config(
                    sky_autogen_comment, host_name, worker_ips[idx], username,
                    key_path)

        # All workers go to ~/.sky/generated/ssh/{cluster_name}
        for i, line in enumerate(extra_config):
            if line.strip() in host_lines:
                idx = host_lines.index(line.strip())
                prev_line = extra_config[i - 1] if i > 0 else ''
                if prev_line.strip().startswith(sky_autogen_comment):
                    host_name = worker_names[idx]
                    overwrites[idx] = True
                    overwrite_begin_idxs[idx] = i - 1
                codegens[idx] = cls._get_generated_config(
                    sky_autogen_comment, host_name, worker_ips[idx], username,
                    key_path)

        # This checks if all codegens have been created.
        for idx, ip in enumerate(worker_ips):
            if not codegens[idx]:
                codegens[idx] = cls._get_generated_config(
                    sky_autogen_comment, worker_names[idx], ip, username,
                    key_path)

        for idx in range(len(worker_ips)):
            # Add (or overwrite) the new config.
            overwrite = overwrites[idx]
            overwrite_begin_idx = overwrite_begin_idxs[idx]
            codegen = codegens[idx]
            if overwrite:
                assert overwrite_begin_idx is not None
                updated_lines = codegen.splitlines(keepends=True) + ['\n']
                extra_config[overwrite_begin_idx:overwrite_begin_idx +
                             len(updated_lines)] = updated_lines
                with open(extra_config_path, 'w') as f:
                    f.write(''.join(extra_config).strip())
                    f.write('\n' * 2)
            else:
                with open(extra_config_path, 'a') as f:
                    f.write(codegen)
                    f.write('\n')

        # Add trailing new line at the end of the file if it doesn't exit
        with open(extra_config_path, 'r+') as f:
            extra_config = f.readlines()
            if extra_config[-1] != '\n':
                f.write('\n')

    @classmethod
    def remove_cluster(cls, cluster_name: str, ip: str, auth_config: Dict[str,
                                                                          str]):
        """Remove authentication information for cluster from local SSH config.

        If no existing host matching the provided specification is found, then
        nothing is removed.

        Args:
            ip: Head node's IP address.
            auth_config: read_yaml(handle.cluster_yaml)['auth']
        """
        username = auth_config['ssh_user']
        config_path = os.path.expanduser(cls.ssh_conf_path)
        if not os.path.exists(config_path):
            return

        with open(config_path) as f:
            config = f.readlines()

        start_line_idx = None
        # Scan the config for the cluster name.
        for i, line in enumerate(config):
            next_line = config[i + 1] if i + 1 < len(config) else ''
            if line.strip() == f'HostName {ip}' and next_line.strip(
            ) == f'User {username}':
                start_line_idx = i - 1
                break

        if start_line_idx is None:  # No config to remove.
            return

        # Scan for end of previous config.
        cursor = start_line_idx
        while cursor > 0 and len(config[cursor].strip()) > 0:
            cursor -= 1
        prev_end_line_idx = cursor

        # Scan for end of the cluster config.
        end_line_idx = None
        cursor = start_line_idx + 1
        start_line_idx -= 1  # remove auto-generated comment
        while cursor < len(config):
            if config[cursor].strip().startswith(
                    '# ') or config[cursor].strip().startswith('Host '):
                end_line_idx = cursor
                break
            cursor += 1

        # Remove sky-generated config and update the file.
        config[prev_end_line_idx:end_line_idx] = [
            '\n'
        ] if end_line_idx is not None else []
        with open(config_path, 'w') as f:
            f.write(''.join(config).strip())
            f.write('\n' * 2)

        SSHConfigHelper._remove_multinode_config(cluster_name)

    @classmethod
    def _remove_multinode_config(
        cls,
        cluster_name: str,
    ):
        config_path = os.path.expanduser(cls.ssh_conf_path)
        if not os.path.exists(config_path):
            return

        extra_path_name = cls.ssh_multinode_path.format(cluster_name)
        extra_config_path = os.path.expanduser(extra_path_name)
        if os.path.exists(extra_config_path):
            os.remove(extra_config_path)

        # Delete include statement
        sky_autogen_comment = ('# Added by sky (use `sky stop/down '
                               f'{cluster_name}` to remove)')
        with open(config_path) as f:
            config = f.readlines()

        for i, line in enumerate(config):
            config_str = line.strip()
            if f'Include {extra_config_path}' in config_str:
                with open(config_path, 'w') as f:
                    if i < len(config) - 1 and config[i + 1] == '\n':
                        del config[i + 1]
                    # Delete Include string
                    del config[i]
                    # Delete Sky Autogen Comment
                    if i > 0 and sky_autogen_comment in config[i - 1].strip():
                        del config[i - 1]
                    f.write(''.join(config))
                break
            if 'Host' in config_str:
                break


# TODO: too many things happening here - leaky abstraction. Refactor.
def write_cluster_config(to_provision: 'resources.Resources',
                         num_nodes: int,
                         cluster_config_template: str,
                         cluster_name: str,
                         local_wheel_path: pathlib.Path,
                         region: Optional[clouds.Region] = None,
                         zones: Optional[List[clouds.Zone]] = None,
                         dryrun: bool = False) -> Dict[str, str]:
    """Fills in cluster configuration templates and writes them out.

    Returns: {provisioner: path to yaml, the provisioning spec}.
      'provisioner' can be
        - 'ray'
        - 'tpu-create-script' (if TPU is requested)
        - 'tpu-delete-script' (if TPU is requested)
    """
    # task.best_resources may not be equal to to_provision if the user
    # is running a job with less resources than the cluster has.
    cloud = to_provision.cloud
    resources_vars = cloud.make_deploy_resources_variables(to_provision)
    config_dict = {}

    if region is None:
        assert zones is None, 'Set either both or neither for: region, zones.'
        region = cloud.get_default_region()
        zones = region.zones
    else:
        assert isinstance(
            cloud, clouds.Azure
        ) or zones is not None, 'Set either both or neither for: region, zones.'
    region = region.name
    if isinstance(cloud, clouds.AWS):
        # Only AWS supports multiple zones in the 'availability_zone' field.
        zones = [zone.name for zone in zones]
    elif isinstance(cloud, clouds.Azure):
        # Azure does not support specific zones.
        zones = []
    else:
        zones = [zones[0].name]

    aws_default_ami = None
    if isinstance(cloud, clouds.AWS):
        instance_type = resources_vars['instance_type']
        aws_default_ami = cloud.get_default_ami(region, instance_type)

    azure_subscription_id = None
    if isinstance(cloud, clouds.Azure):
        if dryrun:
            azure_subscription_id = 'ffffffff-ffff-ffff-ffff-ffffffffffff'
        else:
            try:
                azure_subscription_id = azure.get_subscription_id()
                if not azure_subscription_id:
                    raise ValueError  # The error message will be replaced.
            except ModuleNotFoundError as e:
                raise ModuleNotFoundError('Unable to import azure python '
                                          'module. Is azure-cli python package '
                                          'installed? Try pip install '
                                          '.[azure] in the sky repo.') from e
            except Exception as e:
                raise RuntimeError(
                    'Failed to get subscription id from azure cli. '
                    'Make sure you have logged in and run this Azure '
                    'cli command: "az account set -s <subscription_id>".'
                ) from e

    assert cluster_name is not None

    credentials = sky_check.get_cloud_credential_file_mounts()
    credential_file_mounts, credential_excludes = credentials
    yaml_path = _fill_template(
        cluster_config_template,
        dict(
            resources_vars,
            **{
                'cluster_name': cluster_name,
                'num_nodes': num_nodes,
                'disk_size': to_provision.disk_size,
                # Region/zones.
                'region': region,
                'zones': ','.join(zones),
                # AWS only.
                'aws_default_ami': aws_default_ami,
                # Azure only.
                'azure_subscription_id': azure_subscription_id,
                'resource_group': f'{cluster_name}-{region}',
                # Ray version.
                'ray_version': SKY_REMOTE_RAY_VERSION,
                # Cloud credentials for cloud storage.
                'credentials': credential_file_mounts,
                'credential_excludes': credential_excludes,
                # Sky remote utils.
                'sky_remote_path': SKY_REMOTE_PATH,
                'sky_local_path': str(local_wheel_path),
            }))
    config_dict['cluster_name'] = cluster_name
    config_dict['ray'] = yaml_path
    if dryrun:
        return config_dict
    _add_ssh_to_cluster_config(cloud, yaml_path)
    if resources_vars.get('tpu_type') is not None:
        tpu_name = resources_vars.get('tpu_name')
        if tpu_name is None:
            tpu_name = cluster_name

        user_file_dir = os.path.expanduser(f'{SKY_USER_FILE_PATH}/')
        scripts = tuple(
            _fill_template(
                template_name,
                dict(resources_vars, **{
                    'zones': ','.join(zones),
                    'tpu_name': tpu_name,
                }),
                # Use new names for TPU scripts so that different runs can use
                # different TPUs.  Put in ~/.sky/generated/ to be consistent
                # with cluster yamls.
                output_path=os.path.join(user_file_dir, template_name).replace(
                    '.sh.j2', f'.{cluster_name}.sh'),
            ) for template_name in
            ['gcp-tpu-create.sh.j2', 'gcp-tpu-delete.sh.j2'])
        config_dict['tpu-create-script'] = scripts[0]
        config_dict['tpu-delete-script'] = scripts[1]
        config_dict['tpu_name'] = tpu_name
    return config_dict


def _add_ssh_to_cluster_config(cloud_type, cluster_config_file):
    """Adds SSH key info to the cluster config.

    This function's output removes comments included in the jinja2 template.
    """
    with open(cluster_config_file, 'r') as f:
        config = yaml.safe_load(f)
    cloud_type = str(cloud_type)
    if cloud_type == 'AWS':
        config = auth.setup_aws_authentication(config)
    elif cloud_type == 'GCP':
        config = auth.setup_gcp_authentication(config)
    elif cloud_type == 'Azure':
        config = auth.setup_azure_authentication(config)
    else:
        raise ValueError('Cloud type not supported, must be [AWS, GCP, Azure]')
    dump_yaml(cluster_config_file, config)


def read_yaml(path):
    with open(path, 'r') as f:
        config = yaml.safe_load(f)
    return config


def dump_yaml(path, config):
    # https://github.com/yaml/pyyaml/issues/127
    class LineBreakDumper(yaml.SafeDumper):

        def write_line_break(self, data=None):
            super().write_line_break(data)
            if len(self.indents) == 1:
                super().write_line_break()

    with open(path, 'w') as f:
        yaml.dump(config,
                  f,
                  Dumper=LineBreakDumper,
                  sort_keys=False,
                  default_flow_style=False)


def get_run_timestamp() -> str:
    return 'sky-' + datetime.datetime.now().strftime('%Y-%m-%d-%H-%M-%S-%f')


def wait_until_ray_cluster_ready(
        cluster_config_file: str,
        num_nodes: int,
        log_path: str,
        nodes_launching_progress_timeout: Optional[int] = None) -> bool:
    """Returns whether the entire ray cluster is ready."""
    if num_nodes <= 1:
        return

    # Manually fetching head ip instead of using `ray exec` to avoid the bug
    # that `ray exec` fails to connect to the head node after some workers
    # launched especially for Azure.
    try:
        head_ip = query_head_ip_with_retries(
            cluster_config_file, retry_count=WAIT_HEAD_NODE_IP_RETRY_COUNT)
    except RuntimeError as e:
        logger.error(e)
        return False  # failed

    ssh_user, ssh_key = ssh_credential_from_yaml(cluster_config_file)
    last_nodes_so_far = 0
    start = time.time()
    with console.status('[bold cyan]Waiting for workers...') as worker_status:
        while True:
            rc, output, stderr = run_command_on_ip_via_ssh(
                head_ip,
                'ray status',
                ssh_user=ssh_user,
                ssh_private_key=ssh_key,
                log_path=log_path,
                stream_logs=False,
                require_outputs=True)
            handle_returncode(rc, 'ray status',
                              'Failed to run ray status on head node.', stderr)
            logger.debug(output)

            # Workers that are ready
            result = _LAUNCHED_WORKER_PATTERN.findall(output)
            ready_workers = 0
            if result:
                assert len(result) == 1, result
                ready_workers = int(result[0])

            result = _LAUNCHED_HEAD_PATTERN.findall(output)
            ready_head = 0
            if result:
                assert len(result) == 1, result
                ready_head = int(result[0])
                assert ready_head <= 1, ready_head

            worker_status.update('[bold cyan]'
                                 f'{ready_workers} out of {num_nodes - 1} '
                                 'workers ready')

            if ready_head + ready_workers == num_nodes:
                # All nodes are up.
                break

            # Pending workers that have been launched by ray up.
            found_ips = _LAUNCHING_IP_PATTERN.findall(output)
            pending_workers = len(found_ips)

            # TODO(zhwu): Handle the case where the following occurs, where ray
            # cluster is not correctly started on the cluster.
            # Pending:
            #  172.31.9.121: ray.worker.default, uninitialized
            nodes_so_far = ready_head + ready_workers + pending_workers

            # Check the number of nodes that are fetched. Timeout if no new
            # nodes fetched in a while (nodes_launching_progress_timeout),
            # though number of nodes_so_far is still not as expected.
            if nodes_so_far > last_nodes_so_far:
                # Reset the start time if the number of launching nodes
                # changes, i.e. new nodes are launched.
                logger.debug('Reset start time, as new nodes are launched. '
                             f'({last_nodes_so_far} -> {nodes_so_far})')
                start = time.time()
                last_nodes_so_far = nodes_so_far
            elif (nodes_launching_progress_timeout is not None and
                  time.time() - start > nodes_launching_progress_timeout and
                  nodes_so_far != num_nodes):
                worker_status.stop()
                logger.error(
                    'Timed out when waiting for workers to be provisioned.')
                return False  # failed

            if '(no pending nodes)' in output and '(no failures)' in output:
                # Bug in ray autoscaler: e.g., on GCP, if requesting 2 nodes
                # that GCP can satisfy only by half, the worker node would be
                # forgotten. The correct behavior should be for it to error out.
                worker_status.stop()
                logger.error(
                    'Failed to launch multiple nodes on '
                    'GCP due to a nondeterministic bug in ray autoscaler.')
                return False  # failed
            time.sleep(10)
    return True  # success


def ssh_options_list(ssh_private_key: Optional[str],
                     ssh_control_name: Optional[str],
                     *,
                     timeout=30) -> List[str]:
    """Returns a list of sane options for 'ssh'."""
    # Forked from Ray SSHOptions:
    # https://github.com/ray-project/ray/blob/master/python/ray/autoscaler/_private/command_runner.py
    arg_dict = {
        # Supresses initial fingerprint verification.
        'StrictHostKeyChecking': 'no',
        # SSH IP and fingerprint pairs no longer added to known_hosts.
        # This is to remove a 'REMOTE HOST IDENTIFICATION HAS CHANGED'
        # warning if a new node has the same IP as a previously
        # deleted node, because the fingerprints will not match in
        # that case.
        'UserKnownHostsFile': os.devnull,
        # Try fewer extraneous key pairs.
        'IdentitiesOnly': 'yes',
        # Abort if port forwarding fails (instead of just printing to
        # stderr).
        'ExitOnForwardFailure': 'yes',
        # Quickly kill the connection if network connection breaks (as
        # opposed to hanging/blocking).
        'ServerAliveInterval': 5,
        'ServerAliveCountMax': 3,
        # ConnectTimeout.
        'ConnectTimeout': f'{timeout}s',
        # Agent forwarding for git.
        'ForwardAgent': 'yes',
    }
    if ssh_control_name is not None:
        arg_dict.update({
            # Control path: important optimization as we do multiple ssh in one
            # sky.launch().
            'ControlMaster': 'auto',
            'ControlPath': f'{_ssh_control_path(ssh_control_name)}/%C',
            'ControlPersist': '120s',
        })
    ssh_key_option = [
        '-i',
        ssh_private_key,
    ] if ssh_private_key is not None else []
    return ssh_key_option + [
        x for y in (['-o', f'{k}={v}']
                    for k, v in arg_dict.items()
                    if v is not None) for x in y
    ]


def _ssh_control_path(ssh_control_filename: Optional[str]) -> Optional[str]:
    """Returns a temporary path to be used as the ssh control path."""
    if ssh_control_filename is None:
        return None
    username = getpass.getuser()
    path = (f'/tmp/sky_ssh_{username}/{ssh_control_filename}')
    os.makedirs(path, exist_ok=True)
    return path


def ssh_credential_from_yaml(cluster_yaml: str) -> Tuple[str, str]:
    """Returns ssh_user and ssh_private_key."""
    config = read_yaml(cluster_yaml)
    auth_section = config['auth']
    ssh_user = auth_section['ssh_user'].strip()
    ssh_private_key = auth_section.get('ssh_private_key')
    return ssh_user, ssh_private_key


class SshMode(enum.Enum):
    """Enum for SSH mode."""
    # Do not allocating pseudo-tty to avoid user input corrupting the output.
    NON_INTERACTIVE = 0
    # Allocate a pseudo-tty, quit the ssh session after the cmd finishes.
    # Be careful of this mode, as ctrl-c will be passed to the remote process.
    INTERACTIVE = 1
    # Allocate a pseudo-tty and log into the ssh session.
    LOGIN = 2


def _ssh_base_command(ip: str, ssh_private_key: str, ssh_user: str, *,
                      ssh_mode: SshMode, port_forward: Optional[List[int]],
                      ssh_control_name: Optional[str]) -> List[str]:
    ssh = ['ssh']
    if ssh_mode == SshMode.NON_INTERACTIVE:
        # Disable pseudo-terminal allocation. Otherwise, the output of
        # ssh will be corrupted by the user's input.
        ssh += ['-T']
    else:
        # Force pseudo-terminal allocation for interactive/login mode.
        ssh += ['-tt']
    if port_forward is not None:
        for port in port_forward:
            local = remote = port
            logger.info(
                f'Forwarding port {local} to port {remote} on localhost.')
            ssh += ['-L', f'{remote}:localhost:{local}']
    return ssh + ssh_options_list(ssh_private_key,
                                  ssh_control_name) + [f'{ssh_user}@{ip}']


def run_command_on_ip_via_ssh(
    ip: str,
    cmd: Union[str, List[str]],
    *,
    ssh_user: str,
    ssh_private_key: str,
    port_forward: Optional[List[int]] = None,
    # Advanced options.
    require_outputs: bool = False,
    log_path: str = '/dev/null',
    # If False, do not redirect stdout/stderr to optimize performance.
    redirect_stdout_stderr: bool = True,
    stream_logs: bool = True,
    ssh_mode: SshMode = SshMode.NON_INTERACTIVE,
    ssh_control_name: Optional[str] = None,
) -> Union[int, Tuple[int, str, str]]:
    """Uses 'ssh' to run 'cmd' on a node with ip.

    Args:
        ip: The IP address of the node.
        cmd: The command to run.
        ssh_private_key: The path to the private key to use for ssh.
        ssh_user: The user to use for ssh.
        port_forward: A list of ports to forward from the localhost to the
        remote host.

        Advanced options:

        require_outputs: Whether to return the stdout/stderr of the command.
        log_path: Redirect stdout/stderr to the log_path.
        stream_logs: Stream logs to the stdout/stderr.
        check: Check the success of the command.
        ssh_mode: The mode to use for ssh.
            See SSHMode for more details.
        ssh_control_name: The files name of the ssh_control to use. This is used
            for optimizing the ssh speed.

    Returns:
        returncode
        or
        A tuple of (returncode, stdout, stderr).
    """
    base_ssh_command = _ssh_base_command(ip,
                                         ssh_private_key,
                                         ssh_user=ssh_user,
                                         ssh_mode=ssh_mode,
                                         port_forward=port_forward,
                                         ssh_control_name=ssh_control_name)
    if ssh_mode == SshMode.LOGIN:
        assert isinstance(cmd, list), 'cmd must be a list for login mode.'
        command = base_ssh_command + cmd
        proc = run(command, shell=False, check=False)
        return proc.returncode, '', ''
    if isinstance(cmd, list):
        cmd = ' '.join(cmd)
    # We need this to correctly run the cmd, and get the output.
    command = base_ssh_command + [
        'bash',
        '--login',
        '-c',
        # Need this `-i` option to make sure `source ~/.bashrc` work.
        '-i',
    ]
    command += [
        shlex.quote(f'true && source ~/.bashrc && export OMP_NUM_THREADS=1 '
                    f'PYTHONWARNINGS=ignore && ({cmd})'),
    ]
    return log_lib.run_with_log(command,
                                log_path,
                                stream_logs,
                                redirect_stdout_stderr=redirect_stdout_stderr,
                                require_outputs=require_outputs)


def handle_returncode(returncode: int,
                      command: str,
                      error_msg: str,
                      stderr: Optional[str] = None,
                      raise_error: bool = False) -> None:
    """Handle the returncode of a command.

    Args:
        returncode: The returncode of the command.
        command: The command that was run.
        error_msg: The error message to print.
        stderr: The stderr of the command.
        raise_error: Whether to raise an error instead of sys.exit.
    """
    if returncode != 0:
        if stderr is not None:
            logger.error(stderr)
        format_err_msg = (
            f'{colorama.Fore.RED}{error_msg}{colorama.Style.RESET_ALL}')
        if raise_error:
            raise exceptions.CommandError(returncode, command, format_err_msg)
        logger.error(f'Command failed with code {returncode}: {command}')
        logger.error(format_err_msg)
        sys.exit(returncode)


def run_in_parallel(func: Callable, args: List[Any]):
    """Run a function in parallel on a list of arguments.

    The function should raise a CommandError if the command fails.
    """
    # Reference: https://stackoverflow.com/questions/25790279/python-multiprocessing-early-termination # pylint: disable=line-too-long
    with pool.ThreadPool() as p:
        try:
            list(p.imap_unordered(func, args))
        except exceptions.CommandError as e:
            # Print the error message here, to avoid the other processes'
            # error messages mixed with the current one.
            logger.error(
                f'Command failed with code {e.returncode}: {e.command}')
            logger.error(e.error_msg)
            sys.exit(e.returncode)


def run(cmd, **kwargs):
    # Should be careful to use this function, as the child process cmd spawn may
    # keep running in the background after the current program is killed. To get
    # rid of this problem, use `log_lib.run_with_log`.
    shell = kwargs.pop('shell', True)
    check = kwargs.pop('check', True)
    executable = kwargs.pop('executable', '/bin/bash')
    if not shell:
        executable = None
    return subprocess.run(cmd,
                          shell=shell,
                          check=check,
                          executable=executable,
                          **kwargs)


def run_no_outputs(cmd, **kwargs):
    return run(cmd,
               stdout=subprocess.DEVNULL,
               stderr=subprocess.DEVNULL,
               **kwargs)


def check_local_gpus() -> bool:
    """
    Checks if GPUs are available locally.

    Returns whether GPUs are available on the local machine by checking
    if nvidia-smi is installed and returns zero return code.

    Returns True if nvidia-smi is installed and returns zero return code,
    False if not.
    """
    is_functional = False
    installation_check = subprocess.run(['which', 'nvidia-smi'],
                                        stdout=subprocess.DEVNULL,
                                        stderr=subprocess.DEVNULL,
                                        check=False)
    is_installed = installation_check.returncode == 0
    if is_installed:
        execution_check = subprocess.run(['nvidia-smi'],
                                         stdout=subprocess.DEVNULL,
                                         stderr=subprocess.DEVNULL,
                                         check=False)
        is_functional = execution_check.returncode == 0
    return is_functional


def generate_cluster_name():
    # TODO: change this ID formatting to something more pleasant.
    # User name is helpful in non-isolated accounts, e.g., GCP, Azure.
    return f'sky-{uuid.uuid4().hex[:4]}-{getpass.getuser()}'


def get_node_ips(
        cluster_yaml: str,
        expected_num_nodes: int,
        return_private_ips: bool = False,
        handle: Optional[backends.Backend.ResourceHandle] = None) -> List[str]:
    """Returns the IPs of all nodes in the cluster."""
    yaml_handle = cluster_yaml
    if return_private_ips:
        config = read_yaml(yaml_handle)
        # Add this field to a temp file to get private ips.
        config['provider']['use_internal_ips'] = True
        yaml_handle = cluster_yaml + '.tmp'
        dump_yaml(yaml_handle, config)

    # Try optimize for the common case where we have 1 node.
    if (not return_private_ips and expected_num_nodes == 1 and
            handle is not None and handle.head_ip is not None):
        return [handle.head_ip]

    out = run(f'ray get-head-ip {yaml_handle}',
              stdout=subprocess.PIPE).stdout.decode().strip()
    head_ip = re.findall(IP_ADDR_REGEX, out)
    if len(head_ip) != 1:
        raise exceptions.FetchIPError(exceptions.FetchIPError.Reason.HEAD)

    if expected_num_nodes > 1:
        out = run(f'ray get-worker-ips {yaml_handle}',
                  stdout=subprocess.PIPE).stdout.decode()
        worker_ips = re.findall(IP_ADDR_REGEX, out)
        if len(worker_ips) != expected_num_nodes - 1:
            raise exceptions.FetchIPError(exceptions.FetchIPError.Reason.WORKER)
    else:
        worker_ips = []
    if return_private_ips:
        os.remove(yaml_handle)
    return head_ip + worker_ips


def get_head_ip(
    handle: backends.Backend.ResourceHandle,
    use_cached_head_ip: bool = True,
    retry_count: int = 1,
) -> str:
    """Returns the ip of the head node."""
    assert not use_cached_head_ip or retry_count == 1, (
        'Cannot use cached_head_ip when retry_count is not 1')
    if use_cached_head_ip:
        if handle.head_ip is None:
            # This happens for INIT clusters (e.g., exit 1 in setup).
            raise ValueError(
                'Cluster\'s head IP not found; is it up? To fix: '
                'run a successful launch first (`sky launch`) to ensure'
                ' the cluster status is UP (`sky status`).')
        head_ip = handle.head_ip
    else:
        head_ip = query_head_ip_with_retries(handle.cluster_yaml, retry_count)
    return head_ip


def _update_cluster(record: Dict[str, Any]) -> global_user_state.ClusterStatus:
    handle = record['handle']
    # Autostop is disabled for the cluster
    if record['autostop'] < 0:
        return record
    cluster_name = handle.cluster_name
    try:
        get_node_ips(handle.cluster_yaml, handle.launched_nodes)
        return record
    except exceptions.FetchIPError as e:
        # Set the cluster status to STOPPED, even the head node is still alive,
        # since it will be stopped as soon as the workers are stopped.
        logger.debug(f'Failed to get IPs from cluster {cluster_name}: {e}, '
                     'set to STOPPED')
    except subprocess.CalledProcessError as e:
        logger.debug(e)
    global_user_state.remove_cluster(cluster_name, terminate=False)
    return global_user_state.get_cluster_from_name(cluster_name)


def get_status_from_cluster_name(
        cluster_name: str) -> global_user_state.ClusterStatus:
    record = global_user_state.get_cluster_from_name(cluster_name)
    if record is None:
        return None
    record = _update_cluster(record)
    return record['status']


def get_clusters(refresh: bool) -> List[Dict[str, Any]]:
    records = global_user_state.get_clusters()
    if not refresh:
        return records
    return [_update_cluster(record) for record in records]


def query_head_ip_with_retries(cluster_yaml: str, retry_count: int = 1) -> str:
    """Returns the ip of the head node from yaml file."""
    for i in range(retry_count):
        try:
            out = run(f'ray get-head-ip {cluster_yaml}',
                      stdout=subprocess.PIPE).stdout.decode().strip()
            head_ip = re.findall(IP_ADDR_REGEX, out)
            assert 1 == len(head_ip), out
            head_ip = head_ip[0]
            break
        except subprocess.CalledProcessError as e:
            if i == retry_count - 1:
                raise RuntimeError('Failed to get head ip') from e
            # Retry if the cluster is not up yet.
            logger.debug('Retrying to get head ip.')
            time.sleep(5)
    return head_ip


def get_backend_from_handle(
        handle: backends.Backend.ResourceHandle) -> backends.Backend:
    """Gets a Backend object corresponding to a handle.

    Inspects handle type to infer the backend used for the resource.
    """
    if isinstance(handle, backends.CloudVmRayBackend.ResourceHandle):
        backend = backends.CloudVmRayBackend()
    elif isinstance(handle, backends.LocalDockerBackend.ResourceHandle):
        backend = backends.LocalDockerBackend()
    else:
        raise NotImplementedError(
            f'Handle type {type(handle)} is not supported yet.')
    return backend<|MERGE_RESOLUTION|>--- conflicted
+++ resolved
@@ -12,12 +12,8 @@
 import sys
 import textwrap
 import time
-<<<<<<< HEAD
-from typing import TYPE_CHECKING, Any, Callable, Dict, List, Optional, Tuple, Union
-=======
 import typing
 from typing import Any, Callable, Dict, List, Optional, Tuple, Union
->>>>>>> 39a03a77
 import uuid
 import yaml
 
@@ -35,11 +31,7 @@
 from sky.adaptors import azure
 from sky.skylet import log_lib
 
-<<<<<<< HEAD
-if TYPE_CHECKING:
-=======
 if typing.TYPE_CHECKING:
->>>>>>> 39a03a77
     from sky import resources
 
 logger = sky_logging.init_logger(__name__)
