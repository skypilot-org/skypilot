--- conflicted
+++ resolved
@@ -1054,23 +1054,14 @@
     if len(head_ip) != 1:
         raise exceptions.FetchIPError(exceptions.FetchIPError.Reason.HEAD)
 
-<<<<<<< HEAD
-    out = run(f'ray get-worker-ips {yaml_handle}',
-              stdout=subprocess.PIPE).stdout.decode()
-    worker_ips = re.findall(IP_ADDR_REGEX, out)
-    if len(worker_ips) != expected_num_nodes - 1:
-        raise exceptions.FetchIPError(exceptions.FetchIPError.Reason.WORKER)
-
-=======
     if expected_num_nodes > 1:
         out = run(f'ray get-worker-ips {yaml_handle}',
                   stdout=subprocess.PIPE).stdout.decode()
         worker_ips = re.findall(IP_ADDR_REGEX, out)
-        assert expected_num_nodes - 1 == len(worker_ips), (expected_num_nodes -
-                                                           1, out)
+        if len(worker_ips) != expected_num_nodes - 1:
+            raise exceptions.FetchIPError(exceptions.FetchIPError.Reason.WORKER)
     else:
         worker_ips = []
->>>>>>> 8083708c
     if return_private_ips:
         os.remove(yaml_handle)
     return head_ip + worker_ips
