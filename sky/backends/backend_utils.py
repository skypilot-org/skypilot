--- conflicted
+++ resolved
@@ -1413,19 +1413,6 @@
 
 
 def parallel_data_transfer_to_nodes(
-<<<<<<< HEAD
-    runners: List[command_runner.CommandRunner],
-    source: Optional[str],
-    target: str,
-    cmd: Optional[str],
-    run_rsync: bool,
-    *,
-    action_message: str,
-    # Advanced options.
-    log_path: str = os.devnull,
-    stream_logs: bool = False,
-):
-=======
         runners: List[command_runner.CommandRunner],
         source: Optional[str],
         target: str,
@@ -1438,7 +1425,6 @@
         stream_logs: bool = False,
         source_bashrc: bool = False,
         num_threads: Optional[int] = None):
->>>>>>> 9e1b4ddc
     """Runs a command on all nodes and optionally runs rsync from src->dst.
 
     Args:
@@ -1993,31 +1979,10 @@
             if not runners:
                 logger.debug(f'Refreshing status ({cluster_name!r}): No cached '
                              f'IPs found. Handle: {handle}')
-<<<<<<< HEAD
-                raise exceptions.FetchIPError(
-                    reason=exceptions.FetchIPError.Reason.HEAD)
-
-            # Potentially refresh the external SSH ports, in case the existing
-            # cluster before #2491 was launched without external SSH ports
-            # cached.
-            external_ssh_ports = handle.external_ssh_ports()
-            head_ssh_port = external_ssh_ports[0]
-
-            # Check if ray cluster status is healthy.
-            ssh_credentials = ssh_credential_from_yaml(handle.cluster_yaml,
-                                                       handle.docker_user,
-                                                       handle.ssh_user)
-
-            runner = command_runner.SSHCommandRunner(node=(external_ips[0],
-                                                           head_ssh_port),
-                                                     **ssh_credentials)
-            rc, output, stderr = runner.run(
-=======
                 raise exceptions.FetchClusterInfoError(
                     reason=exceptions.FetchClusterInfoError.Reason.HEAD)
             head_runner = runners[0]
             rc, output, stderr = head_runner.run(
->>>>>>> 9e1b4ddc
                 instance_setup.RAY_STATUS_WITH_SKY_RAY_PORT_COMMAND,
                 stream_logs=False,
                 require_outputs=True,
