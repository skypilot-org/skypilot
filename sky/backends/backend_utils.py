--- conflicted
+++ resolved
@@ -944,15 +944,10 @@
     """Returns the ip of the head node from yaml file."""
     for i in range(max_attempts):
         try:
-<<<<<<< HEAD
             out = subprocess_utils.run(
                 f'ray get-head-ip {cluster_yaml}',
-                stdout=subprocess.PIPE).stdout.decode().strip()
-=======
-            out = run(f'ray get-head-ip {cluster_yaml}',
-                      stdout=subprocess.PIPE,
-                      stderr=subprocess.DEVNULL).stdout.decode().strip()
->>>>>>> 1174faf0
+                stdout=subprocess.PIPE,
+                stderr=subprocess.DEVNULL).stdout.decode().strip()
             head_ip = re.findall(IP_ADDR_REGEX, out)
             assert 1 == len(head_ip), out
             head_ip = head_ip[0]
