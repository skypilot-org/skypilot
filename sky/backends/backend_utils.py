"""Util constants/functions for the backends."""
from datetime import datetime
import enum
import os
import pathlib
import pprint
import re
import shlex
import subprocess
import tempfile
import textwrap
import time
import typing
from typing import Any, Dict, List, Optional, Sequence, Set, Tuple, Union
import uuid

import colorama
import filelock
import jinja2
from packaging import version
import requests
from requests import adapters
from requests.packages.urllib3.util import retry as retry_lib
import rich.progress as rich_progress
from typing_extensions import Literal
import yaml

import sky
from sky import authentication as auth
from sky import backends
from sky import check as sky_check
from sky import clouds
from sky import exceptions
from sky import global_user_state
from sky import provision as provision_lib
from sky import serve as serve_lib
from sky import sky_logging
from sky import skypilot_config
from sky import status_lib
from sky.backends import onprem_utils
from sky.clouds import cloud_registry
from sky.clouds.utils import gcp_utils
from sky.provision import instance_setup
from sky.skylet import constants
from sky.usage import usage_lib
from sky.utils import cluster_yaml_utils
from sky.utils import command_runner
from sky.utils import common_utils
from sky.utils import controller_utils
from sky.utils import env_options
from sky.utils import rich_utils
from sky.utils import subprocess_utils
from sky.utils import timeline
from sky.utils import ux_utils

if typing.TYPE_CHECKING:
    from sky import resources
    from sky import task as task_lib
    from sky.backends import cloud_vm_ray_backend
    from sky.backends import local_docker_backend

logger = sky_logging.init_logger(__name__)

# NOTE: keep in sync with the cluster template 'file_mounts'.
SKY_REMOTE_APP_DIR = '~/.sky/sky_app'
# Exclude subnet mask from IP address regex.
IP_ADDR_REGEX = r'\b\d{1,3}\.\d{1,3}\.\d{1,3}\.\d{1,3}(?!/\d{1,2})\b'
SKY_REMOTE_PATH = '~/.sky/wheels'
SKY_USER_FILE_PATH = '~/.sky/generated'

BOLD = '\033[1m'
RESET_BOLD = '\033[0m'

# Do not use /tmp because it gets cleared on VM restart.
_SKY_REMOTE_FILE_MOUNTS_DIR = '~/.sky/file_mounts/'

_LAUNCHED_HEAD_PATTERN = re.compile(r'(\d+) ray[._]head[._]default')
_LAUNCHED_LOCAL_WORKER_PATTERN = re.compile(r'(\d+) node_')
_LAUNCHED_WORKER_PATTERN = re.compile(r'(\d+) ray[._]worker[._]default')
_LAUNCHED_RESERVED_WORKER_PATTERN = re.compile(
    r'(\d+) ray[._]worker[._]reserved')
# Intentionally not using prefix 'rf' for the string format because yapf have a
# bug with python=3.6.
# 10.133.0.5: ray.worker.default,
_LAUNCHING_IP_PATTERN = re.compile(
    r'({}): ray[._]worker[._](?:default|reserved)'.format(IP_ADDR_REGEX))
WAIT_HEAD_NODE_IP_MAX_ATTEMPTS = 3

# We check network connection by going through _TEST_IP_LIST. We may need to
# check multiple IPs because some IPs may be blocked on certain networks.
# Fixed IP addresses are used to avoid DNS lookup blocking the check, for
# machine with no internet connection.
# Refer to: https://stackoverflow.com/questions/3764291/how-can-i-see-if-theres-an-available-and-active-network-connection-in-python # pylint: disable=line-too-long
_TEST_IP_LIST = ['https://1.1.1.1', 'https://8.8.8.8']

# Allow each CPU thread take 2 tasks.
# Note: This value cannot be too small, otherwise OOM issue may occur.
DEFAULT_TASK_CPU_DEMAND = 0.5

# Filelocks for the cluster status change.
CLUSTER_STATUS_LOCK_PATH = os.path.expanduser('~/.sky/.{}.lock')
CLUSTER_STATUS_LOCK_TIMEOUT_SECONDS = 20

# Filelocks for updating cluster's file_mounts.
CLUSTER_FILE_MOUNTS_LOCK_PATH = os.path.expanduser(
    '~/.sky/.{}_file_mounts.lock')
CLUSTER_FILE_MOUNTS_LOCK_TIMEOUT_SECONDS = 10

# Remote dir that holds our runtime files.
_REMOTE_RUNTIME_FILES_DIR = '~/.sky/.runtime_files'

# Include the fields that will be used for generating tags that distinguishes
# the cluster in ray, to avoid the stopped cluster being discarded due to
# updates in the yaml template.
# Some notes on the fields:
# - 'provider' fields will be used for bootstrapping and insert more new items
#   in 'node_config'.
# - keeping the auth is not enough becuase the content of the key file will be
#   used for calculating the hash.
# TODO(zhwu): Keep in sync with the fields used in https://github.com/ray-project/ray/blob/e4ce38d001dbbe09cd21c497fedd03d692b2be3e/python/ray/autoscaler/_private/commands.py#L687-L701
_RAY_YAML_KEYS_TO_RESTORE_FOR_BACK_COMPATIBILITY = {
    'cluster_name', 'provider', 'auth', 'node_config', 'docker'
}
# For these keys, don't use the old yaml's version and instead use the new yaml's.
#  - zone: The zone field of the old yaml may be '1a,1b,1c' (AWS) while the actual
#    zone of the launched cluster is '1a'. If we restore, then on capacity errors
#    it's possible to failover to 1b, which leaves a leaked instance in 1a. Here,
#    we use the new yaml's zone field, which is guaranteed to be the existing zone
#    '1a'.
# - docker_login_config: The docker_login_config field of the old yaml may be
#   outdated or wrong. Users may want to fix the login config if a cluster fails
#   to launch due to the login config.
# - UserData: The UserData field of the old yaml may be outdated, and we want to
#   use the new yaml's UserData field, which contains the authorized key setup as
#   well as the disabling of the auto-update with apt-get.
# - firewall_rule: This is a newly added section for gcp in provider section.
# - security_group: In #2485 we introduces the changed of security group, so we
#   should take the latest security group name.
_RAY_YAML_KEYS_TO_RESTORE_EXCEPTIONS = [
    ('provider', 'availability_zone'),
    # AWS with new provisioner has docker_login_config in the
    # docker field, instead of the provider field.
    ('docker', 'docker_login_config'),
    # Other clouds
    ('provider', 'docker_login_config'),
    ('provider', 'firewall_rule'),
    ('provider', 'security_group', 'GroupName'),
    ('available_node_types', 'ray.head.default', 'node_config', 'UserData'),
    ('available_node_types', 'ray.worker.default', 'node_config', 'UserData'),
]


def is_ip(s: str) -> bool:
    """Returns whether this string matches IP_ADDR_REGEX."""
    return len(re.findall(IP_ADDR_REGEX, s)) == 1


def _get_yaml_path_from_cluster_name(cluster_name: str,
                                     prefix: str = SKY_USER_FILE_PATH) -> str:
    output_path = pathlib.Path(
        prefix).expanduser().resolve() / f'{cluster_name}.yml'
    os.makedirs(output_path.parents[0], exist_ok=True)
    return str(output_path)


def fill_template(template_name: str, variables: Dict,
                  output_path: str) -> None:
    """Create a file from a Jinja template and return the filename."""
    assert template_name.endswith('.j2'), template_name
    template_path = os.path.join(sky.__root_dir__, 'templates', template_name)
    if not os.path.exists(template_path):
        raise FileNotFoundError(f'Template "{template_name}" does not exist.')
    with open(template_path) as fin:
        template = fin.read()
    output_path = os.path.abspath(os.path.expanduser(output_path))
    os.makedirs(os.path.dirname(output_path), exist_ok=True)

    # Write out yaml config.
    j2_template = jinja2.Template(template)
    content = j2_template.render(**variables)
    with open(output_path, 'w') as fout:
        fout.write(content)


def _optimize_file_mounts(yaml_path: str) -> None:
    """Optimize file mounts in the given ray yaml file.

    Runtime files handling:
    List of runtime files to be uploaded to cluster:
      - yaml config (for autostopping)
      - wheel
      - credentials
    Format is {dst: src}.
    """
    yaml_config = common_utils.read_yaml(yaml_path)

    file_mounts = yaml_config.get('file_mounts', {})
    # Remove the file mounts added by the newline.
    if '' in file_mounts:
        assert file_mounts[''] == '', file_mounts['']
        file_mounts.pop('')

    # Putting these in file_mounts hurts provisioning speed, as each file
    # opens/closes an SSH connection.  Instead, we:
    #  - cp them locally into a directory, each with a unique name to avoid
    #    basename conflicts
    #  - upload that directory as a file mount (1 connection)
    #  - use a remote command to move all runtime files to their right places.

    # Local tmp dir holding runtime files.
    local_runtime_files_dir = tempfile.mkdtemp()
    new_file_mounts = {_REMOTE_RUNTIME_FILES_DIR: local_runtime_files_dir}

    # Generate local_src -> unique_name.
    local_source_to_unique_name = {}
    for local_src in file_mounts.values():
        local_source_to_unique_name[local_src] = str(uuid.uuid4())

    # (For remote) Build a command that copies runtime files to their right
    # destinations.
    # NOTE: we copy rather than move, because when launching >1 node, head node
    # is fully set up first, and if moving then head node's files would already
    # move out of _REMOTE_RUNTIME_FILES_DIR, which would cause setting up
    # workers (from the head's files) to fail.  An alternative is softlink
    # (then we need to make sure the usage of runtime files follow links).
    commands = []
    basenames = set()
    for dst, src in file_mounts.items():
        src_basename = local_source_to_unique_name[src]
        dst_basename = os.path.basename(dst)
        dst_parent_dir = os.path.dirname(dst)

        # Validate by asserts here as these files are added by our backend.
        # Our runtime files (wheel, yaml, credentials) do not have backslashes.
        assert not src.endswith('/'), src
        assert not dst.endswith('/'), dst
        assert src_basename not in basenames, (
            f'Duplicated src basename: {src_basename}; mounts: {file_mounts}')
        basenames.add(src_basename)
        # Our runtime files (wheel, yaml, credentials) are not relative paths.
        assert dst_parent_dir, f'Found relative destination path: {dst}'

        mkdir_parent = f'mkdir -p {dst_parent_dir}'
        if os.path.isdir(os.path.expanduser(src)):
            # Special case for directories. If the dst already exists as a
            # folder, directly copy the folder will create a subfolder under
            # the dst.
            mkdir_parent = f'mkdir -p {dst}'
            src_basename = f'{src_basename}/*'
        mv = (f'cp -r {_REMOTE_RUNTIME_FILES_DIR}/{src_basename} '
              f'{dst_parent_dir}/{dst_basename}')
        fragment = f'({mkdir_parent} && {mv})'
        commands.append(fragment)
    postprocess_runtime_files_command = ' && '.join(commands)

    setup_commands = yaml_config.get('setup_commands', [])
    if setup_commands:
        setup_commands[
            0] = f'{postprocess_runtime_files_command}; {setup_commands[0]}'
    else:
        setup_commands = [postprocess_runtime_files_command]

    yaml_config['file_mounts'] = new_file_mounts
    yaml_config['setup_commands'] = setup_commands

    # (For local) Copy all runtime files, including the just-written yaml, to
    # local_runtime_files_dir/.
    # < 0.3s to cp 6 clouds' credentials.
    for local_src in file_mounts.values():
        # cp <local_src> <local_runtime_files_dir>/<unique name of local_src>.
        full_local_src = str(pathlib.Path(local_src).expanduser())
        unique_name = local_source_to_unique_name[local_src]
        # !r to add quotes for paths containing spaces.
        subprocess.run(
            f'cp -r {full_local_src!r} {local_runtime_files_dir}/{unique_name}',
            shell=True,
            check=True)

    common_utils.dump_yaml(yaml_path, yaml_config)


def path_size_megabytes(path: str) -> int:
    """Returns the size of 'path' (directory or file) in megabytes.

    Returns:
        If successful: the size of 'path' in megabytes, rounded down. Otherwise,
        -1.
    """
    resolved_path = pathlib.Path(path).expanduser().resolve()
    git_exclude_filter = ''
    if (resolved_path / command_runner.GIT_EXCLUDE).exists():
        # Ensure file exists; otherwise, rsync will error out.
        #
        # We shlex.quote() because the path may contain spaces:
        #   'my dir/.git/info/exclude'
        # Without quoting rsync fails.
        git_exclude_filter = command_runner.RSYNC_EXCLUDE_OPTION.format(
            shlex.quote(str(resolved_path / command_runner.GIT_EXCLUDE)))
    rsync_command = (f'rsync {command_runner.RSYNC_DISPLAY_OPTION} '
                     f'{command_runner.RSYNC_FILTER_OPTION} '
                     f'{git_exclude_filter} --dry-run {path!r}')
    rsync_output = ''
    try:
        rsync_output = str(subprocess.check_output(rsync_command, shell=True))
    except subprocess.CalledProcessError:
        logger.debug('Command failed, proceeding without estimating size: '
                     f'{rsync_command}')
        return -1
    # 3.2.3:
    #  total size is 250,957,728  speedup is 330.19 (DRY RUN)
    # 2.6.9:
    #  total size is 212627556  speedup is 2437.41
    match = re.search(r'total size is ([\d,]+)', rsync_output)
    if match is not None:
        try:
            total_bytes = int(float(match.group(1).replace(',', '')))
            return total_bytes // (1024**2)
        except ValueError:
            logger.debug('Failed to find "total size" in rsync output. Inspect '
                         f'output of the following command: {rsync_command}')
            pass  # Maybe different rsync versions have different output.
    return -1


class FileMountHelper(object):
    """Helper for handling file mounts."""

    @classmethod
    def wrap_file_mount(cls, path: str) -> str:
        """Prepends ~/<opaque dir>/ to a path to work around permission issues.

        Examples:
        /root/hello.txt -> ~/<opaque dir>/root/hello.txt
        local.txt -> ~/<opaque dir>/local.txt

        After the path is synced, we can later create a symlink to this wrapped
        path from the original path, e.g., in the initialization_commands of the
        ray autoscaler YAML.
        """
        return os.path.join(_SKY_REMOTE_FILE_MOUNTS_DIR, path.lstrip('/'))

    @classmethod
    def make_safe_symlink_command(cls, *, source: str, target: str) -> str:
        """Returns a command that safely symlinks 'source' to 'target'.

        All intermediate directories of 'source' will be owned by $USER,
        excluding the root directory (/).

        'source' must be an absolute path; both 'source' and 'target' must not
        end with a slash (/).

        This function is needed because a simple 'ln -s target source' may
        fail: 'source' can have multiple levels (/a/b/c), its parent dirs may
        or may not exist, can end with a slash, or may need sudo access, etc.

        Cases of <target: local> file mounts and their behaviors:

            /existing_dir: ~/local/dir
              - error out saying this cannot be done as LHS already exists
            /existing_file: ~/local/file
              - error out saying this cannot be done as LHS already exists
            /existing_symlink: ~/local/file
              - overwrite the existing symlink; this is important because `sky
                launch` can be run multiple times
            Paths that start with ~/ and /tmp/ do not have the above
            restrictions; they are delegated to rsync behaviors.
        """
        assert os.path.isabs(source), source
        assert not source.endswith('/') and not target.endswith('/'), (source,
                                                                       target)
        # Below, use sudo in case the symlink needs sudo access to create.
        # Prepare to create the symlink:
        #  1. make sure its dir(s) exist & are owned by $USER.
        dir_of_symlink = os.path.dirname(source)
        commands = [
            # mkdir, then loop over '/a/b/c' as /a, /a/b, /a/b/c.  For each,
            # chown $USER on it so user can use these intermediate dirs
            # (excluding /).
            f'sudo mkdir -p {dir_of_symlink}',
            # p: path so far
            ('(p=""; '
             f'for w in $(echo {dir_of_symlink} | tr "/" " "); do '
             'p=${p}/${w}; sudo chown $USER $p; done)')
        ]
        #  2. remove any existing symlink (ln -f may throw 'cannot
        #     overwrite directory', if the link exists and points to a
        #     directory).
        commands += [
            # Error out if source is an existing, non-symlink directory/file.
            f'((test -L {source} && sudo rm {source} &>/dev/null) || '
            f'(test ! -e {source} || '
            f'(echo "!!! Failed mounting because path exists ({source})"; '
            'exit 1)))',
        ]
        commands += [
            # Link.
            f'sudo ln -s {target} {source}',
            # chown.  -h to affect symlinks only.
            f'sudo chown -h $USER {source}',
        ]
        return ' && '.join(commands)


class SSHConfigHelper(object):
    """Helper for handling local SSH configuration."""

    ssh_conf_path = '~/.ssh/config'
    ssh_conf_lock_path = os.path.expanduser('~/.sky/ssh_config.lock')
    ssh_multinode_path = SKY_USER_FILE_PATH + '/ssh/{}'

    @classmethod
    def _get_generated_config(cls, autogen_comment: str, host_name: str,
                              ip: str, username: str, ssh_key_path: str,
                              proxy_command: Optional[str], port: int,
                              docker_proxy_command: Optional[str]):
        if proxy_command is not None:
            # Already checked in resources
            assert docker_proxy_command is None, (
                'Cannot specify both proxy_command and docker_proxy_command.')
            proxy = f'ProxyCommand {proxy_command}'
        elif docker_proxy_command is not None:
            proxy = f'ProxyCommand {docker_proxy_command}'
        else:
            proxy = ''
        # StrictHostKeyChecking=no skips the host key check for the first
        # time. UserKnownHostsFile=/dev/null and GlobalKnownHostsFile/dev/null
        # prevent the host key from being added to the known_hosts file and
        # always return an empty file for known hosts, making the ssh think
        # this is a first-time connection, and thus skipping the host key
        # check.
        codegen = textwrap.dedent(f"""\
            {autogen_comment}
            Host {host_name}
              HostName {ip}
              User {username}
              IdentityFile {ssh_key_path}
              IdentitiesOnly yes
              ForwardAgent yes
              StrictHostKeyChecking no
              UserKnownHostsFile=/dev/null
              GlobalKnownHostsFile=/dev/null
              Port {port}
              {proxy}
            """.rstrip())
        codegen = codegen + '\n'
        return codegen

    @classmethod
    @timeline.FileLockEvent(ssh_conf_lock_path)
    def add_cluster(
        cls,
        cluster_name: str,
        ips: List[str],
        auth_config: Dict[str, str],
        ports: List[int],
        docker_user: Optional[str] = None,
    ):
        """Add authentication information for cluster to local SSH config file.

        If a host with `cluster_name` already exists and the configuration was
        not added by sky, then `ip` is used to identify the host instead in the
        file.

        If a host with `cluster_name` already exists and the configuration was
        added by sky (e.g. a spot instance), then the configuration is
        overwritten.

        Args:
            cluster_name: Cluster name (see `sky status`)
            ips: List of public IP addresses in the cluster. First IP is head
              node.
            auth_config: read_yaml(handle.cluster_yaml)['auth']
            ports: List of port numbers for SSH corresponding to ips
            docker_user: If not None, use this user to ssh into the docker
        """
        username = auth_config['ssh_user']
        if docker_user is not None:
            username = docker_user
        key_path = os.path.expanduser(auth_config['ssh_private_key'])
        host_name = cluster_name
        sky_autogen_comment = ('# Added by sky (use `sky stop/down '
                               f'{cluster_name}` to remove)')
        overwrite = False
        overwrite_begin_idx = None
        ip = ips[0]
        if docker_user is not None:
            ip = 'localhost'

        config_path = os.path.expanduser(cls.ssh_conf_path)
        if os.path.exists(config_path):
            with open(config_path) as f:
                config = f.readlines()

            # If an existing config with `cluster_name` exists, raise a warning.
            for i, line in enumerate(config):
                if line.strip() == f'Host {cluster_name}':
                    prev_line = config[i - 1] if i - 1 >= 0 else ''
                    if prev_line.strip().startswith(sky_autogen_comment):
                        overwrite = True
                        overwrite_begin_idx = i - 1
                    else:
                        logger.warning(f'{cls.ssh_conf_path} contains '
                                       f'host named {cluster_name}.')
                        host_name = ip
                        logger.warning(f'Using {ip} to identify host instead.')

                if line.strip() == f'Host {ip}':
                    prev_line = config[i - 1] if i - 1 >= 0 else ''
                    if prev_line.strip().startswith(sky_autogen_comment):
                        overwrite = True
                        overwrite_begin_idx = i - 1
        else:
            config = ['\n']
            with open(config_path, 'w') as f:
                f.writelines(config)
            os.chmod(config_path, 0o644)

        proxy_command = auth_config.get('ssh_proxy_command', None)
        docker_proxy_command = None
        head_port = ports[0]
        if docker_user is not None:
            docker_proxy_command = ' '.join(
                ['ssh'] + command_runner.ssh_options_list(key_path, None) +
                ['-W', '%h:%p', f'{auth_config["ssh_user"]}@{ips[0]}'])
            head_port = constants.DEFAULT_DOCKER_PORT
        codegen = cls._get_generated_config(sky_autogen_comment, host_name, ip,
                                            username, key_path, proxy_command,
                                            head_port, docker_proxy_command)

        # Add (or overwrite) the new config.
        if overwrite:
            assert overwrite_begin_idx is not None
            updated_lines = codegen.splitlines(keepends=True) + ['\n']
            config[overwrite_begin_idx:overwrite_begin_idx +
                   len(updated_lines)] = updated_lines
            with open(config_path, 'w') as f:
                f.write(''.join(config).strip())
                f.write('\n' * 2)
        else:
            with open(config_path, 'a') as f:
                if len(config) > 0 and config[-1] != '\n':
                    f.write('\n')
                f.write(codegen)
                f.write('\n')

        with open(config_path, 'r+') as f:
            config = f.readlines()
            if config[-1] != '\n':
                f.write('\n')

        if len(ips) > 1:
            SSHConfigHelper._add_multinode_config(cluster_name, ips[1:],
                                                  auth_config, docker_user)

    @classmethod
    def _add_multinode_config(
        cls,
        cluster_name: str,
        external_worker_ips: List[str],
        auth_config: Dict[str, str],
        docker_user: Optional[str] = None,
    ):
        username = auth_config['ssh_user']
        if docker_user is not None:
            username = docker_user
        key_path = os.path.expanduser(auth_config['ssh_private_key'])
        host_name = cluster_name
        sky_autogen_comment = ('# Added by sky (use `sky stop/down '
                               f'{cluster_name}` to remove)')

        # Ensure stableness of the aliases worker-<i> by sorting based on
        # public IPs.
        external_worker_ips = list(sorted(external_worker_ips))
        port = 22
        if docker_user is not None:
            port = constants.DEFAULT_DOCKER_PORT

        overwrites = [False] * len(external_worker_ips)
        overwrite_begin_idxs: List[Optional[int]] = [None
                                                    ] * len(external_worker_ips)
        codegens: List[Optional[str]] = [None] * len(external_worker_ips)
        worker_names = []
        extra_path_name = cls.ssh_multinode_path.format(cluster_name)

        for idx in range(len(external_worker_ips)):
            worker_names.append(cluster_name + f'-worker{idx+1}')

        config_path = os.path.expanduser(cls.ssh_conf_path)
        with open(config_path) as f:
            config = f.readlines()

        extra_config_path = os.path.expanduser(extra_path_name)
        os.makedirs(os.path.dirname(extra_config_path), exist_ok=True)
        if not os.path.exists(extra_config_path):
            extra_config = ['\n']
            with open(extra_config_path, 'w') as f:
                f.writelines(extra_config)
        else:
            with open(extra_config_path) as f:
                extra_config = f.readlines()

        # Handle Include on top of Config file
        include_str = f'Include {extra_config_path}'
        for i, line in enumerate(config):
            config_str = line.strip()
            if config_str == include_str:
                break
            # Did not find Include string
            if 'Host' in config_str:
                with open(config_path, 'w') as f:
                    config.insert(0, '\n')
                    config.insert(0, include_str + '\n')
                    config.insert(0, sky_autogen_comment + '\n')
                    f.write(''.join(config).strip())
                    f.write('\n' * 2)
                break

        with open(config_path) as f:
            config = f.readlines()

        proxy_command = auth_config.get('ssh_proxy_command', None)
        if docker_user is not None:
            docker_proxy_command_generator = lambda ip: ' '.join(
                ['ssh'] + command_runner.ssh_options_list(key_path, None) +
                ['-W', '%h:%p', f'{auth_config["ssh_user"]}@{ip}'])
        docker_proxy_command = None

        # Check if ~/.ssh/config contains existing names
        host_lines = [f'Host {c_name}' for c_name in worker_names]
        for i, line in enumerate(config):
            if line.strip() in host_lines:
                idx = host_lines.index(line.strip())
                prev_line = config[i - 1] if i > 0 else ''
                logger.warning(f'{cls.ssh_conf_path} contains '
                               f'host named {worker_names[idx]}.')
                host_name = external_worker_ips[idx]
                logger.warning(f'Using {host_name} to identify host instead.')
                ip = external_worker_ips[idx]
                if docker_user is not None:
                    docker_proxy_command = docker_proxy_command_generator(ip)
                    ip = 'localhost'
                # TODO(romilb): Update port number when k8s supports multinode
                codegens[idx] = cls._get_generated_config(
                    sky_autogen_comment, host_name, ip, username, key_path,
                    proxy_command, port, docker_proxy_command)

        # All workers go to SKY_USER_FILE_PATH/ssh/{cluster_name}
        for i, line in enumerate(extra_config):
            if line.strip() in host_lines:
                idx = host_lines.index(line.strip())
                prev_line = extra_config[i - 1] if i > 0 else ''
                if prev_line.strip().startswith(sky_autogen_comment):
                    host_name = worker_names[idx]
                    overwrites[idx] = True
                    overwrite_begin_idxs[idx] = i - 1
                ip = external_worker_ips[idx]
                if docker_user is not None:
                    docker_proxy_command = docker_proxy_command_generator(ip)
                    ip = 'localhost'
                # TODO(romilb): Update port number when k8s supports multinode
                codegens[idx] = cls._get_generated_config(
                    sky_autogen_comment, host_name, ip, username, key_path,
                    proxy_command, port, docker_proxy_command)

        # This checks if all codegens have been created.
        for idx, ip in enumerate(external_worker_ips):
            if docker_user is not None:
                docker_proxy_command = docker_proxy_command_generator(ip)
                ip = 'localhost'
            if not codegens[idx]:
                codegens[idx] = cls._get_generated_config(
                    sky_autogen_comment, worker_names[idx], ip, username,
                    key_path, proxy_command, port, docker_proxy_command)

        for idx in range(len(external_worker_ips)):
            # Add (or overwrite) the new config.
            overwrite = overwrites[idx]
            overwrite_begin_idx = overwrite_begin_idxs[idx]
            codegen = codegens[idx]
            assert codegen is not None, (codegens, idx)
            if overwrite:
                assert overwrite_begin_idx is not None
                updated_lines = codegen.splitlines(keepends=True) + ['\n']
                extra_config[overwrite_begin_idx:overwrite_begin_idx +
                             len(updated_lines)] = updated_lines
                with open(extra_config_path, 'w') as f:
                    f.write(''.join(extra_config).strip())
                    f.write('\n' * 2)
            else:
                with open(extra_config_path, 'a') as f:
                    f.write(codegen)
                    f.write('\n')

        # Add trailing new line at the end of the file if it doesn't exit
        with open(extra_config_path, 'r+') as f:
            extra_config = f.readlines()
            if extra_config[-1] != '\n':
                f.write('\n')

    @classmethod
    @timeline.FileLockEvent(ssh_conf_lock_path)
    def remove_cluster(
        cls,
        cluster_name: str,
        ip: str,
        auth_config: Dict[str, str],
        docker_user: Optional[str] = None,
    ):
        """Remove authentication information for cluster from local SSH config.

        If no existing host matching the provided specification is found, then
        nothing is removed.

        Args:
            ip: Head node's IP address.
            auth_config: read_yaml(handle.cluster_yaml)['auth']
            docker_user: If not None, use this user to ssh into the docker
        """
        username = auth_config['ssh_user']
        config_path = os.path.expanduser(cls.ssh_conf_path)
        if not os.path.exists(config_path):
            return

        with open(config_path) as f:
            config = f.readlines()

        start_line_idx = None
        # Scan the config for the cluster name.
        for i, line in enumerate(config):
            next_line = config[i + 1] if i + 1 < len(config) else ''
            if docker_user is None:
                found = (line.strip() == f'HostName {ip}' and
                         next_line.strip() == f'User {username}')
            else:
                found = (line.strip() == 'HostName localhost' and
                         next_line.strip() == f'User {docker_user}')
                if found:
                    # Find the line starting with ProxyCommand and contains the ip
                    found = False
                    for idx in range(i, len(config)):
                        # Stop if we reach an empty line, which means a new host
                        if not config[idx].strip():
                            break
                        if config[idx].strip().startswith('ProxyCommand'):
                            proxy_command_line = config[idx].strip()
                            if proxy_command_line.endswith(f'@{ip}'):
                                found = True
                                break
            if found:
                start_line_idx = i - 1
                break

        if start_line_idx is None:  # No config to remove.
            return

        # Scan for end of previous config.
        cursor = start_line_idx
        while cursor > 0 and len(config[cursor].strip()) > 0:
            cursor -= 1
        prev_end_line_idx = cursor

        # Scan for end of the cluster config.
        end_line_idx = None
        cursor = start_line_idx + 1
        start_line_idx -= 1  # remove auto-generated comment
        while cursor < len(config):
            if config[cursor].strip().startswith(
                    '# ') or config[cursor].strip().startswith('Host '):
                end_line_idx = cursor
                break
            cursor += 1

        # Remove sky-generated config and update the file.
        config[prev_end_line_idx:end_line_idx] = [
            '\n'
        ] if end_line_idx is not None else []
        with open(config_path, 'w') as f:
            f.write(''.join(config).strip())
            f.write('\n' * 2)

        SSHConfigHelper._remove_multinode_config(cluster_name)

    @classmethod
    def _remove_multinode_config(
        cls,
        cluster_name: str,
    ):
        config_path = os.path.expanduser(cls.ssh_conf_path)
        if not os.path.exists(config_path):
            return

        extra_path_name = cls.ssh_multinode_path.format(cluster_name)
        extra_config_path = os.path.expanduser(extra_path_name)
        common_utils.remove_file_if_exists(extra_config_path)

        # Delete include statement
        sky_autogen_comment = ('# Added by sky (use `sky stop/down '
                               f'{cluster_name}` to remove)')
        with open(config_path) as f:
            config = f.readlines()

        for i, line in enumerate(config):
            config_str = line.strip()
            if f'Include {extra_config_path}' in config_str:
                with open(config_path, 'w') as f:
                    if i < len(config) - 1 and config[i + 1] == '\n':
                        del config[i + 1]
                    # Delete Include string
                    del config[i]
                    # Delete Sky Autogen Comment
                    if i > 0 and sky_autogen_comment in config[i - 1].strip():
                        del config[i - 1]
                    f.write(''.join(config))
                break
            if 'Host' in config_str:
                break


def _replace_yaml_dicts(
        new_yaml: str, old_yaml: str, restore_key_names: Set[str],
        restore_key_names_exceptions: Sequence[Tuple[str, ...]]) -> str:
    """Replaces 'new' with 'old' for all keys in restore_key_names.

    The replacement will be applied recursively and only for the blocks
    with the key in key_names, and have the same ancestors in both 'new'
    and 'old' YAML tree.

    The restore_key_names_exceptions is a list of key names that should not
    be restored, i.e. those keys will be reset to the value in 'new' YAML
    tree after the replacement.
    """

    def _restore_block(new_block: Dict[str, Any], old_block: Dict[str, Any]):
        for key, value in new_block.items():
            if key in restore_key_names:
                if key in old_block:
                    new_block[key] = old_block[key]
                else:
                    del new_block[key]
            elif isinstance(value, dict):
                if key in old_block:
                    _restore_block(value, old_block[key])

    new_config = yaml.safe_load(new_yaml)
    old_config = yaml.safe_load(old_yaml)
    excluded_results = {}
    # Find all key values excluded from restore
    for exclude_restore_key_name_list in restore_key_names_exceptions:
        excluded_result = new_config
        found_excluded_key = True
        for key in exclude_restore_key_name_list:
            if (not isinstance(excluded_result, dict) or
                    key not in excluded_result):
                found_excluded_key = False
                break
            excluded_result = excluded_result[key]
        if found_excluded_key:
            excluded_results[exclude_restore_key_name_list] = excluded_result

    # Restore from old config
    _restore_block(new_config, old_config)

    # Revert the changes for the excluded key values
    for exclude_restore_key_name, value in excluded_results.items():
        curr = new_config
        for key in exclude_restore_key_name[:-1]:
            curr = curr[key]
        curr[exclude_restore_key_name[-1]] = value
    return common_utils.dump_yaml_str(new_config)


# TODO: too many things happening here - leaky abstraction. Refactor.
@timeline.event
def write_cluster_config(
        to_provision: 'resources.Resources',
        num_nodes: int,
        cluster_config_template: str,
        cluster_name: str,
        local_wheel_path: pathlib.Path,
        wheel_hash: str,
        region: Optional[clouds.Region] = None,
        zones: Optional[List[clouds.Zone]] = None,
        dryrun: bool = False,
        keep_launch_fields_in_existing_config: bool = True) -> Dict[str, str]:
    """Fills in cluster configuration templates and writes them out.

    Returns: {provisioner: path to yaml, the provisioning spec}.
      'provisioner' can be
        - 'ray'
        - 'tpu-create-script' (if TPU is requested)
        - 'tpu-delete-script' (if TPU is requested)
    Raises:
        exceptions.ResourcesUnavailableError: if the region/zones requested does
            not appear in the catalog, or an ssh_proxy_command is specified but
            not for the given region, or GPUs are requested in a Kubernetes
            cluster but the cluster does not have nodes labeled with GPU types.
    """
    # task.best_resources may not be equal to to_provision if the user
    # is running a job with less resources than the cluster has.
    cloud = to_provision.cloud
    assert cloud is not None, to_provision

    cluster_name_on_cloud = common_utils.make_cluster_name_on_cloud(
        cluster_name, max_length=cloud.max_cluster_name_length())

    # This can raise a ResourcesUnavailableError when:
    #  * The region/zones requested does not appear in the catalog. It can be
    #    triggered if the user changed the catalog file while there is a cluster
    #    in the removed region/zone.
    #  * GPUs are requested in a Kubernetes cluster but the cluster does not
    #    have nodes labeled with GPU types.
    #
    # TODO(zhwu): We should change the exception type to a more specific one, as
    # the ResourcesUnavailableError is overly used. Also, it would be better to
    # move the check out of this function, i.e. the caller should be responsible
    # for the validation.
    # TODO(tian): Move more cloud agnostic vars to resources.py.
    resources_vars = to_provision.make_deploy_variables(cluster_name_on_cloud,
                                                        region, zones)
    config_dict = {}

    azure_subscription_id = None
    if isinstance(cloud, clouds.Azure):
        azure_subscription_id = cloud.get_project_id(dryrun=dryrun)

    gcp_project_id = None
    if isinstance(cloud, clouds.GCP):
        gcp_project_id = cloud.get_project_id(dryrun=dryrun)

    specific_reservations = set(
        skypilot_config.get_nested(('gcp', 'specific_reservations'), set()))

    reservations = to_provision.get_reservations_available_resources(
        specific_reservations)

    filtered_specific_reservations = [
        r for r, available_resources in reservations.items()
        if r in specific_reservations and available_resources > 0
    ]

    assert cluster_name is not None
    credentials = sky_check.get_cloud_credential_file_mounts()

    ip_list = None
    auth_config = {'ssh_private_key': auth.PRIVATE_SSH_KEY_PATH}
    if isinstance(cloud, clouds.Local):
        ip_list = onprem_utils.get_local_ips(cluster_name)
        auth_config = onprem_utils.get_local_auth_config(cluster_name)
    region_name = resources_vars.get('region')

    yaml_path = _get_yaml_path_from_cluster_name(cluster_name)

    # Retrieve the ssh_proxy_command for the given cloud / region.
    ssh_proxy_command_config = skypilot_config.get_nested(
        (str(cloud).lower(), 'ssh_proxy_command'), None)
    if (isinstance(ssh_proxy_command_config, str) or
            ssh_proxy_command_config is None):
        ssh_proxy_command = ssh_proxy_command_config
    else:
        # ssh_proxy_command_config: Dict[str, str], region_name -> command
        # This type check is done by skypilot_config at config load time.

        # There are two cases:
        if keep_launch_fields_in_existing_config:
            # (1) We're re-provisioning an existing cluster.
            #
            # We use None for ssh_proxy_command, which will be restored to the
            # cluster's original value later by _replace_yaml_dicts().
            ssh_proxy_command = None
        else:
            # (2) We're launching a new cluster.
            #
            # Resources.get_valid_regions_for_launchable() respects the keys (regions)
            # in ssh_proxy_command in skypilot_config. So here we add an assert.
            assert region_name in ssh_proxy_command_config, (
                region_name, ssh_proxy_command_config)
            ssh_proxy_command = ssh_proxy_command_config[region_name]
    logger.debug(f'Using ssh_proxy_command: {ssh_proxy_command!r}')

    # User-supplied instance tags.
    instance_tags = {}
    instance_tags = skypilot_config.get_nested(
        (str(cloud).lower(), 'instance_tags'), {})
    if not isinstance(instance_tags, dict):
        with ux_utils.print_exception_no_traceback():
            raise ValueError('Custom instance_tags in config.yaml should '
                             f'be a dict, but received {type(instance_tags)}.')

    # Dump the Ray ports to a file for Ray job submission
    dump_port_command = (
        f'python -c \'import json, os; json.dump({constants.SKY_REMOTE_RAY_PORT_DICT_STR}, '
        f'open(os.path.expanduser("{constants.SKY_REMOTE_RAY_PORT_FILE}"), "w"))\''
    )

    # Use a tmp file path to avoid incomplete YAML file being re-used in the
    # future.
    tmp_yaml_path = yaml_path + '.tmp'
    fill_template(
        cluster_config_template,
        dict(
            resources_vars,
            **{
                'cluster_name_on_cloud': cluster_name_on_cloud,
                'num_nodes': num_nodes,
                'disk_size': to_provision.disk_size,
                # If the current code is run by controller, propagate the real
                # calling user which should've been passed in as the
                # SKYPILOT_USER env var (see
                # controller_utils.shared_controller_vars_to_fill().
                'user': common_utils.get_cleaned_username(
                    os.environ.get(constants.USER_ENV_VAR, '')),

                # Networking configs
                'use_internal_ips': skypilot_config.get_nested(
                    (str(cloud).lower(), 'use_internal_ips'), False),
                'ssh_proxy_command': ssh_proxy_command,
                'vpc_name': skypilot_config.get_nested(
                    (str(cloud).lower(), 'vpc_name'), None),

                # User-supplied instance tags.
                'instance_tags': instance_tags,

                # Azure only:
                'azure_subscription_id': azure_subscription_id,
                'resource_group': f'{cluster_name}-{region_name}',

                # GCP only:
                'gcp_project_id': gcp_project_id,
                'specific_reservations': filtered_specific_reservations,

                # Conda setup
                'conda_installation_commands':
                    constants.CONDA_INSTALLATION_COMMANDS,

                # Port of Ray (GCS server).
                # Ray's default port 6379 is conflicted with Redis.
                'ray_port': constants.SKY_REMOTE_RAY_PORT,
                'ray_dashboard_port': constants.SKY_REMOTE_RAY_DASHBOARD_PORT,
                'ray_temp_dir': constants.SKY_REMOTE_RAY_TEMPDIR,
                'dump_port_command': dump_port_command,
                # Ray version.
                'ray_version': constants.SKY_REMOTE_RAY_VERSION,
                # Cloud credentials for cloud storage.
                'credentials': credentials,
                # Sky remote utils.
                'sky_remote_path': SKY_REMOTE_PATH,
                'sky_local_path': str(local_wheel_path),
                # Add yaml file path to the template variables.
                'sky_ray_yaml_remote_path':
                    cluster_yaml_utils.SKY_CLUSTER_YAML_REMOTE_PATH,
                'sky_ray_yaml_local_path':
                    tmp_yaml_path
                    if not isinstance(cloud, clouds.Local) else yaml_path,
                'sky_version': str(version.parse(sky.__version__)),
                'sky_wheel_hash': wheel_hash,
                # Local IP handling (optional).
                'head_ip': None if ip_list is None else ip_list[0],
                'worker_ips': None if ip_list is None else ip_list[1:],
                # Authentication (optional).
                **auth_config,
            }),
        output_path=tmp_yaml_path)
    config_dict['cluster_name'] = cluster_name
    config_dict['ray'] = yaml_path
    if dryrun:
        # If dryrun, return the unfinished tmp yaml path.
        config_dict['ray'] = tmp_yaml_path
        return config_dict
    _add_auth_to_cluster_config(cloud, tmp_yaml_path)

    # Restore the old yaml content for backward compatibility.
    if os.path.exists(yaml_path) and keep_launch_fields_in_existing_config:
        with open(yaml_path, 'r') as f:
            old_yaml_content = f.read()
        with open(tmp_yaml_path, 'r') as f:
            new_yaml_content = f.read()
        restored_yaml_content = _replace_yaml_dicts(
            new_yaml_content, old_yaml_content,
            _RAY_YAML_KEYS_TO_RESTORE_FOR_BACK_COMPATIBILITY,
            _RAY_YAML_KEYS_TO_RESTORE_EXCEPTIONS)
        with open(tmp_yaml_path, 'w') as f:
            f.write(restored_yaml_content)

    # Read the cluster name from the tmp yaml file, to take the backward
    # compatbility restortion above into account.
    # TODO: remove this after 2 minor releases, 0.5.0.
    yaml_config = common_utils.read_yaml(tmp_yaml_path)
    config_dict['cluster_name_on_cloud'] = yaml_config['cluster_name']

    # Optimization: copy the contents of source files in file_mounts to a
    # special dir, and upload that as the only file_mount instead. Delay
    # calling this optimization until now, when all source files have been
    # written and their contents finalized.
    #
    # Note that the ray yaml file will be copied into that special dir (i.e.,
    # uploaded as part of the file_mounts), so the restore for backward
    # compatibility should go before this call.
    if not isinstance(cloud, clouds.Local):
        # Only optimize the file mounts for public clouds now, as local has not
        # been fully tested yet.
        _optimize_file_mounts(tmp_yaml_path)

    # Rename the tmp file to the final YAML path.
    os.rename(tmp_yaml_path, yaml_path)
    usage_lib.messages.usage.update_ray_yaml(yaml_path)

    # For TPU nodes. TPU VMs do not need TPU_NAME.
    if gcp_utils.is_tpu(to_provision) and not gcp_utils.is_tpu_vm(to_provision):
        tpu_name = resources_vars.get('tpu_name')
        if tpu_name is None:
            tpu_name = cluster_name

        user_file_dir = os.path.expanduser(f'{SKY_USER_FILE_PATH}/')

        # We do not import the module under sky.skylet.providers globally as we
        # need to avoid importing ray module (extras like skypilot[aws] has
        # removed the Ray dependency).
        # pylint: disable=import-outside-toplevel
        from sky.skylet.providers.gcp import config as gcp_config
        config = common_utils.read_yaml(os.path.expanduser(config_dict['ray']))
        vpc_name = None
        try:
            vpc_name, _ = gcp_config.get_usable_vpc_and_subnet(config)
        except RuntimeError as e:
            # Launching a TPU and encountering a bootstrap-phase error, no point
            # in failover unless:
            # TODO(zongheng): handle failover when multi-resource is added.
            with ux_utils.print_exception_no_traceback():
                raise e

        scripts = []
        for template_name in ('gcp-tpu-create.sh.j2', 'gcp-tpu-delete.sh.j2'):
            script_path = os.path.join(user_file_dir, template_name).replace(
                '.sh.j2', f'.{cluster_name}.sh')
            fill_template(
                template_name,
                dict(
                    resources_vars, **{
                        'tpu_name': tpu_name,
                        'gcp_project_id': gcp_project_id,
                        'vpc_name': vpc_name,
                    }),
                # Use new names for TPU scripts so that different runs can use
                # different TPUs.  Put in SKY_USER_FILE_PATH to be consistent
                # with cluster yamls.
                output_path=script_path,
            )
            scripts.append(script_path)

        config_dict['tpu-create-script'] = scripts[0]
        config_dict['tpu-delete-script'] = scripts[1]
        config_dict['tpu_name'] = tpu_name
    return config_dict


def _add_auth_to_cluster_config(cloud: clouds.Cloud, cluster_config_file: str):
    """Adds SSH key info to the cluster config.

    This function's output removes comments included in the jinja2 template.
    """
    config = common_utils.read_yaml(cluster_config_file)
    # Check the availability of the cloud type.
    if isinstance(cloud, (clouds.AWS, clouds.OCI, clouds.SCP)):
        config = auth.configure_ssh_info(config)
    elif isinstance(cloud, clouds.GCP):
        config = auth.setup_gcp_authentication(config)
    elif isinstance(cloud, clouds.Azure):
        config = auth.setup_azure_authentication(config)
    elif isinstance(cloud, clouds.Lambda):
        config = auth.setup_lambda_authentication(config)
    elif isinstance(cloud, clouds.Kubernetes):
        config = auth.setup_kubernetes_authentication(config)
    elif isinstance(cloud, clouds.IBM):
        config = auth.setup_ibm_authentication(config)
    elif isinstance(cloud, clouds.RunPod):
        config = auth.setup_runpod_authentication(config)
    else:
        assert isinstance(cloud, clouds.Local), cloud
        # Local cluster case, authentication is already filled by the user
        # in the local cluster config (in ~/.sky/local/...). There is no need
        # for Sky to generate authentication.
        pass
    common_utils.dump_yaml(cluster_config_file, config)


def get_run_timestamp() -> str:
    return 'sky-' + datetime.now().strftime('%Y-%m-%d-%H-%M-%S-%f')


def get_timestamp_from_run_timestamp(run_timestamp: str) -> float:
    return datetime.strptime(
        run_timestamp.partition('-')[2], '%Y-%m-%d-%H-%M-%S-%f').timestamp()


def _count_healthy_nodes_from_ray(output: str,
                                  is_local_cloud: bool = False
                                 ) -> Tuple[int, int]:
    """Count the number of healthy nodes from the output of `ray status`."""

    def get_ready_nodes_counts(pattern, output):
        result = pattern.findall(output)
        if not result:
            return 0
        assert len(result) == 1, result
        return int(result[0])

    # Check if the ray cluster is started with ray autoscaler. In new
    # provisioner (#1702) and local mode, we started the ray cluster without ray
    # autoscaler.
    # If ray cluster is started with ray autoscaler, the output will be:
    #  1 ray.head.default
    #  ...
    # TODO(zhwu): once we deprecate the old provisioner, we can remove this
    # check.
    ray_autoscaler_head = get_ready_nodes_counts(_LAUNCHED_HEAD_PATTERN, output)
    is_local_ray_cluster = ray_autoscaler_head == 0

    if is_local_ray_cluster or is_local_cloud:
        # Ray cluster is launched with new provisioner
        # For new provisioner and local mode, the output will be:
        #  1 node_xxxx
        #  1 node_xxxx
        ready_head = 0
        ready_workers = _LAUNCHED_LOCAL_WORKER_PATTERN.findall(output)
        ready_workers = len(ready_workers)
        if is_local_ray_cluster:
            ready_head = 1
            ready_workers -= 1
        return ready_head, ready_workers

    # Count number of nodes by parsing the output of `ray status`. The output
    # looks like:
    #   1 ray.head.default
    #   2 ray.worker.default
    ready_head = ray_autoscaler_head
    ready_workers = get_ready_nodes_counts(_LAUNCHED_WORKER_PATTERN, output)
    ready_reserved_workers = get_ready_nodes_counts(
        _LAUNCHED_RESERVED_WORKER_PATTERN, output)
    ready_workers += ready_reserved_workers
    assert ready_head <= 1, f'#head node should be <=1 (Got {ready_head}).'
    return ready_head, ready_workers


def get_docker_user(ip: str, cluster_config_file: str) -> str:
    """Find docker container username."""
    ssh_credentials = ssh_credential_from_yaml(cluster_config_file)
    runner = command_runner.SSHCommandRunner(ip, port=22, **ssh_credentials)
    container_name = constants.DEFAULT_DOCKER_CONTAINER_NAME
    whoami_returncode, whoami_stdout, whoami_stderr = runner.run(
        f'sudo docker exec {container_name} whoami',
        stream_logs=False,
        require_outputs=True)
    assert whoami_returncode == 0, (
        f'Failed to get docker container user. Return '
        f'code: {whoami_returncode}, Error: {whoami_stderr}')
    docker_user = whoami_stdout.strip()
    logger.debug(f'Docker container user: {docker_user}')
    return docker_user


@timeline.event
def wait_until_ray_cluster_ready(
    cluster_config_file: str,
    num_nodes: int,
    log_path: str,
    is_local_cloud: bool = False,
    nodes_launching_progress_timeout: Optional[int] = None,
) -> Tuple[bool, Optional[str]]:
    """Wait until the ray cluster is set up on VMs or in containers.

    Returns:  whether the entire ray cluster is ready, and docker username
    if launched with docker.
    """
    # Manually fetching head ip instead of using `ray exec` to avoid the bug
    # that `ray exec` fails to connect to the head node after some workers
    # launched especially for Azure.
    try:
        head_ip = _query_head_ip_with_retries(
            cluster_config_file, max_attempts=WAIT_HEAD_NODE_IP_MAX_ATTEMPTS)
    except exceptions.FetchIPError as e:
        logger.error(common_utils.format_exception(e))
        return False, None  # failed

    config = common_utils.read_yaml(cluster_config_file)

    docker_user = None
    if 'docker' in config:
        docker_user = get_docker_user(head_ip, cluster_config_file)

    if num_nodes <= 1:
        return True, docker_user

    ssh_credentials = ssh_credential_from_yaml(cluster_config_file, docker_user)
    last_nodes_so_far = 0
    start = time.time()
    runner = command_runner.SSHCommandRunner(head_ip,
                                             port=22,
                                             **ssh_credentials)
    with rich_utils.safe_status(
            '[bold cyan]Waiting for workers...') as worker_status:
        while True:
            rc, output, stderr = runner.run(
                instance_setup.RAY_STATUS_WITH_SKY_RAY_PORT_COMMAND,
                log_path=log_path,
                stream_logs=False,
                require_outputs=True,
                separate_stderr=True)
            subprocess_utils.handle_returncode(
                rc, instance_setup.RAY_STATUS_WITH_SKY_RAY_PORT_COMMAND,
                'Failed to run ray status on head node.', stderr)
            logger.debug(output)

            ready_head, ready_workers = _count_healthy_nodes_from_ray(
                output, is_local_cloud=is_local_cloud)

            worker_status.update('[bold cyan]'
                                 f'{ready_workers} out of {num_nodes - 1} '
                                 'workers ready')

            # In the local case, ready_head=0 and ready_workers=num_nodes. This
            # is because there is no matching regex for _LAUNCHED_HEAD_PATTERN.
            if ready_head + ready_workers == num_nodes:
                # All nodes are up.
                break

            # Pending workers that have been launched by ray up.
            found_ips = _LAUNCHING_IP_PATTERN.findall(output)
            pending_workers = len(found_ips)

            # TODO(zhwu): Handle the case where the following occurs, where ray
            # cluster is not correctly started on the cluster.
            # Pending:
            #  172.31.9.121: ray.worker.default, uninitialized
            nodes_so_far = ready_head + ready_workers + pending_workers

            # Check the number of nodes that are fetched. Timeout if no new
            # nodes fetched in a while (nodes_launching_progress_timeout),
            # though number of nodes_so_far is still not as expected.
            if nodes_so_far > last_nodes_so_far:
                # Reset the start time if the number of launching nodes
                # changes, i.e. new nodes are launched.
                logger.debug('Reset start time, as new nodes are launched. '
                             f'({last_nodes_so_far} -> {nodes_so_far})')
                start = time.time()
                last_nodes_so_far = nodes_so_far
            elif (nodes_launching_progress_timeout is not None and
                  time.time() - start > nodes_launching_progress_timeout and
                  nodes_so_far != num_nodes):
                logger.error(
                    'Timed out: waited for more than '
                    f'{nodes_launching_progress_timeout} seconds for new '
                    'workers to be provisioned, but no progress.')
                return False, None  # failed

            if '(no pending nodes)' in output and '(no failures)' in output:
                # Bug in ray autoscaler: e.g., on GCP, if requesting 2 nodes
                # that GCP can satisfy only by half, the worker node would be
                # forgotten. The correct behavior should be for it to error out.
                logger.error(
                    'Failed to launch multiple nodes on '
                    'GCP due to a nondeterministic bug in ray autoscaler.')
                return False, None  # failed
            time.sleep(10)
    return True, docker_user  # success


def ssh_credential_from_yaml(cluster_yaml: str,
                             docker_user: Optional[str] = None
                            ) -> Dict[str, Any]:
    """Returns ssh_user, ssh_private_key and ssh_control name."""
    config = common_utils.read_yaml(cluster_yaml)
    auth_section = config['auth']
    ssh_user = auth_section['ssh_user'].strip()
    ssh_private_key = auth_section.get('ssh_private_key')
    ssh_control_name = config.get('cluster_name', '__default__')
    ssh_proxy_command = auth_section.get('ssh_proxy_command')
    credentials = {
        'ssh_user': ssh_user,
        'ssh_private_key': ssh_private_key,
        'ssh_control_name': ssh_control_name,
        'ssh_proxy_command': ssh_proxy_command,
    }
    if docker_user is not None:
        credentials['docker_user'] = docker_user
    ssh_provider_module = config['provider']['module']
    # If we are running ssh command on kubernetes node.
    if 'kubernetes' in ssh_provider_module:
        credentials['disable_control_master'] = True
    return credentials


def parallel_data_transfer_to_nodes(
    runners: List[command_runner.SSHCommandRunner],
    source: Optional[str],
    target: str,
    cmd: Optional[str],
    run_rsync: bool,
    *,
    action_message: str,
    # Advanced options.
    log_path: str = os.devnull,
    stream_logs: bool = False,
):
    """Runs a command on all nodes and optionally runs rsync from src->dst.

    Args:
        runners: A list of SSHCommandRunner objects that represent multiple nodes.
        source: Optional[str]; Source for rsync on local node
        target: str; Destination on remote node for rsync
        cmd: str; Command to be executed on all nodes
        action_message: str; Message to be printed while the command runs
        log_path: str; Path to the log file
        stream_logs: bool; Whether to stream logs to stdout
    """
    fore = colorama.Fore
    style = colorama.Style

    origin_source = source

    def _sync_node(runner: 'command_runner.SSHCommandRunner') -> None:
        if cmd is not None:
            rc, stdout, stderr = runner.run(cmd,
                                            log_path=log_path,
                                            stream_logs=stream_logs,
                                            require_outputs=True)
            err_msg = ('Failed to run command before rsync '
                       f'{origin_source} -> {target}. '
                       'Ensure that the network is stable, then retry.')
            if log_path != os.devnull:
                err_msg += f' See logs in {log_path}'
            subprocess_utils.handle_returncode(rc,
                                               cmd,
                                               err_msg,
                                               stderr=stdout + stderr)

        if run_rsync:
            assert source is not None
            # TODO(zhwu): Optimize for large amount of files.
            # zip / transfer / unzip
            runner.rsync(
                source=source,
                target=target,
                up=True,
                log_path=log_path,
                stream_logs=stream_logs,
            )

    num_nodes = len(runners)
    plural = 's' if num_nodes > 1 else ''
    message = (f'{fore.CYAN}{action_message} (to {num_nodes} node{plural})'
               f': {style.BRIGHT}{origin_source}{style.RESET_ALL} -> '
               f'{style.BRIGHT}{target}{style.RESET_ALL}')
    logger.info(message)
    with rich_utils.safe_status(f'[bold cyan]{action_message}[/]'):
        subprocess_utils.run_in_parallel(_sync_node, runners)


def check_local_gpus() -> bool:
    """Checks if GPUs are available locally.

    Returns whether GPUs are available on the local machine by checking
    if nvidia-smi is installed and returns zero return code.

    Returns True if nvidia-smi is installed and returns zero return code,
    False if not.
    """
    is_functional = False
    installation_check = subprocess.run(['which', 'nvidia-smi'],
                                        stdout=subprocess.DEVNULL,
                                        stderr=subprocess.DEVNULL,
                                        check=False)
    is_installed = installation_check.returncode == 0
    if is_installed:
        execution_check = subprocess.run(['nvidia-smi'],
                                         stdout=subprocess.DEVNULL,
                                         stderr=subprocess.DEVNULL,
                                         check=False)
        is_functional = execution_check.returncode == 0
    return is_functional


def generate_cluster_name():
    # TODO: change this ID formatting to something more pleasant.
    # User name is helpful in non-isolated accounts, e.g., GCP, Azure.
    return f'sky-{uuid.uuid4().hex[:4]}-{common_utils.get_cleaned_username()}'


def _query_head_ip_with_retries(cluster_yaml: str,
                                max_attempts: int = 1) -> str:
    """Returns the IP of the head node by querying the cloud.

    Raises:
      exceptions.FetchIPError: if we failed to get the head IP.
    """
    backoff = common_utils.Backoff(initial_backoff=5, max_backoff_factor=5)
    for i in range(max_attempts):
        try:
            full_cluster_yaml = str(pathlib.Path(cluster_yaml).expanduser())
            out = subprocess_utils.run(
                f'ray get-head-ip {full_cluster_yaml!r}',
                stdout=subprocess.PIPE,
                stderr=subprocess.DEVNULL).stdout.decode().strip()
            head_ip_list = re.findall(IP_ADDR_REGEX, out)
            if len(head_ip_list) > 1:
                # This could be triggered if e.g., some logging is added in
                # skypilot_config, a module that has some code executed
                # whenever `sky` is imported.
                logger.warning(
                    'Detected more than 1 IP from the output of '
                    'the `ray get-head-ip` command. This could '
                    'happen if there is extra output from it, '
                    'which should be inspected below.\nProceeding with '
                    f'the last detected IP ({head_ip_list[-1]}) as head IP.'
                    f'\n== Output ==\n{out}'
                    f'\n== Output ends ==')
                head_ip_list = head_ip_list[-1:]
            assert 1 == len(head_ip_list), (out, head_ip_list)
            head_ip = head_ip_list[0]
            break
        except subprocess.CalledProcessError as e:
            if i == max_attempts - 1:
                raise exceptions.FetchIPError(
                    reason=exceptions.FetchIPError.Reason.HEAD) from e
            # Retry if the cluster is not up yet.
            logger.debug('Retrying to get head ip.')
            time.sleep(backoff.current_backoff())
    return head_ip


@timeline.event
def get_node_ips(
        cluster_yaml: str,
        expected_num_nodes: int,
        # TODO: remove this argument once we remove the legacy on-prem
        # support.
        handle: 'cloud_vm_ray_backend.CloudVmRayResourceHandle',
        head_ip_max_attempts: int = 1,
        worker_ip_max_attempts: int = 1,
        get_internal_ips: bool = False) -> List[str]:
    """Returns the IPs of all nodes in the cluster, with head node at front.

    Args:
        cluster_yaml: Path to the cluster yaml.
        expected_num_nodes: Expected number of nodes in the cluster.
        handle: Cloud VM Ray resource handle. It is only required for on-prem
            clusters.
        head_ip_max_attempts: Max attempts to get head ip.
        worker_ip_max_attempts: Max attempts to get worker ips.
        get_internal_ips: Whether to get internal IPs. When False, it is still
            possible to get internal IPs if the cluster does not have external
            IPs.

    Raises:
        exceptions.FetchIPError: if we failed to get the IPs. e.reason is
            HEAD or WORKER.
    """
    ray_config = common_utils.read_yaml(cluster_yaml)
    # Use the new provisioner for AWS.
    provider_name = cluster_yaml_utils.get_provider_name(ray_config)
    cloud = cloud_registry.CLOUD_REGISTRY.from_str(provider_name)
    assert cloud is not None, provider_name

    if cloud.PROVISIONER_VERSION >= clouds.ProvisionerVersion.SKYPILOT:
        metadata = provision_lib.get_cluster_info(
            provider_name, ray_config['provider']['region'],
            ray_config['cluster_name'], ray_config['provider'])
        if len(metadata.instances) < expected_num_nodes:
            # Simulate the exception when Ray head node is not up.
            raise exceptions.FetchIPError(exceptions.FetchIPError.Reason.HEAD)
        return metadata.get_feasible_ips(get_internal_ips)

    if get_internal_ips:
        with tempfile.NamedTemporaryFile(mode='w', delete=False) as f:
            ray_config['provider']['use_internal_ips'] = True
            yaml.dump(ray_config, f)
            cluster_yaml = f.name

    # Check the network connection first to avoid long hanging time for
    # ray get-head-ip below, if a long-lasting network connection failure
    # happens.
    check_network_connection()
    head_ip = _query_head_ip_with_retries(cluster_yaml,
                                          max_attempts=head_ip_max_attempts)
    head_ip_list = [head_ip]
    if expected_num_nodes > 1:
        backoff = common_utils.Backoff(initial_backoff=5, max_backoff_factor=5)

        for retry_cnt in range(worker_ip_max_attempts):
            try:
                full_cluster_yaml = str(pathlib.Path(cluster_yaml).expanduser())
                proc = subprocess_utils.run(
                    f'ray get-worker-ips {full_cluster_yaml!r}',
                    stdout=subprocess.PIPE,
                    stderr=subprocess.PIPE)
                out = proc.stdout.decode()
                break
            except subprocess.CalledProcessError as e:
                if retry_cnt == worker_ip_max_attempts - 1:
                    raise exceptions.FetchIPError(
                        exceptions.FetchIPError.Reason.WORKER) from e
                # Retry if the ssh is not ready for the workers yet.
                backoff_time = backoff.current_backoff()
                logger.debug('Retrying to get worker ip '
                             f'[{retry_cnt}/{worker_ip_max_attempts}] in '
                             f'{backoff_time} seconds.')
                time.sleep(backoff_time)
        worker_ips = re.findall(IP_ADDR_REGEX, out)
        # Ray Autoscaler On-prem Bug: ray-get-worker-ips outputs nothing!
        # Workaround: List of IPs are shown in Stderr
        cluster_name = os.path.basename(cluster_yaml).split('.')[0]
        if ((handle is not None and hasattr(handle, 'local_handle') and
             handle.local_handle is not None) or
                onprem_utils.check_if_local_cloud(cluster_name)):
            out = proc.stderr.decode()
            worker_ips = re.findall(IP_ADDR_REGEX, out)
            # Remove head ip from worker ip list.
            for i, ip in enumerate(worker_ips):
                if ip == head_ip_list[0]:
                    del worker_ips[i]
                    break
        if len(worker_ips) != expected_num_nodes - 1:
            n = expected_num_nodes - 1
            if len(worker_ips) > n:
                # This could be triggered if e.g., some logging is added in
                # skypilot_config, a module that has some code executed whenever
                # `sky` is imported.
                logger.warning(
                    f'Expected {n} worker IP(s); found '
                    f'{len(worker_ips)}: {worker_ips}'
                    '\nThis could happen if there is extra output from '
                    '`ray get-worker-ips`, which should be inspected below.'
                    f'\n== Output ==\n{out}'
                    f'\n== Output ends ==')
                logger.warning(f'\nProceeding with the last {n} '
                               f'detected IP(s): {worker_ips[-n:]}.')
                worker_ips = worker_ips[-n:]
            else:
                raise exceptions.FetchIPError(
                    exceptions.FetchIPError.Reason.WORKER)
    else:
        worker_ips = []
    return head_ip_list + worker_ips


def check_network_connection():
    # Tolerate 3 retries as it is observed that connections can fail.
    adapter = adapters.HTTPAdapter(max_retries=retry_lib.Retry(total=3))
    http = requests.Session()
    http.mount('https://', adapter)
    http.mount('http://', adapter)
    for i, ip in enumerate(_TEST_IP_LIST):
        try:
            http.head(ip, timeout=3)
            return
        except (requests.Timeout, requests.exceptions.ConnectionError) as e:
            if i == len(_TEST_IP_LIST) - 1:
                raise exceptions.NetworkError('Could not refresh the cluster. '
                                              'Network seems down.') from e


def check_owner_identity(cluster_name: str) -> None:
    """Check if current user is the same as the user who created the cluster.

    Raises:
        exceptions.ClusterOwnerIdentityMismatchError: if the current user is
          not the same as the user who created the cluster.
        exceptions.CloudUserIdentityError: if we fail to get the current user
          identity.
    """
    if env_options.Options.SKIP_CLOUD_IDENTITY_CHECK.get():
        return
    record = global_user_state.get_cluster_from_name(cluster_name)
    if record is None:
        return
    handle = record['handle']
    if not isinstance(handle, backends.CloudVmRayResourceHandle):
        return

    cloud = handle.launched_resources.cloud
    current_user_identity = cloud.get_current_user_identity()
    owner_identity = record['owner']
    if current_user_identity is None:
        # Skip the check if the cloud does not support user identity.
        return
    # The user identity can be None, if the cluster is created by an older
    # version of SkyPilot. In that case, we set the user identity to the
    # current one.
    # NOTE: a user who upgrades SkyPilot and switches to a new cloud identity
    # immediately without `sky status --refresh` first, will cause a leakage
    # of the existing cluster. We deem this an acceptable tradeoff mainly
    # because multi-identity is not common (at least at the moment).
    if owner_identity is None:
        global_user_state.set_owner_identity_for_cluster(
            cluster_name, current_user_identity)
    else:
        assert isinstance(owner_identity, list)
        # It is OK if the owner identity is shorter, which will happen when
        # the cluster is launched before #1808. In that case, we only check
        # the same length (zip will stop at the shorter one).
        for i, (owner,
                current) in enumerate(zip(owner_identity,
                                          current_user_identity)):
            # Clean up the owner identiy for the backslash and newlines, caused
            # by the cloud CLI output, e.g. gcloud.
            owner = owner.replace('\n', '').replace('\\', '')
            if owner == current:
                if i != 0:
                    logger.warning(
                        f'The cluster was owned by {owner_identity}, but '
                        f'a new identity {current_user_identity} is activated. We still '
                        'allow the operation as the two identities are likely to have '
                        'the same access to the cluster. Please be aware that this can '
                        'cause unexpected cluster leakage if the two identities are not '
                        'actually equivalent (e.g., belong to the same person).'
                    )
                if i != 0 or len(owner_identity) != len(current_user_identity):
                    # We update the owner of a cluster, when:
                    # 1. The strictest identty (i.e. the first one) does not
                    # match, but the latter ones match.
                    # 2. The length of the two identities are different, which
                    # will only happen when the cluster is launched before #1808.
                    # Update the user identity to avoid showing the warning above
                    # again.
                    global_user_state.set_owner_identity_for_cluster(
                        cluster_name, current_user_identity)
                return  # The user identity matches.
        with ux_utils.print_exception_no_traceback():
            raise exceptions.ClusterOwnerIdentityMismatchError(
                f'{cluster_name!r} ({cloud}) is owned by account '
                f'{owner_identity!r}, but the activated account '
                f'is {current_user_identity!r}.')


def tag_filter_for_cluster(cluster_name: str) -> Dict[str, str]:
    """Returns a tag filter for the cluster."""
    return {
        'ray-cluster-name': cluster_name,
    }


def _query_cluster_status_via_cloud_api(
    handle: 'cloud_vm_ray_backend.CloudVmRayResourceHandle'
) -> List[status_lib.ClusterStatus]:
    """Returns the status of the cluster.

    Raises:
        exceptions.ClusterStatusFetchingError: the cluster status cannot be
          fetched from the cloud provider.
    """
    cluster_name_on_cloud = handle.cluster_name_on_cloud
    cluster_name_in_hint = common_utils.cluster_name_in_hint(
        handle.cluster_name, cluster_name_on_cloud)
    # Use region and zone from the cluster config, instead of the
    # handle.launched_resources, because the latter may not be set
    # correctly yet.
    ray_config = common_utils.read_yaml(handle.cluster_yaml)
    provider_config = ray_config['provider']

    # Query the cloud provider.
    # TODO(suquark): move implementations of more clouds here
<<<<<<< HEAD
    if (handle.launched_resources.cloud.STATUS_VERSION >=
            clouds.StatusVersion.SKYPILOT):
=======
    cloud = handle.launched_resources.cloud
    assert cloud is not None, handle
    if cloud.STATUS_VERSION >= clouds.StatusVersion.SKYPILOT:
>>>>>>> 318553bb
        cloud_name = repr(handle.launched_resources.cloud)
        try:
            node_status_dict = provision_lib.query_instances(
                cloud_name, cluster_name_on_cloud, provider_config)
            logger.debug(f'Querying {cloud_name} cluster '
                         f'{cluster_name_in_hint} '
                         f'status:\n{pprint.pformat(node_status_dict)}')
            node_statuses = list(node_status_dict.values())
        except Exception as e:  # pylint: disable=broad-except
            with ux_utils.print_exception_no_traceback():
                raise exceptions.ClusterStatusFetchingError(
                    f'Failed to query {cloud_name} cluster '
                    f'{cluster_name_in_hint} '
                    f'status: {common_utils.format_exception(e, use_bracket=True)}'
                )
    else:
        region = provider_config.get('region') or provider_config.get(
            'location')
        zone = ray_config['provider'].get('availability_zone')
        node_statuses = cloud.query_status(
            cluster_name_on_cloud,
            tag_filter_for_cluster(cluster_name_on_cloud), region, zone)
    return node_statuses


def check_can_clone_disk_and_override_task(
    cluster_name: str, target_cluster_name: Optional[str], task: 'task_lib.Task'
) -> Tuple['task_lib.Task', 'cloud_vm_ray_backend.CloudVmRayResourceHandle']:
    """Check if the task is compatible to clone disk from the source cluster.

    Args:
        cluster_name: The name of the cluster to clone disk from.
        target_cluster_name: The name of the target cluster.
        task: The task to check.

    Returns:
        The task to use and the resource handle of the source cluster.

    Raises:
        ValueError: If the source cluster does not exist.
        exceptions.NotSupportedError: If the source cluster is not valid or the
            task is not compatible to clone disk from the source cluster.
    """
    source_cluster_status, handle = refresh_cluster_status_handle(cluster_name)
    if source_cluster_status is None:
        with ux_utils.print_exception_no_traceback():
            raise ValueError(
                f'Cannot find cluster {cluster_name!r} to clone disk from.')

    if not isinstance(handle, backends.CloudVmRayResourceHandle):
        with ux_utils.print_exception_no_traceback():
            raise exceptions.NotSupportedError(
                f'Cannot clone disk from a non-cloud cluster {cluster_name!r}.')

    if source_cluster_status != status_lib.ClusterStatus.STOPPED:
        with ux_utils.print_exception_no_traceback():
            raise exceptions.NotSupportedError(
                f'Cannot clone disk from cluster {cluster_name!r} '
                f'({source_cluster_status!r}). Please stop the '
                f'cluster first: sky stop {cluster_name}')

    if target_cluster_name is not None:
        target_cluster_status, _ = refresh_cluster_status_handle(
            target_cluster_name)
        if target_cluster_status is not None:
            with ux_utils.print_exception_no_traceback():
                raise exceptions.NotSupportedError(
                    f'The target cluster {target_cluster_name!r} already exists. Cloning '
                    'disk is only supported when creating a new cluster. To fix: specify '
                    'a new target cluster name.')

    new_task_resources = []
    original_cloud = handle.launched_resources.cloud
    original_cloud.check_features_are_supported(
        handle.launched_resources,
        {clouds.CloudImplementationFeatures.CLONE_DISK_FROM_CLUSTER})

    assert original_cloud is not None, handle.launched_resources
    has_override = False
    has_disk_size_met = False
    has_cloud_met = False
    for task_resources in task.resources:
        if handle.launched_resources.disk_size > task_resources.disk_size:
            # The target cluster's disk should be at least as large as the source.
            continue
        has_disk_size_met = True
        if task_resources.cloud is not None and not original_cloud.is_same_cloud(
                task_resources.cloud):
            continue
        has_cloud_met = True

        override_param = {}
        if task_resources.cloud is None:
            override_param['cloud'] = original_cloud
        if task_resources.region is None:
            override_param['region'] = handle.launched_resources.region

        if override_param:
            logger.info(
                f'No cloud/region specified for the task {task_resources}. Using the same region '
                f'as source cluster {cluster_name!r}: '
                f'{handle.launched_resources.cloud}'
                f'({handle.launched_resources.region}).')
            has_override = True
        task_resources = task_resources.copy(**override_param)
        new_task_resources.append(task_resources)

    if not new_task_resources:
        if not has_disk_size_met:
            with ux_utils.print_exception_no_traceback():
                target_cluster_name_str = f' {target_cluster_name!r}'
                if target_cluster_name is None:
                    target_cluster_name_str = ''
                raise exceptions.NotSupportedError(
                    f'The target cluster{target_cluster_name_str} should have a disk size '
                    f'of at least {handle.launched_resources.disk_size} GB to clone the '
                    f'disk from {cluster_name!r}.')
        if not has_cloud_met:
            task_resources_cloud_str = '[' + ','.join(
                [f'{res.cloud}' for res in task.resources]) + ']'
            task_resources_str = '[' + ','.join(
                [f'{res}' for res in task.resources]) + ']'
            with ux_utils.print_exception_no_traceback():
                raise ValueError(
                    f'Cannot clone disk across cloud from {original_cloud} to '
                    f'{task_resources_cloud_str} for resources {task_resources_str}.'
                )
        assert False, 'Should not reach here.'
    # set the new_task_resources to be the same type (list or set) as the
    # original task.resources
    if has_override:
        task.set_resources(type(task.resources)(new_task_resources))
        # Reset the best_resources to triger re-optimization
        # later, so that the new task_resources will be used.
        task.best_resources = None
    return task, handle


def _update_cluster_status_no_lock(
        cluster_name: str) -> Optional[Dict[str, Any]]:
    """Updates the status of the cluster.

    Raises:
        exceptions.ClusterStatusFetchingError: the cluster status cannot be
          fetched from the cloud provider.
    """
    record = global_user_state.get_cluster_from_name(cluster_name)
    if record is None:
        return None
    handle = record['handle']
    if not isinstance(handle, backends.CloudVmRayResourceHandle):
        return record
    cluster_name = handle.cluster_name

    node_statuses = _query_cluster_status_via_cloud_api(handle)

    all_nodes_up = (all(
        status == status_lib.ClusterStatus.UP for status in node_statuses) and
                    len(node_statuses) == handle.launched_nodes)

    def run_ray_status_to_check_ray_cluster_healthy() -> bool:
        try:
            # TODO(zhwu): This function cannot distinguish transient network
            # error in ray's get IPs vs. ray runtime failing.

            # NOTE: fetching the IPs is very slow as it calls into
            # `ray get head-ip/worker-ips`. Using cached IPs is safe because
            # in the worst case we time out in the `ray status` SSH command
            # below.
            external_ips = handle.cached_external_ips
            # This happens when user interrupt the `sky launch` process before
            # the first time resources handle is written back to local database.
            # This is helpful when user interrupt after the provision is done
            # and before the skylet is restarted. After #2304 is merged, this
            # helps keep the cluster status to INIT after `sky status -r`, so
            # user will be notified that any auto stop/down might not be
            # triggered.
            if external_ips is None or len(external_ips) == 0:
                logger.debug(f'Refreshing status ({cluster_name!r}): No cached '
                             f'IPs found. Handle: {handle}')
                raise exceptions.FetchIPError(
                    reason=exceptions.FetchIPError.Reason.HEAD)

            # Potentially refresh the external SSH ports, in case the existing
            # cluster before #2491 was launched without external SSH ports
            # cached.
            external_ssh_ports = handle.external_ssh_ports()
            head_ssh_port = external_ssh_ports[0]

            # Check if ray cluster status is healthy.
            ssh_credentials = ssh_credential_from_yaml(handle.cluster_yaml,
                                                       handle.docker_user)

            runner = command_runner.SSHCommandRunner(external_ips[0],
                                                     **ssh_credentials,
                                                     port=head_ssh_port)
            rc, output, stderr = runner.run(
                instance_setup.RAY_STATUS_WITH_SKY_RAY_PORT_COMMAND,
                stream_logs=False,
                require_outputs=True,
                separate_stderr=True)
            if rc:
                raise RuntimeError(
                    f'Refreshing status ({cluster_name!r}): Failed to check '
                    f'ray cluster\'s healthiness with '
                    f'{instance_setup.RAY_STATUS_WITH_SKY_RAY_PORT_COMMAND}.\n'
                    f'-- stdout --\n{output}\n-- stderr --\n{stderr}')

            ready_head, ready_workers = _count_healthy_nodes_from_ray(output)
            total_nodes = handle.launched_nodes * handle.num_ips_per_node
            if ready_head + ready_workers == total_nodes:
                return True
            raise RuntimeError(
                f'Refreshing status ({cluster_name!r}): ray status not showing '
                f'all nodes ({ready_head + ready_workers}/'
                f'{total_nodes}); output: {output}; stderr: {stderr}')
        except exceptions.FetchIPError:
            logger.debug(
                f'Refreshing status ({cluster_name!r}) failed to get IPs.')
        except RuntimeError as e:
            logger.debug(str(e))
        except Exception as e:  # pylint: disable=broad-except
            # This can be raised by `external_ssh_ports()`, due to the
            # underlying call to kubernetes API.
            logger.debug(
                f'Refreshing status ({cluster_name!r}) failed: '
                f'{common_utils.format_exception(e, use_bracket=True)}')
        return False

    # Determining if the cluster is healthy (UP):
    #
    # For non-spot clusters: If ray status shows all nodes are healthy, it is
    # safe to set the status to UP as starting ray is the final step of sky
    # launch. But we found that ray status is way too slow (see NOTE below) so
    # we always query the cloud provider first which is faster.
    #
    # For spot clusters: the above can be unsafe because the Ray cluster may
    # remain healthy for a while before the cloud completely preempts the VMs.
    # We have mitigated this by again first querying the VM state from the cloud
    # provider.
    if all_nodes_up and run_ray_status_to_check_ray_cluster_healthy():
        # NOTE: all_nodes_up calculation is fast due to calling cloud CLI;
        # run_ray_status_to_check_all_nodes_up() is slow due to calling `ray get
        # head-ip/worker-ips`.
        record['status'] = status_lib.ClusterStatus.UP
        global_user_state.add_or_update_cluster(cluster_name,
                                                handle,
                                                requested_resources=None,
                                                ready=True,
                                                is_launch=False)
        return record

    # All cases below are transitioning the cluster to non-UP states.

    if len(node_statuses) > handle.launched_nodes:
        # Unexpected: in the queried region more than 1 cluster with the same
        # constructed name tag returned. This will typically not happen unless
        # users manually create a cluster with that constructed name or there
        # was a resource leak caused by different launch hash before #1671
        # was merged.
        #
        # (Technically speaking, even if returned num nodes <= num
        # handle.launched_nodes), not including the launch hash could mean the
        # returned nodes contain some nodes that do not belong to the logical
        # skypilot cluster. Doesn't seem to be a good way to handle this for
        # now?)
        #
        # We have not experienced the above; adding as a safeguard.
        #
        # Since we failed to refresh, raise the status fetching error.
        with ux_utils.print_exception_no_traceback():
            raise exceptions.ClusterStatusFetchingError(
                f'Found {len(node_statuses)} node(s) with the same cluster name'
                f' tag in the cloud provider for cluster {cluster_name!r}, '
                f'which should have {handle.launched_nodes} nodes. This '
                f'normally should not happen. {colorama.Fore.RED}Please check '
                'the cloud console and fix any possible resources leakage '
                '(e.g., if there are any stopped nodes and they do not have '
                'data or are unhealthy, terminate them).'
                f'{colorama.Style.RESET_ALL}')
    assert len(node_statuses) <= handle.launched_nodes

    # If the node_statuses is empty, all the nodes are terminated. We can
    # safely set the cluster status to TERMINATED. This handles the edge case
    # where the cluster is terminated by the user manually through the UI.
    to_terminate = not node_statuses

    # A cluster is considered "abnormal", if not all nodes are TERMINATED or
    # not all nodes are STOPPED. We check that with the following logic:
    #   * Not all nodes are terminated and there's at least one node
    #     terminated; or
    #   * Any of the non-TERMINATED nodes is in a non-STOPPED status.
    #
    # This includes these special cases:
    #   * All stopped are considered normal and will be cleaned up at the end
    #     of the function.
    #   * Some of the nodes UP should be considered abnormal, because the ray
    #     cluster is probably down.
    #   * The cluster is partially terminated or stopped should be considered
    #     abnormal.
    #
    # An abnormal cluster will transition to INIT and have any autostop setting
    # reset (unless it's autostopping/autodowning).
    is_abnormal = ((0 < len(node_statuses) < handle.launched_nodes) or any(
        status != status_lib.ClusterStatus.STOPPED for status in node_statuses))
    if is_abnormal:
        logger.debug('The cluster is abnormal. Setting to INIT status. '
                     f'node_statuses: {node_statuses}')
        backend = get_backend_from_handle(handle)
        if isinstance(backend,
                      backends.CloudVmRayBackend) and record['autostop'] >= 0:
            if not backend.is_definitely_autostopping(handle,
                                                      stream_logs=False):
                # Reset the autostopping as the cluster is abnormal, and may
                # not correctly autostop. Resetting the autostop will let
                # the user know that the autostop may not happen to avoid
                # leakages from the assumption that the cluster will autostop.
                success = True
                try:
                    backend.set_autostop(handle, -1, stream_logs=False)
                except (Exception, SystemExit) as e:  # pylint: disable=broad-except
                    success = False
                    logger.debug(f'Failed to reset autostop. Due to '
                                 f'{common_utils.format_exception(e)}')
                global_user_state.set_cluster_autostop_value(
                    handle.cluster_name, -1, to_down=False)

                # Friendly hint.
                autostop = record['autostop']
                maybe_down_str = ' --down' if record['to_down'] else ''
                noun = 'autodown' if record['to_down'] else 'autostop'
                if success:
                    operation_str = (f'Canceled {noun} on the cluster '
                                     f'{cluster_name!r}')
                else:
                    operation_str = (
                        f'Attempted to cancel {noun} on the '
                        f'cluster {cluster_name!r} with best effort')
                yellow = colorama.Fore.YELLOW
                bright = colorama.Style.BRIGHT
                reset = colorama.Style.RESET_ALL
                ux_utils.console_newline()
                logger.warning(
                    f'{yellow}{operation_str}, since it is found to be in an '
                    f'abnormal state. To fix, try running: {reset}{bright}sky '
                    f'start -f -i {autostop}{maybe_down_str} {cluster_name}'
                    f'{reset}')
            else:
                ux_utils.console_newline()
                operation_str = 'autodowning' if record[
                    'to_down'] else 'autostopping'
                logger.info(
                    f'Cluster {cluster_name!r} is {operation_str}. Setting to '
                    'INIT status; try refresh again in a while.')

        # If the user starts part of a STOPPED cluster, we still need a status
        # to represent the abnormal status. For spot cluster, it can also
        # represent that the cluster is partially preempted.
        # TODO(zhwu): the definition of INIT should be audited/changed.
        # Adding a new status UNHEALTHY for abnormal status can be a choice.
        global_user_state.add_or_update_cluster(cluster_name,
                                                handle,
                                                requested_resources=None,
                                                ready=False,
                                                is_launch=False)
        return global_user_state.get_cluster_from_name(cluster_name)
    # Now is_abnormal is False: either node_statuses is empty or all nodes are
    # STOPPED.
    backend = backends.CloudVmRayBackend()
    backend.post_teardown_cleanup(handle, terminate=to_terminate, purge=False)
    return global_user_state.get_cluster_from_name(cluster_name)


def _update_cluster_status(
        cluster_name: str,
        acquire_per_cluster_status_lock: bool) -> Optional[Dict[str, Any]]:
    """Update the cluster status.

    The cluster status is updated by checking ray cluster and real status from
    cloud.

    The function will update the cached cluster status in the global state. For
    the design of the cluster status and transition, please refer to the
    sky/design_docs/cluster_status.md

    Args:
        cluster_name: The name of the cluster.
        acquire_per_cluster_status_lock: Whether to acquire the per-cluster lock
            before updating the status.
        need_owner_identity_check: Whether to check the owner identity before
            updating

    Returns:
        If the cluster is terminated or does not exist, return None. Otherwise
        returns the input record with status and handle potentially updated.

    Raises:
        exceptions.ClusterOwnerIdentityMismatchError: if the current user is
          not the same as the user who created the cluster.
        exceptions.CloudUserIdentityError: if we fail to get the current user
          identity.
        exceptions.ClusterStatusFetchingError: the cluster status cannot be
          fetched from the cloud provider or there are leaked nodes causing
          the node number larger than expected.
    """
    if not acquire_per_cluster_status_lock:
        return _update_cluster_status_no_lock(cluster_name)

    try:
        # TODO(mraheja): remove pylint disabling when filelock
        # version updated
        # pylint: disable=abstract-class-instantiated
        with filelock.FileLock(CLUSTER_STATUS_LOCK_PATH.format(cluster_name),
                               CLUSTER_STATUS_LOCK_TIMEOUT_SECONDS):
            return _update_cluster_status_no_lock(cluster_name)
    except filelock.Timeout:
        logger.debug('Refreshing status: Failed get the lock for cluster '
                     f'{cluster_name!r}. Using the cached status.')
        return global_user_state.get_cluster_from_name(cluster_name)


def _refresh_cluster_record(
        cluster_name: str,
        *,
        force_refresh_statuses: Optional[Set[status_lib.ClusterStatus]] = None,
        acquire_per_cluster_status_lock: bool = True
) -> Optional[Dict[str, Any]]:
    """Refresh the cluster, and return the possibly updated record.

    This function will also check the owner identity of the cluster, and raise
    exceptions if the current user is not the same as the user who created the
    cluster.

    Args:
        cluster_name: The name of the cluster.
        force_refresh_statuses: if specified, refresh the cluster if it has one of
            the specified statuses. Additionally, clusters satisfying the
            following conditions will always be refreshed no matter the
            argument is specified or not:
                1. is a spot cluster, or
                2. is a non-spot cluster, is not STOPPED, and autostop is set.
        acquire_per_cluster_status_lock: Whether to acquire the per-cluster lock
            before updating the status.

    Returns:
        If the cluster is terminated or does not exist, return None.
        Otherwise returns the cluster record.

    Raises:
        exceptions.ClusterOwnerIdentityMismatchError: if the current user is
          not the same as the user who created the cluster.
        exceptions.CloudUserIdentityError: if we fail to get the current user
          identity.
        exceptions.ClusterStatusFetchingError: the cluster status cannot be
          fetched from the cloud provider or there are leaked nodes causing
          the node number larger than expected.
    """

    record = global_user_state.get_cluster_from_name(cluster_name)
    if record is None:
        return None
    check_owner_identity(cluster_name)

    handle = record['handle']
    if isinstance(handle, backends.CloudVmRayResourceHandle):
        use_spot = handle.launched_resources.use_spot
        has_autostop = (record['status'] != status_lib.ClusterStatus.STOPPED and
                        record['autostop'] >= 0)
        force_refresh_for_cluster = (force_refresh_statuses is not None and
                                     record['status'] in force_refresh_statuses)
        if force_refresh_for_cluster or has_autostop or use_spot:
            record = _update_cluster_status(
                cluster_name,
                acquire_per_cluster_status_lock=acquire_per_cluster_status_lock)
    return record


@timeline.event
def refresh_cluster_status_handle(
    cluster_name: str,
    *,
    force_refresh_statuses: Optional[Set[status_lib.ClusterStatus]] = None,
    acquire_per_cluster_status_lock: bool = True,
) -> Tuple[Optional[status_lib.ClusterStatus],
           Optional[backends.ResourceHandle]]:
    """Refresh the cluster, and return the possibly updated status and handle.

    This is a wrapper of refresh_cluster_record, which returns the status and
    handle of the cluster.
    Please refer to the docstring of refresh_cluster_record for the details.
    """
    record = _refresh_cluster_record(
        cluster_name,
        force_refresh_statuses=force_refresh_statuses,
        acquire_per_cluster_status_lock=acquire_per_cluster_status_lock)
    if record is None:
        return None, None
    return record['status'], record['handle']


# =====================================


@typing.overload
def check_cluster_available(
    cluster_name: str,
    *,
    operation: str,
    check_cloud_vm_ray_backend: Literal[True] = True,
    dryrun: bool = ...,
) -> 'cloud_vm_ray_backend.CloudVmRayResourceHandle':
    ...


@typing.overload
def check_cluster_available(
    cluster_name: str,
    *,
    operation: str,
    check_cloud_vm_ray_backend: Literal[False],
    dryrun: bool = ...,
) -> backends.ResourceHandle:
    ...


def check_cluster_available(
    cluster_name: str,
    *,
    operation: str,
    check_cloud_vm_ray_backend: bool = True,
    dryrun: bool = False,
) -> backends.ResourceHandle:
    """Check if the cluster is available.

    Raises:
        ValueError: if the cluster does not exist.
        exceptions.ClusterNotUpError: if the cluster is not UP.
        exceptions.NotSupportedError: if the cluster is not based on
          CloudVmRayBackend.
        exceptions.ClusterOwnerIdentityMismatchError: if the current user is
          not the same as the user who created the cluster.
        exceptions.CloudUserIdentityError: if we fail to get the current user
          identity.
    """
    record = global_user_state.get_cluster_from_name(cluster_name)
    if dryrun:
        assert record is not None, cluster_name
        return record['handle']

    previous_cluster_status = None
    if record is not None:
        previous_cluster_status = record['status']

    try:
        cluster_status, handle = refresh_cluster_status_handle(cluster_name)
    except exceptions.ClusterStatusFetchingError as e:
        # Failed to refresh the cluster status is not fatal error as the callers
        # can still be done by only using ssh, but the ssh can hang if the
        # cluster is not up (e.g., autostopped).

        # We do not catch the exception for cloud identity checking for now, in
        # order to disable all operations on clusters created by another user
        # identity.  That will make the design simpler and easier to
        # understand, but it might be useful to allow the user to use
        # operations that only involve ssh (e.g., sky exec, sky logs, etc) even
        # if the user is not the owner of the cluster.
        ux_utils.console_newline()
        logger.warning(
            f'Failed to refresh the status for cluster {cluster_name!r}. It is '
            f'not fatal, but {operation} might hang if the cluster is not up.\n'
            f'Detailed reason: {e}')
        if record is None:
            cluster_status, handle = None, None
        else:
            cluster_status, handle = record['status'], record['handle']

    bright = colorama.Style.BRIGHT
    reset = colorama.Style.RESET_ALL
    if handle is None:
        if previous_cluster_status is None:
            error_msg = f'Cluster {cluster_name!r} does not exist.'
        else:
            error_msg = (f'Cluster {cluster_name!r} not found on the cloud '
                         'provider.')
            assert record is not None, previous_cluster_status
            actions = []
            if record['handle'].launched_resources.use_spot:
                actions.append('preempted')
            if record['autostop'] > 0 and record['to_down']:
                actions.append('autodowned')
            actions.append('manually terminated in console')
            if len(actions) > 1:
                actions[-1] = 'or ' + actions[-1]
            actions_str = ', '.join(actions)
            message = f' It was likely {actions_str}.'
            if len(actions) > 1:
                message = message.replace('likely', 'either')
            error_msg += message

        with ux_utils.print_exception_no_traceback():
            raise ValueError(f'{colorama.Fore.YELLOW}{error_msg}{reset}')
    assert cluster_status is not None, 'handle is not None but status is None'
    backend = get_backend_from_handle(handle)
    if check_cloud_vm_ray_backend and not isinstance(
            backend, backends.CloudVmRayBackend):
        with ux_utils.print_exception_no_traceback():
            raise exceptions.NotSupportedError(
                f'{colorama.Fore.YELLOW}{operation.capitalize()}: skipped for '
                f'cluster {cluster_name!r}. It is only supported by backend: '
                f'{backends.CloudVmRayBackend.NAME}.'
                f'{reset}')
    if cluster_status != status_lib.ClusterStatus.UP:
        if onprem_utils.check_if_local_cloud(cluster_name):
            raise exceptions.ClusterNotUpError(
                constants.UNINITIALIZED_ONPREM_CLUSTER_MESSAGE.format(
                    cluster_name),
                cluster_status=cluster_status,
                handle=handle)
        with ux_utils.print_exception_no_traceback():
            hint_for_init = ''
            if cluster_status == status_lib.ClusterStatus.INIT:
                hint_for_init = (
                    f'{reset} Wait for a launch to finish, or use this command '
                    f'to try to transition the cluster to UP: {bright}sky '
                    f'start {cluster_name}{reset}')
            raise exceptions.ClusterNotUpError(
                f'{colorama.Fore.YELLOW}{operation.capitalize()}: skipped for '
                f'cluster {cluster_name!r} (status: {cluster_status.value}). '
                'It is only allowed for '
                f'{status_lib.ClusterStatus.UP.value} clusters.'
                f'{hint_for_init}'
                f'{reset}',
                cluster_status=cluster_status,
                handle=handle)

    if handle.head_ip is None:
        with ux_utils.print_exception_no_traceback():
            raise exceptions.ClusterNotUpError(
                f'Cluster {cluster_name!r} has been stopped or not properly '
                'set up. Please re-launch it with `sky start`.',
                cluster_status=cluster_status,
                handle=handle)
    return handle


# TODO(tian): Refactor to controller_utils. Current blocker: circular import.
def is_controller_up(
    controller_type: controller_utils.Controllers,
    stopped_message: str,
    non_existent_message: Optional[str] = None,
) -> Tuple[Optional[status_lib.ClusterStatus],
           Optional['backends.CloudVmRayResourceHandle']]:
    """Check if the spot/serve controller is up.

    It can be used to check the actual controller status (since the autostop is
    set for the controller) before the spot/serve commands interact with the
    controller.

    Args:
        type: Type of the controller.
        stopped_message: Message to print if the controller is STOPPED.
        non_existent_message: Message to show if the controller does not exist.

    Returns:
        controller_status: The status of the controller. If it fails during
          refreshing the status, it will be the cached status. None if the
          controller does not exist.
        handle: The ResourceHandle of the controller. None if the
          controller is not UP or does not exist.

    Raises:
        exceptions.ClusterOwnerIdentityMismatchError: if the current user is not
          the same as the user who created the cluster.
        exceptions.CloudUserIdentityError: if we fail to get the current user
          identity.
    """
    if non_existent_message is None:
        non_existent_message = (
            controller_type.value.default_hint_if_non_existent)
    cluster_name = controller_type.value.cluster_name
    controller_name = controller_type.value.name.replace(' controller', '')
    try:
        # Set force_refresh_statuses=None to make sure the refresh only happens
        # when the controller is INIT/UP (triggered in these statuses as the
        # autostop is always set for the controller). This optimization avoids
        # unnecessary costly refresh when the controller is already stopped.
        # This optimization is based on the assumption that the user will not
        # start the controller manually from the cloud console.
        controller_status, handle = refresh_cluster_status_handle(
            cluster_name, force_refresh_statuses=None)
    except exceptions.ClusterStatusFetchingError as e:
        # We do not catch the exceptions related to the cluster owner identity
        # mismatch, please refer to the comment in
        # `backend_utils.check_cluster_available`.
        logger.warning(
            'Failed to get the status of the controller. It is not '
            f'fatal, but {controller_name} commands/calls may hang or return '
            'stale information, when the controller is not up.\n'
            f'  Details: {common_utils.format_exception(e, use_bracket=True)}')
        record = global_user_state.get_cluster_from_name(cluster_name)
        controller_status, handle = None, None
        if record is not None:
            controller_status, handle = record['status'], record['handle']

    if controller_status is None:
        sky_logging.print(non_existent_message)
    elif controller_status != status_lib.ClusterStatus.UP:
        msg = (f'{controller_name.capitalize()} controller {cluster_name} '
               f'is {controller_status.value}.')
        if controller_status == status_lib.ClusterStatus.STOPPED:
            msg += f'\n{stopped_message}'
        if controller_status == status_lib.ClusterStatus.INIT:
            msg += '\nPlease wait for the controller to be ready.'
        sky_logging.print(msg)
        handle = None
    return controller_status, handle


class CloudFilter(enum.Enum):
    # Filter for all types of clouds.
    ALL = 'all'
    # Filter for Sky's main clouds (aws, gcp, azure, docker).
    CLOUDS_AND_DOCKER = 'clouds-and-docker'
    # Filter for only local clouds.
    LOCAL = 'local'


def get_clusters(
    include_controller: bool,
    refresh: bool,
    cloud_filter: CloudFilter = CloudFilter.CLOUDS_AND_DOCKER,
    cluster_names: Optional[Union[str, List[str]]] = None,
) -> List[Dict[str, Any]]:
    """Returns a list of cached or optionally refreshed cluster records.

    Combs through the database (in ~/.sky/state.db) to get a list of records
    corresponding to launched clusters (filtered by `cluster_names` if it is
    specified). The refresh flag can be used to force a refresh of the status
    of the clusters.

    Args:
        include_controller: Whether to include controllers, e.g. spot controller
            or sky serve controller.
        refresh: Whether to refresh the status of the clusters. (Refreshing will
            set the status to STOPPED if the cluster cannot be pinged.)
        cloud_filter: Sets which clouds to filer through from the global user
            state. Supports three values, 'all' for all clouds, 'public' for
            public clouds only, and 'local' for only local clouds.
        cluster_names: If provided, only return records for the given cluster
            names.

    Returns:
        A list of cluster records. If the cluster does not exist or has been
        terminated, the record will be omitted from the returned list.
    """
    records = global_user_state.get_clusters()

    if not include_controller:
        records = [
            record for record in records
            if controller_utils.Controllers.from_name(record['name']) is None
        ]

    yellow = colorama.Fore.YELLOW
    bright = colorama.Style.BRIGHT
    reset = colorama.Style.RESET_ALL

    if cluster_names is not None:
        if isinstance(cluster_names, str):
            cluster_names = [cluster_names]
        new_records = []
        not_exist_cluster_names = []
        for cluster_name in cluster_names:
            for record in records:
                if record['name'] == cluster_name:
                    new_records.append(record)
                    break
            else:
                not_exist_cluster_names.append(cluster_name)
        if not_exist_cluster_names:
            clusters_str = ', '.join(not_exist_cluster_names)
            logger.info(f'Cluster(s) not found: {bright}{clusters_str}{reset}.')
        records = new_records

    def _is_local_cluster(record):
        handle = record['handle']
        if isinstance(handle, backends.LocalDockerResourceHandle):
            return False
        cluster_resources = handle.launched_resources
        return isinstance(cluster_resources.cloud, clouds.Local)

    if cloud_filter == CloudFilter.LOCAL:
        records = [record for record in records if _is_local_cluster(record)]
    elif cloud_filter == CloudFilter.CLOUDS_AND_DOCKER:
        records = [
            record for record in records if not _is_local_cluster(record)
        ]
    elif cloud_filter not in CloudFilter:
        raise ValueError(f'{cloud_filter} is not part of CloudFilter.')

    if not refresh:
        return records

    plural = 's' if len(records) > 1 else ''
    progress = rich_progress.Progress(transient=True,
                                      redirect_stdout=False,
                                      redirect_stderr=False)
    task = progress.add_task(
        f'[bold cyan]Refreshing status for {len(records)} cluster{plural}[/]',
        total=len(records))

    def _refresh_cluster(cluster_name):
        try:
            record = _refresh_cluster_record(
                cluster_name,
                force_refresh_statuses=set(status_lib.ClusterStatus),
                acquire_per_cluster_status_lock=True)
        except (exceptions.ClusterStatusFetchingError,
                exceptions.CloudUserIdentityError,
                exceptions.ClusterOwnerIdentityMismatchError) as e:
            # Do not fail the entire refresh process. The caller will
            # handle the 'UNKNOWN' status, and collect the errors into
            # a table.
            record = {'status': 'UNKNOWN', 'error': e}
        progress.update(task, advance=1)
        return record

    cluster_names = [record['name'] for record in records]
    with progress:
        updated_records = subprocess_utils.run_in_parallel(
            _refresh_cluster, cluster_names)

    # Show information for removed clusters.
    kept_records = []
    autodown_clusters, remaining_clusters, failed_clusters = [], [], []
    for i, record in enumerate(records):
        if updated_records[i] is None:
            if record['to_down']:
                autodown_clusters.append(cluster_names[i])
            else:
                remaining_clusters.append(cluster_names[i])
        elif updated_records[i]['status'] == 'UNKNOWN':
            failed_clusters.append(
                (cluster_names[i], updated_records[i]['error']))
            # Keep the original record if the status is unknown,
            # so that the user can still see the cluster.
            kept_records.append(record)
        else:
            kept_records.append(updated_records[i])

    if autodown_clusters:
        plural = 's' if len(autodown_clusters) > 1 else ''
        cluster_str = ', '.join(autodown_clusters)
        logger.info(f'Autodowned cluster{plural}: '
                    f'{bright}{cluster_str}{reset}')
    if remaining_clusters:
        plural = 's' if len(remaining_clusters) > 1 else ''
        cluster_str = ', '.join(name for name in remaining_clusters)
        logger.warning(f'{yellow}Cluster{plural} terminated on '
                       f'the cloud: {reset}{bright}{cluster_str}{reset}')

    if failed_clusters:
        plural = 's' if len(failed_clusters) > 1 else ''
        logger.warning(f'{yellow}Failed to refresh status for '
                       f'{len(failed_clusters)} cluster{plural}:{reset}')
        for cluster_name, e in failed_clusters:
            logger.warning(f'  {bright}{cluster_name}{reset}: {e}')
    return kept_records


@typing.overload
def get_backend_from_handle(
    handle: 'cloud_vm_ray_backend.CloudVmRayResourceHandle'
) -> 'cloud_vm_ray_backend.CloudVmRayBackend':
    ...


@typing.overload
def get_backend_from_handle(
    handle: 'local_docker_backend.LocalDockerResourceHandle'
) -> 'local_docker_backend.LocalDockerBackend':
    ...


@typing.overload
def get_backend_from_handle(
        handle: backends.ResourceHandle) -> backends.Backend:
    ...


def get_backend_from_handle(
        handle: backends.ResourceHandle) -> backends.Backend:
    """Gets a Backend object corresponding to a handle.

    Inspects handle type to infer the backend used for the resource.
    """
    backend: backends.Backend
    if isinstance(handle, backends.CloudVmRayResourceHandle):
        backend = backends.CloudVmRayBackend()
    elif isinstance(handle, backends.LocalDockerResourceHandle):
        backend = backends.LocalDockerBackend()
    else:
        raise NotImplementedError(
            f'Handle type {type(handle)} is not supported yet.')
    return backend


def get_task_demands_dict(task: 'task_lib.Task') -> Dict[str, float]:
    """Returns the resources dict of the task.

    Returns:
        A dict of the resources of the task. The keys are the resource names
        and the values are the number of the resources. It always contains
        the CPU resource (to control the maximum number of tasks), and
        optionally accelerator demands.
    """
    # TODO: Custom CPU and other memory resources are not supported yet.
    # For sky serve controller task, we set the CPU resource to a smaller
    # value to support a larger number of services.
    resources_dict = {
        'CPU': (serve_lib.SERVICES_TASK_CPU_DEMAND
                if task.service_name is not None else DEFAULT_TASK_CPU_DEMAND)
    }
    if task.best_resources is not None:
        resources = task.best_resources
    else:
        # Task may (e.g., sky launch) or may not (e.g., sky exec) have undergone
        # sky.optimize(), so best_resources may be None.
        assert len(task.resources) == 1, task.resources
        resources = list(task.resources)[0]
    if resources is not None and resources.accelerators is not None:
        resources_dict.update(resources.accelerators)
    return resources_dict


def get_task_resources_str(task: 'task_lib.Task') -> str:
    """Returns the resources string of the task.

    The resources string is only used as a display purpose, so we only show
    the accelerator demands (if any). Otherwise, the CPU demand is shown.
    """
    task_cpu_demand = (serve_lib.SERVICES_TASK_CPU_DEMAND if task.service_name
                       is not None else DEFAULT_TASK_CPU_DEMAND)
    if task.best_resources is not None:
        accelerator_dict = task.best_resources.accelerators
        if accelerator_dict is None:
            resources_str = f'CPU:{task_cpu_demand}'
        else:
            resources_str = ', '.join(
                f'{k}:{v}' for k, v in accelerator_dict.items())
    elif len(task.resources) == 1:
        resources_dict = list(task.resources)[0].accelerators
        if resources_dict is None:
            resources_str = f'CPU:{task_cpu_demand}'
        else:
            resources_str = ', '.join(
                f'{k}:{v}' for k, v in resources_dict.items())
    else:
        resource_accelerators = []
        for resource in task.resources:
            if resource.accelerators is None:
                continue
            for k, v in resource.accelerators.items():
                resource_accelerators.append(f'{k}:{v}')

        if resource_accelerators:
            resources_str = ', '.join(set(resource_accelerators))
        else:
            resources_str = f'CPU:{task_cpu_demand}'
    resources_str = f'{task.num_nodes}x [{resources_str}]'
    return resources_str


# Handle ctrl-c
def interrupt_handler(signum, frame):
    del signum, frame
    subprocess_utils.kill_children_processes()
    # Avoid using logger here, as it will print the stack trace for broken
    # pipe, when the output is piped to another program.
    print(f'{colorama.Style.DIM}Tip: The job will keep '
          f'running after Ctrl-C.{colorama.Style.RESET_ALL}')
    with ux_utils.print_exception_no_traceback():
        raise KeyboardInterrupt(exceptions.KEYBOARD_INTERRUPT_CODE)


# Handle ctrl-z
def stop_handler(signum, frame):
    del signum, frame
    subprocess_utils.kill_children_processes()
    # Avoid using logger here, as it will print the stack trace for broken
    # pipe, when the output is piped to another program.
    print(f'{colorama.Style.DIM}Tip: The job will keep '
          f'running after Ctrl-Z.{colorama.Style.RESET_ALL}')
    with ux_utils.print_exception_no_traceback():
        raise KeyboardInterrupt(exceptions.SIGTSTP_CODE)


def check_public_cloud_enabled():
    """Checks if any of the public clouds is enabled.

    Exceptions:
        exceptions.NoCloudAccessError: if no public cloud is enabled.
    """

    def _no_public_cloud():
        enabled_clouds = global_user_state.get_enabled_clouds()
        return (len(enabled_clouds) == 0 or
                (len(enabled_clouds) == 1 and
                 isinstance(enabled_clouds[0], clouds.Local)))

    if not _no_public_cloud():
        return

    sky_check.check(quiet=True)
    if _no_public_cloud():
        with ux_utils.print_exception_no_traceback():
            raise exceptions.NoCloudAccessError(
                'Cloud access is not set up. Run: '
                f'{colorama.Style.BRIGHT}sky check{colorama.Style.RESET_ALL}')


def run_command_and_handle_ssh_failure(runner: command_runner.SSHCommandRunner,
                                       command: str,
                                       failure_message: str) -> str:
    """Runs command remotely and returns output with proper error handling."""
    rc, stdout, stderr = runner.run(command,
                                    require_outputs=True,
                                    stream_logs=False)
    if rc == 255:
        # SSH failed
        raise RuntimeError(
            f'SSH with user {runner.ssh_user} and key {runner.ssh_private_key} '
            f'to {runner.ip} failed. This is most likely due to incorrect '
            'credentials or incorrect permissions for the key file. Check '
            'your credentials and try again.')
    subprocess_utils.handle_returncode(rc,
                                       command,
                                       failure_message,
                                       stderr=stderr)
    return stdout


def check_rsync_installed() -> None:
    """Checks if rsync is installed.

    Raises:
        RuntimeError: if rsync is not installed in the machine.
    """
    try:
        subprocess.run('rsync --version',
                       shell=True,
                       check=True,
                       stdout=subprocess.PIPE,
                       stderr=subprocess.PIPE)
    except subprocess.CalledProcessError:
        with ux_utils.print_exception_no_traceback():
            raise RuntimeError(
                '`rsync` is required for provisioning and'
                ' it is not installed. For Debian/Ubuntu system, '
                'install it with:\n'
                '  $ sudo apt install rsync') from None


def check_stale_runtime_on_remote(returncode: int, stderr: str,
                                  cluster_name: str) -> None:
    """Raises RuntimeError if remote SkyPilot runtime needs to be updated.

    We detect this by parsing certain backward-incompatible error messages from
    `stderr`. Typically due to the local client version just got updated, and
    the remote runtime is an older version.
    """
    pattern = re.compile(r'AttributeError: module \'sky\.(.*)\' has no '
                         r'attribute \'(.*)\'')
    if returncode != 0:
        attribute_error = re.findall(pattern, stderr)
        if attribute_error:
            with ux_utils.print_exception_no_traceback():
                raise RuntimeError(
                    f'{colorama.Fore.RED}SkyPilot runtime needs to be updated '
                    'on the remote cluster. To update, run (existing jobs are '
                    f'not interrupted): {colorama.Style.BRIGHT}sky start -f -y '
                    f'{cluster_name}{colorama.Style.RESET_ALL}'
                    f'\n--- Details ---\n{stderr.strip()}\n')<|MERGE_RESOLUTION|>--- conflicted
+++ resolved
@@ -1758,14 +1758,9 @@
 
     # Query the cloud provider.
     # TODO(suquark): move implementations of more clouds here
-<<<<<<< HEAD
-    if (handle.launched_resources.cloud.STATUS_VERSION >=
-            clouds.StatusVersion.SKYPILOT):
-=======
     cloud = handle.launched_resources.cloud
     assert cloud is not None, handle
     if cloud.STATUS_VERSION >= clouds.StatusVersion.SKYPILOT:
->>>>>>> 318553bb
         cloud_name = repr(handle.launched_resources.cloud)
         try:
             node_status_dict = provision_lib.query_instances(
