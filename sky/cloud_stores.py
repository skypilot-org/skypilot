"""Cloud object stores.

Currently, used for transferring data in bulk.  Thus, this module does not
offer file-level calls (e.g., open, reading, writing).

TODO:
* Better interface.
* Better implementation (e.g., fsspec, smart_open, using each cloud's SDK).
"""
import subprocess
import urllib.parse

from sky.clouds import gcp
from sky.data import data_utils
from sky.adaptors import aws


class CloudStorage:
    """Interface for a cloud object store."""

    def is_directory(self, url: str) -> bool:
        """Returns whether 'url' is a directory.

        In cloud object stores, a "directory" refers to a regular object whose
        name is a prefix of other objects.
        """
        raise NotImplementedError

    def make_sync_dir_command(self, source: str, destination: str) -> str:
        """Makes a runnable bash command to sync a 'directory'."""
        raise NotImplementedError

    def make_sync_file_command(self, source: str, destination: str) -> str:
        """Makes a runnable bash command to sync a file."""
        raise NotImplementedError


class S3CloudStorage(CloudStorage):
    """AWS Cloud Storage."""

    # List of commands to install AWS CLI
    _GET_AWSCLI = [
        'aws --version >/dev/null 2>&1 || pip3 install awscli',
    ]

    def is_directory(self, url: str) -> bool:
        """Returns whether S3 'url' is a directory.

        In cloud object stores, a "directory" refers to a regular object whose
        name is a prefix of other objects.
        """
        s3 = aws.resource('s3')
        bucket_name, path = data_utils.split_s3_path(url)
        bucket = s3.Bucket(bucket_name)

        num_objects = 0
        for obj in bucket.objects.filter(Prefix=path):
            num_objects += 1
            if obj.key == path:
                return False
            # If there are more than 1 object in filter, then it is a directory
            if num_objects == 3:
                return True

        # A directory with few or no items
        return True

    def make_sync_dir_command(self, source: str, destination: str) -> str:
        """Downloads using AWS CLI."""
        # AWS Sync by default uses 10 threads to upload files to the bucket.
        # To increase parallelism, modify max_concurrent_requests in your
        # aws config file (Default path: ~/.aws/config).
        download_via_awscli = f'mkdir -p {destination} && \
                                aws s3 sync --no-follow-symlinks ' \
                              f'{source} {destination}'

        all_commands = list(self._GET_AWSCLI)
        all_commands.append(download_via_awscli)
        return ' && '.join(all_commands)

    def make_sync_file_command(self, source: str, destination: str) -> str:
        """Downloads a file using AWS CLI."""
        download_via_awscli = (f'mkdir -p {destination} &&'
                               f'aws s3 cp {source} {destination}')

        all_commands = list(self._GET_AWSCLI)
        all_commands.append(download_via_awscli)
        return ' && '.join(all_commands)


class GcsCloudStorage(CloudStorage):
    """Google Cloud Storage."""

    # We use gsutil as a basic implementation.  One pro is that its -m
    # multi-threaded download is nice, which frees us from implementing
    # parellel workers on our end.
    _GET_GSUTIL = [gcp.GCLOUD_INSTALLATION_COMMAND]

<<<<<<< HEAD
    _GSUTIL = f'GOOGLE_APPLICATION_CREDENTIALS={gcp.DEFAULT_GCP_APPLICATION_CREDENTIAL_PATH} ~/google-cloud-sdk/bin/gsutil'
=======
    _GSUTIL = 'gsutil'
>>>>>>> 8253820f

    def is_directory(self, url: str) -> bool:
        """Returns whether 'url' is a directory.
        In cloud object stores, a "directory" refers to a regular object whose
        name is a prefix of other objects.
        """
        commands = self._GET_GSUTIL
        commands.append(f'{self._GSUTIL} ls -d {url}')
        command = ' && '.join(commands)
        p = subprocess.run(command,
                           stdout=subprocess.PIPE,
                           shell=True,
                           check=True,
                           executable='/bin/bash')
        out = p.stdout.decode().strip()
        # Edge Case: Gcloud command is run for first time #437
        out = out.split('\n')[-1]
        # If <url> is a bucket root, then we only need `gsutil` to succeed
        # to make sure the bucket exists. It is already a directory.
        _, key = data_utils.split_gcs_path(url)
        if len(key) == 0:
            return True
        # Otherwise, gsutil ls -d url will return:
        #   --> url.rstrip('/')          if url is not a directory
        #   --> url with an ending '/'   if url is a directory
        if not out.endswith('/'):
            assert out == url.rstrip('/'), (out, url)
            return False
        url = url if url.endswith('/') else (url + '/')
        assert out == url, (out, url)
        return True

    def make_sync_dir_command(self, source: str, destination: str) -> str:
        """Downloads a directory using gsutil."""
        download_via_gsutil = (
            f'{self._GSUTIL} -m rsync -r {source} {destination}')
        all_commands = self._GET_GSUTIL
        all_commands.append(download_via_gsutil)
        return ' && '.join(all_commands)

    def make_sync_file_command(self, source: str, destination: str) -> str:
        """Downloads a file using gsutil."""
        download_via_gsutil = f'{self._GSUTIL} -m cp {source} {destination}'
        all_commands = self._GET_GSUTIL
        all_commands.append(download_via_gsutil)
        return ' && '.join(all_commands)


def get_storage_from_path(url: str) -> CloudStorage:
    """Returns a CloudStorage by identifying the scheme:// in a URL."""
    result = urllib.parse.urlsplit(url)

    if result.scheme not in _REGISTRY:
        assert False, (f'Scheme {result.scheme} not found in'
                       f' supported storage ({_REGISTRY.keys()}); path {url}')
    return _REGISTRY[result.scheme]


_REGISTRY = {
    'gs': GcsCloudStorage(),
    's3': S3CloudStorage(),
}<|MERGE_RESOLUTION|>--- conflicted
+++ resolved
@@ -96,11 +96,7 @@
     # parellel workers on our end.
     _GET_GSUTIL = [gcp.GCLOUD_INSTALLATION_COMMAND]
 
-<<<<<<< HEAD
-    _GSUTIL = f'GOOGLE_APPLICATION_CREDENTIALS={gcp.DEFAULT_GCP_APPLICATION_CREDENTIAL_PATH} ~/google-cloud-sdk/bin/gsutil'
-=======
-    _GSUTIL = 'gsutil'
->>>>>>> 8253820f
+    _GSUTIL = f'GOOGLE_APPLICATION_CREDENTIALS={gcp.DEFAULT_GCP_APPLICATION_CREDENTIAL_PATH} gsutil'
 
     def is_directory(self, url: str) -> bool:
         """Returns whether 'url' is a directory.
