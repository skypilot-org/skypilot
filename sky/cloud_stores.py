--- conflicted
+++ resolved
@@ -135,15 +135,9 @@
 
     def make_sync_dir_command(self, source: str, destination: str) -> str:
         """Downloads a directory using gsutil."""
-<<<<<<< HEAD
         download_via_gsutil = (f'{self._get_gsutil_command()} '
-                               f'rsync -r {source} {destination}')
+                               f'rsync -e -r {source} {destination}')
         all_commands = [self._INSTALL_GSUTIL]
-=======
-        download_via_gsutil = (
-            f'{self._GSUTIL} -m rsync -e -r {source} {destination}')
-        all_commands = [self._GET_GSUTIL]
->>>>>>> fc516cee
         all_commands.append(download_via_gsutil)
         return ' && '.join(all_commands)
 
