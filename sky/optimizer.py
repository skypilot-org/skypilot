--- conflicted
+++ resolved
@@ -839,12 +839,9 @@
                 'use_spot': resources.use_spot
             }
             if isinstance(resources.cloud, clouds.Kubernetes):
-<<<<<<< HEAD
-=======
                 # Region for Kubernetes is the context name, i.e. different
                 # Kubernetes clusters. We add region to the key to show all the
                 # Kubernetes clusters in the optimizer table for better UX.
->>>>>>> 9e1b4ddc
                 resource_key_dict['region'] = resources.region
             return json.dumps(resource_key_dict, sort_keys=True)
 
