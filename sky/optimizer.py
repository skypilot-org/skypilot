--- conflicted
+++ resolved
@@ -165,13 +165,8 @@
         return fn(src_cloud, dst_cloud, nbytes)
 
     @staticmethod
-<<<<<<< HEAD
-    def _estimate_compute_cost(
-        topo_order: List,
-=======
     def _per_node_cost_or_time(
         topo_order: List[Task],
->>>>>>> 426221df
         minimize_cost: bool = True,
         blocked_launchable_resources: Optional[List[Resources]] = None,
         raise_error: bool = False,
@@ -179,11 +174,7 @@
         """Estimates the compute cost of feasible task-resource mappings."""
         # Cost of running the task on the resources
         # node -> {resources -> cost}
-<<<<<<< HEAD
-        compute_cost = collections.defaultdict(dict)
-=======
         node_to_cost_map = collections.defaultdict(dict)
->>>>>>> 426221df
 
         # If a cloud has multiple instance types with the same accelerators,
         # Sky informs users of the candidates and its decisions.
@@ -194,11 +185,7 @@
         for node_i, node in enumerate(topo_order):
             if node_i == 0:
                 # Base case: a special source node.
-<<<<<<< HEAD
-                compute_cost[node][list(node.get_resources())[0]] = 0
-=======
                 node_to_cost_map[node][list(node.get_resources())[0]] = 0
->>>>>>> 426221df
                 continue
 
             do_print = node_i != len(topo_order) - 1
@@ -268,15 +255,6 @@
                             logger.debug(
                                 '  estimated_cost (not incl. egress): ${:.1f}'.
                                 format(estimated_cost))
-<<<<<<< HEAD
-                    compute_cost[node][resources] = estimated_cost
-        return compute_cost, node_to_candidates
-
-    @staticmethod
-    def _optimize_by_dp(
-        topo_order: List,
-        compute_costs: Dict,
-=======
                     node_to_cost_map[node][resources] = estimated_cost
         return node_to_cost_map, node_to_candidates
 
@@ -284,7 +262,6 @@
     def _optimize_by_dp(
         topo_order: List[Task],
         node_to_cost_map: Dict[Task, float],
->>>>>>> 426221df
         minimize_cost: bool = True,
     ):
         """Optimizes a chain DAG using a dynamic programming algorithm."""
@@ -292,7 +269,6 @@
         dp_best_cost = collections.defaultdict(dict)
         # node -> { resources -> best parent resources }
         dp_point_backs = collections.defaultdict(dict)
-<<<<<<< HEAD
 
         # Computes dp_best_cost[node][resources]
         # = my estimated cost + min_phw { dp_best_cost(p, phw) +
@@ -306,17 +282,13 @@
 
             parent = topo_order[node_i - 1]
             # FIXME: Account for egress costs for multi-node clusters
-            for resources, compute_cost in compute_costs[node].items():
+            for resources, compute_cost in node_to_cost_map[node].items():
                 min_pred_cost_plus_egress = np.inf
                 for parent_resources, parent_cost in \
                     dp_best_cost[parent].items():
                     egress_cost = Optimizer._egress_cost_or_time(
-                        minimize_cost,
-                        parent,
-                        parent_resources,
-                        node,
-                        resources,
-                    )
+                        minimize_cost, parent, parent_resources, node,
+                        resources)
 
                     if parent_cost + egress_cost < min_pred_cost_plus_egress:
                         min_pred_cost_plus_egress = parent_cost + egress_cost
@@ -442,84 +414,6 @@
         return best_plan, best_total_cost
 
     @staticmethod
-    def _compute_total_time(graph, topo_order, plan):
-        cache_finish_time = {}
-
-        def finish_time(node):
-            if node in cache_finish_time:
-                return cache_finish_time[node]
-
-            resources = plan[node]
-            if node.time_estimator_func is None:
-                compute_time = 1 * 3600
-            else:
-                compute_time = node.estimate_runtime(resources)
-
-            pred_finish_times = [0]
-            for pred in graph.predecessors(node):
-                # FIXME: Account for egress time for multi-node clusters
-                egress_time = Optimizer._egress_cost_or_time(
-                    False,
-                    pred,
-                    plan[pred],
-                    node,
-                    resources,
-                )
-                pred_finish_times.append(finish_time(pred) + egress_time)
-
-            cache_finish_time[node] = compute_time + max(pred_finish_times)
-            return cache_finish_time[node]
-
-        sink_node = topo_order[-1]
-        return finish_time(sink_node)
-
-=======
-
-        # Computes dp_best_cost[node][resources]
-        # = my estimated cost + min_phw { dp_best_cost(p, phw) +
-        #                                 egress_cost(p, phw, hw) }
-        # where p is the parent of the node.
-        for node_i, node in enumerate(topo_order):
-            if node_i == 0:
-                # Base case: a special source node.
-                dp_best_cost[node][list(node.get_resources())[0]] = 0
-                continue
-
-            parent = topo_order[node_i - 1]
-            # FIXME: Account for egress costs for multi-node clusters
-            for resources, compute_cost in node_to_cost_map[node].items():
-                min_pred_cost_plus_egress = np.inf
-                for parent_resources, parent_cost in \
-                    dp_best_cost[parent].items():
-                    egress_cost = Optimizer._egress_cost_or_time(
-                        minimize_cost, parent, parent_resources, node,
-                        resources)
-
-                    if parent_cost + egress_cost < min_pred_cost_plus_egress:
-                        min_pred_cost_plus_egress = parent_cost + egress_cost
-                        best_parent_hardware = parent_resources
-
-                dp_point_backs[node][resources] = best_parent_hardware
-                dp_best_cost[node][resources] = \
-                    compute_cost + min_pred_cost_plus_egress
-
-        # Compute the total cost of the DAG.
-        sink_node = topo_order[-1]
-        total_costs = dp_best_cost[sink_node]
-        assert len(total_costs) == 1, f'Should be DummyCloud: {total_costs}'
-        best_resources, best_total_cost = list(total_costs.items())[0]
-
-        # Find the best plan for the DAG.
-        # node -> best resources
-        best_plan = {}
-        for node in reversed(topo_order):
-            best_plan[node] = best_resources
-            node.best_resources = best_resources
-            if node.name != _DUMMY_SOURCE_NAME:
-                best_resources = dp_point_backs[node][best_resources]
-        return best_plan, best_total_cost
-
-    @staticmethod
     def _compute_total_time(
         graph,
         topo_order: List[Task],
@@ -550,7 +444,6 @@
         sink_node = topo_order[-1]
         return finish_time(sink_node)
 
->>>>>>> 426221df
     @staticmethod
     def _compute_total_cost(graph, topo_order, plan):
         total_cost = 0
@@ -567,34 +460,17 @@
             for pred in graph.predecessors(node):
                 # FIXME: Account for egress costs for multi-node clusters
                 egress_cost = Optimizer._egress_cost_or_time(
-<<<<<<< HEAD
-                    True,
-                    pred,
-                    plan[pred],
-                    node,
-                    resources,
-                )
-=======
                     True, pred, plan[pred], node, resources)
->>>>>>> 426221df
                 total_cost += egress_cost
         return total_cost
 
     @staticmethod
     def print_optimized_plan(
-<<<<<<< HEAD
-        best_plan,
-        total_time,
-        total_cost,
-        minimize_cost: bool,
-        compute_costs,
-=======
         best_plan: Dict[Task, Resources],
         total_time: float,
         total_cost: float,
         node_to_cost_map: Dict[Task, float],
         minimize_cost: bool,
->>>>>>> 426221df
     ):
         if minimize_cost:
             logger.info('Optimizer - plan minimizing cost')
@@ -615,18 +491,6 @@
         logger.info(f'\n{message}\n')
 
         # Print the list of resouces that the optimizer considered.
-<<<<<<< HEAD
-        should_print = any(len(v) > 1 for v in compute_costs.values())
-        if should_print:
-            compute_costs = {
-                k: v
-                for k, v in compute_costs.items()
-                if k.name not in (_DUMMY_SOURCE_NAME, _DUMMY_SINK_NAME)
-            }
-            metric = 'cost ($)' if minimize_cost else 'time (hr)'
-            for k, v in compute_costs.items():
-                compute_costs[k] = {
-=======
         should_print = any(len(v) > 1 for v in node_to_cost_map.values())
         if should_print:
             node_to_cost_map = {
@@ -637,25 +501,11 @@
             metric = 'cost ($)' if minimize_cost else 'time (hr)'
             for k, v in node_to_cost_map.items():
                 node_to_cost_map[k] = {
->>>>>>> 426221df
                     resources: round(cost, 2) if minimize_cost \
                         else round(cost / 3600, 2)
                     for resources, cost in v.items()
                 }
 
-<<<<<<< HEAD
-            num_tasks = len(compute_costs)
-            if num_tasks > 1:
-                logger.info(f'Details: task -> {{resources -> {metric}}}')
-                logger.info('%s\n', pprint.pformat(compute_costs))
-            elif num_tasks == 1:
-                logger.info(f'Considered resources -> {metric}')
-                logger.info('%s\n',
-                            pprint.pformat(list(compute_costs.values())[0]))
-
-    @staticmethod
-    def _print_candidates(node_to_candidates):
-=======
             num_tasks = len(node_to_cost_map)
             if num_tasks > 1:
                 logger.info(f'Details: task -> {{resources -> {metric}}}')
@@ -667,7 +517,6 @@
 
     @staticmethod
     def _print_candidates(node_to_candidates: Dict[Task, set]):
->>>>>>> 426221df
         for node, candidate_set in node_to_candidates.items():
             accelerator = list(node.get_resources())[0].accelerators
             is_multi_instances = False
@@ -702,11 +551,7 @@
         graph = dag.get_graph()
         topo_order = list(nx.topological_sort(graph))
 
-<<<<<<< HEAD
-        compute_cost, node_to_candidates = Optimizer._estimate_compute_cost(
-=======
         node_to_cost_map, node_to_candidates = Optimizer._per_node_cost_or_time(
->>>>>>> 426221df
             topo_order,
             minimize_cost,
             blocked_launchable_resources,
@@ -720,16 +565,10 @@
 
         if is_chain:
             best_plan, best_total_cost = Optimizer._optimize_by_dp(
-<<<<<<< HEAD
-                topo_order, compute_cost, minimize_cost)
+                topo_order, node_to_cost_map, minimize_cost)
         else:
             best_plan, best_total_cost = Optimizer._optimize_by_ilp(
-                list(graph.edges()), topo_order, compute_cost, minimize_cost)
-=======
-                topo_order, node_to_cost_map, minimize_cost)
-        else:
-            raise NotImplementedError('Currently Sky only supports chain DAGs.')
->>>>>>> 426221df
+                list(graph.edges()), topo_order, node_to_cost_map, minimize_cost)
 
         if minimize_cost:
             total_time = Optimizer._compute_total_time(graph, topo_order,
@@ -741,11 +580,7 @@
                                                        best_plan)
 
         Optimizer.print_optimized_plan(best_plan, total_time, total_cost,
-<<<<<<< HEAD
-                                       minimize_cost, compute_cost)
-=======
                                        node_to_cost_map, minimize_cost)
->>>>>>> 426221df
         Optimizer._print_candidates(node_to_candidates)
         return dag, best_plan
 
