"""The Sky optimizer: assigns best resources to user tasks."""
import collections
import colorama
import enum
import pprint
import sys
import typing
from typing import Dict, List, Optional, Tuple

import numpy as np
import tabulate

from sky import check
from sky import clouds
from sky import exceptions
from sky import global_user_state
from sky import resources as resources_lib
from sky import sky_logging
from sky import task as task_lib

if typing.TYPE_CHECKING:
    from sky import dag as dag_lib

logger = sky_logging.init_logger(__name__)

Task = task_lib.Task

_DUMMY_SOURCE_NAME = 'sky-dummy-source'
_DUMMY_SINK_NAME = 'sky-dummy-sink'

# task -> resources -> estimated cost or time.
_TaskToCostMap = Dict[Task, Dict[Resources, float]]
# cloud -> list of resources that have the same accelerators.
_PerCloudCandidates = Dict[str, List[Resources]]
# task -> per-cloud candidates
_TaskToPerCloudCandidates = Dict[Task, _PerCloudCandidates]


# Constants: minimize what target?
class OptimizeTarget(enum.Enum):
    COST = 0
    TIME = 1


class Optimizer:
    """The Sky optimizer: assigns best resources to user tasks."""

    @staticmethod
    def _egress_cost(src_cloud: clouds.Cloud, dst_cloud: clouds.Cloud,
                     gigabytes: float):
        if isinstance(src_cloud, DummyCloud) or isinstance(
                dst_cloud, DummyCloud):
            return 0.0

        if not src_cloud.is_same_cloud(dst_cloud):
            egress_cost = src_cloud.get_egress_cost(num_gigabytes=gigabytes)
        else:
            egress_cost = 0.0
        if egress_cost > 0:
            logger.info(f'  {src_cloud} -> {dst_cloud} egress cost: '
                        f'${egress_cost} for {gigabytes:.1f} GB')
        return egress_cost

    @staticmethod
    def _egress_time(src_cloud: clouds.Cloud, dst_cloud: clouds.Cloud,
                     gigabytes: float):
        """Returns estimated egress time in seconds."""
        # FIXME: estimate bandwidth between each cloud-region pair.
        if isinstance(src_cloud, DummyCloud) or isinstance(
                dst_cloud, DummyCloud):
            return 0.0
        if not src_cloud.is_same_cloud(dst_cloud):
            # 10Gbps is close to the average of observed b/w from S3
            # (us-west,east-2) to GCS us-central1, assuming highly sharded files
            # (~128MB per file).
            bandwidth_gbps = 10
            egress_time = gigabytes * 8 / bandwidth_gbps
            logger.info(f'  {src_cloud} -> {dst_cloud} egress time: '
                        f'{egress_time} s for {gigabytes:.1f} GB')
        else:
            egress_time = 0.0
        return egress_time

    @staticmethod
    def optimize(dag: 'dag_lib.Dag',
                 minimize=OptimizeTarget.COST,
                 blocked_launchable_resources: Optional[List[
                     resources_lib.Resources]] = None,
                 raise_error: bool = False):
        # This function is effectful: mutates every node in 'dag' by setting
        # node.best_resources if it is None.
        dag = Optimizer._add_dummy_source_sink_nodes(dag)
        optimized_dag, unused_best_plan = Optimizer._optimize_cost(
            dag,
            minimize_cost=minimize == OptimizeTarget.COST,
            blocked_launchable_resources=blocked_launchable_resources,
            raise_error=raise_error)
        optimized_dag = Optimizer._remove_dummy_source_sink_nodes(optimized_dag)
        return optimized_dag

    @staticmethod
    def _add_dummy_source_sink_nodes(dag: 'dag_lib.Dag'):
        """Adds special Source and Sink nodes.

        The two special nodes are for conveniently handling cases such as

          { A, B } --> C (multiple sources)

        or

          A --> { B, C } (multiple sinks)

        Adds new edges:
            Source --> for all node with in degree 0
            For all node with out degree 0 --> Sink
        """
        graph = dag.get_graph()
        zero_indegree_nodes = []
        zero_outdegree_nodes = []
        for node, in_degree in graph.in_degree():
            if in_degree == 0:
                zero_indegree_nodes.append(node)
        for node, out_degree in graph.out_degree():
            if out_degree == 0:
                zero_outdegree_nodes.append(node)

        def make_dummy(name):
            dummy = Task(name)
            dummy.set_resources({DummyResources(DummyCloud(), None)})
            dummy.set_time_estimator(lambda _: 0)
            return dummy

        with dag:
            source = make_dummy(_DUMMY_SOURCE_NAME)
            for real_source_node in zero_indegree_nodes:
                source >> real_source_node  # pylint: disable=pointless-statement
            sink = make_dummy(_DUMMY_SINK_NAME)
            for real_sink_node in zero_outdegree_nodes:
                real_sink_node >> sink  # pylint: disable=pointless-statement
        return dag

    @staticmethod
    def _remove_dummy_source_sink_nodes(dag: 'dag_lib.Dag'):
        """Removes special Source and Sink nodes."""
        source = [t for t in dag.tasks if t.name == _DUMMY_SOURCE_NAME]
        sink = [t for t in dag.tasks if t.name == _DUMMY_SINK_NAME]
        assert len(source) == len(sink) == 1, dag.tasks
        dag.remove(source[0])
        dag.remove(sink[0])
        return dag

    @staticmethod
    def _egress_cost_or_time(minimize_cost: bool, parent: Task,
                             parent_resources: resources_lib.Resources,
                             node: Task, resources: resources_lib.Resources):
        """Computes the egress cost or time depending on 'minimize_cost'."""
        if isinstance(parent_resources.cloud, DummyCloud):
            # Special case.  The current 'node' is a real
            # source node, and its input may be on a different
            # cloud from 'resources'.
            if node.get_inputs() is None:
                # A Task may have no inputs specified.
                return 0
            src_cloud = node.get_inputs_cloud()
            nbytes = node.get_estimated_inputs_size_gigabytes()
        else:
            src_cloud = parent_resources.cloud
            nbytes = parent.get_estimated_outputs_size_gigabytes()
        dst_cloud = resources.cloud
        if minimize_cost:
            fn = Optimizer._egress_cost
        else:
            fn = Optimizer._egress_time
        return fn(src_cloud, dst_cloud, nbytes)

    @staticmethod
<<<<<<< HEAD
    def _per_node_cost_or_time(
        topo_order: List[Task],
=======
    def _optimize_cost(
        dag: 'dag_lib.Dag',
>>>>>>> 6fb7a106
        minimize_cost: bool = True,
        blocked_launchable_resources: Optional[List[
            resources_lib.Resources]] = None,
        raise_error: bool = False,
    ) -> Tuple[_TaskToCostMap, _TaskToPerCloudCandidates]:
        """Estimates the compute cost of feasible task-resource mappings."""
        # Cost of running the task on the resources
        # node -> {resources -> cost}
        node_to_cost_map = collections.defaultdict(dict)

        # If a cloud has multiple instance types with the same accelerators,
        # Sky informs users about the candidates and its decision.
        # For example, 5 of AWS g4dn instance types all provide 1 T4 GPU
        # but differ in the number of CPU cores and the CPU memory capacity.
        # In such a case, Sky prints the list at the end of the optimizer msg.
        # node -> cloud -> list of resources that have the same accelerators.
        node_to_candidates = collections.defaultdict(dict)

        # Compute the estimated cost/time for each node
        for node_i, node in enumerate(topo_order):
            if node_i == 0:
                # Base case: a special source node.
                node_to_cost_map[node][list(node.get_resources())[0]] = 0
                continue

            do_print = node_i != len(topo_order) - 1
            if do_print:
                logger.debug('#### {} ####'.format(node))

            if node_i < len(topo_order) - 1:
                # Convert partial resource labels to launchable resources.
                launchable_resources, cloud_candidates = \
                    _fill_in_launchable_resources(
                        node,
                        blocked_launchable_resources
                    )
                node_to_candidates[node] = cloud_candidates
            else:
                # Dummy sink node.
                launchable_resources = node.get_resources()
                launchable_resources = {
                    list(node.get_resources())[0]: launchable_resources
                }

            num_resources = len(node.get_resources())
            for orig_resources, launchable_list in launchable_resources.items():
                if not launchable_list:
                    error_msg = (
                        f'No launchable resource found for task {node}. '
                        'To fix: relax its resource requirements.\n'
                        'Hint: \'sky show-gpus --all\' '
                        'to list available accelerators.\n'
                        '      \'sky check\' to check the enabled clouds.')
                    if raise_error:
                        raise exceptions.ResourcesUnavailableError(error_msg)
                    else:
                        logger.error(error_msg)
                        sys.exit(1)
                if num_resources == 1 and node.time_estimator_func is None:
                    logger.debug(
                        'Defaulting the task\'s estimated time to 1 hour.')
                    estimated_runtime = 1 * 3600
                else:
                    # We assume the time estimator takes in a partial resource
                    #    Resources('V100')
                    # and treats their launchable versions
                    #    Resources(AWS, 'p3.2xlarge'),
                    #    Resources(GCP, '...', 'V100'),
                    #    ...
                    # as having the same run time.
                    # FIXME(zongheng): take 'num_nodes' as an arg/into
                    # account. It may be another reason to treat num_nodes as
                    # part of a Resources.
                    estimated_runtime = node.estimate_runtime(orig_resources)
                for resources in launchable_list:
                    if do_print:
                        logger.debug(f'resources: {resources}')

                    if minimize_cost:
                        cost_per_node = resources.get_cost(estimated_runtime)
                        estimated_cost = cost_per_node * node.num_nodes
                    else:
                        # Minimize run time; overload the term 'cost'.
                        estimated_cost = estimated_runtime
                    if do_print:
                        logger.debug(
                            '  estimated_runtime: {:.0f} s ({:.1f} hr)'.format(
                                estimated_runtime, estimated_runtime / 3600))
                        if minimize_cost:
                            logger.debug(
                                '  estimated_cost (not incl. egress): ${:.1f}'.
                                format(estimated_cost))
                    node_to_cost_map[node][resources] = estimated_cost
        return node_to_cost_map, node_to_candidates

    @staticmethod
    def _optimize_by_dp(
        topo_order: List[Task],
        node_to_cost_map: _TaskToCostMap,
        minimize_cost: bool = True,
    ) -> Tuple[Dict[Task, Resources], float]:
        """Optimizes a chain DAG using a dynamic programming algorithm."""
        # node -> { resources -> best estimated cost }
        dp_best_cost = collections.defaultdict(dict)
        # node -> { resources -> best parent resources }
        dp_point_backs = collections.defaultdict(dict)

        # Computes dp_best_cost[node][resources]
        # = my estimated cost + min_phw { dp_best_cost(p, phw) +
        #                                 egress_cost(p, phw, hw) }
        # where p is the parent of the node.
        for node_i, node in enumerate(topo_order):
            if node_i == 0:
                # Base case: a special source node.
                dp_best_cost[node][list(node.get_resources())[0]] = 0
                continue

            parent = topo_order[node_i - 1]
            # FIXME: Account for egress costs for multi-node clusters
            for resources, compute_cost in node_to_cost_map[node].items():
                min_pred_cost_plus_egress = np.inf
                for parent_resources, parent_cost in \
                    dp_best_cost[parent].items():
                    egress_cost = Optimizer._egress_cost_or_time(
                        minimize_cost, parent, parent_resources, node,
                        resources)

                    if parent_cost + egress_cost < min_pred_cost_plus_egress:
                        min_pred_cost_plus_egress = parent_cost + egress_cost
                        best_parent_hardware = parent_resources

                dp_point_backs[node][resources] = best_parent_hardware
                dp_best_cost[node][resources] = \
                    compute_cost + min_pred_cost_plus_egress

        # Compute the total cost of the DAG.
        sink_node = topo_order[-1]
        total_costs = dp_best_cost[sink_node]
        assert len(total_costs) == 1, f'Should be DummyCloud: {total_costs}'
        best_resources, best_total_cost = list(total_costs.items())[0]

        # Find the best plan for the DAG.
        # node -> best resources
        best_plan = {}
        for node in reversed(topo_order):
            best_plan[node] = best_resources
            node.best_resources = best_resources
            if node.name != _DUMMY_SOURCE_NAME:
                best_resources = dp_point_backs[node][best_resources]
        return best_plan, best_total_cost

    @staticmethod
    def _compute_total_time(
        graph,
        topo_order: List[Task],
        plan: Dict[Task, Resources],
    ) -> float:
        cache_finish_time = {}

        def finish_time(node):
            if node in cache_finish_time:
                return cache_finish_time[node]

            resources = plan[node]
            if node.time_estimator_func is None:
                compute_time = 1 * 3600
            else:
                compute_time = node.estimate_runtime(resources)

            pred_finish_times = [0]
            for pred in graph.predecessors(node):
                # FIXME: Account for egress time for multi-node clusters
                egress_time = Optimizer._egress_cost_or_time(
                    False, pred, plan[pred], node, resources)
                pred_finish_times.append(finish_time(pred) + egress_time)

            cache_finish_time[node] = compute_time + max(pred_finish_times)
            return cache_finish_time[node]

        sink_node = topo_order[-1]
        return finish_time(sink_node)

    @staticmethod
    def _compute_total_cost(
        graph,
        topo_order: List[Task],
        plan: Dict[Task, Resources],
    ) -> float:
        total_cost = 0
        for node in topo_order:
            resources = plan[node]
            if node.time_estimator_func is None:
                compute_time = 1 * 3600
            else:
                compute_time = node.estimate_runtime(resources)

            cost_per_node = resources.get_cost(compute_time)
            total_cost += cost_per_node * node.num_nodes

            for pred in graph.predecessors(node):
                # FIXME: Account for egress costs for multi-node clusters
                egress_cost = Optimizer._egress_cost_or_time(
                    True, pred, plan[pred], node, resources)
                total_cost += egress_cost
        return total_cost

    @staticmethod
    def print_optimized_plan(
        best_plan: Dict[Task, Resources],
        total_time: float,
        total_cost: float,
        node_to_cost_map: _TaskToCostMap,
        minimize_cost: bool,
    ):
        if minimize_cost:
            logger.info('Optimizer - plan minimizing cost')
        else:
            logger.info('Optimizer - plan minimizing run time')
        logger.info(f'Estimated Run time: ~{total_time / 3600:.1f} hr, '
                    f'Cost: ~${total_cost:.1f}')

        # Do not print Source or Sink.
        message_data = [
            (t, f'{t.num_nodes}x {repr(r)}' if t.num_nodes > 1 else repr(r))
            for t, r in best_plan.items()
            if t.name not in (_DUMMY_SOURCE_NAME, _DUMMY_SINK_NAME)
        ]
        message = tabulate.tabulate(reversed(message_data),
                                    headers=['TASK', 'BEST_RESOURCE'],
                                    tablefmt='plain')
        logger.info(f'\n{message}\n')

        # Print the list of resouces that the optimizer considered.
        should_print = any(len(v) > 1 for v in node_to_cost_map.values())
        if should_print:
            node_to_cost_map = {
                k: v
                for k, v in node_to_cost_map.items()
                if k.name not in (_DUMMY_SOURCE_NAME, _DUMMY_SINK_NAME)
            }
            metric = 'cost ($)' if minimize_cost else 'time (hr)'
            for k, v in node_to_cost_map.items():
                node_to_cost_map[k] = {
                    resources: round(cost, 2) if minimize_cost \
                        else round(cost / 3600, 2)
                    for resources, cost in v.items()
                }

            num_tasks = len(node_to_cost_map)
            if num_tasks > 1:
                logger.info(f'Details: task -> {{resources -> {metric}}}')
                logger.info('%s\n', pprint.pformat(node_to_cost_map))
            elif num_tasks == 1:
                logger.info(f'Considered resources -> {metric}')
                logger.info('%s\n',
                            pprint.pformat(list(node_to_cost_map.values())[0]))

    @staticmethod
    def _print_candidates(node_to_candidates: _TaskToPerCloudCandidates):
        for node, candidate_set in node_to_candidates.items():
            accelerator = list(node.get_resources())[0].accelerators
            is_multi_instances = False
            if accelerator:
                acc_name, acc_count = list(accelerator.items())[0]
                for cloud, candidate_list in candidate_set.items():
                    if len(candidate_list) > 1:
                        is_multi_instances = True
                        instance_list = [
                            res.instance_type for res in candidate_list
                        ]
                        logger.info(
                            f'Multiple {cloud} instances satisfy '
                            f'{acc_name}:{int(acc_count)}. '
                            f'The cheapest {candidate_list[0]!r} is considered '
                            f'among:\n{instance_list}.\n')
            if is_multi_instances:
                logger.info(
                    f'To list more details, run \'sky show-gpus {acc_name}\'.')

    @staticmethod
    def _optimize_cost(
        dag: Dag,
        minimize_cost: bool = True,
        blocked_launchable_resources: Optional[List[Resources]] = None,
        raise_error: bool = False,
    ) -> Tuple[Dag, Dict[Task, Resources]]:
        import networkx as nx  # pylint: disable=import-outside-toplevel
        # TODO: The output of this function is useful. Should generate a
        # text plan and print to both console and a log file.

        graph = dag.get_graph()
        topo_order = list(nx.topological_sort(graph))

        node_to_cost_map, node_to_candidates = Optimizer._per_node_cost_or_time(
            topo_order,
            minimize_cost,
            blocked_launchable_resources,
            raise_error,
        )

        is_chain = True
        for node in topo_order[:-1]:
            if graph.out_degree(node) != 1:
                is_chain = False
                break

        if is_chain:
            best_plan, best_total_cost = Optimizer._optimize_by_dp(
                topo_order, node_to_cost_map, minimize_cost)
        else:
            raise NotImplementedError('Currently Sky only supports chain DAGs.')

        if minimize_cost:
            total_time = Optimizer._compute_total_time(graph, topo_order,
                                                       best_plan)
            total_cost = best_total_cost
        else:
            total_time = best_total_cost
            total_cost = Optimizer._compute_total_cost(graph, topo_order,
                                                       best_plan)

        Optimizer.print_optimized_plan(best_plan, total_time, total_cost,
                                       node_to_cost_map, minimize_cost)
        Optimizer._print_candidates(node_to_candidates)
        return dag, best_plan


class DummyResources(resources_lib.Resources):
    """A dummy Resources that has zero egress cost from/to."""

    _REPR = 'DummyCloud'

    def __repr__(self) -> str:
        return DummyResources._REPR

    def get_cost(self, seconds):
        return 0


class DummyCloud(clouds.Cloud):
    """A dummy Cloud that has zero egress cost from/to."""
    pass


def _cloud_in_list(cloud: clouds.Cloud, lst: List[clouds.Cloud]) -> bool:
    return any(cloud.is_same_cloud(c) for c in lst)


def _filter_out_blocked_launchable_resources(
        launchable_resources: List[resources_lib.Resources],
        blocked_launchable_resources: List[resources_lib.Resources]):
    """Whether the resources are blocked."""
    available_resources = []
    for resources in launchable_resources:
        for blocked_resources in blocked_launchable_resources:
            if resources.is_launchable_fuzzy_equal(blocked_resources):
                break
        else:  # non-blokced launchable resources. (no break)
            available_resources.append(resources)
    return available_resources


def _fill_in_launchable_resources(
    task: Task,
    blocked_launchable_resources: Optional[List[resources_lib.Resources]],
    try_fix_with_sky_check: bool = True,
<<<<<<< HEAD
) -> Tuple[Dict[Resources, List[Resources]], _PerCloudCandidates]:
=======
) -> Tuple[Dict[resources_lib.Resources, List[resources_lib.Resources]], Dict[
        str, set]]:
>>>>>>> 6fb7a106
    enabled_clouds = global_user_state.get_enabled_clouds()
    if len(enabled_clouds) == 0 and try_fix_with_sky_check:
        check.check(quiet=True)
        return _fill_in_launchable_resources(task, blocked_launchable_resources,
                                             False)
    launchable = collections.defaultdict(list)
    cloud_candidates = collections.defaultdict(resources_lib.Resources)
    if blocked_launchable_resources is None:
        blocked_launchable_resources = []
    for resources in task.get_resources():
        if resources.cloud is not None and not _cloud_in_list(
                resources.cloud, enabled_clouds):
            if try_fix_with_sky_check:
                check.check(quiet=True)
                return _fill_in_launchable_resources(
                    task, blocked_launchable_resources, False)
            raise exceptions.ResourcesUnavailableError(
                f'Task {task} requires {resources.cloud} which is not '
                'enabled. Run `sky check` to enable access to it, '
                'or change the cloud requirement.')
        elif resources.is_launchable():
            launchable[resources] = [resources]
        else:
            clouds_list = [resources.cloud
                          ] if resources.cloud is not None else enabled_clouds
            all_fuzzy_candidates = set()
            for cloud in clouds_list:
                (feasible_resources, fuzzy_candidate_list
                ) = cloud.get_feasible_launchable_resources(resources)
                if len(feasible_resources) > 0:
                    # Assume feasible_resources is sorted by prices and
                    # only append the cheapest option for each cloud
                    launchable[resources].append(feasible_resources[0])
                    cloud_candidates[cloud] = feasible_resources
                else:
                    all_fuzzy_candidates.update(fuzzy_candidate_list)
            if len(launchable[resources]) == 0:
                logger.info(f'No resource satisfying {resources.accelerators} '
                            f'on {clouds_list}.')
                if len(all_fuzzy_candidates) > 0:
                    logger.info('Did you mean: '
                                f'{colorama.Fore.CYAN}'
                                f'{sorted(all_fuzzy_candidates)}'
                                f'{colorama.Style.RESET_ALL}')

        launchable[resources] = _filter_out_blocked_launchable_resources(
            launchable[resources], blocked_launchable_resources)

    return launchable, cloud_candidates<|MERGE_RESOLUTION|>--- conflicted
+++ resolved
@@ -29,9 +29,9 @@
 _DUMMY_SINK_NAME = 'sky-dummy-sink'
 
 # task -> resources -> estimated cost or time.
-_TaskToCostMap = Dict[Task, Dict[Resources, float]]
+_TaskToCostMap = Dict[Task, Dict[resources_lib.Resources, float]]
 # cloud -> list of resources that have the same accelerators.
-_PerCloudCandidates = Dict[str, List[Resources]]
+_PerCloudCandidates = Dict[str, List[resources_lib.Resources]]
 # task -> per-cloud candidates
 _TaskToPerCloudCandidates = Dict[Task, _PerCloudCandidates]
 
@@ -174,13 +174,9 @@
         return fn(src_cloud, dst_cloud, nbytes)
 
     @staticmethod
-<<<<<<< HEAD
     def _per_node_cost_or_time(
         topo_order: List[Task],
-=======
-    def _optimize_cost(
         dag: 'dag_lib.Dag',
->>>>>>> 6fb7a106
         minimize_cost: bool = True,
         blocked_launchable_resources: Optional[List[
             resources_lib.Resources]] = None,
@@ -281,7 +277,7 @@
         topo_order: List[Task],
         node_to_cost_map: _TaskToCostMap,
         minimize_cost: bool = True,
-    ) -> Tuple[Dict[Task, Resources], float]:
+    ) -> Tuple[Dict[Task, resources_lib.Resources], float]:
         """Optimizes a chain DAG using a dynamic programming algorithm."""
         # node -> { resources -> best estimated cost }
         dp_best_cost = collections.defaultdict(dict)
@@ -336,7 +332,7 @@
     def _compute_total_time(
         graph,
         topo_order: List[Task],
-        plan: Dict[Task, Resources],
+        plan: Dict[Task, resources_lib.Resources],
     ) -> float:
         cache_finish_time = {}
 
@@ -367,7 +363,7 @@
     def _compute_total_cost(
         graph,
         topo_order: List[Task],
-        plan: Dict[Task, Resources],
+        plan: Dict[Task, resources_lib.Resources],
     ) -> float:
         total_cost = 0
         for node in topo_order:
@@ -389,7 +385,7 @@
 
     @staticmethod
     def print_optimized_plan(
-        best_plan: Dict[Task, Resources],
+        best_plan: Dict[Task, resources_lib.Resources],
         total_time: float,
         total_cost: float,
         node_to_cost_map: _TaskToCostMap,
@@ -462,11 +458,11 @@
 
     @staticmethod
     def _optimize_cost(
-        dag: Dag,
+        dag: dag_lib.Dag,
         minimize_cost: bool = True,
-        blocked_launchable_resources: Optional[List[Resources]] = None,
+        blocked_launchable_resources: Optional[List[resources_lib.Resources]] = None,
         raise_error: bool = False,
-    ) -> Tuple[Dag, Dict[Task, Resources]]:
+    ) -> Tuple[dag_lib.Dag, Dict[Task, resources_lib.Resources]]:
         import networkx as nx  # pylint: disable=import-outside-toplevel
         # TODO: The output of this function is useful. Should generate a
         # text plan and print to both console and a log file.
@@ -547,12 +543,7 @@
     task: Task,
     blocked_launchable_resources: Optional[List[resources_lib.Resources]],
     try_fix_with_sky_check: bool = True,
-<<<<<<< HEAD
-) -> Tuple[Dict[Resources, List[Resources]], _PerCloudCandidates]:
-=======
-) -> Tuple[Dict[resources_lib.Resources, List[resources_lib.Resources]], Dict[
-        str, set]]:
->>>>>>> 6fb7a106
+) -> Tuple[Dict[resources_lib.Resources, List[resources_lib.Resources]], _PerCloudCandidates]:
     enabled_clouds = global_user_state.get_enabled_clouds()
     if len(enabled_clouds) == 0 and try_fix_with_sky_check:
         check.check(quiet=True)
