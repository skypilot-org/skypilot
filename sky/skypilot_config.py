--- conflicted
+++ resolved
@@ -448,13 +448,8 @@
                 'exist. Please double check the path or unset the env var: '
                 f'unset {ENV_VAR_SKYPILOT_CONFIG}')
     logger.debug(f'Using config path: {config_path}')
-<<<<<<< HEAD
-    _dict = parse_and_validate_config_file(config_path)
-    _loaded_config_path = config_path
-=======
     _set_loaded_config(parse_config_file(config_path))
     _set_loaded_config_path(config_path)
->>>>>>> e7537c13
 
 
 def _reload_config_as_server() -> None:
@@ -666,9 +661,9 @@
     if sky_logging.logging_enabled(logger, sky_logging.DEBUG):
         logger.debug(f'applying following CLI overrides: \n'
                      f'{common_utils.dump_yaml_str(dict(parsed_config))}')
-<<<<<<< HEAD
-    _dict = overlay_skypilot_config(original_config=_dict,
-                                    override_configs=parsed_config)
+    _set_loaded_config(
+        overlay_skypilot_config(original_config=_get_loaded_config(),
+                                override_configs=parsed_config))
     return parsed_config
 
 
@@ -677,10 +672,4 @@
     workspaces = get_nested(('workspaces',), default_value={})
     if constants.SKYPILOT_DEFAULT_WORKSPACE not in workspaces:
         workspaces[constants.SKYPILOT_DEFAULT_WORKSPACE] = {}
-    return workspaces
-=======
-    _set_loaded_config(
-        overlay_skypilot_config(original_config=_get_loaded_config(),
-                                override_configs=parsed_config))
-    return parsed_config
->>>>>>> e7537c13
+    return workspaces