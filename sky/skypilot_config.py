"""Immutable user configurations (EXPERIMENTAL).

On module import, we attempt to parse the config located at _GLOBAL_CONFIG_PATH
(default: ~/.sky/config.yaml). Caller can then use

  >> skypilot_config.loaded()

to check if the config is successfully loaded.

To read a nested-key config:

  >> skypilot_config.get_nested(('auth', 'some_auth_config'), default_value)

The config can be overridden by the configs in task YAMLs. Callers are
responsible to provide the override_configs. If the nested key is part of
OVERRIDEABLE_CONFIG_KEYS, override_configs must be provided (can be empty):

  >> skypilot_config.get_nested(('docker', 'run_options'), default_value
                        override_configs={'docker': {'run_options': 'value'}})

To set a value in the nested-key config:

  >> config_dict = skypilot_config.set_nested(('auth', 'some_key'), value)

This operation returns a deep-copy dict, and is safe in that any key not found
will not raise an error.

Example usage:

Consider the following config contents:

    a:
        nested: 1
    b: 2

then:

    # Assuming ~/.sky/config.yaml exists and can be loaded:
    skypilot_config.loaded()  # ==> True

    skypilot_config.get_nested(('a', 'nested'), None)    # ==> 1
    skypilot_config.get_nested(('a', 'nonexist'), None)  # ==> None
    skypilot_config.get_nested(('a',), None)             # ==> {'nested': 1}

    # If ~/.sky/config.yaml doesn't exist or failed to be loaded:
    skypilot_config.loaded()  # ==> False
    skypilot_config.get_nested(('a', 'nested'), None)    # ==> None
    skypilot_config.get_nested(('a', 'nonexist'), None)  # ==> None
    skypilot_config.get_nested(('a',), None)             # ==> None
"""
import contextlib
import copy
import json
import os
import tempfile
import threading
import typing
from typing import Any, Dict, Iterator, List, Optional, Tuple, Union

import filelock
import sqlalchemy
from sqlalchemy import orm
from sqlalchemy.dialects import postgresql
from sqlalchemy.dialects import sqlite
from sqlalchemy.ext import declarative
from sqlalchemy.pool import NullPool

from sky import exceptions
from sky import sky_logging
from sky.adaptors import common as adaptors_common
from sky.skylet import constants
from sky.utils import common_utils
from sky.utils import config_utils
from sky.utils import context
from sky.utils import db_utils
from sky.utils import schemas
from sky.utils import ux_utils
from sky.utils.kubernetes import config_map_utils

if typing.TYPE_CHECKING:
    import yaml
else:
    yaml = adaptors_common.LazyImport('yaml')

logger = sky_logging.init_logger(__name__)

# The config is generated as described below:
#
# (*) (Used internally) If env var {ENV_VAR_SKYPILOT_CONFIG} exists, use its
#     path as the config file. Do not use any other config files.
#     This behavior is subject to change and should not be relied on by users.
# Else,
# (1) If env var {ENV_VAR_GLOBAL_CONFIG} exists, use its path as the user
#     config file. Else, use the default path {_GLOBAL_CONFIG_PATH}.
# (2) If env var {ENV_VAR_PROJECT_CONFIG} exists, use its path as the project
#     config file. Else, use the default path {_PROJECT_CONFIG_PATH}.
# (3) Override any config keys in (1) with the ones in (2).
# (4) Validate the final config.
#
# (*) is used internally to implement the behavior of the jobs controller.
#     It is not intended to be used by end users.
# (1) and (2) are used by end users to set non-default user and project config
#     files on clients.

# (Used internally) An env var holding the path to the local config file. This
# is only used by jobs controller tasks to ensure recoveries of the same job
# use the same config file.
ENV_VAR_SKYPILOT_CONFIG = f'{constants.SKYPILOT_ENV_VAR_PREFIX}CONFIG'

# Environment variables for setting non-default server and user
# config files.
ENV_VAR_GLOBAL_CONFIG = f'{constants.SKYPILOT_ENV_VAR_PREFIX}GLOBAL_CONFIG'
# Environment variables for setting non-default project config files.
ENV_VAR_PROJECT_CONFIG = f'{constants.SKYPILOT_ENV_VAR_PREFIX}PROJECT_CONFIG'

# Path to the client config files.
_GLOBAL_CONFIG_PATH = '~/.sky/config.yaml'
_PROJECT_CONFIG_PATH = '.sky.yaml'

API_SERVER_CONFIG_KEY = 'api_server_config'

_DB_USE_LOCK = threading.Lock()

Base = declarative.declarative_base()

config_yaml_table = sqlalchemy.Table(
    'config_yaml',
    Base.metadata,
    sqlalchemy.Column('key', sqlalchemy.Text, primary_key=True),
    sqlalchemy.Column('value', sqlalchemy.Text),
)


class ConfigContext:

    def __init__(self,
                 config: config_utils.Config = config_utils.Config(),
                 config_path: Optional[str] = None,
                 config_overridden: bool = False):
        self.config = config
        self.config_path = config_path
        self.config_overridden = config_overridden


# The global loaded config.
_active_workspace_context = threading.local()
_global_config_context = ConfigContext()

SKYPILOT_CONFIG_LOCK_PATH = '~/.sky/locks/.skypilot_config.lock'


def get_skypilot_config_lock_path() -> str:
    """Get the path for the SkyPilot config lock file."""
    lock_path = os.path.expanduser(SKYPILOT_CONFIG_LOCK_PATH)
    os.makedirs(os.path.dirname(lock_path), exist_ok=True)
    return lock_path


def _get_config_context() -> ConfigContext:
    """Get config context for current context.

    If no context is available, the global config context is returned.
    """
    ctx = context.get()
    if not ctx:
        return _global_config_context
    if ctx.config_context is None:
        # Config context for current context is not initialized, inherit from
        # the global one.
        ctx.config_context = ConfigContext(
            config=copy.deepcopy(_global_config_context.config),
            config_path=_global_config_context.config_path,
            config_overridden=_global_config_context.config_overridden,
        )
    return ctx.config_context


def _get_loaded_config() -> config_utils.Config:
    return _get_config_context().config


def _set_loaded_config(config: config_utils.Config) -> None:
    _get_config_context().config = config


def _get_loaded_config_path() -> List[Optional[str]]:
    serialized = _get_config_context().config_path
    if not serialized:
        return []
    config_paths = json.loads(serialized)
    if config_paths is None:
        return []
    return config_paths


def _set_loaded_config_path(
        path: Optional[Union[str, List[Optional[str]]]]) -> None:
    if not path:
        _get_config_context().config_path = None
    if isinstance(path, str):
        path = [path]
    _get_config_context().config_path = json.dumps(path)


def _set_loaded_config_path_serialized(path: Optional[str]) -> None:
    _get_config_context().config_path = path


def _is_config_overridden() -> bool:
    return _get_config_context().config_overridden


def _set_config_overridden(config_overridden: bool) -> None:
    _get_config_context().config_overridden = config_overridden


def get_user_config_path() -> str:
    """Returns the path to the user config file."""
    return _GLOBAL_CONFIG_PATH


def _get_config_from_path(path: Optional[str]) -> config_utils.Config:
    if path is None:
        return config_utils.Config()
    return parse_and_validate_config_file(path)


def _resolve_user_config_path() -> Optional[str]:
    # find the user config file path, None if not resolved.
    user_config_path = _get_config_file_path(ENV_VAR_GLOBAL_CONFIG)
    if user_config_path:
        logger.debug('using user config file specified by '
                     f'{ENV_VAR_GLOBAL_CONFIG}: {user_config_path}')
        user_config_path = os.path.expanduser(user_config_path)
        if not os.path.exists(user_config_path):
            with ux_utils.print_exception_no_traceback():
                raise FileNotFoundError(
                    'Config file specified by env var '
                    f'{ENV_VAR_GLOBAL_CONFIG} ({user_config_path!r}) '
                    'does not exist. Please double check the path or unset the '
                    f'env var: unset {ENV_VAR_GLOBAL_CONFIG}')
    else:
        user_config_path = get_user_config_path()
        logger.debug(f'using default user config file: {user_config_path}')
        user_config_path = os.path.expanduser(user_config_path)
    if os.path.exists(user_config_path):
        return user_config_path
    return None


def get_user_config() -> config_utils.Config:
    """Returns the user config."""
    return _get_config_from_path(_resolve_user_config_path())


def _resolve_project_config_path() -> Optional[str]:
    # find the project config file
    project_config_path = _get_config_file_path(ENV_VAR_PROJECT_CONFIG)
    if project_config_path:
        logger.debug('using project config file specified by '
                     f'{ENV_VAR_PROJECT_CONFIG}: {project_config_path}')
        project_config_path = os.path.expanduser(project_config_path)
        if not os.path.exists(project_config_path):
            with ux_utils.print_exception_no_traceback():
                raise FileNotFoundError(
                    'Config file specified by env var '
                    f'{ENV_VAR_PROJECT_CONFIG} ({project_config_path!r}) '
                    'does not exist. Please double check the path or unset the '
                    f'env var: unset {ENV_VAR_PROJECT_CONFIG}')
    else:
        logger.debug(
            f'using default project config file: {_PROJECT_CONFIG_PATH}')
        project_config_path = _PROJECT_CONFIG_PATH
        project_config_path = os.path.expanduser(project_config_path)
    if os.path.exists(project_config_path):
        return project_config_path
    return None


def _resolve_server_config_path() -> Optional[str]:
    # find the server config file
    server_config_path = _get_config_file_path(ENV_VAR_GLOBAL_CONFIG)
    if server_config_path:
        logger.debug('using server config file specified by '
                     f'{ENV_VAR_GLOBAL_CONFIG}: {server_config_path}')
        server_config_path = os.path.expanduser(server_config_path)
        if not os.path.exists(server_config_path):
            with ux_utils.print_exception_no_traceback():
                raise FileNotFoundError(
                    'Config file specified by env var '
                    f'{ENV_VAR_GLOBAL_CONFIG} ({server_config_path!r}) '
                    'does not exist. Please double check the path or unset the '
                    f'env var: unset {ENV_VAR_GLOBAL_CONFIG}')
    else:
        server_config_path = _GLOBAL_CONFIG_PATH
        logger.debug(f'using default server config file: {server_config_path}')
        server_config_path = os.path.expanduser(server_config_path)
    if os.path.exists(server_config_path):
        return server_config_path
    return None


def get_server_config() -> config_utils.Config:
    """Returns the server config."""
    return _get_config_from_path(_resolve_server_config_path())


def get_nested(keys: Tuple[str, ...],
               default_value: Any,
               override_configs: Optional[Dict[str, Any]] = None) -> Any:
    """Gets a nested key.

    If any key is not found, or any intermediate key does not point to a dict
    value, returns 'default_value'.

    When 'keys' is within OVERRIDEABLE_CONFIG_KEYS, 'override_configs' must be
    provided (can be empty). Otherwise, 'override_configs' must not be provided.

    Args:
        keys: A tuple of strings representing the nested keys.
        default_value: The default value to return if the key is not found.
        override_configs: A dict of override configs with the same schema as
            the config file, but only containing the keys to override.

    Returns:
        The value of the nested key, or 'default_value' if not found.
    """
    return _get_loaded_config().get_nested(
        keys,
        default_value,
        override_configs,
        allowed_override_keys=constants.OVERRIDEABLE_CONFIG_KEYS_IN_TASK,
        disallowed_override_keys=None)


def get_effective_region_config(
        cloud: str,
        keys: Tuple[str, ...],
        region: Optional[str] = None,
        default_value: Optional[Any] = None,
        override_configs: Optional[Dict[str, Any]] = None) -> Any:
    """Returns the nested key value by reading from config
    Order to get the property_name value:
    1. if region is specified,
       try to get the value from <cloud>/<region_key>/<region>/keys
    2. if no region or no override,
       try to get it at the cloud level <cloud>/keys
    3. if not found at cloud level,
       return either default_value if specified or None

    Note: This function currently only supports getting region-specific
    config from "kubernetes" cloud. For other clouds, this function behaves
    identically to get_nested().
    """
    return config_utils.get_cloud_config_value_from_dict(
        dict_config=_get_loaded_config(),
        cloud=cloud,
        keys=keys,
        region=region,
        default_value=default_value,
        override_configs=override_configs)


def get_workspace_cloud(cloud: str,
                        workspace: Optional[str] = None) -> config_utils.Config:
    """Returns the workspace config."""
    # TODO(zhwu): Instead of just returning the workspace specific config, we
    # should return the config that already merges the global config, so that
    # the caller does not need to manually merge the global config with
    # the workspace specific config.
    if workspace is None:
        workspace = get_active_workspace()
    clouds = get_nested(keys=(
        'workspaces',
        workspace,
    ), default_value=None)
    if clouds is None:
        return config_utils.Config()
    return clouds.get(cloud.lower(), config_utils.Config())


@contextlib.contextmanager
def local_active_workspace_ctx(workspace: str) -> Iterator[None]:
    """Temporarily set the active workspace IN CURRENT THREAD.

    Note: having this function thread-local is error-prone, as wrapping some
    operations with this will not have the underlying threads to get the
    correct active workspace. However, we cannot make it global either, as
    backend_utils.refresh_cluster_status() will be called in multiple threads,
    and they may have different active workspaces for different threads.

    # TODO(zhwu): make this function global by default and able to be set
    # it to thread-local with an argument.

    Args:
        workspace: The workspace to set as active.

    Raises:
        RuntimeError: If called from a non-main thread.
    """
    original_workspace = get_active_workspace()
    if original_workspace == workspace:
        # No change, do nothing.
        yield
        return
    _active_workspace_context.workspace = workspace
    logger.debug(f'Set context workspace: {workspace}')
    yield
    logger.debug(f'Reset context workspace: {original_workspace}')
    _active_workspace_context.workspace = original_workspace


def get_active_workspace(force_user_workspace: bool = False) -> str:
    context_workspace = getattr(_active_workspace_context, 'workspace', None)
    if not force_user_workspace and context_workspace is not None:
        logger.debug(f'Get context workspace: {context_workspace}')
        return context_workspace
    return get_nested(keys=('active_workspace',),
                      default_value=constants.SKYPILOT_DEFAULT_WORKSPACE)


def set_nested(keys: Tuple[str, ...], value: Any) -> Dict[str, Any]:
    """Returns a deep-copied config with the nested key set to value.

    Like get_nested(), if any key is not found, this will not raise an error.
    """
    copied_dict = copy.deepcopy(_get_loaded_config())
    copied_dict.set_nested(keys, value)
    return dict(**copied_dict)


def to_dict() -> config_utils.Config:
    """Returns a deep-copied version of the current config."""
    return copy.deepcopy(_get_loaded_config())


def _get_config_file_path(envvar: str) -> Optional[str]:
    config_path_via_env_var = os.environ.get(envvar)
    if config_path_via_env_var is not None:
        return os.path.expanduser(config_path_via_env_var)
    return None


def _validate_config(config: Dict[str, Any], config_source: str) -> None:
    """Validates the config."""
    common_utils.validate_schema(
        config,
        schemas.get_config_schema(),
        f'Invalid config YAML from ({config_source}). See: '
        'https://docs.skypilot.co/en/latest/reference/config.html. '  # pylint: disable=line-too-long
        'Error: ',
        skip_none=False)


def overlay_skypilot_config(
        original_config: Optional[config_utils.Config],
        override_configs: Optional[config_utils.Config]) -> config_utils.Config:
    """Overlays the override configs on the original configs."""
    if original_config is None:
        original_config = config_utils.Config()
    config = original_config.get_nested(keys=tuple(),
                                        default_value=None,
                                        override_configs=override_configs,
                                        allowed_override_keys=None,
                                        disallowed_override_keys=None)
    return config


def safe_reload_config() -> None:
    """Reloads the config, safe to be called concurrently."""
    with filelock.FileLock(get_skypilot_config_lock_path()):
        reload_config()


def reload_config() -> None:
    internal_config_path = os.environ.get(ENV_VAR_SKYPILOT_CONFIG)
    if internal_config_path is not None:
        # {ENV_VAR_SKYPILOT_CONFIG} is used internally.
        # When this environment variable is set, the config loading
        # behavior is not defined in the public interface.
        # SkyPilot reserves the right to change the config loading behavior
        # at any time when this environment variable is set.
        _reload_config_from_internal_file(internal_config_path)
        return

    if os.environ.get(constants.ENV_VAR_IS_SKYPILOT_SERVER) is not None:
        _reload_config_as_server()
    else:
        _reload_config_as_client()


def parse_and_validate_config_file(config_path: str) -> config_utils.Config:
    config = config_utils.Config()
    try:
        config_dict = common_utils.read_yaml(config_path)
        config = config_utils.Config.from_dict(config_dict)
        if sky_logging.logging_enabled(logger, sky_logging.DEBUG):
            logger.debug(f'Config loaded from {config_path}:\n'
                         f'{common_utils.dump_yaml_str(dict(config))}')
    except yaml.YAMLError as e:
        logger.error(f'Error in loading config file ({config_path}):', e)
    if config:
        _validate_config(config, config_path)

    logger.debug(f'Config syntax check passed for path: {config_path}')
    return config


def _parse_dotlist(dotlist: List[str]) -> config_utils.Config:
    """Parse a comma-separated list of key-value pairs into a dictionary.

    Args:
        dotlist: A comma-separated list of key-value pairs.

    Returns:
        A config_utils.Config object with the parsed key-value pairs.
    """
    config: config_utils.Config = config_utils.Config()
    for arg in dotlist:
        try:
            key, value = arg.split('=', 1)
        except ValueError as e:
            raise ValueError(f'Invalid config override: {arg}. '
                             'Please use the format: key=value') from e
        if len(key) == 0 or len(value) == 0:
            raise ValueError(f'Invalid config override: {arg}. '
                             'Please use the format: key=value')
        value = yaml.safe_load(value)
        nested_keys = tuple(key.split('.'))
        config.set_nested(nested_keys, value)
    return config


def _reload_config_from_internal_file(internal_config_path: str) -> None:
    # Reset the global variables, to avoid using stale values.
    _set_loaded_config(config_utils.Config())
    _set_loaded_config_path(None)

    config_path = os.path.expanduser(internal_config_path)
    if not os.path.exists(config_path):
        with ux_utils.print_exception_no_traceback():
            raise FileNotFoundError(
                'Config file specified by env var '
                f'{ENV_VAR_SKYPILOT_CONFIG} ({config_path!r}) does not '
                'exist. Please double check the path or unset the env var: '
                f'unset {ENV_VAR_SKYPILOT_CONFIG}')
    logger.debug(f'Using config path: {config_path}')
    _set_loaded_config(parse_and_validate_config_file(config_path))
    _set_loaded_config_path(config_path)


def _reload_config_as_server() -> None:
    # Reset the global variables, to avoid using stale values.
    _set_loaded_config(config_utils.Config())
    _set_loaded_config_path(None)

    server_config_path = _resolve_server_config_path()
    db_url_from_env = os.environ.get(constants.ENV_VAR_DB_CONNECTION_URI)
    server_config = _get_config_from_path(server_config_path)
    if db_url_from_env:
        server_config.set_nested(('db',), db_url_from_env)

    if sky_logging.logging_enabled(logger, sky_logging.DEBUG):
        logger.debug(f'server config: \n'
                     f'{common_utils.dump_yaml_str(dict(server_config))}')

    db_url = server_config.get_nested(('db',), None)
    if db_url and len(server_config.keys()) > 1:
        raise ValueError(
            'if db config is specified, no other config is allowed')

    if db_url:
<<<<<<< HEAD
        if _SQLALCHEMY_ENGINE is None:
            _SQLALCHEMY_ENGINE = sqlalchemy.create_engine(
                db_url, poolclass=sqlalchemy.NullPool)
            create_table()
        db_config = _get_config_yaml_from_db(API_SERVER_CONFIG_KEY)
        if db_config:
            if sky_logging.logging_enabled(logger, sky_logging.DEBUG):
                logger.debug(f'Config loaded from db:\n'
                             f'{common_utils.dump_yaml_str(dict(db_config))}')
            server_config = overlay_skypilot_config(server_config, db_config)

=======
        with _DB_USE_LOCK:
            sqlalchemy_engine = sqlalchemy.create_engine(db_url,
                                                         poolclass=NullPool)
            Base.metadata.create_all(bind=sqlalchemy_engine)

            def _get_config_yaml_from_db(
                    key: str) -> Optional[config_utils.Config]:
                assert sqlalchemy_engine is not None
                with orm.Session(sqlalchemy_engine) as session:
                    row = session.query(config_yaml_table).filter_by(
                        key=key).first()
                if row:
                    db_config = config_utils.Config(yaml.safe_load(row.value))
                    db_config.pop_nested(('db',), None)
                    return db_config
                return None

            db_config = _get_config_yaml_from_db(API_SERVER_CONFIG_KEY)
            if db_config:
                if sky_logging.logging_enabled(logger, sky_logging.DEBUG):
                    logger.debug(
                        f'Config loaded from db:\n'
                        f'{common_utils.dump_yaml_str(dict(db_config))}')
                server_config = overlay_skypilot_config(server_config,
                                                        db_config)
            # Close the engine to avoid connection leaks
            sqlalchemy_engine.dispose()
>>>>>>> 4bd9d03f
    _set_loaded_config(server_config)
    _set_loaded_config_path(server_config_path)


def _reload_config_as_client() -> None:
    # Reset the global variables, to avoid using stale values.
    _set_loaded_config(config_utils.Config())
    _set_loaded_config_path(None)

    overrides: List[config_utils.Config] = []
    user_config_path = _resolve_user_config_path()
    user_config = _get_config_from_path(user_config_path)
    if user_config:
        overrides.append(user_config)
    project_config_path = _resolve_project_config_path()
    project_config = _get_config_from_path(project_config_path)
    if project_config:
        overrides.append(project_config)

    # layer the configs on top of each other based on priority
    overlaid_client_config: config_utils.Config = config_utils.Config()
    for override in overrides:
        overlaid_client_config = overlay_skypilot_config(
            original_config=overlaid_client_config, override_configs=override)
    if sky_logging.logging_enabled(logger, sky_logging.DEBUG):
        logger.debug(
            f'client config (before task and CLI overrides): \n'
            f'{common_utils.dump_yaml_str(dict(overlaid_client_config))}')
    _set_loaded_config(overlaid_client_config)
    _set_loaded_config_path([user_config_path, project_config_path])


def loaded_config_path() -> Optional[str]:
    """Returns the path to the loaded config file, or '<overridden>' if the
    config is overridden."""
    path = [p for p in set(_get_loaded_config_path()) if p is not None]
    if len(path) == 0:
        return '<overridden>' if _is_config_overridden() else None
    if len(path) == 1:
        return path[0]

    header = 'overridden' if _is_config_overridden() else 'merged'
    path_str = ', '.join(p for p in path if p is not None)
    return f'<{header} ({path_str})>'


def loaded_config_path_serialized() -> Optional[str]:
    """Returns the json serialized config path list"""
    return _get_config_context().config_path


# Load on import, synchronization is guaranteed by python interpreter.
reload_config()


def loaded() -> bool:
    """Returns if the user configurations are loaded."""
    return bool(_get_loaded_config())


@contextlib.contextmanager
def override_skypilot_config(
        override_configs: Optional[Dict[str, Any]],
        override_config_path_serialized: Optional[str] = None
) -> Iterator[None]:
    """Overrides the user configurations."""
    # TODO(SKY-1215): allow admin user to extend the disallowed keys or specify
    # allowed keys.
    if not override_configs:
        # If no override configs (None or empty dict), do nothing.
        yield
        return
    original_config = _get_loaded_config()
    original_config_path = loaded_config_path_serialized()
    override_configs = config_utils.Config(override_configs)
    if override_config_path_serialized is None:
        override_config_path = []
    else:
        override_config_path = json.loads(override_config_path_serialized)

    disallowed_diff_keys = []
    for key in constants.SKIPPED_CLIENT_OVERRIDE_KEYS:
        value = override_configs.pop_nested(key, default_value=None)
        if (value is not None and
                value != original_config.get_nested(key, default_value=None)):
            disallowed_diff_keys.append('.'.join(key))
    # Only warn if there is a diff in disallowed override keys, as the client
    # use the same config file when connecting to a local server.
    if disallowed_diff_keys:
        logger.warning(
            f'The following keys ({json.dumps(disallowed_diff_keys)}) have '
            'different values in the client SkyPilot config with the server '
            'and will be ignored. Remove these keys to disable this warning. '
            'If you want to specify it, please modify it on server side or '
            'contact your administrator.')
    config = original_config.get_nested(
        keys=tuple(),
        default_value=None,
        override_configs=dict(override_configs),
        allowed_override_keys=None,
        disallowed_override_keys=constants.SKIPPED_CLIENT_OVERRIDE_KEYS)
    workspace = config.get_nested(
        keys=('active_workspace',),
        default_value=constants.SKYPILOT_DEFAULT_WORKSPACE)
    if (workspace != constants.SKYPILOT_DEFAULT_WORKSPACE and workspace
            not in get_nested(keys=('workspaces',), default_value={})):
        raise ValueError(f'Workspace {workspace} does not exist. '
                         'Use `sky check` to see if it is defined on the API '
                         'server and try again.')
    # Initialize the active workspace context to the workspace specified, so
    # that a new request is not affected by the previous request's workspace.
    global _active_workspace_context
    _active_workspace_context = threading.local()

    try:
        common_utils.validate_schema(
            config,
            schemas.get_config_schema(),
            'Invalid config. See: '
            'https://docs.skypilot.co/en/latest/reference/config.html. '  # pylint: disable=line-too-long
            'Error: ',
            skip_none=False)
        _set_config_overridden(True)
        _set_loaded_config(config)
        _set_loaded_config_path(_get_loaded_config_path() +
                                override_config_path)
        yield
    except exceptions.InvalidSkyPilotConfigError as e:
        with ux_utils.print_exception_no_traceback():
            raise exceptions.InvalidSkyPilotConfigError(
                'Failed to override the SkyPilot config on API '
                'server with your local SkyPilot config:\n'
                '=== SkyPilot config on API server ===\n'
                f'{common_utils.dump_yaml_str(dict(original_config))}\n'
                '=== Your local SkyPilot config ===\n'
                f'{common_utils.dump_yaml_str(dict(override_configs))}\n'
                f'Details: {e}') from e
    finally:
        _set_loaded_config(original_config)
        _set_config_overridden(False)
        _set_loaded_config_path_serialized(original_config_path)


@contextlib.contextmanager
def replace_skypilot_config(new_configs: config_utils.Config) -> Iterator[None]:
    """Replaces the global config with the new configs.

    This function is concurrent safe when it is:
    1. called in different processes;
    2. or called in a same process but with different context, refer to
       sky_utils.context for more details.
    """
    original_config = _get_loaded_config()
    original_config_path = loaded_config_path_serialized()
    original_env_var = os.environ.get(ENV_VAR_SKYPILOT_CONFIG)
    if new_configs != original_config:
        # Modify the global config of current process or context
        _set_loaded_config(new_configs)
        with tempfile.NamedTemporaryFile(delete=False,
                                         mode='w',
                                         prefix='mutated-skypilot-config-',
                                         suffix='.yaml') as temp_file:
            common_utils.dump_yaml(temp_file.name, dict(**new_configs))
        # Modify the env var of current process or context so that the
        # new config will be used by spawned sub-processes.
        # Note that this code modifies os.environ directly because it
        # will be hijacked to be context-aware if a context is active.
        os.environ[ENV_VAR_SKYPILOT_CONFIG] = temp_file.name
        _set_loaded_config_path(temp_file.name)
        yield
        # Restore the original config and env var.
        _set_loaded_config(original_config)
        _set_loaded_config_path_serialized(original_config_path)
        if original_env_var:
            os.environ[ENV_VAR_SKYPILOT_CONFIG] = original_env_var
        else:
            os.environ.pop(ENV_VAR_SKYPILOT_CONFIG, None)
    else:
        yield


def _compose_cli_config(cli_config: Optional[List[str]]) -> config_utils.Config:
    """Composes the skypilot CLI config.
    CLI config can either be:
    - A path to a config file
    - A comma-separated list of key-value pairs
    """

    if not cli_config:
        return config_utils.Config()

    config_source = 'CLI'
    try:
        maybe_config_path = os.path.expanduser(cli_config[0])
        if os.path.isfile(maybe_config_path):
            if len(cli_config) != 1:
                raise ValueError(
                    'Cannot use multiple --config flags with a config file.')
            config_source = maybe_config_path
            # cli_config is a path to a config file
            parsed_config = parse_and_validate_config_file(maybe_config_path)
        else:  # cli_config is a comma-separated list of key-value pairs
            parsed_config = _parse_dotlist(cli_config)
        _validate_config(parsed_config, config_source)
    except ValueError as e:
        raise ValueError(f'Invalid config override: {cli_config}. '
                         f'Check if config file exists or if the dotlist '
                         f'is formatted as: key1=value1,key2=value2') from e
    logger.debug('CLI overrides config syntax check passed.')

    return parsed_config


def apply_cli_config(cli_config: Optional[List[str]]) -> Dict[str, Any]:
    """Applies the CLI provided config.
    SAFETY:
    This function directly modifies the global _dict variable.
    This is considered fine in CLI context because the program will exit after
    a single CLI command is executed.
    Args:
        cli_config: A path to a config file or a comma-separated
        list of key-value pairs.
    """
    parsed_config = _compose_cli_config(cli_config)
    if sky_logging.logging_enabled(logger, sky_logging.DEBUG):
        logger.debug(f'applying following CLI overrides: \n'
                     f'{common_utils.dump_yaml_str(dict(parsed_config))}')
    _set_loaded_config(
        overlay_skypilot_config(original_config=_get_loaded_config(),
                                override_configs=parsed_config))
    return parsed_config


def update_api_server_config_no_lock(config: config_utils.Config) -> None:
    """Dumps the new config to a file and syncs to ConfigMap if in Kubernetes.

    Args:
        config: The config to save and sync.
    """

    def is_running_pytest() -> bool:
        return 'PYTEST_CURRENT_TEST' in os.environ

    # Only allow this function to be called by the API Server in production.
    if not is_running_pytest() and os.environ.get(
            constants.ENV_VAR_IS_SKYPILOT_SERVER) is None:
        raise ValueError('This function can only be called by the API Server.')

    global_config_path = _resolve_server_config_path()
    if global_config_path is None:
        global_config_path = get_user_config_path()

    db_updated = False
    if os.environ.get(constants.ENV_VAR_IS_SKYPILOT_SERVER) is not None:
        existing_db_url = get_nested(('db',), None)
        if existing_db_url:
            new_db_url = config.get_nested(('db',), None)
            if new_db_url and new_db_url != existing_db_url:
                raise ValueError('Cannot change db url while server is running')
            with _DB_USE_LOCK:
                sqlalchemy_engine = sqlalchemy.create_engine(existing_db_url,
                                                             poolclass=NullPool)
                Base.metadata.create_all(bind=sqlalchemy_engine)

                def _set_config_yaml_to_db(key: str,
                                           config: config_utils.Config):
                    assert sqlalchemy_engine is not None
                    config.pop_nested(('db',), None)
                    config_str = common_utils.dump_yaml_str(dict(config))
                    with orm.Session(sqlalchemy_engine) as session:
                        if (sqlalchemy_engine.dialect.name ==
                                db_utils.SQLAlchemyDialect.SQLITE.value):
                            insert_func = sqlite.insert
                        elif (sqlalchemy_engine.dialect.name ==
                              db_utils.SQLAlchemyDialect.POSTGRESQL.value):
                            insert_func = postgresql.insert
                        else:
                            raise ValueError('Unsupported database dialect')
                        insert_stmnt = insert_func(config_yaml_table).values(
                            key=key, value=config_str)
                        do_update_stmt = insert_stmnt.on_conflict_do_update(
                            index_elements=[config_yaml_table.c.key],
                            set_={config_yaml_table.c.value: config_str})
                        session.execute(do_update_stmt)
                        session.commit()

                logger.debug('saving api_server config to db')
                _set_config_yaml_to_db(API_SERVER_CONFIG_KEY, config)
                db_updated = True
                # Close the engine to avoid connection leaks
                sqlalchemy_engine.dispose()

    if not db_updated:
        # save to the local file (PVC in Kubernetes, local file otherwise)
        common_utils.dump_yaml(global_config_path, dict(config))

        if config_map_utils.is_running_in_kubernetes():
            # In Kubernetes, sync the PVC config to ConfigMap for user
            # convenience.
            # PVC file is the source of truth, ConfigMap is just a mirror for
            # easy access.
            config_map_utils.patch_configmap_with_config(
                config, global_config_path)

    reload_config()<|MERGE_RESOLUTION|>--- conflicted
+++ resolved
@@ -570,19 +570,6 @@
             'if db config is specified, no other config is allowed')
 
     if db_url:
-<<<<<<< HEAD
-        if _SQLALCHEMY_ENGINE is None:
-            _SQLALCHEMY_ENGINE = sqlalchemy.create_engine(
-                db_url, poolclass=sqlalchemy.NullPool)
-            create_table()
-        db_config = _get_config_yaml_from_db(API_SERVER_CONFIG_KEY)
-        if db_config:
-            if sky_logging.logging_enabled(logger, sky_logging.DEBUG):
-                logger.debug(f'Config loaded from db:\n'
-                             f'{common_utils.dump_yaml_str(dict(db_config))}')
-            server_config = overlay_skypilot_config(server_config, db_config)
-
-=======
         with _DB_USE_LOCK:
             sqlalchemy_engine = sqlalchemy.create_engine(db_url,
                                                          poolclass=NullPool)
@@ -610,7 +597,6 @@
                                                         db_config)
             # Close the engine to avoid connection leaks
             sqlalchemy_engine.dispose()
->>>>>>> 4bd9d03f
     _set_loaded_config(server_config)
     _set_loaded_config_path(server_config_path)
 
