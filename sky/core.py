--- conflicted
+++ resolved
@@ -64,11 +64,6 @@
     return cluster_records
 
 
-<<<<<<< HEAD
-def _start(cluster_name: str,
-           idle_minutes_to_autostop: Optional[int] = None,
-           retry_until_up: bool = False) -> backends.Backend.ResourceHandle:
-=======
 def _start(
         cluster_name: str,
         idle_minutes_to_autostop: Optional[int] = None,
@@ -76,7 +71,6 @@
         down: bool = False,  # pylint: disable=redefined-outer-name
 ) -> backends.Backend.ResourceHandle:
 
->>>>>>> a613b43a
     cluster_status, handle = backend_utils.refresh_cluster_status_handle(
         cluster_name)
     if handle is None:
