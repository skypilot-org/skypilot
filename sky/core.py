--- conflicted
+++ resolved
@@ -305,7 +305,6 @@
         raise ValueError(f'Cluster {cluster_name!r} does not exist.')
 
     backend = backend_utils.get_backend_from_handle(handle)
-<<<<<<< HEAD
 
     if isinstance(backend, backends.CloudVmRayBackend):
         assert isinstance(handle,
@@ -314,12 +313,6 @@
         cloud = handle.launched_resources.cloud
         cloud.check_features_are_supported(
             {clouds.CloudImplementationFeatures.STOP})
-        if tpu_utils.is_tpu_vm_pod(handle.launched_resources):
-            # Reference:
-            # https://cloud.google.com/tpu/docs/managing-tpus-tpu-vm#stopping_a_with_gcloud  # pylint: disable=line-too-long
-            raise exceptions.NotSupportedError(
-                f'Stopping cluster {cluster_name!r} with TPU VM Pod '
-                'is not supported.')
         if handle.launched_resources.use_spot:
             # Disable spot instances to be stopped.
             # TODO(suquark): enable GCP+spot to be stopped in the future.
@@ -330,19 +323,6 @@
                 'disks will be lost.\n'
                 '  To terminate the cluster instead, run: '
                 f'{colorama.Style.BRIGHT}sky down {cluster_name}')
-=======
-    if (isinstance(backend, backends.CloudVmRayBackend) and
-            handle.launched_resources.use_spot):
-        # Disable spot instances to be stopped.
-        # TODO(suquark): enable GCP+spot to be stopped in the future.
-        raise exceptions.NotSupportedError(
-            f'{colorama.Fore.YELLOW}Stopping cluster '
-            f'{cluster_name!r}...skipped.{colorama.Style.RESET_ALL}\n'
-            '  Stopping spot instances is not supported as the attached '
-            'disks will be lost.\n'
-            '  To terminate the cluster instead, run: '
-            f'{colorama.Style.BRIGHT}sky down {cluster_name}')
->>>>>>> 1dddefdf
     usage_lib.record_cluster_name_for_current_operation(cluster_name)
     backend.teardown(handle, terminate=False, purge=purge)
 
