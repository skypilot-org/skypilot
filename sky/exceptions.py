"""Exceptions."""
import builtins
import enum
import traceback
import types
import typing
from typing import Any, Dict, List, Optional, Sequence

from sky.utils import env_options

if typing.TYPE_CHECKING:
    from sky import jobs as managed_jobs
    from sky.backends import backend
    from sky.skylet import job_lib
    from sky.utils import status_lib

# Return code for keyboard interruption and SIGTSTP
KEYBOARD_INTERRUPT_CODE = 130
SIGTSTP_CODE = 146
RSYNC_FILE_NOT_FOUND_CODE = 23
# Arbitrarily chosen value. Used in SkyPilot's storage mounting scripts
MOUNT_PATH_NON_EMPTY_CODE = 42
# Arbitrarily chosen value. Used to provision Kubernetes instance in Skypilot
INSUFFICIENT_PRIVILEGES_CODE = 52
# Return code when git command is ran in a dir that is not git repo
GIT_FATAL_EXIT_CODE = 128
# Return code from bash when a command is not found
COMMAND_NOT_FOUND_EXIT_CODE = 127
# Architecture, such as arm64, not supported by the dependency
ARCH_NOT_SUPPORTED_EXIT_CODE = 133


def is_safe_exception(exc: BaseException) -> bool:
    """Returns True if the exception is safe to send to clients.

    Safe exceptions are:
    1. Built-in exceptions
    2. SkyPilot's own exceptions

    Args:
        exc: The exception to check, accept BaseException to handle SystemExit
            and KeyboardInterrupt.

    Returns:
        True if the exception is safe to send to clients, False otherwise.
    """
    module = type(exc).__module__

    # Builtin exceptions (e.g., ValueError, RuntimeError)
    if module == 'builtins':
        return True

    # SkyPilot exceptions
    if module.startswith('sky.'):
        return True

    return False


def wrap_exception(exc: BaseException) -> BaseException:
    """Wraps non-safe exceptions into SkyPilot exceptions

    This is used to wrap exceptions that are not safe to deserialize at clients.

    Examples include exceptions from cloud providers whose packages are not
    available at clients.
    """
    if is_safe_exception(exc):
        return exc

    return CloudError(message=str(exc),
                      cloud_provider=type(exc).__module__.split('.')[0],
                      error_type=type(exc).__name__)


# Accept BaseException to handle SystemExit and KeyboardInterrupt
def serialize_exception(e: BaseException) -> Dict[str, Any]:
    """Serialize the exception.

    This function also wraps any unsafe exceptions (e.g., cloud exceptions)
    into SkyPilot's CloudError before serialization to ensure clients can
    deserialize them without needing cloud provider packages installed.
    """
    # Wrap unsafe exceptions before serialization
    e = wrap_exception(e)

    stacktrace = getattr(e, 'stacktrace', None)
    attributes = e.__dict__.copy()
    if 'stacktrace' in attributes:
        del attributes['stacktrace']
    for attr_k in list(attributes.keys()):
        attr_v = attributes[attr_k]
        if isinstance(attr_v, types.TracebackType):
            attributes[attr_k] = traceback.format_tb(attr_v)

    data = {
        'type': e.__class__.__name__,
        'message': str(e),
        'args': e.args,
        'attributes': attributes,
        'stacktrace': stacktrace,
    }
    if isinstance(e, SkyPilotExcludeArgsBaseException):
        data['args'] = tuple()
    return data


def deserialize_exception(serialized: Dict[str, Any]) -> Exception:
    """Deserialize the exception."""
    exception_type = serialized['type']
    if hasattr(builtins, exception_type):
        exception_class = getattr(builtins, exception_type)
    else:
        exception_class = globals().get(exception_type, None)
    if exception_class is None:
        # Unknown exception type.
        return Exception(f'{exception_type}: {serialized["message"]}')
    e = exception_class(*serialized['args'], **serialized['attributes'])
    if serialized['stacktrace'] is not None:
        setattr(e, 'stacktrace', serialized['stacktrace'])
    return e


class CloudError(Exception):
    """Wraps cloud-specific errors into a SkyPilot exception."""

    def __init__(self, message: str, cloud_provider: str, error_type: str):
        super().__init__(message)
        self.cloud_provider = cloud_provider
        self.error_type = error_type

    def __str__(self):
        return (f'{self.cloud_provider} error ({self.error_type}): '
                f'{super().__str__()}')


class InvalidSkyPilotConfigError(ValueError):
    """Raised when the SkyPilot config is invalid."""
    pass


class ResourcesUnavailableError(Exception):
    """Raised when resources are unavailable.

    This is mainly used for the APIs in sky.execution; please refer to
    the docstring of sky.launch for more details about how the
    failover_history will be set.
    """

    def __init__(self,
                 message: str,
                 no_failover: bool = False,
                 failover_history: Optional[List[Exception]] = None) -> None:
        super().__init__(message)
        self.no_failover = no_failover
        if failover_history is None:
            failover_history = []
        # Copy the list to avoid modifying from outside.
        self.failover_history: List[Exception] = list(failover_history)

    def with_failover_history(
            self,
            failover_history: List[Exception]) -> 'ResourcesUnavailableError':
        # Copy the list to avoid modifying from outside.
        self.failover_history = list(failover_history)
        return self


class KubeAPIUnreachableError(ResourcesUnavailableError):
    """Raised when the Kubernetes API is currently unreachable.

    This is a subclass of ResourcesUnavailableError to trigger same failover
    behavior as other ResourcesUnavailableError.
    """
    pass


class InvalidCloudConfigs(Exception):
    """Raised when invalid configurations are provided for a given cloud."""
    pass


class InvalidCloudCredentials(Exception):
    """Raised when the cloud credentials are invalid."""
    pass


class InconsistentHighAvailabilityError(Exception):
    """Raised when the high availability property in the user config
    is inconsistent with the actual cluster."""
    pass


class InconsistentConsolidationModeError(Exception):
    """Raised when the consolidation mode property in the user config
    is inconsistent with the actual cluster."""
    pass


class ProvisionPrechecksError(Exception):
    """Raised when a managed job fails prechecks before provision.

    Developer note: For now this should only be used by managed
    jobs code path (technically, this can/should be raised by the
    lower-level sky.launch()). Please refer to the docstring of
    `jobs.recovery_strategy._launch` for more details about when
    the error will be raised.

    Args:
        reasons: (Sequence[Exception]) The reasons why the prechecks failed.
    """

    def __init__(self, reasons: Sequence[Exception]) -> None:
        super().__init__()
        self.reasons = reasons


class ManagedJobReachedMaxRetriesError(Exception):
    """Raised when a managed job fails to be launched after maximum retries.

    Developer note: For now this should only be used by managed jobs code
    path. Please refer to the docstring of `jobs.recovery_strategy._launch`
    for more details about when the error will be raised.
    """
    pass


class ManagedJobStatusError(Exception):
    """Raised when a managed job task status update is invalid.

    For instance, a RUNNING job cannot become PENDING.
    """
    pass


class ResourcesMismatchError(Exception):
    """Raised when resources are mismatched."""
    pass


class SkyPilotExcludeArgsBaseException(Exception):
    """Base class for exceptions that don't need args while serialization.

    Due to our serialization/deserialization logic, when an exception does
    not take `args` as an argument in __init__, `args` should not be included
    in the serialized exception.

    This is useful when an exception needs to construct the error message based
    on the arguments passed in instead of directly having the error message as
    the first argument in __init__. Refer to `CommandError` for an example.
    """
    pass


class CommandError(SkyPilotExcludeArgsBaseException):
    """Raised when a command fails.

    Args:
        returncode: The returncode of the command.
        command: The command that was run.
        error_message: The error message to print.
        detailed_reason: The stderr of the command.
    """

    def __init__(self, returncode: int, command: str, error_msg: str,
                 detailed_reason: Optional[str]) -> None:
        self.returncode = returncode
        self.command = command
        self.error_msg = error_msg
        self.detailed_reason = detailed_reason

        if not command:
            message = error_msg
        else:
            if (len(command) > 100 and
                    not env_options.Options.SHOW_DEBUG_INFO.get()):
                # Chunk the command to avoid overflow.
                command = command[:100] + '...'
            message = (f'Command {command} failed with return code '
                       f'{returncode}.\n{error_msg}\n{detailed_reason}')
        super().__init__(message)


class ClusterNotUpError(Exception):
    """Raised when a cluster is not up."""

    def __init__(self,
                 message: str,
                 cluster_status: Optional['status_lib.ClusterStatus'] = None,
                 handle: Optional['backend.ResourceHandle'] = None) -> None:
        super().__init__(message)
        self.cluster_status = cluster_status
        self.handle = handle


class ClusterSetUpError(Exception):
    """Raised when a cluster has setup error."""
    pass


class ClusterDoesNotExist(ValueError):
    """Raise when trying to operate on a cluster that does not exist."""
    # This extends ValueError for compatibility reasons - we used to throw
    # ValueError instead of this.
    pass


class CachedClusterUnavailable(Exception):
    """Raised when a cached cluster record is unavailable."""
    pass


class NotSupportedError(Exception):
    """Raised when a feature is not supported."""
    pass


class StorageError(Exception):
    pass


class StorageSpecError(ValueError):
    # Errors raised due to invalid specification of the Storage object
    pass


class StorageInitError(StorageError):
    # Error raised when Initialization fails - either due to permissions,
    # unavailable name, or other reasons.
    pass


class StorageBucketCreateError(StorageInitError):
    # Error raised when bucket creation fails.
    pass


class StorageBucketGetError(StorageInitError):
    # Error raised if attempt to fetch an existing bucket fails.
    pass


class StorageBucketDeleteError(StorageError):
    # Error raised if attempt to delete an existing bucket fails.
    pass


class StorageUploadError(StorageError):
    # Error raised when bucket is successfully initialized, but upload fails,
    # either due to permissions, ctrl-c, or other reasons.
    pass


class StorageSourceError(StorageSpecError):
    # Error raised when the source of the storage is invalid. E.g., does not
    # exist, malformed path, or other reasons.
    pass


class StorageNameError(StorageSpecError):
    # Error raised when the source of the storage is invalid. E.g., does not
    # exist, malformed path, or other reasons.
    pass


class StorageModeError(StorageSpecError):
    # Error raised when the storage mode is invalid or does not support the
    # requested operation (e.g., passing a file as source to MOUNT mode)
    pass


class StorageExternalDeletionError(StorageBucketGetError):
    # Error raised when the bucket is attempted to be fetched while it has been
    # deleted externally.
    pass


class NonExistentStorageAccountError(StorageExternalDeletionError):
    # Error raise when storage account provided through config.yaml or read
    # from store handle(local db) does not exist.
    pass


class FetchClusterInfoError(Exception):
    """Raised when fetching the cluster info fails."""

    class Reason(enum.Enum):
        HEAD = 'HEAD'
        WORKER = 'WORKER'

    def __init__(self, reason: Reason) -> None:
        super().__init__()
        self.reason = reason


class NetworkError(Exception):
    """Raised when network fails."""
    pass


class ClusterStatusFetchingError(Exception):
    """Raised when fetching the cluster status fails."""
    pass


class ManagedJobUserCancelledError(Exception):
    """Raised when a user cancels a managed job."""
    pass


class InvalidClusterNameError(Exception):
    """Raised when the cluster name is invalid."""
    pass


class CloudUserIdentityError(Exception):
    """Raised when the cloud identity is invalid."""
    pass


class ClusterOwnerIdentityMismatchError(Exception):
    """The cluster's owner identity does not match the current user identity."""
    pass


class NoCloudAccessError(Exception):
    """Raised when all clouds are disabled."""
    pass


class AWSAzFetchingError(SkyPilotExcludeArgsBaseException):
    """Raised when fetching the AWS availability zone fails."""

    class Reason(enum.Enum):
        """Reason for fetching availability zone failure."""

        AUTH_FAILURE = 'AUTH_FAILURE'
        AZ_PERMISSION_DENIED = 'AZ_PERMISSION_DENIED'

        @property
        def message(self) -> str:
            if self == self.AUTH_FAILURE:
                return ('Failed to access AWS services. Please check your AWS '
                        'credentials.')
            elif self == self.AZ_PERMISSION_DENIED:
                return (
                    'Failed to retrieve availability zones. '
                    'Please ensure that the `ec2:DescribeAvailabilityZones` '
                    'action is enabled for your AWS account in IAM. '
                    'Ref: https://docs.aws.amazon.com/AWSEC2/latest/APIReference/API_DescribeAvailabilityZones.html.'  # pylint: disable=line-too-long
                )
            else:
                raise ValueError(f'Unknown reason {self}')

    def __init__(self, region: str,
                 reason: 'AWSAzFetchingError.Reason') -> None:
        self.region = region
        self.reason = reason

        super().__init__(reason.message)


class ServeUserTerminatedError(Exception):
    """Raised by serve controller when a user tear down the service."""
    pass


class PortDoesNotExistError(Exception):
    """Raised when the port does not exist."""


class UserRequestRejectedByPolicy(Exception):
    """Raised when a user request is rejected by an admin policy."""
    pass


class NoClusterLaunchedError(Exception):
    """No cluster launched, so cleanup can be skipped during failover."""
    pass


class RequestCancelled(Exception):
    """Raised when a request is cancelled."""
    pass


class ApiServerConnectionError(RuntimeError):
    """Raised when the API server cannot be connected."""

    def __init__(self, server_url: str):
        super().__init__(
            f'Could not connect to SkyPilot API server at {server_url}. '
            f'Please ensure that the server is running. '
            f'Try: curl {server_url}/api/health')


class ApiServerAuthenticationError(RuntimeError):
    """Raised when authentication is required for the API server."""

    def __init__(self, server_url: str):
        super().__init__(
            f'Authentication required for SkyPilot API server at {server_url}. '
            f'Please run:\n'
            f'  sky api login -e {server_url}')


class APIVersionMismatchError(RuntimeError):
    """Raised when the API version mismatch."""
    pass


class JobExitCode(enum.IntEnum):
    """Job exit code enum.

    These codes are used as return codes for job-related operations and as
    process exit codes to indicate job status.
    """

    SUCCEEDED = 0
    """The job completed successfully"""

    FAILED = 100
    """The job failed (due to user code, setup, or driver failure)"""

    NOT_FINISHED = 101
    """The job has not finished yet"""

    NOT_FOUND = 102
    """The job was not found"""

    CANCELLED = 103
    """The job was cancelled by the user"""

    @classmethod
    def from_job_status(cls,
                        status: Optional['job_lib.JobStatus']) -> 'JobExitCode':
        """Convert a job status to an exit code."""
        # Import here to avoid circular imports
        # pylint: disable=import-outside-toplevel
        from sky.skylet import job_lib

        if status is None:
            return cls.NOT_FOUND

        if not status.is_terminal():
            return cls.NOT_FINISHED

        if status == job_lib.JobStatus.SUCCEEDED:
            return cls.SUCCEEDED

        if status == job_lib.JobStatus.CANCELLED:
            return cls.CANCELLED

        if status in job_lib.JobStatus.user_code_failure_states(
        ) or status == job_lib.JobStatus.FAILED_DRIVER:
            return cls.FAILED

        # Should not hit this case, but included to avoid errors
        return cls.FAILED

    @classmethod
    def from_managed_job_status(
            cls,
            status: Optional['managed_jobs.ManagedJobStatus']) -> 'JobExitCode':
        """Convert a managed job status to an exit code."""
        # Import here to avoid circular imports
        # pylint: disable=import-outside-toplevel
        from sky import jobs as managed_jobs

        if status is None:
            return cls.NOT_FOUND

        if not status.is_terminal():
            return cls.NOT_FINISHED

        if status == managed_jobs.ManagedJobStatus.SUCCEEDED:
            return cls.SUCCEEDED

        if status == managed_jobs.ManagedJobStatus.CANCELLED:
            return cls.CANCELLED

        if status.is_failed():
            return cls.FAILED

        # Should not hit this case, but included to avoid errors
        return cls.FAILED


class ExecutionRetryableError(Exception):
    """Raised when task execution fails and should be retried."""

    def __init__(self, message: str, hint: str,
                 retry_wait_seconds: int) -> None:
        super().__init__(message)
        self.hint = hint
        self.retry_wait_seconds = retry_wait_seconds

    def __reduce__(self):
        # Make sure the exception is picklable
        return (self.__class__, (str(self), self.hint, self.retry_wait_seconds))


class ExecutionPoolFullError(Exception):
    """Raised when the execution pool is full."""


class RequestAlreadyExistsError(Exception):
    """Raised when a request is already exists."""
    pass


class PermissionDeniedError(Exception):
    """Raised when a user does not have permission to access a resource."""
    pass


<<<<<<< HEAD
class VolumeNotFoundError(Exception):
    """Raised when a volume is not found."""
    pass


class VolumeTopologyConflictError(Exception):
    """Raised when the there is conflict in the volumes and compute topology"""
=======
class RestfulPolicyError(Exception):
    """Raised when failed to call a RESTful policy."""
>>>>>>> 3b6ac256
    pass<|MERGE_RESOLUTION|>--- conflicted
+++ resolved
@@ -614,7 +614,6 @@
     pass
 
 
-<<<<<<< HEAD
 class VolumeNotFoundError(Exception):
     """Raised when a volume is not found."""
     pass
@@ -622,8 +621,9 @@
 
 class VolumeTopologyConflictError(Exception):
     """Raised when the there is conflict in the volumes and compute topology"""
-=======
+    pass
+
+
 class RestfulPolicyError(Exception):
     """Raised when failed to call a RESTful policy."""
->>>>>>> 3b6ac256
     pass