--- conflicted
+++ resolved
@@ -53,41 +53,51 @@
 
 MAX_TRIALS = 64
 # TODO(zhwu): Support user specified key pair.
-PRIVATE_SSH_KEY_PATH = '~/.ssh/sky-key'
-PUBLIC_SSH_KEY_PATH = '~/.ssh/sky-key.pub'
+PRIVATE_SSH_KEY_PATH = "~/.ssh/sky-key"
+PUBLIC_SSH_KEY_PATH = "~/.ssh/sky-key.pub"
 
 
 def _generate_rsa_key_pair() -> Tuple[str, str]:
-    key = rsa.generate_private_key(backend=default_backend(),
-                                   public_exponent=65537,
-                                   key_size=2048)
-
-    private_key = key.private_bytes(
-        encoding=serialization.Encoding.PEM,
-        format=serialization.PrivateFormat.TraditionalOpenSSL,
-        encryption_algorithm=serialization.NoEncryption()).decode(
-            'utf-8').strip()
-
-    public_key = key.public_key().public_bytes(
-        serialization.Encoding.OpenSSH,
-        serialization.PublicFormat.OpenSSH).decode('utf-8').strip()
+    key = rsa.generate_private_key(
+        backend=default_backend(), public_exponent=65537, key_size=2048
+    )
+
+    private_key = (
+        key.private_bytes(
+            encoding=serialization.Encoding.PEM,
+            format=serialization.PrivateFormat.TraditionalOpenSSL,
+            encryption_algorithm=serialization.NoEncryption(),
+        )
+        .decode("utf-8")
+        .strip()
+    )
+
+    public_key = (
+        key.public_key()
+        .public_bytes(
+            serialization.Encoding.OpenSSH, serialization.PublicFormat.OpenSSH
+        )
+        .decode("utf-8")
+        .strip()
+    )
 
     return public_key, private_key
 
 
-def _save_key_pair(private_key_path: str, public_key_path: str,
-                   private_key: str, public_key: str) -> None:
+def _save_key_pair(
+    private_key_path: str, public_key_path: str, private_key: str, public_key: str
+) -> None:
     private_key_dir = os.path.dirname(private_key_path)
     os.makedirs(private_key_dir, exist_ok=True)
 
     with open(
-            private_key_path,
-            'w',
-            opener=functools.partial(os.open, mode=0o600),
+        private_key_path,
+        "w",
+        opener=functools.partial(os.open, mode=0o600),
     ) as f:
         f.write(private_key)
 
-    with open(public_key_path, 'w') as f:
+    with open(public_key_path, "w") as f:
         f.write(public_key)
 
 
@@ -97,32 +107,31 @@
     public_key_path = os.path.expanduser(PUBLIC_SSH_KEY_PATH)
     if not os.path.exists(private_key_path):
         public_key, private_key = _generate_rsa_key_pair()
-        _save_key_pair(private_key_path, public_key_path, private_key,
-                       public_key)
+        _save_key_pair(private_key_path, public_key_path, private_key, public_key)
     else:
         # FIXME(skypilot): ran into failing this assert once, but forgot the
         # reproduction (has private key; but has not generated public key).
         #   AssertionError: /home/ubuntu/.ssh/sky-key.pub
         assert os.path.exists(public_key_path), (
-            'Private key found, but associated public key '
-            f'{public_key_path} does not exist.')
+            "Private key found, but associated public key "
+            f"{public_key_path} does not exist."
+        )
     return private_key_path, public_key_path
 
 
-def _replace_ssh_info_in_config(config: Dict[str, Any],
-                                public_key: str) -> Dict[str, Any]:
+def _replace_ssh_info_in_config(
+    config: Dict[str, Any], public_key: str
+) -> Dict[str, Any]:
     config_str = common_utils.dump_yaml_str(config)
-    config_str = config_str.replace('skypilot:ssh_user',
-                                    config['auth']['ssh_user'])
-    config_str = config_str.replace('skypilot:ssh_public_key_content',
-                                    public_key)
+    config_str = config_str.replace("skypilot:ssh_user", config["auth"]["ssh_user"])
+    config_str = config_str.replace("skypilot:ssh_public_key_content", public_key)
     config = yaml.safe_load(config_str)
     return config
 
 
 def setup_aws_authentication(config: Dict[str, Any]) -> Dict[str, Any]:
     _, public_key_path = get_or_generate_keys()
-    with open(public_key_path, 'r') as f:
+    with open(public_key_path, "r") as f:
         public_key = f.read().strip()
     config = _replace_ssh_info_in_config(config, public_key)
     return config
@@ -137,15 +146,12 @@
 @common_utils.retry
 def setup_gcp_authentication(config: Dict[str, Any]) -> Dict[str, Any]:
     _, public_key_path = get_or_generate_keys()
-    with open(public_key_path, 'r') as f:
+    with open(public_key_path, "r") as f:
         public_key = f.read().strip()
     config = copy.deepcopy(config)
 
-    project_id = config['provider']['project_id']
-    compute = gcp.build('compute',
-                        'v1',
-                        credentials=None,
-                        cache_discovery=False)
+    project_id = config["provider"]["project_id"]
+    compute = gcp.build("compute", "v1", credentials=None, cache_discovery=False)
 
     try:
         project = compute.projects().get(project=project_id).execute()
@@ -158,8 +164,8 @@
         # https://console.developers.google.com/apis/api/compute.googleapis.com/overview?project=123456
         # then retry. If you enabled this API recently, wait a few minutes for
         # the action to propagate to our systems and retry.'
-        if ' API has not been used in project' in e.reason:
-            match = re.fullmatch(r'(.+)(https://.*project=\d+) (.+)', e.reason)
+        if " API has not been used in project" in e.reason:
+            match = re.fullmatch(r"(.+)(https://.*project=\d+) (.+)", e.reason)
             if match is None:
                 raise  # This should not happen.
             yellow = colorama.Fore.YELLOW
@@ -167,49 +173,64 @@
             bright = colorama.Style.BRIGHT
             dim = colorama.Style.DIM
             logger.error(
-                f'{yellow}Certain GCP APIs are disabled for the GCP project '
-                f'{project_id}.{reset}')
-            logger.error('Details:')
-            logger.error(f'{dim}{match.group(1)}{reset}\n'
-                         f'{dim}    {match.group(2)}{reset}\n'
-                         f'{dim}{match.group(3)}{reset}')
+                f"{yellow}Certain GCP APIs are disabled for the GCP project "
+                f"{project_id}.{reset}"
+            )
+            logger.error("Details:")
             logger.error(
-                f'{yellow}To fix, enable these APIs by running:{reset} '
-                f'{bright}sky check{reset}')
+                f"{dim}{match.group(1)}{reset}\n"
+                f"{dim}    {match.group(2)}{reset}\n"
+                f"{dim}{match.group(3)}{reset}"
+            )
+            logger.error(
+                f"{yellow}To fix, enable these APIs by running:{reset} "
+                f"{bright}sky check{reset}"
+            )
             sys.exit(1)
         else:
             raise
     except socket.timeout:
-        logger.error('Socket timed out when trying to get the GCP project. '
-                     'Please check your network connection.')
+        logger.error(
+            "Socket timed out when trying to get the GCP project. "
+            "Please check your network connection."
+        )
         raise
 
     project_oslogin: str = next(  # type: ignore
-        (item for item in project['commonInstanceMetadata'].get('items', [])
-         if item['key'] == 'enable-oslogin'), {}).get('value', 'False')
-
-    if project_oslogin.lower() == 'true':
+        (
+            item
+            for item in project["commonInstanceMetadata"].get("items", [])
+            if item["key"] == "enable-oslogin"
+        ),
+        {},
+    ).get("value", "False")
+
+    if project_oslogin.lower() == "true":
         logger.info(
-            f'OS Login is enabled for GCP project {project_id}. Running '
-            'additional authentication steps.')
+            f"OS Login is enabled for GCP project {project_id}. Running "
+            "additional authentication steps."
+        )
 
         # Try to get the os-login user from `gcloud`, as this is the most
         # accurate way to figure out how this gcp user is meant to log in.
         proc = subprocess.run(
-            'gcloud compute os-login describe-profile --format yaml',
+            "gcloud compute os-login describe-profile --format yaml",
             shell=True,
             stdout=subprocess.PIPE,
-            check=False)
+            check=False,
+        )
         os_login_username = None
         if proc.returncode == 0:
             try:
                 profile = yaml.safe_load(proc.stdout)
-                username = profile['posixAccounts'][0]['username']
+                username = profile["posixAccounts"][0]["username"]
                 if username:
                     os_login_username = username
             except Exception as e:  # pylint: disable=broad-except
-                logger.debug('Failed to parse gcloud os-login profile.\n'
-                             f'{common_utils.format_exception(e)}')
+                logger.debug(
+                    "Failed to parse gcloud os-login profile.\n"
+                    f"{common_utils.format_exception(e)}"
+                )
                 pass
 
         if os_login_username is None:
@@ -221,55 +242,64 @@
             # were established.
             config_path = os.path.expanduser(clouds.gcp.GCP_CONFIG_PATH)
             sky_backup_config_path = os.path.expanduser(
-                clouds.gcp.GCP_CONFIG_SKY_BACKUP_PATH)
+                clouds.gcp.GCP_CONFIG_SKY_BACKUP_PATH
+            )
             assert os.path.exists(sky_backup_config_path), (
-                'GCP credential backup file '
-                f'{sky_backup_config_path!r} does not exist.')
-
-            with open(sky_backup_config_path, 'r') as infile:
+                "GCP credential backup file "
+                f"{sky_backup_config_path!r} does not exist."
+            )
+
+            with open(sky_backup_config_path, "r") as infile:
                 for line in infile:
-                    if line.startswith('account'):
-                        account = line.split('=')[1].strip()
+                    if line.startswith("account"):
+                        account = line.split("=")[1].strip()
                         break
                 else:
                     with ux_utils.print_exception_no_traceback():
                         raise RuntimeError(
-                            'GCP authentication failed, as the oslogin is '
-                            f'enabled but the file {config_path} does not '
-                            'contain the account information.')
-            os_login_username = account.replace('@', '_').replace('.', '_')
-        config['auth']['ssh_user'] = os_login_username
+                            "GCP authentication failed, as the oslogin is "
+                            f"enabled but the file {config_path} does not "
+                            "contain the account information."
+                        )
+            os_login_username = account.replace("@", "_").replace(".", "_")
+        config["auth"]["ssh_user"] = os_login_username
 
         # Add ssh key to GCP with oslogin
         subprocess.run(
-            'gcloud compute os-login ssh-keys add '
-            f'--key-file={public_key_path}',
+            "gcloud compute os-login ssh-keys add " f"--key-file={public_key_path}",
             check=True,
             shell=True,
-            stdout=subprocess.DEVNULL)
+            stdout=subprocess.DEVNULL,
+        )
         # Enable ssh port for all the instances
-        enable_ssh_cmd = ('gcloud compute firewall-rules create '
-                          'allow-ssh-ingress-from-iap '
-                          '--direction=INGRESS '
-                          '--action=allow '
-                          '--rules=tcp:22 '
-                          '--source-ranges=0.0.0.0/0')
-        proc = subprocess.run(enable_ssh_cmd,
-                              check=False,
-                              shell=True,
-                              stdout=subprocess.DEVNULL,
-                              stderr=subprocess.PIPE)
-        if proc.returncode != 0 and 'already exists' not in proc.stderr.decode(
-                'utf-8'):
-            subprocess_utils.handle_returncode(proc.returncode, enable_ssh_cmd,
-                                               'Failed to enable ssh port.',
-                                               proc.stderr.decode('utf-8'))
+        enable_ssh_cmd = (
+            "gcloud compute firewall-rules create "
+            "allow-ssh-ingress-from-iap "
+            "--direction=INGRESS "
+            "--action=allow "
+            "--rules=tcp:22 "
+            "--source-ranges=0.0.0.0/0"
+        )
+        proc = subprocess.run(
+            enable_ssh_cmd,
+            check=False,
+            shell=True,
+            stdout=subprocess.DEVNULL,
+            stderr=subprocess.PIPE,
+        )
+        if proc.returncode != 0 and "already exists" not in proc.stderr.decode("utf-8"):
+            subprocess_utils.handle_returncode(
+                proc.returncode,
+                enable_ssh_cmd,
+                "Failed to enable ssh port.",
+                proc.stderr.decode("utf-8"),
+            )
     return _replace_ssh_info_in_config(config, public_key)
 
 
 def setup_azure_authentication(config: Dict[str, Any]) -> Dict[str, Any]:
     _, public_key_path = get_or_generate_keys()
-    with open(public_key_path, 'r') as f:
+    with open(public_key_path, "r") as f:
         public_key = f.read().strip()
     return _replace_ssh_info_in_config(config, public_key)
 
@@ -280,82 +310,86 @@
     # Ensure ssh key is registered with Lambda Cloud
     lambda_client = lambda_utils.LambdaCloudClient()
     public_key_path = os.path.expanduser(PUBLIC_SSH_KEY_PATH)
-    with open(public_key_path, 'r') as f:
-        public_key = f.read().strip()
-    prefix = f'sky-key-{common_utils.get_user_hash()}'
+    with open(public_key_path, "r") as f:
+        public_key = f.read().strip()
+    prefix = f"sky-key-{common_utils.get_user_hash()}"
     name, exists = lambda_client.get_unique_ssh_key_name(prefix, public_key)
     if not exists:
         lambda_client.register_ssh_key(name, public_key)
 
     # Need to use ~ relative path because Ray uses the same
     # path for finding the public key path on both local and head node.
-    config['auth']['ssh_public_key'] = PUBLIC_SSH_KEY_PATH
+    config["auth"]["ssh_public_key"] = PUBLIC_SSH_KEY_PATH
 
     # TODO(zhwu): we need to avoid uploading the public ssh key to the
     # nodes, as that will cause problem when the node is used as spot
     # controller, i.e., the public and private key on the node may
     # not match.
-    file_mounts = config['file_mounts']
+    file_mounts = config["file_mounts"]
     file_mounts[PUBLIC_SSH_KEY_PATH] = PUBLIC_SSH_KEY_PATH
-    config['file_mounts'] = file_mounts
+    config["file_mounts"] = file_mounts
 
     return config
 
 
 def setup_ibm_authentication(config):
-    """ registers keys if they do not exist in sky folder
+    """registers keys if they do not exist in sky folder
     and updates config file.
     keys default location: '~/.ssh/sky-key' and '~/.ssh/sky-key.pub'
     """
 
     def _get_unique_key_name():
         suffix_len = 10
-        return f'skypilot-key-{str(uuid.uuid4())[:suffix_len]}'
-
-    client = ibm.client(region=config['provider']['region'])
-    resource_group_id = config['provider']['resource_group_id']
-
-    _, public_key_path = get_or_generate_keys()
-    with open(os.path.abspath(os.path.expanduser(public_key_path)),
-              'r',
-              encoding='utf-8') as file:
+        return f"skypilot-key-{str(uuid.uuid4())[:suffix_len]}"
+
+    client = ibm.client(region=config["provider"]["region"])
+    resource_group_id = config["provider"]["resource_group_id"]
+
+    _, public_key_path = get_or_generate_keys()
+    with open(
+        os.path.abspath(os.path.expanduser(public_key_path)), "r", encoding="utf-8"
+    ) as file:
         ssh_key_data = file.read().strip()
     # pylint: disable=E1136
     try:
-        res = client.create_key(public_key=ssh_key_data,
-                                name=_get_unique_key_name(),
-                                resource_group={
-                                    'id': resource_group_id
-                                },
-                                type='rsa').get_result()
-        vpc_key_id = res['id']
+        res = client.create_key(
+            public_key=ssh_key_data,
+            name=_get_unique_key_name(),
+            resource_group={"id": resource_group_id},
+            type="rsa",
+        ).get_result()
+        vpc_key_id = res["id"]
         logger.debug(f'Created new key: {res["name"]}')
 
     except ibm.ibm_cloud_sdk_core.ApiException as e:
-        if 'Key with fingerprint already exists' in e.message:
-            for key in client.list_keys().result['keys']:
-                if (ssh_key_data in key['public_key'] or
-                        key['public_key'] in ssh_key_data):
-                    vpc_key_id = key['id']
-                    logger.debug(f'Reusing key:{key["name"]}, '
-                                 f'matching existing public key.')
+        if "Key with fingerprint already exists" in e.message:
+            for key in client.list_keys().result["keys"]:
+                if (
+                    ssh_key_data in key["public_key"]
+                    or key["public_key"] in ssh_key_data
+                ):
+                    vpc_key_id = key["id"]
+                    logger.debug(
+                        f'Reusing key:{key["name"]}, ' f"matching existing public key."
+                    )
                     break
-        elif 'Key with name already exists' in e.message:
-            raise Exception("""a key with chosen name
-                already registered in the specified region""") from e
+        elif "Key with name already exists" in e.message:
+            raise Exception(
+                """a key with chosen name
+                already registered in the specified region"""
+            ) from e
         else:
-            raise Exception('Failed to register a key') from e
-
-    config['auth']['ssh_private_key'] = PRIVATE_SSH_KEY_PATH
-
-    for node_type in config['available_node_types']:
-        config['available_node_types'][node_type]['node_config'][
-            'key_id'] = vpc_key_id
+            raise Exception("Failed to register a key") from e
+
+    config["auth"]["ssh_private_key"] = PRIVATE_SSH_KEY_PATH
+
+    for node_type in config["available_node_types"]:
+        config["available_node_types"][node_type]["node_config"]["key_id"] = vpc_key_id
 
     # Add public key path to file mounts
-    file_mounts = config['file_mounts']
+    file_mounts = config["file_mounts"]
     file_mounts[PUBLIC_SSH_KEY_PATH] = PUBLIC_SSH_KEY_PATH
-    config['file_mounts'] = file_mounts
+    config["file_mounts"] = file_mounts
 
     return config
 
@@ -363,7 +397,7 @@
 # Apr, 2023 by Hysun(hysun.he@oracle.com): Added support for OCI
 def setup_oci_authentication(config: Dict[str, Any]) -> Dict[str, Any]:
     _, public_key_path = get_or_generate_keys()
-    with open(public_key_path, 'r') as f:
+    with open(public_key_path, "r") as f:
         public_key = f.read().strip()
 
     return _replace_ssh_info_in_config(config, public_key)
@@ -371,12 +405,11 @@
 
 def setup_scp_authentication(config: Dict[str, Any]) -> Dict[str, Any]:
     _, public_key_path = get_or_generate_keys()
-    with open(public_key_path, 'r') as f:
+    with open(public_key_path, "r") as f:
         public_key = f.read().strip()
     return _replace_ssh_info_in_config(config, public_key)
 
 
-<<<<<<< HEAD
 def setup_fluidstack_authentication(config: Dict[str, Any]) -> Dict[str, Any]:
     get_or_generate_keys()
 
@@ -394,33 +427,35 @@
     file_mounts = config["file_mounts"]
     file_mounts[PUBLIC_SSH_KEY_PATH] = PUBLIC_SSH_KEY_PATH
     config["file_mounts"] = file_mounts
-=======
+
+
 def setup_kubernetes_authentication(config: Dict[str, Any]) -> Dict[str, Any]:
     get_or_generate_keys()
 
     # Run kubectl command to add the public key to the cluster.
     public_key_path = os.path.expanduser(PUBLIC_SSH_KEY_PATH)
     key_label = clouds.Kubernetes.SKY_SSH_KEY_SECRET_NAME
-    cmd = f'kubectl create secret generic {key_label} ' \
-          f'--from-file=ssh-publickey={public_key_path}'
+    cmd = (
+        f"kubectl create secret generic {key_label} "
+        f"--from-file=ssh-publickey={public_key_path}"
+    )
     try:
         subprocess.check_output(cmd, stderr=subprocess.STDOUT, shell=True)
     except subprocess.CalledProcessError as e:
-        output = e.output.decode('utf-8')
-        suffix = f'\nError message: {output}'
-        if 'already exists' in output:
-            logger.debug(
-                f'Key {key_label} already exists in the cluster, using it...')
-        elif any(err in output for err in ['connection refused', 'timeout']):
+        output = e.output.decode("utf-8")
+        suffix = f"\nError message: {output}"
+        if "already exists" in output:
+            logger.debug(f"Key {key_label} already exists in the cluster, using it...")
+        elif any(err in output for err in ["connection refused", "timeout"]):
             with ux_utils.print_exception_no_traceback():
                 raise ConnectionError(
-                    'Failed to connect to the cluster. Check if your '
-                    'cluster is running, your kubeconfig is correct '
-                    'and you can connect to it using: '
-                    f'kubectl get namespaces.{suffix}') from e
+                    "Failed to connect to the cluster. Check if your "
+                    "cluster is running, your kubeconfig is correct "
+                    "and you can connect to it using: "
+                    f"kubectl get namespaces.{suffix}"
+                ) from e
         else:
             logger.error(suffix)
             raise
->>>>>>> 4045cf34
 
     return config