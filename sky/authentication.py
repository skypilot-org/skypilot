"""Module to enable a single SkyPilot key for all VMs in each cloud.

The `setup_<cloud>_authentication` functions will be called on every cluster
provisioning request.

Specifically, after the ray yaml template file `<cloud>-ray.yml.j2` is filled in
with resource specific information, these functions are called with the filled
in ray yaml config as input,
1. Replace the placeholders in the ray yaml file `skypilot:ssh_user` and
   `skypilot:ssh_public_key_content` with the actual username and public key
   content, i.e., `configure_ssh_info`.
2. Setup the `authorized_keys` on the remote VM with the public key content,
   by cloud-init or directly using cloud provider's API.

The local machine's public key should not be uploaded to the
`~/.ssh/sky-key.pub` on the remote VM, because it will cause private/public
key pair mismatch when the user tries to launch new VM from that remote VM
using SkyPilot, e.g., the node is used as a spot controller. (Lambda cloud
is an exception, due to the limitation of the cloud provider. See the
comments in setup_lambda_authentication)
"""
import base64
import copy
import functools
import os
import re
import socket
import subprocess
import sys
from typing import Any, Dict, Tuple
import uuid

import colorama
from cryptography.hazmat.backends import default_backend
from cryptography.hazmat.primitives import serialization
from cryptography.hazmat.primitives.asymmetric import rsa
import yaml

from sky import clouds
from sky import sky_logging
from sky import skypilot_config
from sky.adaptors import gcp
from sky.adaptors import ibm
from sky.adaptors import runpod
from sky.clouds.utils import lambda_utils
from sky.provision.kubernetes import utils as kubernetes_utils
from sky.utils import common_utils
from sky.utils import kubernetes_enums
from sky.utils import subprocess_utils
from sky.utils import ux_utils

logger = sky_logging.init_logger(__name__)

# TODO: Should tolerate if gcloud is not installed. Also,
# https://pypi.org/project/google-api-python-client/ recommends
# using Cloud Client Libraries for Python, where possible, for new code
# development.

MAX_TRIALS = 64
# TODO(zhwu): Support user specified key pair.
PRIVATE_SSH_KEY_PATH = '~/.ssh/sky-key'
PUBLIC_SSH_KEY_PATH = '~/.ssh/sky-key.pub'


def _generate_rsa_key_pair() -> Tuple[str, str]:
    key = rsa.generate_private_key(backend=default_backend(),
                                   public_exponent=65537,
                                   key_size=2048)

    private_key = key.private_bytes(
        encoding=serialization.Encoding.PEM,
        format=serialization.PrivateFormat.TraditionalOpenSSL,
        encryption_algorithm=serialization.NoEncryption()).decode(
            'utf-8').strip()

    public_key = key.public_key().public_bytes(
        serialization.Encoding.OpenSSH,
        serialization.PublicFormat.OpenSSH).decode('utf-8').strip()

    return public_key, private_key


def _save_key_pair(private_key_path: str, public_key_path: str,
                   private_key: str, public_key: str) -> None:
    private_key_dir = os.path.dirname(private_key_path)
    os.makedirs(private_key_dir, exist_ok=True)

    with open(
            private_key_path,
            'w',
            encoding='utf-8',
            opener=functools.partial(os.open, mode=0o600),
    ) as f:
        f.write(private_key)

<<<<<<< HEAD
    with open(public_key_path, 'w', encoding='utf-8') as f:
=======
    with open(public_key_path,
              'w',
              opener=functools.partial(os.open, mode=0o644)) as f:
>>>>>>> fe145205
        f.write(public_key)


def get_or_generate_keys() -> Tuple[str, str]:
    """Returns the aboslute private and public key paths."""
    private_key_path = os.path.expanduser(PRIVATE_SSH_KEY_PATH)
    public_key_path = os.path.expanduser(PUBLIC_SSH_KEY_PATH)
    if not os.path.exists(private_key_path):
        public_key, private_key = _generate_rsa_key_pair()
        _save_key_pair(private_key_path, public_key_path, private_key,
                       public_key)
    else:
        # FIXME(skypilot): ran into failing this assert once, but forgot the
        # reproduction (has private key; but has not generated public key).
        #   AssertionError: /home/ubuntu/.ssh/sky-key.pub
        assert os.path.exists(public_key_path), (
            'Private key found, but associated public key '
            f'{public_key_path} does not exist.')
    return private_key_path, public_key_path


def configure_ssh_info(config: Dict[str, Any]) -> Dict[str, Any]:
    _, public_key_path = get_or_generate_keys()
    with open(public_key_path, 'r', encoding='utf-8') as f:
        public_key = f.read().strip()
    config_str = common_utils.dump_yaml_str(config)
    config_str = config_str.replace('skypilot:ssh_user',
                                    config['auth']['ssh_user'])
    config_str = config_str.replace('skypilot:ssh_public_key_content',
                                    public_key)
    config = yaml.safe_load(config_str)
    return config


# Snippets of code inspired from
# https://github.com/ray-project/ray/blob/master/python/ray/autoscaler/_private/gcp/config.py
# Takes in config, a yaml dict and outputs a postprocessed dict
# TODO(weilin): refactor the implementation to incorporate Ray autoscaler to
# avoid duplicated codes.
# Retry for the GCP as sometimes there will be connection reset by peer error.
@common_utils.retry
def setup_gcp_authentication(config: Dict[str, Any]) -> Dict[str, Any]:
    _, public_key_path = get_or_generate_keys()
    config = copy.deepcopy(config)

    project_id = config['provider']['project_id']
    compute = gcp.build('compute',
                        'v1',
                        credentials=None,
                        cache_discovery=False)

    try:
        project = compute.projects().get(project=project_id).execute()
    except gcp.http_error_exception() as e:
        # Can happen for a new project where Compute Engine API is disabled.
        #
        # Example message:
        # 'Compute Engine API has not been used in project 123456 before
        # or it is disabled. Enable it by visiting
        # https://console.developers.google.com/apis/api/compute.googleapis.com/overview?project=123456
        # then retry. If you enabled this API recently, wait a few minutes for
        # the action to propagate to our systems and retry.'
        if ' API has not been used in project' in e.reason:
            match = re.fullmatch(r'(.+)(https://.*project=\d+) (.+)', e.reason)
            if match is None:
                raise  # This should not happen.
            yellow = colorama.Fore.YELLOW
            reset = colorama.Style.RESET_ALL
            bright = colorama.Style.BRIGHT
            dim = colorama.Style.DIM
            logger.error(
                f'{yellow}Certain GCP APIs are disabled for the GCP project '
                f'{project_id}.{reset}')
            logger.error('Details:')
            logger.error(f'{dim}{match.group(1)}{reset}\n'
                         f'{dim}    {match.group(2)}{reset}\n'
                         f'{dim}{match.group(3)}{reset}')
            logger.error(
                f'{yellow}To fix, enable these APIs by running:{reset} '
                f'{bright}sky check{reset}')
            sys.exit(1)
        else:
            raise
    except socket.timeout:
        logger.error('Socket timed out when trying to get the GCP project. '
                     'Please check your network connection.')
        raise

    project_oslogin: str = next(  # type: ignore
        (item for item in project['commonInstanceMetadata'].get('items', [])
         if item['key'] == 'enable-oslogin'), {}).get('value', 'False')

    if project_oslogin.lower() == 'true':
        logger.info(
            f'OS Login is enabled for GCP project {project_id}. Running '
            'additional authentication steps.')

        # Try to get the os-login user from `gcloud`, as this is the most
        # accurate way to figure out how this gcp user is meant to log in.
        proc = subprocess.run(
            'gcloud compute os-login describe-profile --format yaml',
            shell=True,
            stdout=subprocess.PIPE,
            check=False)
        os_login_username = None
        if proc.returncode == 0:
            try:
                profile = yaml.safe_load(proc.stdout)
                username = profile['posixAccounts'][0]['username']
                if username:
                    os_login_username = username
            except Exception as e:  # pylint: disable=broad-except
                logger.debug('Failed to parse gcloud os-login profile.\n'
                             f'{common_utils.format_exception(e)}')
                pass

        if os_login_username is None:
            # As a fallback, read the account information from the credential
            # file. This works most of the time, but fails if the user's
            # os-login username is not a straightforward translation of their
            # email address, for example because their email address changed
            # within their google workspace after the os-login credentials
            # were established.
            config_path = os.path.expanduser(clouds.gcp.GCP_CONFIG_PATH)
            sky_backup_config_path = os.path.expanduser(
                clouds.gcp.GCP_CONFIG_SKY_BACKUP_PATH)
            assert os.path.exists(sky_backup_config_path), (
                'GCP credential backup file '
                f'{sky_backup_config_path!r} does not exist.')

            with open(sky_backup_config_path, 'r', encoding='utf-8') as infile:
                for line in infile:
                    if line.startswith('account'):
                        account = line.split('=')[1].strip()
                        break
                else:
                    with ux_utils.print_exception_no_traceback():
                        raise RuntimeError(
                            'GCP authentication failed, as the oslogin is '
                            f'enabled but the file {config_path} does not '
                            'contain the account information.')
            os_login_username = account.replace('@', '_').replace('.', '_')
        config['auth']['ssh_user'] = os_login_username

        # Add ssh key to GCP with oslogin
        subprocess.run(
            'gcloud compute os-login ssh-keys add '
            f'--key-file={public_key_path}',
            check=True,
            shell=True,
            stdout=subprocess.DEVNULL)
        # Enable ssh port for all the instances
        enable_ssh_cmd = ('gcloud compute firewall-rules create '
                          'allow-ssh-ingress-from-iap '
                          '--direction=INGRESS '
                          '--action=allow '
                          '--rules=tcp:22 '
                          '--source-ranges=0.0.0.0/0')
        proc = subprocess.run(enable_ssh_cmd,
                              check=False,
                              shell=True,
                              stdout=subprocess.DEVNULL,
                              stderr=subprocess.PIPE)
        if proc.returncode != 0 and 'already exists' not in proc.stderr.decode(
                'utf-8'):
            subprocess_utils.handle_returncode(proc.returncode, enable_ssh_cmd,
                                               'Failed to enable ssh port.',
                                               proc.stderr.decode('utf-8'))
    return configure_ssh_info(config)


# In Azure, cloud-init script must be encoded in base64. See
# https://learn.microsoft.com/en-us/azure/virtual-machines/custom-data
# for more information. Here we decode it and replace the ssh user
# and public key content, then encode it back.
def setup_azure_authentication(config: Dict[str, Any]) -> Dict[str, Any]:
    _, public_key_path = get_or_generate_keys()
    with open(public_key_path, 'r', encoding='utf-8') as f:
        public_key = f.read().strip()
    for node_type in config['available_node_types']:
        node_config = config['available_node_types'][node_type]['node_config']
        cloud_init = (
            node_config['azure_arm_parameters']['cloudInitSetupCommands'])
        cloud_init = base64.b64decode(cloud_init).decode('utf-8')
        cloud_init = cloud_init.replace('skypilot:ssh_user',
                                        config['auth']['ssh_user'])
        cloud_init = cloud_init.replace('skypilot:ssh_public_key_content',
                                        public_key)
        cloud_init = base64.b64encode(
            cloud_init.encode('utf-8')).decode('utf-8')
        node_config['azure_arm_parameters']['cloudInitSetupCommands'] = (
            cloud_init)
    config_str = common_utils.dump_yaml_str(config)
    config_str = config_str.replace('skypilot:ssh_user',
                                    config['auth']['ssh_user'])
    config_str = config_str.replace('skypilot:ssh_public_key_content',
                                    public_key)
    config = yaml.safe_load(config_str)
    return config


def setup_lambda_authentication(config: Dict[str, Any]) -> Dict[str, Any]:

    get_or_generate_keys()

    # Ensure ssh key is registered with Lambda Cloud
    lambda_client = lambda_utils.LambdaCloudClient()
    public_key_path = os.path.expanduser(PUBLIC_SSH_KEY_PATH)
    with open(public_key_path, 'r', encoding='utf-8') as f:
        public_key = f.read().strip()
    prefix = f'sky-key-{common_utils.get_user_hash()}'
    name, exists = lambda_client.get_unique_ssh_key_name(prefix, public_key)
    if not exists:
        lambda_client.register_ssh_key(name, public_key)

    # Need to use ~ relative path because Ray uses the same
    # path for finding the public key path on both local and head node.
    config['auth']['ssh_public_key'] = PUBLIC_SSH_KEY_PATH

    # TODO(zhwu): we need to avoid uploading the public ssh key to the
    # nodes, as that will cause problem when the node is used as spot
    # controller, i.e., the public and private key on the node may
    # not match.
    file_mounts = config['file_mounts']
    file_mounts[PUBLIC_SSH_KEY_PATH] = PUBLIC_SSH_KEY_PATH
    config['file_mounts'] = file_mounts

    return config


def setup_ibm_authentication(config):
    """ registers keys if they do not exist in sky folder
    and updates config file.
    keys default location: '~/.ssh/sky-key' and '~/.ssh/sky-key.pub'
    """

    def _get_unique_key_name():
        suffix_len = 10
        return f'skypilot-key-{str(uuid.uuid4())[:suffix_len]}'

    client = ibm.client(region=config['provider']['region'])
    resource_group_id = config['provider']['resource_group_id']

    _, public_key_path = get_or_generate_keys()
    with open(os.path.abspath(os.path.expanduser(public_key_path)),
              'r',
              encoding='utf-8') as file:
        ssh_key_data = file.read().strip()
    # pylint: disable=E1136
    try:
        res = client.create_key(public_key=ssh_key_data,
                                name=_get_unique_key_name(),
                                resource_group={
                                    'id': resource_group_id
                                },
                                type='rsa').get_result()
        vpc_key_id = res['id']
        logger.debug(f'Created new key: {res["name"]}')

    except ibm.ibm_cloud_sdk_core.ApiException as e:
        if 'Key with fingerprint already exists' in e.message:
            for key in client.list_keys().result['keys']:
                if (ssh_key_data in key['public_key'] or
                        key['public_key'] in ssh_key_data):
                    vpc_key_id = key['id']
                    logger.debug(f'Reusing key:{key["name"]}, '
                                 f'matching existing public key.')
                    break
        elif 'Key with name already exists' in e.message:
            raise Exception("""a key with chosen name
                already registered in the specified region""") from e
        else:
            raise Exception('Failed to register a key') from e

    config['auth']['ssh_private_key'] = PRIVATE_SSH_KEY_PATH

    for node_type in config['available_node_types']:
        config['available_node_types'][node_type]['node_config'][
            'key_id'] = vpc_key_id

    # Add public key path to file mounts
    file_mounts = config['file_mounts']
    file_mounts[PUBLIC_SSH_KEY_PATH] = PUBLIC_SSH_KEY_PATH
    config['file_mounts'] = file_mounts

    return config


def setup_kubernetes_authentication(config: Dict[str, Any]) -> Dict[str, Any]:
    # Default ssh session is established with kubectl port-forwarding with
    # ClusterIP service.
    nodeport_mode = kubernetes_enums.KubernetesNetworkingMode.NODEPORT
    port_forward_mode = kubernetes_enums.KubernetesNetworkingMode.PORTFORWARD
    network_mode_str = skypilot_config.get_nested(('kubernetes', 'networking'),
                                                  port_forward_mode.value)
    try:
        network_mode = kubernetes_enums.KubernetesNetworkingMode.from_str(
            network_mode_str)
    except ValueError as e:
        # Add message saying "Please check: ~/.sky/config.yaml" to the error
        # message.
        with ux_utils.print_exception_no_traceback():
            raise ValueError(str(e) + ' Please check: ~/.sky/config.yaml.') \
                from None
    get_or_generate_keys()

    # Run kubectl command to add the public key to the cluster.
    public_key_path = os.path.expanduser(PUBLIC_SSH_KEY_PATH)
    key_label = clouds.Kubernetes.SKY_SSH_KEY_SECRET_NAME
    cmd = f'kubectl create secret generic {key_label} ' \
          f'--from-file=ssh-publickey={public_key_path}'
    try:
        subprocess.check_output(cmd, stderr=subprocess.STDOUT, shell=True)
    except subprocess.CalledProcessError as e:
        output = e.output.decode('utf-8')
        suffix = f'\nError message: {output}'
        if 'already exists' in output:
            logger.debug(
                f'Key {key_label} already exists in the cluster, using it...')
        elif any(err in output for err in ['connection refused', 'timeout']):
            with ux_utils.print_exception_no_traceback():
                raise ConnectionError(
                    'Failed to connect to the cluster. Check if your '
                    'cluster is running, your kubeconfig is correct '
                    'and you can connect to it using: '
                    f'kubectl get namespaces.{suffix}') from e
        else:
            logger.error(suffix)
            raise

    ssh_jump_name = clouds.Kubernetes.SKY_SSH_JUMP_NAME
    if network_mode == nodeport_mode:
        service_type = kubernetes_enums.KubernetesServiceType.NODEPORT
    elif network_mode == port_forward_mode:
        kubernetes_utils.check_port_forward_mode_dependencies()
        # Using `kubectl port-forward` creates a direct tunnel to jump pod and
        # does not require opening any ports on Kubernetes nodes. As a result,
        # the service can be a simple ClusterIP service which we access with
        # `kubectl port-forward`.
        service_type = kubernetes_enums.KubernetesServiceType.CLUSTERIP
    else:
        # This should never happen because we check for this in from_str above.
        raise ValueError(f'Unsupported networking mode: {network_mode_str}')
    # Setup service for SSH jump pod. We create the SSH jump service here
    # because we need to know the service IP address and port to set the
    # ssh_proxy_command in the autoscaler config.
    namespace = kubernetes_utils.get_current_kube_config_context_namespace()
    kubernetes_utils.setup_ssh_jump_svc(ssh_jump_name, namespace, service_type)

    ssh_proxy_cmd = kubernetes_utils.get_ssh_proxy_command(
        PRIVATE_SSH_KEY_PATH, ssh_jump_name, network_mode, namespace,
        clouds.Kubernetes.PORT_FORWARD_PROXY_CMD_PATH,
        clouds.Kubernetes.PORT_FORWARD_PROXY_CMD_TEMPLATE)

    config['auth']['ssh_proxy_command'] = ssh_proxy_cmd

    return config


# ---------------------------------- RunPod ---------------------------------- #
def setup_runpod_authentication(config: Dict[str, Any]) -> Dict[str, Any]:
    """Sets up SSH authentication for RunPod.
    - Generates a new SSH key pair if one does not exist.
    - Adds the public SSH key to the user's RunPod account.
    """
    _, public_key_path = get_or_generate_keys()
    with open(public_key_path, 'r', encoding='UTF-8') as pub_key_file:
        public_key = pub_key_file.read().strip()
        runpod.runpod().cli.groups.ssh.functions.add_ssh_key(public_key)

    return configure_ssh_info(config)<|MERGE_RESOLUTION|>--- conflicted
+++ resolved
@@ -93,13 +93,10 @@
     ) as f:
         f.write(private_key)
 
-<<<<<<< HEAD
-    with open(public_key_path, 'w', encoding='utf-8') as f:
-=======
     with open(public_key_path,
               'w',
+              encoding='utf-8',
               opener=functools.partial(os.open, mode=0o644)) as f:
->>>>>>> fe145205
         f.write(public_key)
 
 
