"""Module to enable a single SkyPilot key for all VMs in each cloud.

The `setup_<cloud>_authentication` functions will be called on every cluster
provisioning request.

Specifically, after the ray yaml template file `<cloud>-ray.yml.j2` is filled in
with resource specific information, these functions are called with the filled
in ray yaml config as input,
1. Replace the placeholders in the ray yaml file `skypilot:ssh_user` and
   `skypilot:ssh_public_key_content` with the actual username and public key
   content, i.e., `configure_ssh_info`.
2. Setup the `authorized_keys` on the remote VM with the public key content,
   by cloud-init or directly using cloud provider's API.

The local machine's public key should not be uploaded to the
`~/.ssh/sky-key.pub` on the remote VM, because it will cause private/public
key pair mismatch when the user tries to launch new VM from that remote VM
using SkyPilot, e.g., the node is used as a spot controller. (Lambda cloud
is an exception, due to the limitation of the cloud provider. See the
comments in setup_lambda_authentication)
"""
import base64
import copy
import functools
import os
import re
import socket
import subprocess
import sys
from typing import Any, Dict, Tuple
import uuid

import colorama
from cryptography.hazmat.backends import default_backend
from cryptography.hazmat.primitives import serialization
from cryptography.hazmat.primitives.asymmetric import rsa
import yaml

from sky import clouds
from sky import sky_logging
from sky import skypilot_config
from sky.adaptors import gcp
from sky.adaptors import ibm
<<<<<<< HEAD
from sky.adaptors import kubernetes
=======
from sky.adaptors import runpod
>>>>>>> 9743aa0c
from sky.clouds.utils import lambda_utils
from sky.utils import common_utils
from sky.utils import kubernetes_enums
from sky.utils import kubernetes_utils
from sky.utils import subprocess_utils
from sky.utils import ux_utils

logger = sky_logging.init_logger(__name__)

# TODO: Should tolerate if gcloud is not installed. Also,
# https://pypi.org/project/google-api-python-client/ recommends
# using Cloud Client Libraries for Python, where possible, for new code
# development.

MAX_TRIALS = 64
# TODO(zhwu): Support user specified key pair.
PRIVATE_SSH_KEY_PATH = '~/.ssh/sky-key'
PUBLIC_SSH_KEY_PATH = '~/.ssh/sky-key.pub'


def _generate_rsa_key_pair() -> Tuple[str, str]:
    key = rsa.generate_private_key(backend=default_backend(),
                                   public_exponent=65537,
                                   key_size=2048)

    private_key = key.private_bytes(
        encoding=serialization.Encoding.PEM,
        format=serialization.PrivateFormat.TraditionalOpenSSL,
        encryption_algorithm=serialization.NoEncryption()).decode(
            'utf-8').strip()

    public_key = key.public_key().public_bytes(
        serialization.Encoding.OpenSSH,
        serialization.PublicFormat.OpenSSH).decode('utf-8').strip()

    return public_key, private_key


def _save_key_pair(private_key_path: str, public_key_path: str,
                   private_key: str, public_key: str) -> None:
    private_key_dir = os.path.dirname(private_key_path)
    os.makedirs(private_key_dir, exist_ok=True)

    with open(
            private_key_path,
            'w',
            opener=functools.partial(os.open, mode=0o600),
    ) as f:
        f.write(private_key)

    with open(public_key_path, 'w') as f:
        f.write(public_key)


def get_or_generate_keys() -> Tuple[str, str]:
    """Returns the aboslute private and public key paths."""
    private_key_path = os.path.expanduser(PRIVATE_SSH_KEY_PATH)
    public_key_path = os.path.expanduser(PUBLIC_SSH_KEY_PATH)
    if not os.path.exists(private_key_path):
        public_key, private_key = _generate_rsa_key_pair()
        _save_key_pair(private_key_path, public_key_path, private_key,
                       public_key)
    else:
        # FIXME(skypilot): ran into failing this assert once, but forgot the
        # reproduction (has private key; but has not generated public key).
        #   AssertionError: /home/ubuntu/.ssh/sky-key.pub
        assert os.path.exists(public_key_path), (
            'Private key found, but associated public key '
            f'{public_key_path} does not exist.')
    return private_key_path, public_key_path


def configure_ssh_info(config: Dict[str, Any]) -> Dict[str, Any]:
    _, public_key_path = get_or_generate_keys()
    with open(public_key_path, 'r') as f:
        public_key = f.read().strip()
    config_str = common_utils.dump_yaml_str(config)
    config_str = config_str.replace('skypilot:ssh_user',
                                    config['auth']['ssh_user'])
    config_str = config_str.replace('skypilot:ssh_public_key_content',
                                    public_key)
    config = yaml.safe_load(config_str)
    return config


# Snippets of code inspired from
# https://github.com/ray-project/ray/blob/master/python/ray/autoscaler/_private/gcp/config.py
# Takes in config, a yaml dict and outputs a postprocessed dict
# TODO(weilin): refactor the implementation to incorporate Ray autoscaler to
# avoid duplicated codes.
# Retry for the GCP as sometimes there will be connection reset by peer error.
@common_utils.retry
def setup_gcp_authentication(config: Dict[str, Any]) -> Dict[str, Any]:
    _, public_key_path = get_or_generate_keys()
    config = copy.deepcopy(config)

    project_id = config['provider']['project_id']
    compute = gcp.build('compute',
                        'v1',
                        credentials=None,
                        cache_discovery=False)

    try:
        project = compute.projects().get(project=project_id).execute()
    except gcp.http_error_exception() as e:
        # Can happen for a new project where Compute Engine API is disabled.
        #
        # Example message:
        # 'Compute Engine API has not been used in project 123456 before
        # or it is disabled. Enable it by visiting
        # https://console.developers.google.com/apis/api/compute.googleapis.com/overview?project=123456
        # then retry. If you enabled this API recently, wait a few minutes for
        # the action to propagate to our systems and retry.'
        if ' API has not been used in project' in e.reason:
            match = re.fullmatch(r'(.+)(https://.*project=\d+) (.+)', e.reason)
            if match is None:
                raise  # This should not happen.
            yellow = colorama.Fore.YELLOW
            reset = colorama.Style.RESET_ALL
            bright = colorama.Style.BRIGHT
            dim = colorama.Style.DIM
            logger.error(
                f'{yellow}Certain GCP APIs are disabled for the GCP project '
                f'{project_id}.{reset}')
            logger.error('Details:')
            logger.error(f'{dim}{match.group(1)}{reset}\n'
                         f'{dim}    {match.group(2)}{reset}\n'
                         f'{dim}{match.group(3)}{reset}')
            logger.error(
                f'{yellow}To fix, enable these APIs by running:{reset} '
                f'{bright}sky check{reset}')
            sys.exit(1)
        else:
            raise
    except socket.timeout:
        logger.error('Socket timed out when trying to get the GCP project. '
                     'Please check your network connection.')
        raise

    project_oslogin: str = next(  # type: ignore
        (item for item in project['commonInstanceMetadata'].get('items', [])
         if item['key'] == 'enable-oslogin'), {}).get('value', 'False')

    if project_oslogin.lower() == 'true':
        logger.info(
            f'OS Login is enabled for GCP project {project_id}. Running '
            'additional authentication steps.')

        # Try to get the os-login user from `gcloud`, as this is the most
        # accurate way to figure out how this gcp user is meant to log in.
        proc = subprocess.run(
            'gcloud compute os-login describe-profile --format yaml',
            shell=True,
            stdout=subprocess.PIPE,
            check=False)
        os_login_username = None
        if proc.returncode == 0:
            try:
                profile = yaml.safe_load(proc.stdout)
                username = profile['posixAccounts'][0]['username']
                if username:
                    os_login_username = username
            except Exception as e:  # pylint: disable=broad-except
                logger.debug('Failed to parse gcloud os-login profile.\n'
                             f'{common_utils.format_exception(e)}')
                pass

        if os_login_username is None:
            # As a fallback, read the account information from the credential
            # file. This works most of the time, but fails if the user's
            # os-login username is not a straightforward translation of their
            # email address, for example because their email address changed
            # within their google workspace after the os-login credentials
            # were established.
            config_path = os.path.expanduser(clouds.gcp.GCP_CONFIG_PATH)
            sky_backup_config_path = os.path.expanduser(
                clouds.gcp.GCP_CONFIG_SKY_BACKUP_PATH)
            assert os.path.exists(sky_backup_config_path), (
                'GCP credential backup file '
                f'{sky_backup_config_path!r} does not exist.')

            with open(sky_backup_config_path, 'r') as infile:
                for line in infile:
                    if line.startswith('account'):
                        account = line.split('=')[1].strip()
                        break
                else:
                    with ux_utils.print_exception_no_traceback():
                        raise RuntimeError(
                            'GCP authentication failed, as the oslogin is '
                            f'enabled but the file {config_path} does not '
                            'contain the account information.')
            os_login_username = account.replace('@', '_').replace('.', '_')
        config['auth']['ssh_user'] = os_login_username

        # Add ssh key to GCP with oslogin
        subprocess.run(
            'gcloud compute os-login ssh-keys add '
            f'--key-file={public_key_path}',
            check=True,
            shell=True,
            stdout=subprocess.DEVNULL)
        # Enable ssh port for all the instances
        enable_ssh_cmd = ('gcloud compute firewall-rules create '
                          'allow-ssh-ingress-from-iap '
                          '--direction=INGRESS '
                          '--action=allow '
                          '--rules=tcp:22 '
                          '--source-ranges=0.0.0.0/0')
        proc = subprocess.run(enable_ssh_cmd,
                              check=False,
                              shell=True,
                              stdout=subprocess.DEVNULL,
                              stderr=subprocess.PIPE)
        if proc.returncode != 0 and 'already exists' not in proc.stderr.decode(
                'utf-8'):
            subprocess_utils.handle_returncode(proc.returncode, enable_ssh_cmd,
                                               'Failed to enable ssh port.',
                                               proc.stderr.decode('utf-8'))
    return configure_ssh_info(config)


# In Azure, cloud-init script must be encoded in base64. See
# https://learn.microsoft.com/en-us/azure/virtual-machines/custom-data
# for more information. Here we decode it and replace the ssh user
# and public key content, then encode it back.
def setup_azure_authentication(config: Dict[str, Any]) -> Dict[str, Any]:
    _, public_key_path = get_or_generate_keys()
    with open(public_key_path, 'r') as f:
        public_key = f.read().strip()
    for node_type in config['available_node_types']:
        node_config = config['available_node_types'][node_type]['node_config']
        cloud_init = (
            node_config['azure_arm_parameters']['cloudInitSetupCommands'])
        cloud_init = base64.b64decode(cloud_init).decode('utf-8')
        cloud_init = cloud_init.replace('skypilot:ssh_user',
                                        config['auth']['ssh_user'])
        cloud_init = cloud_init.replace('skypilot:ssh_public_key_content',
                                        public_key)
        cloud_init = base64.b64encode(
            cloud_init.encode('utf-8')).decode('utf-8')
        node_config['azure_arm_parameters']['cloudInitSetupCommands'] = (
            cloud_init)
    config_str = common_utils.dump_yaml_str(config)
    config_str = config_str.replace('skypilot:ssh_user',
                                    config['auth']['ssh_user'])
    config_str = config_str.replace('skypilot:ssh_public_key_content',
                                    public_key)
    config = yaml.safe_load(config_str)
    return config


def setup_lambda_authentication(config: Dict[str, Any]) -> Dict[str, Any]:

    get_or_generate_keys()

    # Ensure ssh key is registered with Lambda Cloud
    lambda_client = lambda_utils.LambdaCloudClient()
    public_key_path = os.path.expanduser(PUBLIC_SSH_KEY_PATH)
    with open(public_key_path, 'r') as f:
        public_key = f.read().strip()
    prefix = f'sky-key-{common_utils.get_user_hash()}'
    name, exists = lambda_client.get_unique_ssh_key_name(prefix, public_key)
    if not exists:
        lambda_client.register_ssh_key(name, public_key)

    # Need to use ~ relative path because Ray uses the same
    # path for finding the public key path on both local and head node.
    config['auth']['ssh_public_key'] = PUBLIC_SSH_KEY_PATH

    # TODO(zhwu): we need to avoid uploading the public ssh key to the
    # nodes, as that will cause problem when the node is used as spot
    # controller, i.e., the public and private key on the node may
    # not match.
    file_mounts = config['file_mounts']
    file_mounts[PUBLIC_SSH_KEY_PATH] = PUBLIC_SSH_KEY_PATH
    config['file_mounts'] = file_mounts

    return config


def setup_ibm_authentication(config):
    """ registers keys if they do not exist in sky folder
    and updates config file.
    keys default location: '~/.ssh/sky-key' and '~/.ssh/sky-key.pub'
    """

    def _get_unique_key_name():
        suffix_len = 10
        return f'skypilot-key-{str(uuid.uuid4())[:suffix_len]}'

    client = ibm.client(region=config['provider']['region'])
    resource_group_id = config['provider']['resource_group_id']

    _, public_key_path = get_or_generate_keys()
    with open(os.path.abspath(os.path.expanduser(public_key_path)),
              'r',
              encoding='utf-8') as file:
        ssh_key_data = file.read().strip()
    # pylint: disable=E1136
    try:
        res = client.create_key(public_key=ssh_key_data,
                                name=_get_unique_key_name(),
                                resource_group={
                                    'id': resource_group_id
                                },
                                type='rsa').get_result()
        vpc_key_id = res['id']
        logger.debug(f'Created new key: {res["name"]}')

    except ibm.ibm_cloud_sdk_core.ApiException as e:
        if 'Key with fingerprint already exists' in e.message:
            for key in client.list_keys().result['keys']:
                if (ssh_key_data in key['public_key'] or
                        key['public_key'] in ssh_key_data):
                    vpc_key_id = key['id']
                    logger.debug(f'Reusing key:{key["name"]}, '
                                 f'matching existing public key.')
                    break
        elif 'Key with name already exists' in e.message:
            raise Exception("""a key with chosen name
                already registered in the specified region""") from e
        else:
            raise Exception('Failed to register a key') from e

    config['auth']['ssh_private_key'] = PRIVATE_SSH_KEY_PATH

    for node_type in config['available_node_types']:
        config['available_node_types'][node_type]['node_config'][
            'key_id'] = vpc_key_id

    # Add public key path to file mounts
    file_mounts = config['file_mounts']
    file_mounts[PUBLIC_SSH_KEY_PATH] = PUBLIC_SSH_KEY_PATH
    config['file_mounts'] = file_mounts

    return config


def setup_kubernetes_authentication(config: Dict[str, Any]) -> Dict[str, Any]:
    # Default ssh session is established with kubectl port-forwarding with
    # ClusterIP service.
    nodeport_mode = kubernetes_enums.KubernetesNetworkingMode.NODEPORT
    port_forward_mode = kubernetes_enums.KubernetesNetworkingMode.PORTFORWARD
    network_mode_str = skypilot_config.get_nested(('kubernetes', 'networking'),
                                                  port_forward_mode.value)
    try:
        network_mode = kubernetes_enums.KubernetesNetworkingMode.from_str(
            network_mode_str)
    except ValueError as e:
        # Add message saying "Please check: ~/.sky/config.yaml" to the error
        # message.
        with ux_utils.print_exception_no_traceback():
            raise ValueError(str(e) + ' Please check: ~/.sky/config.yaml.') \
                from None
    get_or_generate_keys()

    # Add the user's public key to the SkyPilot cluster.
    public_key_path = os.path.expanduser(PUBLIC_SSH_KEY_PATH)
    secret_name = clouds.Kubernetes.SKY_SSH_KEY_SECRET_NAME
    secret_field_name = clouds.Kubernetes.SKY_SSH_KEY_SECRET_FIELD_NAME
    namespace = kubernetes_utils.get_current_kube_config_context_namespace()
    k8s = kubernetes.get_kubernetes()
    with open(public_key_path, 'r') as f:
        public_key = f.read()
        if not public_key.endswith('\n'):
            public_key += '\n'
        secret_metadata = k8s.client.V1ObjectMeta(name=secret_name,
                                                  labels={'parent': 'skypilot'})
        secret = k8s.client.V1Secret(
            metadata=secret_metadata,
            string_data={secret_field_name: public_key})
    if kubernetes_utils.check_secret_exists(secret_name, namespace):
        logger.debug(f'Key {secret_name} exists in the cluster, patching it...')
        kubernetes.core_api().patch_namespaced_secret(secret_name, namespace,
                                                      secret)
    else:
        logger.debug(
            f'Key {secret_name} does not exist in the cluster, creating it...')
        kubernetes.core_api().create_namespaced_secret(namespace, secret)

    ssh_jump_name = clouds.Kubernetes.SKY_SSH_JUMP_NAME
    if network_mode == nodeport_mode:
        service_type = kubernetes_enums.KubernetesServiceType.NODEPORT
    elif network_mode == port_forward_mode:
        kubernetes_utils.check_port_forward_mode_dependencies()
        # Using `kubectl port-forward` creates a direct tunnel to jump pod and
        # does not require opening any ports on Kubernetes nodes. As a result,
        # the service can be a simple ClusterIP service which we access with
        # `kubectl port-forward`.
        service_type = kubernetes_enums.KubernetesServiceType.CLUSTERIP
    else:
        # This should never happen because we check for this in from_str above.
        raise ValueError(f'Unsupported networking mode: {network_mode_str}')
    # Setup service for SSH jump pod. We create the SSH jump service here
    # because we need to know the service IP address and port to set the
    # ssh_proxy_command in the autoscaler config.
    kubernetes_utils.setup_ssh_jump_svc(ssh_jump_name, namespace, service_type)

    ssh_proxy_cmd = kubernetes_utils.get_ssh_proxy_command(
        PRIVATE_SSH_KEY_PATH, ssh_jump_name, network_mode, namespace,
        clouds.Kubernetes.PORT_FORWARD_PROXY_CMD_PATH,
        clouds.Kubernetes.PORT_FORWARD_PROXY_CMD_TEMPLATE)

    config['auth']['ssh_proxy_command'] = ssh_proxy_cmd

    return config


# ---------------------------------- RunPod ---------------------------------- #
def setup_runpod_authentication(config: Dict[str, Any]) -> Dict[str, Any]:
    """Sets up SSH authentication for RunPod.
    - Generates a new SSH key pair if one does not exist.
    - Adds the public SSH key to the user's RunPod account.
    """
    _, public_key_path = get_or_generate_keys()
    with open(public_key_path, 'r', encoding='UTF-8') as pub_key_file:
        public_key = pub_key_file.read().strip()
        runpod.runpod().cli.groups.ssh.functions.add_ssh_key(public_key)

    return configure_ssh_info(config)<|MERGE_RESOLUTION|>--- conflicted
+++ resolved
@@ -41,11 +41,8 @@
 from sky import skypilot_config
 from sky.adaptors import gcp
 from sky.adaptors import ibm
-<<<<<<< HEAD
 from sky.adaptors import kubernetes
-=======
 from sky.adaptors import runpod
->>>>>>> 9743aa0c
 from sky.clouds.utils import lambda_utils
 from sky.utils import common_utils
 from sky.utils import kubernetes_enums
