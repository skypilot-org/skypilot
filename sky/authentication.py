--- conflicted
+++ resolved
@@ -33,35 +33,22 @@
 from cryptography.hazmat.backends import default_backend
 from cryptography.hazmat.primitives import serialization
 from cryptography.hazmat.primitives.asymmetric import rsa
-<<<<<<< HEAD
-=======
 from cryptography.hazmat.backends import default_backend
->>>>>>> fdff1a6a
 import jinja2
 import yaml
 
 import sky
 from sky import clouds
 from sky import sky_logging
-<<<<<<< HEAD
 from sky import skypilot_config
-from sky.adaptors import gcp
-from sky.adaptors import ibm
-from sky.adaptors import kubernetes
+from sky.adaptors import gcp, ibm, kubernetes
 from sky.backends import backend_utils
 from sky.skylet.providers.kubernetes import utils as kubernetes_utils
 from sky.skylet.providers.lambda_cloud import lambda_utils
 from sky.utils import common_utils
 from sky.utils import subprocess_utils
 from sky.utils import ux_utils
-=======
-from sky.adaptors import gcp, ibm, kubernetes
-from sky.utils import common_utils
-from sky.utils import subprocess_utils
-from sky.utils import ux_utils
-from sky.skylet.providers.kubernetes import utils as kubernetes_utils
-from sky.skylet.providers.lambda_cloud import lambda_utils
->>>>>>> fdff1a6a
+
 
 logger = sky_logging.init_logger(__name__)
 
@@ -456,7 +443,6 @@
     sshjump_name = clouds.Kubernetes.SKY_SSH_JUMP_NAME
     sshjump_image = clouds.Kubernetes.IMAGE
     namespace = kubernetes_utils.get_current_kube_config_context_namespace()
-<<<<<<< HEAD
     ssh_jump_ip = clouds.Kubernetes.get_external_ip()
     if ssh_setup_mode == 'nodeport':
         service_type = 'NodePort'
@@ -465,8 +451,6 @@
     # without opening any ports on the Kubernetes cluster.
     else:
         service_type = 'ClusterIP'
-=======
->>>>>>> fdff1a6a
 
     template_path = os.path.join(sky.__root_dir__, 'templates',
                                  'kubernetes-sshjump.yml.j2')
@@ -476,19 +460,12 @@
     with open(template_path) as fin:
         template = fin.read()
     j2_template = jinja2.Template(template)
-<<<<<<< HEAD
     _content = j2_template.render(name=sshjump_name,
                                   image=sshjump_image,
                                   secret=key_label,
                                   service_type=service_type)
     content = yaml.safe_load(_content)
-=======
-    cont = j2_template.render(name=sshjump_name,
-                              image=sshjump_image,
-                              secret=key_label)
-
-    content = yaml.safe_load(cont)
->>>>>>> fdff1a6a
+
 
     # ServiceAccount
     try:
@@ -497,40 +474,23 @@
     except kubernetes.api_exception() as e:
         if e.status == 409:
             logger.warning(
-<<<<<<< HEAD
-                f'SSH Jump ServiceAcount already exists in the cluster, using it...'
-            )
-        else:
-            raise
-    else:
-        logger.info(f'Creating SSH Jump ServiceAcount in the cluster...')
-=======
                 'SSH Jump ServiceAcount already exists in the cluster, using '
                 'it...')
         else:
             raise
     else:
         logger.info('Creating SSH Jump ServiceAcount in the cluster...')
->>>>>>> fdff1a6a
     # Role
     try:
         kubernetes.auth_api().create_namespaced_role(namespace, content['role'])
     except kubernetes.api_exception() as e:
         if e.status == 409:
             logger.warning(
-<<<<<<< HEAD
-                f'SSH Jump Role already exists in the cluster, using it...')
-        else:
-            raise
-    else:
-        logger.info(f'Creating SSH Jump Role in the cluster...')
-=======
                 'SSH Jump Role already exists in the cluster, using it...')
         else:
             raise
     else:
         logger.info('Creating SSH Jump Role in the cluster...')
->>>>>>> fdff1a6a
     # RoleBinding
     try:
         kubernetes.auth_api().create_namespaced_role_binding(
@@ -538,22 +498,12 @@
     except kubernetes.api_exception() as e:
         if e.status == 409:
             logger.warning(
-<<<<<<< HEAD
-                f'SSH Jump RoleBinding already exists in the cluster, using it...'
-            )
-        else:
-            raise
-    else:
-        logger.info(f'Creating SSH Jump RoleBinding in the cluster...')
-=======
                 'SSH Jump RoleBinding already exists in the cluster, using '
                 'it...')
         else:
             raise
     else:
         logger.info('Creating SSH Jump RoleBinding in the cluster...')
->>>>>>> fdff1a6a
-
     # Pod
     try:
         kubernetes.core_api().create_namespaced_pod(namespace,
@@ -561,13 +511,8 @@
     except kubernetes.api_exception() as e:
         if e.status == 409:
             logger.warning(
-<<<<<<< HEAD
-                f'SSH Jump Host {sshjump_name} already exists in the cluster, using it...'
-            )
-=======
                 f'SSH Jump Host {sshjump_name} already exists in the cluster, '
                 'using it...')
->>>>>>> fdff1a6a
         else:
             raise
     else:
@@ -579,20 +524,14 @@
     except kubernetes.api_exception() as e:
         if e.status == 409:
             logger.warning(
-<<<<<<< HEAD
-                f'SSH Jump Service {sshjump_name} already exists in the cluster, using it...'
-            )
-=======
                 f'SSH Jump Service {sshjump_name} already exists in the '
                 'cluster, using it...')
->>>>>>> fdff1a6a
         else:
             raise
     else:
         logger.info(
             f'Creating SSH Jump Service {sshjump_name} in the cluster...')
 
-<<<<<<< HEAD
     ssh_jump_ip = clouds.Kubernetes.get_external_ip()
     if ssh_setup_mode == 'nodeport':
         ssh_jump_port = clouds.Kubernetes.get_port(sshjump_name)
@@ -600,16 +539,5 @@
         ssh_jump_port = kubernetes.LOCAL_PORT_FOR_PORT_FORWARD
     config['auth']['ssh_proxy_command'] = _get_kubernetes_proxy_command(
         ssh_jump_port, ssh_jump_ip, ssh_setup_mode)
-=======
-    ssh_jump_port = clouds.Kubernetes.get_port(sshjump_name)
-    ssh_jump_ip = clouds.Kubernetes.get_external_ip()
-
-    ssh_jump_proxy_command = f'ssh -tt -i {PRIVATE_SSH_KEY_PATH} ' + \
-        '-o StrictHostKeyChecking=no ' + \
-        '-o UserKnownHostsFile=/dev/null -o IdentitiesOnly=yes ' + \
-        f'-p {ssh_jump_port} -W %h:%p sky@{ssh_jump_ip}'
-
-    config['auth']['ssh_proxy_command'] = ssh_jump_proxy_command
->>>>>>> fdff1a6a
 
     return config