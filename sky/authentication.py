--- conflicted
+++ resolved
@@ -33,25 +33,17 @@
 from cryptography.hazmat.backends import default_backend
 from cryptography.hazmat.primitives import serialization
 from cryptography.hazmat.primitives.asymmetric import rsa
-<<<<<<< HEAD
 import jinja2
-=======
->>>>>>> f21b50a6
 import yaml
 
 from sky import clouds
 from sky import sky_logging
-<<<<<<< HEAD
 from sky import skypilot_config
 from sky.adaptors import gcp
 from sky.adaptors import ibm
 from sky.adaptors import kubernetes
 from sky.backends import backend_utils
 from sky.skylet.providers.kubernetes import utils as kubernetes_utils
-=======
-from sky.adaptors import gcp
-from sky.adaptors import ibm
->>>>>>> f21b50a6
 from sky.skylet.providers.lambda_cloud import lambda_utils
 from sky.utils import common_utils
 from sky.utils import kubernetes_utils
@@ -464,107 +456,13 @@
     else:
         service_type = 'ClusterIP'
 
-<<<<<<< HEAD
-    template_path = os.path.join(sky.__root_dir__, 'templates',
-                                 'kubernetes-sshjump.yml.j2')
-    if not os.path.exists(template_path):
-        raise FileNotFoundError(
-            'Template "kubernetes-sshjump.j2" does not exist.')
-    with open(template_path) as fin:
-        template = fin.read()
-    j2_template = jinja2.Template(template)
-    rendered_content = j2_template.render(name=sshjump_name,
-                                          image=sshjump_image,
-                                          secret=key_label,
-                                          service_type=service_type)
-    content = yaml.safe_load(rendered_content)
-
-    # ServiceAccount
-    try:
-        kubernetes.core_api().create_namespaced_service_account(
-            namespace, content['service_account'])
-    except kubernetes.api_exception() as e:
-        if e.status == 409:
-            logger.warning(
-                'SSH Jump ServiceAcount already exists in the cluster, using '
-                'it...')
-        else:
-            raise
-    else:
-        logger.info('Creating SSH Jump ServiceAcount in the cluster...')
-    # Role
-    try:
-        kubernetes.auth_api().create_namespaced_role(namespace, content['role'])
-    except kubernetes.api_exception() as e:
-        if e.status == 409:
-            logger.warning(
-                'SSH Jump Role already exists in the cluster, using it...')
-        else:
-            raise
-    else:
-        logger.info('Creating SSH Jump Role in the cluster...')
-    # RoleBinding
-    try:
-        kubernetes.auth_api().create_namespaced_role_binding(
-            namespace, content['role_binding'])
-    except kubernetes.api_exception() as e:
-        if e.status == 409:
-            logger.warning(
-                'SSH Jump RoleBinding already exists in the cluster, using '
-                'it...')
-        else:
-            raise
-    else:
-        logger.info('Creating SSH Jump RoleBinding in the cluster...')
-    # Pod
-    try:
-        kubernetes.core_api().create_namespaced_pod(namespace,
-                                                    content['pod_spec'])
-    except kubernetes.api_exception() as e:
-        if e.status == 409:
-            logger.warning(
-                f'SSH Jump Host {sshjump_name} already exists in the cluster, '
-                'using it...')
-        else:
-            raise
-    else:
-        logger.info(f'Creating SSH Jump Host {sshjump_name} in the cluster...')
-    # Service
-    try:
-        kubernetes.core_api().create_namespaced_service(namespace,
-                                                        content['service_spec'])
-    except kubernetes.api_exception() as e:
-        if e.status == 409:
-            logger.warning(
-                f'SSH Jump Service {sshjump_name} already exists in the '
-                'cluster, using it...')
-        else:
-            raise
-    else:
-        logger.info(
-            f'Creating SSH Jump Service {sshjump_name} in the cluster...')
-=======
     kubernetes_utils.setup_sshjump(sshjump_name, sshjump_image, key_label,
-                                   namespace)
->>>>>>> f21b50a6
-
+                                   namespace, service_type)
     ssh_jump_ip = clouds.Kubernetes.get_external_ip()
-<<<<<<< HEAD
     if ssh_setup_mode == 'nodeport':
         ssh_jump_port = clouds.Kubernetes.get_port(sshjump_name)
     else:
         ssh_jump_port = kubernetes.LOCAL_PORT_FOR_PORT_FORWARD
     config['auth']['ssh_proxy_command'] = _get_kubernetes_proxy_command(
         ssh_jump_port, ssh_jump_ip, ssh_setup_mode)
-=======
-
-    ssh_jump_proxy_command = (f'ssh -tt -i {PRIVATE_SSH_KEY_PATH} '
-                              '-o StrictHostKeyChecking=no '
-                              '-o UserKnownHostsFile=/dev/null '
-                              '-o IdentitiesOnly=yes '
-                              f'-p {ssh_jump_port} -W %h:%p sky@{ssh_jump_ip}')
-
-    config['auth']['ssh_proxy_command'] = ssh_jump_proxy_command
->>>>>>> f21b50a6
-
     return config