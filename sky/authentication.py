"""Module to enable a single SkyPilot key for all VMs in each cloud."""
import copy
import functools
import os
import re
import socket
import subprocess
import sys
import time
from typing import Any, Dict, Tuple
import uuid

import colorama
from cryptography.hazmat.primitives import serialization
from cryptography.hazmat.primitives.asymmetric import rsa
from cryptography.hazmat.backends import default_backend
import yaml

from sky import clouds
from sky import sky_logging
from sky.adaptors import gcp, ibm
from sky.utils import common_utils
from sky.utils import subprocess_utils
from sky.utils import ux_utils
from sky.skylet.providers.lambda_cloud import lambda_utils

logger = sky_logging.init_logger(__name__)

# TODO: Should tolerate if gcloud is not installed. Also,
# https://pypi.org/project/google-api-python-client/ recommends
# using Cloud Client Libraries for Python, where possible, for new code
# development.

MAX_TRIALS = 64
# TODO(zhwu): Support user specified key pair.
PRIVATE_SSH_KEY_PATH = '~/.ssh/sky-key'
PUBLIC_SSH_KEY_PATH = '~/.ssh/sky-key.pub'


def _generate_rsa_key_pair() -> Tuple[str, str]:
    key = rsa.generate_private_key(backend=default_backend(),
                                   public_exponent=65537,
                                   key_size=2048)

    private_key = key.private_bytes(
        encoding=serialization.Encoding.PEM,
        format=serialization.PrivateFormat.TraditionalOpenSSL,
        encryption_algorithm=serialization.NoEncryption()).decode('utf-8')

    public_key = key.public_key().public_bytes(
        serialization.Encoding.OpenSSH,
        serialization.PublicFormat.OpenSSH).decode('utf-8')

    return public_key, private_key


def _save_key_pair(private_key_path: str, public_key_path: str,
                   private_key: str, public_key: str) -> None:
    private_key_dir = os.path.dirname(private_key_path)
    os.makedirs(private_key_dir, exist_ok=True)

    with open(
            private_key_path,
            'w',
            opener=functools.partial(os.open, mode=0o600),
    ) as f:
        f.write(private_key)

    with open(public_key_path, 'w') as f:
        f.write(public_key)


def get_or_generate_keys() -> Tuple[str, str]:
    """Returns the aboslute public and private key paths."""
    private_key_path = os.path.expanduser(PRIVATE_SSH_KEY_PATH)
    public_key_path = os.path.expanduser(PUBLIC_SSH_KEY_PATH)
    if not os.path.exists(private_key_path):
        public_key, private_key = _generate_rsa_key_pair()
        _save_key_pair(private_key_path, public_key_path, private_key,
                       public_key)
    else:
        # FIXME(skypilot): ran into failing this assert once, but forgot the
        # reproduction (has private key; but has not generated public key).
        #   AssertionError: /home/ubuntu/.ssh/sky-key.pub
        assert os.path.exists(public_key_path), (
            'Private key found, but associated public key '
            f'{public_key_path} does not exist.')
    return private_key_path, public_key_path


def _replace_cloud_init_ssh_info_in_config(config: Dict[str, Any],
                                           public_key: str) -> Dict[str, Any]:
    config_str = common_utils.dump_yaml_str(config)
    config_str = config_str.replace('skypilot:ssh_user',
                                    config['auth']['ssh_user'])
    config_str = config_str.replace('skypilot:ssh_public_key_content',
                                    public_key)
    config = yaml.safe_load(config_str)
    return config


def setup_aws_authentication(config: Dict[str, Any]) -> Dict[str, Any]:
    _, public_key_path = get_or_generate_keys()
    with open(public_key_path, 'r') as f:
        public_key = f.read()
    config = _replace_cloud_init_ssh_info_in_config(config, public_key)
    return config


# Reference:
# https://github.com/ray-project/ray/blob/master/python/ray/autoscaler/_private/gcp/config.py
def _wait_for_compute_global_operation(project_name: str, operation_name: str,
                                       compute: Any) -> None:
    """Poll for global compute operation until finished."""
    logger.debug('wait_for_compute_global_operation: '
                 'Waiting for operation {} to finish...'.format(operation_name))
    max_polls = 10
    poll_interval = 5
    for _ in range(max_polls):
        result = compute.globalOperations().get(
            project=project_name,
            operation=operation_name,
        ).execute()
        if 'error' in result:
            raise Exception(result['error'])

        if result['status'] == 'DONE':
            logger.debug('wait_for_compute_global_operation: '
                         'Operation done.')
            break
        time.sleep(poll_interval)
    return result


# Snippets of code inspired from
# https://github.com/ray-project/ray/blob/master/python/ray/autoscaler/_private/gcp/config.py
# Takes in config, a yaml dict and outputs a postprocessed dict
# TODO(weilin): refactor the implementation to incorporate Ray autoscaler to
# avoid duplicated codes.
# Retry for the GCP as sometimes there will be connection reset by peer error.
@common_utils.retry
def setup_gcp_authentication(config: Dict[str, Any]) -> Dict[str, Any]:
    private_key_path, public_key_path = get_or_generate_keys()
    config = copy.deepcopy(config)

    project_id = config['provider']['project_id']
    compute = gcp.build('compute',
                        'v1',
                        credentials=None,
                        cache_discovery=False)
    user = config['auth']['ssh_user']

    try:
        project = compute.projects().get(project=project_id).execute()
    except gcp.http_error_exception() as e:
        # Can happen for a new project where Compute Engine API is disabled.
        #
        # Example message:
        # 'Compute Engine API has not been used in project 123456 before
        # or it is disabled. Enable it by visiting
        # https://console.developers.google.com/apis/api/compute.googleapis.com/overview?project=123456
        # then retry. If you enabled this API recently, wait a few minutes for
        # the action to propagate to our systems and retry.'
        if ' API has not been used in project' in e.reason:
            match = re.fullmatch(r'(.+)(https://.*project=\d+) (.+)', e.reason)
            if match is None:
                raise  # This should not happen.
            yellow = colorama.Fore.YELLOW
            reset = colorama.Style.RESET_ALL
            bright = colorama.Style.BRIGHT
            dim = colorama.Style.DIM
            logger.error(
                f'{yellow}Certain GCP APIs are disabled for the GCP project '
                f'{project_id}.{reset}')
            logger.error('Details:')
            logger.error(f'{dim}{match.group(1)}{reset}\n'
                         f'{dim}    {match.group(2)}{reset}\n'
                         f'{dim}{match.group(3)}{reset}')
            logger.error(
                f'{yellow}To fix, enable these APIs by running:{reset} '
                f'{bright}sky check{reset}')
            sys.exit(1)
        else:
            raise
    except socket.timeout:
        logger.error('Socket timed out when trying to get the GCP project. '
                     'Please check your network connection.')
        raise

    project_oslogin: str = next(  # type: ignore
        (item for item in project['commonInstanceMetadata'].get('items', [])
         if item['key'] == 'enable-oslogin'), {}).get('value', 'False')

    if project_oslogin.lower() == 'true':
        # project.
        logger.info(
            f'OS Login is enabled for GCP project {project_id}. Running '
            'additional authentication steps.')
        # Read the account information from the credential file, since the user
        # should be set according the account, when the oslogin is enabled.
        config_path = os.path.expanduser(clouds.gcp.GCP_CONFIG_PATH)
        sky_backup_config_path = os.path.expanduser(
            clouds.gcp.GCP_CONFIG_SKY_BACKUP_PATH)
        assert os.path.exists(sky_backup_config_path), (
            'GCP credential backup file '
            f'{sky_backup_config_path!r} does not exist.')

        with open(sky_backup_config_path, 'r') as infile:
            for line in infile:
                if line.startswith('account'):
                    account = line.split('=')[1].strip()
                    break
            else:
                with ux_utils.print_exception_no_traceback():
                    raise RuntimeError(
                        'GCP authentication failed, as the oslogin is enabled '
                        f'but the file {config_path} does not contain the '
                        'account information.')
        config['auth']['ssh_user'] = account.replace('@', '_').replace('.', '_')

        # Add ssh key to GCP with oslogin
        subprocess.run(
            'gcloud compute os-login ssh-keys add '
            f'--key-file={public_key_path}',
            check=True,
            shell=True,
            stdout=subprocess.DEVNULL)
        # Enable ssh port for all the instances
        enable_ssh_cmd = ('gcloud compute firewall-rules create '
                          'allow-ssh-ingress-from-iap '
                          '--direction=INGRESS '
                          '--action=allow '
                          '--rules=tcp:22 '
                          '--source-ranges=0.0.0.0/0')
        proc = subprocess.run(enable_ssh_cmd,
                              check=False,
                              shell=True,
                              stdout=subprocess.DEVNULL,
                              stderr=subprocess.PIPE)
        if proc.returncode != 0 and 'already exists' not in proc.stderr.decode(
                'utf-8'):
            subprocess_utils.handle_returncode(proc.returncode, enable_ssh_cmd,
                                               'Failed to enable ssh port.',
                                               proc.stderr.decode('utf-8'))
        return config

    # OS Login is not enabled for the project. Add the ssh key directly to the
    # metadata.
    # TODO(zhwu): Use cloud init to add ssh public key, to avoid the permission
    # issue. A blocker is that the cloud init is not installed in the debian
    # image by default.
    project_keys: str = next(  # type: ignore
        (item for item in project['commonInstanceMetadata'].get('items', [])
         if item['key'] == 'ssh-keys'), {}).get('value', '')
    ssh_keys = project_keys.split('\n') if project_keys else []

    # Get public key from file.
    with open(public_key_path, 'r') as f:
        public_key = f.read()

    # Check if ssh key in Google Project's metadata
    public_key_token = public_key.split(' ')[1]

    key_found = False
    for key in ssh_keys:
        key_list = key.split(' ')
        if len(key_list) != 3:
            continue
        if user == key_list[-1] and os.path.exists(
                private_key_path) and key_list[1] == public_key.split(' ')[1]:
            key_found = True

    if not key_found:
        new_ssh_key = '{user}:ssh-rsa {public_key_token} {user}'.format(
            user=user, public_key_token=public_key_token)
        metadata = project['commonInstanceMetadata'].get('items', [])

        ssh_key_index = [
            k for k, v in enumerate(metadata) if v['key'] == 'ssh-keys'
        ]
        assert len(ssh_key_index) <= 1

        if len(ssh_key_index) == 0:
            metadata.append({'key': 'ssh-keys', 'value': new_ssh_key})
        else:
            first_ssh_key_index = ssh_key_index[0]
            metadata[first_ssh_key_index]['value'] += '\n' + new_ssh_key

        project['commonInstanceMetadata']['items'] = metadata

        operation = compute.projects().setCommonInstanceMetadata(
            project=project['name'],
            body=project['commonInstanceMetadata']).execute()
        _wait_for_compute_global_operation(project['name'], operation['name'],
                                           compute)
    return config


def setup_azure_authentication(config: Dict[str, Any]) -> Dict[str, Any]:
    get_or_generate_keys()
    # Need to use ~ relative path because Ray uses the same
    # path for finding the public key path on both local and head node.
    config['auth']['ssh_public_key'] = PUBLIC_SSH_KEY_PATH

    file_mounts = config['file_mounts']
    file_mounts[PUBLIC_SSH_KEY_PATH] = PUBLIC_SSH_KEY_PATH
    config['file_mounts'] = file_mounts

    return config


def setup_lambda_authentication(config: Dict[str, Any]) -> Dict[str, Any]:
    get_or_generate_keys()

    # Ensure ssh key is registered with Lambda Cloud
    lambda_client = lambda_utils.LambdaCloudClient()
    public_key_path = os.path.expanduser(PUBLIC_SSH_KEY_PATH)
    with open(public_key_path, 'r') as f:
        public_key = f.read()
    prefix = f'sky-key-{common_utils.get_user_hash()}'
    name, exists = lambda_client.get_unique_ssh_key_name(prefix, public_key)
    if not exists:
        lambda_client.register_ssh_key(name, public_key)

    # Need to use ~ relative path because Ray uses the same
    # path for finding the public key path on both local and head node.
    config['auth']['ssh_public_key'] = PUBLIC_SSH_KEY_PATH

    file_mounts = config['file_mounts']
    file_mounts[PUBLIC_SSH_KEY_PATH] = PUBLIC_SSH_KEY_PATH
    config['file_mounts'] = file_mounts

    return config


def setup_ibm_authentication(config):
    """ registers keys if they do not exist in sky folder
    and updates config file.
    keys default location: '~/.ssh/sky-key' and '~/.ssh/sky-key.pub'
    """

    def _get_unique_key_name():
        suffix_len = 10
        return f'skypilot-key-{str(uuid.uuid4())[:suffix_len]}'

    client = ibm.client(region=config['provider']['region'])
    resource_group_id = config['provider']['resource_group_id']

    _, public_key_path = get_or_generate_keys()
    with open(os.path.abspath(os.path.expanduser(public_key_path)),
              'r',
              encoding='utf-8') as file:
        ssh_key_data = file.read()
    # pylint: disable=E1136
    try:
        res = client.create_key(public_key=ssh_key_data,
                                name=_get_unique_key_name(),
                                resource_group={
                                    'id': resource_group_id
                                },
                                type='rsa').get_result()
        vpc_key_id = res['id']
        logger.debug(f'Created new key: {res["name"]}')

    except ibm.ibm_cloud_sdk_core.ApiException as e:
        if 'Key with fingerprint already exists' in e.message:
            for key in client.list_keys().result['keys']:
                if (ssh_key_data in key['public_key'] or
                        key['public_key'] in ssh_key_data):
                    vpc_key_id = key['id']
                    logger.debug(f'Reusing key:{key["name"]}, '
                                 f'matching existing public key.')
                    break
        elif 'Key with name already exists' in e.message:
            raise Exception("""a key with chosen name
                already registered in the specified region""") from e
        else:
            raise Exception('Failed to register a key') from e

    config['auth']['ssh_private_key'] = PRIVATE_SSH_KEY_PATH

    for node_type in config['available_node_types']:
        config['available_node_types'][node_type]['node_config'][
            'key_id'] = vpc_key_id

    # Add public key path to file mounts
    file_mounts = config['file_mounts']
    file_mounts[PUBLIC_SSH_KEY_PATH] = PUBLIC_SSH_KEY_PATH
    config['file_mounts'] = file_mounts

    return config


<<<<<<< HEAD
# Apr, 2023 by Hysun(hysun.he@oracle.com): Added support for OCI
def setup_oci_authentication(config: Dict[str, Any]) -> Dict[str, Any]:
    _, public_key_path = get_or_generate_keys()
    with open(public_key_path, 'r') as f:
        public_key = f.read()

    # Need to use ~ relative path because Ray uses the same
    # path for finding the public key path on both local and head node.
    config['auth']['ssh_public_key'] = PUBLIC_SSH_KEY_PATH

    file_mounts = config['file_mounts']
    file_mounts[PUBLIC_SSH_KEY_PATH] = PUBLIC_SSH_KEY_PATH
    config['file_mounts'] = file_mounts

    for node_type in config['available_node_types']:
        config['available_node_types'][node_type]['node_config'][
            'AuthorizedKey'] = public_key

=======
def setup_scp_authentication(config: Dict[str, Any]) -> Dict[str, Any]:
    private_key_path, public_key_path = get_or_generate_keys()
    config['auth']['ssh_private_key'] = private_key_path
    config['auth']['ssh_public_key'] = public_key_path

    file_mounts = config['file_mounts']
    file_mounts[public_key_path] = public_key_path
    config['file_mounts'] = file_mounts
>>>>>>> fe11b8ea
    return config<|MERGE_RESOLUTION|>--- conflicted
+++ resolved
@@ -391,7 +391,6 @@
     return config
 
 
-<<<<<<< HEAD
 # Apr, 2023 by Hysun(hysun.he@oracle.com): Added support for OCI
 def setup_oci_authentication(config: Dict[str, Any]) -> Dict[str, Any]:
     _, public_key_path = get_or_generate_keys()
@@ -410,7 +409,7 @@
         config['available_node_types'][node_type]['node_config'][
             'AuthorizedKey'] = public_key
 
-=======
+
 def setup_scp_authentication(config: Dict[str, Any]) -> Dict[str, Any]:
     private_key_path, public_key_path = get_or_generate_keys()
     config['auth']['ssh_private_key'] = private_key_path
@@ -419,5 +418,4 @@
     file_mounts = config['file_mounts']
     file_mounts[public_key_path] = public_key_path
     config['file_mounts'] = file_mounts
->>>>>>> fe11b8ea
     return config