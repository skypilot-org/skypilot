"""Module to enable a single SkyPilot key for all VMs in each cloud."""
import copy
import functools
import os
import re
import socket
import subprocess
import sys
import textwrap
import time
from typing import Any, Dict, Tuple
import uuid

import colorama
from cryptography.hazmat.primitives import serialization
from cryptography.hazmat.primitives.asymmetric import rsa
from cryptography.hazmat.backends import default_backend

from sky import clouds
from sky import sky_logging
from sky.adaptors import gcp, ibm
from sky.utils import common_utils
from sky.utils import subprocess_utils
from sky.utils import ux_utils
from sky.skylet.providers.lambda_cloud import lambda_utils

logger = sky_logging.init_logger(__name__)

# TODO: Should tolerate if gcloud is not installed. Also,
# https://pypi.org/project/google-api-python-client/ recommends
# using Cloud Client Libraries for Python, where possible, for new code
# development.

MAX_TRIALS = 64
# TODO(zhwu): Support user specified key pair.
PRIVATE_SSH_KEY_PATH = '~/.ssh/sky-key'
PUBLIC_SSH_KEY_PATH = '~/.ssh/sky-key.pub'


def _generate_rsa_key_pair() -> Tuple[str, str]:
    key = rsa.generate_private_key(backend=default_backend(),
                                   public_exponent=65537,
                                   key_size=2048)

    private_key = key.private_bytes(
        encoding=serialization.Encoding.PEM,
        format=serialization.PrivateFormat.TraditionalOpenSSL,
        encryption_algorithm=serialization.NoEncryption()).decode('utf-8')

    public_key = key.public_key().public_bytes(
        serialization.Encoding.OpenSSH,
        serialization.PublicFormat.OpenSSH).decode('utf-8')

    return public_key, private_key


def _save_key_pair(private_key_path: str, public_key_path: str,
                   private_key: str, public_key: str) -> None:
    private_key_dir = os.path.dirname(private_key_path)
    os.makedirs(private_key_dir, exist_ok=True)

    with open(
            private_key_path,
            'w',
            opener=functools.partial(os.open, mode=0o600),
    ) as f:
        f.write(private_key)

    with open(public_key_path, 'w') as f:
        f.write(public_key)


def get_or_generate_keys() -> Tuple[str, str]:
    """Returns the aboslute public and private key paths."""
    private_key_path = os.path.expanduser(PRIVATE_SSH_KEY_PATH)
    public_key_path = os.path.expanduser(PUBLIC_SSH_KEY_PATH)
    if not os.path.exists(private_key_path):
        public_key, private_key = _generate_rsa_key_pair()
        _save_key_pair(private_key_path, public_key_path, private_key,
                       public_key)
    else:
        # FIXME(skypilot): ran into failing this assert once, but forgot the
        # reproduction (has private key; but has not generated public key).
        #   AssertionError: /home/ubuntu/.ssh/sky-key.pub
        assert os.path.exists(public_key_path), (
            'Private key found, but associated public key '
            f'{public_key_path} does not exist.')
    return private_key_path, public_key_path


def setup_aws_authentication(config: Dict[str, Any]) -> Dict[str, Any]:
    _, public_key_path = get_or_generate_keys()
    with open(public_key_path, 'r') as f:
        public_key = f.read()
    # Use cloud init in UserData to set up the authorized_keys to get
    # around the number of keys limit and permission issues with
    # ec2.describe_key_pairs.
    # Note that sudo and shell need to be specified to ensure setup works.
    # Reference: https://cloudinit.readthedocs.io/en/latest/reference/modules.html#users-and-groups  # pylint: disable=line-too-long
    for node_type in config['available_node_types']:
        config['available_node_types'][node_type]['node_config']['UserData'] = (
            textwrap.dedent(f"""\
            #cloud-config
            users:
            - name: {config['auth']['ssh_user']}
              shell: /bin/bash
              sudo: ALL=(ALL) NOPASSWD:ALL
              ssh-authorized-keys:
                - {public_key}
            """))
    return config


# Reference:
# https://github.com/ray-project/ray/blob/master/python/ray/autoscaler/_private/gcp/config.py
def _wait_for_compute_global_operation(project_name: str, operation_name: str,
                                       compute: Any) -> None:
    """Poll for global compute operation until finished."""
    logger.debug('wait_for_compute_global_operation: '
                 'Waiting for operation {} to finish...'.format(operation_name))
    max_polls = 10
    poll_interval = 5
    for _ in range(max_polls):
        result = compute.globalOperations().get(
            project=project_name,
            operation=operation_name,
        ).execute()
        if 'error' in result:
            raise Exception(result['error'])

        if result['status'] == 'DONE':
            logger.debug('wait_for_compute_global_operation: '
                         'Operation done.')
            break
        time.sleep(poll_interval)
    return result


# Snippets of code inspired from
# https://github.com/ray-project/ray/blob/master/python/ray/autoscaler/_private/gcp/config.py
# Takes in config, a yaml dict and outputs a postprocessed dict
# TODO(weilin): refactor the implementation to incorporate Ray autoscaler to
# avoid duplicated codes.
# Retry for the GCP as sometimes there will be connection reset by peer error.
@common_utils.retry
def setup_gcp_authentication(config: Dict[str, Any]) -> Dict[str, Any]:
    private_key_path, public_key_path = get_or_generate_keys()
    config = copy.deepcopy(config)

    project_id = config['provider']['project_id']
    compute = gcp.build('compute',
                        'v1',
                        credentials=None,
                        cache_discovery=False)
    user = config['auth']['ssh_user']

    try:
        project = compute.projects().get(project=project_id).execute()
    except gcp.http_error_exception() as e:
        # Can happen for a new project where Compute Engine API is disabled.
        #
        # Example message:
        # 'Compute Engine API has not been used in project 123456 before
        # or it is disabled. Enable it by visiting
        # https://console.developers.google.com/apis/api/compute.googleapis.com/overview?project=123456
        # then retry. If you enabled this API recently, wait a few minutes for
        # the action to propagate to our systems and retry.'
        if ' API has not been used in project' in e.reason:
            match = re.fullmatch(r'(.+)(https://.*project=\d+) (.+)', e.reason)
            if match is None:
                raise  # This should not happen.
            yellow = colorama.Fore.YELLOW
            reset = colorama.Style.RESET_ALL
            bright = colorama.Style.BRIGHT
            dim = colorama.Style.DIM
            logger.error(
                f'{yellow}Certain GCP APIs are disabled for the GCP project '
                f'{project_id}.{reset}')
            logger.error('Details:')
            logger.error(f'{dim}{match.group(1)}{reset}\n'
                         f'{dim}    {match.group(2)}{reset}\n'
                         f'{dim}{match.group(3)}{reset}')
            logger.error(
                f'{yellow}To fix, enable these APIs by running:{reset} '
                f'{bright}sky check{reset}')
            sys.exit(1)
        else:
            raise
    except socket.timeout:
        logger.error('Socket timed out when trying to get the GCP project. '
                     'Please check your network connection.')
        raise

    project_oslogin: str = next(  # type: ignore
        (item for item in project['commonInstanceMetadata'].get('items', [])
         if item['key'] == 'enable-oslogin'), {}).get('value', 'False')

    if project_oslogin.lower() == 'true':
        # project.
        logger.info(
            f'OS Login is enabled for GCP project {project_id}. Running '
            'additional authentication steps.')
        # Read the account information from the credential file, since the user
        # should be set according the account, when the oslogin is enabled.
        config_path = os.path.expanduser(clouds.gcp.GCP_CONFIG_PATH)
        sky_backup_config_path = os.path.expanduser(
            clouds.gcp.GCP_CONFIG_SKY_BACKUP_PATH)
        assert os.path.exists(sky_backup_config_path), (
            'GCP credential backup file '
            f'{sky_backup_config_path!r} does not exist.')

        with open(sky_backup_config_path, 'r') as infile:
            for line in infile:
                if line.startswith('account'):
                    account = line.split('=')[1].strip()
                    break
            else:
                with ux_utils.print_exception_no_traceback():
                    raise RuntimeError(
                        'GCP authentication failed, as the oslogin is enabled '
                        f'but the file {config_path} does not contain the '
                        'account information.')
        config['auth']['ssh_user'] = account.replace('@', '_').replace('.', '_')

        # Add ssh key to GCP with oslogin
        subprocess.run(
            'gcloud compute os-login ssh-keys add '
            f'--key-file={public_key_path}',
            check=True,
            shell=True,
            stdout=subprocess.DEVNULL)
        # Enable ssh port for all the instances
        enable_ssh_cmd = ('gcloud compute firewall-rules create '
                          'allow-ssh-ingress-from-iap '
                          '--direction=INGRESS '
                          '--action=allow '
                          '--rules=tcp:22 '
                          '--source-ranges=0.0.0.0/0')
        proc = subprocess.run(enable_ssh_cmd,
                              check=False,
                              shell=True,
                              stdout=subprocess.DEVNULL,
                              stderr=subprocess.PIPE)
        if proc.returncode != 0 and 'already exists' not in proc.stderr.decode(
                'utf-8'):
            subprocess_utils.handle_returncode(proc.returncode, enable_ssh_cmd,
                                               'Failed to enable ssh port.',
                                               proc.stderr.decode('utf-8'))
        return config

    # OS Login is not enabled for the project. Add the ssh key directly to the
    # metadata.
    # TODO(zhwu): Use cloud init to add ssh public key, to avoid the permission
    # issue. A blocker is that the cloud init is not installed in the debian
    # image by default.
    project_keys: str = next(  # type: ignore
        (item for item in project['commonInstanceMetadata'].get('items', [])
         if item['key'] == 'ssh-keys'), {}).get('value', '')
    ssh_keys = project_keys.split('\n') if project_keys else []

    # Get public key from file.
    with open(public_key_path, 'r') as f:
        public_key = f.read()

    # Check if ssh key in Google Project's metadata
    public_key_token = public_key.split(' ')[1]

    key_found = False
    for key in ssh_keys:
        key_list = key.split(' ')
        if len(key_list) != 3:
            continue
        if user == key_list[-1] and os.path.exists(
                private_key_path) and key_list[1] == public_key.split(' ')[1]:
            key_found = True

    if not key_found:
        new_ssh_key = '{user}:ssh-rsa {public_key_token} {user}'.format(
            user=user, public_key_token=public_key_token)
        metadata = project['commonInstanceMetadata'].get('items', [])

        ssh_key_index = [
            k for k, v in enumerate(metadata) if v['key'] == 'ssh-keys'
        ]
        assert len(ssh_key_index) <= 1

        if len(ssh_key_index) == 0:
            metadata.append({'key': 'ssh-keys', 'value': new_ssh_key})
        else:
            first_ssh_key_index = ssh_key_index[0]
            metadata[first_ssh_key_index]['value'] += '\n' + new_ssh_key

        project['commonInstanceMetadata']['items'] = metadata

        operation = compute.projects().setCommonInstanceMetadata(
            project=project['name'],
            body=project['commonInstanceMetadata']).execute()
        _wait_for_compute_global_operation(project['name'], operation['name'],
                                           compute)
    return config


def setup_azure_authentication(config: Dict[str, Any]) -> Dict[str, Any]:
    get_or_generate_keys()
    # Need to use ~ relative path because Ray uses the same
    # path for finding the public key path on both local and head node.
    config['auth']['ssh_public_key'] = PUBLIC_SSH_KEY_PATH

    file_mounts = config['file_mounts']
    file_mounts[PUBLIC_SSH_KEY_PATH] = PUBLIC_SSH_KEY_PATH
    config['file_mounts'] = file_mounts

    return config


def setup_lambda_authentication(config: Dict[str, Any]) -> Dict[str, Any]:
    get_or_generate_keys()

    # Ensure ssh key is registered with Lambda Cloud
    lambda_client = lambda_utils.LambdaCloudClient()
    public_key_path = os.path.expanduser(PUBLIC_SSH_KEY_PATH)
    with open(public_key_path, 'r') as f:
        public_key = f.read()
    prefix = f'sky-key-{common_utils.get_user_hash()}'
    name, exists = lambda_client.get_unique_ssh_key_name(prefix, public_key)
    if not exists:
        lambda_client.register_ssh_key(name, public_key)

    # Need to use ~ relative path because Ray uses the same
    # path for finding the public key path on both local and head node.
    config['auth']['ssh_public_key'] = PUBLIC_SSH_KEY_PATH

    file_mounts = config['file_mounts']
    file_mounts[PUBLIC_SSH_KEY_PATH] = PUBLIC_SSH_KEY_PATH
    config['file_mounts'] = file_mounts

    return config


<<<<<<< HEAD
def setup_scp_authentication(config: Dict[str, Any]) -> Dict[str, Any]:
    private_key_path, public_key_path = get_or_generate_keys()
    config['auth']['ssh_private_key'] = private_key_path
    config['auth']['ssh_public_key'] = public_key_path

    file_mounts = config['file_mounts']
    file_mounts[public_key_path] = public_key_path
    config['file_mounts'] = file_mounts
=======
def setup_ibm_authentication(config):
    """ registers keys if they do not exist in sky folder
    and updates config file.
    keys default location: '~/.ssh/sky-key' and '~/.ssh/sky-key.pub'
    """

    def _get_unique_key_name():
        suffix_len = 10
        return f'skypilot-key-{str(uuid.uuid4())[:suffix_len]}'

    client = ibm.client(region=config['provider']['region'])
    resource_group_id = config['provider']['resource_group_id']

    _, public_key_path = get_or_generate_keys()
    with open(os.path.abspath(os.path.expanduser(public_key_path)),
              'r',
              encoding='utf-8') as file:
        ssh_key_data = file.read()
    # pylint: disable=E1136
    try:
        res = client.create_key(public_key=ssh_key_data,
                                name=_get_unique_key_name(),
                                resource_group={
                                    'id': resource_group_id
                                },
                                type='rsa').get_result()
        vpc_key_id = res['id']
        logger.debug(f'Created new key: {res["name"]}')

    except ibm.ibm_cloud_sdk_core.ApiException as e:
        if 'Key with fingerprint already exists' in e.message:
            for key in client.list_keys().result['keys']:
                if (ssh_key_data in key['public_key'] or
                        key['public_key'] in ssh_key_data):
                    vpc_key_id = key['id']
                    logger.debug(f'Reusing key:{key["name"]}, '
                                 f'matching existing public key.')
                    break
        elif 'Key with name already exists' in e.message:
            raise Exception("""a key with chosen name
                already registered in the specified region""") from e
        else:
            raise Exception('Failed to register a key') from e

    config['auth']['ssh_private_key'] = PRIVATE_SSH_KEY_PATH

    for node_type in config['available_node_types']:
        config['available_node_types'][node_type]['node_config'][
            'key_id'] = vpc_key_id

    # Add public key path to file mounts
    file_mounts = config['file_mounts']
    file_mounts[PUBLIC_SSH_KEY_PATH] = PUBLIC_SSH_KEY_PATH
    config['file_mounts'] = file_mounts

>>>>>>> f3acd9ec
    return config<|MERGE_RESOLUTION|>--- conflicted
+++ resolved
@@ -337,16 +337,6 @@
     return config
 
 
-<<<<<<< HEAD
-def setup_scp_authentication(config: Dict[str, Any]) -> Dict[str, Any]:
-    private_key_path, public_key_path = get_or_generate_keys()
-    config['auth']['ssh_private_key'] = private_key_path
-    config['auth']['ssh_public_key'] = public_key_path
-
-    file_mounts = config['file_mounts']
-    file_mounts[public_key_path] = public_key_path
-    config['file_mounts'] = file_mounts
-=======
 def setup_ibm_authentication(config):
     """ registers keys if they do not exist in sky folder
     and updates config file.
@@ -402,5 +392,15 @@
     file_mounts[PUBLIC_SSH_KEY_PATH] = PUBLIC_SSH_KEY_PATH
     config['file_mounts'] = file_mounts
 
->>>>>>> f3acd9ec
+    return config
+
+
+def setup_scp_authentication(config: Dict[str, Any]) -> Dict[str, Any]:
+    private_key_path, public_key_path = get_or_generate_keys()
+    config['auth']['ssh_private_key'] = private_key_path
+    config['auth']['ssh_public_key'] = public_key_path
+
+    file_mounts = config['file_mounts']
+    file_mounts[public_key_path] = public_key_path
+    config['file_mounts'] = file_mounts
     return config