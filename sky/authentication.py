"""Module to enable a single SkyPilot key for all VMs in each cloud."""
import copy
import functools
import hashlib
import os
import pathlib
import subprocess
import time
import uuid

from cryptography.hazmat.primitives import serialization
from cryptography.hazmat.primitives.asymmetric import rsa
from cryptography.hazmat.backends import default_backend

from sky import clouds
from sky import sky_logging
from sky.adaptors import aws, gcp
from sky.utils import common_utils
from sky.utils import subprocess_utils
from sky.utils import ux_utils

logger = sky_logging.init_logger(__name__)

logger = sky_logging.init_logger(__name__)

# TODO: Should tolerate if gcloud is not installed. Also,
# https://pypi.org/project/google-api-python-client/ recommends
# using Cloud Client Libraries for Python, where possible, for new code
# development.

MAX_TRIALS = 64
PRIVATE_SSH_KEY_PATH = '~/.ssh/sky-key'


def generate_rsa_key_pair():
    key = rsa.generate_private_key(backend=default_backend(),
                                   public_exponent=65537,
                                   key_size=2048)

    private_key = key.private_bytes(
        encoding=serialization.Encoding.PEM,
        format=serialization.PrivateFormat.TraditionalOpenSSL,
        encryption_algorithm=serialization.NoEncryption()).decode('utf-8')

    public_key = key.public_key().public_bytes(
        serialization.Encoding.OpenSSH,
        serialization.PublicFormat.OpenSSH).decode('utf-8')

    return public_key, private_key


def save_key_pair(private_key_path, public_key_path, private_key, public_key):
    private_key_dir = os.path.dirname(private_key_path)
    os.makedirs(private_key_dir, exist_ok=True)

    with open(
            private_key_path,
            'w',
            opener=functools.partial(os.open, mode=0o600),
    ) as f:
        f.write(private_key)

    with open(public_key_path, 'w') as f:
        f.write(public_key)


def get_public_key_path(private_key_path):
    if private_key_path.endswith('.pem'):
        private_key_path, _ = private_key_path.rsplit('.', 1)
    return private_key_path + '.pub'


def get_or_generate_keys(private_key_path: str, public_key_path: str):
    """Returns private and public keys from the given paths.

    If the private_key_path is not provided or does not exist, then a new
    keypair is generated and written to the path.
    """
    if private_key_path is None or not os.path.exists(private_key_path):
        public_key, private_key = generate_rsa_key_pair()
        save_key_pair(private_key_path, public_key_path, private_key,
                      public_key)
    else:
        assert os.path.exists(public_key_path)
        public_key = open(public_key_path, 'rb').read().decode('utf-8')
        private_key = open(private_key_path, 'rb').read().decode('utf-8')
    return private_key, public_key


# Snippets of code inspired from
# https://github.com/ray-project/ray/blob/master/python/ray/autoscaler/_private/aws/config.py
# Takes in config, a yaml dict and outputs a postprocessed dict
def setup_aws_authentication(config):
    from Crypto.PublicKey import RSA  # pylint: disable=import-outside-toplevel
    config = copy.deepcopy(config)
    private_key_path = config['auth'].get('ssh_private_key', None)
    if private_key_path is None:
        private_key_path = PRIVATE_SSH_KEY_PATH
        config['auth']['ssh_private_key'] = private_key_path

    private_key_path = os.path.expanduser(private_key_path)
    public_key_path = get_public_key_path(private_key_path)

    # Generating ssh key if it does not exist
    _, public_key = get_or_generate_keys(private_key_path, public_key_path)

    ec2 = aws.client('ec2', region_name=config['provider']['region'])
    key_pairs = ec2.describe_key_pairs()['KeyPairs']
    key_name = None
    all_key_names = set()

    def _get_fingerprint(public_key_path):
        key = RSA.importKey(open(public_key_path).read())

        def insert_char_every_n_chars(string, char='\n', every=2):
            return char.join(
                string[i:i + every] for i in range(0, len(string), every))

        md5digest = hashlib.md5(key.exportKey('DER', pkcs=8)).hexdigest()
        fingerprint = insert_char_every_n_chars(md5digest, ':', 2)
        return fingerprint

    for key in key_pairs:
        # Compute Fingerprint of public key
        aws_fingerprint = key['KeyFingerprint']
        local_fingerprint = _get_fingerprint(public_key_path)
        if aws_fingerprint == local_fingerprint:
            key_name = key['KeyName']
        # Add key name to key name list
        all_key_names.add(key['KeyName'])

    if key_name is None:
        for fail_counter in range(MAX_TRIALS):
            key_name = 'sky-key-' + uuid.uuid4().hex[:6]
            if key_name not in all_key_names:
                ec2.import_key_pair(KeyName=key_name,
                                    PublicKeyMaterial=public_key)
                break
        if fail_counter == MAX_TRIALS - 1:
            raise RuntimeError(
                'Failed to generate a unique key pair ID for AWS')

    node_types = config['available_node_types']

    for node_type in node_types.values():
        node_type['node_config']['KeyName'] = key_name
    return config


# Reference:
# https://github.com/ray-project/ray/blob/master/python/ray/autoscaler/_private/gcp/config.py
def _wait_for_compute_global_operation(project_name, operation_name, compute):
    """Poll for global compute operation until finished."""
    logger.debug('wait_for_compute_global_operation: '
                 'Waiting for operation {} to finish...'.format(operation_name))
    max_polls = 10
    poll_interval = 5
    for _ in range(max_polls):
        result = compute.globalOperations().get(
            project=project_name,
            operation=operation_name,
        ).execute()
        if 'error' in result:
            raise Exception(result['error'])

        if result['status'] == 'DONE':
            logger.debug('wait_for_compute_global_operation: '
                         'Operation done.')
            break
        time.sleep(poll_interval)
    return result


# Snippets of code inspired from
# https://github.com/ray-project/ray/blob/master/python/ray/autoscaler/_private/gcp/config.py
# Takes in config, a yaml dict and outputs a postprocessed dict
# TODO(weilin): refactor the implementation to incorporate Ray autoscaler to
# avoid duplicated codes.
# Retry for the GCP as sometimes there will be connection reset by peer error.
@common_utils.retry
def setup_gcp_authentication(config):
    config = copy.deepcopy(config)
    private_key_path = config['auth'].get('ssh_private_key', None)
    if private_key_path is None:
        private_key_path = PRIVATE_SSH_KEY_PATH
        config['auth']['ssh_private_key'] = private_key_path

    private_key_path = os.path.expanduser(private_key_path)
    public_key_path = get_public_key_path(private_key_path)
    config = copy.deepcopy(config)

    project_id = config['provider']['project_id']
    compute = gcp.build('compute',
                        'v1',
                        credentials=None,
                        cache_discovery=False)
    user = config['auth']['ssh_user']
    project = compute.projects().get(project=project_id).execute()

    project_oslogin = next(
        (item for item in project['commonInstanceMetadata'].get('items', [])
         if item['key'] == 'enable-oslogin'), {}).get('value', 'False')

    if project_oslogin.lower() == 'true':
        # project.
        logger.info(
            f'OS Login is enabled for GCP project {project_id}. Running '
            'additional authentication steps.')
        # Read the account information from the credential file, since the user
        # should be set according the account, when the oslogin is enabled.
<<<<<<< HEAD
        config_path = os.path.expanduser(clouds.gcp.GCP_CONFIGURE_PATH)
        sky_backup_config_path = os.path.expanduser(
            clouds.gcp.GCP_CONFIGURE_SKY_BACKUP_PATH)
        assert os.path.exists(sky_backup_config_path
                             ), 'GCP credential backup file does not exist.'
=======
        config_path = os.path.expanduser(clouds.gcp.GCP_CONFIG_PATH)
        sky_backup_config_path = os.path.expanduser(
            clouds.gcp.GCP_CONFIG_SKY_BACKUP_PATH)
        assert os.path.exists(sky_backup_config_path), (
            'GCP credential backup file '
            f'{sky_backup_config_path!r} does not exist.')
>>>>>>> cd81f25e

        with open(sky_backup_config_path, 'r') as infile:
            for line in infile:
                if line.startswith('account'):
                    account = line.split('=')[1].strip()
                    break
            else:
                with ux_utils.print_exception_no_traceback():
                    raise RuntimeError(
                        'GCP authentication failed, as the oslogin is enabled '
                        f'but the file {config_path} does not contain the '
                        'account information.')
        config['auth']['ssh_user'] = account.replace('@', '_').replace('.', '_')

        # Generating ssh key if it does not exist
        get_or_generate_keys(private_key_path, public_key_path)

        # Add ssh key to GCP with oslogin
        subprocess.run(
            'gcloud compute os-login ssh-keys add '
            f'--key-file={public_key_path}',
            check=True,
            shell=True,
            stdout=subprocess.DEVNULL)
        # Enable ssh port for all the instances
        enable_ssh_cmd = ('gcloud compute firewall-rules create '
                          'allow-ssh-ingress-from-iap '
                          '--direction=INGRESS '
                          '--action=allow '
                          '--rules=tcp:22 '
                          '--source-ranges=0.0.0.0/0')
        proc = subprocess.run(enable_ssh_cmd,
                              check=False,
                              shell=True,
                              stdout=subprocess.DEVNULL,
                              stderr=subprocess.PIPE)
        if proc.returncode != 0 and 'already exists' not in proc.stderr.decode(
                'utf-8'):
            subprocess_utils.handle_returncode(proc.returncode, enable_ssh_cmd,
                                               'Failed to enable ssh port.',
                                               proc.stderr)
        return config

    # OS Login is not enabled for the project. Add the ssh key directly to the
    # metadata.
    project_keys = next(
        (item for item in project['commonInstanceMetadata'].get('items', [])
         if item['key'] == 'ssh-keys'), {}).get('value', '')
    ssh_keys = project_keys.split('\n') if project_keys else []

    # Generating ssh key if it does not exist
    _, public_key = get_or_generate_keys(private_key_path, public_key_path)

    # Check if ssh key in Google Project's metadata
    public_key_token = public_key.split(' ')[1]

    key_found = False
    for key in ssh_keys:
        key_list = key.split(' ')
        if len(key_list) != 3:
            continue
        if user == key_list[-1] and os.path.exists(
                private_key_path) and key_list[1] == public_key.split(' ')[1]:
            key_found = True

    if not key_found:
        new_ssh_key = '{user}:ssh-rsa {public_key_token} {user}'.format(
            user=user, public_key_token=public_key_token)
        metadata = project['commonInstanceMetadata'].get('items', [])

        ssh_key_index = [
            k for k, v in enumerate(metadata) if v['key'] == 'ssh-keys'
        ]
        assert len(ssh_key_index) <= 1

        if len(ssh_key_index) == 0:
            metadata.append({'key': 'ssh-keys', 'value': new_ssh_key})
        else:
            ssh_key_index = ssh_key_index[0]
            metadata[ssh_key_index]['value'] += '\n' + new_ssh_key

        project['commonInstanceMetadata']['items'] = metadata

        operation = compute.projects().setCommonInstanceMetadata(
            project=project['name'],
            body=project['commonInstanceMetadata']).execute()
        _wait_for_compute_global_operation(project['name'], operation['name'],
                                           compute)
    return config


def _unexpand_user(path):
    """Inverse of `os.path.expanduser`."""
    return ('~' /
            pathlib.Path(path).relative_to(pathlib.Path.home())).as_posix()


# Takes in config, a yaml dict and outputs a postprocessed dict
def setup_azure_authentication(config):
    # Doesn't need special library calls!
    config = copy.deepcopy(config)
    private_key_path = config['auth'].get('ssh_private_key', None)
    if private_key_path is None:
        private_key_path = PRIVATE_SSH_KEY_PATH
        config['auth']['ssh_private_key'] = private_key_path

    private_key_path = os.path.expanduser(private_key_path)
    public_key_path = get_public_key_path(private_key_path)

    # Generating ssh key if it does not exist
    _, _ = get_or_generate_keys(private_key_path, public_key_path)

    # Need to convert /Users/<username> back to ~ because Ray uses the same
    # path for finding the public key path on both local and head node.
    public_key_path = _unexpand_user(public_key_path)
    config['auth']['ssh_public_key'] = public_key_path

    file_mounts = config['file_mounts']
    file_mounts[public_key_path] = public_key_path
    config['file_mounts'] = file_mounts

    return config<|MERGE_RESOLUTION|>--- conflicted
+++ resolved
@@ -208,20 +208,12 @@
             'additional authentication steps.')
         # Read the account information from the credential file, since the user
         # should be set according the account, when the oslogin is enabled.
-<<<<<<< HEAD
-        config_path = os.path.expanduser(clouds.gcp.GCP_CONFIGURE_PATH)
-        sky_backup_config_path = os.path.expanduser(
-            clouds.gcp.GCP_CONFIGURE_SKY_BACKUP_PATH)
-        assert os.path.exists(sky_backup_config_path
-                             ), 'GCP credential backup file does not exist.'
-=======
         config_path = os.path.expanduser(clouds.gcp.GCP_CONFIG_PATH)
         sky_backup_config_path = os.path.expanduser(
             clouds.gcp.GCP_CONFIG_SKY_BACKUP_PATH)
         assert os.path.exists(sky_backup_config_path), (
             'GCP credential backup file '
             f'{sky_backup_config_path!r} does not exist.')
->>>>>>> cd81f25e
 
         with open(sky_backup_config_path, 'r') as infile:
             for line in infile:
