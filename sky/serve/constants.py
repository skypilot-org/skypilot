"""Constants used for SkyServe."""

CONTROLLER_TEMPLATE = 'sky-serve-controller.yaml.j2'

SKYSERVE_METADATA_DIR = '~/.sky/serve'
CONTROLLER_LOG_FILE_NAME = 'controller.log'
LOAD_BALANCER_LOG_FILE_NAME = 'load_balancer.log'

# The filelock for selecting service ports on controller VM when starting a
# service. We need to have a filelock to avoid port collision when starting
# multiple services at the same time.
PORT_SELECTION_FILE_LOCK_PATH = f'{SKYSERVE_METADATA_DIR}/port_selection.lock'

# Signal file path for controller to handle signals.
SIGNAL_FILE_PATH = '/tmp/sky_serve_controller_signal_{}'

# Time to wait in seconds for service to register on the controller.
SERVICE_REGISTER_TIMEOUT_SECONDS = 60

# The time interval in seconds for load balancer to sync with controller. Every
# time the load balancer syncs with controller, it will update all available
# replica ips for each service, also send the number of requests in last query
# interval.
LB_CONTROLLER_SYNC_INTERVAL_SECONDS = 20

# The maximum retry times for load balancer for each request. After changing to
# proxy implementation, we do retry for failed requests.
# TODO(tian): Expose this option to users in yaml file.
LB_MAX_RETRY = 3

# The timeout in seconds for load balancer to wait for a response from replica.
# Large LLMs like Llama2-70b is able to process the request within ~30 seconds.
# We set the timeout to 120s to be safe. For reference, FastChat uses 100s:
# https://github.com/lm-sys/FastChat/blob/f2e6ca964af7ad0585cadcf16ab98e57297e2133/fastchat/constants.py#L39 # pylint: disable=line-too-long
# TODO(tian): Expose this option to users in yaml file.
LB_STREAM_TIMEOUT = 120

# Interval in seconds to probe replica endpoint.
ENDPOINT_PROBE_INTERVAL_SECONDS = 10

# The default timeout in seconds for a readiness probe request. We set the
# timeout to 15s since using actual generation in LLM services as readiness
# probe is very time-consuming (33B, 70B, ...).
DEFAULT_READINESS_PROBE_TIMEOUT_SECONDS = 15

# Autoscaler window size in seconds for query per second. We calculate qps by
# divide the number of queries in last window size by this window size.
AUTOSCALER_QPS_WINDOW_SIZE_SECONDS = 60
# Autoscaler scale decision interval in seconds.
# We will try to scale up/down every `decision_interval`.
AUTOSCALER_DEFAULT_DECISION_INTERVAL_SECONDS = 20
# Autoscaler no replica decision interval in seconds.
AUTOSCALER_NO_REPLICA_DECISION_INTERVAL_SECONDS = 5
# Autoscaler default upscale delays in seconds.
# We will upscale only if the target number of instances
# is larger than the current launched instances for delay amount of time.
AUTOSCALER_DEFAULT_UPSCALE_DELAY_SECONDS = 300
# Autoscaler default downscale delays in seconds.
# We will downscale only if the target number of instances
# is smaller than the current launched instances for delay amount of time.
AUTOSCALER_DEFAULT_DOWNSCALE_DELAY_SECONDS = 1200
# The default controller resources. We need 200 GB disk space to enable using
# Azure as controller, since its default image size is 150 GB.
# TODO(tian): We might need to be careful that service logs can take a lot of
# disk space. Maybe we could use a larger disk size, migrate to cloud storage or
# do some log rotation.
CONTROLLER_RESOURCES = {'cpus': '4+', 'disk_size': 200}

# Due to the CPU/memory usage of the controller process launched with a job on
# controller VM (use ray job under the hood), we need to reserve some CPU/memory
# for each serve controller process.
# Serve: A default controller with 4 vCPU and 16 GB memory can run up to 16
# services.
CONTROLLER_MEMORY_USAGE_GB = 1.0

# A period of time to initialize your service. Any readiness probe failures
# during this period will be ignored.
DEFAULT_INITIAL_DELAY_SECONDS = 1200
DEFAULT_MIN_REPLICAS = 1

# Default port range start for controller and load balancer. Ports will be
# automatically generated from this start port.
CONTROLLER_PORT_START = 20001
LOAD_BALANCER_PORT_START = 30001
LOAD_BALANCER_PORT_RANGE = '30001-30020'

# Initial version of service.
INITIAL_VERSION = 1

<<<<<<< HEAD
# Replica ID environment variable name that can be accessed on the replica.
REPLICA_ID_ENV_VAR = 'SKYPILOT_SERVE_REPLICA_ID'

# The version of the lib files that serve use. Whenever there is an API
# change for the serve_utils.ServeCodeGen, we need to bump this version, so that
# the user can be notified to update their SkyPilot serve version on the remote
# cluster.
SERVE_VERSION = 1
=======
# Pattern used for extracting replica ID from replica launch or log files.
REPLICA_ID_PATTERN = r'.*replica_(\d+)(_launch)?\.log'
>>>>>>> b1f78dc5
<|MERGE_RESOLUTION|>--- conflicted
+++ resolved
@@ -87,7 +87,6 @@
 # Initial version of service.
 INITIAL_VERSION = 1
 
-<<<<<<< HEAD
 # Replica ID environment variable name that can be accessed on the replica.
 REPLICA_ID_ENV_VAR = 'SKYPILOT_SERVE_REPLICA_ID'
 
@@ -96,7 +95,6 @@
 # the user can be notified to update their SkyPilot serve version on the remote
 # cluster.
 SERVE_VERSION = 1
-=======
+
 # Pattern used for extracting replica ID from replica launch or log files.
-REPLICA_ID_PATTERN = r'.*replica_(\d+)(_launch)?\.log'
->>>>>>> b1f78dc5
+REPLICA_ID_PATTERN = r'.*replica_(\d+)(_launch)?\.log'