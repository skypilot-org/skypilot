"""The database for services information."""
import collections
import enum
import json
import pathlib
import pickle
import sqlite3
import typing
from typing import Any, Dict, List, Optional, Tuple

import colorama

from sky.serve import constants
from sky.utils import db_utils

if typing.TYPE_CHECKING:
    from sky.serve import replica_managers
    from sky.serve import service_spec


def _get_db_path() -> str:
    """Workaround to collapse multi-step Path ops for type checker.
    Ensures _DB_PATH is str, avoiding Union[Path, str] inference.
    """
    path = pathlib.Path(constants.SKYSERVE_METADATA_DIR) / 'services.db'
    path = path.expanduser().absolute()
    path.parents[0].mkdir(parents=True, exist_ok=True)
    return str(path)


_DB_PATH: str = _get_db_path()


def create_table(cursor: 'sqlite3.Cursor', conn: 'sqlite3.Connection') -> None:
    """Creates the service and replica tables if they do not exist."""

    # auto_restart and requested_resources column is deprecated.
    cursor.execute("""\
        CREATE TABLE IF NOT EXISTS services (
        name TEXT PRIMARY KEY,
        controller_job_id INTEGER DEFAULT NULL,
        controller_port INTEGER DEFAULT NULL,
        load_balancer_port INTEGER DEFAULT NULL,
        status TEXT,
        uptime INTEGER DEFAULT NULL,
        policy TEXT DEFAULT NULL,
        auto_restart INTEGER DEFAULT NULL,
        requested_resources BLOB DEFAULT NULL)""")
    cursor.execute("""\
        CREATE TABLE IF NOT EXISTS replicas (
        service_name TEXT,
        replica_id INTEGER,
        replica_info BLOB,
        PRIMARY KEY (service_name, replica_id))""")
    cursor.execute("""\
        CREATE TABLE IF NOT EXISTS version_specs (
        version INTEGER, 
        service_name TEXT,
        spec BLOB,
        PRIMARY KEY (service_name, version))""")
    conn.commit()


_DB = db_utils.SQLiteConn(_DB_PATH, create_table)
# Backward compatibility.
db_utils.add_column_to_table(_DB.cursor, _DB.conn, 'services',
                             'requested_resources_str', 'TEXT')
# Deprecated: switched to `active_versions` below for the version considered
# active by the load balancer. The authscaler/replica_manager version can be
# found in the version_specs table.
db_utils.add_column_to_table(_DB.cursor, _DB.conn, 'services',
                             'current_version',
                             f'INTEGER DEFAULT {constants.INITIAL_VERSION}')
# The versions that is activated for the service. This is a list of integers in
# json format.
db_utils.add_column_to_table(_DB.cursor, _DB.conn, 'services',
                             'active_versions',
                             f'TEXT DEFAULT {json.dumps([])!r}')
# Whether the service's load balancer is encrypted with TLS.
db_utils.add_column_to_table(_DB.cursor, _DB.conn, 'services', 'tls_encrypted',
                             'INTEGER DEFAULT 0')
_UNIQUE_CONSTRAINT_FAILED_ERROR_MSG = 'UNIQUE constraint failed: services.name'


# === Statuses ===
class ReplicaStatus(enum.Enum):
    """Replica status."""

    # The `sky.launch` is pending due to max number of simultaneous launches.
    PENDING = 'PENDING'

    # The replica VM is being provisioned. i.e., the `sky.launch` is still
    # running.
    PROVISIONING = 'PROVISIONING'

    # The replica VM is provisioned and the service is starting. This indicates
    # user's `setup` section or `run` section is still running, and the
    # readiness probe fails.
    STARTING = 'STARTING'

    # The replica VM is provisioned and the service is ready, i.e. the
    # readiness probe is passed.
    READY = 'READY'

    # The service was ready before, but it becomes not ready now, i.e. the
    # readiness probe fails.
    NOT_READY = 'NOT_READY'

    # The replica VM is being shut down. i.e., the `sky down` is still running.
    SHUTTING_DOWN = 'SHUTTING_DOWN'

    # The replica fails due to user's run/setup.
    FAILED = 'FAILED'

    # The replica fails due to initial delay exceeded.
    FAILED_INITIAL_DELAY = 'FAILED_INITIAL_DELAY'

    # The replica fails due to healthiness check.
    FAILED_PROBING = 'FAILED_PROBING'

    # The replica fails during launching
    FAILED_PROVISION = 'FAILED_PROVISION'

    # `sky.down` failed during service teardown.
    # This could mean resource leakage.
    # TODO(tian): This status should be removed in the future, at which point
    # we should guarantee no resource leakage like regular sky.
    FAILED_CLEANUP = 'FAILED_CLEANUP'

    # The replica is a spot VM and it is preempted by the cloud provider.
    PREEMPTED = 'PREEMPTED'

    # Unknown. This should never happen (used only for unexpected errors).
    UNKNOWN = 'UNKNOWN'

    @classmethod
    def failed_statuses(cls) -> List['ReplicaStatus']:
        return [
            cls.FAILED, cls.FAILED_CLEANUP, cls.FAILED_INITIAL_DELAY,
            cls.FAILED_PROBING, cls.FAILED_PROVISION, cls.UNKNOWN
        ]

    @classmethod
    def terminal_statuses(cls) -> List['ReplicaStatus']:
        return [cls.SHUTTING_DOWN, cls.PREEMPTED, cls.UNKNOWN
               ] + cls.failed_statuses()

    @classmethod
    def scale_down_decision_order(cls) -> List['ReplicaStatus']:
        # Scale down replicas in the order of replica initialization
        return [
            cls.PENDING, cls.PROVISIONING, cls.STARTING, cls.NOT_READY,
            cls.READY
        ]

    def colored_str(self) -> str:
        color = _REPLICA_STATUS_TO_COLOR[self]
        return f'{color}{self.value}{colorama.Style.RESET_ALL}'


_REPLICA_STATUS_TO_COLOR = {
    ReplicaStatus.PENDING: colorama.Fore.YELLOW,
    ReplicaStatus.PROVISIONING: colorama.Fore.BLUE,
    ReplicaStatus.STARTING: colorama.Fore.CYAN,
    ReplicaStatus.READY: colorama.Fore.GREEN,
    ReplicaStatus.NOT_READY: colorama.Fore.YELLOW,
    ReplicaStatus.SHUTTING_DOWN: colorama.Fore.MAGENTA,
    ReplicaStatus.FAILED: colorama.Fore.RED,
    ReplicaStatus.FAILED_INITIAL_DELAY: colorama.Fore.RED,
    ReplicaStatus.FAILED_PROBING: colorama.Fore.RED,
    ReplicaStatus.FAILED_PROVISION: colorama.Fore.RED,
    ReplicaStatus.FAILED_CLEANUP: colorama.Fore.RED,
    ReplicaStatus.PREEMPTED: colorama.Fore.MAGENTA,
    ReplicaStatus.UNKNOWN: colorama.Fore.RED,
}


class ServiceStatus(enum.Enum):
    """Service status as recorded in table 'services'."""

    # Controller is initializing
    CONTROLLER_INIT = 'CONTROLLER_INIT'

    # Replica is initializing and no failure
    REPLICA_INIT = 'REPLICA_INIT'

    # Controller failed to initialize / controller or load balancer process
    # status abnormal
    CONTROLLER_FAILED = 'CONTROLLER_FAILED'

    # At least one replica is ready
    READY = 'READY'

    # Service is being shutting down
    SHUTTING_DOWN = 'SHUTTING_DOWN'

    # At least one replica is failed and no replica is ready
    FAILED = 'FAILED'

    # Clean up failed
    FAILED_CLEANUP = 'FAILED_CLEANUP'

    # No replica
    NO_REPLICA = 'NO_REPLICA'

    @classmethod
    def failed_statuses(cls) -> List['ServiceStatus']:
        return [cls.CONTROLLER_FAILED, cls.FAILED_CLEANUP]

    @classmethod
    def refuse_to_terminate_statuses(cls) -> List['ServiceStatus']:
        return [cls.CONTROLLER_FAILED, cls.FAILED_CLEANUP, cls.SHUTTING_DOWN]

    def colored_str(self) -> str:
        color = _SERVICE_STATUS_TO_COLOR[self]
        return f'{color}{self.value}{colorama.Style.RESET_ALL}'

    @classmethod
    def from_replica_statuses(
            cls, replica_statuses: List[ReplicaStatus]) -> 'ServiceStatus':
        status2num = collections.Counter(replica_statuses)
        # If one replica is READY, the service is READY.
        if status2num[ReplicaStatus.READY] > 0:
            return cls.READY
        if sum(status2num[status]
               for status in ReplicaStatus.failed_statuses()) > 0:
            return cls.FAILED
        # When min_replicas = 0, there is no (provisioning) replica.
        if len(replica_statuses) == 0:
            return cls.NO_REPLICA
        return cls.REPLICA_INIT


_SERVICE_STATUS_TO_COLOR = {
    ServiceStatus.CONTROLLER_INIT: colorama.Fore.BLUE,
    ServiceStatus.REPLICA_INIT: colorama.Fore.BLUE,
    ServiceStatus.CONTROLLER_FAILED: colorama.Fore.RED,
    ServiceStatus.READY: colorama.Fore.GREEN,
    ServiceStatus.SHUTTING_DOWN: colorama.Fore.YELLOW,
    ServiceStatus.FAILED: colorama.Fore.RED,
    ServiceStatus.FAILED_CLEANUP: colorama.Fore.RED,
    ServiceStatus.NO_REPLICA: colorama.Fore.MAGENTA,
}


def add_service(name: str, controller_job_id: int, policy: str,
                requested_resources_str: str, status: ServiceStatus,
                tls_encrypted: bool) -> bool:
    """Add a service in the database.

    Returns:
        True if the service is added successfully, False if the service already
        exists.
    """
    try:
        with db_utils.safe_cursor(_DB_PATH) as cursor:
            cursor.execute(
                """\
                INSERT INTO services
                (name, controller_job_id, status, policy,
                requested_resources_str, tls_encrypted)
                VALUES (?, ?, ?, ?, ?, ?)""",
                (name, controller_job_id, status.value, policy,
                 requested_resources_str, int(tls_encrypted)))

    except sqlite3.IntegrityError as e:
        if str(e) != _UNIQUE_CONSTRAINT_FAILED_ERROR_MSG:
            raise RuntimeError('Unexpected database error') from e
        return False
    return True


def remove_service(service_name: str) -> None:
    """Removes a service from the database."""
    with db_utils.safe_cursor(_DB_PATH) as cursor:
        cursor.execute("""\
            DELETE FROM services WHERE name=(?)""", (service_name,))


def set_service_uptime(service_name: str, uptime: int) -> None:
    """Sets the uptime of a service."""
    with db_utils.safe_cursor(_DB_PATH) as cursor:
        cursor.execute(
            """\
            UPDATE services SET
            uptime=(?) WHERE name=(?)""", (uptime, service_name))


def set_service_status_and_active_versions(
        service_name: str,
        status: ServiceStatus,
        active_versions: Optional[List[int]] = None) -> None:
    """Sets the service status."""
    vars_to_set = 'status=(?)'
    values: Tuple[str, ...] = (status.value, service_name)
    if active_versions is not None:
        vars_to_set = 'status=(?), active_versions=(?)'
        values = (status.value, json.dumps(active_versions), service_name)
    with db_utils.safe_cursor(_DB_PATH) as cursor:
        cursor.execute(
            f"""\
            UPDATE services SET
            {vars_to_set} WHERE name=(?)""", values)


def set_service_controller_port(service_name: str,
                                controller_port: int) -> None:
    """Sets the controller port of a service."""
    with db_utils.safe_cursor(_DB_PATH) as cursor:
        cursor.execute(
            """\
            UPDATE services SET
            controller_port=(?) WHERE name=(?)""",
            (controller_port, service_name))


def set_service_load_balancer_port(service_name: str,
                                   load_balancer_port: int) -> None:
    """Sets the load balancer port of a service."""
    with db_utils.safe_cursor(_DB_PATH) as cursor:
        cursor.execute(
            """\
            UPDATE services SET
            load_balancer_port=(?) WHERE name=(?)""",
            (load_balancer_port, service_name))


def _get_service_from_row(row) -> Dict[str, Any]:
    (current_version, name, controller_job_id, controller_port,
<<<<<<< HEAD
     load_balancer_port, status, uptime, policy, _, requested_resources,
     requested_resources_str, _, active_versions, tls_encrypted) = row[:14]
=======
     load_balancer_port, status, uptime, policy, _, _, requested_resources_str,
     _, active_versions) = row[:13]
>>>>>>> d3be8ed5
    return {
        'name': name,
        'controller_job_id': controller_job_id,
        'controller_port': controller_port,
        'load_balancer_port': load_balancer_port,
        'status': ServiceStatus[status],
        'uptime': uptime,
        'policy': policy,
        # The version of the autoscaler/replica manager are on. It can be larger
        # than the active versions as the load balancer may not consider the
        # latest version to be active for serving traffic.
        'version': current_version,
        # The versions that is active for the load balancer. This is a list of
        # integers in json format. This is mainly for display purpose.
        'active_versions': json.loads(active_versions),
        'requested_resources_str': requested_resources_str,
        'tls_encrypted': bool(tls_encrypted),
    }


def get_services() -> List[Dict[str, Any]]:
    """Get all existing service records."""
    with db_utils.safe_cursor(_DB_PATH) as cursor:
        rows = cursor.execute('SELECT v.max_version, s.* FROM services s '
                              'JOIN ('
                              'SELECT service_name, MAX(version) as max_version'
                              ' FROM version_specs GROUP BY service_name) v '
                              'ON s.name=v.service_name').fetchall()
    records = []
    for row in rows:
        records.append(_get_service_from_row(row))
    return records


def get_service_from_name(service_name: str) -> Optional[Dict[str, Any]]:
    """Get all existing service records."""
    with db_utils.safe_cursor(_DB_PATH) as cursor:
        rows = cursor.execute(
            'SELECT v.max_version, s.* FROM services s '
            'JOIN ('
            'SELECT service_name, MAX(version) as max_version '
            'FROM version_specs WHERE service_name=(?)) v '
            'ON s.name=v.service_name WHERE name=(?)',
            (service_name, service_name)).fetchall()
    for row in rows:
        return _get_service_from_row(row)
    return None


def get_service_versions(service_name: str) -> List[int]:
    """Gets all versions of a service."""
    with db_utils.safe_cursor(_DB_PATH) as cursor:
        rows = cursor.execute(
            """\
            SELECT DISTINCT version FROM version_specs
            WHERE service_name=(?)""", (service_name,)).fetchall()
    return [row[0] for row in rows]


def get_glob_service_names(
        service_names: Optional[List[str]] = None) -> List[str]:
    """Get service names matching the glob patterns.

    Args:
        service_names: A list of glob patterns. If None, return all service
            names.

    Returns:
        A list of non-duplicated service names.
    """
    with db_utils.safe_cursor(_DB_PATH) as cursor:
        if service_names is None:
            rows = cursor.execute('SELECT name FROM services').fetchall()
        else:
            rows = []
            for service_name in service_names:
                rows.extend(
                    cursor.execute(
                        'SELECT name FROM services WHERE name GLOB (?)',
                        (service_name,)).fetchall())
    return list({row[0] for row in rows})


# === Replica functions ===
def add_or_update_replica(service_name: str, replica_id: int,
                          replica_info: 'replica_managers.ReplicaInfo') -> None:
    """Adds a replica to the database."""
    with db_utils.safe_cursor(_DB_PATH) as cursor:
        cursor.execute(
            """\
            INSERT OR REPLACE INTO replicas
            (service_name, replica_id, replica_info)
            VALUES (?, ?, ?)""",
            (service_name, replica_id, pickle.dumps(replica_info)))


def remove_replica(service_name: str, replica_id: int) -> None:
    """Removes a replica from the database."""
    with db_utils.safe_cursor(_DB_PATH) as cursor:
        cursor.execute(
            """\
            DELETE FROM replicas
            WHERE service_name=(?)
            AND replica_id=(?)""", (service_name, replica_id))


def get_replica_info_from_id(
        service_name: str,
        replica_id: int) -> Optional['replica_managers.ReplicaInfo']:
    """Gets a replica info from the database."""
    with db_utils.safe_cursor(_DB_PATH) as cursor:
        rows = cursor.execute(
            """\
            SELECT replica_info FROM replicas
            WHERE service_name=(?)
            AND replica_id=(?)""", (service_name, replica_id)).fetchall()
    for row in rows:
        return pickle.loads(row[0])
    return None


def get_replica_infos(
        service_name: str) -> List['replica_managers.ReplicaInfo']:
    """Gets all replica infos of a service."""
    with db_utils.safe_cursor(_DB_PATH) as cursor:
        rows = cursor.execute(
            """\
            SELECT replica_info FROM replicas
            WHERE service_name=(?)""", (service_name,)).fetchall()
    return [pickle.loads(row[0]) for row in rows]


def total_number_provisioning_replicas() -> int:
    """Returns the total number of provisioning replicas."""
    with db_utils.safe_cursor(_DB_PATH) as cursor:
        rows = cursor.execute('SELECT replica_info FROM replicas').fetchall()
    provisioning_count = 0
    for row in rows:
        replica_info: 'replica_managers.ReplicaInfo' = pickle.loads(row[0])
        if replica_info.status == ReplicaStatus.PROVISIONING:
            provisioning_count += 1
    return provisioning_count


# === Version functions ===
def add_version(service_name: str) -> int:
    """Adds a version to the database."""

    with db_utils.safe_cursor(_DB_PATH) as cursor:
        cursor.execute(
            """\
            INSERT INTO version_specs
            (version, service_name, spec)
            VALUES (
                (SELECT COALESCE(MAX(version), 0) + 1 FROM
                version_specs WHERE service_name = ?), ?, ?)
            RETURNING version""",
            (service_name, service_name, pickle.dumps(None)))

        inserted_version = cursor.fetchone()[0]

    return inserted_version


def add_or_update_version(service_name: str, version: int,
                          spec: 'service_spec.SkyServiceSpec') -> None:
    with db_utils.safe_cursor(_DB_PATH) as cursor:
        cursor.execute(
            """\
        INSERT or REPLACE INTO version_specs
        (service_name, version, spec)
        VALUES (?, ?, ?)""", (service_name, version, pickle.dumps(spec)))


def remove_service_versions(service_name: str) -> None:
    """Removes a replica from the database."""
    with db_utils.safe_cursor(_DB_PATH) as cursor:
        cursor.execute(
            """\
            DELETE FROM version_specs
            WHERE service_name=(?)""", (service_name,))


def get_spec(service_name: str,
             version: int) -> Optional['service_spec.SkyServiceSpec']:
    """Gets spec from the database."""
    with db_utils.safe_cursor(_DB_PATH) as cursor:
        rows = cursor.execute(
            """\
            SELECT spec FROM version_specs
            WHERE service_name=(?)
            AND version=(?)""", (service_name, version)).fetchall()
    for row in rows:
        return pickle.loads(row[0])
    return None


def delete_version(service_name: str, version: int) -> None:
    """Deletes a version from the database."""
    with db_utils.safe_cursor(_DB_PATH) as cursor:
        cursor.execute(
            """\
            DELETE FROM version_specs
            WHERE service_name=(?)
            AND version=(?)""", (service_name, version))


def delete_all_versions(service_name: str) -> None:
    """Deletes all versions from the database."""
    with db_utils.safe_cursor(_DB_PATH) as cursor:
        cursor.execute(
            """\
            DELETE FROM version_specs
            WHERE service_name=(?)""", (service_name,))<|MERGE_RESOLUTION|>--- conflicted
+++ resolved
@@ -327,13 +327,8 @@
 
 def _get_service_from_row(row) -> Dict[str, Any]:
     (current_version, name, controller_job_id, controller_port,
-<<<<<<< HEAD
-     load_balancer_port, status, uptime, policy, _, requested_resources,
-     requested_resources_str, _, active_versions, tls_encrypted) = row[:14]
-=======
      load_balancer_port, status, uptime, policy, _, _, requested_resources_str,
-     _, active_versions) = row[:13]
->>>>>>> d3be8ed5
+     _, active_versions, tls_encrypted) = row[:14]
     return {
         'name': name,
         'controller_job_id': controller_job_id,
