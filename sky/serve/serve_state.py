"""The database for services information."""
import collections
import enum
import json
import pathlib
import pickle
import sqlite3
import typing
from typing import Any, Dict, List, Optional, Tuple, Union

import colorama

from sky.serve import constants
from sky.utils import db_utils

if typing.TYPE_CHECKING:
    from sky.serve import replica_managers
    from sky.serve import service_spec


def _get_db_path() -> str:
    """Workaround to collapse multi-step Path ops for type checker.
    Ensures _DB_PATH is str, avoiding Union[Path, str] inference.
    """
    path = pathlib.Path(constants.SKYSERVE_METADATA_DIR) / 'services.db'
    path = path.expanduser().absolute()
    path.parents[0].mkdir(parents=True, exist_ok=True)
    return str(path)


_DB_PATH: str = _get_db_path()


def create_table(cursor: 'sqlite3.Cursor', conn: 'sqlite3.Connection') -> None:
    """Creates the service and replica tables if they do not exist."""

    # auto_restart and requested_resources column is deprecated.
    cursor.execute("""\
        CREATE TABLE IF NOT EXISTS services (
        name TEXT PRIMARY KEY,
        controller_job_id INTEGER DEFAULT NULL,
        controller_port INTEGER DEFAULT NULL,
        load_balancer_port INTEGER DEFAULT NULL,
        status TEXT,
        uptime INTEGER DEFAULT NULL,
        policy TEXT DEFAULT NULL,
        auto_restart INTEGER DEFAULT NULL,
        requested_resources BLOB DEFAULT NULL)""")
    cursor.execute("""\
        CREATE TABLE IF NOT EXISTS replicas (
        service_name TEXT,
        replica_id INTEGER,
        replica_info BLOB,
        PRIMARY KEY (service_name, replica_id))""")
    cursor.execute("""\
        CREATE TABLE IF NOT EXISTS version_specs (
        version INTEGER,
        service_name TEXT,
        spec BLOB,
        PRIMARY KEY (service_name, version))""")
    cursor.execute("""\
        CREATE TABLE IF NOT EXISTS endpoint_cache (
        service_name TEXT PRIMARY KEY,
        endpoint TEXT)""")
    conn.commit()

    # Backward compatibility.
    db_utils.add_column_to_table(cursor, conn, 'services',
                                 'requested_resources_str', 'TEXT')
    # Deprecated: switched to `active_versions` below for the version
    # considered active by the load balancer. The
    # authscaler/replica_manager version can be found in the
    # version_specs table.
    db_utils.add_column_to_table(
        cursor, conn, 'services', 'current_version',
        f'INTEGER DEFAULT {constants.INITIAL_VERSION}')
    # The versions that is activated for the service. This is a list
    # of integers in json format.
    db_utils.add_column_to_table(cursor, conn, 'services', 'active_versions',
                                 f'TEXT DEFAULT {json.dumps([])!r}')
    db_utils.add_column_to_table(cursor, conn, 'services',
                                 'load_balancing_policy', 'TEXT DEFAULT NULL')
    # Whether the service's load balancer is encrypted with TLS.
    db_utils.add_column_to_table(cursor, conn, 'services', 'tls_encrypted',
                                 'INTEGER DEFAULT 0')
    conn.commit()


db_utils.SQLiteConn(_DB_PATH, create_table)
_UNIQUE_CONSTRAINT_FAILED_ERROR_MSG = 'UNIQUE constraint failed: services.name'


# === Statuses ===
class ReplicaStatus(enum.Enum):
    """Replica status."""

    # The `sky.launch` is pending due to max number of simultaneous launches.
    PENDING = 'PENDING'

    # The replica VM is being provisioned. i.e., the `sky.launch` is still
    # running.
    PROVISIONING = 'PROVISIONING'

    # The replica VM is provisioned and the service is starting. This indicates
    # user's `setup` section or `run` section is still running, and the
    # readiness probe fails.
    STARTING = 'STARTING'

    # The replica VM is provisioned and the service is ready, i.e. the
    # readiness probe is passed.
    READY = 'READY'

    # The service was ready before, but it becomes not ready now, i.e. the
    # readiness probe fails.
    NOT_READY = 'NOT_READY'

    # The replica VM is being shut down. i.e., the `sky down` is still running.
    SHUTTING_DOWN = 'SHUTTING_DOWN'

    # The replica fails due to user's run/setup.
    FAILED = 'FAILED'

    # The replica fails due to initial delay exceeded.
    FAILED_INITIAL_DELAY = 'FAILED_INITIAL_DELAY'

    # The replica fails due to healthiness check.
    FAILED_PROBING = 'FAILED_PROBING'

    # The replica fails during launching
    FAILED_PROVISION = 'FAILED_PROVISION'

    # `sky.down` failed during service teardown.
    # This could mean resource leakage.
    # TODO(tian): This status should be removed in the future, at which point
    # we should guarantee no resource leakage like regular sky.
    FAILED_CLEANUP = 'FAILED_CLEANUP'

    # The replica is a spot VM and it is preempted by the cloud provider.
    PREEMPTED = 'PREEMPTED'

    # Unknown. This should never happen (used only for unexpected errors).
    UNKNOWN = 'UNKNOWN'

    @classmethod
    def failed_statuses(cls) -> List['ReplicaStatus']:
        return [
            cls.FAILED, cls.FAILED_CLEANUP, cls.FAILED_INITIAL_DELAY,
            cls.FAILED_PROBING, cls.FAILED_PROVISION, cls.UNKNOWN
        ]

    @classmethod
    def terminal_statuses(cls) -> List['ReplicaStatus']:
        return [cls.SHUTTING_DOWN, cls.PREEMPTED, cls.UNKNOWN
               ] + cls.failed_statuses()

    @classmethod
    def scale_down_decision_order(cls) -> List['ReplicaStatus']:
        # Scale down replicas in the order of replica initialization
        return [
            cls.PENDING, cls.PROVISIONING, cls.STARTING, cls.NOT_READY,
            cls.READY
        ]

    def colored_str(self) -> str:
        color = _REPLICA_STATUS_TO_COLOR[self]
        return f'{color}{self.value}{colorama.Style.RESET_ALL}'


_REPLICA_STATUS_TO_COLOR = {
    ReplicaStatus.PENDING: colorama.Fore.YELLOW,
    ReplicaStatus.PROVISIONING: colorama.Fore.BLUE,
    ReplicaStatus.STARTING: colorama.Fore.CYAN,
    ReplicaStatus.READY: colorama.Fore.GREEN,
    ReplicaStatus.NOT_READY: colorama.Fore.YELLOW,
    ReplicaStatus.SHUTTING_DOWN: colorama.Fore.MAGENTA,
    ReplicaStatus.FAILED: colorama.Fore.RED,
    ReplicaStatus.FAILED_INITIAL_DELAY: colorama.Fore.RED,
    ReplicaStatus.FAILED_PROBING: colorama.Fore.RED,
    ReplicaStatus.FAILED_PROVISION: colorama.Fore.RED,
    ReplicaStatus.FAILED_CLEANUP: colorama.Fore.RED,
    ReplicaStatus.PREEMPTED: colorama.Fore.MAGENTA,
    ReplicaStatus.UNKNOWN: colorama.Fore.RED,
}


class ServiceStatus(enum.Enum):
    """Service status as recorded in table 'services'."""

    # Controller is initializing
    CONTROLLER_INIT = 'CONTROLLER_INIT'

    # Replica is initializing and no failure
    REPLICA_INIT = 'REPLICA_INIT'

    # Controller failed to initialize / controller or load balancer process
    # status abnormal
    CONTROLLER_FAILED = 'CONTROLLER_FAILED'

    # At least one replica is ready
    READY = 'READY'

    # Service is being shutting down
    SHUTTING_DOWN = 'SHUTTING_DOWN'

    # At least one replica is failed and no replica is ready
    FAILED = 'FAILED'

    # Clean up failed
    FAILED_CLEANUP = 'FAILED_CLEANUP'

    # No replica
    NO_REPLICA = 'NO_REPLICA'

    @classmethod
    def failed_statuses(cls) -> List['ServiceStatus']:
        return [cls.CONTROLLER_FAILED, cls.FAILED_CLEANUP]

    @classmethod
    def refuse_to_terminate_statuses(cls) -> List['ServiceStatus']:
        return [cls.CONTROLLER_FAILED, cls.FAILED_CLEANUP, cls.SHUTTING_DOWN]

    def colored_str(self) -> str:
        color = _SERVICE_STATUS_TO_COLOR[self]
        return f'{color}{self.value}{colorama.Style.RESET_ALL}'

    @classmethod
    def from_replica_statuses(
            cls, replica_statuses: List[ReplicaStatus]) -> 'ServiceStatus':
        status2num = collections.Counter(replica_statuses)
        # If one replica is READY, the service is READY.
        if status2num[ReplicaStatus.READY] > 0:
            return cls.READY
        if sum(status2num[status]
               for status in ReplicaStatus.failed_statuses()) > 0:
            return cls.FAILED
        # When min_replicas = 0, there is no (provisioning) replica.
        if not replica_statuses:
            return cls.NO_REPLICA
        return cls.REPLICA_INIT


_SERVICE_STATUS_TO_COLOR = {
    ServiceStatus.CONTROLLER_INIT: colorama.Fore.BLUE,
    ServiceStatus.REPLICA_INIT: colorama.Fore.BLUE,
    ServiceStatus.CONTROLLER_FAILED: colorama.Fore.RED,
    ServiceStatus.READY: colorama.Fore.GREEN,
    ServiceStatus.SHUTTING_DOWN: colorama.Fore.YELLOW,
    ServiceStatus.FAILED: colorama.Fore.RED,
    ServiceStatus.FAILED_CLEANUP: colorama.Fore.RED,
    ServiceStatus.NO_REPLICA: colorama.Fore.MAGENTA,
}


def add_service(name: str, controller_job_id: int, policy: str,
                requested_resources_str: str, load_balancing_policy: str,
                status: ServiceStatus, tls_encrypted: bool) -> bool:
    """Add a service in the database.

    Returns:
        True if the service is added successfully, False if the service already
        exists.
    """
    try:
        with db_utils.safe_cursor(_DB_PATH) as cursor:
            cursor.execute(
                """\
                INSERT INTO services
                (name, controller_job_id, status, policy,
                requested_resources_str, load_balancing_policy, tls_encrypted)
                VALUES (?, ?, ?, ?, ?, ?, ?)""",
                (name, controller_job_id, status.value, policy,
                 requested_resources_str, load_balancing_policy,
                 int(tls_encrypted)))

    except sqlite3.IntegrityError as e:
        if str(e) != _UNIQUE_CONSTRAINT_FAILED_ERROR_MSG:
            raise RuntimeError('Unexpected database error') from e
        return False
    return True


def remove_service(service_name: str) -> None:
    """Removes a service from the database."""
    with db_utils.safe_cursor(_DB_PATH) as cursor:
        cursor.execute("""\
            DELETE FROM services WHERE name=(?)""", (service_name,))


def set_service_uptime(service_name: str, uptime: int) -> None:
    """Sets the uptime of a service."""
    with db_utils.safe_cursor(_DB_PATH) as cursor:
        cursor.execute(
            """\
            UPDATE services SET
            uptime=(?) WHERE name=(?)""", (uptime, service_name))


def set_service_status_and_active_versions(
        service_name: str,
        status: ServiceStatus,
        active_versions: Optional[List[int]] = None) -> None:
    """Sets the service status."""
    vars_to_set = 'status=(?)'
    values: Tuple[str, ...] = (status.value, service_name)
    if active_versions is not None:
        vars_to_set = 'status=(?), active_versions=(?)'
        values = (status.value, json.dumps(active_versions), service_name)
    with db_utils.safe_cursor(_DB_PATH) as cursor:
        cursor.execute(
            f"""\
            UPDATE services SET
            {vars_to_set} WHERE name=(?)""", values)


def set_service_controller_port(service_name: str,
                                controller_port: int) -> None:
    """Sets the controller port of a service."""
    with db_utils.safe_cursor(_DB_PATH) as cursor:
        cursor.execute(
            """\
            UPDATE services SET
            controller_port=(?) WHERE name=(?)""",
            (controller_port, service_name))


def set_service_load_balancer_port(service_name: str,
                                   load_balancer_port: int) -> None:
    """Sets the load balancer port of a service."""
    with db_utils.safe_cursor(_DB_PATH) as cursor:
        cursor.execute(
            """\
            UPDATE services SET
            load_balancer_port=(?) WHERE name=(?)""",
            (load_balancer_port, service_name))


def _get_service_from_row(row) -> Dict[str, Any]:
    (current_version, name, controller_job_id, controller_port,
     load_balancer_port, status, uptime, policy, _, _, requested_resources_str,
     _, active_versions, load_balancing_policy, tls_encrypted) = row[:15]
    return {
        'name': name,
        'controller_job_id': controller_job_id,
        'controller_port': controller_port,
        'load_balancer_port': load_balancer_port,
        'status': ServiceStatus[status],
        'uptime': uptime,
        'policy': policy,
        # The version of the autoscaler/replica manager are on. It can be larger
        # than the active versions as the load balancer may not consider the
        # latest version to be active for serving traffic.
        'version': current_version,
        # The versions that is active for the load balancer. This is a list of
        # integers in json format. This is mainly for display purpose.
        'active_versions': json.loads(active_versions),
        'requested_resources_str': requested_resources_str,
        'load_balancing_policy': load_balancing_policy,
        'tls_encrypted': bool(tls_encrypted),
    }


def get_services() -> List[Dict[str, Any]]:
    """Get all existing service records."""
    with db_utils.safe_cursor(_DB_PATH) as cursor:
        rows = cursor.execute('SELECT v.max_version, s.* FROM services s '
                              'JOIN ('
                              'SELECT service_name, MAX(version) as max_version'
                              ' FROM version_specs GROUP BY service_name) v '
                              'ON s.name=v.service_name').fetchall()
    records = []
    for row in rows:
        records.append(_get_service_from_row(row))
    return records


def get_service_from_name(service_name: str) -> Optional[Dict[str, Any]]:
    """Get all existing service records."""
    with db_utils.safe_cursor(_DB_PATH) as cursor:
        rows = cursor.execute(
            'SELECT v.max_version, s.* FROM services s '
            'JOIN ('
            'SELECT service_name, MAX(version) as max_version '
            'FROM version_specs WHERE service_name=(?)) v '
            'ON s.name=v.service_name WHERE name=(?)',
            (service_name, service_name)).fetchall()
    for row in rows:
        return _get_service_from_row(row)
    return None


def get_service_versions(service_name: str) -> List[int]:
    """Gets all versions of a service."""
    with db_utils.safe_cursor(_DB_PATH) as cursor:
        rows = cursor.execute(
            """\
            SELECT DISTINCT version FROM version_specs
            WHERE service_name=(?)""", (service_name,)).fetchall()
    return [row[0] for row in rows]


def get_glob_service_names(
        service_names: Optional[List[str]] = None) -> List[str]:
    """Get service names matching the glob patterns.

    Args:
        service_names: A list of glob patterns. If None, return all service
            names.

    Returns:
        A list of non-duplicated service names.
    """
    with db_utils.safe_cursor(_DB_PATH) as cursor:
        if service_names is None:
            rows = cursor.execute('SELECT name FROM services').fetchall()
        else:
            rows = []
            for service_name in service_names:
                rows.extend(
                    cursor.execute(
                        'SELECT name FROM services WHERE name GLOB (?)',
                        (service_name,)).fetchall())
    return list({row[0] for row in rows})


# === Replica functions ===
def add_or_update_replica(service_name: str, replica_id: int,
                          replica_info: 'replica_managers.ReplicaInfo') -> None:
    """Adds a replica to the database."""
    with db_utils.safe_cursor(_DB_PATH) as cursor:
        cursor.execute(
            """\
            INSERT OR REPLACE INTO replicas
            (service_name, replica_id, replica_info)
            VALUES (?, ?, ?)""",
            (service_name, replica_id, pickle.dumps(replica_info)))


def remove_replica(service_name: str, replica_id: int) -> None:
    """Removes a replica from the database."""
    with db_utils.safe_cursor(_DB_PATH) as cursor:
        cursor.execute(
            """\
            DELETE FROM replicas
            WHERE service_name=(?)
            AND replica_id=(?)""", (service_name, replica_id))


def get_replica_info_from_id(
        service_name: str,
        replica_id: int) -> Optional['replica_managers.ReplicaInfo']:
    """Gets a replica info from the database."""
    with db_utils.safe_cursor(_DB_PATH) as cursor:
        rows = cursor.execute(
            """\
            SELECT replica_info FROM replicas
            WHERE service_name=(?)
            AND replica_id=(?)""", (service_name, replica_id)).fetchall()
    for row in rows:
        return pickle.loads(row[0])
    return None


def get_replica_infos(
        service_name: str) -> List['replica_managers.ReplicaInfo']:
    """Gets all replica infos of a service."""
    with db_utils.safe_cursor(_DB_PATH) as cursor:
        rows = cursor.execute(
            """\
            SELECT replica_info FROM replicas
            WHERE service_name=(?)""", (service_name,)).fetchall()
    return [pickle.loads(row[0]) for row in rows]


def total_number_provisioning_replicas() -> int:
    """Returns the total number of provisioning replicas."""
    with db_utils.safe_cursor(_DB_PATH) as cursor:
        rows = cursor.execute('SELECT replica_info FROM replicas').fetchall()
    provisioning_count = 0
    for row in rows:
        replica_info: 'replica_managers.ReplicaInfo' = pickle.loads(row[0])
        if replica_info.status == ReplicaStatus.PROVISIONING:
            provisioning_count += 1
    return provisioning_count


def get_replicas_at_status(
    service_name: str,
    status: ReplicaStatus,
) -> List['replica_managers.ReplicaInfo']:
    replicas = get_replica_infos(service_name)
    return [replica for replica in replicas if replica.status == status]


# === Version functions ===
def add_version(service_name: str) -> int:
    """Adds a version to the database."""

    with db_utils.safe_cursor(_DB_PATH) as cursor:
        cursor.execute(
            """\
            INSERT INTO version_specs
            (version, service_name, spec)
            VALUES (
                (SELECT COALESCE(MAX(version), 0) + 1 FROM
                version_specs WHERE service_name = ?), ?, ?)
            RETURNING version""",
            (service_name, service_name, pickle.dumps(None)))

        inserted_version = cursor.fetchone()[0]

    return inserted_version


def add_or_update_version(service_name: str, version: int,
                          spec: 'service_spec.SkyServiceSpec') -> None:
    with db_utils.safe_cursor(_DB_PATH) as cursor:
        cursor.execute(
            """\
        INSERT or REPLACE INTO version_specs
        (service_name, version, spec)
        VALUES (?, ?, ?)""", (service_name, version, pickle.dumps(spec)))


def remove_service_versions(service_name: str) -> None:
    """Removes a replica from the database."""
    with db_utils.safe_cursor(_DB_PATH) as cursor:
        cursor.execute(
            """\
            DELETE FROM version_specs
            WHERE service_name=(?)""", (service_name,))


def get_spec(service_name: str,
             version: int) -> Optional['service_spec.SkyServiceSpec']:
    """Gets spec from the database."""
    with db_utils.safe_cursor(_DB_PATH) as cursor:
        rows = cursor.execute(
            """\
            SELECT spec FROM version_specs
            WHERE service_name=(?)
            AND version=(?)""", (service_name, version)).fetchall()
    for row in rows:
        return pickle.loads(row[0])
    return None


def delete_version(service_name: str, version: int) -> None:
    """Deletes a version from the database."""
    with db_utils.safe_cursor(_DB_PATH) as cursor:
        cursor.execute(
            """\
            DELETE FROM version_specs
            WHERE service_name=(?)
            AND version=(?)""", (service_name, version))


def delete_all_versions(service_name: str) -> None:
    """Deletes all versions from the database."""
    with db_utils.safe_cursor(_DB_PATH) as cursor:
        cursor.execute(
            """\
            DELETE FROM version_specs
            WHERE service_name=(?)""", (service_name,))


<<<<<<< HEAD
# == Endpoint Cache functions ==
def get_endpoint_cache(
    service_names: Optional[Union[str,
                                  List[str]]] = None) -> List[Dict[str, Any]]:
    """Gets endpoint cache values for services."""
    if service_names is None:
        service_names = []
    elif isinstance(service_names, str):
        service_names = [service_names]

    with db_utils.safe_cursor(_DB_PATH) as cursor:
        rows = None
        if not service_names:
            rows = cursor.execute("""SELECT * FROM endpoint_cache""").fetchall()
        else:
            placeholder = ', '.join(['?'] * len(service_names))
            rows = cursor.execute(
                f"""\
                SELECT * FROM endpoint_cache
                WHERE service_name IN ({placeholder})""",
                tuple(service_names)).fetchall()
    return [{
        'name': row[0],
        'endpoint': row[1],
        'status': ServiceStatus.READY
    } for row in rows]


def set_endpoint_cache(service_name: str, endpoint: str) -> None:
    """Sets endpoint cache value for a specific service."""
    with db_utils.safe_cursor(_DB_PATH) as cursor:
        cursor.execute(
            """\
            INSERT or REPLACE INTO endpoint_cache
            (service_name, endpoint)
            VALUES (?, ?)""", (service_name, endpoint))


def delete_endpoint_cache(
        service_names: Optional[Union[str, List[str]]] = None) -> None:
    """Removes endpoint cache."""
    if service_names is None:
        service_names = []
    elif isinstance(service_names, str):
        service_names = [service_names]

    with db_utils.safe_cursor(_DB_PATH) as cursor:
        if not service_names:
            cursor.execute("""DELETE FROM endpoint_cache""")
        else:
            placeholder = ', '.join(['?'] * len(service_names))
            cursor.execute(
                f"""\
                DELETE FROM endpoint_cache
                WHERE service_name IN ({placeholder})""", tuple(service_names))
=======
def get_latest_version(service_name: str) -> Optional[int]:
    with db_utils.safe_cursor(_DB_PATH) as cursor:
        rows = cursor.execute(
            """\
            SELECT MAX(version) FROM version_specs
            WHERE service_name=(?)""", (service_name,)).fetchall()
    if not rows or rows[0][0] is None:
        return None
    return rows[0][0]


def get_service_controller_port(service_name: str) -> int:
    """Gets the controller port of a service."""
    with db_utils.safe_cursor(_DB_PATH) as cursor:
        cursor.execute('SELECT controller_port FROM services WHERE name = ?',
                       (service_name,))
        row = cursor.fetchone()
        if row is None:
            raise ValueError(f'Service {service_name} does not exist.')
        return row[0]


def get_service_load_balancer_port(service_name: str) -> int:
    """Gets the load balancer port of a service."""
    with db_utils.safe_cursor(_DB_PATH) as cursor:
        cursor.execute('SELECT load_balancer_port FROM services WHERE name = ?',
                       (service_name,))
        row = cursor.fetchone()
        if row is None:
            raise ValueError(f'Service {service_name} does not exist.')
        return row[0]
>>>>>>> f61957b6
<|MERGE_RESOLUTION|>--- conflicted
+++ resolved
@@ -563,7 +563,39 @@
             WHERE service_name=(?)""", (service_name,))
 
 
-<<<<<<< HEAD
+def get_latest_version(service_name: str) -> Optional[int]:
+    with db_utils.safe_cursor(_DB_PATH) as cursor:
+        rows = cursor.execute(
+            """\
+            SELECT MAX(version) FROM version_specs
+            WHERE service_name=(?)""", (service_name,)).fetchall()
+    if not rows or rows[0][0] is None:
+        return None
+    return rows[0][0]
+
+
+def get_service_controller_port(service_name: str) -> int:
+    """Gets the controller port of a service."""
+    with db_utils.safe_cursor(_DB_PATH) as cursor:
+        cursor.execute('SELECT controller_port FROM services WHERE name = ?',
+                       (service_name,))
+        row = cursor.fetchone()
+        if row is None:
+            raise ValueError(f'Service {service_name} does not exist.')
+        return row[0]
+
+
+def get_service_load_balancer_port(service_name: str) -> int:
+    """Gets the load balancer port of a service."""
+    with db_utils.safe_cursor(_DB_PATH) as cursor:
+        cursor.execute('SELECT load_balancer_port FROM services WHERE name = ?',
+                       (service_name,))
+        row = cursor.fetchone()
+        if row is None:
+            raise ValueError(f'Service {service_name} does not exist.')
+        return row[0]
+
+
 # == Endpoint Cache functions ==
 def get_endpoint_cache(
     service_names: Optional[Union[str,
@@ -618,37 +650,4 @@
             cursor.execute(
                 f"""\
                 DELETE FROM endpoint_cache
-                WHERE service_name IN ({placeholder})""", tuple(service_names))
-=======
-def get_latest_version(service_name: str) -> Optional[int]:
-    with db_utils.safe_cursor(_DB_PATH) as cursor:
-        rows = cursor.execute(
-            """\
-            SELECT MAX(version) FROM version_specs
-            WHERE service_name=(?)""", (service_name,)).fetchall()
-    if not rows or rows[0][0] is None:
-        return None
-    return rows[0][0]
-
-
-def get_service_controller_port(service_name: str) -> int:
-    """Gets the controller port of a service."""
-    with db_utils.safe_cursor(_DB_PATH) as cursor:
-        cursor.execute('SELECT controller_port FROM services WHERE name = ?',
-                       (service_name,))
-        row = cursor.fetchone()
-        if row is None:
-            raise ValueError(f'Service {service_name} does not exist.')
-        return row[0]
-
-
-def get_service_load_balancer_port(service_name: str) -> int:
-    """Gets the load balancer port of a service."""
-    with db_utils.safe_cursor(_DB_PATH) as cursor:
-        cursor.execute('SELECT load_balancer_port FROM services WHERE name = ?',
-                       (service_name,))
-        row = cursor.fetchone()
-        if row is None:
-            raise ValueError(f'Service {service_name} does not exist.')
-        return row[0]
->>>>>>> f61957b6
+                WHERE service_name IN ({placeholder})""", tuple(service_names))