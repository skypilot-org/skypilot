--- conflicted
+++ resolved
@@ -228,26 +228,16 @@
         exists.
     """
     try:
-<<<<<<< HEAD
-        _DB.cursor.execute(
-            """\
-            INSERT INTO services
-            (name, controller_job_id, status, policy,
-            requested_resources_str)
-            VALUES (?, ?, ?, ?, ?)""", (name, controller_job_id, status.value,
-                                        policy, requested_resources_str))
-        _DB.conn.commit()
-=======
         with db_utils.safe_cursor(_DB_PATH) as cursor:
             cursor.execute(
                 """\
                 INSERT INTO services
                 (name, controller_job_id, status, policy,
-                requested_resources_str, current_version)
-                VALUES (?, ?, ?, ?, ?, ?)""",
+                requested_resources_str)
+                VALUES (?, ?, ?, ?, ?)""",
                 (name, controller_job_id, status.value, policy,
-                 requested_resources_str, version))
->>>>>>> 63e6cac6
+                 requested_resources_str))
+
     except sqlite3.IntegrityError as e:
         if str(e) != _UNIQUE_CONSTRAINT_FAILED_ERROR_MSG:
             raise RuntimeError('Unexpected database error') from e
@@ -276,24 +266,16 @@
         status: ServiceStatus,
         active_versions: Optional[List[int]] = None) -> None:
     """Sets the service status."""
-<<<<<<< HEAD
     vars_to_set = 'status=(?)'
     values: Tuple[str, ...] = (status.value, service_name)
     if active_versions is not None:
         vars_to_set = 'status=(?), active_versions=(?)'
         values = (status.value, json.dumps(active_versions), service_name)
-    _DB.cursor.execute(
-        f"""\
-        UPDATE services SET
-        {vars_to_set} WHERE name=(?)""", values)
-    _DB.conn.commit()
-=======
-    with db_utils.safe_cursor(_DB_PATH) as cursor:
-        cursor.execute(
-            """\
+    with db_utils.safe_cursor(_DB_PATH) as cursor:
+        cursor.execute(
+            f"""\
             UPDATE services SET
-            status=(?) WHERE name=(?)""", (status.value, service_name))
->>>>>>> 63e6cac6
+            {vars_to_set} WHERE name=(?)""", values)
 
 
 def set_service_controller_port(service_name: str,
@@ -347,16 +329,12 @@
 
 def get_services() -> List[Dict[str, Any]]:
     """Get all existing service records."""
-<<<<<<< HEAD
-    rows = _DB.cursor.execute('SELECT v.max_version, s.* FROM services s '
+    with db_utils.safe_cursor(_DB_PATH) as cursor:
+        rows = cursor.execute('SELECT v.max_version, s.* FROM services s '
                               'JOIN ('
                               'SELECT service_name, MAX(version) as max_version'
                               ' FROM version_specs GROUP BY service_name) v '
                               'ON s.name=v.service_name').fetchall()
-=======
-    with db_utils.safe_cursor(_DB_PATH) as cursor:
-        rows = cursor.execute('SELECT * FROM services').fetchall()
->>>>>>> 63e6cac6
     records = []
     for row in rows:
         records.append(_get_service_from_row(row))
@@ -365,19 +343,14 @@
 
 def get_service_from_name(service_name: str) -> Optional[Dict[str, Any]]:
     """Get all existing service records."""
-<<<<<<< HEAD
-    rows = _DB.cursor.execute(
-        'SELECT v.max_version, s.* FROM services s '
-        'JOIN ('
-        'SELECT service_name, MAX(version) as max_version '
-        'FROM version_specs WHERE service_name=(?)) v '
-        'ON s.name=v.service_name WHERE name=(?)',
-        (service_name, service_name)).fetchall()
-=======
-    with db_utils.safe_cursor(_DB_PATH) as cursor:
-        rows = cursor.execute('SELECT * FROM services WHERE name=(?)',
-                              (service_name,)).fetchall()
->>>>>>> 63e6cac6
+    with db_utils.safe_cursor(_DB_PATH) as cursor:
+        rows = cursor.execute(
+            'SELECT v.max_version, s.* FROM services s '
+            'JOIN ('
+            'SELECT service_name, MAX(version) as max_version '
+            'FROM version_specs WHERE service_name=(?)) v '
+            'ON s.name=v.service_name WHERE name=(?)',
+            (service_name, service_name)).fetchall()
     for row in rows:
         return _get_service_from_row(row)
     return None
@@ -500,25 +473,12 @@
 
 def add_or_update_version(service_name: str, version: int,
                           spec: 'service_spec.SkyServiceSpec') -> None:
-<<<<<<< HEAD
-    _DB.cursor.execute(
-        """\
+    with db_utils.safe_cursor(_DB_PATH) as cursor:
+        cursor.execute(
+            """\
         INSERT or REPLACE INTO version_specs
         (service_name, version, spec)
         VALUES (?, ?, ?)""", (service_name, version, pickle.dumps(spec)))
-    _DB.conn.commit()
-=======
-    with db_utils.safe_cursor(_DB_PATH) as cursor:
-        cursor.execute(
-            """\
-            INSERT or REPLACE INTO version_specs
-            (service_name, version, spec)
-            VALUES (?, ?, ?)""", (service_name, version, pickle.dumps(spec)))
-        cursor.execute(
-            """\
-            UPDATE services SET
-            current_version=(?) WHERE name=(?)""", (version, service_name))
->>>>>>> 63e6cac6
 
 
 def remove_service_versions(service_name: str) -> None:
