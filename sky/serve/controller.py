--- conflicted
+++ resolved
@@ -138,11 +138,8 @@
     _infra_provider = infra_providers.SkyPilotInfraProvider(
         args.task_yaml,
         args.service_name,
-<<<<<<< HEAD
         service_spec.use_spot,
-=======
         controller_port=args.controller_port,
->>>>>>> 3c241b75
         readiness_suffix=service_spec.readiness_suffix,
         initial_delay_seconds=service_spec.initial_delay_seconds,
         post_data=service_spec.post_data)
