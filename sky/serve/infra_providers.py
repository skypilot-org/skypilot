"""InfraProvider: handles the creation and deletion of endpoint replicas."""
import collections
from concurrent import futures
import enum
import logging
import signal
import subprocess
import threading
import time
import typing
from typing import Any, Dict, List, Optional, Set, Tuple

import psutil
import requests

from sky import backends
from sky import global_user_state
from sky import status_lib
from sky.serve import constants
from sky.serve import serve_utils
from sky.skylet import job_lib
from sky.utils import env_options

if typing.TYPE_CHECKING:
    from sky.serve import service_spec

logger = logging.getLogger(__name__)

_JOB_STATUS_FETCH_INTERVAL = 30
_PROCESS_POOL_REFRESH_INTERVAL = 20
_ENDPOINT_PROBE_INTERVAL = 10
# TODO(tian): Maybe let user determine this threshold
_CONSECUTIVE_FAILURE_THRESHOLD_TIMEOUT = 180


def _interrupt_process_and_children(pid: int) -> None:
    parent_process = psutil.Process(pid)
    for child_process in parent_process.children(recursive=True):
        try:
            child_process.send_signal(signal.SIGINT)
        except psutil.NoSuchProcess:
            pass
    try:
        parent_process.send_signal(signal.SIGINT)
    except psutil.NoSuchProcess:
        pass


class ProcessStatus(enum.Enum):
    """Process status."""

    # The process is running
    RUNNING = 'RUNNING'

    # The process is finished and success
    SUCCESS = 'SUCCESS'

    # The process is interrupted
    INTERRUPTED = 'INTERRUPTED'

    # The process failed
    FAILED = 'FAILED'


class ReplicaStatusProperty:
    """Some properties that determine replica status."""

    def __init__(self) -> None:
        # Process status of sky.launch
        # Initial value is RUNNING since each `ReplicaInfo` is created
        # when `sky.launch` is called.
        self.sky_launch_status: ProcessStatus = ProcessStatus.RUNNING
        # User job status in [FAILED, FAILED_SETUP]
        self.user_app_failed: bool = False
        # Latest readiness probe result
        self.service_ready_now: bool = False
        # Whether the service has been ready at least once
        # If service was not ready before, we count how long it takes to startup
        # and compare it with the initial delay seconds; otherwise, we count how
        # many consecutive failures it has.
        self.service_once_ready: bool = False
        # Process status of sky.down. None means sky.down is not called yet.
        self.sky_down_status: Optional[ProcessStatus] = None

    def __repr__(self) -> str:
        return (f'ReplicaStatusProperty('
                f'sky_launch_status={self.sky_launch_status}, '
                f'user_app_failed={self.user_app_failed}, '
                f'service_ready_now={self.service_ready_now}, '
                f'service_once_ready={self.service_once_ready}, '
                f'sky_down_status={self.sky_down_status})')

    def is_scale_down_no_failure(self) -> bool:
        if self.sky_launch_status == ProcessStatus.INTERRUPTED:
            return True
        if self.sky_launch_status != ProcessStatus.SUCCESS:
            return False
        if self.sky_down_status != ProcessStatus.SUCCESS:
            return False
        if self.user_app_failed:
            return False
        if not self.service_ready_now:
            return False
        return self.service_once_ready

    def should_track_status(self) -> bool:
        if self.sky_launch_status != ProcessStatus.SUCCESS:
            return False
        if self.sky_down_status is not None:
            return False
        if self.user_app_failed:
            return False
        return True

    def to_replica_status(self) -> status_lib.ReplicaStatus:
        if self.sky_launch_status == ProcessStatus.RUNNING:
            # Still launching
            return status_lib.ReplicaStatus.PROVISIONING
        if self.sky_down_status is not None:
            if self.sky_down_status == ProcessStatus.RUNNING:
                # sky.down is running
                return status_lib.ReplicaStatus.SHUTTING_DOWN
            if self.sky_down_status == ProcessStatus.FAILED:
                # sky.down failed
                return status_lib.ReplicaStatus.FAILED_CLEANUP
            if self.sky_launch_status == ProcessStatus.INTERRUPTED:
                # sky.launch interrupted and sky.down finished.
                # Still show SHUTTING_DOWN since it is a normal scale
                # down without failure. This record will be cleaned
                # soon after.
                return status_lib.ReplicaStatus.SHUTTING_DOWN
            if self.user_app_failed:
                # Failed on user setup/run
                return status_lib.ReplicaStatus.FAILED
            if not self.service_once_ready:
                # initial delay seconds exceeded
                return status_lib.ReplicaStatus.FAILED
            if not self.service_ready_now:
                # Max continuous failure exceeded
                return status_lib.ReplicaStatus.FAILED
            if self.sky_launch_status == ProcessStatus.FAILED:
                # sky.launch failed
                return status_lib.ReplicaStatus.FAILED
            # This indicate it is a scale_down with correct teardown.
            # Should have been cleaned from the replica_info.
            return status_lib.ReplicaStatus.UNKNOWN
        if self.sky_launch_status == ProcessStatus.FAILED:
            # sky.launch failed
            # Down process should have been started.
            # If not started, this means some bug prevent sky.down from
            # executing. It is also a potential resource leak, so we mark
            # it as FAILED_CLEANUP.
            return status_lib.ReplicaStatus.FAILED_CLEANUP
        if self.service_ready_now:
            # Service is ready
            return status_lib.ReplicaStatus.READY
        if self.user_app_failed:
            # Failed on user setup/run
            # Same as above
            return status_lib.ReplicaStatus.FAILED_CLEANUP
        if self.service_once_ready:
            # Service was ready before but not now
            return status_lib.ReplicaStatus.NOT_READY
        else:
            # No readiness probe passed and sky.launch finished
            return status_lib.ReplicaStatus.STARTING


class ReplicaInfo:
    """Replica info for each replica."""

    def __init__(self, replica_id: int, cluster_name: str,
                 version: int) -> None:
        self.replica_id: int = replica_id
        self.cluster_name: str = cluster_name
        self.version: int = version
        self.first_not_ready_time: Optional[float] = None
        self.consecutive_failure_times: List[int] = []
        self.status_property: ReplicaStatusProperty = ReplicaStatusProperty()

    @property
    def handle(self) -> Optional[backends.CloudVmRayResourceHandle]:
        cluster_record = global_user_state.get_cluster_from_name(
            self.cluster_name)
        if cluster_record is None:
            return None
        handle = cluster_record['handle']
        assert isinstance(handle, backends.CloudVmRayResourceHandle)
        return handle

    @property
    def ip(self) -> Optional[str]:
        handle = self.handle
        if handle is None:
            return None
        return handle.head_ip

    @property
    def status(self) -> status_lib.ReplicaStatus:
        replica_status = self.status_property.to_replica_status()
        if replica_status == status_lib.ReplicaStatus.UNKNOWN:
            logger.error('Detecting UNKNOWN replica status for cluster '
                         f'{self.cluster_name}')
        return replica_status

    def to_info_dict(self, with_handle: bool) -> Dict[str, Any]:
        info_dict = {
            'replica_id': self.replica_id,
            'name': self.cluster_name,
            'status': self.status,
            'version': self.version,
            'status_property': self.status_property,
        }
        if with_handle:
            info_dict['handle'] = self.handle
        return info_dict


class InfraProvider:
    """Each infra provider manages one service."""

    def __init__(self, controller_port: int, initial_version: int,
                 initial_spec: 'service_spec.SkyServiceSpec') -> None:
        self.replica_info: serve_utils.ThreadSafeDict[
            str, ReplicaInfo] = serve_utils.ThreadSafeDict()
        self.controller_port: int = controller_port
        # Whether to separate replica with different
        # versions when getting ready replicas
        self.separate_replicas: bool = False
        self.latest_version: int = initial_version
        self.version2spec: serve_utils.ThreadSafeDict[
            int, 'service_spec.SkyServiceSpec'] = serve_utils.ThreadSafeDict()
        self.version2spec[initial_version] = initial_spec
        self.uptime: Optional[float] = None
        logger.info(f'Readiness probe suffix: {initial_spec.readiness_suffix}')
        logger.info('Initial delay seconds: '
                    f'{initial_spec.initial_delay_seconds}')
        logger.info(f'Post data: {initial_spec.post_data} '
                    f'({type(initial_spec.post_data)})')

    def set_separate_replicas(self, separate_replicas: bool) -> None:
        self.separate_replicas = separate_replicas

    def update_version(self, version: int,
                       spec: 'service_spec.SkyServiceSpec') -> None:
        self.version2spec[version] = spec
        self.latest_version = version

    def get_latest_version(self) -> int:
        return self.latest_version

    def get_replica_info(self, verbose: bool) -> List[Dict[str, Any]]:
        # Get replica info for all replicas
        raise NotImplementedError

    def get_uptime(self) -> Optional[float]:
        return self.uptime

    def filter_replica_info(self,
                            count_failed_replica: bool) -> List[ReplicaInfo]:
        # Returns replica info according to the filter
        raise NotImplementedError

    def get_ready_replicas(self) -> Set[str]:
        # Returns the endpoints of all ready replicas
        raise NotImplementedError

    def scale_up(self, n: int) -> None:
        raise NotImplementedError

    def scale_down(self, replica_id: Optional[int]) -> None:
        raise NotImplementedError

    def terminate(self) -> Optional[str]:
        # Terminate service
        raise NotImplementedError

    def start_replica_prober(self) -> None:
        # Start the replica fetcher thread
        raise NotImplementedError


class SkyPilotInfraProvider(InfraProvider):
    """Infra provider for SkyPilot clusters."""

    def __init__(self, service_name: str, *args, **kwargs) -> None:
        super().__init__(*args, **kwargs)
        self.service_name: str = service_name
        self.next_replica_id: int = 1
        self.launch_process_pool: serve_utils.ThreadSafeDict[
            str, subprocess.Popen] = serve_utils.ThreadSafeDict()
        self.down_process_pool: serve_utils.ThreadSafeDict[
            str, subprocess.Popen] = serve_utils.ThreadSafeDict()

        self._start_process_pool_refresher()
        self._start_job_status_fetcher()

    def _get_task_yaml_path(self) -> str:
        return serve_utils.generate_remote_task_yaml_file_name(
            self.service_name, self.latest_version, expand_user=True)

    # This process periodically checks all sky.launch and sky.down process
    # on the fly. If any of them finished, it will update the status of
    # the corresponding replica.
    def _refresh_process_pool(self) -> None:
        for cluster_name, p in list(self.launch_process_pool.items()):
            if p.poll() is not None:
                # TODO(tian): Try-catch in process, and have an enum return
                # value to indicate which type of failure happened.
                # Currently we only have user code failure since the
                # retry_until_up flag is set to True, but it will be helpful
                # when we enable user choose whether to retry or not.
                logger.info(f'Launch process for {cluster_name} finished.')
                del self.launch_process_pool[cluster_name]
                info = self.replica_info[cluster_name]
                if p.returncode != 0:
                    logger.warning(f'Launch process for {cluster_name} exited '
                                   f'abnormally with code {p.returncode}. '
                                   'Terminating...')
                    info.status_property.sky_launch_status = (
                        ProcessStatus.FAILED)
                    self._teardown_cluster(cluster_name, sync_down_logs=True)
                else:
                    info.status_property.sky_launch_status = (
                        ProcessStatus.SUCCESS)
        for cluster_name, p in list(self.down_process_pool.items()):
            if p.poll() is not None:
                logger.info(f'Down process for {cluster_name} finished.')
                del self.down_process_pool[cluster_name]
                info = self.replica_info[cluster_name]
                if p.returncode != 0:
                    logger.error(f'Down process for {cluster_name} exited '
                                 f'abnormally with code {p.returncode}.')
                    info.status_property.sky_down_status = (
                        ProcessStatus.FAILED)
                else:
                    info.status_property.sky_down_status = (
                        ProcessStatus.SUCCESS)
                # Failed replica still count as a replica. In our current
                # design, we want to fail early if user code have any error.
                # This will prevent infinite loop of teardown and
                # re-provision.
                # Don't keep failed record for version mismatch replicas,
                # since user should fixed the error before update.
                if (info.version != self.latest_version or
                        info.status_property.is_scale_down_no_failure()):
                    # This means the cluster is deleted due to
                    # a scale down. Delete the replica info
                    # so it won't count as a replica.
                    del self.replica_info[cluster_name]
                    logger.info(f'Cluster {cluster_name} removed from the '
                                'replica info normally.')
                else:
                    logger.info(f'Termination of cluster {cluster_name} '
                                'finished. Replica info is kept since some '
                                'failure detected.')

    # TODO(tian): Maybe use decorator?
    def _process_pool_refresher(self) -> None:
        while not self.process_pool_refresher_stop_event.is_set():
            logger.info('Refreshing process pool.')
            try:
                self._refresh_process_pool()
            except Exception as e:  # pylint: disable=broad-except
                # No matter what error happens, we should keep the
                # process pool refresher running.
                logger.error(f'Error in process pool refresher: {e}')
            time.sleep(_PROCESS_POOL_REFRESH_INTERVAL)

    def _start_process_pool_refresher(self) -> None:
        self.process_pool_refresher_stop_event = threading.Event()
        self.process_pool_refresher_thread = threading.Thread(
            target=self._process_pool_refresher)
        self.process_pool_refresher_thread.start()

    def _fetch_job_status(self) -> None:
        for cluster_name, info in self.replica_info.items():
            if not info.status_property.should_track_status():
                continue
            # We use backend API to avoid usage collection in the
            # core.job_status.
            backend = backends.CloudVmRayBackend()
            handle = info.handle
            assert handle is not None, info
            # Only fetch job 1, which stands for user task job
            job_statuses = backend.get_job_status(handle, [1],
                                                  stream_logs=False)
            job_status = job_statuses[1]
            if job_status in [
                    job_lib.JobStatus.FAILED, job_lib.JobStatus.FAILED_SETUP
            ]:
                info.status_property.user_app_failed = True
                logger.warning(f'User APP for cluster {cluster_name} FAILED. '
                               'Start streaming logs...')
                # Always tail the logs of the first job, which represent user
                # setup & run.
                try:
                    backend.tail_logs(handle, job_id=1, follow=False)
                except Exception as e:  # pylint: disable=broad-except
                    logger.error(f'Error in streaming logs for cluster '
                                 f'{cluster_name}: {e}')
                logger.info('Terminating...')
                self._teardown_cluster(cluster_name, sync_down_logs=True)

    def _job_status_fetcher(self) -> None:
        while not self.job_status_fetcher_stop_event.is_set():
            logger.info('Refreshing job status.')
            try:
                self._fetch_job_status()
            except Exception as e:  # pylint: disable=broad-except
                # No matter what error happens, we should keep the
                # job status fetcher running.
                logger.error(f'Error in job status fetcher: {e}')
            time.sleep(_JOB_STATUS_FETCH_INTERVAL)

    def _start_job_status_fetcher(self) -> None:
        self.job_status_fetcher_stop_event = threading.Event()
        self.job_status_fetcher_thread = threading.Thread(
            target=self._job_status_fetcher)
        self.job_status_fetcher_thread.start()

    def _terminate_daemon_threads(self) -> None:
        self.replica_prober_stop_event.set()
        self.job_status_fetcher_stop_event.set()
        self.process_pool_refresher_stop_event.set()
        self.replica_prober_thread.join()
        self.job_status_fetcher_thread.join()
        self.process_pool_refresher_thread.join()

    def get_replica_info(self, verbose: bool) -> List[Dict[str, Any]]:
        return [
            info.to_info_dict(with_handle=verbose)
            for info in self.replica_info.values()
        ]

    def filter_replica_info(self,
                            count_failed_replica: bool) -> List[ReplicaInfo]:
        if count_failed_replica:
            return list(self.replica_info.values())
        return [
            i for i in self.replica_info.values()
            if i.status != status_lib.ReplicaStatus.FAILED
        ]

    def _get_ready_infos(self) -> Set[ReplicaInfo]:
        ready_infos = set()
        for info in self.replica_info.values():
            if info.status == status_lib.ReplicaStatus.READY:
                ready_infos.add(info)
        return ready_infos

    def get_ready_replicas(self) -> Set[str]:
        version2url = collections.defaultdict(list)
        for info in self._get_ready_infos():
            assert info.ip is not None
            spec = self.version2spec[info.version]
            version2url[info.version].append(f'{info.ip}:{spec.app_port}')
        if self.separate_replicas:
            # Try all version in descending order. There is possibility that
            # user consecutively update the service several times, and some
            # version might not have any ready replicas.
            version = self.latest_version
            while version >= constants.INITIAL_VERSION:
                if version in version2url:
                    return set(version2url[version])
                version -= 1
            # If none of them found, the following code will return an empty
            # set to represent no ready replicas.
        # If not separate replicas, return all ready replicas.
        return set(sum(version2url.values(), []))

    def _launch_cluster(self, replica_id: int) -> None:
        cluster_name = serve_utils.generate_replica_cluster_name(
            self.service_name, replica_id)
        if cluster_name in self.launch_process_pool:
            logger.warning(f'Launch process for cluster {cluster_name} '
                           'already exists. Skipping.')
            return
        logger.info(f'Creating SkyPilot cluster {cluster_name}')
<<<<<<< HEAD
        cmd = [
            'sky', 'launch',
            self._get_task_yaml_path(), '-c', cluster_name, '-y'
        ]
=======
        # TODO(tian): We should do usage_lib.messages.usage.set_internal()
        # after we change to python API.
        cmd = ['sky', 'launch', self.task_yaml_path, '-c', cluster_name, '-y']
>>>>>>> 2b43b83b
        cmd.extend(['--detach-setup', '--detach-run', '--retry-until-up'])
        fn = serve_utils.generate_replica_launch_log_file_name(
            self.service_name, replica_id)
        with open(fn, 'w') as f:
            # pylint: disable=consider-using-with
            p = subprocess.Popen(cmd,
                                 stdin=subprocess.DEVNULL,
                                 stdout=f,
                                 stderr=f)
        self.launch_process_pool[cluster_name] = p
        assert cluster_name not in self.replica_info
        self.replica_info[cluster_name] = ReplicaInfo(replica_id, cluster_name,
                                                      self.latest_version)

    def _scale_up(self, n: int) -> None:
        # Launch n new clusters
        for _ in range(0, n):
            self._launch_cluster(self.next_replica_id)
            self.next_replica_id += 1

    def scale_up(self, n: int) -> None:
        self._scale_up(n)

    def _teardown_cluster(self,
                          cluster_name: str,
                          sync_down_logs: bool = True) -> None:
        if cluster_name in self.down_process_pool:
            logger.warning(f'Down process for cluster {cluster_name} already '
                           'exists. Skipping.')
            return

        replica_id = serve_utils.get_replica_id_from_cluster_name(cluster_name)
        if sync_down_logs:
            logger.info(f'Syncing down logs for cluster {cluster_name}...')
            code = serve_utils.ServeCodeGen.stream_replica_logs(
                self.service_name,
                self.controller_port,
                replica_id,
                follow=False,
                skip_local_log_file_check=True)
            local_log_file_name = (
                serve_utils.generate_replica_local_log_file_name(
                    self.service_name, replica_id))
            with open(local_log_file_name, 'w') as f:
                try:
                    subprocess.run(code, shell=True, check=True, stdout=f)
                except Exception as e:  # pylint: disable=broad-except
                    # No matter what error happens, we should teardown the
                    # cluster.
                    msg = ('Error in syncing down logs for cluster '
                           f'{cluster_name}: {e}')
                    logger.error(msg)
                    print(msg, file=f)

        logger.info(f'Deleting SkyPilot cluster {cluster_name}')
        cmd = ['sky', 'down', cluster_name, '-y']
        fn = serve_utils.generate_replica_down_log_file_name(
            self.service_name, replica_id)
        with open(fn, 'w') as f:
            # pylint: disable=consider-using-with
            p = subprocess.Popen(cmd,
                                 stdin=subprocess.DEVNULL,
                                 stdout=f,
                                 stderr=f)
        self.down_process_pool[cluster_name] = p
        info = self.replica_info[cluster_name]
        info.status_property.sky_down_status = ProcessStatus.RUNNING

    def _gracefully_terminate_cluster(self, cluster_name: str) -> None:
        if cluster_name in self.down_process_pool:
            return
        if cluster_name in self.launch_process_pool:
            p = self.launch_process_pool[cluster_name]
            # Use keyboard interrupt here since sky.launch has great
            # handling for it
            # Edge case: sky.launched finished after the
            # process_pool_refresher terminates
            if p.poll() is None:
                assert p.pid is not None
                # Interrupt the launch process and its children. We use SIGINT
                # here since sky.launch has great handling for it.
                _interrupt_process_and_children(p.pid)
                p.wait()
            logger.info(
                f'Interrupted launch process for cluster {cluster_name} '
                'and deleted the cluster.')
            self._teardown_cluster(cluster_name, sync_down_logs=False)
            info = self.replica_info[cluster_name]
            info.status_property.sky_launch_status = ProcessStatus.INTERRUPTED
            del self.launch_process_pool[cluster_name]
            return
        # We should sync down log here since the cluster is already UP.
        self._teardown_cluster(cluster_name)

    def scale_down(self, replica_id: Optional[int]) -> None:
        if replica_id is None:
            ready_infos = self._get_ready_infos()
            if not ready_infos:
                logger.warning('No ready replicas found. Skipping scale down.')
                return
            cluster_name = list(ready_infos)[0].cluster_name
        else:
            cluster_name = serve_utils.generate_replica_cluster_name(
                self.service_name, replica_id)
        self._gracefully_terminate_cluster(cluster_name)

    def terminate(self) -> Optional[str]:
        logger.info('Terminating infra provider daemon threads...')
        self._terminate_daemon_threads()
        logger.info('Terminating all clusters...')
        for name in list(self.launch_process_pool.keys()):
            self._gracefully_terminate_cluster(name)
        msg = []
        for name, info in self.replica_info.items():
            if info.status in [
                    status_lib.ReplicaStatus.FAILED_CLEANUP,
                    status_lib.ReplicaStatus.UNKNOWN,
            ]:
                msg.append(f'Cluster with status {info.status} found. Please '
                           'manually check the cloud console to make sure no '
                           'resource leak.')
            # Skip those already deleted and those are deleting
            if info.status not in [
                    status_lib.ReplicaStatus.FAILED,
                    status_lib.ReplicaStatus.SHUTTING_DOWN
            ]:
                self._teardown_cluster(name, sync_down_logs=False)
        for name, p in self.down_process_pool.items():
            p.wait()
            logger.info(f'Down process for cluster {name} finished.')
            if p.returncode != 0:
                logger.warning(f'Down process for cluster {name} exited '
                               f'abnormally with code {p.returncode}.')
                msg.append(f'Down process for cluster {name} exited abnormally'
                           f' with code {p.returncode}. Please login to the '
                           'controller and make sure the cluster is released.')
        if not msg:
            return None
        return '\n'.join(msg)

    def _replica_prober(self) -> None:
        while not self.replica_prober_stop_event.is_set():
            logger.info('Running replica prober.')
            try:
                self._probe_all_replicas()
            except Exception as e:  # pylint: disable=broad-except
                # No matter what error happens, we should keep the
                # replica prober running.
                logger.error(f'Error in replica prober: {e}')
            time.sleep(_ENDPOINT_PROBE_INTERVAL)

    def start_replica_prober(self) -> None:
        self.replica_prober_stop_event = threading.Event()
        self.replica_prober_thread = threading.Thread(
            target=self._replica_prober)
        self.replica_prober_thread.start()

    def _probe_all_replicas(self) -> None:
        replica_info = self.get_replica_info(
            verbose=env_options.Options.SHOW_DEBUG_INFO.get())
        logger.info(f'All replica info: {replica_info}')

        def _probe_replica(info: ReplicaInfo) -> Tuple[str, bool]:
            replica_ip = info.ip
            spec = self.version2spec[info.version]
            try:
                msg = ''
                readiness_suffix = f'http://{replica_ip}{spec.readiness_suffix}'
                if spec.post_data is not None:
                    msg += 'Post'
                    response = requests.post(
                        readiness_suffix,
                        json=spec.post_data,
                        timeout=constants.READINESS_PROBE_TIMEOUT)
                else:
                    msg += 'Get'
                    response = requests.get(
                        readiness_suffix,
                        timeout=constants.READINESS_PROBE_TIMEOUT)
                msg += (f' request to {replica_ip} returned status code '
                        f'{response.status_code}')
                if response.status_code == 200:
                    msg += '.'
                else:
                    msg += f' and response {response.text}.'
                logger.info(msg)
                if response.status_code == 200:
                    logger.info(f'Replica {replica_ip} is ready.')
                    if self.uptime is None:
                        self.uptime = time.time()
                        logger.info(f'Replica {replica_ip} is the first '
                                    'ready replica. Setting uptime to '
                                    f'{self.uptime}.')
                    return info.cluster_name, True
            except requests.exceptions.RequestException as e:
                logger.info(e)
                logger.info(f'Replica {replica_ip} is not ready.')
                pass
            return info.cluster_name, False

        probe_futures = []
        replica_to_probe = []
        with futures.ThreadPoolExecutor() as executor:
            for cluster_name, info in self.replica_info.items():
                if not info.status_property.should_track_status():
                    continue
                replica_to_probe.append((info.cluster_name, info.ip))
                probe_futures.append(executor.submit(_probe_replica, info))
        logger.info(f'Replicas to probe: {replica_to_probe}')

        for future in futures.as_completed(probe_futures):
            cluster_name, res = future.result()
            info = self.replica_info[cluster_name]
            spec = self.version2spec[info.version]
            info.status_property.service_ready_now = res
            if res:
                info.consecutive_failure_times.clear()
                if not info.status_property.service_once_ready:
                    info.status_property.service_once_ready = True
                continue
            current_time = time.time()
            if info.first_not_ready_time is None:
                info.first_not_ready_time = current_time
            if info.status_property.service_once_ready:
                info.consecutive_failure_times.append(current_time)
                consecutive_failure_time = (info.consecutive_failure_times[-1] -
                                            info.consecutive_failure_times[0])
                if (consecutive_failure_time >=
                        _CONSECUTIVE_FAILURE_THRESHOLD_TIMEOUT):
                    logger.info(f'Replica {cluster_name} is  not ready for too '
                                'long and exceeding consecutive failure '
                                'threshold. Terminating the replica...')
                    self._teardown_cluster(cluster_name)
                else:
                    logger.info(f'Replica {cluster_name} is not ready but '
                                'within consecutive failure threshold '
                                f'({consecutive_failure_time}s / '
                                f'{_CONSECUTIVE_FAILURE_THRESHOLD_TIMEOUT}s). '
                                'Skipping.')
            else:
                current_delay_seconds = current_time - info.first_not_ready_time
                if current_delay_seconds > spec.initial_delay_seconds:
                    logger.info(f'Replica {cluster_name} is not ready and '
                                'exceeding initial delay seconds. '
                                'Terminating the replica...')
                    self._teardown_cluster(cluster_name)
                else:
                    current_delay_seconds = int(current_delay_seconds)
                    logger.info(
                        f'Replica {cluster_name} is not ready but within '
                        f'initial delay seconds ({current_delay_seconds}s / '
                        f'{spec.initial_delay_seconds}s). Skipping.')<|MERGE_RESOLUTION|>--- conflicted
+++ resolved
@@ -477,16 +477,12 @@
                            'already exists. Skipping.')
             return
         logger.info(f'Creating SkyPilot cluster {cluster_name}')
-<<<<<<< HEAD
+        # TODO(tian): We should do usage_lib.messages.usage.set_internal()
+        # after we change to python API.
         cmd = [
             'sky', 'launch',
             self._get_task_yaml_path(), '-c', cluster_name, '-y'
         ]
-=======
-        # TODO(tian): We should do usage_lib.messages.usage.set_internal()
-        # after we change to python API.
-        cmd = ['sky', 'launch', self.task_yaml_path, '-c', cluster_name, '-y']
->>>>>>> 2b43b83b
         cmd.extend(['--detach-setup', '--detach-run', '--retry-until-up'])
         fn = serve_utils.generate_replica_launch_log_file_name(
             self.service_name, replica_id)
