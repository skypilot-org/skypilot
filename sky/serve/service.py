--- conflicted
+++ resolved
@@ -387,23 +387,19 @@
         for process in process_to_kill:
             process.join()
 
-<<<<<<< HEAD
-        failed = _cleanup(service_name, service_spec.pool)
-=======
         # Catch any exception here to avoid it kill the service monitoring
         # process. In which case, the service will not only fail to clean
         # up, but also cannot be terminated in the future as no process
         # will handle the user signal anymore. Instead, we catch any error
         # and set it to FAILED_CLEANUP instead.
         try:
-            failed = _cleanup(service_name)
+            failed = _cleanup(service_name, service_spec.pool)
         except Exception as e:  # pylint: disable=broad-except
             logger.error(f'Failed to clean up service {service_name}: {e}')
             with ux_utils.enable_traceback():
                 logger.error(f'  Traceback: {traceback.format_exc()}')
             failed = True
 
->>>>>>> 740d396d
         if failed:
             serve_state.set_service_status_and_active_versions(
                 service_name, serve_state.ServiceStatus.FAILED_CLEANUP)
