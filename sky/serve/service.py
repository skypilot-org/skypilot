"""Main entrypoint to start a service.

This including the controller and load balancer.
"""
import argparse
import multiprocessing
import os
import pathlib
import shutil
import time
import traceback
from typing import Dict, List, Tuple, TYPE_CHECKING

import filelock

from sky import authentication
from sky import exceptions
from sky import sky_logging
from sky import task as task_lib
from sky.backends import backend_utils
from sky.backends import cloud_vm_ray_backend
from sky.serve import constants
from sky.serve import controller
from sky.serve import load_balancer
from sky.serve import replica_managers
from sky.serve import serve_state
from sky.serve import serve_utils
from sky.skylet import constants as skylet_constants
from sky.utils import common_utils
from sky.utils import subprocess_utils
from sky.utils import ux_utils

if TYPE_CHECKING:
    from sky.serve import service_spec

# Use the explicit logger name so that the logger is under the
# `sky.serve.service` namespace when executed directly, so as
# to inherit the setup from the `sky` logger.
logger = sky_logging.init_logger('sky.serve.service')


def _handle_signal(service_name: str) -> None:
    """Handles the signal user sent to controller."""
    signal_file = pathlib.Path(constants.SIGNAL_FILE_PATH.format(service_name))
    user_signal = None
    if signal_file.exists():
        # Filelock is needed to prevent race condition with concurrent
        # signal writing.
        with filelock.FileLock(str(signal_file) + '.lock'):
            with signal_file.open(mode='r', encoding='utf-8') as f:
                user_signal_text = f.read().strip()
                try:
                    user_signal = serve_utils.UserSignal(user_signal_text)
                    logger.info(f'User signal received: {user_signal}')
                except ValueError:
                    logger.warning(
                        f'Unknown signal received: {user_signal}. Ignoring.')
                    user_signal = None
            # Remove the signal file, after reading it.
            signal_file.unlink()
    if user_signal is None:
        return
    assert isinstance(user_signal, serve_utils.UserSignal)
    error_type = user_signal.error_type()
    raise error_type(f'User signal received: {user_signal.value}')


def cleanup_storage(task_yaml: str) -> bool:
    """Clean up the storage for the service.

    Args:
        task_yaml: The task yaml file.

    Returns:
        True if the storage is cleaned up successfully, False otherwise.
    """
    try:
        task = task_lib.Task.from_yaml(task_yaml)
        backend = cloud_vm_ray_backend.CloudVmRayBackend()
        # Need to re-construct storage object in the controller process
        # because when SkyPilot API server machine sends the yaml config to the
        # controller machine, only storage metadata is sent, not the storage
        # object itself.
        for storage in task.storage_mounts.values():
            storage.construct()
        backend.teardown_ephemeral_storage(task)
    except Exception as e:  # pylint: disable=broad-except
        logger.error('Failed to clean up storage: '
                     f'{common_utils.format_exception(e)}')
        with ux_utils.enable_traceback():
            logger.error(f'  Traceback: {traceback.format_exc()}')
        return False
    return True


def _cleanup(service_name: str) -> bool:
    """Clean up all service related resources, i.e. replicas and storage."""
    failed = False
    replica_infos = serve_state.get_replica_infos(service_name)
    info2proc: Dict[replica_managers.ReplicaInfo,
                    multiprocessing.Process] = dict()
    for info in replica_infos:
        p = multiprocessing.Process(target=replica_managers.terminate_cluster,
                                    args=(info.cluster_name,))
        p.start()
        info2proc[info] = p
        # Set replica status to `SHUTTING_DOWN`
        info.status_property.sky_launch_status = (
            replica_managers.ProcessStatus.SUCCEEDED)
        info.status_property.sky_down_status = (
            replica_managers.ProcessStatus.RUNNING)
        serve_state.add_or_update_replica(service_name, info.replica_id, info)
        logger.info(f'Terminating replica {info.replica_id} ...')
    for info, p in info2proc.items():
        p.join()
        if p.exitcode == 0:
            serve_state.remove_replica(service_name, info.replica_id)
            logger.info(f'Replica {info.replica_id} terminated successfully.')
        else:
            # Set replica status to `FAILED_CLEANUP`
            info.status_property.sky_down_status = (
                replica_managers.ProcessStatus.FAILED)
            serve_state.add_or_update_replica(service_name, info.replica_id,
                                              info)
            failed = True
            logger.error(f'Replica {info.replica_id} failed to terminate.')
    versions = serve_state.get_service_versions(service_name)
    serve_state.remove_service_versions(service_name)

    def cleanup_version_storage(version: int) -> bool:
        task_yaml: str = serve_utils.generate_task_yaml_file_name(
            service_name, version)
        logger.info(f'Cleaning up storage for version {version}, '
                    f'task_yaml: {task_yaml}')
        return cleanup_storage(task_yaml)

    if not all(map(cleanup_version_storage, versions)):
        failed = True

    return failed


def _initialize_service(service_name: str, tmp_task_yaml: str,
                        task: task_lib.Task, job_id: int,
                        is_recovery: bool) -> None:
    """Initialize a new service or verify recovery mode.

    This including checking service threshold, adding service to database,
    and setting up service directory.
    """
    if not is_recovery:
        if len(serve_state.get_services()) >= serve_utils.NUM_SERVICE_THRESHOLD:
            cleanup_storage(tmp_task_yaml)
            with ux_utils.print_exception_no_traceback():
                raise RuntimeError('Max number of services reached.')

        service_spec = task.service
        assert service_spec is not None, task
        success = serve_state.add_service(
            service_name,
            controller_job_id=job_id,
            policy=service_spec.autoscaling_policy_str(),
            requested_resources_str=backend_utils.get_task_resources_str(task),
            load_balancing_policy=service_spec.load_balancing_policy,
            status=serve_state.ServiceStatus.CONTROLLER_INIT,
            tls_encrypted=service_spec.tls_credential is not None)

        # Directly throw an error here. See sky/serve/api.py::up
        # for more details.
        if not success:
            cleanup_storage(tmp_task_yaml)
            with ux_utils.print_exception_no_traceback():
                raise ValueError(f'Service {service_name} already exists.')

        # Add initial version information to the service state.
        serve_state.add_or_update_version(service_name,
                                          constants.INITIAL_VERSION,
                                          service_spec)
        _setup_service_directory(service_name, tmp_task_yaml)


def _setup_service_directory(service_name: str, tmp_task_yaml: str) -> None:
    """Setup service working directory and copy task yaml.
    Create the service working directory and copy the tmp task yaml file
    to the final task yaml file. This is for the service name conflict case.
    The _execute will sync file mounts first and then realized a name conflict.
    We don't want the new file mounts to overwrite the old one, so we sync
    to a tmp file first and then copy it to the final name if there is no
    name conflict.
    """
    service_dir = os.path.expanduser(
        serve_utils.generate_remote_service_dir_name(service_name))
    task_yaml = serve_utils.generate_task_yaml_file_name(
        service_name, constants.INITIAL_VERSION)
    os.makedirs(service_dir, exist_ok=True)
    shutil.copy(tmp_task_yaml, task_yaml)


def _get_service_ports(service_name: str, is_recovery: bool) -> Tuple[int, int]:
    """Get controller and load balancer ports.
    In recovery mode, use the ports from the database.
    Otherwise, find free ports for controller and load balancer.
    """
    if is_recovery:
        controller_port = serve_state.get_service_controller_port(service_name)
        load_balancer_port = serve_state.get_service_load_balancer_port(
            service_name)
    else:
        controller_port = common_utils.find_free_port(
            constants.CONTROLLER_PORT_START)
        load_balancer_port = common_utils.find_free_port(
            constants.LOAD_BALANCER_PORT_START)
    return controller_port, load_balancer_port


def _start_processes(
    service_name: str, service_spec: 'service_spec.SkyServiceSpec',
    task_yaml: str, controller_port: int, load_balancer_port: int,
    is_recovery: bool
) -> Tuple[multiprocessing.Process, multiprocessing.Process]:
    """Start controller and load balancer processes.
    Start the controller and load balancer processes with the given ports.
    The load balancer will connect to the controller using the controller
    address.
    """

    def _get_controller_host() -> str:
        """Get the controller host address.
        We expose the controller to the public network when running
        inside a kubernetes cluster to allow external load balancers
        (example, for high availability load balancers) to communicate
        with the controller.
        """
        if 'KUBERNETES_SERVICE_HOST' in os.environ:
            return '0.0.0.0'
        # Not using localhost to avoid using ipv6 address and causing
        # the following error:
        # ERROR:    [Errno 99] error while attempting to bind on address
        # ('::1', 20001, 0, 0): cannot assign requested address
        return '127.0.0.1'

    controller_host = _get_controller_host()
    controller_process = multiprocessing.Process(
        target=controller.run_controller,
        args=(service_name, service_spec, task_yaml, controller_host,
              controller_port))
    controller_process.start()

    if not is_recovery:
        serve_state.set_service_controller_port(service_name, controller_port)

    controller_addr = f'http://{controller_host}:{controller_port}'
    load_balancer_log_file = os.path.expanduser(
        serve_utils.generate_remote_load_balancer_log_file_name(service_name))

    # TODO(tian): Probably we could enable multiple ports specified in
    # service spec and we could start multiple load balancers.
    # After that, we will have a mapping from replica port to endpoint.
    load_balancer_process = multiprocessing.Process(
        target=ux_utils.RedirectOutputForProcess(
            load_balancer.run_load_balancer, load_balancer_log_file).run,
        args=(controller_addr, load_balancer_port,
              service_spec.load_balancing_policy, service_spec.tls_credential))
    load_balancer_process.start()

    if not is_recovery:
        serve_state.set_service_load_balancer_port(service_name,
                                                   load_balancer_port)

    return controller_process, load_balancer_process


def _cleanup_processes(service_name: str,
                       processes: List[multiprocessing.Process],
                       job_id: int) -> None:
    """Clean up processes and service resources.
    Kill load balancer process first since it will raise errors if failed
    to connect to the controller. Then the controller process.
    """
    subprocess_utils.kill_children_processes(
        [process.pid for process in processes], force=True)
    for process in processes:
        process.join()

    failed = _cleanup(service_name)
    if failed:
        serve_state.set_service_status_and_active_versions(
            service_name, serve_state.ServiceStatus.FAILED_CLEANUP)
        logger.error(f'Service {service_name} failed to clean up.')
    else:
        service_dir = os.path.expanduser(
            serve_utils.generate_remote_service_dir_name(service_name))
        shutil.rmtree(service_dir)
        serve_state.remove_service(service_name)
        serve_state.delete_all_versions(service_name)
        logger.info(f'Service {service_name} terminated successfully.')

    _cleanup_task_run_script(job_id)


def _cleanup_task_run_script(job_id: int) -> None:
    """Clean up task run script.
    Please see `kubernetes-ray.yml.j2` for more details.
    """
    task_run_dir = pathlib.Path(
        skylet_constants.PERSISTENT_RUN_SCRIPT_DIR).expanduser()
    if task_run_dir.exists():
        this_task_run_script = task_run_dir / f'sky_job_{job_id}'
        if this_task_run_script.exists():
            this_task_run_script.unlink()
            logger.info(f'Task run script {this_task_run_script} removed')
        else:
            logger.warning(f'Task run script {this_task_run_script} not found')


def _start(service_name: str, tmp_task_yaml: str, job_id: int) -> None:
    """Starts the service.
    This including the controller and load balancer.
    """
    # Generate ssh key pair to avoid race condition when multiple sky.launch
    # are executed at the same time.
    authentication.get_or_generate_keys()

    task = task_lib.Task.from_yaml(tmp_task_yaml)
    # Already checked before submit to controller.
    assert task.service is not None, task

    def is_recovery_mode(service_name: str) -> bool:
        """Check if service exists in database to determine recovery mode.
        """
        service = serve_state.get_service_from_name(service_name)
        return service is not None

    is_recovery = is_recovery_mode(service_name)
    logger.info(f'It is a {"first" if not is_recovery else "recovery"} run')

    _initialize_service(service_name, tmp_task_yaml, task, job_id, is_recovery)

    controller_process = None
    load_balancer_process = None
    try:
        with filelock.FileLock(
                os.path.expanduser(constants.PORT_SELECTION_FILE_LOCK_PATH)):
            controller_port, load_balancer_port = _get_service_ports(
                service_name, is_recovery)
            controller_process, load_balancer_process = _start_processes(
                service_name, task.service, tmp_task_yaml, controller_port,
                load_balancer_port, is_recovery)

        while True:
            _handle_signal(service_name)
            time.sleep(1)
    except exceptions.ServeUserTerminatedError:
        serve_state.set_service_status_and_active_versions(
            service_name, serve_state.ServiceStatus.SHUTTING_DOWN)
    finally:
        processes = [
            proc for proc in [load_balancer_process, controller_process]
            if proc is not None
        ]
<<<<<<< HEAD
        _cleanup_processes(service_name, processes, job_id)
=======
        subprocess_utils.kill_children_processes(
            parent_pids=[process.pid for process in process_to_kill],
            force=True)
        for process in process_to_kill:
            process.join()
        failed = _cleanup(service_name)
        if failed:
            serve_state.set_service_status_and_active_versions(
                service_name, serve_state.ServiceStatus.FAILED_CLEANUP)
            logger.error(f'Service {service_name} failed to clean up.')
        else:
            shutil.rmtree(service_dir)
            serve_state.remove_service(service_name)
            serve_state.delete_all_versions(service_name)
            logger.info(f'Service {service_name} terminated successfully.')
>>>>>>> 6eed3a05


if __name__ == '__main__':
    assert (pathlib.Path('/home/sky/.sky/k8s_container_ready').exists()
           ), 'k8s_container_ready not found, exiting'

    logger.info('k8s_container_ready found, starting service')

    parser = argparse.ArgumentParser(description='Sky Serve Service')
    parser.add_argument('--service-name',
                        type=str,
                        help='Name of the service',
                        required=True)
    parser.add_argument('--task-yaml',
                        type=str,
                        help='Task YAML file',
                        required=True)
    parser.add_argument('--job-id',
                        required=True,
                        type=int,
                        help='Job id for the service job.')
    args = parser.parse_args()
    # We start process with 'spawn', because 'fork' could result in weird
    # behaviors; 'spawn' is also cross-platform.
    multiprocessing.set_start_method('spawn', force=True)
    _start(args.service_name, args.task_yaml, args.job_id)<|MERGE_RESOLUTION|>--- conflicted
+++ resolved
@@ -25,7 +25,7 @@
 from sky.serve import replica_managers
 from sky.serve import serve_state
 from sky.serve import serve_utils
-from sky.skylet import constants as skylet_constants
+from sky.skylet import constants as skylet_constants, job_lib
 from sky.utils import common_utils
 from sky.utils import subprocess_utils
 from sky.utils import ux_utils
@@ -358,25 +358,7 @@
             proc for proc in [load_balancer_process, controller_process]
             if proc is not None
         ]
-<<<<<<< HEAD
         _cleanup_processes(service_name, processes, job_id)
-=======
-        subprocess_utils.kill_children_processes(
-            parent_pids=[process.pid for process in process_to_kill],
-            force=True)
-        for process in process_to_kill:
-            process.join()
-        failed = _cleanup(service_name)
-        if failed:
-            serve_state.set_service_status_and_active_versions(
-                service_name, serve_state.ServiceStatus.FAILED_CLEANUP)
-            logger.error(f'Service {service_name} failed to clean up.')
-        else:
-            shutil.rmtree(service_dir)
-            serve_state.remove_service(service_name)
-            serve_state.delete_all_versions(service_name)
-            logger.info(f'Service {service_name} terminated successfully.')
->>>>>>> 6eed3a05
 
 
 if __name__ == '__main__':
