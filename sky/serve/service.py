--- conflicted
+++ resolved
@@ -192,7 +192,7 @@
     task = task_lib.Task.from_yaml(tmp_task_yaml)
     # Already checked before submit to controller.
     assert task.service is not None, task
-<<<<<<< HEAD
+    service_spec = task.service
 
     def is_recovery_mode(service_name: str) -> bool:
         """Check if service exists in database to determine recovery mode.
@@ -203,14 +203,12 @@
     is_recovery = is_recovery_mode(service_name)
     logger.info(f'It is a {"first" if not is_recovery else "recovery"} run')
 
-    if not is_recovery:
-        if len(serve_state.get_services()) >= serve_utils.NUM_SERVICE_THRESHOLD:
+    if is_recovery:
+        if (len(serve_state.get_services()) >=
+                serve_utils.get_num_service_threshold()):
             cleanup_storage(tmp_task_yaml)
             with ux_utils.print_exception_no_traceback():
                 raise RuntimeError('Max number of services reached.')
-
-        service_spec = task.service
-        assert service_spec is not None, task
         success = serve_state.add_service(
             service_name,
             controller_job_id=job_id,
@@ -226,6 +224,7 @@
             with ux_utils.print_exception_no_traceback():
                 raise ValueError(f'Service {service_name} already exists.')
 
+    if not is_recovery:
         # Add initial version information to the service state.
         serve_state.add_or_update_version(service_name,
                                           constants.INITIAL_VERSION,
@@ -245,51 +244,6 @@
         task_yaml = serve_utils.generate_task_yaml_file_name(
             service_name, constants.INITIAL_VERSION)
         shutil.copy(tmp_task_yaml, task_yaml)
-=======
-    service_spec = task.service
-    if (len(serve_state.get_services()) >=
-            serve_utils.get_num_service_threshold()):
-        cleanup_storage(tmp_task_yaml)
-        with ux_utils.print_exception_no_traceback():
-            raise RuntimeError('Max number of services reached.')
-    success = serve_state.add_service(
-        service_name,
-        controller_job_id=job_id,
-        policy=service_spec.autoscaling_policy_str(),
-        requested_resources_str=backend_utils.get_task_resources_str(task),
-        load_balancing_policy=service_spec.load_balancing_policy,
-        status=serve_state.ServiceStatus.CONTROLLER_INIT,
-        tls_encrypted=service_spec.tls_credential is not None)
-    # Directly throw an error here. See sky/serve/api.py::up
-    # for more details.
-    if not success:
-        cleanup_storage(tmp_task_yaml)
-        with ux_utils.print_exception_no_traceback():
-            raise ValueError(f'Service {service_name} already exists.')
-
-    # Add initial version information to the service state.
-    serve_state.add_or_update_version(service_name, constants.INITIAL_VERSION,
-                                      service_spec)
-
-    # Create the service working directory.
-    service_dir = os.path.expanduser(
-        serve_utils.generate_remote_service_dir_name(service_name))
-    os.makedirs(service_dir, exist_ok=True)
-
-    # Copy the tmp task yaml file to the final task yaml file.
-    # This is for the service name conflict case. The _execute will
-    # sync file mounts first and then realized a name conflict. We
-    # don't want the new file mounts to overwrite the old one, so we
-    # sync to a tmp file first and then copy it to the final name
-    # if there is no name conflict.
-    task_yaml = serve_utils.generate_task_yaml_file_name(
-        service_name, constants.INITIAL_VERSION)
-    shutil.copy(tmp_task_yaml, task_yaml)
-
-    # Generate load balancer log file name.
-    load_balancer_log_file = os.path.expanduser(
-        serve_utils.generate_remote_load_balancer_log_file_name(service_name))
->>>>>>> 4f8721ab
 
     controller_process = None
     load_balancer_process = None
