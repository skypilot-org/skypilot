"""Main entrypoint to start a service.

This including the controller and load balancer.
"""
import argparse
import multiprocessing
import os
import pathlib
import shutil
import time
import traceback
from typing import Dict

import filelock

from sky import exceptions
from sky import global_user_state
from sky import sky_logging
from sky import task as task_lib
from sky.backends import backend_utils
from sky.backends import cloud_vm_ray_backend
from sky.data import data_utils
from sky.serve import constants
from sky.serve import controller
from sky.serve import load_balancer
from sky.serve import replica_managers
from sky.serve import serve_state
from sky.serve import serve_utils
from sky.skylet import constants as skylet_constants
from sky.utils import auth_utils
from sky.utils import common_utils
from sky.utils import controller_utils
from sky.utils import subprocess_utils
from sky.utils import thread_utils
from sky.utils import ux_utils

# Use the explicit logger name so that the logger is under the
# `sky.serve.service` namespace when executed directly, so as
# to inherit the setup from the `sky` logger.
logger = sky_logging.init_logger('sky.serve.service')


def _handle_signal(service_name: str) -> None:
    """Handles the signal user sent to controller."""
    signal_file = pathlib.Path(constants.SIGNAL_FILE_PATH.format(service_name))
    user_signal = None
    if signal_file.exists():
        # Filelock is needed to prevent race condition with concurrent
        # signal writing.
        with filelock.FileLock(str(signal_file) + '.lock'):
            with signal_file.open(mode='r', encoding='utf-8') as f:
                user_signal_text = f.read().strip()
                try:
                    user_signal = serve_utils.UserSignal(user_signal_text)
                    logger.info(f'User signal received: {user_signal}')
                except ValueError:
                    logger.warning(
                        f'Unknown signal received: {user_signal}. Ignoring.')
                    user_signal = None
            # Remove the signal file, after reading it.
            signal_file.unlink()
    if user_signal is None:
        return
    assert isinstance(user_signal, serve_utils.UserSignal)
    error_type = user_signal.error_type()
    raise error_type(f'User signal received: {user_signal.value}')


def cleanup_storage(yaml_content: str) -> bool:
    """Clean up the storage for the service.

    Args:
        yaml_content: The yaml content of the service.

    Returns:
        True if the storage is cleaned up successfully, False otherwise.
    """
    failed = False

    try:
        task = task_lib.Task.from_yaml_str(yaml_content)
        backend = cloud_vm_ray_backend.CloudVmRayBackend()
        # Need to re-construct storage object in the controller process
        # because when SkyPilot API server machine sends the yaml config to the
        # controller machine, only storage metadata is sent, not the storage
        # object itself.
        for storage in task.storage_mounts.values():
            storage.construct()
        backend.teardown_ephemeral_storage(task)
    except Exception as e:  # pylint: disable=broad-except
        logger.error('Failed to clean up storage: '
                     f'{common_utils.format_exception(e)}')
        with ux_utils.enable_traceback():
            logger.error(f'  Traceback: {traceback.format_exc()}')
        failed = True

    # Clean up any files mounted from the local disk, such as two-hop file
    # mounts.
    for file_mount in (task.file_mounts or {}).values():
        try:
            if not data_utils.is_cloud_store_url(file_mount):
                path = os.path.expanduser(file_mount)
                if os.path.isdir(path):
                    shutil.rmtree(path)
                else:
                    os.remove(path)
        except Exception as e:  # pylint: disable=broad-except
            logger.error(f'Failed to clean up file mount {file_mount}: {e}')
            with ux_utils.enable_traceback():
                logger.error(f'  Traceback: {traceback.format_exc()}')
            failed = True

    return not failed


# NOTE(dev): We don't need to acquire the `with_lock` in replica manager here
# because we killed all the processes (controller & replica manager) before
# calling this function.
def _cleanup(service_name: str, pool: bool) -> bool:
    """Clean up all service related resources, i.e. replicas and storage."""
    # Cleanup the HA recovery script first as it is possible that some error
    # was raised when we construct the task object (e.g.,
    # sky.exceptions.ResourcesUnavailableError).
    serve_state.remove_ha_recovery_script(service_name)
    failed = False
    replica_infos = serve_state.get_replica_infos(service_name)
    info2thr: Dict[replica_managers.ReplicaInfo,
                   thread_utils.SafeThread] = dict()
    # NOTE(dev): This relies on `sky/serve/serve_utils.py::
    # generate_replica_cluster_name`. Change it if you change the function.
    existing_cluster_names = global_user_state.get_cluster_names_start_with(
        service_name)
    for info in replica_infos:
        if info.cluster_name not in existing_cluster_names:
            logger.info(f'Cluster {info.cluster_name} for replica '
                        f'{info.replica_id} not found. Might be a failed '
                        'cluster. Skipping.')
            continue

        log_file_name = serve_utils.generate_replica_log_file_name(
            service_name, info.replica_id)
        t = thread_utils.SafeThread(target=replica_managers.terminate_cluster,
                                    args=(info.cluster_name, log_file_name))
        info2thr[info] = t
        # Set replica status to `SHUTTING_DOWN`
        info.status_property.sky_launch_status = (
            replica_managers.common_utils.ProcessStatus.SUCCEEDED)
        info.status_property.sky_down_status = (
            replica_managers.common_utils.ProcessStatus.SCHEDULED)
        serve_state.add_or_update_replica(service_name, info.replica_id, info)
        logger.info(f'Scheduling to terminate replica {info.replica_id} ...')

    def _set_to_failed_cleanup(info: replica_managers.ReplicaInfo) -> None:
        nonlocal failed
        # Set replica status to `FAILED_CLEANUP`
        info.status_property.sky_down_status = (
            replica_managers.common_utils.ProcessStatus.FAILED)
        serve_state.add_or_update_replica(service_name, info.replica_id, info)
        failed = True
        logger.error(f'Replica {info.replica_id} failed to terminate.')

    # Please reference to sky/serve/replica_managers.py::_refresh_process_pool.
    # TODO(tian): Refactor to use the same logic and code.
    while info2thr:
        snapshot = list(info2thr.items())
        for info, t in snapshot:
            if t.is_alive():
                continue
            if (info.status_property.sky_down_status ==
                    replica_managers.common_utils.ProcessStatus.SCHEDULED):
                if controller_utils.can_terminate(pool):
                    try:
                        t.start()
                    except Exception as e:  # pylint: disable=broad-except
                        _set_to_failed_cleanup(info)
                        logger.error(f'Failed to start thread for replica '
                                     f'{info.replica_id}: {e}')
                        del info2thr[info]
                    else:
                        info.status_property.sky_down_status = (
                            common_utils.ProcessStatus.RUNNING)
                        serve_state.add_or_update_replica(
                            service_name, info.replica_id, info)
            else:
                logger.info('Terminate thread for replica '
                            f'{info.replica_id} finished.')
                t.join()
                del info2thr[info]
                if t.format_exc is None:
                    serve_state.remove_replica(service_name, info.replica_id)
                    logger.info(
                        f'Replica {info.replica_id} terminated successfully.')
                else:
                    _set_to_failed_cleanup(info)
        time.sleep(3)

    versions = serve_state.get_service_versions(service_name)
    serve_state.delete_all_versions(service_name)

    def cleanup_version_storage(version: int) -> bool:
        yaml_content = serve_state.get_yaml_content(service_name, version)
        logger.info(f'Cleaning up storage for version {version}, '
                    f'yaml_content: {yaml_content}')
        return cleanup_storage(yaml_content)

    if not all(map(cleanup_version_storage, versions)):
        failed = True

    return failed


def _cleanup_task_run_script(job_id: int) -> None:
    """Clean up task run script.
    Please see `kubernetes-ray.yml.j2` for more details.
    """
    task_run_dir = pathlib.Path(
        skylet_constants.PERSISTENT_RUN_SCRIPT_DIR).expanduser()
    if task_run_dir.exists():
        this_task_run_script = task_run_dir / f'sky_job_{job_id}'
        if this_task_run_script.exists():
            this_task_run_script.unlink()
            logger.info(f'Task run script {this_task_run_script} removed')
        else:
            logger.warning(f'Task run script {this_task_run_script} not found')


def _start(service_name: str, tmp_task_yaml: str, job_id: int, entrypoint: str):
    """Starts the service.
    This including the controller and load balancer.
    """
    # Generate ssh key pair to avoid race condition when multiple sky.launch
    # are executed at the same time.
    auth_utils.get_or_generate_keys()

    service = serve_state.get_service_from_name(service_name)
    is_recovery = service is not None
    logger.info(f'It is a {"first" if not is_recovery else "recovery"} run')

    def _read_yaml_content(yaml_path: str) -> str:
        with open(os.path.expanduser(yaml_path), 'r', encoding='utf-8') as f:
            return f.read()

    if is_recovery:
        yaml_content = service['yaml_content']
        # Backward compatibility for old service records that
        # does not dump the yaml content to version database.
        # TODO(tian): Remove this after 2 minor releases, i.e. 0.13.0.
        if yaml_content is None:
            yaml_content = _read_yaml_content(tmp_task_yaml)
    else:
        yaml_content = _read_yaml_content(tmp_task_yaml)

    # Initialize database record for the service.
    task = task_lib.Task.from_yaml_str(yaml_content)
    # Already checked before submit to controller.
    assert task.service is not None, task
    service_spec = task.service

    service_dir = os.path.expanduser(
        serve_utils.generate_remote_service_dir_name(service_name))

    if not is_recovery:
        with filelock.FileLock(controller_utils.get_resources_lock_path()):
<<<<<<< HEAD
            if not controller_utils.can_start_new_process(task.service.pool):
                cleanup_storage(tmp_task_yaml)
=======
            if not controller_utils.can_start_new_process():
                cleanup_storage(yaml_content)
>>>>>>> 568fd00b
                with ux_utils.print_exception_no_traceback():
                    raise RuntimeError(
                        constants.MAX_NUMBER_OF_SERVICES_REACHED_ERROR)
            success = serve_state.add_service(
                service_name,
                controller_job_id=job_id,
                policy=service_spec.autoscaling_policy_str(),
                requested_resources_str=backend_utils.get_task_resources_str(
                    task),
                load_balancing_policy=service_spec.load_balancing_policy,
                status=serve_state.ServiceStatus.CONTROLLER_INIT,
                tls_encrypted=service_spec.tls_credential is not None,
                pool=service_spec.pool,
                controller_pid=os.getpid(),
                entrypoint=entrypoint)
        # Directly throw an error here. See sky/serve/api.py::up
        # for more details.
        if not success:
            cleanup_storage(yaml_content)
            with ux_utils.print_exception_no_traceback():
                raise ValueError(f'Service {service_name} already exists.')

        # Create the service working directory.
        os.makedirs(service_dir, exist_ok=True)

        version = constants.INITIAL_VERSION
        # Add initial version information to the service state.
        serve_state.add_or_update_version(service_name, version, service_spec,
                                          yaml_content)
    else:
        version = serve_state.get_latest_version(service_name)
        if version is None:
            raise ValueError(f'No version found for service {service_name}')
        serve_state.update_service_controller_pid(service_name, os.getpid())

    controller_process = None
    load_balancer_process = None
    try:
        with filelock.FileLock(
                os.path.expanduser(constants.PORT_SELECTION_FILE_LOCK_PATH)):
            # Start the controller.
            controller_port = (
                common_utils.find_free_port(constants.CONTROLLER_PORT_START)
                if not is_recovery else
                serve_state.get_service_controller_port(service_name))

            def _get_controller_host():
                """Get the controller host address.
                We expose the controller to the public network when running
                inside a kubernetes cluster to allow external load balancers
                (example, for high availability load balancers) to communicate
                with the controller.
                """
                if 'KUBERNETES_SERVICE_HOST' in os.environ:
                    return '0.0.0.0'
                # Not using localhost to avoid using ipv6 address and causing
                # the following error:
                # ERROR:    [Errno 99] error while attempting to bind on address
                # ('::1', 20001, 0, 0): cannot assign requested address
                return '127.0.0.1'

            controller_host = _get_controller_host()
            controller_process = multiprocessing.Process(
                target=controller.run_controller,
                args=(service_name, service_spec, version, controller_host,
                      controller_port))
            controller_process.start()

            if not is_recovery:
                serve_state.set_service_controller_port(service_name,
                                                        controller_port)

            controller_addr = f'http://{controller_host}:{controller_port}'

            # Start the load balancer.
            load_balancer_port = (
                common_utils.find_free_port(constants.LOAD_BALANCER_PORT_START)
                if not is_recovery else
                serve_state.get_service_load_balancer_port(service_name))
            load_balancer_log_file = os.path.expanduser(
                serve_utils.generate_remote_load_balancer_log_file_name(
                    service_name))

            # TODO(tian): Probably we could enable multiple ports specified in
            # service spec and we could start multiple load balancers.
            # After that, we will have a mapping from replica port to endpoint.
            # NOTE(tian): We don't need the load balancer for pool.
            # Skip the load balancer process for pool.
            if not service_spec.pool:
                load_balancer_process = multiprocessing.Process(
                    target=ux_utils.RedirectOutputForProcess(
                        load_balancer.run_load_balancer,
                        load_balancer_log_file).run,
                    args=(controller_addr, load_balancer_port,
                          service_spec.load_balancing_policy,
                          service_spec.tls_credential,
                          service_spec.target_qps_per_replica))
                load_balancer_process.start()

            if not is_recovery:
                serve_state.set_service_load_balancer_port(
                    service_name, load_balancer_port)

        while True:
            _handle_signal(service_name)
            time.sleep(1)
    except exceptions.ServeUserTerminatedError:
        serve_state.set_service_status_and_active_versions(
            service_name, serve_state.ServiceStatus.SHUTTING_DOWN)
    finally:
        # Kill load balancer process first since it will raise errors if failed
        # to connect to the controller. Then the controller process.
        process_to_kill = [
            proc for proc in [load_balancer_process, controller_process]
            if proc is not None
        ]
        subprocess_utils.kill_children_processes(
            parent_pids=[process.pid for process in process_to_kill],
            force=True)
        for process in process_to_kill:
            process.join()

        failed = _cleanup(service_name, service_spec.pool)
        if failed:
            serve_state.set_service_status_and_active_versions(
                service_name, serve_state.ServiceStatus.FAILED_CLEANUP)
            logger.error(f'Service {service_name} failed to clean up.')
        else:
            shutil.rmtree(service_dir)
            serve_state.remove_service(service_name)
            serve_state.delete_all_versions(service_name)
            logger.info(f'Service {service_name} terminated successfully.')

        _cleanup_task_run_script(job_id)


if __name__ == '__main__':
    logger.info('Starting service...')

    parser = argparse.ArgumentParser(description='Sky Serve Service')
    parser.add_argument('--service-name',
                        type=str,
                        help='Name of the service',
                        required=True)
    parser.add_argument('--task-yaml',
                        type=str,
                        help='Task YAML file',
                        required=True)
    parser.add_argument('--job-id',
                        required=True,
                        type=int,
                        help='Job id for the service job.')
    parser.add_argument('--entrypoint',
                        type=str,
                        help='Entrypoint to launch the service',
                        required=True)
    args = parser.parse_args()
    # We start process with 'spawn', because 'fork' could result in weird
    # behaviors; 'spawn' is also cross-platform.
    multiprocessing.set_start_method('spawn', force=True)
    _start(args.service_name, args.task_yaml, args.job_id, args.entrypoint)<|MERGE_RESOLUTION|>--- conflicted
+++ resolved
@@ -261,13 +261,8 @@
 
     if not is_recovery:
         with filelock.FileLock(controller_utils.get_resources_lock_path()):
-<<<<<<< HEAD
             if not controller_utils.can_start_new_process(task.service.pool):
-                cleanup_storage(tmp_task_yaml)
-=======
-            if not controller_utils.can_start_new_process():
                 cleanup_storage(yaml_content)
->>>>>>> 568fd00b
                 with ux_utils.print_exception_no_traceback():
                     raise RuntimeError(
                         constants.MAX_NUMBER_OF_SERVICES_REACHED_ERROR)
