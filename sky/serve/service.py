--- conflicted
+++ resolved
@@ -293,16 +293,6 @@
             # TODO(tian): Probably we could enable multiple ports specified in
             # service spec and we could start multiple load balancers.
             # After that, we will have a mapping from replica port to endpoint.
-<<<<<<< HEAD
-            load_balancer_process = multiprocessing.Process(
-                target=ux_utils.RedirectOutputForProcess(
-                    load_balancer.run_load_balancer,
-                    load_balancer_log_file).run,
-                args=(controller_addr, load_balancer_port,
-                      service_spec.load_balancing_policy,
-                      service_spec.tls_credential, service_spec))
-            load_balancer_process.start()
-=======
             # NOTE(tian): We don't need the load balancer for cluster pool.
             # Skip the load balancer process for cluster pool.
             if not service_spec.pool:
@@ -314,7 +304,6 @@
                           service_spec.load_balancing_policy,
                           service_spec.tls_credential))
                 load_balancer_process.start()
->>>>>>> abfecfde
 
             if not is_recovery:
                 serve_state.set_service_load_balancer_port(
