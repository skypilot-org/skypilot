"""User interface with the SkyServe."""
import base64
import collections
import enum
import os
import pathlib
import pickle
import re
import shlex
import shutil
import threading
import time
import typing
from typing import (Any, Callable, DefaultDict, Dict, Generic, Iterator, List,
                    Optional, TextIO, Type, TypeVar)
import uuid

import colorama
import filelock
import psutil
import requests

from sky import backends
from sky import exceptions
from sky import global_user_state
from sky import status_lib
from sky.backends import backend_utils
from sky.serve import constants
from sky.serve import serve_state
from sky.skylet import constants as skylet_constants
from sky.skylet import job_lib
from sky.utils import common_utils
from sky.utils import log_utils
from sky.utils import resources_utils
from sky.utils import ux_utils

if typing.TYPE_CHECKING:
    import fastapi

    from sky.serve import replica_managers

SKY_SERVE_CONTROLLER_NAME: str = (
    f'sky-serve-controller-{common_utils.get_user_hash()}')
_SYSTEM_MEMORY_GB = psutil.virtual_memory().total // (1024**3)
NUM_SERVICE_THRESHOLD = (_SYSTEM_MEMORY_GB //
                         constants.CONTROLLER_MEMORY_USAGE_GB)
_CONTROLLER_URL = 'http://localhost:{CONTROLLER_PORT}'

# NOTE(dev): We assume log paths are either in ~/sky_logs/... or ~/.sky/...
# and always appear after a space. Be careful when changing UX as this
# assumption is used to expand some log files while ignoring others.
_SKYPILOT_LOG_DIRS = r'~/(sky_logs|\.sky)'
_SKYPILOT_PROVISION_LOG_PATTERN = (
    fr'.* ({_SKYPILOT_LOG_DIRS}/.*provision\.log)')
_SKYPILOT_LOG_PATTERN = fr'.* ({_SKYPILOT_LOG_DIRS}/.*\.log)'

# TODO(tian): Find all existing replica id and print here.
_FAILED_TO_FIND_REPLICA_MSG = (
    f'{colorama.Fore.RED}Failed to find replica '
    '{replica_id}. Please use `sky serve status [SERVICE_NAME]`'
    f' to check all valid replica id.{colorama.Style.RESET_ALL}')
# Max number of replicas to show in `sky serve status` by default.
# If user wants to see all replicas, use `sky serve status --all`.
_REPLICA_TRUNC_NUM = 10


class ServiceComponent(enum.Enum):
    CONTROLLER = 'controller'
    LOAD_BALANCER = 'load_balancer'
    REPLICA = 'replica'


class UserSignal(enum.Enum):
    """User signal to send to controller.

    User can send signal to controller by writing to a file. The controller
    will read the file and handle the signal.
    """
    # Stop the controller, load balancer and all replicas.
    TERMINATE = 'terminate'

    # TODO(tian): Add more signals, such as pause.

    def error_type(self) -> Type[Exception]:
        """Get the error corresponding to the signal."""
        return _SIGNAL_TO_ERROR[self]


class UpdateMode(enum.Enum):
    """Update mode for updating a service."""
    ROLLING = 'rolling'
    BLUE_GREEN = 'blue_green'


DEFAULT_UPDATE_MODE = UpdateMode.ROLLING

_SIGNAL_TO_ERROR = {
    UserSignal.TERMINATE: exceptions.ServeUserTerminatedError,
}

# pylint: disable=invalid-name
KeyType = TypeVar('KeyType')
ValueType = TypeVar('ValueType')


# Google style guide: Do not rely on the atomicity of built-in types.
# Our launch and down process pool will be used by multiple threads,
# therefore we need to use a thread-safe dict.
# see https://google.github.io/styleguide/pyguide.html#218-threading
class ThreadSafeDict(Generic[KeyType, ValueType]):
    """A thread-safe dict."""

    def __init__(self, *args: Any, **kwargs: Any) -> None:
        self._dict: Dict[KeyType, ValueType] = dict(*args, **kwargs)
        self._lock = threading.Lock()

    def __getitem__(self, key: KeyType) -> ValueType:
        with self._lock:
            return self._dict.__getitem__(key)

    def __setitem__(self, key: KeyType, value: ValueType) -> None:
        with self._lock:
            return self._dict.__setitem__(key, value)

    def __delitem__(self, key: KeyType) -> None:
        with self._lock:
            return self._dict.__delitem__(key)

    def __len__(self) -> int:
        with self._lock:
            return self._dict.__len__()

    def __contains__(self, key: KeyType) -> bool:
        with self._lock:
            return self._dict.__contains__(key)

    def items(self):
        with self._lock:
            return self._dict.items()

    def values(self):
        with self._lock:
            return self._dict.values()


class RequestsAggregator:
    """Base class for request aggregator."""

    def add(self, request: 'fastapi.Request') -> None:
        """Add a request to the request aggregator."""
        raise NotImplementedError

    def clear(self) -> None:
        """Clear all current request aggregator."""
        raise NotImplementedError

    def to_dict(self) -> Dict[str, Any]:
        """Convert the aggregator to a dict."""
        raise NotImplementedError

    def __repr__(self) -> str:
        raise NotImplementedError


class RequestTimestamp(RequestsAggregator):
    """RequestTimestamp: Aggregates request timestamps.

    This is useful for QPS-based autoscaling.
    """

    def __init__(self) -> None:
        self.timestamps: List[float] = []

    def add(self, request: 'fastapi.Request') -> None:
        """Add a request to the request aggregator."""
        del request  # unused
        self.timestamps.append(time.time())

    def clear(self) -> None:
        """Clear all current request aggregator."""
        self.timestamps = []

    def to_dict(self) -> Dict[str, Any]:
        """Convert the aggregator to a dict."""
        return {'timestamps': self.timestamps}

    def __repr__(self) -> str:
        return f'RequestTimestamp(timestamps={self.timestamps})'


def generate_service_name():
    return f'sky-service-{uuid.uuid4().hex[:4]}'


def generate_remote_service_dir_name(service_name: str) -> str:
    service_name = service_name.replace('-', '_')
    return os.path.join(constants.SKYSERVE_METADATA_DIR, service_name)


def generate_remote_tmp_task_yaml_file_name(service_name: str) -> str:
    dir_name = generate_remote_service_dir_name(service_name)
    # Don't expand here since it is used for remote machine.
    return os.path.join(dir_name, 'task.yaml.tmp')


def generate_task_yaml_file_name(service_name: str,
                                 version: int,
                                 expand_user: bool = True) -> str:
    dir_name = generate_remote_service_dir_name(service_name)
    if expand_user:
        dir_name = os.path.expanduser(dir_name)
    return os.path.join(dir_name, f'task_v{version}.yaml')


def generate_remote_config_yaml_file_name(service_name: str) -> str:
    dir_name = generate_remote_service_dir_name(service_name)
    # Don't expand here since it is used for remote machine.
    return os.path.join(dir_name, 'config.yaml')


def generate_remote_controller_log_file_name(service_name: str) -> str:
    dir_name = generate_remote_service_dir_name(service_name)
    # Don't expand here since it is used for remote machine.
    return os.path.join(dir_name, 'controller.log')


def generate_remote_load_balancer_log_file_name(service_name: str) -> str:
    dir_name = generate_remote_service_dir_name(service_name)
    # Don't expand here since it is used for remote machine.
    return os.path.join(dir_name, 'load_balancer.log')


def generate_replica_launch_log_file_name(service_name: str,
                                          replica_id: int) -> str:
    dir_name = generate_remote_service_dir_name(service_name)
    dir_name = os.path.expanduser(dir_name)
    return os.path.join(dir_name, f'replica_{replica_id}_launch.log')


def generate_replica_log_file_name(service_name: str, replica_id: int) -> str:
    dir_name = generate_remote_service_dir_name(service_name)
    dir_name = os.path.expanduser(dir_name)
    return os.path.join(dir_name, f'replica_{replica_id}.log')


def generate_replica_cluster_name(service_name: str, replica_id: int) -> str:
    return f'{service_name}-{replica_id}'


def set_service_status_and_active_versions_from_replica(
        service_name: str, replica_infos: List['replica_managers.ReplicaInfo'],
        update_mode: UpdateMode) -> None:
    record = serve_state.get_service_from_name(service_name)
    if record is None:
        with ux_utils.print_exception_no_traceback():
            raise ValueError(
                'The service is up-ed in an old version and does not '
                'support update. Please `sky serve down` '
                'it first and relaunch the service.')
    if record['status'] == serve_state.ServiceStatus.SHUTTING_DOWN:
        # When the service is shutting down, there is a period of time which the
        # controller still responds to the request, and the replica is not
        # terminated, the service status will still be READY, but we don't want
        # change service status to READY.
        return

    ready_replicas = list(filter(lambda info: info.is_ready, replica_infos))
    if update_mode == UpdateMode.ROLLING:
        active_versions = sorted(
            list(set(info.version for info in ready_replicas)))
    else:
        chosen_version = get_latest_version_with_min_replicas(
            service_name, replica_infos)
        active_versions = [chosen_version] if chosen_version is not None else []
    serve_state.set_service_status_and_active_versions(
        service_name,
        serve_state.ServiceStatus.from_replica_statuses(
            [info.status for info in ready_replicas]),
        active_versions=active_versions)


def update_service_status() -> None:
    services = serve_state.get_services()
    for record in services:
        if record['status'] == serve_state.ServiceStatus.SHUTTING_DOWN:
            # Skip services that is shutting down.
            continue
        controller_job_id = record['controller_job_id']
        assert controller_job_id is not None
        controller_status = job_lib.get_status(controller_job_id)
        if controller_status is None or controller_status.is_terminal():
            # If controller job is not running, set it as controller failed.
            serve_state.set_service_status_and_active_versions(
                record['name'], serve_state.ServiceStatus.CONTROLLER_FAILED)


def update_service_encoded(service_name: str, version: int, mode: str) -> str:
    service_status = _get_service_status(service_name)
    if service_status is None:
        with ux_utils.print_exception_no_traceback():
            raise ValueError(f'Service {service_name!r} does not exist.')
    controller_port = service_status['controller_port']
    resp = requests.post(
        _CONTROLLER_URL.format(CONTROLLER_PORT=controller_port) +
        '/controller/update_service',
        json={
            'version': version,
            'mode': mode,
        })
    if resp.status_code == 404:
        with ux_utils.print_exception_no_traceback():
            raise ValueError(
                'The service is up-ed in an old version and does not '
                'support update. Please `sky serve down` '
                'it first and relaunch the service. ')
    elif resp.status_code == 400:
        with ux_utils.print_exception_no_traceback():
            raise ValueError(f'Client error during service update: {resp.text}')
    elif resp.status_code == 500:
        with ux_utils.print_exception_no_traceback():
            raise RuntimeError(
                f'Server error during service update: {resp.text}')
    elif resp.status_code != 200:
        with ux_utils.print_exception_no_traceback():
            raise ValueError(f'Failed to update service: {resp.text}')

    service_msg = resp.json()['message']
    return common_utils.encode_payload(service_msg)


def terminate_replica(service_name: str, replica_id: int, purge: bool) -> str:
    service_status = _get_service_status(service_name)
    if service_status is None:
        with ux_utils.print_exception_no_traceback():
            raise ValueError(f'Service {service_name!r} does not exist.')
    replica_info = serve_state.get_replica_info_from_id(service_name,
                                                        replica_id)
    if replica_info is None:
        with ux_utils.print_exception_no_traceback():
            raise ValueError(
                f'Replica {replica_id} for service {service_name} does not '
                'exist.')

    controller_port = service_status['controller_port']
    resp = requests.post(
        _CONTROLLER_URL.format(CONTROLLER_PORT=controller_port) +
        '/controller/terminate_replica',
        json={
            'replica_id': replica_id,
            'purge': purge,
        })

    message: str = resp.json()['message']
    if resp.status_code != 200:
        with ux_utils.print_exception_no_traceback():
            raise ValueError(f'Failed to terminate replica {replica_id} '
                             f'in {service_name}. Reason:\n{message}')
    return message


def _get_service_status(
        service_name: str,
        with_replica_info: bool = True) -> Optional[Dict[str, Any]]:
    """Get the status dict of the service.

    Args:
        service_name: The name of the service.
        with_replica_info: Whether to include the information of all replicas.

    Returns:
        A dictionary describing the status of the service if the service exists.
        Otherwise, return None.
    """
    record = serve_state.get_service_from_name(service_name)
    if record is None:
        return None
    if with_replica_info:
        record['replica_info'] = [
            info.to_info_dict(with_handle=True)
            for info in serve_state.get_replica_infos(service_name)
        ]
    return record


def get_service_status_encoded(service_names: Optional[List[str]]) -> str:
    service_statuses: List[Dict[str, Any]] = []
    if service_names is None:
        # Get all service names
        service_names = serve_state.get_glob_service_names(None)
    for service_name in service_names:
        service_status = _get_service_status(service_name)
        if service_status is None:
            continue
        service_statuses.append({
            k: base64.b64encode(pickle.dumps(v)).decode('utf-8')
            for k, v in service_status.items()
        })
    return common_utils.encode_payload(service_statuses)


def load_service_status(payload: str) -> List[Dict[str, Any]]:
    service_statuses_encoded = common_utils.decode_payload(payload)
    service_statuses: List[Dict[str, Any]] = []
    for service_status in service_statuses_encoded:
        service_statuses.append({
            k: pickle.loads(base64.b64decode(v))
            for k, v in service_status.items()
        })
    return service_statuses


def add_version_encoded(service_name: str) -> str:
    new_version = serve_state.add_version(service_name)
    return common_utils.encode_payload(new_version)


def load_version_string(payload: str) -> str:
    return common_utils.decode_payload(payload)


def _terminate_failed_services(
        service_name: str,
        service_status: Optional[serve_state.ServiceStatus]) -> Optional[str]:
    """Terminate service in failed status.

    Services included in ServiceStatus.failed_statuses() do not have an
    active controller process, so we can't send a file terminate signal
    to the controller. Instead, we manually cleanup database record for
    the service and alert the user about a potential resource leak.

    Returns:
        A message indicating potential resource leak (if any). If no
        resource leak is detected, return None.
    """
    remaining_replica_clusters: List[str] = []
    # The controller should have already attempted to terminate those
    # replicas, so we don't need to try again here.
    for replica_info in serve_state.get_replica_infos(service_name):
        # TODO(tian): Refresh latest status of the cluster.
        if global_user_state.get_cluster_from_name(
                replica_info.cluster_name) is not None:
            remaining_replica_clusters.append(f'{replica_info.cluster_name!r}')
        serve_state.remove_replica(service_name, replica_info.replica_id)

    service_dir = os.path.expanduser(
        generate_remote_service_dir_name(service_name))
    shutil.rmtree(service_dir)
    serve_state.remove_service(service_name)
    serve_state.delete_all_versions(service_name)

    if not remaining_replica_clusters:
        return None
    remaining_identity = ', '.join(remaining_replica_clusters)
    return (f'{colorama.Fore.YELLOW}terminate service {service_name!r} with '
            f'failed status ({service_status}). This may indicate a resource '
            'leak. Please check the following SkyPilot clusters on the '
            f'controller: {remaining_identity}{colorama.Style.RESET_ALL}')


def terminate_services(service_names: Optional[List[str]], purge: bool) -> str:
    service_names = serve_state.get_glob_service_names(service_names)
    terminated_service_names: List[str] = []
    messages: List[str] = []
    for service_name in service_names:
        service_status = _get_service_status(service_name,
                                             with_replica_info=False)
        if (service_status is not None and service_status['status']
                == serve_state.ServiceStatus.SHUTTING_DOWN):
            # Already scheduled to be terminated.
            continue
        # If the `services` and `version_specs` table are not aligned, it might
        # result in a None service status. In this case, the controller process
        # is not functioning as well and we should also use the
        # `_terminate_failed_services` function to clean up the service.
        # This is a safeguard for a rare case, that is accidentally abort
        # between `serve_state.add_service` and
        # `serve_state.add_or_update_version` in service.py.
        if (service_status is None or service_status['status']
                in serve_state.ServiceStatus.failed_statuses()):
            failed_status = (service_status['status']
                             if service_status is not None else None)
            if purge:
                message = _terminate_failed_services(service_name,
                                                     failed_status)
                if message is not None:
                    messages.append(message)
            else:
                messages.append(
                    f'{colorama.Fore.YELLOW}Service {service_name!r} is in '
                    f'failed status ({failed_status}). Skipping '
                    'its termination as it could lead to a resource leak. '
                    f'(Use `sky serve down {service_name} --purge` to '
                    'forcefully terminate the service.)'
                    f'{colorama.Style.RESET_ALL}')
                # Don't add to terminated_service_names since it's not
                # actually terminated.
                continue
        else:
            # Send the terminate signal to controller.
            signal_file = pathlib.Path(
                constants.SIGNAL_FILE_PATH.format(service_name))
            # Filelock is needed to prevent race condition between signal
            # check/removal and signal writing.
            with filelock.FileLock(str(signal_file) + '.lock'):
                with signal_file.open(mode='w', encoding='utf-8') as f:
                    f.write(UserSignal.TERMINATE.value)
                    f.flush()
        terminated_service_names.append(f'{service_name!r}')
    if not terminated_service_names:
        messages.append('No service to terminate.')
    else:
        identity_str = f'Service {terminated_service_names[0]} is'
        if len(terminated_service_names) > 1:
            terminated_service_names_str = ', '.join(terminated_service_names)
            identity_str = f'Services {terminated_service_names_str} are'
        messages.append(f'{identity_str} scheduled to be terminated.')
    return '\n'.join(messages)


def wait_service_registration(service_name: str, job_id: int) -> str:
    """Util function to call at the end of `sky.serve.up()`.

    This function will:
        (1) Check the name duplication by job id of the controller. If
            the job id is not the same as the database record, this
            means another service is already taken that name. See
            sky/serve/api.py::up for more details.
        (2) Wait for the load balancer port to be assigned and return.

    Returns:
        Encoded load balancer port assigned to the service.
    """
    start_time = time.time()
    while True:
        record = serve_state.get_service_from_name(service_name)
        if record is not None:
            if job_id != record['controller_job_id']:
                with ux_utils.print_exception_no_traceback():
                    raise ValueError(
                        f'The service {service_name!r} is already running. '
                        'Please specify a different name for your service. '
                        'To update an existing service, run: sky serve update '
                        f'{service_name} <new-service-yaml>')
            lb_port = record['load_balancer_port']
            if lb_port is not None:
                return common_utils.encode_payload(lb_port)
        elif len(serve_state.get_services()) >= NUM_SERVICE_THRESHOLD:
            with ux_utils.print_exception_no_traceback():
                raise RuntimeError('Max number of services reached. '
                                   'To spin up more services, please '
                                   'tear down some existing services.')
        elapsed = time.time() - start_time
        if elapsed > constants.SERVICE_REGISTER_TIMEOUT_SECONDS:
            # Print the controller log to help user debug.
            controller_log_path = (
                generate_remote_controller_log_file_name(service_name))
            with open(os.path.expanduser(controller_log_path),
                      'r',
                      encoding='utf-8') as f:
                log_content = f.read()
            with ux_utils.print_exception_no_traceback():
                raise ValueError(f'Failed to register service {service_name!r} '
                                 'on the SkyServe controller. '
                                 f'Reason:\n{log_content}')
        time.sleep(1)


def load_service_initialization_result(payload: str) -> int:
    return common_utils.decode_payload(payload)


def check_service_status_healthy(service_name: str) -> Optional[str]:
    service_record = serve_state.get_service_from_name(service_name)
    if service_record is None:
        return f'Service {service_name!r} does not exist.'
    if service_record['status'] == serve_state.ServiceStatus.CONTROLLER_INIT:
        return (f'Service {service_name!r} is still initializing its '
                'controller. Please try again later.')
    return None


def get_latest_version_with_min_replicas(
        service_name: str,
        replica_infos: List['replica_managers.ReplicaInfo']) -> Optional[int]:
    # Find the latest version with at least min_replicas replicas.
    version2count: DefaultDict[int, int] = collections.defaultdict(int)
    for info in replica_infos:
        if info.is_ready:
            version2count[info.version] += 1

    active_versions = sorted(version2count.keys(), reverse=True)
    for version in active_versions:
        spec = serve_state.get_spec(service_name, version)
        if (spec is not None and version2count[version] >= spec.min_replicas):
            return version
    # Use the oldest version if no version has enough replicas.
    return active_versions[-1] if active_versions else None


def _follow_logs_with_provision_expanding(
    file: TextIO,
    cluster_name: str,
    *,
    should_stop: Callable[[], bool],
    stop_on_eof: bool = False,
    idle_timeout_seconds: Optional[int] = None,
) -> Iterator[str]:
    """Follows logs and expands any provision.log references found.

    Args:
        file: Log file to read from.
        cluster_name: Name of the cluster being launched.
        should_stop: Callback that returns True when streaming should stop.
        stop_on_eof: If True, stop when reaching end of file.
        idle_timeout_seconds: If set, stop after these many seconds without
            new content.

    Yields:
        Log lines, including expanded content from referenced provision logs.
    """

    def cluster_is_up() -> bool:
        cluster_record = global_user_state.get_cluster_from_name(cluster_name)
        if cluster_record is None:
            return False
        return cluster_record['status'] == status_lib.ClusterStatus.UP

<<<<<<< HEAD
    while True:
        tmp = file.readline()
        if tmp:
            no_new_content_cnt = 0
            line += tmp
            if '\n' in line or '\r' in line:
                # Tailing detailed progress for user. All logs in skypilot is
                # of format `To view detailed progress: tail -n100 -f *.log`.
                x = re.match(_SKYPILOT_PROVISION_LOG_PATTERN, line)
                if x is not None:
                    log_file = os.path.expanduser(x.group(1))
                elif re.match(_SKYPILOT_LOG_PATTERN, line) is None:
                    # Not print other logs (file sync logs) since we lack
                    # utility to determine when these log files are finished
                    # writing.
                    # TODO(tian): Not skip these logs since there are small
                    # chance that error will happen in file sync. Need to find
                    # a better way to do this.
                    yield line
                    # Output next line first since it indicates the process is
                    # starting. For our launching logs, it's always:
                    # Launching on <cloud> <region> (<zone>)
                    if log_file is not None:
                        with open(log_file, 'r', newline='',
                                  encoding='utf-8') as f:
                            # We still exit if more than 10 seconds without new
                            # content to avoid any internal bug that causes
                            # the launch failed and cluster status remains INIT.
                            for l in _follow_replica_logs(
                                    f,
                                    cluster_name,
                                    finish_stream=cluster_is_up,
                                    exit_if_stream_end=exit_if_stream_end,
                                    no_new_content_timeout=10):
                                yield l
                        log_file = None
                line = ''
        else:
            if exit_if_stream_end or finish_stream():
                break
            if no_new_content_timeout is not None:
                if no_new_content_cnt >= no_new_content_timeout:
                    break
                no_new_content_cnt += 1
            time.sleep(1)
=======
    def process_line(line: str) -> Iterator[str]:
        # The line might be directing users to view logs, like
        # `✓ Cluster launched: new-http.  View logs at: *.log`
        # We should tail the detailed logs for user.
        provision_log_prompt = re.match(_SKYPILOT_PROVISION_LOG_PATTERN, line)
        log_prompt = re.match(_SKYPILOT_LOG_PATTERN, line)

        if provision_log_prompt is not None:
            nested_log_path = os.path.expanduser(provision_log_prompt.group(1))

            try:
                with open(nested_log_path, 'r', newline='',
                          encoding='utf-8') as f:
                    # We still exit if more than 10 seconds without new content
                    # to avoid any internal bug that causes the launch to fail
                    # while cluster status remains INIT.
                    yield from log_utils.follow_logs(f,
                                                     should_stop=cluster_is_up,
                                                     stop_on_eof=stop_on_eof,
                                                     idle_timeout_seconds=10)
            except FileNotFoundError:
                yield line

                yield (f'{colorama.Fore.YELLOW}{colorama.Style.BRIGHT}'
                       f'Try to expand log file {nested_log_path} but not '
                       f'found. Skipping...{colorama.Style.RESET_ALL}')
                pass
            return

        if log_prompt is not None:
            # Now we skip other logs (file sync logs) since we lack
            # utility to determine when these log files are finished
            # writing.
            # TODO(tian): We should not skip these logs since there are
            # small chance that error will happen in file sync. Need to
            # find a better way to do this.
            return

        yield line

    return log_utils.follow_logs(file,
                                 should_stop=should_stop,
                                 stop_on_eof=stop_on_eof,
                                 process_line=process_line,
                                 idle_timeout_seconds=idle_timeout_seconds)
>>>>>>> 334b268c


def stream_replica_logs(service_name: str, replica_id: int,
                        follow: bool) -> str:
    msg = check_service_status_healthy(service_name)
    if msg is not None:
        return msg
    print(f'{colorama.Fore.YELLOW}Start streaming logs for launching process '
          f'of replica {replica_id}.{colorama.Style.RESET_ALL}')

    log_file_name = generate_replica_log_file_name(service_name, replica_id)
    if os.path.exists(log_file_name):
        with open(log_file_name, 'r', encoding='utf-8') as f:
            print(f.read(), flush=True)
        return ''

    launch_log_file_name = generate_replica_launch_log_file_name(
        service_name, replica_id)
    if not os.path.exists(launch_log_file_name):
        return (f'{colorama.Fore.RED}Replica {replica_id} doesn\'t exist.'
                f'{colorama.Style.RESET_ALL}')

    replica_cluster_name = generate_replica_cluster_name(
        service_name, replica_id)

    def _get_replica_status() -> serve_state.ReplicaStatus:
        replica_info = serve_state.get_replica_infos(service_name)
        for info in replica_info:
            if info.replica_id == replica_id:
                return info.status
        with ux_utils.print_exception_no_traceback():
            raise ValueError(
                _FAILED_TO_FIND_REPLICA_MSG.format(replica_id=replica_id))

    replica_provisioned = (
        lambda: _get_replica_status() != serve_state.ReplicaStatus.PROVISIONING)
    with open(launch_log_file_name, 'r', newline='', encoding='utf-8') as f:
        for line in _follow_logs_with_provision_expanding(
                f,
                replica_cluster_name,
                should_stop=replica_provisioned,
                stop_on_eof=not follow,
        ):
            print(line, end='', flush=True)

    if (not follow and
            _get_replica_status() == serve_state.ReplicaStatus.PROVISIONING):
        # Early exit if not following the logs.
        return ''

    backend = backends.CloudVmRayBackend()
    handle = global_user_state.get_handle_from_cluster_name(
        replica_cluster_name)
    if handle is None:
        return _FAILED_TO_FIND_REPLICA_MSG.format(replica_id=replica_id)
    assert isinstance(handle, backends.CloudVmRayResourceHandle), handle

    # Notify user here to make sure user won't think the log is finished.
    print(f'{colorama.Fore.YELLOW}Start streaming logs for task job '
          f'of replica {replica_id}...{colorama.Style.RESET_ALL}')

    # Always tail the latest logs, which represent user setup & run.
    returncode = backend.tail_logs(handle, job_id=None, follow=follow)
    if returncode != 0:
        return (f'{colorama.Fore.RED}Failed to stream logs for replica '
                f'{replica_id}.{colorama.Style.RESET_ALL}')
    return ''


<<<<<<< HEAD
def _follow_logs(file: TextIO, *, finish_stream: Callable[[], bool],
                 exit_if_stream_end: bool) -> Iterator[str]:
    line = ''
    while True:
        tmp = file.readline()
        if tmp:
            line += tmp
            if '\n' in line or '\r' in line:
                yield line
                line = ''
        else:
            if exit_if_stream_end or finish_stream():
                break
            time.sleep(1)


=======
>>>>>>> 334b268c
def stream_serve_process_logs(service_name: str, stream_controller: bool,
                              follow: bool) -> str:
    msg = check_service_status_healthy(service_name)
    if msg is not None:
        return msg
    if stream_controller:
        log_file = generate_remote_controller_log_file_name(service_name)
    else:
        log_file = generate_remote_load_balancer_log_file_name(service_name)

    def _service_is_terminal() -> bool:
        record = serve_state.get_service_from_name(service_name)
        if record is None:
            return True
        return record['status'] in serve_state.ServiceStatus.failed_statuses()

    with open(os.path.expanduser(log_file), 'r', newline='',
              encoding='utf-8') as f:
        for line in log_utils.follow_logs(
                f,
                should_stop=_service_is_terminal,
                stop_on_eof=not follow,
        ):
            print(line, end='', flush=True)
    return ''


# ================== Table Formatter for `sky serve status` ==================


def _get_replicas(service_record: Dict[str, Any]) -> str:
    ready_replica_num, total_replica_num = 0, 0
    for info in service_record['replica_info']:
        if info['status'] == serve_state.ReplicaStatus.READY:
            ready_replica_num += 1
        # TODO(MaoZiming): add a column showing failed replicas number.
        if info['status'] not in serve_state.ReplicaStatus.failed_statuses():
            total_replica_num += 1
    return f'{ready_replica_num}/{total_replica_num}'


def get_endpoint(service_record: Dict[str, Any]) -> str:
    # Don't use backend_utils.is_controller_accessible since it is too slow.
    handle = global_user_state.get_handle_from_cluster_name(
        SKY_SERVE_CONTROLLER_NAME)
    assert isinstance(handle, backends.CloudVmRayResourceHandle)
    load_balancer_port = service_record['load_balancer_port']
    if load_balancer_port is None:
        return '-'
    try:
        endpoint = backend_utils.get_endpoints(handle.cluster_name,
                                               load_balancer_port).get(
                                                   load_balancer_port, None)
    except exceptions.ClusterNotUpError:
        return '-'
    if endpoint is None:
        return '-'
    assert isinstance(endpoint, str), endpoint
    return endpoint


def format_service_table(service_records: List[Dict[str, Any]],
                         show_all: bool) -> str:
    if not service_records:
        return 'No existing services.'

    service_columns = [
        'NAME', 'VERSION', 'UPTIME', 'STATUS', 'REPLICAS', 'ENDPOINT'
    ]
    if show_all:
        service_columns.extend(['POLICY', 'REQUESTED_RESOURCES'])
    service_table = log_utils.create_table(service_columns)

    replica_infos: List[Dict[str, Any]] = []
    for record in service_records:
        for replica in record['replica_info']:
            replica['service_name'] = record['name']
            replica_infos.append(replica)

        service_name = record['name']
        version = ','.join(
            str(v) for v in record['active_versions']
        ) if 'active_versions' in record and record['active_versions'] else '-'
        uptime = log_utils.readable_time_duration(record['uptime'],
                                                  absolute=True)
        service_status = record['status']
        status_str = service_status.colored_str()
        replicas = _get_replicas(record)
        endpoint = get_endpoint(record)
        policy = record['policy']
        requested_resources_str = record['requested_resources_str']

        service_values = [
            service_name,
            version,
            uptime,
            status_str,
            replicas,
            endpoint,
        ]
        if show_all:
            service_values.extend([policy, requested_resources_str])
        service_table.add_row(service_values)

    replica_table = _format_replica_table(replica_infos, show_all)
    return (f'{service_table}\n'
            f'\n{colorama.Fore.CYAN}{colorama.Style.BRIGHT}'
            f'Service Replicas{colorama.Style.RESET_ALL}\n'
            f'{replica_table}')


def _format_replica_table(replica_records: List[Dict[str, Any]],
                          show_all: bool) -> str:
    if not replica_records:
        return 'No existing replicas.'

    replica_columns = [
        'SERVICE_NAME', 'ID', 'VERSION', 'ENDPOINT', 'LAUNCHED', 'RESOURCES',
        'STATUS', 'REGION'
    ]
    if show_all:
        replica_columns.append('ZONE')
    replica_table = log_utils.create_table(replica_columns)

    truncate_hint = ''
    if not show_all:
        if len(replica_records) > _REPLICA_TRUNC_NUM:
            truncate_hint = '\n... (use --all to show all replicas)'
        replica_records = replica_records[:_REPLICA_TRUNC_NUM]

    for record in replica_records:
        endpoint = record.get('endpoint', '-')
        service_name = record['service_name']
        replica_id = record['replica_id']
        version = (record['version'] if 'version' in record else '-')
        replica_endpoint = endpoint if endpoint else '-'
        launched_at = log_utils.readable_time_duration(record['launched_at'])
        resources_str = '-'
        replica_status = record['status']
        status_str = replica_status.colored_str()
        region = '-'
        zone = '-'

        replica_handle: 'backends.CloudVmRayResourceHandle' = record['handle']
        resources_str = resources_utils.get_readable_resources_repr(
            replica_handle, simplify=not show_all)
        if replica_handle.launched_resources.region is not None:
            region = replica_handle.launched_resources.region
        if replica_handle.launched_resources.zone is not None:
            zone = replica_handle.launched_resources.zone

        replica_values = [
            service_name,
            replica_id,
            version,
            replica_endpoint,
            launched_at,
            resources_str,
            status_str,
            region,
        ]
        if show_all:
            replica_values.append(zone)
        replica_table.add_row(replica_values)

    return f'{replica_table}{truncate_hint}'


# =========================== CodeGen for Sky Serve ===========================


# TODO(tian): Use REST API instead of SSH in the future. This codegen pattern
# is to reuse the authentication of ssh. If we want to use REST API, we need
# to implement some authentication mechanism.
class ServeCodeGen:
    """Code generator for SkyServe.

    Usage:
      >> code = ServeCodeGen.get_service_status(service_name)
    """

    # TODO(zhwu): When any API is changed, we should update the
    # constants.SERVE_VERSION.
    _PREFIX = [
        'from sky.serve import serve_state',
        'from sky.serve import serve_utils',
        'from sky.serve import constants',
    ]

    @classmethod
    def get_service_status(cls, service_names: Optional[List[str]]) -> str:
        code = [
            f'msg = serve_utils.get_service_status_encoded({service_names!r})',
            'print(msg, end="", flush=True)'
        ]
        return cls._build(code)

    @classmethod
    def add_version(cls, service_name: str) -> str:
        code = [
            f'msg = serve_utils.add_version_encoded({service_name!r})',
            'print(msg, end="", flush=True)'
        ]
        return cls._build(code)

    @classmethod
    def terminate_services(cls, service_names: Optional[List[str]],
                           purge: bool) -> str:
        code = [
            f'msg = serve_utils.terminate_services({service_names!r}, '
            f'purge={purge})', 'print(msg, end="", flush=True)'
        ]
        return cls._build(code)

    @classmethod
    def terminate_replica(cls, service_name: str, replica_id: int,
                          purge: bool) -> str:
        code = [
            f'(lambda: print(serve_utils.terminate_replica({service_name!r}, '
            f'{replica_id}, {purge}), end="", flush=True) '
            'if getattr(constants, "SERVE_VERSION", 0) >= 2 else '
            f'exec("raise RuntimeError('
            f'{constants.TERMINATE_REPLICA_VERSION_MISMATCH_ERROR!r})"))()'
        ]
        return cls._build(code)

    @classmethod
    def wait_service_registration(cls, service_name: str, job_id: int) -> str:
        code = [
            'msg = serve_utils.wait_service_registration('
            f'{service_name!r}, {job_id})', 'print(msg, end="", flush=True)'
        ]
        return cls._build(code)

    @classmethod
    def stream_replica_logs(cls, service_name: str, replica_id: int,
                            follow: bool) -> str:
        code = [
            'msg = serve_utils.stream_replica_logs('
            f'{service_name!r}, {replica_id!r}, follow={follow})',
            'print(msg, flush=True)'
        ]
        return cls._build(code)

    @classmethod
    def stream_serve_process_logs(cls, service_name: str,
                                  stream_controller: bool, follow: bool) -> str:
        code = [
            f'msg = serve_utils.stream_serve_process_logs({service_name!r}, '
            f'{stream_controller}, follow={follow})', 'print(msg, flush=True)'
        ]
        return cls._build(code)

    @classmethod
    def _build(cls, code: List[str]) -> str:
        code = cls._PREFIX + code
        generated_code = '; '.join(code)
        return (f'{skylet_constants.SKY_PYTHON_CMD} '
                f'-u -c {shlex.quote(generated_code)}')

    @classmethod
    def update_service(cls, service_name: str, version: int, mode: str) -> str:
        code = [
            f'msg = serve_utils.update_service_encoded({service_name!r}, '
            f'{version}, mode={mode!r})',
            'print(msg, end="", flush=True)',
        ]
        return cls._build(code)<|MERGE_RESOLUTION|>--- conflicted
+++ resolved
@@ -625,53 +625,6 @@
             return False
         return cluster_record['status'] == status_lib.ClusterStatus.UP
 
-<<<<<<< HEAD
-    while True:
-        tmp = file.readline()
-        if tmp:
-            no_new_content_cnt = 0
-            line += tmp
-            if '\n' in line or '\r' in line:
-                # Tailing detailed progress for user. All logs in skypilot is
-                # of format `To view detailed progress: tail -n100 -f *.log`.
-                x = re.match(_SKYPILOT_PROVISION_LOG_PATTERN, line)
-                if x is not None:
-                    log_file = os.path.expanduser(x.group(1))
-                elif re.match(_SKYPILOT_LOG_PATTERN, line) is None:
-                    # Not print other logs (file sync logs) since we lack
-                    # utility to determine when these log files are finished
-                    # writing.
-                    # TODO(tian): Not skip these logs since there are small
-                    # chance that error will happen in file sync. Need to find
-                    # a better way to do this.
-                    yield line
-                    # Output next line first since it indicates the process is
-                    # starting. For our launching logs, it's always:
-                    # Launching on <cloud> <region> (<zone>)
-                    if log_file is not None:
-                        with open(log_file, 'r', newline='',
-                                  encoding='utf-8') as f:
-                            # We still exit if more than 10 seconds without new
-                            # content to avoid any internal bug that causes
-                            # the launch failed and cluster status remains INIT.
-                            for l in _follow_replica_logs(
-                                    f,
-                                    cluster_name,
-                                    finish_stream=cluster_is_up,
-                                    exit_if_stream_end=exit_if_stream_end,
-                                    no_new_content_timeout=10):
-                                yield l
-                        log_file = None
-                line = ''
-        else:
-            if exit_if_stream_end or finish_stream():
-                break
-            if no_new_content_timeout is not None:
-                if no_new_content_cnt >= no_new_content_timeout:
-                    break
-                no_new_content_cnt += 1
-            time.sleep(1)
-=======
     def process_line(line: str) -> Iterator[str]:
         # The line might be directing users to view logs, like
         # `✓ Cluster launched: new-http.  View logs at: *.log`
@@ -717,7 +670,6 @@
                                  stop_on_eof=stop_on_eof,
                                  process_line=process_line,
                                  idle_timeout_seconds=idle_timeout_seconds)
->>>>>>> 334b268c
 
 
 def stream_replica_logs(service_name: str, replica_id: int,
@@ -787,25 +739,6 @@
     return ''
 
 
-<<<<<<< HEAD
-def _follow_logs(file: TextIO, *, finish_stream: Callable[[], bool],
-                 exit_if_stream_end: bool) -> Iterator[str]:
-    line = ''
-    while True:
-        tmp = file.readline()
-        if tmp:
-            line += tmp
-            if '\n' in line or '\r' in line:
-                yield line
-                line = ''
-        else:
-            if exit_if_stream_end or finish_stream():
-                break
-            time.sleep(1)
-
-
-=======
->>>>>>> 334b268c
 def stream_serve_process_logs(service_name: str, stream_controller: bool,
                               follow: bool) -> str:
     msg = check_service_status_healthy(service_name)
