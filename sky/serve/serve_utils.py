--- conflicted
+++ resolved
@@ -967,9 +967,6 @@
         return cls._build(code)
 
     @classmethod
-<<<<<<< HEAD
-    def update_service(cls, service_name: str, version: int) -> str:
-=======
     def _build(cls, code: List[str]) -> str:
         code = cls._PREFIX + code
         generated_code = '; '.join(code)
@@ -978,7 +975,6 @@
 
     @classmethod
     def update_service(cls, service_name: str, version: int, mode: str) -> str:
->>>>>>> 4740ea8a
         code = [
             # Backward compatibility for old serve version on the remote
             # machine. The `mode` argument was added in #3249, and if the remote
@@ -991,10 +987,4 @@
             f'{version}, **mode_kwargs)',
             'print(msg, end="", flush=True)',
         ]
-        return cls._build(code)
-
-    @classmethod
-    def _build(cls, code: List[str]) -> str:
-        code = cls._PREFIX + code
-        generated_code = '; '.join(code)
-        return f'python3 -u -c {shlex.quote(generated_code)}'+        return cls._build(code)