"""User interface with the SkyServe."""
import base64
import collections
import dataclasses
import enum
import json
import os
import pathlib
import pickle
import re
import shlex
import shutil
import threading
import time
import typing
from typing import (Any, Callable, DefaultDict, Dict, Generic, Iterator, List,
                    Optional, TextIO, Type, TypeVar)
import uuid

import colorama
import filelock
import psutil
import requests

from sky import backends
from sky import exceptions
from sky import global_user_state
from sky.serve import constants
from sky.serve import serve_state
from sky.skylet import constants as skylet_constants
from sky.skylet import job_lib
from sky.utils import common_utils
from sky.utils import controller_utils
from sky.utils import log_utils
from sky.utils import message_utils
from sky.utils import resources_utils
<<<<<<< HEAD
from sky.utils import subprocess_utils
=======
from sky.utils import status_lib
>>>>>>> ae67bd14
from sky.utils import ux_utils

if typing.TYPE_CHECKING:
    import fastapi

    from sky.serve import replica_managers
    from sky.utils import command_runner

_SYSTEM_MEMORY_GB = psutil.virtual_memory().total // (1024**3)
NUM_SERVICE_THRESHOLD = (_SYSTEM_MEMORY_GB //
                         constants.CONTROLLER_MEMORY_USAGE_GB)
_CONTROLLER_URL = 'http://localhost:{CONTROLLER_PORT}'

# NOTE(dev): We assume log paths are either in ~/sky_logs/... or ~/.sky/...
# and always appear after a space. Be careful when changing UX as this
# assumption is used to expand some log files while ignoring others.
_SKYPILOT_LOG_DIRS = r'~/(sky_logs|\.sky)'
_SKYPILOT_PROVISION_LOG_PATTERN = (
    fr'.* ({_SKYPILOT_LOG_DIRS}/.*provision\.log)')
_SKYPILOT_LOG_PATTERN = fr'.* ({_SKYPILOT_LOG_DIRS}/.*\.log)'

# TODO(tian): Find all existing replica id and print here.
_FAILED_TO_FIND_REPLICA_MSG = (
    f'{colorama.Fore.RED}Failed to find replica '
    '{replica_id}. Please use `sky serve status [SERVICE_NAME]`'
    f' to check all valid replica id.{colorama.Style.RESET_ALL}')
# Max number of replicas to show in `sky serve status` by default.
# If user wants to see all replicas, use `sky serve status --all`.
_REPLICA_TRUNC_NUM = 10


class ServiceComponent(enum.Enum):
    CONTROLLER = 'controller'
    LOAD_BALANCER = 'load_balancer'
    REPLICA = 'replica'


class UserSignal(enum.Enum):
    """User signal to send to controller.

    User can send signal to controller by writing to a file. The controller
    will read the file and handle the signal.
    """
    # Stop the controller, load balancer and all replicas.
    TERMINATE = 'terminate'

    # TODO(tian): Add more signals, such as pause.

    def error_type(self) -> Type[Exception]:
        """Get the error corresponding to the signal."""
        return _SIGNAL_TO_ERROR[self]


class UpdateMode(enum.Enum):
    """Update mode for updating a service."""
    ROLLING = 'rolling'
    BLUE_GREEN = 'blue_green'


@dataclasses.dataclass
class TLSCredential:
    """TLS credential for the service."""
    keyfile: str
    certfile: str

    def dump_uvicorn_kwargs(self) -> Dict[str, str]:
        return {
            'ssl_keyfile': os.path.expanduser(self.keyfile),
            'ssl_certfile': os.path.expanduser(self.certfile),
        }


DEFAULT_UPDATE_MODE = UpdateMode.ROLLING

_SIGNAL_TO_ERROR = {
    UserSignal.TERMINATE: exceptions.ServeUserTerminatedError,
}

# pylint: disable=invalid-name
KeyType = TypeVar('KeyType')
ValueType = TypeVar('ValueType')


# Google style guide: Do not rely on the atomicity of built-in types.
# Our launch and down process pool will be used by multiple threads,
# therefore we need to use a thread-safe dict.
# see https://google.github.io/styleguide/pyguide.html#218-threading
class ThreadSafeDict(Generic[KeyType, ValueType]):
    """A thread-safe dict."""

    def __init__(self, *args: Any, **kwargs: Any) -> None:
        self._dict: Dict[KeyType, ValueType] = dict(*args, **kwargs)
        self._lock = threading.Lock()

    def __getitem__(self, key: KeyType) -> ValueType:
        with self._lock:
            return self._dict.__getitem__(key)

    def __setitem__(self, key: KeyType, value: ValueType) -> None:
        with self._lock:
            return self._dict.__setitem__(key, value)

    def __delitem__(self, key: KeyType) -> None:
        with self._lock:
            return self._dict.__delitem__(key)

    def __len__(self) -> int:
        with self._lock:
            return self._dict.__len__()

    def __contains__(self, key: KeyType) -> bool:
        with self._lock:
            return self._dict.__contains__(key)

    def items(self):
        with self._lock:
            return self._dict.items()

    def values(self):
        with self._lock:
            return self._dict.values()


class RequestsAggregator:
    """Base class for request aggregator."""

    def add(self, request: 'fastapi.Request') -> None:
        """Add a request to the request aggregator."""
        raise NotImplementedError

    def clear(self) -> None:
        """Clear all current request aggregator."""
        raise NotImplementedError

    def to_dict(self) -> Dict[str, Any]:
        """Convert the aggregator to a dict."""
        raise NotImplementedError

    def __repr__(self) -> str:
        raise NotImplementedError


class RequestTimestamp(RequestsAggregator):
    """RequestTimestamp: Aggregates request timestamps.

    This is useful for QPS-based autoscaling.
    """

    def __init__(self) -> None:
        self.timestamps: List[float] = []

    def add(self, request: 'fastapi.Request') -> None:
        """Add a request to the request aggregator."""
        del request  # unused
        self.timestamps.append(time.time())

    def clear(self) -> None:
        """Clear all current request aggregator."""
        self.timestamps = []

    def to_dict(self) -> Dict[str, Any]:
        """Convert the aggregator to a dict."""
        return {'timestamps': self.timestamps}

    def __repr__(self) -> str:
        return f'RequestTimestamp(timestamps={self.timestamps})'


def generate_service_name():
    return f'sky-service-{uuid.uuid4().hex[:4]}'


def generate_remote_service_dir_name(service_name: str) -> str:
    service_name = service_name.replace('-', '_')
    return os.path.join(constants.SKYSERVE_METADATA_DIR, service_name)


def generate_remote_tmp_task_yaml_file_name(service_name: str) -> str:
    dir_name = generate_remote_service_dir_name(service_name)
    # Don't expand here since it is used for remote machine.
    return os.path.join(dir_name, 'task.yaml.tmp')


def generate_task_yaml_file_name(service_name: str,
                                 version: int,
                                 expand_user: bool = True) -> str:
    dir_name = generate_remote_service_dir_name(service_name)
    if expand_user:
        dir_name = os.path.expanduser(dir_name)
    return os.path.join(dir_name, f'task_v{version}.yaml')


def generate_remote_config_yaml_file_name(service_name: str) -> str:
    dir_name = generate_remote_service_dir_name(service_name)
    # Don't expand here since it is used for remote machine.
    return os.path.join(dir_name, 'config.yaml')


def generate_remote_controller_log_file_name(service_name: str) -> str:
    dir_name = generate_remote_service_dir_name(service_name)
    # Don't expand here since it is used for remote machine.
    return os.path.join(dir_name, 'controller.log')


def generate_remote_load_balancer_log_file_name(service_name: str) -> str:
    dir_name = generate_remote_service_dir_name(service_name)
    # Don't expand here since it is used for remote machine.
    return os.path.join(dir_name, 'load_balancer.log')


def generate_replica_launch_log_file_name(service_name: str,
                                          replica_id: int) -> str:
    dir_name = generate_remote_service_dir_name(service_name)
    dir_name = os.path.expanduser(dir_name)
    return os.path.join(dir_name, f'replica_{replica_id}_launch.log')


def generate_replica_log_file_name(service_name: str, replica_id: int) -> str:
    dir_name = generate_remote_service_dir_name(service_name)
    dir_name = os.path.expanduser(dir_name)
    return os.path.join(dir_name, f'replica_{replica_id}.log')


def generate_remote_tls_keyfile_name(service_name: str) -> str:
    dir_name = generate_remote_service_dir_name(service_name)
    # Don't expand here since it is used for remote machine.
    return os.path.join(dir_name, 'tls_keyfile')


def generate_remote_tls_certfile_name(service_name: str) -> str:
    dir_name = generate_remote_service_dir_name(service_name)
    # Don't expand here since it is used for remote machine.
    return os.path.join(dir_name, 'tls_certfile')


def generate_replica_cluster_name(service_name: str, replica_id: int) -> str:
    return f'{service_name}-{replica_id}'


def set_service_status_and_active_versions_from_replica(
        service_name: str, replica_infos: List['replica_managers.ReplicaInfo'],
        update_mode: UpdateMode) -> None:
    record = serve_state.get_service_from_name(service_name)
    if record is None:
        with ux_utils.print_exception_no_traceback():
            raise ValueError(
                'The service is up-ed in an old version and does not '
                'support update. Please `sky serve down` '
                'it first and relaunch the service.')
    if record['status'] == serve_state.ServiceStatus.SHUTTING_DOWN:
        # When the service is shutting down, there is a period of time which the
        # controller still responds to the request, and the replica is not
        # terminated, the service status will still be READY, but we don't want
        # change service status to READY.
        return

    ready_replicas = list(filter(lambda info: info.is_ready, replica_infos))
    if update_mode == UpdateMode.ROLLING:
        active_versions = sorted(
            list(set(info.version for info in ready_replicas)))
    else:
        chosen_version = get_latest_version_with_min_replicas(
            service_name, replica_infos)
        active_versions = [chosen_version] if chosen_version is not None else []
    serve_state.set_service_status_and_active_versions(
        service_name,
        serve_state.ServiceStatus.from_replica_statuses(
            [info.status for info in ready_replicas]),
        active_versions=active_versions)


def update_service_status() -> None:
    services = serve_state.get_services()
    for record in services:
        if record['status'] == serve_state.ServiceStatus.SHUTTING_DOWN:
            # Skip services that is shutting down.
            continue
        controller_job_id = record['controller_job_id']
        assert controller_job_id is not None
        controller_status = job_lib.get_status(controller_job_id)
        if controller_status is None or controller_status.is_terminal():
            # If controller job is not running, set it as controller failed.
            serve_state.set_service_status_and_active_versions(
                record['name'], serve_state.ServiceStatus.CONTROLLER_FAILED)


def update_service_encoded(service_name: str, version: int, mode: str) -> str:
    service_status = _get_service_status(service_name)
    if service_status is None:
        with ux_utils.print_exception_no_traceback():
            raise ValueError(f'Service {service_name!r} does not exist.')
    controller_port = service_status['controller_port']
    resp = requests.post(
        _CONTROLLER_URL.format(CONTROLLER_PORT=controller_port) +
        '/controller/update_service',
        json={
            'version': version,
            'mode': mode,
        })
    if resp.status_code == 404:
        with ux_utils.print_exception_no_traceback():
            raise ValueError(
                'The service is up-ed in an old version and does not '
                'support update. Please `sky serve down` '
                'it first and relaunch the service. ')
    elif resp.status_code == 400:
        with ux_utils.print_exception_no_traceback():
            raise ValueError(f'Client error during service update: {resp.text}')
    elif resp.status_code == 500:
        with ux_utils.print_exception_no_traceback():
            raise RuntimeError(
                f'Server error during service update: {resp.text}')
    elif resp.status_code != 200:
        with ux_utils.print_exception_no_traceback():
            raise ValueError(f'Failed to update service: {resp.text}')

    service_msg = resp.json()['message']
    return message_utils.encode_payload(service_msg)


def terminate_replica(service_name: str, replica_id: int, purge: bool) -> str:
    service_status = _get_service_status(service_name)
    if service_status is None:
        with ux_utils.print_exception_no_traceback():
            raise ValueError(f'Service {service_name!r} does not exist.')
    replica_info = serve_state.get_replica_info_from_id(service_name,
                                                        replica_id)
    if replica_info is None:
        with ux_utils.print_exception_no_traceback():
            raise ValueError(
                f'Replica {replica_id} for service {service_name} does not '
                'exist.')

    controller_port = service_status['controller_port']
    resp = requests.post(
        _CONTROLLER_URL.format(CONTROLLER_PORT=controller_port) +
        '/controller/terminate_replica',
        json={
            'replica_id': replica_id,
            'purge': purge,
        })

    message: str = resp.json()['message']
    if resp.status_code != 200:
        with ux_utils.print_exception_no_traceback():
            raise ValueError(f'Failed to terminate replica {replica_id} '
                             f'in {service_name}. Reason:\n{message}')
    return message


def _get_service_status(
        service_name: str,
        with_replica_info: bool = True) -> Optional[Dict[str, Any]]:
    """Get the status dict of the service.

    Args:
        service_name: The name of the service.
        with_replica_info: Whether to include the information of all replicas.

    Returns:
        A dictionary describing the status of the service if the service exists.
        Otherwise, return None.
    """
    record = serve_state.get_service_from_name(service_name)
    if record is None:
        return None
    if with_replica_info:
        record['replica_info'] = [
            info.to_info_dict(with_handle=True)
            for info in serve_state.get_replica_infos(service_name)
        ]
    return record


def get_service_status_encoded(service_names: Optional[List[str]]) -> str:
    service_statuses: List[Dict[str, str]] = []
    if service_names is None:
        # Get all service names
        service_names = serve_state.get_glob_service_names(None)
    for service_name in service_names:
        service_status = _get_service_status(service_name)
        if service_status is None:
            continue
        service_statuses.append({
            k: base64.b64encode(pickle.dumps(v)).decode('utf-8')
            for k, v in service_status.items()
        })
    # We have to use payload_type here to avoid the issue of
    # message_utils.decode_payload() not being able to correctly decode the
    # message with <sky-payload> tags.
    return message_utils.encode_payload(service_statuses,
                                        payload_type='service_status')


def load_service_status(payload: str) -> List[Dict[str, Any]]:
    try:
        service_statuses_encoded = message_utils.decode_payload(
            payload, payload_type='service_status')
    except ValueError as e:
        if 'Invalid payload string' in str(e):
            # Backward compatibility for serve controller started before #4660
            # where the payload type is not added.
            service_statuses_encoded = message_utils.decode_payload(payload)
        else:
            raise
    service_statuses: List[Dict[str, Any]] = []
    for service_status in service_statuses_encoded:
        if not isinstance(service_status, dict):
            raise ValueError(f'Invalid service status: {service_status}')
        service_statuses.append({
            k: pickle.loads(base64.b64decode(v))
            for k, v in service_status.items()
        })
    return service_statuses


def add_version_encoded(service_name: str) -> str:
    new_version = serve_state.add_version(service_name)
    return message_utils.encode_payload(new_version)


def load_version_string(payload: str) -> str:
    return message_utils.decode_payload(payload)


def _terminate_failed_services(
        service_name: str,
        service_status: Optional[serve_state.ServiceStatus]) -> Optional[str]:
    """Terminate service in failed status.

    Services included in ServiceStatus.failed_statuses() do not have an
    active controller process, so we can't send a file terminate signal
    to the controller. Instead, we manually cleanup database record for
    the service and alert the user about a potential resource leak.

    Returns:
        A message indicating potential resource leak (if any). If no
        resource leak is detected, return None.
    """
    remaining_replica_clusters: List[str] = []
    # The controller should have already attempted to terminate those
    # replicas, so we don't need to try again here.
    for replica_info in serve_state.get_replica_infos(service_name):
        # TODO(tian): Refresh latest status of the cluster.
        if global_user_state.get_cluster_from_name(
                replica_info.cluster_name) is not None:
            remaining_replica_clusters.append(f'{replica_info.cluster_name!r}')
        serve_state.remove_replica(service_name, replica_info.replica_id)

    service_dir = os.path.expanduser(
        generate_remote_service_dir_name(service_name))
    shutil.rmtree(service_dir)
    serve_state.remove_service(service_name)
    serve_state.delete_all_versions(service_name)

    if not remaining_replica_clusters:
        return None
    remaining_identity = ', '.join(remaining_replica_clusters)
    return (f'{colorama.Fore.YELLOW}terminate service {service_name!r} with '
            f'failed status ({service_status}). This may indicate a resource '
            'leak. Please check the following SkyPilot clusters on the '
            f'controller: {remaining_identity}{colorama.Style.RESET_ALL}')


def terminate_services(service_names: Optional[List[str]], purge: bool) -> str:
    service_names = serve_state.get_glob_service_names(service_names)
    terminated_service_names: List[str] = []
    messages: List[str] = []
    for service_name in service_names:
        service_status = _get_service_status(service_name,
                                             with_replica_info=False)
        if (service_status is not None and service_status['status']
                == serve_state.ServiceStatus.SHUTTING_DOWN):
            # Already scheduled to be terminated.
            continue
        # If the `services` and `version_specs` table are not aligned, it might
        # result in a None service status. In this case, the controller process
        # is not functioning as well and we should also use the
        # `_terminate_failed_services` function to clean up the service.
        # This is a safeguard for a rare case, that is accidentally abort
        # between `serve_state.add_service` and
        # `serve_state.add_or_update_version` in service.py.
        if (service_status is None or service_status['status']
                in serve_state.ServiceStatus.failed_statuses()):
            failed_status = (service_status['status']
                             if service_status is not None else None)
            if purge:
                message = _terminate_failed_services(service_name,
                                                     failed_status)
                if message is not None:
                    messages.append(message)
            else:
                messages.append(
                    f'{colorama.Fore.YELLOW}Service {service_name!r} is in '
                    f'failed status ({failed_status}). Skipping '
                    'its termination as it could lead to a resource leak. '
                    f'(Use `sky serve down {service_name} --purge` to '
                    'forcefully terminate the service.)'
                    f'{colorama.Style.RESET_ALL}')
                # Don't add to terminated_service_names since it's not
                # actually terminated.
                continue
        else:
            # Send the terminate signal to controller.
            signal_file = pathlib.Path(
                constants.SIGNAL_FILE_PATH.format(service_name))
            # Filelock is needed to prevent race condition between signal
            # check/removal and signal writing.
            with filelock.FileLock(str(signal_file) + '.lock'):
                with signal_file.open(mode='w', encoding='utf-8') as f:
                    f.write(UserSignal.TERMINATE.value)
                    f.flush()
        terminated_service_names.append(f'{service_name!r}')
    if not terminated_service_names:
        messages.append('No service to terminate.')
    else:
        identity_str = f'Service {terminated_service_names[0]} is'
        if len(terminated_service_names) > 1:
            terminated_service_names_str = ', '.join(terminated_service_names)
            identity_str = f'Services {terminated_service_names_str} are'
        messages.append(f'{identity_str} scheduled to be terminated.')
    return '\n'.join(messages)


def wait_service_registration(service_name: str, job_id: int) -> str:
    """Util function to call at the end of `sky.serve.up()`.

    This function will:
        (1) Check the name duplication by job id of the controller. If
            the job id is not the same as the database record, this
            means another service is already taken that name. See
            sky/serve/api.py::up for more details.
        (2) Wait for the load balancer port to be assigned and return.

    Returns:
        Encoded load balancer port assigned to the service.
    """
    start_time = time.time()
    setup_completed = False
    while True:
        job_status = job_lib.get_status(job_id)
        if job_status is None or job_status < job_lib.JobStatus.RUNNING:
            # Wait for the controller process to finish setting up. It can be
            # slow if a lot cloud dependencies are being installed.
            if (time.time() - start_time >
                    constants.CONTROLLER_SETUP_TIMEOUT_SECONDS):
                with ux_utils.print_exception_no_traceback():
                    raise RuntimeError(
                        f'Failed to start the controller '
                        f'process for the service {service_name!r} '
                        f'within '
                        f'{constants.CONTROLLER_SETUP_TIMEOUT_SECONDS} seconds.'
                    )
            # No need to check the service status as the controller process
            # is still setting up.
            time.sleep(1)
            continue

        if not setup_completed:
            setup_completed = True
            # Reset the start time to wait for the service to be registered.
            start_time = time.time()

        record = serve_state.get_service_from_name(service_name)
        if record is not None:
            if job_id != record['controller_job_id']:
                with ux_utils.print_exception_no_traceback():
                    raise ValueError(
                        f'The service {service_name!r} is already running. '
                        'Please specify a different name for your service. '
                        'To update an existing service, run: sky serve update '
                        f'{service_name} <new-service-yaml>')
            lb_port = record['load_balancer_port']
            if lb_port is not None:
                return message_utils.encode_payload(lb_port)
        elif len(serve_state.get_services()) >= NUM_SERVICE_THRESHOLD:
            with ux_utils.print_exception_no_traceback():
                raise RuntimeError('Max number of services reached. '
                                   'To spin up more services, please '
                                   'tear down some existing services.')
        elapsed = time.time() - start_time
        if elapsed > constants.SERVICE_REGISTER_TIMEOUT_SECONDS:
            # Print the controller log to help user debug.
            controller_log_path = (
                generate_remote_controller_log_file_name(service_name))
            with open(os.path.expanduser(controller_log_path),
                      'r',
                      encoding='utf-8') as f:
                log_content = f.read()
            with ux_utils.print_exception_no_traceback():
                raise ValueError(f'Failed to register service {service_name!r} '
                                 'on the SkyServe controller. '
                                 f'Reason:\n{log_content}')
        time.sleep(1)


def load_service_initialization_result(payload: str) -> int:
    return message_utils.decode_payload(payload)


def check_service_status_healthy(service_name: str) -> Optional[str]:
    service_record = serve_state.get_service_from_name(service_name)
    if service_record is None:
        return f'Service {service_name!r} does not exist.'
    if service_record['status'] == serve_state.ServiceStatus.CONTROLLER_INIT:
        return (f'Service {service_name!r} is still initializing its '
                'controller. Please try again later.')
    return None


def get_latest_version_with_min_replicas(
        service_name: str,
        replica_infos: List['replica_managers.ReplicaInfo']) -> Optional[int]:
    # Find the latest version with at least min_replicas replicas.
    version2count: DefaultDict[int, int] = collections.defaultdict(int)
    for info in replica_infos:
        if info.is_ready:
            version2count[info.version] += 1

    active_versions = sorted(version2count.keys(), reverse=True)
    for version in active_versions:
        spec = serve_state.get_spec(service_name, version)
        if (spec is not None and version2count[version] >= spec.min_replicas):
            return version
    # Use the oldest version if no version has enough replicas.
    return active_versions[-1] if active_versions else None


def _follow_logs_with_provision_expanding(
    file: TextIO,
    cluster_name: str,
    *,
    should_stop: Callable[[], bool],
    stop_on_eof: bool = False,
    idle_timeout_seconds: Optional[int] = None,
) -> Iterator[str]:
    """Follows logs and expands any provision.log references found.

    Args:
        file: Log file to read from.
        cluster_name: Name of the cluster being launched.
        should_stop: Callback that returns True when streaming should stop.
        stop_on_eof: If True, stop when reaching end of file.
        idle_timeout_seconds: If set, stop after these many seconds without
            new content.

    Yields:
        Log lines, including expanded content from referenced provision logs.
    """

    def cluster_is_up() -> bool:
        cluster_record = global_user_state.get_cluster_from_name(cluster_name)
        if cluster_record is None:
            return False
        return cluster_record['status'] == status_lib.ClusterStatus.UP

    def process_line(line: str) -> Iterator[str]:
        # The line might be directing users to view logs, like
        # `✓ Cluster launched: new-http.  View logs at: *.log`
        # We should tail the detailed logs for user.
        provision_log_prompt = re.match(_SKYPILOT_PROVISION_LOG_PATTERN, line)
        log_prompt = re.match(_SKYPILOT_LOG_PATTERN, line)

        if provision_log_prompt is not None:
            nested_log_path = os.path.expanduser(provision_log_prompt.group(1))

            try:
                with open(nested_log_path, 'r', newline='',
                          encoding='utf-8') as f:
                    # We still exit if more than 10 seconds without new content
                    # to avoid any internal bug that causes the launch to fail
                    # while cluster status remains INIT.
                    yield from log_utils.follow_logs(f,
                                                     should_stop=cluster_is_up,
                                                     stop_on_eof=stop_on_eof,
                                                     idle_timeout_seconds=10)
            except FileNotFoundError:
                yield line

                yield (f'{colorama.Fore.YELLOW}{colorama.Style.BRIGHT}'
                       f'Try to expand log file {nested_log_path} but not '
                       f'found. Skipping...{colorama.Style.RESET_ALL}')
                pass
            return

        if log_prompt is not None:
            # Now we skip other logs (file sync logs) since we lack
            # utility to determine when these log files are finished
            # writing.
            # TODO(tian): We should not skip these logs since there are
            # small chance that error will happen in file sync. Need to
            # find a better way to do this.
            return

        yield line

    return log_utils.follow_logs(file,
                                 should_stop=should_stop,
                                 stop_on_eof=stop_on_eof,
                                 process_line=process_line,
                                 idle_timeout_seconds=idle_timeout_seconds)


def stream_replica_logs(service_name: str, replica_id: int,
                        follow: bool) -> str:
    msg = check_service_status_healthy(service_name)
    if msg is not None:
        return msg
    print(f'{colorama.Fore.YELLOW}Start streaming logs for launching process '
          f'of replica {replica_id}.{colorama.Style.RESET_ALL}')

    log_file_name = generate_replica_log_file_name(service_name, replica_id)
    if os.path.exists(log_file_name):
        with open(log_file_name, 'r', encoding='utf-8') as f:
            print(f.read(), flush=True)
        return ''

    launch_log_file_name = generate_replica_launch_log_file_name(
        service_name, replica_id)
    if not os.path.exists(launch_log_file_name):
        return (f'{colorama.Fore.RED}Replica {replica_id} doesn\'t exist.'
                f'{colorama.Style.RESET_ALL}')

    replica_cluster_name = generate_replica_cluster_name(
        service_name, replica_id)

    def _get_replica_status() -> serve_state.ReplicaStatus:
        replica_info = serve_state.get_replica_infos(service_name)
        for info in replica_info:
            if info.replica_id == replica_id:
                return info.status
        with ux_utils.print_exception_no_traceback():
            raise ValueError(
                _FAILED_TO_FIND_REPLICA_MSG.format(replica_id=replica_id))

    replica_provisioned = (
        lambda: _get_replica_status() != serve_state.ReplicaStatus.PROVISIONING)
    with open(launch_log_file_name, 'r', newline='', encoding='utf-8') as f:
        for line in _follow_logs_with_provision_expanding(
                f,
                replica_cluster_name,
                should_stop=replica_provisioned,
                stop_on_eof=not follow,
        ):
            print(line, end='', flush=True)

    if (not follow and
            _get_replica_status() == serve_state.ReplicaStatus.PROVISIONING):
        # Early exit if not following the logs.
        return ''

    backend = backends.CloudVmRayBackend()
    handle = global_user_state.get_handle_from_cluster_name(
        replica_cluster_name)
    if handle is None:
        return _FAILED_TO_FIND_REPLICA_MSG.format(replica_id=replica_id)
    assert isinstance(handle, backends.CloudVmRayResourceHandle), handle

    # Notify user here to make sure user won't think the log is finished.
    print(f'{colorama.Fore.YELLOW}Start streaming logs for task job '
          f'of replica {replica_id}...{colorama.Style.RESET_ALL}')

    # Always tail the latest logs, which represent user setup & run.
    returncode = backend.tail_logs(handle, job_id=None, follow=follow)
    if returncode != 0:
        return (f'{colorama.Fore.RED}Failed to stream logs for replica '
                f'{replica_id}.{colorama.Style.RESET_ALL}')
    return ''


def stream_serve_process_logs(service_name: str, stream_controller: bool,
                              follow: bool) -> str:
    msg = check_service_status_healthy(service_name)
    if msg is not None:
        return msg
    if stream_controller:
        log_file = generate_remote_controller_log_file_name(service_name)
    else:
        log_file = generate_remote_load_balancer_log_file_name(service_name)

    def _service_is_terminal() -> bool:
        record = serve_state.get_service_from_name(service_name)
        if record is None:
            return True
        return record['status'] in serve_state.ServiceStatus.failed_statuses()

    with open(os.path.expanduser(log_file), 'r', newline='',
              encoding='utf-8') as f:
        for line in log_utils.follow_logs(
                f,
                should_stop=_service_is_terminal,
                stop_on_eof=not follow,
        ):
            print(line, end='', flush=True)
    return ''


def sync_down_logs(service_name: str, timestamp: str,
                   target_str_list: List[str],
                   replica_id: Optional[int]) -> str:
    """Gathers logs into the controller's
      ~/.sky/serve/<service_name>/<timestamp> folder.
    - If target == 'controller' or 'load_balancer', do local copy.
    - If target == 'replica' and replica_id is specified, unify that
      replica's logs only.
    - If target is not specified, do local copy and unify all replicas' logs.

    Returns a dict string in json format.
    - Key: 'controller' or 'load_balancer' or 'replica_<replica_id>'
    - Value: Message indicating the status of the log sync. When success, the
      message will contains {PATH_PLACEHOLDER} to be replaced by the
      user laptop's local path later.
    """
    record = serve_state.get_service_from_name(service_name)
    if record is None:
        with ux_utils.print_exception_no_traceback():
            raise ValueError(f'Service {service_name} not found on controller.')

    messages: Dict[str, str] = {}

    all_targets = set(target_str_list)
    wants_all = not all_targets

    replicas_targets: List['replica_managers.ReplicaInfo'] = []
    if wants_all:
        replica_infos = serve_state.get_replica_infos(service_name)
        for info in replica_infos:
            # PREEMPTED or UNKNOWN replicas could be in replica_infos
            # for a short period of time before _refresh_process_pool
            # updates the replica infos.
            if info.status not in [
                    serve_state.ReplicaStatus.PREEMPTED,
                    serve_state.ReplicaStatus.UNKNOWN,
            ]:
                replicas_targets.append(info)
    elif replica_id is not None:
        replica_info = serve_state.get_replica_info_from_id(
            service_name, replica_id)
        if replica_info is None:
            messages[f'replica_{replica_id}'] = (
                f'Replica {replica_id} for {service_name} is '
                'not found.')
        else:
            replicas_targets.append(replica_info)

    service_dir = generate_remote_service_dir_name(service_name)
    local_base = (pathlib.Path(service_dir) / timestamp).expanduser()
    local_base.mkdir(parents=True, exist_ok=True)

    def _fetch_replica_logs(info: 'replica_managers.ReplicaInfo'):
        handle = info.handle()
        replica_id = info.replica_id
        status = info.status
        if status in [
                serve_state.ReplicaStatus.PREEMPTED,
                serve_state.ReplicaStatus.UNKNOWN,
        ]:
            messages[f'replica_{replica_id}'] = (
                f'Replica {replica_id} for {service_name} has been '
                'scaled down or preempted.')
            return
        if status == serve_state.ReplicaStatus.PROVISIONING:
            messages[f'replica_{replica_id}'] = (
                f'Replica {replica_id} for {service_name} is still '
                'provisioning.')
            return
        if handle is None:
            messages[f'replica_{replica_id}'] = (
                f'Cannot find cluster {info.cluster_name}. '
                'Skipping logs.')
            return
        assert isinstance(handle, backends.CloudVmRayResourceHandle)
        job_file = controller_utils.download_and_stream_latest_job_log(
            backends.CloudVmRayBackend(),
            handle,
            str(local_base),
            stream_logs=False)
        if job_file is None:
            # TODO(andyl): We should returns the exact error message.
            # Current blocker is error message is directly printed by
            # controller_utils.download_and_stream_latest_job_log.
            messages[f'replica_{replica_id}'] = (
                f'Error pulling logs for replica {replica_id} for '
                f'{service_name}. See the controller log for more details.')
            return

        job_file_path = pathlib.Path(job_file)
        shutil.move(typing.cast(str, job_file_path),
                    local_base / f'replica_{replica_id}.log')

        # TODO(andyl): The whole <run-timestamp> including
        # a run.log and 'tasks' subdir is synced down by
        # controller_utils.download_and_stream_latest_job_log.
        # We should not even create it.
        shutil.rmtree(job_file_path.parent)

        messages[f'replica_{replica_id}'] = (
            f'Successfully synced replica {replica_id} logs for '
            f'{service_name} to {{PATH_PLACEHOLDER}}/replica_{replica_id}.log')

    subprocess_utils.run_in_parallel(
        _fetch_replica_logs,
        replicas_targets,
    )

    if (ServiceComponent.CONTROLLER.value in target_str_list or wants_all):
        controller_file = generate_remote_controller_log_file_name(service_name)
        shutil.copy(
            pathlib.Path(controller_file).expanduser(),
            local_base / 'controller.log')
        messages['controller'] = (
            'Successfully synced controller logs for '
            f'{service_name} to {{PATH_PLACEHOLDER}}/controller.log')

    if (ServiceComponent.LOAD_BALANCER.value in target_str_list or wants_all):
        load_balancer_file = (
            generate_remote_load_balancer_log_file_name(service_name))
        shutil.copy(
            pathlib.Path(load_balancer_file).expanduser(),
            local_base / 'load_balancer.log')
        messages['load_balancer'] = (
            'Successfully synced load balancer logs for '
            f'{service_name} to {{PATH_PLACEHOLDER}}/load_balancer.log')

    return json.dumps(messages)


def rsync_service_logs_from_controller(
    runner: 'command_runner.CommandRunner',
    service_name: str,
    timestamp: str,
) -> pathlib.Path:
    """Rsync logs from the controller's ~/.sky/serve/<service_dir> to local.
    Returns the parent directory of the downloaded logs.
    """
    service_dir = generate_remote_service_dir_name(service_name)
    base_dir = pathlib.Path(service_dir) / timestamp

    local_base = base_dir.expanduser()
    local_base.mkdir(parents=True, exist_ok=True)

    runner.rsync(
        f'{base_dir}/',
        str(local_base),
        up=False,
        stream_logs=False,
    )

    return base_dir


# ================== Table Formatter for `sky serve status` ==================


def _get_replicas(service_record: Dict[str, Any]) -> str:
    ready_replica_num, total_replica_num = 0, 0
    for info in service_record['replica_info']:
        if info['status'] == serve_state.ReplicaStatus.READY:
            ready_replica_num += 1
        # TODO(MaoZiming): add a column showing failed replicas number.
        if info['status'] not in serve_state.ReplicaStatus.failed_statuses():
            total_replica_num += 1
    return f'{ready_replica_num}/{total_replica_num}'


def format_service_table(service_records: List[Dict[str, Any]],
                         show_all: bool) -> str:
    if not service_records:
        return 'No existing services.'

    service_columns = [
        'NAME', 'VERSION', 'UPTIME', 'STATUS', 'REPLICAS', 'ENDPOINT'
    ]
    if show_all:
        service_columns.extend([
            'AUTOSCALING_POLICY', 'LOAD_BALANCING_POLICY', 'REQUESTED_RESOURCES'
        ])
    service_table = log_utils.create_table(service_columns)

    replica_infos: List[Dict[str, Any]] = []
    for record in service_records:
        for replica in record['replica_info']:
            replica['service_name'] = record['name']
            replica_infos.append(replica)

        service_name = record['name']
        version = ','.join(
            str(v) for v in record['active_versions']
        ) if 'active_versions' in record and record['active_versions'] else '-'
        uptime = log_utils.readable_time_duration(record['uptime'],
                                                  absolute=True)
        service_status = record['status']
        status_str = service_status.colored_str()
        replicas = _get_replicas(record)
        endpoint = record['endpoint']
        if endpoint is None:
            endpoint = '-'
        policy = record['policy']
        requested_resources_str = record['requested_resources_str']
        load_balancing_policy = record['load_balancing_policy']

        service_values = [
            service_name,
            version,
            uptime,
            status_str,
            replicas,
            endpoint,
        ]
        if show_all:
            service_values.extend(
                [policy, load_balancing_policy, requested_resources_str])
        service_table.add_row(service_values)

    replica_table = _format_replica_table(replica_infos, show_all)
    return (f'{service_table}\n'
            f'\n{colorama.Fore.CYAN}{colorama.Style.BRIGHT}'
            f'Service Replicas{colorama.Style.RESET_ALL}\n'
            f'{replica_table}')


def _format_replica_table(replica_records: List[Dict[str, Any]],
                          show_all: bool) -> str:
    if not replica_records:
        return 'No existing replicas.'

    replica_columns = [
        'SERVICE_NAME', 'ID', 'VERSION', 'ENDPOINT', 'LAUNCHED', 'RESOURCES',
        'STATUS', 'REGION'
    ]
    if show_all:
        replica_columns.append('ZONE')
    replica_table = log_utils.create_table(replica_columns)

    truncate_hint = ''
    if not show_all:
        if len(replica_records) > _REPLICA_TRUNC_NUM:
            truncate_hint = '\n... (use --all to show all replicas)'
        replica_records = replica_records[:_REPLICA_TRUNC_NUM]

    for record in replica_records:
        endpoint = record.get('endpoint', '-')
        service_name = record['service_name']
        replica_id = record['replica_id']
        version = (record['version'] if 'version' in record else '-')
        replica_endpoint = endpoint if endpoint else '-'
        launched_at = log_utils.readable_time_duration(record['launched_at'])
        resources_str = '-'
        replica_status = record['status']
        status_str = replica_status.colored_str()
        region = '-'
        zone = '-'

        replica_handle: Optional['backends.CloudVmRayResourceHandle'] = record[
            'handle']
        if replica_handle is not None:
            resources_str = resources_utils.get_readable_resources_repr(
                replica_handle, simplify=not show_all)
            if replica_handle.launched_resources.region is not None:
                region = replica_handle.launched_resources.region
            if replica_handle.launched_resources.zone is not None:
                zone = replica_handle.launched_resources.zone

        replica_values = [
            service_name,
            replica_id,
            version,
            replica_endpoint,
            launched_at,
            resources_str,
            status_str,
            region,
        ]
        if show_all:
            replica_values.append(zone)
        replica_table.add_row(replica_values)

    return f'{replica_table}{truncate_hint}'


# =========================== CodeGen for Sky Serve ===========================


# TODO(tian): Use REST API instead of SSH in the future. This codegen pattern
# is to reuse the authentication of ssh. If we want to use REST API, we need
# to implement some authentication mechanism.
class ServeCodeGen:
    """Code generator for SkyServe.

    Usage:
      >> code = ServeCodeGen.get_service_status(service_name)
    """

    # TODO(zhwu): When any API is changed, we should update the
    # constants.SERVE_VERSION.
    _PREFIX = [
        'from sky.serve import serve_state',
        'from sky.serve import serve_utils',
        'from sky.serve import constants',
    ]

    @classmethod
    def get_service_status(cls, service_names: Optional[List[str]]) -> str:
        code = [
            f'msg = serve_utils.get_service_status_encoded({service_names!r})',
            'print(msg, end="", flush=True)'
        ]
        return cls._build(code)

    @classmethod
    def add_version(cls, service_name: str) -> str:
        code = [
            f'msg = serve_utils.add_version_encoded({service_name!r})',
            'print(msg, end="", flush=True)'
        ]
        return cls._build(code)

    @classmethod
    def terminate_services(cls, service_names: Optional[List[str]],
                           purge: bool) -> str:
        code = [
            f'msg = serve_utils.terminate_services({service_names!r}, '
            f'purge={purge})', 'print(msg, end="", flush=True)'
        ]
        return cls._build(code)

    @classmethod
    def terminate_replica(cls, service_name: str, replica_id: int,
                          purge: bool) -> str:
        code = [
            f'(lambda: print(serve_utils.terminate_replica({service_name!r}, '
            f'{replica_id}, {purge}), end="", flush=True) '
            'if getattr(constants, "SERVE_VERSION", 0) >= 2 else '
            f'exec("raise RuntimeError('
            f'{constants.TERMINATE_REPLICA_VERSION_MISMATCH_ERROR!r})"))()'
        ]
        return cls._build(code)

    @classmethod
    def wait_service_registration(cls, service_name: str, job_id: int) -> str:
        code = [
            'msg = serve_utils.wait_service_registration('
            f'{service_name!r}, {job_id})', 'print(msg, end="", flush=True)'
        ]
        return cls._build(code)

    @classmethod
    def stream_replica_logs(cls, service_name: str, replica_id: int,
                            follow: bool) -> str:
        code = [
            'msg = serve_utils.stream_replica_logs('
            f'{service_name!r}, {replica_id!r}, follow={follow})',
            'print(msg, flush=True)'
        ]
        return cls._build(code)

    @classmethod
    def stream_serve_process_logs(cls, service_name: str,
                                  stream_controller: bool, follow: bool) -> str:
        code = [
            f'msg = serve_utils.stream_serve_process_logs({service_name!r}, '
            f'{stream_controller}, follow={follow})', 'print(msg, flush=True)'
        ]
        return cls._build(code)

    @classmethod
    def sync_down_logs(cls, service_name: str, timestamp: str,
                       target_str_list: List[str],
                       replica_id: Optional[int]) -> str:
        code = [
            f'msg = serve_utils.sync_down_logs('
            f'{service_name!r}, {timestamp!r}, {target_str_list!r}, '
            f'{replica_id!r})', 'print(msg, end="", flush=True)'
        ]
        return cls._build(code)

    @classmethod
    def _build(cls, code: List[str]) -> str:
        code = cls._PREFIX + code
        generated_code = '; '.join(code)
        # Use the local user id to make sure the operation goes to the correct
        # user.
        return (f'export {skylet_constants.USER_ID_ENV_VAR}='
                f'"{common_utils.get_user_hash()}"; '
                f'{skylet_constants.SKY_PYTHON_CMD} '
                f'-u -c {shlex.quote(generated_code)}')

    @classmethod
    def update_service(cls, service_name: str, version: int, mode: str) -> str:
        code = [
            f'msg = serve_utils.update_service_encoded({service_name!r}, '
            f'{version}, mode={mode!r})',
            'print(msg, end="", flush=True)',
        ]
        return cls._build(code)<|MERGE_RESOLUTION|>--- conflicted
+++ resolved
@@ -34,11 +34,7 @@
 from sky.utils import log_utils
 from sky.utils import message_utils
 from sky.utils import resources_utils
-<<<<<<< HEAD
-from sky.utils import subprocess_utils
-=======
 from sky.utils import status_lib
->>>>>>> ae67bd14
 from sky.utils import ux_utils
 
 if typing.TYPE_CHECKING:
