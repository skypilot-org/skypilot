"""User interface with the SkyServe."""
import base64
import collections
import dataclasses
import enum
import json
import os
import pathlib
import pickle
import re
import shlex
import shutil
import threading
import time
import typing
from typing import (Any, Callable, DefaultDict, Dict, Generic, Iterator, List,
                    Optional, TextIO, Type, TypeVar, Union)
import uuid

import colorama
import filelock

from sky import backends
from sky import exceptions
from sky import global_user_state
from sky.adaptors import common as adaptors_common
from sky.serve import constants
from sky.serve import serve_state
from sky.serve import spot_placer
from sky.skylet import constants as skylet_constants
from sky.skylet import job_lib
from sky.utils import annotations
from sky.utils import common_utils
from sky.utils import controller_utils
from sky.utils import log_utils
from sky.utils import message_utils
from sky.utils import resources_utils
from sky.utils import status_lib
from sky.utils import ux_utils

if typing.TYPE_CHECKING:
    import fastapi
    import psutil
    import requests

    import sky
    from sky.serve import replica_managers
<<<<<<< HEAD
    from sky.utils import command_runner
=======
else:
    psutil = adaptors_common.LazyImport('psutil')
    requests = adaptors_common.LazyImport('requests')


@annotations.lru_cache(scope='request')
def get_num_service_threshold():
    """Get number of services threshold, calculating it only when needed."""
    system_memory_gb = psutil.virtual_memory().total // (1024**3)
    return system_memory_gb // constants.CONTROLLER_MEMORY_USAGE_GB

>>>>>>> f90ccc17

_CONTROLLER_URL = 'http://localhost:{CONTROLLER_PORT}'

# NOTE(dev): We assume log paths are either in ~/sky_logs/... or ~/.sky/...
# and always appear after a space. Be careful when changing UX as this
# assumption is used to expand some log files while ignoring others.
_SKYPILOT_LOG_DIRS = r'~/(sky_logs|\.sky)'
_SKYPILOT_PROVISION_LOG_PATTERN = (
    fr'.* ({_SKYPILOT_LOG_DIRS}/.*provision\.log)')
_SKYPILOT_LOG_PATTERN = fr'.* ({_SKYPILOT_LOG_DIRS}/.*\.log)'

# TODO(tian): Find all existing replica id and print here.
_FAILED_TO_FIND_REPLICA_MSG = (
    f'{colorama.Fore.RED}Failed to find replica '
    '{replica_id}. Please use `sky serve status [SERVICE_NAME]`'
    f' to check all valid replica id.{colorama.Style.RESET_ALL}')
# Max number of replicas to show in `sky serve status` by default.
# If user wants to see all replicas, use `sky serve status --all`.
_REPLICA_TRUNC_NUM = 10


class ServiceComponent(enum.Enum):
    CONTROLLER = 'controller'
    LOAD_BALANCER = 'load_balancer'
    REPLICA = 'replica'


@dataclasses.dataclass
class ServiceComponentTarget:
    """Represents a target service component with an optional replica ID.
    """
    component: ServiceComponent
    replica_id: Optional[int] = None

    def __init__(self,
                 component: Union[str, ServiceComponent],
                 replica_id: Optional[int] = None):
        if isinstance(component, str):
            component = ServiceComponent(component)
        self.component = component
        self.replica_id = replica_id

    def __post_init__(self):
        """Validate that replica_id is only provided for REPLICA component."""
        if (self.component
                == ServiceComponent.REPLICA) != (self.replica_id is None):
            raise ValueError(
                'replica_id must be specified if and only if component is '
                'REPLICA.')

    def __hash__(self) -> int:
        return hash((self.component, self.replica_id))

    def __str__(self) -> str:
        if self.component == ServiceComponent.REPLICA:
            return f'{self.component.value}-{self.replica_id}'
        return self.component.value


class UserSignal(enum.Enum):
    """User signal to send to controller.

    User can send signal to controller by writing to a file. The controller
    will read the file and handle the signal.
    """
    # Stop the controller, load balancer and all replicas.
    TERMINATE = 'terminate'

    # TODO(tian): Add more signals, such as pause.

    def error_type(self) -> Type[Exception]:
        """Get the error corresponding to the signal."""
        return _SIGNAL_TO_ERROR[self]


class UpdateMode(enum.Enum):
    """Update mode for updating a service."""
    ROLLING = 'rolling'
    BLUE_GREEN = 'blue_green'


@dataclasses.dataclass
class TLSCredential:
    """TLS credential for the service."""
    keyfile: str
    certfile: str

    def dump_uvicorn_kwargs(self) -> Dict[str, str]:
        return {
            'ssl_keyfile': os.path.expanduser(self.keyfile),
            'ssl_certfile': os.path.expanduser(self.certfile),
        }


DEFAULT_UPDATE_MODE = UpdateMode.ROLLING

_SIGNAL_TO_ERROR = {
    UserSignal.TERMINATE: exceptions.ServeUserTerminatedError,
}

# pylint: disable=invalid-name
KeyType = TypeVar('KeyType')
ValueType = TypeVar('ValueType')


# Google style guide: Do not rely on the atomicity of built-in types.
# Our launch and down process pool will be used by multiple threads,
# therefore we need to use a thread-safe dict.
# see https://google.github.io/styleguide/pyguide.html#218-threading
class ThreadSafeDict(Generic[KeyType, ValueType]):
    """A thread-safe dict."""

    def __init__(self, *args: Any, **kwargs: Any) -> None:
        self._dict: Dict[KeyType, ValueType] = dict(*args, **kwargs)
        self._lock = threading.Lock()

    def __getitem__(self, key: KeyType) -> ValueType:
        with self._lock:
            return self._dict.__getitem__(key)

    def __setitem__(self, key: KeyType, value: ValueType) -> None:
        with self._lock:
            return self._dict.__setitem__(key, value)

    def __delitem__(self, key: KeyType) -> None:
        with self._lock:
            return self._dict.__delitem__(key)

    def __len__(self) -> int:
        with self._lock:
            return self._dict.__len__()

    def __contains__(self, key: KeyType) -> bool:
        with self._lock:
            return self._dict.__contains__(key)

    def items(self):
        with self._lock:
            return self._dict.items()

    def values(self):
        with self._lock:
            return self._dict.values()


class RequestsAggregator:
    """Base class for request aggregator."""

    def add(self, request: 'fastapi.Request') -> None:
        """Add a request to the request aggregator."""
        raise NotImplementedError

    def clear(self) -> None:
        """Clear all current request aggregator."""
        raise NotImplementedError

    def to_dict(self) -> Dict[str, Any]:
        """Convert the aggregator to a dict."""
        raise NotImplementedError

    def __repr__(self) -> str:
        raise NotImplementedError


class RequestTimestamp(RequestsAggregator):
    """RequestTimestamp: Aggregates request timestamps.

    This is useful for QPS-based autoscaling.
    """

    def __init__(self) -> None:
        self.timestamps: List[float] = []

    def add(self, request: 'fastapi.Request') -> None:
        """Add a request to the request aggregator."""
        del request  # unused
        self.timestamps.append(time.time())

    def clear(self) -> None:
        """Clear all current request aggregator."""
        self.timestamps = []

    def to_dict(self) -> Dict[str, Any]:
        """Convert the aggregator to a dict."""
        return {'timestamps': self.timestamps}

    def __repr__(self) -> str:
        return f'RequestTimestamp(timestamps={self.timestamps})'


def validate_service_task(task: 'sky.Task') -> None:
    """Validate the task for Sky Serve.

    Args:
        task: sky.Task to validate

    Raises:
        ValueError: if the arguments are invalid.
        RuntimeError: if the task.serve is not found.
    """
    spot_resources: List['sky.Resources'] = [
        resource for resource in task.resources if resource.use_spot
    ]
    # TODO(MaoZiming): Allow mixed on-demand and spot specification in resources
    # On-demand fallback should go to the resources specified as on-demand.
    if len(spot_resources) not in [0, len(task.resources)]:
        with ux_utils.print_exception_no_traceback():
            raise ValueError(
                'Resources must either all use spot or none use spot. '
                'To use on-demand and spot instances together, '
                'use `dynamic_ondemand_fallback` or set '
                'base_ondemand_fallback_replicas.')

    if task.service is None:
        with ux_utils.print_exception_no_traceback():
            raise RuntimeError('Service section not found.')

    policy_description = ('on-demand'
                          if task.service.dynamic_ondemand_fallback else 'spot')
    for resource in list(task.resources):
        if resource.job_recovery is not None:
            with ux_utils.print_exception_no_traceback():
                raise ValueError('job_recovery is disabled for SkyServe. '
                                 'SkyServe will replenish preempted spot '
                                 f'with {policy_description} instances.')

    # Try to create a spot placer from the task yaml. Check if the task yaml
    # is valid for spot placer.
    spot_placer.SpotPlacer.from_task(task.service, task)

    replica_ingress_port: Optional[int] = int(
        task.service.ports) if (task.service.ports is not None) else None
    for requested_resources in task.resources:
        if (task.service.use_ondemand_fallback and
                not requested_resources.use_spot):
            with ux_utils.print_exception_no_traceback():
                raise ValueError(
                    '`use_ondemand_fallback` is only supported '
                    'for spot resources. Please explicitly specify '
                    '`use_spot: true` in resources for on-demand fallback.')
        if (task.service.spot_placer is not None and
                not requested_resources.use_spot):
            with ux_utils.print_exception_no_traceback():
                raise ValueError(
                    '`spot_placer` is only supported for spot resources. '
                    'Please explicitly specify `use_spot: true` in resources.')
        if task.service.ports is None:
            requested_ports = list(
                resources_utils.port_ranges_to_set(requested_resources.ports))
            if len(requested_ports) != 1:
                with ux_utils.print_exception_no_traceback():
                    raise ValueError(
                        'To open multiple ports on the replica, please set the '
                        '`service.ports` field to specify a main service port. '
                        'Must only specify one port in resources otherwise. '
                        'Each replica will use the port specified as '
                        'application ingress port.')
            service_port = requested_ports[0]
            if replica_ingress_port is None:
                replica_ingress_port = service_port
            elif service_port != replica_ingress_port:
                with ux_utils.print_exception_no_traceback():
                    raise ValueError(
                        f'Got multiple ports: {service_port} and '
                        f'{replica_ingress_port} in different resources. '
                        'Please specify the same port instead.')


def generate_service_name():
    return f'sky-service-{uuid.uuid4().hex[:4]}'


def generate_remote_service_dir_name(service_name: str) -> str:
    service_name = service_name.replace('-', '_')
    return os.path.join(constants.SKYSERVE_METADATA_DIR, service_name)


def generate_remote_tmp_task_yaml_file_name(service_name: str) -> str:
    dir_name = generate_remote_service_dir_name(service_name)
    # Don't expand here since it is used for remote machine.
    return os.path.join(dir_name, 'task.yaml.tmp')


def generate_task_yaml_file_name(service_name: str,
                                 version: int,
                                 expand_user: bool = True) -> str:
    dir_name = generate_remote_service_dir_name(service_name)
    if expand_user:
        dir_name = os.path.expanduser(dir_name)
    return os.path.join(dir_name, f'task_v{version}.yaml')


def generate_remote_config_yaml_file_name(service_name: str) -> str:
    dir_name = generate_remote_service_dir_name(service_name)
    # Don't expand here since it is used for remote machine.
    return os.path.join(dir_name, 'config.yaml')


def generate_remote_controller_log_file_name(service_name: str) -> str:
    dir_name = generate_remote_service_dir_name(service_name)
    # Don't expand here since it is used for remote machine.
    return os.path.join(dir_name, 'controller.log')


def generate_remote_load_balancer_log_file_name(service_name: str) -> str:
    dir_name = generate_remote_service_dir_name(service_name)
    # Don't expand here since it is used for remote machine.
    return os.path.join(dir_name, 'load_balancer.log')


def generate_replica_launch_log_file_name(service_name: str,
                                          replica_id: int) -> str:
    dir_name = generate_remote_service_dir_name(service_name)
    dir_name = os.path.expanduser(dir_name)
    return os.path.join(dir_name, f'replica_{replica_id}_launch.log')


def generate_replica_log_file_name(service_name: str, replica_id: int) -> str:
    dir_name = generate_remote_service_dir_name(service_name)
    dir_name = os.path.expanduser(dir_name)
    return os.path.join(dir_name, f'replica_{replica_id}.log')


def generate_remote_tls_keyfile_name(service_name: str) -> str:
    dir_name = generate_remote_service_dir_name(service_name)
    # Don't expand here since it is used for remote machine.
    return os.path.join(dir_name, 'tls_keyfile')


def generate_remote_tls_certfile_name(service_name: str) -> str:
    dir_name = generate_remote_service_dir_name(service_name)
    # Don't expand here since it is used for remote machine.
    return os.path.join(dir_name, 'tls_certfile')


def generate_replica_cluster_name(service_name: str, replica_id: int) -> str:
    return f'{service_name}-{replica_id}'


def set_service_status_and_active_versions_from_replica(
        service_name: str, replica_infos: List['replica_managers.ReplicaInfo'],
        update_mode: UpdateMode) -> None:
    record = serve_state.get_service_from_name(service_name)
    if record is None:
        with ux_utils.print_exception_no_traceback():
            raise ValueError(
                'The service is up-ed in an old version and does not '
                'support update. Please `sky serve down` '
                'it first and relaunch the service.')
    if record['status'] == serve_state.ServiceStatus.SHUTTING_DOWN:
        # When the service is shutting down, there is a period of time which the
        # controller still responds to the request, and the replica is not
        # terminated, the service status will still be READY, but we don't want
        # change service status to READY.
        return

    ready_replicas = list(filter(lambda info: info.is_ready, replica_infos))
    if update_mode == UpdateMode.ROLLING:
        active_versions = sorted(
            list(set(info.version for info in ready_replicas)))
    else:
        chosen_version = get_latest_version_with_min_replicas(
            service_name, replica_infos)
        active_versions = [chosen_version] if chosen_version is not None else []
    serve_state.set_service_status_and_active_versions(
        service_name,
        serve_state.ServiceStatus.from_replica_statuses(
            [info.status for info in ready_replicas]),
        active_versions=active_versions)


def update_service_status() -> None:
    services = serve_state.get_services()
    for record in services:
        if record['status'] == serve_state.ServiceStatus.SHUTTING_DOWN:
            # Skip services that is shutting down.
            continue
        controller_job_id = record['controller_job_id']
        assert controller_job_id is not None
        controller_status = job_lib.get_status(controller_job_id)
        if controller_status is None or controller_status.is_terminal():
            # If controller job is not running, set it as controller failed.
            serve_state.set_service_status_and_active_versions(
                record['name'], serve_state.ServiceStatus.CONTROLLER_FAILED)


def update_service_encoded(service_name: str, version: int, mode: str) -> str:
    service_status = _get_service_status(service_name)
    if service_status is None:
        with ux_utils.print_exception_no_traceback():
            raise ValueError(f'Service {service_name!r} does not exist.')
    controller_port = service_status['controller_port']
    resp = requests.post(
        _CONTROLLER_URL.format(CONTROLLER_PORT=controller_port) +
        '/controller/update_service',
        json={
            'version': version,
            'mode': mode,
        })
    if resp.status_code == 404:
        with ux_utils.print_exception_no_traceback():
            raise ValueError(
                'The service is up-ed in an old version and does not '
                'support update. Please `sky serve down` '
                'it first and relaunch the service. ')
    elif resp.status_code == 400:
        with ux_utils.print_exception_no_traceback():
            raise ValueError(f'Client error during service update: {resp.text}')
    elif resp.status_code == 500:
        with ux_utils.print_exception_no_traceback():
            raise RuntimeError(
                f'Server error during service update: {resp.text}')
    elif resp.status_code != 200:
        with ux_utils.print_exception_no_traceback():
            raise ValueError(f'Failed to update service: {resp.text}')

    service_msg = resp.json()['message']
    return message_utils.encode_payload(service_msg)


def terminate_replica(service_name: str, replica_id: int, purge: bool) -> str:
    service_status = _get_service_status(service_name)
    if service_status is None:
        with ux_utils.print_exception_no_traceback():
            raise ValueError(f'Service {service_name!r} does not exist.')
    replica_info = serve_state.get_replica_info_from_id(service_name,
                                                        replica_id)
    if replica_info is None:
        with ux_utils.print_exception_no_traceback():
            raise ValueError(
                f'Replica {replica_id} for service {service_name} does not '
                'exist.')

    controller_port = service_status['controller_port']
    resp = requests.post(
        _CONTROLLER_URL.format(CONTROLLER_PORT=controller_port) +
        '/controller/terminate_replica',
        json={
            'replica_id': replica_id,
            'purge': purge,
        })

    message: str = resp.json()['message']
    if resp.status_code != 200:
        with ux_utils.print_exception_no_traceback():
            raise ValueError(f'Failed to terminate replica {replica_id} '
                             f'in {service_name}. Reason:\n{message}')
    return message


def _get_service_status(
        service_name: str,
        with_replica_info: bool = True) -> Optional[Dict[str, Any]]:
    """Get the status dict of the service.

    Args:
        service_name: The name of the service.
        with_replica_info: Whether to include the information of all replicas.

    Returns:
        A dictionary describing the status of the service if the service exists.
        Otherwise, return None.
    """
    record = serve_state.get_service_from_name(service_name)
    if record is None:
        return None
    if with_replica_info:
        record['replica_info'] = [
            info.to_info_dict(with_handle=True)
            for info in serve_state.get_replica_infos(service_name)
        ]
    return record


def get_service_status_encoded(service_names: Optional[List[str]]) -> str:
    service_statuses: List[Dict[str, str]] = []
    if service_names is None:
        # Get all service names
        service_names = serve_state.get_glob_service_names(None)
    for service_name in service_names:
        service_status = _get_service_status(service_name)
        if service_status is None:
            continue
        service_statuses.append({
            k: base64.b64encode(pickle.dumps(v)).decode('utf-8')
            for k, v in service_status.items()
        })
    # We have to use payload_type here to avoid the issue of
    # message_utils.decode_payload() not being able to correctly decode the
    # message with <sky-payload> tags.
    return message_utils.encode_payload(service_statuses,
                                        payload_type='service_status')


def load_service_status(payload: str) -> List[Dict[str, Any]]:
    try:
        service_statuses_encoded = message_utils.decode_payload(
            payload, payload_type='service_status')
    except ValueError as e:
        if 'Invalid payload string' in str(e):
            # Backward compatibility for serve controller started before #4660
            # where the payload type is not added.
            service_statuses_encoded = message_utils.decode_payload(payload)
        else:
            raise
    service_statuses: List[Dict[str, Any]] = []
    for service_status in service_statuses_encoded:
        if not isinstance(service_status, dict):
            raise ValueError(f'Invalid service status: {service_status}')
        service_statuses.append({
            k: pickle.loads(base64.b64decode(v))
            for k, v in service_status.items()
        })
    return service_statuses


def add_version_encoded(service_name: str) -> str:
    new_version = serve_state.add_version(service_name)
    return message_utils.encode_payload(new_version)


def load_version_string(payload: str) -> str:
    return message_utils.decode_payload(payload)


def _terminate_failed_services(
        service_name: str,
        service_status: Optional[serve_state.ServiceStatus]) -> Optional[str]:
    """Terminate service in failed status.

    Services included in ServiceStatus.failed_statuses() do not have an
    active controller process, so we can't send a file terminate signal
    to the controller. Instead, we manually cleanup database record for
    the service and alert the user about a potential resource leak.

    Returns:
        A message indicating potential resource leak (if any). If no
        resource leak is detected, return None.
    """
    remaining_replica_clusters: List[str] = []
    # The controller should have already attempted to terminate those
    # replicas, so we don't need to try again here.
    for replica_info in serve_state.get_replica_infos(service_name):
        # TODO(tian): Refresh latest status of the cluster.
        if global_user_state.get_cluster_from_name(
                replica_info.cluster_name) is not None:
            remaining_replica_clusters.append(f'{replica_info.cluster_name!r}')
        serve_state.remove_replica(service_name, replica_info.replica_id)

    service_dir = os.path.expanduser(
        generate_remote_service_dir_name(service_name))
    shutil.rmtree(service_dir)
    serve_state.remove_service(service_name)
    serve_state.delete_all_versions(service_name)

    if not remaining_replica_clusters:
        return None
    remaining_identity = ', '.join(remaining_replica_clusters)
    return (f'{colorama.Fore.YELLOW}terminate service {service_name!r} with '
            f'failed status ({service_status}). This may indicate a resource '
            'leak. Please check the following SkyPilot clusters on the '
            f'controller: {remaining_identity}{colorama.Style.RESET_ALL}')


def terminate_services(service_names: Optional[List[str]], purge: bool) -> str:
    service_names = serve_state.get_glob_service_names(service_names)
    terminated_service_names: List[str] = []
    messages: List[str] = []
    for service_name in service_names:
        service_status = _get_service_status(service_name,
                                             with_replica_info=False)
        if (service_status is not None and service_status['status']
                == serve_state.ServiceStatus.SHUTTING_DOWN):
            # Already scheduled to be terminated.
            continue
        # If the `services` and `version_specs` table are not aligned, it might
        # result in a None service status. In this case, the controller process
        # is not functioning as well and we should also use the
        # `_terminate_failed_services` function to clean up the service.
        # This is a safeguard for a rare case, that is accidentally abort
        # between `serve_state.add_service` and
        # `serve_state.add_or_update_version` in service.py.
        if (service_status is None or service_status['status']
                in serve_state.ServiceStatus.failed_statuses()):
            failed_status = (service_status['status']
                             if service_status is not None else None)
            if purge:
                message = _terminate_failed_services(service_name,
                                                     failed_status)
                if message is not None:
                    messages.append(message)
            else:
                messages.append(
                    f'{colorama.Fore.YELLOW}Service {service_name!r} is in '
                    f'failed status ({failed_status}). Skipping '
                    'its termination as it could lead to a resource leak. '
                    f'(Use `sky serve down {service_name} --purge` to '
                    'forcefully terminate the service.)'
                    f'{colorama.Style.RESET_ALL}')
                # Don't add to terminated_service_names since it's not
                # actually terminated.
                continue
        else:
            # Send the terminate signal to controller.
            signal_file = pathlib.Path(
                constants.SIGNAL_FILE_PATH.format(service_name))
            # Filelock is needed to prevent race condition between signal
            # check/removal and signal writing.
            with filelock.FileLock(str(signal_file) + '.lock'):
                with signal_file.open(mode='w', encoding='utf-8') as f:
                    f.write(UserSignal.TERMINATE.value)
                    f.flush()
        terminated_service_names.append(f'{service_name!r}')
    if not terminated_service_names:
        messages.append('No service to terminate.')
    else:
        identity_str = f'Service {terminated_service_names[0]} is'
        if len(terminated_service_names) > 1:
            terminated_service_names_str = ', '.join(terminated_service_names)
            identity_str = f'Services {terminated_service_names_str} are'
        messages.append(f'{identity_str} scheduled to be terminated.')
    return '\n'.join(messages)


def wait_service_registration(service_name: str, job_id: int) -> str:
    """Util function to call at the end of `sky.serve.up()`.

    This function will:
        (1) Check the name duplication by job id of the controller. If
            the job id is not the same as the database record, this
            means another service is already taken that name. See
            sky/serve/api.py::up for more details.
        (2) Wait for the load balancer port to be assigned and return.

    Returns:
        Encoded load balancer port assigned to the service.
    """
    start_time = time.time()
    setup_completed = False
    while True:
        job_status = job_lib.get_status(job_id)
        if job_status is None or job_status < job_lib.JobStatus.RUNNING:
            # Wait for the controller process to finish setting up. It can be
            # slow if a lot cloud dependencies are being installed.
            if (time.time() - start_time >
                    constants.CONTROLLER_SETUP_TIMEOUT_SECONDS):
                with ux_utils.print_exception_no_traceback():
                    raise RuntimeError(
                        f'Failed to start the controller '
                        f'process for the service {service_name!r} '
                        f'within '
                        f'{constants.CONTROLLER_SETUP_TIMEOUT_SECONDS} seconds.'
                    )
            # No need to check the service status as the controller process
            # is still setting up.
            time.sleep(1)
            continue

        if not setup_completed:
            setup_completed = True
            # Reset the start time to wait for the service to be registered.
            start_time = time.time()

        record = serve_state.get_service_from_name(service_name)
        if record is not None:
            if job_id != record['controller_job_id']:
                with ux_utils.print_exception_no_traceback():
                    raise ValueError(
                        f'The service {service_name!r} is already running. '
                        'Please specify a different name for your service. '
                        'To update an existing service, run: sky serve update '
                        f'{service_name} <new-service-yaml>')
            lb_port = record['load_balancer_port']
            if lb_port is not None:
                return message_utils.encode_payload(lb_port)
        elif len(serve_state.get_services()) >= get_num_service_threshold():
            with ux_utils.print_exception_no_traceback():
                raise RuntimeError('Max number of services reached. '
                                   'To spin up more services, please '
                                   'tear down some existing services.')
        elapsed = time.time() - start_time
        if elapsed > constants.SERVICE_REGISTER_TIMEOUT_SECONDS:
            # Print the controller log to help user debug.
            controller_log_path = (
                generate_remote_controller_log_file_name(service_name))
            with open(os.path.expanduser(controller_log_path),
                      'r',
                      encoding='utf-8') as f:
                log_content = f.read()
            with ux_utils.print_exception_no_traceback():
                raise ValueError(f'Failed to register service {service_name!r} '
                                 'on the SkyServe controller. '
                                 f'Reason:\n{log_content}')
        time.sleep(1)


def load_service_initialization_result(payload: str) -> int:
    return message_utils.decode_payload(payload)


def check_service_status_healthy(service_name: str) -> Optional[str]:
    service_record = serve_state.get_service_from_name(service_name)
    if service_record is None:
        return f'Service {service_name!r} does not exist.'
    if service_record['status'] == serve_state.ServiceStatus.CONTROLLER_INIT:
        return (f'Service {service_name!r} is still initializing its '
                'controller. Please try again later.')
    return None


def get_latest_version_with_min_replicas(
        service_name: str,
        replica_infos: List['replica_managers.ReplicaInfo']) -> Optional[int]:
    # Find the latest version with at least min_replicas replicas.
    version2count: DefaultDict[int, int] = collections.defaultdict(int)
    for info in replica_infos:
        if info.is_ready:
            version2count[info.version] += 1

    active_versions = sorted(version2count.keys(), reverse=True)
    for version in active_versions:
        spec = serve_state.get_spec(service_name, version)
        if (spec is not None and version2count[version] >= spec.min_replicas):
            return version
    # Use the oldest version if no version has enough replicas.
    return active_versions[-1] if active_versions else None


def _follow_logs_with_provision_expanding(
    file: TextIO,
    cluster_name: str,
    *,
    should_stop: Callable[[], bool],
    stop_on_eof: bool = False,
    idle_timeout_seconds: Optional[int] = None,
) -> Iterator[str]:
    """Follows logs and expands any provision.log references found.

    Args:
        file: Log file to read from.
        cluster_name: Name of the cluster being launched.
        should_stop: Callback that returns True when streaming should stop.
        stop_on_eof: If True, stop when reaching end of file.
        idle_timeout_seconds: If set, stop after these many seconds without
            new content.

    Yields:
        Log lines, including expanded content from referenced provision logs.
    """

    def cluster_is_up() -> bool:
        cluster_record = global_user_state.get_cluster_from_name(cluster_name)
        if cluster_record is None:
            return False
        return cluster_record['status'] == status_lib.ClusterStatus.UP

    def process_line(line: str) -> Iterator[str]:
        # The line might be directing users to view logs, like
        # `✓ Cluster launched: new-http.  View logs at: *.log`
        # We should tail the detailed logs for user.
        provision_log_prompt = re.match(_SKYPILOT_PROVISION_LOG_PATTERN, line)
        log_prompt = re.match(_SKYPILOT_LOG_PATTERN, line)

        if provision_log_prompt is not None:
            nested_log_path = os.path.expanduser(provision_log_prompt.group(1))

            try:
                with open(nested_log_path, 'r', newline='',
                          encoding='utf-8') as f:
                    # We still exit if more than 10 seconds without new content
                    # to avoid any internal bug that causes the launch to fail
                    # while cluster status remains INIT.
                    yield from log_utils.follow_logs(f,
                                                     should_stop=cluster_is_up,
                                                     stop_on_eof=stop_on_eof,
                                                     idle_timeout_seconds=10)
            except FileNotFoundError:
                yield line

                yield (f'{colorama.Fore.YELLOW}{colorama.Style.BRIGHT}'
                       f'Try to expand log file {nested_log_path} but not '
                       f'found. Skipping...{colorama.Style.RESET_ALL}')
                pass
            return

        if log_prompt is not None:
            # Now we skip other logs (file sync logs) since we lack
            # utility to determine when these log files are finished
            # writing.
            # TODO(tian): We should not skip these logs since there are
            # small chance that error will happen in file sync. Need to
            # find a better way to do this.
            return

        yield line

    return log_utils.follow_logs(file,
                                 should_stop=should_stop,
                                 stop_on_eof=stop_on_eof,
                                 process_line=process_line,
                                 idle_timeout_seconds=idle_timeout_seconds)


def stream_replica_logs(service_name: str, replica_id: int,
                        follow: bool) -> str:
    msg = check_service_status_healthy(service_name)
    if msg is not None:
        return msg
    print(f'{colorama.Fore.YELLOW}Start streaming logs for launching process '
          f'of replica {replica_id}.{colorama.Style.RESET_ALL}')

    log_file_name = generate_replica_log_file_name(service_name, replica_id)
    if os.path.exists(log_file_name):
        with open(log_file_name, 'r', encoding='utf-8') as f:
            print(f.read(), flush=True)
        return ''

    launch_log_file_name = generate_replica_launch_log_file_name(
        service_name, replica_id)
    if not os.path.exists(launch_log_file_name):
        return (f'{colorama.Fore.RED}Replica {replica_id} doesn\'t exist.'
                f'{colorama.Style.RESET_ALL}')

    replica_cluster_name = generate_replica_cluster_name(
        service_name, replica_id)

    def _get_replica_status() -> serve_state.ReplicaStatus:
        replica_info = serve_state.get_replica_infos(service_name)
        for info in replica_info:
            if info.replica_id == replica_id:
                return info.status
        with ux_utils.print_exception_no_traceback():
            raise ValueError(
                _FAILED_TO_FIND_REPLICA_MSG.format(replica_id=replica_id))

    replica_provisioned = (
        lambda: _get_replica_status() != serve_state.ReplicaStatus.PROVISIONING)
    with open(launch_log_file_name, 'r', newline='', encoding='utf-8') as f:
        for line in _follow_logs_with_provision_expanding(
                f,
                replica_cluster_name,
                should_stop=replica_provisioned,
                stop_on_eof=not follow,
        ):
            print(line, end='', flush=True)

    if (not follow and
            _get_replica_status() == serve_state.ReplicaStatus.PROVISIONING):
        # Early exit if not following the logs.
        return ''

    backend = backends.CloudVmRayBackend()
    handle = global_user_state.get_handle_from_cluster_name(
        replica_cluster_name)
    if handle is None:
        return _FAILED_TO_FIND_REPLICA_MSG.format(replica_id=replica_id)
    assert isinstance(handle, backends.CloudVmRayResourceHandle), handle

    # Notify user here to make sure user won't think the log is finished.
    print(f'{colorama.Fore.YELLOW}Start streaming logs for task job '
          f'of replica {replica_id}...{colorama.Style.RESET_ALL}')

    # Always tail the latest logs, which represent user setup & run.
    returncode = backend.tail_logs(handle, job_id=None, follow=follow)
    if returncode != 0:
        return (f'{colorama.Fore.RED}Failed to stream logs for replica '
                f'{replica_id}.{colorama.Style.RESET_ALL}')
    return ''


def stream_serve_process_logs(service_name: str, stream_controller: bool,
                              follow: bool) -> str:
    msg = check_service_status_healthy(service_name)
    if msg is not None:
        return msg
    if stream_controller:
        log_file = generate_remote_controller_log_file_name(service_name)
    else:
        log_file = generate_remote_load_balancer_log_file_name(service_name)

    def _service_is_terminal() -> bool:
        record = serve_state.get_service_from_name(service_name)
        if record is None:
            return True
        return record['status'] in serve_state.ServiceStatus.failed_statuses()

    with open(os.path.expanduser(log_file), 'r', newline='',
              encoding='utf-8') as f:
        for line in log_utils.follow_logs(
                f,
                should_stop=_service_is_terminal,
                stop_on_eof=not follow,
        ):
            print(line, end='', flush=True)
    return ''


# ================== Table Formatter for `sky serve status` ==================


def _get_replicas(service_record: Dict[str, Any]) -> str:
    ready_replica_num, total_replica_num = 0, 0
    for info in service_record['replica_info']:
        if info['status'] == serve_state.ReplicaStatus.READY:
            ready_replica_num += 1
        # TODO(MaoZiming): add a column showing failed replicas number.
        if info['status'] not in serve_state.ReplicaStatus.failed_statuses():
            total_replica_num += 1
    return f'{ready_replica_num}/{total_replica_num}'


def format_service_table(service_records: List[Dict[str, Any]],
                         show_all: bool) -> str:
    if not service_records:
        return 'No existing services.'

    service_columns = [
        'NAME', 'VERSION', 'UPTIME', 'STATUS', 'REPLICAS', 'ENDPOINT'
    ]
    if show_all:
        service_columns.extend([
            'AUTOSCALING_POLICY', 'LOAD_BALANCING_POLICY', 'REQUESTED_RESOURCES'
        ])
    service_table = log_utils.create_table(service_columns)

    replica_infos: List[Dict[str, Any]] = []
    for record in service_records:
        for replica in record['replica_info']:
            replica['service_name'] = record['name']
            replica_infos.append(replica)

        service_name = record['name']
        version = ','.join(
            str(v) for v in record['active_versions']
        ) if 'active_versions' in record and record['active_versions'] else '-'
        uptime = log_utils.readable_time_duration(record['uptime'],
                                                  absolute=True)
        service_status = record['status']
        status_str = service_status.colored_str()
        replicas = _get_replicas(record)
        endpoint = record['endpoint']
        if endpoint is None:
            endpoint = '-'
        policy = record['policy']
        requested_resources_str = record['requested_resources_str']
        load_balancing_policy = record['load_balancing_policy']

        service_values = [
            service_name,
            version,
            uptime,
            status_str,
            replicas,
            endpoint,
        ]
        if show_all:
            service_values.extend(
                [policy, load_balancing_policy, requested_resources_str])
        service_table.add_row(service_values)

    replica_table = _format_replica_table(replica_infos, show_all)
    return (f'{service_table}\n'
            f'\n{colorama.Fore.CYAN}{colorama.Style.BRIGHT}'
            f'Service Replicas{colorama.Style.RESET_ALL}\n'
            f'{replica_table}')


def _format_replica_table(replica_records: List[Dict[str, Any]],
                          show_all: bool) -> str:
    if not replica_records:
        return 'No existing replicas.'

    replica_columns = [
        'SERVICE_NAME', 'ID', 'VERSION', 'ENDPOINT', 'LAUNCHED', 'RESOURCES',
        'STATUS', 'REGION'
    ]
    if show_all:
        replica_columns.append('ZONE')
    replica_table = log_utils.create_table(replica_columns)

    truncate_hint = ''
    if not show_all:
        if len(replica_records) > _REPLICA_TRUNC_NUM:
            truncate_hint = '\n... (use --all to show all replicas)'
        replica_records = replica_records[:_REPLICA_TRUNC_NUM]

    for record in replica_records:
        endpoint = record.get('endpoint', '-')
        service_name = record['service_name']
        replica_id = record['replica_id']
        version = (record['version'] if 'version' in record else '-')
        replica_endpoint = endpoint if endpoint else '-'
        launched_at = log_utils.readable_time_duration(record['launched_at'])
        resources_str = '-'
        replica_status = record['status']
        status_str = replica_status.colored_str()
        region = '-'
        zone = '-'

        replica_handle: Optional['backends.CloudVmRayResourceHandle'] = record[
            'handle']
        if replica_handle is not None:
            resources_str = resources_utils.get_readable_resources_repr(
                replica_handle, simplify=not show_all)
            if replica_handle.launched_resources.region is not None:
                region = replica_handle.launched_resources.region
            if replica_handle.launched_resources.zone is not None:
                zone = replica_handle.launched_resources.zone

        replica_values = [
            service_name,
            replica_id,
            version,
            replica_endpoint,
            launched_at,
            resources_str,
            status_str,
            region,
        ]
        if show_all:
            replica_values.append(zone)
        replica_table.add_row(replica_values)

    return f'{replica_table}{truncate_hint}'


# =========================== CodeGen for Sky Serve ===========================


# TODO(tian): Use REST API instead of SSH in the future. This codegen pattern
# is to reuse the authentication of ssh. If we want to use REST API, we need
# to implement some authentication mechanism.
class ServeCodeGen:
    """Code generator for SkyServe.

    Usage:
      >> code = ServeCodeGen.get_service_status(service_name)
    """

    # TODO(zhwu): When any API is changed, we should update the
    # constants.SERVE_VERSION.
    _PREFIX = [
        'from sky.serve import serve_state',
        'from sky.serve import serve_utils',
        'from sky.serve import constants',
    ]

    @classmethod
    def get_service_status(cls, service_names: Optional[List[str]]) -> str:
        code = [
            f'msg = serve_utils.get_service_status_encoded({service_names!r})',
            'print(msg, end="", flush=True)'
        ]
        return cls._build(code)

    @classmethod
    def add_version(cls, service_name: str) -> str:
        code = [
            f'msg = serve_utils.add_version_encoded({service_name!r})',
            'print(msg, end="", flush=True)'
        ]
        return cls._build(code)

    @classmethod
    def terminate_services(cls, service_names: Optional[List[str]],
                           purge: bool) -> str:
        code = [
            f'msg = serve_utils.terminate_services({service_names!r}, '
            f'purge={purge})', 'print(msg, end="", flush=True)'
        ]
        return cls._build(code)

    @classmethod
    def terminate_replica(cls, service_name: str, replica_id: int,
                          purge: bool) -> str:
        code = [
            f'(lambda: print(serve_utils.terminate_replica({service_name!r}, '
            f'{replica_id}, {purge}), end="", flush=True) '
            'if getattr(constants, "SERVE_VERSION", 0) >= 2 else '
            f'exec("raise RuntimeError('
            f'{constants.TERMINATE_REPLICA_VERSION_MISMATCH_ERROR!r})"))()'
        ]
        return cls._build(code)

    @classmethod
    def wait_service_registration(cls, service_name: str, job_id: int) -> str:
        code = [
            'msg = serve_utils.wait_service_registration('
            f'{service_name!r}, {job_id})', 'print(msg, end="", flush=True)'
        ]
        return cls._build(code)

    @classmethod
    def stream_replica_logs(cls, service_name: str, replica_id: int,
                            follow: bool) -> str:
        code = [
            'msg = serve_utils.stream_replica_logs('
            f'{service_name!r}, {replica_id!r}, follow={follow})',
            'print(msg, flush=True)'
        ]
        return cls._build(code)

    @classmethod
    def stream_serve_process_logs(cls, service_name: str,
                                  stream_controller: bool, follow: bool) -> str:
        code = [
            f'msg = serve_utils.stream_serve_process_logs({service_name!r}, '
            f'{stream_controller}, follow={follow})', 'print(msg, flush=True)'
        ]
        return cls._build(code)

    @classmethod
    def sync_down_logs(cls, service_name: str, timestamp: str,
                       target_str_list: List[str],
                       replica_id: Optional[int]) -> str:
        code = [
            f'msg = serve_utils.sync_down_logs('
            f'{service_name!r}, {timestamp!r}, {target_str_list!r}, '
            f'{replica_id!r})', 'print(msg, end="", flush=True)'
        ]
        return cls._build(code)

    @classmethod
    def _build(cls, code: List[str]) -> str:
        code = cls._PREFIX + code
        generated_code = '; '.join(code)
        # Use the local user id to make sure the operation goes to the correct
        # user.
        return (f'export {skylet_constants.USER_ID_ENV_VAR}='
                f'"{common_utils.get_user_hash()}"; '
                f'{skylet_constants.SKY_PYTHON_CMD} '
                f'-u -c {shlex.quote(generated_code)}')

    @classmethod
    def update_service(cls, service_name: str, version: int, mode: str) -> str:
        code = [
            f'msg = serve_utils.update_service_encoded({service_name!r}, '
            f'{version}, mode={mode!r})',
            'print(msg, end="", flush=True)',
        ]
        return cls._build(code)<|MERGE_RESOLUTION|>--- conflicted
+++ resolved
@@ -45,9 +45,6 @@
 
     import sky
     from sky.serve import replica_managers
-<<<<<<< HEAD
-    from sky.utils import command_runner
-=======
 else:
     psutil = adaptors_common.LazyImport('psutil')
     requests = adaptors_common.LazyImport('requests')
@@ -59,7 +56,6 @@
     system_memory_gb = psutil.virtual_memory().total // (1024**3)
     return system_memory_gb // constants.CONTROLLER_MEMORY_USAGE_GB
 
->>>>>>> f90ccc17
 
 _CONTROLLER_URL = 'http://localhost:{CONTROLLER_PORT}'
 
