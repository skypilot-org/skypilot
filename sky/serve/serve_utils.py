"""User interface with the SkyServe."""
import base64
import collections
import dataclasses
import enum
import os
import pathlib
import pickle
import re
import shlex
import shutil
import threading
import time
import traceback
import typing
from typing import (Any, Callable, DefaultDict, Deque, Dict, Generic, Iterator,
                    List, Optional, TextIO, Type, TypeVar, Union)
import uuid

import colorama
import filelock

from sky import backends
from sky import exceptions
from sky import global_user_state
from sky import sky_logging
from sky import skypilot_config
from sky.adaptors import common as adaptors_common
from sky.jobs import state as managed_job_state
from sky.serve import constants
from sky.serve import serve_state
from sky.serve import spot_placer
from sky.skylet import constants as skylet_constants
from sky.skylet import job_lib
from sky.utils import annotations
from sky.utils import common_utils
from sky.utils import log_utils
from sky.utils import message_utils
from sky.utils import resources_utils
from sky.utils import status_lib
from sky.utils import ux_utils

if typing.TYPE_CHECKING:
    import fastapi
    import psutil
    import requests

    import sky
    from sky.serve import replica_managers
else:
    psutil = adaptors_common.LazyImport('psutil')
    requests = adaptors_common.LazyImport('requests')

logger = sky_logging.init_logger(__name__)


@annotations.lru_cache(scope='request')
def get_num_service_threshold():
    """Get number of services threshold, calculating it only when needed."""
    system_memory_gb = psutil.virtual_memory().total // (1024**3)
    return system_memory_gb // constants.CONTROLLER_MEMORY_USAGE_GB


_CONTROLLER_URL = 'http://localhost:{CONTROLLER_PORT}'

# NOTE(dev): We assume log paths are either in ~/sky_logs/... or ~/.sky/...
# and always appear after a space. Be careful when changing UX as this
# assumption is used to expand some log files while ignoring others.
_SKYPILOT_LOG_DIRS = r'~/(sky_logs|\.sky)'
_SKYPILOT_PROVISION_LOG_PATTERN = (
    fr'.* ({_SKYPILOT_LOG_DIRS}/.*provision\.log)')
_SKYPILOT_LOG_PATTERN = fr'.* ({_SKYPILOT_LOG_DIRS}/.*\.log)'

# TODO(tian): Find all existing replica id and print here.
_FAILED_TO_FIND_REPLICA_MSG = (
    f'{colorama.Fore.RED}Failed to find replica '
    '{replica_id}. Please use `sky serve status [SERVICE_NAME]`'
    f' to check all valid replica id.{colorama.Style.RESET_ALL}')
# Max number of replicas to show in `sky serve status` by default.
# If user wants to see all replicas, use `sky serve status --all`.
_REPLICA_TRUNC_NUM = 10


class ServiceComponent(enum.Enum):
    CONTROLLER = 'controller'
    LOAD_BALANCER = 'load_balancer'
    REPLICA = 'replica'


@dataclasses.dataclass
class ServiceComponentTarget:
    """Represents a target service component with an optional replica ID.
    """
    component: ServiceComponent
    replica_id: Optional[int] = None

    def __init__(self,
                 component: Union[str, ServiceComponent],
                 replica_id: Optional[int] = None):
        if isinstance(component, str):
            component = ServiceComponent(component)
        self.component = component
        self.replica_id = replica_id

    def __post_init__(self):
        """Validate that replica_id is only provided for REPLICA component."""
        if (self.component
                == ServiceComponent.REPLICA) != (self.replica_id is None):
            raise ValueError(
                'replica_id must be specified if and only if component is '
                'REPLICA.')

    def __hash__(self) -> int:
        return hash((self.component, self.replica_id))

    def __str__(self) -> str:
        if self.component == ServiceComponent.REPLICA:
            return f'{self.component.value}-{self.replica_id}'
        return self.component.value


class UserSignal(enum.Enum):
    """User signal to send to controller.

    User can send signal to controller by writing to a file. The controller
    will read the file and handle the signal.
    """
    # Stop the controller, load balancer and all replicas.
    TERMINATE = 'terminate'

    # TODO(tian): Add more signals, such as pause.

    def error_type(self) -> Type[Exception]:
        """Get the error corresponding to the signal."""
        return _SIGNAL_TO_ERROR[self]


class UpdateMode(enum.Enum):
    """Update mode for updating a service."""
    ROLLING = 'rolling'
    BLUE_GREEN = 'blue_green'


@dataclasses.dataclass
class TLSCredential:
    """TLS credential for the service."""
    keyfile: str
    certfile: str

    def dump_uvicorn_kwargs(self) -> Dict[str, str]:
        return {
            'ssl_keyfile': os.path.expanduser(self.keyfile),
            'ssl_certfile': os.path.expanduser(self.certfile),
        }


DEFAULT_UPDATE_MODE = UpdateMode.ROLLING

_SIGNAL_TO_ERROR = {
    UserSignal.TERMINATE: exceptions.ServeUserTerminatedError,
}

# pylint: disable=invalid-name
KeyType = TypeVar('KeyType')
ValueType = TypeVar('ValueType')


# Google style guide: Do not rely on the atomicity of built-in types.
# Our launch and down process pool will be used by multiple threads,
# therefore we need to use a thread-safe dict.
# see https://google.github.io/styleguide/pyguide.html#218-threading
class ThreadSafeDict(Generic[KeyType, ValueType]):
    """A thread-safe dict."""

    def __init__(self, *args: Any, **kwargs: Any) -> None:
        self._dict: Dict[KeyType, ValueType] = dict(*args, **kwargs)
        self._lock = threading.Lock()

    def __getitem__(self, key: KeyType) -> ValueType:
        with self._lock:
            return self._dict.__getitem__(key)

    def __setitem__(self, key: KeyType, value: ValueType) -> None:
        with self._lock:
            return self._dict.__setitem__(key, value)

    def __delitem__(self, key: KeyType) -> None:
        with self._lock:
            return self._dict.__delitem__(key)

    def __len__(self) -> int:
        with self._lock:
            return self._dict.__len__()

    def __contains__(self, key: KeyType) -> bool:
        with self._lock:
            return self._dict.__contains__(key)

    def items(self):
        with self._lock:
            return self._dict.items()

    def values(self):
        with self._lock:
            return self._dict.values()


class RequestsAggregator:
    """Base class for request aggregator."""

    def add(self, request: 'fastapi.Request') -> None:
        """Add a request to the request aggregator."""
        raise NotImplementedError

    def clear(self) -> None:
        """Clear all current request aggregator."""
        raise NotImplementedError

    def to_dict(self) -> Dict[str, Any]:
        """Convert the aggregator to a dict."""
        raise NotImplementedError

    def __repr__(self) -> str:
        raise NotImplementedError


class RequestTimestamp(RequestsAggregator):
    """RequestTimestamp: Aggregates request timestamps.

    This is useful for QPS-based autoscaling.
    """

    def __init__(self) -> None:
        self.timestamps: List[float] = []

    def add(self, request: 'fastapi.Request') -> None:
        """Add a request to the request aggregator."""
        del request  # unused
        self.timestamps.append(time.time())

    def clear(self) -> None:
        """Clear all current request aggregator."""
        self.timestamps = []

    def to_dict(self) -> Dict[str, Any]:
        """Convert the aggregator to a dict."""
        return {'timestamps': self.timestamps}

    def __repr__(self) -> str:
        return f'RequestTimestamp(timestamps={self.timestamps})'


<<<<<<< HEAD
=======
def get_service_filelock_path(pool: str) -> str:
    path = (pathlib.Path(constants.SKYSERVE_METADATA_DIR) / pool /
            'pool.lock').expanduser().absolute()
    path.parents[0].mkdir(parents=True, exist_ok=True)
    return str(path)


>>>>>>> 07ba1206
@annotations.lru_cache(scope='request', maxsize=1)
def is_consolidation_mode() -> bool:
    consolidation_mode = skypilot_config.get_nested(
        ('serve', 'controller', 'consolidation_mode'), default_value=False)
    # _check_consolidation_mode_consistency(consolidation_mode)
    return consolidation_mode


def validate_service_task(task: 'sky.Task', pool: bool) -> None:
    """Validate the task for Sky Serve.

    Args:
        task: sky.Task to validate

    Raises:
        ValueError: if the arguments are invalid.
        RuntimeError: if the task.serve is not found.
    """
    spot_resources: List['sky.Resources'] = [
        resource for resource in task.resources if resource.use_spot
    ]
    # TODO(MaoZiming): Allow mixed on-demand and spot specification in resources
    # On-demand fallback should go to the resources specified as on-demand.
    if len(spot_resources) not in [0, len(task.resources)]:
        with ux_utils.print_exception_no_traceback():
            raise ValueError(
                'Resources must either all use spot or none use spot. '
                'To use on-demand and spot instances together, '
                'use `dynamic_ondemand_fallback` or set '
                'base_ondemand_fallback_replicas.')

    field_name = 'service' if not pool else 'pool'
    if task.service is None:
        with ux_utils.print_exception_no_traceback():
            raise RuntimeError(f'{field_name.capitalize()} section not found.')

    if pool != task.service.pool:
        with ux_utils.print_exception_no_traceback():
            raise ValueError(f'{field_name.capitalize()} section in the YAML '
                             f'file does not match the pool argument. '
                             f'To fix, add a valid `{field_name}` field.')

    policy_description = ('on-demand'
                          if task.service.dynamic_ondemand_fallback else 'spot')
    for resource in list(task.resources):
        if resource.job_recovery is not None:
            sys_name = 'SkyServe' if not pool else 'Cluster Pool'
            with ux_utils.print_exception_no_traceback():
                raise ValueError(f'job_recovery is disabled for {sys_name}. '
                                 f'{sys_name} will replenish preempted spot '
                                 f'with {policy_description} instances.')

    # Try to create a spot placer from the task yaml. Check if the task yaml
    # is valid for spot placer.
    spot_placer.SpotPlacer.from_task(task.service, task)

    replica_ingress_port: Optional[int] = int(
        task.service.ports) if (task.service.ports is not None) else None
    for requested_resources in task.resources:
        if (task.service.use_ondemand_fallback and
                not requested_resources.use_spot):
            with ux_utils.print_exception_no_traceback():
                raise ValueError(
                    '`use_ondemand_fallback` is only supported '
                    'for spot resources. Please explicitly specify '
                    '`use_spot: true` in resources for on-demand fallback.')
        if (task.service.spot_placer is not None and
                not requested_resources.use_spot):
            with ux_utils.print_exception_no_traceback():
                raise ValueError(
                    '`spot_placer` is only supported for spot resources. '
                    'Please explicitly specify `use_spot: true` in resources.')
        if not pool and task.service.ports is None:
            requested_ports = list(
                resources_utils.port_ranges_to_set(requested_resources.ports))
            if len(requested_ports) != 1:
                with ux_utils.print_exception_no_traceback():
                    raise ValueError(
                        'To open multiple ports on the replica, please set the '
                        '`service.ports` field to specify a main service port. '
                        'Must only specify one port in resources otherwise. '
                        'Each replica will use the port specified as '
                        'application ingress port.')
            service_port = requested_ports[0]
            if replica_ingress_port is None:
                replica_ingress_port = service_port
            elif service_port != replica_ingress_port:
                with ux_utils.print_exception_no_traceback():
                    raise ValueError(
                        f'Got multiple ports: {service_port} and '
                        f'{replica_ingress_port} in different resources. '
                        'Please specify the same port instead.')
        if pool:
            if (task.service.ports is not None or
                    requested_resources.ports is not None):
                with ux_utils.print_exception_no_traceback():
                    raise ValueError('Cannot specify ports in a cluster pool.')


def generate_service_name(pool: bool = False):
    noun = 'pool' if pool else 'service'
    return f'sky-{noun}-{uuid.uuid4().hex[:4]}'


def generate_remote_service_dir_name(service_name: str) -> str:
    service_name = service_name.replace('-', '_')
    return os.path.join(constants.SKYSERVE_METADATA_DIR, service_name)


def generate_remote_tmp_task_yaml_file_name(service_name: str) -> str:
    dir_name = generate_remote_service_dir_name(service_name)
    # Don't expand here since it is used for remote machine.
    return os.path.join(dir_name, 'task.yaml.tmp')


def generate_task_yaml_file_name(service_name: str,
                                 version: int,
                                 expand_user: bool = True) -> str:
    dir_name = generate_remote_service_dir_name(service_name)
    if expand_user:
        dir_name = os.path.expanduser(dir_name)
    return os.path.join(dir_name, f'task_v{version}.yaml')


def generate_remote_config_yaml_file_name(service_name: str) -> str:
    dir_name = generate_remote_service_dir_name(service_name)
    # Don't expand here since it is used for remote machine.
    return os.path.join(dir_name, 'config.yaml')


def generate_remote_controller_log_file_name(service_name: str) -> str:
    dir_name = generate_remote_service_dir_name(service_name)
    # Don't expand here since it is used for remote machine.
    return os.path.join(dir_name, 'controller.log')


def generate_remote_load_balancer_log_file_name(service_name: str) -> str:
    dir_name = generate_remote_service_dir_name(service_name)
    # Don't expand here since it is used for remote machine.
    return os.path.join(dir_name, 'load_balancer.log')


def generate_replica_launch_log_file_name(service_name: str,
                                          replica_id: int) -> str:
    dir_name = generate_remote_service_dir_name(service_name)
    dir_name = os.path.expanduser(dir_name)
    return os.path.join(dir_name, f'replica_{replica_id}_launch.log')


def generate_replica_log_file_name(service_name: str, replica_id: int) -> str:
    dir_name = generate_remote_service_dir_name(service_name)
    dir_name = os.path.expanduser(dir_name)
    return os.path.join(dir_name, f'replica_{replica_id}.log')


def generate_remote_tls_keyfile_name(service_name: str) -> str:
    dir_name = generate_remote_service_dir_name(service_name)
    # Don't expand here since it is used for remote machine.
    return os.path.join(dir_name, 'tls_keyfile')


def generate_remote_tls_certfile_name(service_name: str) -> str:
    dir_name = generate_remote_service_dir_name(service_name)
    # Don't expand here since it is used for remote machine.
    return os.path.join(dir_name, 'tls_certfile')


def generate_replica_cluster_name(service_name: str, replica_id: int) -> str:
    return f'{service_name}-{replica_id}'


def set_service_status_and_active_versions_from_replica(
        service_name: str, replica_infos: List['replica_managers.ReplicaInfo'],
        update_mode: UpdateMode) -> None:
    record = serve_state.get_service_from_name(service_name)
    if record is None:
        with ux_utils.print_exception_no_traceback():
            raise ValueError(
                'The service is up-ed in an old version and does not '
                'support update. Please `sky serve down` '
                'it first and relaunch the service.')
    if record['status'] == serve_state.ServiceStatus.SHUTTING_DOWN:
        # When the service is shutting down, there is a period of time which the
        # controller still responds to the request, and the replica is not
        # terminated, the service status will still be READY, but we don't want
        # change service status to READY.
        return

    ready_replicas = list(filter(lambda info: info.is_ready, replica_infos))
    if update_mode == UpdateMode.ROLLING:
        active_versions = sorted(
            list(set(info.version for info in ready_replicas)))
    else:
        chosen_version = get_latest_version_with_min_replicas(
            service_name, replica_infos)
        active_versions = [chosen_version] if chosen_version is not None else []
    serve_state.set_service_status_and_active_versions(
        service_name,
        serve_state.ServiceStatus.from_replica_statuses(
            [info.status for info in ready_replicas]),
        active_versions=active_versions)


def update_service_status() -> None:
    if is_consolidation_mode():
        # TODO(tian): PID-based tracking.
        return
    services = serve_state.get_services()
    for record in services:
        if record['status'] == serve_state.ServiceStatus.SHUTTING_DOWN:
            # Skip services that is shutting down.
            continue
        controller_job_id = record['controller_job_id']
        assert controller_job_id is not None
        controller_status = job_lib.get_status(controller_job_id)
        if controller_status is None or controller_status.is_terminal():
            # If controller job is not running, set it as controller failed.
            serve_state.set_service_status_and_active_versions(
                record['name'], serve_state.ServiceStatus.CONTROLLER_FAILED)


def update_service_encoded(service_name: str, version: int, mode: str,
                           pool: bool) -> str:
    noun = 'pool' if pool else 'service'
    capnoun = noun.capitalize()
    service_status = _get_service_status(service_name, pool=pool)
    if service_status is None:
        with ux_utils.print_exception_no_traceback():
            raise ValueError(f'{capnoun} {service_name!r} does not exist.')
    controller_port = service_status['controller_port']
    resp = requests.post(
        _CONTROLLER_URL.format(CONTROLLER_PORT=controller_port) +
        '/controller/update_service',
        json={
            'version': version,
            'mode': mode,
        })
    if resp.status_code == 404:
        with ux_utils.print_exception_no_traceback():
            # This only happens for services since pool is added after the
            # update feature is introduced.
            raise ValueError(
                'The service is up-ed in an old version and does not '
                'support update. Please `sky serve down` '
                'it first and relaunch the service. ')
    elif resp.status_code == 400:
        with ux_utils.print_exception_no_traceback():
            raise ValueError(f'Client error during {noun} update: {resp.text}')
    elif resp.status_code == 500:
        with ux_utils.print_exception_no_traceback():
            raise RuntimeError(
                f'Server error during {noun} update: {resp.text}')
    elif resp.status_code != 200:
        with ux_utils.print_exception_no_traceback():
            raise ValueError(f'Failed to update {noun}: {resp.text}')

    service_msg = resp.json()['message']
    return message_utils.encode_payload(service_msg)


def terminate_replica(service_name: str, replica_id: int, purge: bool) -> str:
    # TODO(tian): Currently pool does not support terminating replica.
    service_status = _get_service_status(service_name, pool=False)
    if service_status is None:
        with ux_utils.print_exception_no_traceback():
            raise ValueError(f'Service {service_name!r} does not exist.')
    replica_info = serve_state.get_replica_info_from_id(service_name,
                                                        replica_id)
    if replica_info is None:
        with ux_utils.print_exception_no_traceback():
            raise ValueError(
                f'Replica {replica_id} for service {service_name} does not '
                'exist.')

    controller_port = service_status['controller_port']
    resp = requests.post(
        _CONTROLLER_URL.format(CONTROLLER_PORT=controller_port) +
        '/controller/terminate_replica',
        json={
            'replica_id': replica_id,
            'purge': purge,
        })

    message: str = resp.json()['message']
    if resp.status_code != 200:
        with ux_utils.print_exception_no_traceback():
            raise ValueError(f'Failed to terminate replica {replica_id} '
                             f'in {service_name}. Reason:\n{message}')
    return message


def _get_service_status(
        service_name: str,
        pool: bool,
        with_replica_info: bool = True) -> Optional[Dict[str, Any]]:
    """Get the status dict of the service.

    Args:
        service_name: The name of the service.
        with_replica_info: Whether to include the information of all replicas.

    Returns:
        A dictionary describing the status of the service if the service exists.
        Otherwise, return None.
    """
    record = serve_state.get_service_from_name(service_name)
    if record is None:
        return None
    if record['pool'] != pool:
        return None

    record['pool_yaml'] = ''
    if record['pool']:
        latest_yaml_path = generate_task_yaml_file_name(service_name,
                                                        record['version'])
        original_config = common_utils.read_yaml(latest_yaml_path)
        original_config.pop('run', None)
        svc: Dict[str, Any] = original_config.pop('service')
        if svc is not None:
            svc.pop('pool', None)
            original_config['pool'] = svc
        record['pool_yaml'] = common_utils.dump_yaml_str(original_config)

    record['target_num_replicas'] = 0
    try:
        controller_port = record['controller_port']
        resp = requests.get(
            _CONTROLLER_URL.format(CONTROLLER_PORT=controller_port) +
            '/autoscaler/info')
        record['target_num_replicas'] = resp.json()['target_num_replicas']
    except requests.exceptions.RequestException:
        record['target_num_replicas'] = None
    except Exception as e:  # pylint: disable=broad-except
        logger.error(f'Failed to get autoscaler info for {service_name}: '
                     f'{common_utils.format_exception(e)}\n'
                     f'Traceback: {traceback.format_exc()}')

    if with_replica_info:
        record['replica_info'] = [
            info.to_info_dict(with_handle=True, with_url=not pool)
            for info in serve_state.get_replica_infos(service_name)
        ]
        if pool:
            for replica_info in record['replica_info']:
                job_ids = managed_job_state.get_nonterminal_job_ids_by_pool(
                    service_name, replica_info['name'])
                replica_info['used_by'] = job_ids[0] if job_ids else None
    return record


def get_service_status_encoded(service_names: Optional[List[str]],
                               pool: bool) -> str:
    service_statuses: List[Dict[str, str]] = []
    if service_names is None:
        # Get all service names
        service_names = serve_state.get_glob_service_names(None)
    for service_name in service_names:
        service_status = _get_service_status(service_name, pool=pool)
        if service_status is None:
            continue
        service_statuses.append({
            k: base64.b64encode(pickle.dumps(v)).decode('utf-8')
            for k, v in service_status.items()
        })
    service_statuses = sorted(service_statuses, key=lambda x: x['name'])
    # We have to use payload_type here to avoid the issue of
    # message_utils.decode_payload() not being able to correctly decode the
    # message with <sky-payload> tags.
    return message_utils.encode_payload(service_statuses,
                                        payload_type='service_status')


def load_service_status(payload: str) -> List[Dict[str, Any]]:
    try:
        service_statuses_encoded = message_utils.decode_payload(
            payload, payload_type='service_status')
    except ValueError as e:
        if 'Invalid payload string' in str(e):
            # Backward compatibility for serve controller started before #4660
            # where the payload type is not added.
            service_statuses_encoded = message_utils.decode_payload(payload)
        else:
            raise
    service_statuses: List[Dict[str, Any]] = []
    for service_status in service_statuses_encoded:
        if not isinstance(service_status, dict):
            raise ValueError(f'Invalid service status: {service_status}')
        service_statuses.append({
            k: pickle.loads(base64.b64decode(v))
            for k, v in service_status.items()
        })
    return service_statuses


def add_version_encoded(service_name: str) -> str:
    new_version = serve_state.add_version(service_name)
    return message_utils.encode_payload(new_version)


def load_version_string(payload: str) -> str:
    return message_utils.decode_payload(payload)


def num_replicas(service_name: str) -> int:
    logger.info(f'Get number of replicas for pool {service_name!r}')
    return len(serve_state.get_replica_infos(service_name))


def get_next_cluster_name(service_name: str, job_id: int) -> Optional[str]:
    """Get the next available cluster name from idle replicas.

    Args:
        service_name: The name of the service.
        job_id: Optional job ID to associate with the acquired cluster.
                If None, a placeholder will be used.

    Returns:
        The cluster name if an idle replica is found, None otherwise.
    """
    # Check if service exists
    service_status = _get_service_status(service_name,
                                         pool=True,
                                         with_replica_info=False)
    if service_status is None:
        logger.error(f'Service {service_name!r} does not exist.')
        return None
    if not service_status['pool']:
        logger.error(f'Service {service_name!r} is not a cluster pool.')
        return None
<<<<<<< HEAD

    logger.debug(f'Get next cluster name for pool {service_name!r}')
    ready_replicas = [
        info for info in serve_state.get_replica_infos(service_name)
        if info.status == serve_state.ReplicaStatus.READY
    ]
    idle_replicas: List['replica_managers.ReplicaInfo'] = []
    for replica_info in ready_replicas:
        jobs_on_replica = managed_job_state.get_nonterminal_job_ids_by_pool(
            service_name, replica_info.cluster_name)
        if not jobs_on_replica:
            idle_replicas.append(replica_info)
    if not idle_replicas:
        logger.info(f'No idle replicas found for pool {service_name!r}')
        return None

    # Select the first idle replica.
    # TODO(tian): "Load balancing" policy.
    replica_info = idle_replicas[0]
    logger.info(f'Selected replica {replica_info.replica_id} with cluster '
                f'{replica_info.cluster_name!r} for job {job_id!r} in pool '
                f'{service_name!r}')
    return replica_info.cluster_name
=======
    with filelock.FileLock(get_service_filelock_path(service_name)):

        logger.debug(f'Get next cluster name for pool {service_name!r}')
        ready_replicas = [
            info for info in serve_state.get_replica_infos(service_name)
            if info.status == serve_state.ReplicaStatus.READY
        ]
        idle_replicas: List['replica_managers.ReplicaInfo'] = []
        for replica_info in ready_replicas:
            jobs_on_replica = managed_job_state.get_nonterminal_job_ids_by_pool(
                service_name, replica_info.cluster_name)
            # TODO(tian): Make it resources aware. Currently we allow and only
            # allow one job per replica. In the following PR, we should:
            #  i) When the replica is launched with `any_of` resources (
            #     replicas can have different resources), we should check if
            #     the resources that jobs require are available on the replica.
            #     e.g., if a job requires A100:1 on a {L4:1, A100:1} pool, it
            #     should only goes to replica with A100.
            # ii) When a job only requires a subset of the resources on the
            #     replica, each replica should be able to handle multiple jobs
            #     at the same time. e.g., if a job requires A100:1 on a A100:8
            #     pool, it should be able to run 4 jobs at the same time.
            if not jobs_on_replica:
                idle_replicas.append(replica_info)
        if not idle_replicas:
            logger.info(f'No idle replicas found for pool {service_name!r}')
            return None

        # Select the first idle replica.
        # TODO(tian): "Load balancing" policy.
        replica_info = idle_replicas[0]
        logger.info(f'Selected replica {replica_info.replica_id} with cluster '
                    f'{replica_info.cluster_name!r} for job {job_id!r} in pool '
                    f'{service_name!r}')
        managed_job_state.set_current_cluster_name(job_id,
                                                   replica_info.cluster_name)
        return replica_info.cluster_name
>>>>>>> 07ba1206


def _terminate_failed_services(
        service_name: str,
        service_status: Optional[serve_state.ServiceStatus]) -> Optional[str]:
    """Terminate service in failed status.

    Services included in ServiceStatus.failed_statuses() do not have an
    active controller process, so we can't send a file terminate signal
    to the controller. Instead, we manually cleanup database record for
    the service and alert the user about a potential resource leak.

    Returns:
        A message indicating potential resource leak (if any). If no
        resource leak is detected, return None.
    """
    remaining_replica_clusters: List[str] = []
    # The controller should have already attempted to terminate those
    # replicas, so we don't need to try again here.
    for replica_info in serve_state.get_replica_infos(service_name):
        # TODO(tian): Refresh latest status of the cluster.
        if global_user_state.get_cluster_from_name(
                replica_info.cluster_name) is not None:
            remaining_replica_clusters.append(f'{replica_info.cluster_name!r}')
        serve_state.remove_replica(service_name, replica_info.replica_id)

    service_dir = os.path.expanduser(
        generate_remote_service_dir_name(service_name))
    shutil.rmtree(service_dir)
    serve_state.remove_service(service_name)
    serve_state.delete_all_versions(service_name)

    if not remaining_replica_clusters:
        return None
    remaining_identity = ', '.join(remaining_replica_clusters)
    return (f'{colorama.Fore.YELLOW}terminate service {service_name!r} with '
            f'failed status ({service_status}). This may indicate a resource '
            'leak. Please check the following SkyPilot clusters on the '
            f'controller: {remaining_identity}{colorama.Style.RESET_ALL}')


def terminate_services(service_names: Optional[List[str]], purge: bool,
                       pool: bool) -> str:
    noun = 'pool' if pool else 'service'
    capnoun = noun.capitalize()
    service_names = serve_state.get_glob_service_names(service_names)
    terminated_service_names: List[str] = []
    messages: List[str] = []
    for service_name in service_names:
        service_status = _get_service_status(service_name,
                                             pool=pool,
                                             with_replica_info=False)
        if service_status is None:
            continue
        if (service_status is not None and service_status['status']
                == serve_state.ServiceStatus.SHUTTING_DOWN):
            # Already scheduled to be terminated.
            continue
        if pool:
            nonterminal_job_ids = (
                managed_job_state.get_nonterminal_job_ids_by_pool(service_name))
            if nonterminal_job_ids:
                nonterminal_job_ids_str = ','.join(
                    str(job_id) for job_id in nonterminal_job_ids)
                num_nonterminal_jobs = len(nonterminal_job_ids)
                messages.append(
                    f'{colorama.Fore.YELLOW}{capnoun} {service_name!r} has '
                    f'{num_nonterminal_jobs} nonterminal jobs: '
                    f'{nonterminal_job_ids_str}. To terminate the {noun}, '
                    f'please run `sky jobs cancel --pool {service_name}` to '
                    'cancel all jobs in the pool first.'
                    f'{colorama.Style.RESET_ALL}')
                continue
        # If the `services` and `version_specs` table are not aligned, it might
        # result in a None service status. In this case, the controller process
        # is not functioning as well and we should also use the
        # `_terminate_failed_services` function to clean up the service.
        # This is a safeguard for a rare case, that is accidentally abort
        # between `serve_state.add_service` and
        # `serve_state.add_or_update_version` in service.py.
        purge_cmd = (f'sky jobs pool down {service_name} --purge'
                     if pool else f'sky serve down {service_name} --purge')
        if (service_status['status']
                in serve_state.ServiceStatus.failed_statuses()):
            failed_status = service_status['status']
            if purge:
                message = _terminate_failed_services(service_name,
                                                     failed_status)
                if message is not None:
                    messages.append(message)
            else:
                messages.append(
                    f'{colorama.Fore.YELLOW}{capnoun} {service_name!r} is in '
                    f'failed status ({failed_status}). Skipping '
                    'its termination as it could lead to a resource leak. '
                    f'(Use `{purge_cmd}` to forcefully terminate the {noun}.)'
                    f'{colorama.Style.RESET_ALL}')
                # Don't add to terminated_service_names since it's not
                # actually terminated.
                continue
        else:
            # Send the terminate signal to controller.
            signal_file = pathlib.Path(
                constants.SIGNAL_FILE_PATH.format(service_name))
            # Filelock is needed to prevent race condition between signal
            # check/removal and signal writing.
            with filelock.FileLock(str(signal_file) + '.lock'):
                with signal_file.open(mode='w', encoding='utf-8') as f:
                    f.write(UserSignal.TERMINATE.value)
                    f.flush()
        terminated_service_names.append(f'{service_name!r}')
    if not terminated_service_names:
        messages.append(f'No {noun} to terminate.')
    else:
        identity_str = f'{capnoun} {terminated_service_names[0]} is'
        if len(terminated_service_names) > 1:
            terminated_service_names_str = ', '.join(terminated_service_names)
            identity_str = f'{capnoun}s {terminated_service_names_str} are'
        messages.append(f'{identity_str} scheduled to be terminated.')
    return '\n'.join(messages)


def wait_service_registration(service_name: str, job_id: int) -> str:
    """Util function to call at the end of `sky.serve.up()`.

    This function will:
        (1) Check the name duplication by job id of the controller. If
            the job id is not the same as the database record, this
            means another service is already taken that name. See
            sky/serve/api.py::up for more details.
        (2) Wait for the load balancer port to be assigned and return.

    Returns:
        Encoded load balancer port assigned to the service.
    """
    start_time = time.time()
    setup_completed = False
    while True:
        # TODO(tian): PID-based tracking.
        if not is_consolidation_mode():
            job_status = job_lib.get_status(job_id)
            if job_status is None or job_status < job_lib.JobStatus.RUNNING:
                # Wait for the controller process to finish setting up. It
                # can be slow if a lot cloud dependencies are being installed.
                if (time.time() - start_time >
                        constants.CONTROLLER_SETUP_TIMEOUT_SECONDS):
                    with ux_utils.print_exception_no_traceback():
                        raise RuntimeError(
                            f'Failed to start the controller process for '
                            f'the service {service_name!r} within '
                            f'{constants.CONTROLLER_SETUP_TIMEOUT_SECONDS}'
                            f' seconds.')
                # No need to check the service status as the controller process
                # is still setting up.
                time.sleep(1)
                continue

            if not setup_completed:
                setup_completed = True
                # Reset the start time to wait for the service to be registered.
                start_time = time.time()

        record = serve_state.get_service_from_name(service_name)
        if record is not None:
            # TODO(tian): PID-based tracking.
            if (not is_consolidation_mode() and
                    job_id != record['controller_job_id']):
                with ux_utils.print_exception_no_traceback():
                    raise ValueError(
                        f'The service {service_name!r} is already running. '
                        'Please specify a different name for your service. '
                        'To update an existing service, run: sky serve update '
                        f'{service_name} <new-service-yaml>')
            lb_port = record['load_balancer_port']
            if lb_port is not None:
                return message_utils.encode_payload(lb_port)
        elif len(serve_state.get_services()) >= get_num_service_threshold():
            with ux_utils.print_exception_no_traceback():
                raise RuntimeError('Max number of services reached. '
                                   'To spin up more services, please '
                                   'tear down some existing services.')
        elapsed = time.time() - start_time
        if elapsed > constants.SERVICE_REGISTER_TIMEOUT_SECONDS:
            # Print the controller log to help user debug.
            controller_log_path = (
                generate_remote_controller_log_file_name(service_name))
            with open(os.path.expanduser(controller_log_path),
                      'r',
                      encoding='utf-8') as f:
                log_content = f.read()
            with ux_utils.print_exception_no_traceback():
                raise ValueError(f'Failed to register service {service_name!r} '
                                 'on the SkyServe controller. '
                                 f'Reason:\n{log_content}')
        time.sleep(1)


def load_service_initialization_result(payload: str) -> int:
    return message_utils.decode_payload(payload)


def check_service_status_healthy(service_name: str) -> Optional[str]:
    service_record = serve_state.get_service_from_name(service_name)
    if service_record is None:
        return f'Service {service_name!r} does not exist.'
    if service_record['status'] == serve_state.ServiceStatus.CONTROLLER_INIT:
        return (f'Service {service_name!r} is still initializing its '
                'controller. Please try again later.')
    return None


def get_latest_version_with_min_replicas(
        service_name: str,
        replica_infos: List['replica_managers.ReplicaInfo']) -> Optional[int]:
    # Find the latest version with at least min_replicas replicas.
    version2count: DefaultDict[int, int] = collections.defaultdict(int)
    for info in replica_infos:
        if info.is_ready:
            version2count[info.version] += 1

    active_versions = sorted(version2count.keys(), reverse=True)
    for version in active_versions:
        spec = serve_state.get_spec(service_name, version)
        if (spec is not None and version2count[version] >= spec.min_replicas):
            return version
    # Use the oldest version if no version has enough replicas.
    return active_versions[-1] if active_versions else None


def _process_line(line: str,
                  cluster_name: str,
                  stop_on_eof: bool = False) -> Iterator[str]:
    # The line might be directing users to view logs, like
    # `✓ Cluster launched: new-http.  View logs at: *.log`
    # We should tail the detailed logs for user.
    def cluster_is_up() -> bool:
        cluster_record = global_user_state.get_cluster_from_name(cluster_name)
        if cluster_record is None:
            return False
        return cluster_record['status'] == status_lib.ClusterStatus.UP

    provision_log_prompt = re.match(_SKYPILOT_PROVISION_LOG_PATTERN, line)
    log_prompt = re.match(_SKYPILOT_LOG_PATTERN, line)

    if provision_log_prompt is not None:
        nested_log_path = os.path.expanduser(provision_log_prompt.group(1))

        try:
            with open(nested_log_path, 'r', newline='', encoding='utf-8') as f:
                # We still exit if more than 10 seconds without new content
                # to avoid any internal bug that causes the launch to fail
                # while cluster status remains INIT.
                yield from log_utils.follow_logs(f,
                                                 should_stop=cluster_is_up,
                                                 stop_on_eof=stop_on_eof,
                                                 idle_timeout_seconds=10)
        except FileNotFoundError:
            yield line

            yield (f'{colorama.Fore.YELLOW}{colorama.Style.BRIGHT}'
                   f'Try to expand log file {nested_log_path} but not '
                   f'found. Skipping...{colorama.Style.RESET_ALL}')
            pass
        return

    if log_prompt is not None:
        # Now we skip other logs (file sync logs) since we lack
        # utility to determine when these log files are finished
        # writing.
        # TODO(tian): We should not skip these logs since there are
        # small chance that error will happen in file sync. Need to
        # find a better way to do this.
        return

    yield line


def _follow_logs_with_provision_expanding(
    file: TextIO,
    cluster_name: str,
    *,
    should_stop: Callable[[], bool],
    stop_on_eof: bool = False,
    idle_timeout_seconds: Optional[int] = None,
) -> Iterator[str]:
    """Follows logs and expands any provision.log references found.

    Args:
        file: Log file to read from.
        cluster_name: Name of the cluster being launched.
        should_stop: Callback that returns True when streaming should stop.
        stop_on_eof: If True, stop when reaching end of file.
        idle_timeout_seconds: If set, stop after these many seconds without
            new content.

    Yields:
        Log lines, including expanded content from referenced provision logs.
    """

    def process_line(line: str) -> Iterator[str]:
        yield from _process_line(line, cluster_name, stop_on_eof=stop_on_eof)

    return log_utils.follow_logs(file,
                                 should_stop=should_stop,
                                 stop_on_eof=stop_on_eof,
                                 process_line=process_line,
                                 idle_timeout_seconds=idle_timeout_seconds)


def _capped_follow_logs_with_provision_expanding(
    log_list: List[str],
    cluster_name: str,
    *,
    line_cap: int = 100,
) -> Iterator[str]:
    """Follows logs and expands any provision.log references found.

    Args:
        log_list: List of Log Lines to read from.
        cluster_name: Name of the cluster being launched.
        line_cap: Number of last lines to return

    Yields:
        Log lines, including expanded content from referenced provision logs.
    """
    all_lines: Deque[str] = collections.deque(maxlen=line_cap)

    for line in log_list:
        for processed in _process_line(line=line,
                                       cluster_name=cluster_name,
                                       stop_on_eof=False):
            all_lines.append(processed)

    yield from all_lines


def stream_replica_logs(service_name: str, replica_id: int, follow: bool,
                        tail: Optional[int]) -> str:
    msg = check_service_status_healthy(service_name)
    if msg is not None:
        return msg
    print(f'{colorama.Fore.YELLOW}Start streaming logs for launching process '
          f'of replica {replica_id}.{colorama.Style.RESET_ALL}')
    log_file_name = generate_replica_log_file_name(service_name, replica_id)
    if os.path.exists(log_file_name):
        if tail is not None:
            lines = common_utils.read_last_n_lines(log_file_name, tail)
            for line in lines:
                if not line.endswith('\n'):
                    line += '\n'
                print(line, end='', flush=True)
        else:
            with open(log_file_name, 'r', encoding='utf-8') as f:
                print(f.read(), flush=True)
        return ''

    launch_log_file_name = generate_replica_launch_log_file_name(
        service_name, replica_id)
    if not os.path.exists(launch_log_file_name):
        return (f'{colorama.Fore.RED}Replica {replica_id} doesn\'t exist.'
                f'{colorama.Style.RESET_ALL}')

    replica_cluster_name = generate_replica_cluster_name(
        service_name, replica_id)

    def _get_replica_status() -> serve_state.ReplicaStatus:
        replica_info = serve_state.get_replica_infos(service_name)
        for info in replica_info:
            if info.replica_id == replica_id:
                return info.status
        with ux_utils.print_exception_no_traceback():
            raise ValueError(
                _FAILED_TO_FIND_REPLICA_MSG.format(replica_id=replica_id))

    replica_provisioned = (
        lambda: _get_replica_status() != serve_state.ReplicaStatus.PROVISIONING)

    # Handle launch logs based on number parameter
    final_lines_to_print = []
    if tail is not None:
        static_lines = common_utils.read_last_n_lines(launch_log_file_name,
                                                      tail)
        lines = list(
            _capped_follow_logs_with_provision_expanding(
                log_list=static_lines,
                cluster_name=replica_cluster_name,
                line_cap=tail,
            ))
        final_lines_to_print += lines
    else:
        with open(launch_log_file_name, 'r', newline='', encoding='utf-8') as f:
            for line in _follow_logs_with_provision_expanding(
                    f,
                    replica_cluster_name,
                    should_stop=replica_provisioned,
                    stop_on_eof=not follow,
            ):
                print(line, end='', flush=True)

    if (not follow and
            _get_replica_status() == serve_state.ReplicaStatus.PROVISIONING):
        # Early exit if not following the logs.
        if tail is not None:
            for line in final_lines_to_print:
                if not line.endswith('\n'):
                    line += '\n'
                print(line, end='', flush=True)
        return ''

    backend = backends.CloudVmRayBackend()
    handle = global_user_state.get_handle_from_cluster_name(
        replica_cluster_name)
    if handle is None:
        if tail is not None:
            for line in final_lines_to_print:
                if not line.endswith('\n'):
                    line += '\n'
                print(line, end='', flush=True)
        return _FAILED_TO_FIND_REPLICA_MSG.format(replica_id=replica_id)
    assert isinstance(handle, backends.CloudVmRayResourceHandle), handle

    # Notify user here to make sure user won't think the log is finished.
    print(f'{colorama.Fore.YELLOW}Start streaming logs for task job '
          f'of replica {replica_id}...{colorama.Style.RESET_ALL}')

    # Always tail the latest logs, which represent user setup & run.
    if tail is None:
        returncode = backend.tail_logs(handle, job_id=None, follow=follow)
        if returncode != 0:
            return (f'{colorama.Fore.RED}Failed to stream logs for replica '
                    f'{replica_id}.{colorama.Style.RESET_ALL}')
    elif not follow and tail > 0:
        final = backend.tail_logs(handle,
                                  job_id=None,
                                  follow=follow,
                                  tail=tail,
                                  stream_logs=False,
                                  require_outputs=True,
                                  process_stream=True)
        if isinstance(final, int) or (final[0] != 0 and final[0] != 101):
            if tail is not None:
                for line in final_lines_to_print:
                    if not line.endswith('\n'):
                        line += '\n'
                    print(line, end='', flush=True)
            return (f'{colorama.Fore.RED}Failed to stream logs for replica '
                    f'{replica_id}.{colorama.Style.RESET_ALL}')
        final_lines_to_print += final[1].splitlines()
        for line in final_lines_to_print[-tail:]:
            if not line.endswith('\n'):
                line += '\n'
            print(line, end='', flush=True)
    return ''


def stream_serve_process_logs(service_name: str, stream_controller: bool,
                              follow: bool, tail: Optional[int]) -> str:
    msg = check_service_status_healthy(service_name)
    if msg is not None:
        return msg
    if stream_controller:
        log_file = generate_remote_controller_log_file_name(service_name)
    else:
        log_file = generate_remote_load_balancer_log_file_name(service_name)

    def _service_is_terminal() -> bool:
        record = serve_state.get_service_from_name(service_name)
        if record is None:
            return True
        return record['status'] in serve_state.ServiceStatus.failed_statuses()

    if tail is not None:
        lines = common_utils.read_last_n_lines(os.path.expanduser(log_file),
                                               tail)
        for line in lines:
            if not line.endswith('\n'):
                line += '\n'
            print(line, end='', flush=True)
    else:
        with open(os.path.expanduser(log_file),
                  'r',
                  newline='',
                  encoding='utf-8') as f:
            for line in log_utils.follow_logs(
                    f,
                    should_stop=_service_is_terminal,
                    stop_on_eof=not follow,
            ):
                print(line, end='', flush=True)
    return ''


# ================== Table Formatter for `sky serve status` ==================


def _get_replicas(service_record: Dict[str, Any]) -> str:
    ready_replica_num, total_replica_num = 0, 0
    for info in service_record['replica_info']:
        if info['status'] == serve_state.ReplicaStatus.READY:
            ready_replica_num += 1
        # TODO(MaoZiming): add a column showing failed replicas number.
        if info['status'] not in serve_state.ReplicaStatus.failed_statuses():
            total_replica_num += 1
    return f'{ready_replica_num}/{total_replica_num}'


def format_service_table(service_records: List[Dict[str, Any]], show_all: bool,
                         pool: bool) -> str:
    noun = 'pool' if pool else 'service'
    if not service_records:
        return f'No existing {noun}s.'

    service_columns = [
        'NAME', 'VERSION', 'UPTIME', 'STATUS',
        'REPLICAS' if not pool else 'WORKERS'
    ]
    if not pool:
        service_columns.append('ENDPOINT')
    if show_all:
        service_columns.extend([
            'AUTOSCALING_POLICY', 'LOAD_BALANCING_POLICY', 'REQUESTED_RESOURCES'
        ])
        if pool:
            # Remove the load balancing policy column for pools.
            service_columns.pop(-2)
    service_table = log_utils.create_table(service_columns)

    replica_infos: List[Dict[str, Any]] = []
    for record in service_records:
        for replica in record['replica_info']:
            replica['service_name'] = record['name']
            replica_infos.append(replica)

        service_name = record['name']
        version = ','.join(
            str(v) for v in record['active_versions']
        ) if 'active_versions' in record and record['active_versions'] else '-'
        uptime = log_utils.readable_time_duration(record['uptime'],
                                                  absolute=True)
        service_status = record['status']
        status_str = service_status.colored_str()
        replicas = _get_replicas(record)
        endpoint = record['endpoint']
        if endpoint is None:
            endpoint = '-'
        policy = record['policy']
        requested_resources_str = record['requested_resources_str']
        load_balancing_policy = record['load_balancing_policy']

        service_values = [
            service_name,
            version,
            uptime,
            status_str,
            replicas,
        ]
        if not pool:
            service_values.append(endpoint)
        if show_all:
            service_values.extend(
                [policy, load_balancing_policy, requested_resources_str])
            if pool:
                service_values.pop(-2)
        service_table.add_row(service_values)

    replica_table = _format_replica_table(replica_infos, show_all, pool)
    replica_noun = 'Pool Workers' if pool else 'Service Replicas'
    return (f'{service_table}\n'
            f'\n{colorama.Fore.CYAN}{colorama.Style.BRIGHT}'
            f'{replica_noun}{colorama.Style.RESET_ALL}\n'
            f'{replica_table}')


def _format_replica_table(replica_records: List[Dict[str, Any]], show_all: bool,
                          pool: bool) -> str:
    noun = 'worker' if pool else 'replica'
    if not replica_records:
        return f'No existing {noun}s.'

    replica_columns = [
        'POOL_NAME' if pool else 'SERVICE_NAME', 'ID', 'VERSION', 'ENDPOINT',
        'LAUNCHED', 'INFRA', 'RESOURCES', 'STATUS'
    ]
    if pool:
        replica_columns.append('USED_BY')
        # Remove the endpoint column for pool workers.
        replica_columns.pop(3)
    replica_table = log_utils.create_table(replica_columns)

    truncate_hint = ''
    if not show_all:
        if len(replica_records) > _REPLICA_TRUNC_NUM:
            truncate_hint = f'\n... (use --all to show all {noun}s)'
        replica_records = replica_records[:_REPLICA_TRUNC_NUM]

    for record in replica_records:
        endpoint = record.get('endpoint', '-')
        service_name = record['service_name']
        replica_id = record['replica_id']
        version = (record['version'] if 'version' in record else '-')
        replica_endpoint = endpoint if endpoint else '-'
        launched_at = log_utils.readable_time_duration(record['launched_at'])
        infra = '-'
        resources_str = '-'
        replica_status = record['status']
        status_str = replica_status.colored_str()
        used_by = record.get('used_by', None)
        used_by_str = str(used_by) if used_by is not None else '-'

        replica_handle: Optional['backends.CloudVmRayResourceHandle'] = record[
            'handle']
        if replica_handle is not None:
            infra = replica_handle.launched_resources.infra.formatted_str()
            resources_str = resources_utils.get_readable_resources_repr(
                replica_handle, simplify=not show_all)

        replica_values = [
            service_name,
            replica_id,
            version,
            replica_endpoint,
            launched_at,
            infra,
            resources_str,
            status_str,
        ]
        if pool:
            replica_values.append(used_by_str)
            replica_values.pop(3)
        replica_table.add_row(replica_values)

    return f'{replica_table}{truncate_hint}'


# =========================== CodeGen for Sky Serve ===========================


# TODO(tian): Use REST API instead of SSH in the future. This codegen pattern
# is to reuse the authentication of ssh. If we want to use REST API, we need
# to implement some authentication mechanism.
class ServeCodeGen:
    """Code generator for SkyServe.

    Usage:
      >> code = ServeCodeGen.get_service_status(service_name)
    """

    # TODO(zhwu): When any API is changed, we should update the
    # constants.SERVE_VERSION.
    _PREFIX = [
        'from sky.serve import serve_state',
        'from sky.serve import serve_utils',
        'from sky.serve import constants',
        'serve_version = constants.SERVE_VERSION',
    ]

    @classmethod
    def get_service_status(cls, service_names: Optional[List[str]],
                           pool: bool) -> str:
        code = [
            f'kwargs={{}} if serve_version < 3 else {{"pool": {pool}}}',
            f'msg = serve_utils.get_service_status_encoded({service_names!r}, '
            '**kwargs)', 'print(msg, end="", flush=True)'
        ]
        return cls._build(code)

    @classmethod
    def add_version(cls, service_name: str) -> str:
        code = [
            f'msg = serve_utils.add_version_encoded({service_name!r})',
            'print(msg, end="", flush=True)'
        ]
        return cls._build(code)

    @classmethod
    def terminate_services(cls, service_names: Optional[List[str]], purge: bool,
                           pool: bool) -> str:
        code = [
            f'kwargs={{}} if serve_version < 3 else {{"pool": {pool}}}',
            f'msg = serve_utils.terminate_services({service_names!r}, '
            f'purge={purge}, **kwargs)', 'print(msg, end="", flush=True)'
        ]
        return cls._build(code)

    @classmethod
    def terminate_replica(cls, service_name: str, replica_id: int,
                          purge: bool) -> str:
        code = [
            f'(lambda: print(serve_utils.terminate_replica({service_name!r}, '
            f'{replica_id}, {purge}), end="", flush=True) '
            'if getattr(constants, "SERVE_VERSION", 0) >= 2 else '
            f'exec("raise RuntimeError('
            f'{constants.TERMINATE_REPLICA_VERSION_MISMATCH_ERROR!r})"))()'
        ]
        return cls._build(code)

    @classmethod
    def wait_service_registration(cls, service_name: str, job_id: int) -> str:
        code = [
            'msg = serve_utils.wait_service_registration('
            f'{service_name!r}, {job_id})', 'print(msg, end="", flush=True)'
        ]
        return cls._build(code)

    @classmethod
    def stream_replica_logs(cls, service_name: str, replica_id: int,
                            follow: bool, tail: Optional[int]) -> str:
        code = [
            'msg = serve_utils.stream_replica_logs('
            f'{service_name!r}, {replica_id!r}, follow={follow}, tail={tail})',
            'print(msg, flush=True)'
        ]
        return cls._build(code)

    @classmethod
    def stream_serve_process_logs(cls, service_name: str,
                                  stream_controller: bool, follow: bool,
                                  tail: Optional[int]) -> str:
        code = [
            f'msg = serve_utils.stream_serve_process_logs({service_name!r}, '
            f'{stream_controller}, follow={follow}, tail={tail})',
            'print(msg, flush=True)'
        ]
        return cls._build(code)

    @classmethod
    def update_service(cls, service_name: str, version: int, mode: str,
                       pool: bool) -> str:
        code = [
            f'kwargs={{}} if serve_version < 3 else {{"pool": {pool}}}',
            f'msg = serve_utils.update_service_encoded({service_name!r}, '
            f'{version}, mode={mode!r}, **kwargs)',
            'print(msg, end="", flush=True)',
        ]
        return cls._build(code)

    @classmethod
    def _build(cls, code: List[str]) -> str:
        code = cls._PREFIX + code
        generated_code = '; '.join(code)
        # Use the local user id to make sure the operation goes to the correct
        # user.
        return (f'export {skylet_constants.USER_ID_ENV_VAR}='
                f'"{common_utils.get_user_hash()}"; '
                f'{skylet_constants.SKY_PYTHON_CMD} '
                f'-u -c {shlex.quote(generated_code)}')<|MERGE_RESOLUTION|>--- conflicted
+++ resolved
@@ -250,8 +250,6 @@
         return f'RequestTimestamp(timestamps={self.timestamps})'
 
 
-<<<<<<< HEAD
-=======
 def get_service_filelock_path(pool: str) -> str:
     path = (pathlib.Path(constants.SKYSERVE_METADATA_DIR) / pool /
             'pool.lock').expanduser().absolute()
@@ -259,7 +257,6 @@
     return str(path)
 
 
->>>>>>> 07ba1206
 @annotations.lru_cache(scope='request', maxsize=1)
 def is_consolidation_mode() -> bool:
     consolidation_mode = skypilot_config.get_nested(
@@ -689,31 +686,6 @@
     if not service_status['pool']:
         logger.error(f'Service {service_name!r} is not a cluster pool.')
         return None
-<<<<<<< HEAD
-
-    logger.debug(f'Get next cluster name for pool {service_name!r}')
-    ready_replicas = [
-        info for info in serve_state.get_replica_infos(service_name)
-        if info.status == serve_state.ReplicaStatus.READY
-    ]
-    idle_replicas: List['replica_managers.ReplicaInfo'] = []
-    for replica_info in ready_replicas:
-        jobs_on_replica = managed_job_state.get_nonterminal_job_ids_by_pool(
-            service_name, replica_info.cluster_name)
-        if not jobs_on_replica:
-            idle_replicas.append(replica_info)
-    if not idle_replicas:
-        logger.info(f'No idle replicas found for pool {service_name!r}')
-        return None
-
-    # Select the first idle replica.
-    # TODO(tian): "Load balancing" policy.
-    replica_info = idle_replicas[0]
-    logger.info(f'Selected replica {replica_info.replica_id} with cluster '
-                f'{replica_info.cluster_name!r} for job {job_id!r} in pool '
-                f'{service_name!r}')
-    return replica_info.cluster_name
-=======
     with filelock.FileLock(get_service_filelock_path(service_name)):
 
         logger.debug(f'Get next cluster name for pool {service_name!r}')
@@ -751,7 +723,6 @@
         managed_job_state.set_current_cluster_name(job_id,
                                                    replica_info.cluster_name)
         return replica_info.cluster_name
->>>>>>> 07ba1206
 
 
 def _terminate_failed_services(
