--- conflicted
+++ resolved
@@ -26,12 +26,8 @@
 from sky import global_user_state
 from sky import sky_logging
 from sky import status_lib
-<<<<<<< HEAD
 from sky.backends import backend_utils
-from sky.serve import constants
-=======
 from sky.serve import constants as serve_constants
->>>>>>> b1f78dc5
 from sky.serve import serve_state
 from sky.skylet import constants as skylet_constants
 from sky.skylet import job_lib
@@ -43,11 +39,9 @@
 if typing.TYPE_CHECKING:
     import fastapi
 
-<<<<<<< HEAD
     from sky.serve import replica_managers
-=======
+
 logger = sky_logging.init_logger(__name__)
->>>>>>> b1f78dc5
 
 SKY_SERVE_CONTROLLER_NAME: str = (
     f'sky-serve-controller-{common_utils.get_user_hash()}')
