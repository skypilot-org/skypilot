"""User interface with the SkyServe."""
import base64
import enum
import os
import pathlib
import pickle
import re
import shlex
import shutil
import threading
import time
import typing
from typing import (Any, Callable, Dict, Generic, Iterator, List, Optional,
                    TextIO, Type, TypeVar)
import uuid

import colorama
import filelock
import psutil

from sky import backends
from sky import exceptions
from sky import global_user_state
from sky import status_lib
from sky.serve import constants
from sky.serve import serve_state
from sky.skylet import job_lib
from sky.utils import common_utils
from sky.utils import log_utils
from sky.utils import resources_utils
from sky.utils import ux_utils

if typing.TYPE_CHECKING:
    import fastapi

SKY_SERVE_CONTROLLER_NAME: str = (
    f'sky-serve-controller-{common_utils.get_user_hash()}')
_SYSTEM_MEMORY_GB = psutil.virtual_memory().total // (1024**3)
NUM_SERVICE_THRESHOLD = _SYSTEM_MEMORY_GB // constants.SERVICES_MEMORY_USAGE_GB

_SKYPILOT_PROVISION_LOG_PATTERN = r'.*tail -n100 -f (.*provision\.log).*'
_SKYPILOT_LOG_PATTERN = r'.*tail -n100 -f (.*\.log).*'
# TODO(tian): Find all existing replica id and print here.
_FAILED_TO_FIND_REPLICA_MSG = (
    f'{colorama.Fore.RED}Failed to find replica '
    '{replica_id}. Please use `sky serve status [SERVICE_NAME]`'
    f' to check all valid replica id.{colorama.Style.RESET_ALL}')
# Max number of replicas to show in `sky serve status` by default.
# If user wants to see all replicas, use `sky serve status --all`.
_REPLICA_TRUNC_NUM = 10


class ServiceComponent(enum.Enum):
    CONTROLLER = 'controller'
    LOAD_BALANCER = 'load_balancer'
    REPLICA = 'replica'


class UserSignal(enum.Enum):
    """User signal to send to controller.

    User can send signal to controller by writing to a file. The controller
    will read the file and handle the signal.
    """
    # Stop the controller, load balancer and all replicas.
    TERMINATE = 'terminate'

    # TODO(tian): Add more signals, such as pause.

    def error_type(self) -> Type[Exception]:
        """Get the error corresponding to the signal."""
        return _SIGNAL_TO_ERROR[self]


_SIGNAL_TO_ERROR = {
    UserSignal.TERMINATE: exceptions.ServeUserTerminatedError,
}

KeyType = TypeVar('KeyType')
ValueType = TypeVar('ValueType')


# Google style guide: Do not rely on the atomicity of built-in types.
# Our launch and down process pool will be used by multiple threads,
# therefore we need to use a thread-safe dict.
# see https://google.github.io/styleguide/pyguide.html#218-threading
class ThreadSafeDict(Generic[KeyType, ValueType]):
    """A thread-safe dict."""

    def __init__(self, *args, **kwargs) -> None:
        self._dict: Dict[KeyType, ValueType] = dict(*args, **kwargs)
        self._lock = threading.Lock()

    def __getitem__(self, key: KeyType) -> ValueType:
        with self._lock:
            return self._dict.__getitem__(key)

    def __setitem__(self, key: KeyType, value: ValueType) -> None:
        with self._lock:
            return self._dict.__setitem__(key, value)

    def __delitem__(self, key: KeyType) -> None:
        with self._lock:
            return self._dict.__delitem__(key)

    def __len__(self) -> int:
        with self._lock:
            return self._dict.__len__()

    def __contains__(self, key: KeyType) -> bool:
        with self._lock:
            return self._dict.__contains__(key)

    def items(self):
        with self._lock:
            return self._dict.items()

    def values(self):
        with self._lock:
            return self._dict.values()


class RequestsAggregator:
    """Base class for request aggregator."""

    def add(self, request: 'fastapi.Request') -> None:
        """Add a request to the request aggregator."""
        raise NotImplementedError

    def clear(self) -> None:
        """Clear all current request aggregator."""
        raise NotImplementedError

    def to_dict(self) -> Dict[str, Any]:
        """Convert the aggregator to a dict."""
        raise NotImplementedError

    def __repr__(self) -> str:
        raise NotImplementedError


class RequestTimestamp(RequestsAggregator):
    """RequestTimestamp: Aggregates request timestamps.

    This is useful for QPS-based autoscaling.
    """

    def __init__(self) -> None:
        self.timestamps: List[float] = []

    def add(self, request: 'fastapi.Request') -> None:
        """Add a request to the request aggregator."""
        del request  # unused
        self.timestamps.append(time.time())

    def clear(self) -> None:
        """Clear all current request aggregator."""
        self.timestamps = []

    def to_dict(self) -> Dict[str, Any]:
        """Convert the aggregator to a dict."""
        return {'timestamps': self.timestamps}

    def __repr__(self) -> str:
        return f'RequestTimestamp(timestamps={self.timestamps})'


def generate_service_name():
    return f'sky-service-{uuid.uuid4().hex[:4]}'


def generate_remote_service_dir_name(service_name: str) -> str:
    service_name = service_name.replace('-', '_')
    return os.path.join(constants.SKYSERVE_METADATA_DIR, service_name)


def generate_remote_tmp_task_yaml_file_name(service_name: str) -> str:
    dir_name = generate_remote_service_dir_name(service_name)
    # Don't expand here since it is used for remote machine.
    return os.path.join(dir_name, 'task.yaml.tmp')


def generate_task_yaml_file_name(service_name: str) -> str:
    dir_name = generate_remote_service_dir_name(service_name)
    dir_name = os.path.expanduser(dir_name)
    return os.path.join(dir_name, 'task.yaml')


def generate_remote_config_yaml_file_name(service_name: str) -> str:
    dir_name = generate_remote_service_dir_name(service_name)
    # Don't expand here since it is used for remote machine.
    return os.path.join(dir_name, 'config.yaml')


def generate_remote_controller_log_file_name(service_name: str) -> str:
    dir_name = generate_remote_service_dir_name(service_name)
    # Don't expand here since it is used for remote machine.
    return os.path.join(dir_name, 'controller.log')


def generate_remote_load_balancer_log_file_name(service_name: str) -> str:
    dir_name = generate_remote_service_dir_name(service_name)
    # Don't expand here since it is used for remote machine.
    return os.path.join(dir_name, 'load_balancer.log')


def generate_replica_launch_log_file_name(service_name: str,
                                          replica_id: int) -> str:
    dir_name = generate_remote_service_dir_name(service_name)
    dir_name = os.path.expanduser(dir_name)
    return os.path.join(dir_name, f'replica_{replica_id}_launch.log')


def generate_replica_down_log_file_name(service_name: str,
                                        replica_id: int) -> str:
    dir_name = generate_remote_service_dir_name(service_name)
    dir_name = os.path.expanduser(dir_name)
    return os.path.join(dir_name, f'replica_{replica_id}_down.log')


def generate_replica_local_log_file_name(service_name: str,
                                         replica_id: int) -> str:
    dir_name = generate_remote_service_dir_name(service_name)
    dir_name = os.path.expanduser(dir_name)
    return os.path.join(dir_name, f'replica_{replica_id}_local.log')


def generate_replica_cluster_name(service_name: str, replica_id: int) -> str:
    return f'{service_name}-{replica_id}'


def set_service_status_from_replica_statuses(
        service_name: str,
        replica_statuses: List[serve_state.ReplicaStatus]) -> None:
    record = serve_state.get_service_from_name(service_name)
    if record is None:
        raise ValueError(f'Service {service_name!r} does not exist. '
                         'Cannot refresh service status.')
    if record['status'] == serve_state.ServiceStatus.SHUTTING_DOWN:
        # When the service is shutting down, there is a period of time which the
        # controller still responds to the request, and the replica is not
        # terminated, the service status will still be READY, but we don't want
        # change service status to READY.
        return
    serve_state.set_service_status(
        service_name,
        serve_state.ServiceStatus.from_replica_statuses(replica_statuses))


def update_service_status() -> None:
    services = serve_state.get_services()
    for record in services:
        if record['status'] == serve_state.ServiceStatus.SHUTTING_DOWN:
            # Skip services that is shutting down.
            continue
        controller_job_id = record['controller_job_id']
        assert controller_job_id is not None
        controller_status = job_lib.get_status(controller_job_id)
        if controller_status is None or controller_status.is_terminal():
            # If controller job is not running, set it as controller failed.
            serve_state.set_service_status(
                record['name'], serve_state.ServiceStatus.CONTROLLER_FAILED)


def _get_service_status(
        service_name: str,
        with_replica_info: bool = True) -> Optional[Dict[str, Any]]:
    """Get the status dict of the service.

    Args:
        service_name: The name of the service.
        with_replica_info: Whether to include the information of all replicas.

    Returns:
        A dictionary describing the status of the service if the service exists.
        Otherwise, return None.
    """
    record = serve_state.get_service_from_name(service_name)
    if record is None:
        return None
    if with_replica_info:
        record['replica_info'] = [
            info.to_info_dict(with_handle=True)
            for info in serve_state.get_replica_infos(service_name)
        ]
    return record


def get_service_status_encoded(service_names: Optional[List[str]]) -> str:
    service_statuses = []
    if service_names is None:
        # Get all service names
        service_names = serve_state.get_glob_service_names(None)
    for service_name in service_names:
        service_status = _get_service_status(service_name)
        if service_status is None:
            continue
        service_statuses.append({
            k: base64.b64encode(pickle.dumps(v)).decode('utf-8')
            for k, v in service_status.items()
        })
    return common_utils.encode_payload(service_statuses)


def load_service_status(payload: str) -> List[Dict[str, Any]]:
    service_statuses_encoded = common_utils.decode_payload(payload)
    service_statuses = []
    for service_status in service_statuses_encoded:
        service_statuses.append({
            k: pickle.loads(base64.b64decode(v))
            for k, v in service_status.items()
        })
    return service_statuses


def _terminate_failed_services(
        service_name: str,
        service_status: serve_state.ServiceStatus) -> Optional[str]:
    """Terminate service in failed status.

    Services included in ServiceStatus.failed_statuses() do not have an
    active controller process, so we can't send a file terminate signal
    to the controller. Instead, we manually cleanup database record for
    the service and alert the user about a potential resource leak.

    Returns:
        A message indicating potential resource leak (if any). If no
        resource leak is detected, return None.
    """
    remaining_replica_clusters = []
    # The controller should have already attempted to terminate those
    # replicas, so we don't need to try again here.
    for replica_info in serve_state.get_replica_infos(service_name):
        # TODO(tian): Refresh latest status of the cluster.
        if global_user_state.get_cluster_from_name(
                replica_info.cluster_name) is not None:
            remaining_replica_clusters.append(f'{replica_info.cluster_name!r}')
        serve_state.remove_replica(service_name, replica_info.replica_id)

    service_dir = os.path.expanduser(
        generate_remote_service_dir_name(service_name))
    shutil.rmtree(service_dir)
    serve_state.remove_service(service_name)

    if not remaining_replica_clusters:
        return None
    remaining_identity = ', '.join(remaining_replica_clusters)
    return (f'{colorama.Fore.YELLOW}terminate service {service_name!r} with '
            f'failed status ({service_status}). This may indicate a resource '
            'leak. Please check the following SkyPilot clusters on the '
            f'controller: {remaining_identity}{colorama.Style.RESET_ALL}')


def terminate_services(service_names: Optional[List[str]], purge: bool) -> str:
    service_names = serve_state.get_glob_service_names(service_names)
    terminated_service_names = []
    messages = []
    for service_name in service_names:
        service_status = _get_service_status(service_name,
                                             with_replica_info=False)
        assert service_status is not None
        if service_status['status'] == serve_state.ServiceStatus.SHUTTING_DOWN:
            # Already scheduled to be terminated.
            continue
        if (service_status['status']
                in serve_state.ServiceStatus.failed_statuses()):
            if purge:
                message = _terminate_failed_services(service_name,
                                                     service_status['status'])
                if message is not None:
                    messages.append(message)
            else:
                messages.append(
                    f'{colorama.Fore.YELLOW}Service {service_name!r} is in '
                    f'failed status ({service_status["status"]}). Skipping '
                    'its termination as it could lead to a resource leak. '
                    f'(Use `sky serve down {service_name} --purge` to '
                    'forcefully terminate the service.)'
                    f'{colorama.Style.RESET_ALL}')
                # Don't add to terminated_service_names since it's not
                # actually terminated.
                continue
        else:
            # Send the terminate signal to controller.
            signal_file = pathlib.Path(
                constants.SIGNAL_FILE_PATH.format(service_name))
            # Filelock is needed to prevent race condition between signal
            # check/removal and signal writing.
            with filelock.FileLock(str(signal_file) + '.lock'):
                with signal_file.open(mode='w') as f:
                    f.write(UserSignal.TERMINATE.value)
                    f.flush()
        terminated_service_names.append(f'{service_name!r}')
    if len(terminated_service_names) == 0:
        messages.append('No service to terminate.')
    else:
        identity_str = f'Service {terminated_service_names[0]} is'
        if len(terminated_service_names) > 1:
            terminated_service_names_str = ', '.join(terminated_service_names)
            identity_str = f'Services {terminated_service_names_str} are'
        messages.append(f'{identity_str} scheduled to be terminated.')
    return '\n'.join(messages)


def wait_service_initialization(service_name: str, job_id: int) -> str:
    """Util function to call at the end of `sky.serve.up()`.

    This function will:
        (1) Check the name duplication by job id of the controller. If
            the job id is not the same as the database record, this
            means another service is already taken that name. See
            sky/serve/api.py::up for more details.
        (2) Wait for the load balancer port to be assigned and return.

    Returns:
        Encoded load balancer port assigned to the service.
    """
    start_time = time.time()
    while True:
        record = serve_state.get_service_from_name(service_name)
        if record is not None:
            if job_id != record['controller_job_id']:
                with ux_utils.print_exception_no_traceback():
                    raise ValueError(
                        f'The service {service_name!r} is already running. '
                        'Please specify a different name for your service. '
                        'To update an existing service, run: `sky serve down` '
                        'and then `sky serve up` again (in-place update will '
                        'be supported in the future).')
            lb_port = record['load_balancer_port']
            if lb_port is not None:
                return common_utils.encode_payload(lb_port)
        elif len(serve_state.get_services()) >= NUM_SERVICE_THRESHOLD:
            with ux_utils.print_exception_no_traceback():
                raise RuntimeError('Max number of services reached. '
                                   'To spin up more services, please '
                                   'tear down some existing services.')
        if time.time() - start_time > constants.INITIALIZATION_TIMEOUT_SECONDS:
            with ux_utils.print_exception_no_traceback():
                raise ValueError(
                    f'Initialization of service {service_name!r} timeout.')
        time.sleep(1)


def load_service_initialization_result(payload: str) -> int:
    return common_utils.decode_payload(payload)


def check_service_status_healthy(service_name: str) -> Optional[str]:
    service_record = serve_state.get_service_from_name(service_name)
    if service_record is None:
        return f'Service {service_name!r} does not exist.'
    if service_record['status'] == serve_state.ServiceStatus.CONTROLLER_INIT:
        return (f'Service {service_name!r} is still initializing its '
                'controller. Please try again later.')
    return None


def _follow_replica_logs(
        file: TextIO,
        cluster_name: str,
        *,
        finish_stream: Callable[[], bool],
        exit_if_stream_end: bool = False,
        no_new_content_timeout: Optional[int] = None) -> Iterator[str]:
    line = ''
    log_file = None
    no_new_content_cnt = 0

    def cluster_is_up() -> bool:
        cluster_record = global_user_state.get_cluster_from_name(cluster_name)
        if cluster_record is None:
            return False
        return cluster_record['status'] == status_lib.ClusterStatus.UP

    while True:
        tmp = file.readline()
        if tmp is not None and tmp != '':
            no_new_content_cnt = 0
            line += tmp
            if '\n' in line or '\r' in line:
                # Tailing detailed progress for user. All logs in skypilot is
                # of format `To view detailed progress: tail -n100 -f *.log`.
                x = re.match(_SKYPILOT_PROVISION_LOG_PATTERN, line)
                if x is not None:
                    log_file = os.path.expanduser(x.group(1))
                elif re.match(_SKYPILOT_LOG_PATTERN, line) is None:
                    # Not print other logs (file sync logs) since we lack
                    # utility to determine when these log files are finished
                    # writing.
                    # TODO(tian): Not skip these logs since there are small
                    # chance that error will happen in file sync. Need to find
                    # a better way to do this.
                    yield line
                    # Output next line first since it indicates the process is
                    # starting. For our launching logs, it's always:
                    # Launching on <cloud> <region> (<zone>)
                    if log_file is not None:
                        with open(log_file, 'r', newline='') as f:
                            # We still exit if more than 10 seconds without new
                            # content to avoid any internal bug that causes
                            # the launch failed and cluster status remains INIT.
                            for l in _follow_replica_logs(
                                    f,
                                    cluster_name,
                                    finish_stream=cluster_is_up,
                                    exit_if_stream_end=exit_if_stream_end,
                                    no_new_content_timeout=10):
                                yield l
                        log_file = None
                line = ''
        else:
            if exit_if_stream_end or finish_stream():
                break
            if no_new_content_timeout is not None:
                if no_new_content_cnt >= no_new_content_timeout:
                    break
                no_new_content_cnt += 1
            time.sleep(1)


def stream_replica_logs(service_name: str,
                        replica_id: int,
                        follow: bool,
                        skip_local_log_file_check: bool = False) -> str:
    msg = check_service_status_healthy(service_name)
    if msg is not None:
        return msg
    print(f'{colorama.Fore.YELLOW}Start streaming logs for launching process '
          f'of replica {replica_id}.{colorama.Style.RESET_ALL}')
    local_log_file_name = generate_replica_local_log_file_name(
        service_name, replica_id)

    if not skip_local_log_file_check and os.path.exists(local_log_file_name):
        # When sync down, we set skip_local_log_file_check to False so it won't
        # detect the just created local log file. Otherwise, it indicates the
        # replica is already been terminated. All logs should be in the local
        # log file and we don't need to stream logs for it.
        with open(local_log_file_name, 'r') as f:
            print(f.read(), flush=True)
        return ''

    replica_cluster_name = generate_replica_cluster_name(
        service_name, replica_id)
    handle = global_user_state.get_handle_from_cluster_name(
        replica_cluster_name)
    if handle is None:
        return _FAILED_TO_FIND_REPLICA_MSG.format(replica_id=replica_id)
    assert isinstance(handle, backends.CloudVmRayResourceHandle), handle

    launch_log_file_name = generate_replica_launch_log_file_name(
        service_name, replica_id)
    if not os.path.exists(launch_log_file_name):
        return (f'{colorama.Fore.RED}Replica {replica_id} doesn\'t exist.'
                f'{colorama.Style.RESET_ALL}')

    def _get_replica_status() -> serve_state.ReplicaStatus:
        replica_info = serve_state.get_replica_infos(service_name)
        for info in replica_info:
            if info.replica_id == replica_id:
                return info.status
        raise ValueError(
            _FAILED_TO_FIND_REPLICA_MSG.format(replica_id=replica_id))

    finish_stream = (
        lambda: _get_replica_status() != serve_state.ReplicaStatus.PROVISIONING)
    with open(launch_log_file_name, 'r', newline='') as f:
        for line in _follow_replica_logs(f,
                                         replica_cluster_name,
                                         finish_stream=finish_stream,
                                         exit_if_stream_end=not follow):
            print(line, end='', flush=True)
    if (not follow and
            _get_replica_status() == serve_state.ReplicaStatus.PROVISIONING):
        # Early exit if not following the logs.
        return ''

    # Notify user here to make sure user won't think the log is finished.
    print(f'{colorama.Fore.YELLOW}Start streaming logs for task job '
          f'of replica {replica_id}...{colorama.Style.RESET_ALL}')

    backend = backends.CloudVmRayBackend()
    # Always tail the latest logs, which represent user setup & run.
    returncode = backend.tail_logs(handle, job_id=None, follow=follow)
    if returncode != 0:
        return (f'{colorama.Fore.RED}Failed to stream logs for replica '
                f'{replica_id}.{colorama.Style.RESET_ALL}')
    return ''


def _follow_logs(file: TextIO, *, finish_stream: Callable[[], bool],
                 exit_if_stream_end: bool) -> Iterator[str]:
    line = ''
    while True:
        tmp = file.readline()
        if tmp is not None and tmp != '':
            line += tmp
            if '\n' in line or '\r' in line:
                yield line
                line = ''
        else:
            if exit_if_stream_end or finish_stream():
                break
            time.sleep(1)


def stream_serve_process_logs(service_name: str, stream_controller: bool,
                              follow: bool) -> str:
    msg = check_service_status_healthy(service_name)
    if msg is not None:
        return msg
    if stream_controller:
        log_file = generate_remote_controller_log_file_name(service_name)
    else:
        log_file = generate_remote_load_balancer_log_file_name(service_name)

    def _service_is_terminal() -> bool:
        record = serve_state.get_service_from_name(service_name)
        if record is None:
            return True
        return record['status'] in serve_state.ServiceStatus.failed_statuses()

    with open(os.path.expanduser(log_file), 'r', newline='') as f:
        for line in _follow_logs(f,
                                 finish_stream=_service_is_terminal,
                                 exit_if_stream_end=not follow):
            print(line, end='', flush=True)
    return ''


# ================== Table Formatter for `sky serve status` ==================


def _get_replicas(service_record: Dict[str, Any]) -> str:
    ready_replica_num, total_replica_num = 0, 0
    for info in service_record['replica_info']:
        if info['status'] == serve_state.ReplicaStatus.READY:
            ready_replica_num += 1
        # If auto restart enabled, not count FAILED replicas here.
        if (not service_record['auto_restart'] or
                info['status'] != serve_state.ReplicaStatus.FAILED):
            total_replica_num += 1
    return f'{ready_replica_num}/{total_replica_num}'


def get_endpoint(service_record: Dict[str, Any]) -> str:
    # Don't use backend_utils.is_controller_up since it is too slow.
    handle = global_user_state.get_handle_from_cluster_name(
        SKY_SERVE_CONTROLLER_NAME)
    assert isinstance(handle, backends.CloudVmRayResourceHandle)
    if handle is None or handle.head_ip is None:
        return '-'
    load_balancer_port = service_record['load_balancer_port']
    if load_balancer_port is None:
        return '-'
    return f'{handle.head_ip}:{load_balancer_port}'


def format_service_table(service_records: List[Dict[str, Any]],
                         show_all: bool) -> str:
    if not service_records:
        return 'No existing services.'

    service_columns = ['NAME', 'UPTIME', 'STATUS', 'REPLICAS', 'ENDPOINT']
    if show_all:
        service_columns.extend(['POLICY', 'REQUESTED_RESOURCES'])
    service_table = log_utils.create_table(service_columns)

    replica_infos = []
    for record in service_records:
        for replica in record['replica_info']:
            replica['service_name'] = record['name']
            replica_infos.append(replica)

        service_name = record['name']
        uptime = log_utils.readable_time_duration(record['uptime'],
                                                  absolute=True)
        service_status = record['status']
        status_str = service_status.colored_str()
        replicas = _get_replicas(record)
        endpoint = get_endpoint(record)
        policy = record['policy']
        # TODO(tian): Backward compatibility.
<<<<<<< HEAD
        # Remove after 2 minor release, 0.6.0.
=======
        # Remove `requested_resources` field after 2 minor release, 0.6.0.
>>>>>>> 7e2c2493
        if record.get('requested_resources_str') is None:
            requested_resources_str = str(record['requested_resources'])
        else:
            requested_resources_str = record['requested_resources_str']

        service_values = [
            service_name,
            uptime,
            status_str,
            replicas,
            endpoint,
        ]
        if show_all:
            service_values.extend([policy, requested_resources_str])
        service_table.add_row(service_values)

    replica_table = _format_replica_table(replica_infos, show_all)
    return (f'{service_table}\n'
            f'\n{colorama.Fore.CYAN}{colorama.Style.BRIGHT}'
            f'Service Replicas{colorama.Style.RESET_ALL}\n'
            f'{replica_table}')


def _format_replica_table(replica_records: List[Dict[str, Any]],
                          show_all: bool) -> str:
    if not replica_records:
        return 'No existing replicas.'

    replica_columns = [
        'SERVICE_NAME', 'ID', 'IP', 'LAUNCHED', 'RESOURCES', 'STATUS', 'REGION'
    ]
    if show_all:
        replica_columns.append('ZONE')
    replica_table = log_utils.create_table(replica_columns)

    truncate_hint = ''
    if not show_all:
        if len(replica_records) > _REPLICA_TRUNC_NUM:
            truncate_hint = '\n... (use --all to show all replicas)'
        replica_records = replica_records[:_REPLICA_TRUNC_NUM]

    for record in replica_records:
        service_name = record['service_name']
        replica_id = record['replica_id']
        replica_ip = '-'
        launched_at = log_utils.readable_time_duration(record['launched_at'])
        resources_str = '-'
        replica_status = record['status']
        status_str = replica_status.colored_str()
        region = '-'
        zone = '-'

        replica_handle: 'backends.CloudVmRayResourceHandle' = record['handle']
        if replica_handle is not None:
            if replica_handle.head_ip is not None:
                replica_ip = replica_handle.head_ip
            resources_str = resources_utils.get_readable_resources_repr(
                replica_handle, simplify=not show_all)
            if replica_handle.launched_resources.region is not None:
                region = replica_handle.launched_resources.region
            if replica_handle.launched_resources.zone is not None:
                zone = replica_handle.launched_resources.zone

        replica_values = [
            service_name,
            replica_id,
            replica_ip,
            launched_at,
            resources_str,
            status_str,
            region,
        ]
        if show_all:
            replica_values.append(zone)
        replica_table.add_row(replica_values)

    return f'{replica_table}{truncate_hint}'


# =========================== CodeGen for Sky Serve ===========================


# TODO(tian): Use REST API instead of SSH in the future. This codegen pattern
# is to reuse the authentication of ssh. If we want to use REST API, we need
# to implement some authentication mechanism.
class ServeCodeGen:
    """Code generator for SkyServe.

    Usage:
      >> code = ServeCodeGen.get_service_status(service_name)
    """
    _PREFIX = [
        'from sky.serve import serve_state',
        'from sky.serve import serve_utils',
    ]

    @classmethod
    def get_service_status(cls, service_names: Optional[List[str]]) -> str:
        code = [
            f'msg = serve_utils.get_service_status_encoded({service_names!r})',
            'print(msg, end="", flush=True)'
        ]
        return cls._build(code)

    @classmethod
    def terminate_services(cls, service_names: Optional[List[str]],
                           purge: bool) -> str:
        code = [
            f'msg = serve_utils.terminate_services({service_names!r}, '
            f'purge={purge})', 'print(msg, end="", flush=True)'
        ]
        return cls._build(code)

    @classmethod
    def wait_service_initialization(cls, service_name: str, job_id: int) -> str:
        code = [
            'msg = serve_utils.wait_service_initialization('
            f'{service_name!r}, {job_id})', 'print(msg, end="", flush=True)'
        ]
        return cls._build(code)

    @classmethod
    def stream_replica_logs(cls,
                            service_name: str,
                            replica_id: int,
                            follow: bool,
                            skip_local_log_file_check: bool = False) -> str:
        code = [
            'msg = serve_utils.stream_replica_logs('
            f'{service_name!r}, {replica_id!r}, follow={follow}, '
            f'skip_local_log_file_check={skip_local_log_file_check})',
            'print(msg, flush=True)'
        ]
        return cls._build(code)

    @classmethod
    def stream_serve_process_logs(cls, service_name: str,
                                  stream_controller: bool, follow: bool) -> str:
        code = [
            f'msg = serve_utils.stream_serve_process_logs({service_name!r}, '
            f'{stream_controller}, follow={follow})', 'print(msg, flush=True)'
        ]
        return cls._build(code)

    @classmethod
    def _build(cls, code: List[str]) -> str:
        code = cls._PREFIX + code
        generated_code = '; '.join(code)
        return f'python3 -u -c {shlex.quote(generated_code)}'<|MERGE_RESOLUTION|>--- conflicted
+++ resolved
@@ -681,11 +681,7 @@
         endpoint = get_endpoint(record)
         policy = record['policy']
         # TODO(tian): Backward compatibility.
-<<<<<<< HEAD
-        # Remove after 2 minor release, 0.6.0.
-=======
         # Remove `requested_resources` field after 2 minor release, 0.6.0.
->>>>>>> 7e2c2493
         if record.get('requested_resources_str') is None:
             requested_resources_str = str(record['requested_resources'])
         else:
