--- conflicted
+++ resolved
@@ -13,11 +13,7 @@
 import time
 import typing
 from typing import (Any, Callable, DefaultDict, Dict, Generic, Iterator, List,
-<<<<<<< HEAD
-                    Optional, TextIO, Tuple, Type, TypeVar)
-=======
-                    Optional, TextIO, Type, TypeVar, Union)
->>>>>>> 3c687a09
+                    Optional, TextIO, Tuple, Type, TypeVar, Union)
 import uuid
 
 import colorama
