"""User interface with the SkyServe."""
import base64
import enum
import glob
import os
import pathlib
import pickle
import re
import shlex
import shutil
import threading
import time
import typing
from typing import (Any, Callable, Dict, Generic, Iterator, List, Optional,
                    TextIO, Type, TypeVar)
import uuid

import colorama
import filelock
import psutil
import requests

from sky import backends
from sky import exceptions
from sky import global_user_state
from sky import sky_logging
from sky import status_lib
from sky.serve import constants as serve_constants
from sky.serve import serve_state
from sky.skylet import constants as skylet_constants
from sky.skylet import job_lib
from sky.utils import common_utils
from sky.utils import log_utils
from sky.utils import resources_utils
from sky.utils import ux_utils

if typing.TYPE_CHECKING:
    import fastapi

logger = sky_logging.init_logger(__name__)

SKY_SERVE_CONTROLLER_NAME: str = (
    f'sky-serve-controller-{common_utils.get_user_hash()}')
_SYSTEM_MEMORY_GB = psutil.virtual_memory().total // (1024**3)
NUM_SERVICE_THRESHOLD = (_SYSTEM_MEMORY_GB //
<<<<<<< HEAD
                         serve_constants.SERVICES_MEMORY_USAGE_GB)
=======
                         constants.CONTROLLER_MEMORY_USAGE_GB)
>>>>>>> d2b807c6
_CONTROLLER_URL = 'http://localhost:{CONTROLLER_PORT}'

_SKYPILOT_PROVISION_LOG_PATTERN = r'.*tail -n100 -f (.*provision\.log).*'
_SKYPILOT_LOG_PATTERN = r'.*tail -n100 -f (.*\.log).*'
# TODO(tian): Find all existing replica id and print here.
_FAILED_TO_FIND_REPLICA_MSG = (
    f'{colorama.Fore.RED}Failed to find replica '
    '{replica_id}. Please use `sky serve status [SERVICE_NAME]`'
    f' to check all valid replica id.{colorama.Style.RESET_ALL}')
# Max number of replicas to show in `sky serve status` by default.
# If user wants to see all replicas, use `sky serve status --all`.
_REPLICA_TRUNC_NUM = 10


class ServiceComponent(enum.Enum):
    CONTROLLER = 'controller'
    LOAD_BALANCER = 'load_balancer'
    REPLICA = 'replica'


class UserSignal(enum.Enum):
    """User signal to send to controller.

    User can send signal to controller by writing to a file. The controller
    will read the file and handle the signal.
    """
    # Stop the controller, load balancer and all replicas.
    TERMINATE = 'terminate'

    # TODO(tian): Add more signals, such as pause.

    def error_type(self) -> Type[Exception]:
        """Get the error corresponding to the signal."""
        return _SIGNAL_TO_ERROR[self]


_SIGNAL_TO_ERROR = {
    UserSignal.TERMINATE: exceptions.ServeUserTerminatedError,
}

# pylint: disable=invalid-name
KeyType = TypeVar('KeyType')
ValueType = TypeVar('ValueType')


# Google style guide: Do not rely on the atomicity of built-in types.
# Our launch and down process pool will be used by multiple threads,
# therefore we need to use a thread-safe dict.
# see https://google.github.io/styleguide/pyguide.html#218-threading
class ThreadSafeDict(Generic[KeyType, ValueType]):
    """A thread-safe dict."""

    def __init__(self, *args, **kwargs) -> None:
        self._dict: Dict[KeyType, ValueType] = dict(*args, **kwargs)
        self._lock = threading.Lock()

    def __getitem__(self, key: KeyType) -> ValueType:
        with self._lock:
            return self._dict.__getitem__(key)

    def __setitem__(self, key: KeyType, value: ValueType) -> None:
        with self._lock:
            return self._dict.__setitem__(key, value)

    def __delitem__(self, key: KeyType) -> None:
        with self._lock:
            return self._dict.__delitem__(key)

    def __len__(self) -> int:
        with self._lock:
            return self._dict.__len__()

    def __contains__(self, key: KeyType) -> bool:
        with self._lock:
            return self._dict.__contains__(key)

    def items(self):
        with self._lock:
            return self._dict.items()

    def values(self):
        with self._lock:
            return self._dict.values()


class RequestsAggregator:
    """Base class for request aggregator."""

    def add(self, request: 'fastapi.Request') -> None:
        """Add a request to the request aggregator."""
        raise NotImplementedError

    def clear(self) -> None:
        """Clear all current request aggregator."""
        raise NotImplementedError

    def to_dict(self) -> Dict[str, Any]:
        """Convert the aggregator to a dict."""
        raise NotImplementedError

    def __repr__(self) -> str:
        raise NotImplementedError


class RequestTimestamp(RequestsAggregator):
    """RequestTimestamp: Aggregates request timestamps.

    This is useful for QPS-based autoscaling.
    """

    def __init__(self) -> None:
        self.timestamps: List[float] = []

    def add(self, request: 'fastapi.Request') -> None:
        """Add a request to the request aggregator."""
        del request  # unused
        self.timestamps.append(time.time())

    def clear(self) -> None:
        """Clear all current request aggregator."""
        self.timestamps = []

    def to_dict(self) -> Dict[str, Any]:
        """Convert the aggregator to a dict."""
        return {'timestamps': self.timestamps}

    def __repr__(self) -> str:
        return f'RequestTimestamp(timestamps={self.timestamps})'


def generate_service_name():
    return f'sky-service-{uuid.uuid4().hex[:4]}'


def generate_remote_service_dir_name(service_name: str) -> str:
    service_name = service_name.replace('-', '_')
    return os.path.join(serve_constants.SKYSERVE_METADATA_DIR, service_name)


def generate_remote_tmp_task_yaml_file_name(service_name: str) -> str:
    dir_name = generate_remote_service_dir_name(service_name)
    # Don't expand here since it is used for remote machine.
    return os.path.join(dir_name, 'task.yaml.tmp')


def generate_task_yaml_file_name(service_name: str,
                                 version: int,
                                 expand_user: bool = True) -> str:
    dir_name = generate_remote_service_dir_name(service_name)
    if expand_user:
        dir_name = os.path.expanduser(dir_name)
    return os.path.join(dir_name, f'task_v{version}.yaml')


def generate_remote_config_yaml_file_name(service_name: str) -> str:
    dir_name = generate_remote_service_dir_name(service_name)
    # Don't expand here since it is used for remote machine.
    return os.path.join(dir_name, 'config.yaml')


def generate_remote_controller_log_file_name(service_name: str) -> str:
    dir_name = generate_remote_service_dir_name(service_name)
    # Don't expand here since it is used for remote machine.
    return os.path.join(dir_name, serve_constants.CONTROLLER_LOG_FILE_NAME)


def generate_remote_load_balancer_log_file_name(service_name: str) -> str:
    dir_name = generate_remote_service_dir_name(service_name)
    # Don't expand here since it is used for remote machine.
    return os.path.join(dir_name, serve_constants.LOAD_BALANCER_LOG_FILE_NAME)


def generate_replica_launch_log_file_name(service_name: str,
                                          replica_id: int) -> str:
    dir_name = generate_remote_service_dir_name(service_name)
    dir_name = os.path.expanduser(dir_name)
    return os.path.join(dir_name, f'replica_{replica_id}_launch.log')


def generate_replica_log_file_name(service_name: str, replica_id: int) -> str:
    dir_name = generate_remote_service_dir_name(service_name)
    dir_name = os.path.expanduser(dir_name)
    return os.path.join(dir_name, f'replica_{replica_id}.log')


def generate_replica_cluster_name(service_name: str, replica_id: int) -> str:
    return f'{service_name}-{replica_id}'


def set_service_status_from_replica_statuses(
        service_name: str,
        replica_statuses: List[serve_state.ReplicaStatus]) -> None:
    record = serve_state.get_service_from_name(service_name)
    if record is None:
        raise ValueError('The service is up-ed in an old version and does not '
                         'support update. Please `sky serve down` '
                         'it first and relaunch the service.')
    if record['status'] == serve_state.ServiceStatus.SHUTTING_DOWN:
        # When the service is shutting down, there is a period of time which the
        # controller still responds to the request, and the replica is not
        # terminated, the service status will still be READY, but we don't want
        # change service status to READY.
        return
    serve_state.set_service_status(
        service_name,
        serve_state.ServiceStatus.from_replica_statuses(replica_statuses))


def update_service_status() -> None:
    services = serve_state.get_services()
    for record in services:
        if record['status'] == serve_state.ServiceStatus.SHUTTING_DOWN:
            # Skip services that is shutting down.
            continue
        controller_job_id = record['controller_job_id']
        assert controller_job_id is not None
        controller_status = job_lib.get_status(controller_job_id)
        if controller_status is None or controller_status.is_terminal():
            # If controller job is not running, set it as controller failed.
            serve_state.set_service_status(
                record['name'], serve_state.ServiceStatus.CONTROLLER_FAILED)


def update_service_encoded(service_name: str, version: int) -> str:
    service_status = _get_service_status(service_name)
    if service_status is None:
        raise ValueError(f'Service {service_name!r} does not exist.')
    controller_port = service_status['controller_port']
    resp = requests.post(
        _CONTROLLER_URL.format(CONTROLLER_PORT=controller_port) +
        '/controller/update_service',
        json={
            'version': version,
        })
    if resp.status_code == 404:
        raise ValueError('The service is up-ed in an old version and does not '
                         'support update. Please `sky serve down` '
                         'it first and relaunch the service. ')
    elif resp.status_code != 200:
        raise ValueError(f'Failed to update service: {resp.text}')

    service_msg = resp.json()['message']
    return common_utils.encode_payload(service_msg)


def _get_service_status(
        service_name: str,
        with_replica_info: bool = True) -> Optional[Dict[str, Any]]:
    """Get the status dict of the service.

    Args:
        service_name: The name of the service.
        with_replica_info: Whether to include the information of all replicas.

    Returns:
        A dictionary describing the status of the service if the service exists.
        Otherwise, return None.
    """
    record = serve_state.get_service_from_name(service_name)
    if record is None:
        return None
    if with_replica_info:
        record['replica_info'] = [
            info.to_info_dict(with_handle=True)
            for info in serve_state.get_replica_infos(service_name)
        ]
    return record


def get_service_status_encoded(service_names: Optional[List[str]]) -> str:
    service_statuses = []
    if service_names is None:
        # Get all service names
        service_names = serve_state.get_glob_service_names(None)
    for service_name in service_names:
        service_status = _get_service_status(service_name)
        if service_status is None:
            continue
        service_statuses.append({
            k: base64.b64encode(pickle.dumps(v)).decode('utf-8')
            for k, v in service_status.items()
        })
    return common_utils.encode_payload(service_statuses)


def load_service_status(payload: str) -> List[Dict[str, Any]]:
    service_statuses_encoded = common_utils.decode_payload(payload)
    service_statuses = []
    for service_status in service_statuses_encoded:
        service_statuses.append({
            k: pickle.loads(base64.b64decode(v))
            for k, v in service_status.items()
        })
    return service_statuses


def add_version_encoded(service_name: str) -> str:
    new_version = serve_state.add_version(service_name)
    return common_utils.encode_payload(new_version)


def load_version_string(payload: str) -> str:
    return common_utils.decode_payload(payload)


def _terminate_failed_services(
        service_name: str,
        service_status: serve_state.ServiceStatus) -> Optional[str]:
    """Terminate service in failed status.

    Services included in ServiceStatus.failed_statuses() do not have an
    active controller process, so we can't send a file terminate signal
    to the controller. Instead, we manually cleanup database record for
    the service and alert the user about a potential resource leak.

    Returns:
        A message indicating potential resource leak (if any). If no
        resource leak is detected, return None.
    """
    remaining_replica_clusters = []
    # The controller should have already attempted to terminate those
    # replicas, so we don't need to try again here.
    for replica_info in serve_state.get_replica_infos(service_name):
        # TODO(tian): Refresh latest status of the cluster.
        if global_user_state.get_cluster_from_name(
                replica_info.cluster_name) is not None:
            remaining_replica_clusters.append(f'{replica_info.cluster_name!r}')
        serve_state.remove_replica(service_name, replica_info.replica_id)

    service_dir = os.path.expanduser(
        generate_remote_service_dir_name(service_name))
    shutil.rmtree(service_dir)
    serve_state.remove_service(service_name)

    if not remaining_replica_clusters:
        return None
    remaining_identity = ', '.join(remaining_replica_clusters)
    return (f'{colorama.Fore.YELLOW}terminate service {service_name!r} with '
            f'failed status ({service_status}). This may indicate a resource '
            'leak. Please check the following SkyPilot clusters on the '
            f'controller: {remaining_identity}{colorama.Style.RESET_ALL}')


def terminate_services(service_names: Optional[List[str]], purge: bool) -> str:
    service_names = serve_state.get_glob_service_names(service_names)
    terminated_service_names = []
    messages = []
    for service_name in service_names:
        service_status = _get_service_status(service_name,
                                             with_replica_info=False)
        assert service_status is not None
        if service_status['status'] == serve_state.ServiceStatus.SHUTTING_DOWN:
            # Already scheduled to be terminated.
            continue
        if (service_status['status']
                in serve_state.ServiceStatus.failed_statuses()):
            if purge:
                message = _terminate_failed_services(service_name,
                                                     service_status['status'])
                if message is not None:
                    messages.append(message)
            else:
                messages.append(
                    f'{colorama.Fore.YELLOW}Service {service_name!r} is in '
                    f'failed status ({service_status["status"]}). Skipping '
                    'its termination as it could lead to a resource leak. '
                    f'(Use `sky serve down {service_name} --purge` to '
                    'forcefully terminate the service.)'
                    f'{colorama.Style.RESET_ALL}')
                # Don't add to terminated_service_names since it's not
                # actually terminated.
                continue
        else:
            # Send the terminate signal to controller.
            signal_file = pathlib.Path(
                serve_constants.SIGNAL_FILE_PATH.format(service_name))
            # Filelock is needed to prevent race condition between signal
            # check/removal and signal writing.
            with filelock.FileLock(str(signal_file) + '.lock'):
                with signal_file.open(mode='w', encoding='utf-8') as f:
                    f.write(UserSignal.TERMINATE.value)
                    f.flush()
        terminated_service_names.append(f'{service_name!r}')
    if len(terminated_service_names) == 0:
        messages.append('No service to terminate.')
    else:
        identity_str = f'Service {terminated_service_names[0]} is'
        if len(terminated_service_names) > 1:
            terminated_service_names_str = ', '.join(terminated_service_names)
            identity_str = f'Services {terminated_service_names_str} are'
        messages.append(f'{identity_str} scheduled to be terminated.')
    return '\n'.join(messages)


def wait_service_registration(service_name: str, job_id: int) -> str:
    """Util function to call at the end of `sky.serve.up()`.

    This function will:
        (1) Check the name duplication by job id of the controller. If
            the job id is not the same as the database record, this
            means another service is already taken that name. See
            sky/serve/api.py::up for more details.
        (2) Wait for the load balancer port to be assigned and return.

    Returns:
        Encoded load balancer port assigned to the service.
    """
    start_time = time.time()
    while True:
        record = serve_state.get_service_from_name(service_name)
        if record is not None:
            if job_id != record['controller_job_id']:
                with ux_utils.print_exception_no_traceback():
                    raise ValueError(
                        f'The service {service_name!r} is already running. '
                        'Please specify a different name for your service. '
                        'To update an existing service, run: `sky serve down` '
                        'and then `sky serve up` again (in-place update will '
                        'be supported in the future).')
            lb_port = record['load_balancer_port']
            if lb_port is not None:
                return common_utils.encode_payload(lb_port)
        elif len(serve_state.get_services()) >= NUM_SERVICE_THRESHOLD:
            with ux_utils.print_exception_no_traceback():
                raise RuntimeError('Max number of services reached. '
                                   'To spin up more services, please '
                                   'tear down some existing services.')
<<<<<<< HEAD
        if time.time(
        ) - start_time > serve_constants.INITIALIZATION_TIMEOUT_SECONDS:
=======
        elapsed = time.time() - start_time
        if elapsed > constants.SERVICE_REGISTER_TIMEOUT_SECONDS:
            # Print the controller log to help user debug.
            controller_log_path = (
                generate_remote_controller_log_file_name(service_name))
            with open(os.path.expanduser(controller_log_path),
                      'r',
                      encoding='utf-8') as f:
                log_content = f.read()
>>>>>>> d2b807c6
            with ux_utils.print_exception_no_traceback():
                raise ValueError(f'Failed to register service {service_name!r} '
                                 'on the SkyServe controller. '
                                 f'Reason:\n{log_content}')
        time.sleep(1)


def load_service_initialization_result(payload: str) -> int:
    return common_utils.decode_payload(payload)


def check_service_status_healthy(service_name: str) -> Optional[str]:
    service_record = serve_state.get_service_from_name(service_name)
    if service_record is None:
        return f'Service {service_name!r} does not exist.'
    if service_record['status'] == serve_state.ServiceStatus.CONTROLLER_INIT:
        return (f'Service {service_name!r} is still initializing its '
                'controller. Please try again later.')
    return None


def _follow_replica_logs(
        file: TextIO,
        cluster_name: str,
        *,
        finish_stream: Callable[[], bool],
        exit_if_stream_end: bool = False,
        no_new_content_timeout: Optional[int] = None) -> Iterator[str]:
    line = ''
    log_file = None
    no_new_content_cnt = 0

    def cluster_is_up() -> bool:
        cluster_record = global_user_state.get_cluster_from_name(cluster_name)
        if cluster_record is None:
            return False
        return cluster_record['status'] == status_lib.ClusterStatus.UP

    while True:
        tmp = file.readline()
        if tmp is not None and tmp != '':
            no_new_content_cnt = 0
            line += tmp
            if '\n' in line or '\r' in line:
                # Tailing detailed progress for user. All logs in skypilot is
                # of format `To view detailed progress: tail -n100 -f *.log`.
                x = re.match(_SKYPILOT_PROVISION_LOG_PATTERN, line)
                if x is not None:
                    log_file = os.path.expanduser(x.group(1))
                elif re.match(_SKYPILOT_LOG_PATTERN, line) is None:
                    # Not print other logs (file sync logs) since we lack
                    # utility to determine when these log files are finished
                    # writing.
                    # TODO(tian): Not skip these logs since there are small
                    # chance that error will happen in file sync. Need to find
                    # a better way to do this.
                    yield line
                    # Output next line first since it indicates the process is
                    # starting. For our launching logs, it's always:
                    # Launching on <cloud> <region> (<zone>)
                    if log_file is not None:
                        with open(log_file, 'r', newline='',
                                  encoding='utf-8') as f:
                            # We still exit if more than 10 seconds without new
                            # content to avoid any internal bug that causes
                            # the launch failed and cluster status remains INIT.
                            for l in _follow_replica_logs(
                                    f,
                                    cluster_name,
                                    finish_stream=cluster_is_up,
                                    exit_if_stream_end=exit_if_stream_end,
                                    no_new_content_timeout=10):
                                yield l
                        log_file = None
                line = ''
        else:
            if exit_if_stream_end or finish_stream():
                break
            if no_new_content_timeout is not None:
                if no_new_content_cnt >= no_new_content_timeout:
                    break
                no_new_content_cnt += 1
            time.sleep(1)


def stream_replica_logs(service_name: str, replica_id: int,
                        follow: bool) -> str:
    msg = check_service_status_healthy(service_name)
    if msg is not None:
        return msg
    print(f'{colorama.Fore.YELLOW}Start streaming logs for launching process '
          f'of replica {replica_id}.{colorama.Style.RESET_ALL}')

    log_file_name = generate_replica_log_file_name(service_name, replica_id)
    if os.path.exists(log_file_name):
        with open(log_file_name, 'r', encoding='utf-8') as f:
            print(f.read(), flush=True)
        return ''

    launch_log_file_name = generate_replica_launch_log_file_name(
        service_name, replica_id)
    if not os.path.exists(launch_log_file_name):
        return (f'{colorama.Fore.RED}Replica {replica_id} doesn\'t exist.'
                f'{colorama.Style.RESET_ALL}')

    replica_cluster_name = generate_replica_cluster_name(
        service_name, replica_id)

    def _get_replica_status() -> serve_state.ReplicaStatus:
        replica_info = serve_state.get_replica_infos(service_name)
        for info in replica_info:
            if info.replica_id == replica_id:
                return info.status
        raise ValueError(
            _FAILED_TO_FIND_REPLICA_MSG.format(replica_id=replica_id))

    finish_stream = (
        lambda: _get_replica_status() != serve_state.ReplicaStatus.PROVISIONING)
    with open(launch_log_file_name, 'r', newline='', encoding='utf-8') as f:
        for line in _follow_replica_logs(f,
                                         replica_cluster_name,
                                         finish_stream=finish_stream,
                                         exit_if_stream_end=not follow):
            print(line, end='', flush=True)
    if (not follow and
            _get_replica_status() == serve_state.ReplicaStatus.PROVISIONING):
        # Early exit if not following the logs.
        return ''

    backend = backends.CloudVmRayBackend()
    handle = global_user_state.get_handle_from_cluster_name(
        replica_cluster_name)
    if handle is None:
        return _FAILED_TO_FIND_REPLICA_MSG.format(replica_id=replica_id)
    assert isinstance(handle, backends.CloudVmRayResourceHandle), handle

    # Notify user here to make sure user won't think the log is finished.
    print(f'{colorama.Fore.YELLOW}Start streaming logs for task job '
          f'of replica {replica_id}...{colorama.Style.RESET_ALL}')

    # Always tail the latest logs, which represent user setup & run.
    returncode = backend.tail_logs(handle, job_id=None, follow=follow)
    if returncode != 0:
        return (f'{colorama.Fore.RED}Failed to stream logs for replica '
                f'{replica_id}.{colorama.Style.RESET_ALL}')
    return ''


def extract_replica_id_from_launch_log_file_name(file_name: str) -> int:
    pattern = r'.*replica_(\d+)_launch.log'
    match = re.search(pattern, file_name)
    if match:
        return int(match.group(1))
    raise ValueError(f'Failed to get replica id from file name: {file_name}')


def has_valid_replica_id(file_name: str,
                         target_replica_id: Optional[int]) -> bool:
    if target_replica_id is None:
        return True
    replica_id = extract_replica_id_from_launch_log_file_name(file_name)
    return replica_id == target_replica_id


def prepare_replica_logs_for_download(service_name: str, timestamp: str,
                                      target_replica_id: Optional[int]) -> None:
    logger.info('Preparing replica logs for download...')
    remote_service_dir_name = generate_remote_service_dir_name(service_name)
    dir_name = os.path.expanduser(remote_service_dir_name)
    dir_for_download = os.path.join(dir_name, timestamp)
    os.makedirs(dir_for_download, exist_ok=True)

    # copy over log files of replicas already terminated
    log_file_pattern = os.path.join(dir_name, 'replica_*.log')
    log_files = glob.glob(log_file_pattern)
    terminated_replica_log_files = [
        file for file in log_files if not file.endswith('_launch.log') and
        has_valid_replica_id(file, target_replica_id)
    ]
    for file_path in terminated_replica_log_files:
        shutil.copy(file_path, dir_for_download)

    # manage log files of replicas with launch log files
    launch_log_files = [
        file for file in log_files if file.endswith('_launch.log') and
        has_valid_replica_id(file, target_replica_id)
    ]
    for launch_log_file in launch_log_files:
        replica_id = extract_replica_id_from_launch_log_file_name(
            launch_log_file)
        replica_info = serve_state.get_replica_info_from_id(
            service_name, replica_id)
        if replica_info is None:
            raise ValueError(
                _FAILED_TO_FIND_REPLICA_MSG.format(replica_id=replica_id))

        new_replica_log_file = os.path.join(dir_for_download,
                                            f'replica_{replica_id}.log')
        shutil.copy(launch_log_file, new_replica_log_file)
        if replica_info.status == serve_state.ReplicaStatus.PROVISIONING:
            continue
        logger.info(f'Syncing down logs for replica {replica_id}...')
        backend = backends.CloudVmRayBackend()
        handle = global_user_state.get_handle_from_cluster_name(
            replica_info.cluster_name)
        if handle is None:
            logger.error(f'Cannot find cluster {replica_info.cluster_name} for '
                         f'replica {replica_id} in the cluster table. '
                         'Skipping syncing down job logs.')
            continue
        assert isinstance(handle, backends.CloudVmRayResourceHandle)
        replica_job_logs_dir = os.path.join(skylet_constants.SKY_LOGS_DIRECTORY,
                                            'replica_jobs')

        os.makedirs(replica_job_logs_dir, exist_ok=True)
        job_log_file_name = None
        try:
            log_dirs = backend.sync_down_logs(handle,
                                              job_ids=None,
                                              local_dir=replica_job_logs_dir)
        except exceptions.CommandError as e:
            logger.info(f'Failed to download the logs: '
                        f'{common_utils.format_exception(e)}')
        else:
            if not log_dirs:
                logger.error(
                    f'Failed to find the logs for replica {replica_id}.')
            else:
                log_dir = list(log_dirs.values())[0]
                candidate_log_file_name = os.path.join(log_dir, 'run.log')
                if not os.path.exists(candidate_log_file_name):
                    logger.error(f'Failed to the the replica logs at '
                                 f'{candidate_log_file_name}')
                job_log_file_name = candidate_log_file_name

        if job_log_file_name is not None:
            logger.info(f'\n== End of logs (Replica: {replica_id}) ==')
            with open(new_replica_log_file, 'a',
                      encoding='utf-8') as replica_log_file, open(
                          job_log_file_name, 'r', encoding='utf-8') as job_file:
                replica_log_file.write(job_file.read())
            os.remove(job_log_file_name)
        else:
            with open(new_replica_log_file, 'a',
                      encoding='utf-8') as replica_log_file:
                replica_log_file.write(
                    f'Failed to sync down job logs from replica '
                    f'{replica_id}.\n')


def remove_replica_logs_for_download(service_name: str, timestamp: str) -> None:
    logger.info('Removing replica logs...')
    remote_service_dir_name = generate_remote_service_dir_name(service_name)
    dir_name = os.path.expanduser(remote_service_dir_name)
    dir_to_remove = os.path.join(dir_name, timestamp)
    shutil.rmtree(dir_to_remove)


def _follow_logs(file: TextIO, *, finish_stream: Callable[[], bool],
                 exit_if_stream_end: bool) -> Iterator[str]:
    line = ''
    while True:
        tmp = file.readline()
        if tmp is not None and tmp != '':
            line += tmp
            if '\n' in line or '\r' in line:
                yield line
                line = ''
        else:
            if exit_if_stream_end or finish_stream():
                break
            time.sleep(1)


def stream_serve_process_logs(service_name: str, stream_controller: bool,
                              follow: bool) -> str:
    msg = check_service_status_healthy(service_name)
    if msg is not None:
        return msg
    if stream_controller:
        log_file = generate_remote_controller_log_file_name(service_name)
    else:
        log_file = generate_remote_load_balancer_log_file_name(service_name)

    def _service_is_terminal() -> bool:
        record = serve_state.get_service_from_name(service_name)
        if record is None:
            return True
        return record['status'] in serve_state.ServiceStatus.failed_statuses()

    with open(os.path.expanduser(log_file), 'r', newline='',
              encoding='utf-8') as f:
        for line in _follow_logs(f,
                                 finish_stream=_service_is_terminal,
                                 exit_if_stream_end=not follow):
            print(line, end='', flush=True)
    return ''


# ================== Table Formatter for `sky serve status` ==================


def _get_replicas(service_record: Dict[str, Any]) -> str:
    ready_replica_num, total_replica_num = 0, 0
    for info in service_record['replica_info']:
        if info['status'] == serve_state.ReplicaStatus.READY:
            ready_replica_num += 1
        # TODO(MaoZiming): add a column showing failed replicas number.
        if info['status'] != serve_state.ReplicaStatus.FAILED:
            total_replica_num += 1
    return f'{ready_replica_num}/{total_replica_num}'


def get_endpoint(service_record: Dict[str, Any]) -> str:
    # Don't use backend_utils.is_controller_up since it is too slow.
    handle = global_user_state.get_handle_from_cluster_name(
        SKY_SERVE_CONTROLLER_NAME)
    assert isinstance(handle, backends.CloudVmRayResourceHandle)
    if handle is None or handle.head_ip is None:
        return '-'
    load_balancer_port = service_record['load_balancer_port']
    if load_balancer_port is None:
        return '-'
    return f'{handle.head_ip}:{load_balancer_port}'


def format_service_table(service_records: List[Dict[str, Any]],
                         show_all: bool) -> str:
    if not service_records:
        return 'No existing services.'

    service_columns = [
        'NAME', 'VERSION', 'UPTIME', 'STATUS', 'REPLICAS', 'ENDPOINT'
    ]
    if show_all:
        service_columns.extend(['POLICY', 'REQUESTED_RESOURCES'])
    service_table = log_utils.create_table(service_columns)

    replica_infos = []
    for record in service_records:
        for replica in record['replica_info']:
            replica['service_name'] = record['name']
            replica_infos.append(replica)

        service_name = record['name']
        version = record['version'] if 'version' in record else '-'
        uptime = log_utils.readable_time_duration(record['uptime'],
                                                  absolute=True)
        service_status = record['status']
        status_str = service_status.colored_str()
        replicas = _get_replicas(record)
        endpoint = get_endpoint(record)
        policy = record['policy']
        # TODO(tian): Backward compatibility.
        # Remove `requested_resources` field after 2 minor release, 0.6.0.
        if record.get('requested_resources_str') is None:
            requested_resources_str = str(record['requested_resources'])
        else:
            requested_resources_str = record['requested_resources_str']

        service_values = [
            service_name,
            version,
            uptime,
            status_str,
            replicas,
            endpoint,
        ]
        if show_all:
            service_values.extend([policy, requested_resources_str])
        service_table.add_row(service_values)

    replica_table = _format_replica_table(replica_infos, show_all)
    return (f'{service_table}\n'
            f'\n{colorama.Fore.CYAN}{colorama.Style.BRIGHT}'
            f'Service Replicas{colorama.Style.RESET_ALL}\n'
            f'{replica_table}')


def _format_replica_table(replica_records: List[Dict[str, Any]],
                          show_all: bool) -> str:
    if not replica_records:
        return 'No existing replicas.'

    replica_columns = [
        'SERVICE_NAME', 'ID', 'VERSION', 'IP', 'LAUNCHED', 'RESOURCES',
        'STATUS', 'REGION'
    ]
    if show_all:
        replica_columns.append('ZONE')
    replica_table = log_utils.create_table(replica_columns)

    truncate_hint = ''
    if not show_all:
        if len(replica_records) > _REPLICA_TRUNC_NUM:
            truncate_hint = '\n... (use --all to show all replicas)'
        replica_records = replica_records[:_REPLICA_TRUNC_NUM]

    for record in replica_records:
        service_name = record['service_name']
        replica_id = record['replica_id']
        version = (record['version'] if 'version' in record else '-')
        replica_ip = '-'
        launched_at = log_utils.readable_time_duration(record['launched_at'])
        resources_str = '-'
        replica_status = record['status']
        status_str = replica_status.colored_str()
        region = '-'
        zone = '-'

        replica_handle: 'backends.CloudVmRayResourceHandle' = record['handle']
        if replica_handle is not None:
            if replica_handle.head_ip is not None:
                replica_ip = replica_handle.head_ip
            resources_str = resources_utils.get_readable_resources_repr(
                replica_handle, simplify=not show_all)
            if replica_handle.launched_resources.region is not None:
                region = replica_handle.launched_resources.region
            if replica_handle.launched_resources.zone is not None:
                zone = replica_handle.launched_resources.zone

        replica_values = [
            service_name,
            replica_id,
            version,
            replica_ip,
            launched_at,
            resources_str,
            status_str,
            region,
        ]
        if show_all:
            replica_values.append(zone)
        replica_table.add_row(replica_values)

    return f'{replica_table}{truncate_hint}'


# =========================== CodeGen for Sky Serve ===========================


# TODO(tian): Use REST API instead of SSH in the future. This codegen pattern
# is to reuse the authentication of ssh. If we want to use REST API, we need
# to implement some authentication mechanism.
class ServeCodeGen:
    """Code generator for SkyServe.

    Usage:
      >> code = ServeCodeGen.get_service_status(service_name)
    """
    _PREFIX = [
        'from sky.serve import serve_state',
        'from sky.serve import serve_utils',
    ]

    @classmethod
    def get_service_status(cls, service_names: Optional[List[str]]) -> str:
        code = [
            f'msg = serve_utils.get_service_status_encoded({service_names!r})',
            'print(msg, end="", flush=True)'
        ]
        return cls._build(code)

    @classmethod
    def add_version(cls, service_name: str) -> str:
        code = [
            f'msg = serve_utils.add_version_encoded({service_name!r})',
            'print(msg, end="", flush=True)'
        ]
        return cls._build(code)

    @classmethod
    def terminate_services(cls, service_names: Optional[List[str]],
                           purge: bool) -> str:
        code = [
            f'msg = serve_utils.terminate_services({service_names!r}, '
            f'purge={purge})', 'print(msg, end="", flush=True)'
        ]
        return cls._build(code)

    @classmethod
    def wait_service_registration(cls, service_name: str, job_id: int) -> str:
        code = [
            'msg = serve_utils.wait_service_registration('
            f'{service_name!r}, {job_id})', 'print(msg, end="", flush=True)'
        ]
        return cls._build(code)

    @classmethod
    def stream_replica_logs(cls, service_name: str, replica_id: int,
                            follow: bool) -> str:
        code = [
            'msg = serve_utils.stream_replica_logs('
            f'{service_name!r}, {replica_id!r}, follow={follow})',
            'print(msg, flush=True)'
        ]
        return cls._build(code)

    @classmethod
    def prepare_replica_logs_for_download(cls, service_name: str,
                                          timestamp: str,
                                          replica_id: Optional[int]) -> str:
        code = [
            'msg = serve_utils.prepare_replica_logs_for_download('
            f'{service_name!r}, {timestamp!r}, {replica_id})',
            'print(msg, end="", flush=True)'
        ]
        return cls._build(code)

    @classmethod
    def remove_replica_logs_for_download(cls, service_name: str,
                                         timestamp: str) -> str:
        code = [
            'msg = serve_utils.remove_replica_logs_for_download('
            f'{service_name!r}, {timestamp!r})',
            'print(msg, end="", flush=True)'
        ]
        return cls._build(code)

    @classmethod
    def stream_serve_process_logs(cls, service_name: str,
                                  stream_controller: bool, follow: bool) -> str:
        code = [
            f'msg = serve_utils.stream_serve_process_logs({service_name!r}, '
            f'{stream_controller}, follow={follow})', 'print(msg, flush=True)'
        ]
        return cls._build(code)

    @classmethod
    def _build(cls, code: List[str]) -> str:
        code = cls._PREFIX + code
        generated_code = '; '.join(code)
        return f'python3 -u -c {shlex.quote(generated_code)}'

    @classmethod
    def update_service(cls, service_name: str, version: int) -> str:
        code = [
            f'msg = serve_utils.update_service_encoded({service_name!r}, '
            f'{version})', 'print(msg, end="", flush=True)'
        ]
        return cls._build(code)<|MERGE_RESOLUTION|>--- conflicted
+++ resolved
@@ -43,11 +43,7 @@
     f'sky-serve-controller-{common_utils.get_user_hash()}')
 _SYSTEM_MEMORY_GB = psutil.virtual_memory().total // (1024**3)
 NUM_SERVICE_THRESHOLD = (_SYSTEM_MEMORY_GB //
-<<<<<<< HEAD
                          serve_constants.SERVICES_MEMORY_USAGE_GB)
-=======
-                         constants.CONTROLLER_MEMORY_USAGE_GB)
->>>>>>> d2b807c6
 _CONTROLLER_URL = 'http://localhost:{CONTROLLER_PORT}'
 
 _SKYPILOT_PROVISION_LOG_PATTERN = r'.*tail -n100 -f (.*provision\.log).*'
@@ -475,12 +471,8 @@
                 raise RuntimeError('Max number of services reached. '
                                    'To spin up more services, please '
                                    'tear down some existing services.')
-<<<<<<< HEAD
-        if time.time(
-        ) - start_time > serve_constants.INITIALIZATION_TIMEOUT_SECONDS:
-=======
         elapsed = time.time() - start_time
-        if elapsed > constants.SERVICE_REGISTER_TIMEOUT_SECONDS:
+        if elapsed > serve_constants.SERVICE_REGISTER_TIMEOUT_SECONDS:
             # Print the controller log to help user debug.
             controller_log_path = (
                 generate_remote_controller_log_file_name(service_name))
@@ -488,7 +480,6 @@
                       'r',
                       encoding='utf-8') as f:
                 log_content = f.read()
->>>>>>> d2b807c6
             with ux_utils.print_exception_no_traceback():
                 raise ValueError(f'Failed to register service {service_name!r} '
                                  'on the SkyServe controller. '
