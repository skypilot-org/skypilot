--- conflicted
+++ resolved
@@ -395,16 +395,12 @@
 class ReplicaInfo:
     """Replica info for each replica."""
 
-    _VERSION = 1
+    _VERSION = 2
 
     def __init__(self, replica_id: int, cluster_name: str, replica_port: str,
-<<<<<<< HEAD
-                 is_spot: bool, version: int,
-                 resources_override: Optional[Dict[str, Any]]) -> None:
-=======
                  is_spot: bool, location: Optional[spot_placer.Location],
-                 version: int) -> None:
->>>>>>> 6e3c8f66
+                 version: int, resources_override: Optional[Dict[str,
+                                                                 Any]]) -> None:
         self._version = self._VERSION
         self.replica_id: int = replica_id
         self.cluster_name: str = cluster_name
@@ -414,15 +410,12 @@
         self.consecutive_failure_times: List[float] = []
         self.status_property: ReplicaStatusProperty = ReplicaStatusProperty()
         self.is_spot: bool = is_spot
-<<<<<<< HEAD
-        self.resources_override: Optional[Dict[str, Any]] = resources_override
-=======
         self.location: Optional[Dict[str, Optional[str]]] = (
             location.to_pickleable() if location is not None else None)
+        self.resources_override: Optional[Dict[str, Any]] = resources_override
 
     def get_spot_location(self) -> Optional[spot_placer.Location]:
         return spot_placer.Location.from_pickleable(self.location)
->>>>>>> 6e3c8f66
 
     def handle(
         self,
@@ -582,10 +575,12 @@
             # It will be handled with RequestRateAutoscaler.
             # Treated similar to on-demand instances.
             self.is_spot = False
-            self.resources_override = None
 
         if version < 1:
             self.location = None
+
+        if version < 2:
+            self.resources_override = None
 
         self.__dict__.update(state)
 
@@ -761,11 +756,7 @@
         replica_port = _get_resources_ports(self._task_yaml_path)
 
         info = ReplicaInfo(replica_id, cluster_name, replica_port, use_spot,
-<<<<<<< HEAD
-                           self.latest_version, resources_override)
-=======
-                           location, self.latest_version)
->>>>>>> 6e3c8f66
+                           location, self.latest_version, resources_override)
         serve_state.add_or_update_replica(self._service_name, replica_id, info)
         # Don't start right now; we will start it later in _refresh_process_pool
         # to avoid too many sky.launch running at the same time.
