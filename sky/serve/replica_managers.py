"""ReplicaManager: handles the creation and deletion of endpoint replicas."""
import dataclasses
import enum
import functools
import multiprocessing
from multiprocessing import pool as mp_pool
import os
import threading
import time
import traceback
import typing
from typing import Any, Dict, List, Optional, Tuple

import psutil
import requests

import sky
from sky import backends
from sky import exceptions
from sky import global_user_state
from sky import sky_logging
from sky import status_lib
from sky.backends import backend_utils
from sky.serve import constants as serve_constants
from sky.serve import serve_state
from sky.serve import serve_utils
from sky.serve import service
from sky.skylet import constants
from sky.skylet import job_lib
from sky.usage import usage_lib
from sky.utils import common_utils
from sky.utils import controller_utils
from sky.utils import ux_utils

if typing.TYPE_CHECKING:
    from sky.serve import service_spec

logger = sky_logging.init_logger(__name__)

_JOB_STATUS_FETCH_INTERVAL = 30
_PROCESS_POOL_REFRESH_INTERVAL = 20
# TODO(tian): Maybe let user determine this threshold
_CONSECUTIVE_FAILURE_THRESHOLD_TIMEOUT = 180
_RETRY_INIT_GAP_SECONDS = 60
_DEFAULT_DRAIN_SECONDS = 120

# Since sky.launch is very resource demanding, we limit the number of
# concurrent sky.launch process to avoid overloading the machine.
_MAX_NUM_LAUNCH = psutil.cpu_count()


# TODO(tian): Combine this with
# sky/spot/recovery_strategy.py::StrategyExecutor::launch
def launch_cluster(task_yaml_path: str,
                   cluster_name: str,
                   resources_override: Optional[Dict[str, Any]] = None,
                   max_retry: int = 3) -> None:
    """Launch a sky serve replica cluster.

    This function will not wait for the job starts running. It will return
    immediately after the job is submitted.

    Raises:
        RuntimeError: If failed to launch the cluster after max_retry retries,
            or some error happened before provisioning and will happen again
            if retry.
    """
    try:
        config = common_utils.read_yaml(os.path.expanduser(task_yaml_path))
        task = sky.Task.from_yaml_config(config)
        if resources_override is not None:
            resources = task.resources
            overrided_resources = [
                r.copy(**resources_override) for r in resources
            ]
            task.set_resources(type(resources)(overrided_resources))
        logger.info(f'Launching replica cluster {cluster_name} with '
                    f'resources: {task.resources}')
    except Exception as e:  # pylint: disable=broad-except
        logger.error('Failed to construct task object from yaml file with '
                     f'error {common_utils.format_exception(e)}')
        raise RuntimeError(
            f'Failed to launch the sky serve replica cluster {cluster_name} '
            'due to failing to initialize sky.Task from yaml file.') from e
    retry_cnt = 0
    backoff = common_utils.Backoff(_RETRY_INIT_GAP_SECONDS)
    while True:
        retry_cnt += 1
        try:
            usage_lib.messages.usage.set_internal()
            sky.launch(task,
                       cluster_name,
                       detach_setup=True,
                       detach_run=True,
                       retry_until_up=True,
                       _is_launched_by_sky_serve_controller=True)
            logger.info(f'Replica cluster {cluster_name} launched.')
        except (exceptions.InvalidClusterNameError,
                exceptions.NoCloudAccessError,
                exceptions.ResourcesMismatchError) as e:
            logger.error('Failure happened before provisioning. '
                         f'{common_utils.format_exception(e)}')
            raise RuntimeError('Failed to launch the sky serve replica '
                               f'cluster {cluster_name}.') from e
        except exceptions.ResourcesUnavailableError as e:
            if not any(
                    isinstance(err, exceptions.ResourcesUnavailableError)
                    for err in e.failover_history):
                raise RuntimeError('Failed to launch the sky serve replica '
                                   f'cluster {cluster_name}.') from e
            logger.info('Failed to launch the sky serve replica cluster with '
                        f'error: {common_utils.format_exception(e)})')
        except Exception as e:  # pylint: disable=broad-except
            logger.info('Failed to launch the sky serve replica cluster with '
                        f'error: {common_utils.format_exception(e)})')
            with ux_utils.enable_traceback():
                logger.info(f'  Traceback: {traceback.format_exc()}')
        else:  # No exception, the launch succeeds.
            return

        terminate_cluster(cluster_name)
        if retry_cnt >= max_retry:
            raise RuntimeError('Failed to launch the sky serve replica cluster '
                               f'{cluster_name} after {max_retry} retries.')
        gap_seconds = backoff.current_backoff()
        logger.info('Retrying to launch the sky serve replica cluster '
                    f'in {gap_seconds:.1f} seconds.')
        time.sleep(gap_seconds)


# TODO(tian): Combine this with
# sky/spot/recovery_strategy.py::terminate_cluster
def terminate_cluster(cluster_name: str,
                      replica_drain_delay_seconds: int = 0,
                      max_retry: int = 3) -> None:
    """Terminate the sky serve replica cluster."""
    time.sleep(replica_drain_delay_seconds)
    retry_cnt = 0
    backoff = common_utils.Backoff()
    while True:
        retry_cnt += 1
        try:
            usage_lib.messages.usage.set_internal()
            sky.down(cluster_name)
            return
        except ValueError:
            # The cluster is already terminated.
            logger.info(
                f'Replica cluster {cluster_name} is already terminated.')
            return
        except Exception as e:  # pylint: disable=broad-except
            if retry_cnt >= max_retry:
                raise RuntimeError('Failed to terminate the sky serve replica '
                                   f'cluster {cluster_name}.') from e
            gap_seconds = backoff.current_backoff()
            logger.error(
                'Failed to terminate the sky serve replica cluster '
                f'{cluster_name}. Retrying after {gap_seconds} seconds.'
                f'Details: {common_utils.format_exception(e)}')
            logger.error(f'  Traceback: {traceback.format_exc()}')
            time.sleep(gap_seconds)


def _get_resources_ports(task_yaml: str) -> str:
    """Get the resources ports used by the task."""
    task = sky.Task.from_yaml(task_yaml)
    # Already checked all ports are the same in sky.serve.core.up
    assert len(task.resources) >= 1, task
    task_resources = list(task.resources)[0]
    # Already checked the resources have and only have one port
    # before upload the task yaml.
    return task_resources.ports[0]


def _should_use_spot(task_yaml: str,
                     resource_override: Optional[Dict[str, Any]]) -> bool:
    """Get whether the task should use spot."""
    if resource_override is not None:
        use_spot_override = resource_override.get('use_spot')
        if use_spot_override is not None:
            assert isinstance(use_spot_override, bool)
            return use_spot_override
    task = sky.Task.from_yaml(task_yaml)
    spot_use_resources = [
        resources for resources in task.resources if resources.use_spot
    ]
    # Either resources all use spot or none use spot.
    assert len(spot_use_resources) in [0, len(task.resources)]
    return spot_use_resources == len(task.resources)


def with_lock(func):

    @functools.wraps(func)
    def wrapper(self, *args, **kwargs):
        with self.lock:
            return func(self, *args, **kwargs)

    return wrapper


class ProcessStatus(enum.Enum):
    """Process status."""

    # The process is running
    RUNNING = 'RUNNING'

    # The process is finished and succeeded
    SUCCEEDED = 'SUCCEEDED'

    # The process is interrupted
    INTERRUPTED = 'INTERRUPTED'

    # The process failed
    FAILED = 'FAILED'


@dataclasses.dataclass
class ReplicaStatusProperty:
    """Some properties that determine replica status.

    Attributes:
        sky_launch_status: Process status of sky.launch.
        user_app_failed: Whether the service job failed.
        service_ready_now: Latest readiness probe result.
        first_ready_time: The first time the service is ready.
        sky_down_status: Process status of sky.down.
    """
    # None means sky.launch is not called yet.
    sky_launch_status: Optional[ProcessStatus] = None
    user_app_failed: bool = False
    service_ready_now: bool = False
    # None means readiness probe is not executed yet;
    # -1 means the initial delay seconds is exceeded.
    first_ready_time: Optional[float] = None
    # None means sky.down is not called yet.
    sky_down_status: Optional[ProcessStatus] = None
    # The replica's spot instance was preempted.
    preempted: bool = False

    def is_scale_down_succeeded(self, initial_delay_seconds: int) -> bool:
        """Whether to remove the replica record from the replica table.

        If not, the replica will stay in the replica table permanently to
        notify the user that something is wrong with the user code / setup.
        """
        if self.sky_launch_status == ProcessStatus.INTERRUPTED:
            return True
        if self.sky_launch_status != ProcessStatus.SUCCEEDED:
            # sky_launch_status == RUNNING: a scale down happened before
            # the sky.launch finished.
            return self.sky_launch_status != ProcessStatus.FAILED
        if self.sky_down_status != ProcessStatus.SUCCEEDED:
            return False
        if self.preempted:
            return True
        if (self.first_ready_time is not None and
                time.time() - self.first_ready_time > initial_delay_seconds):
            # If the service is up for more than `initial_delay_seconds`,
            # we assume there is no bug in the user code and the scale down
            # is successful, thus enabling the controller to remove the
            # replica from the replica table and auto restart the replica.
            # Here we assume that initial_delay_seconds is larger than
            # consecutive_failure_threshold_seconds, so if a replica is not
            # teardown for initial_delay_seconds, it is safe to assume that
            # it is UP for initial_delay_seconds.
            # For replica with a failed sky.launch, it is likely due to some
            # misconfigured resources, so we don't want to auto restart it.
            # For replica with a failed sky.down, we cannot restart it since
            # otherwise we will have a resource leak.
            return True
        if self.user_app_failed:
            return False
        if self.first_ready_time is None:
            return True
        if not self.service_ready_now:
            return False
        return self.first_ready_time >= 0.0

    def should_track_service_status(self) -> bool:
        """Should we track the status of the replica.

        This includes:
            (1) Job status;
            (2) Readiness probe.
        """
        if self.sky_launch_status != ProcessStatus.SUCCEEDED:
            return False
        if self.sky_down_status is not None:
            return False
        if self.user_app_failed:
            return False
        if self.preempted:
            return False
        return True

    def to_replica_status(self) -> serve_state.ReplicaStatus:
        """Convert status property to human-readable replica status."""
        if self.sky_launch_status is None:
            # Pending to launch
            return serve_state.ReplicaStatus.PENDING
        if self.sky_launch_status == ProcessStatus.RUNNING:
            if self.sky_down_status == ProcessStatus.FAILED:
                return serve_state.ReplicaStatus.FAILED_CLEANUP
            if self.sky_down_status == ProcessStatus.SUCCEEDED:
                # This indicate it is a scale_down with correct teardown.
                # Should have been cleaned from the replica table.
                return serve_state.ReplicaStatus.UNKNOWN
            # Still launching
            return serve_state.ReplicaStatus.PROVISIONING
        if self.sky_launch_status == ProcessStatus.INTERRUPTED:
            # sky.down is running and a scale down interrupted sky.launch
            return serve_state.ReplicaStatus.SHUTTING_DOWN
        if self.sky_down_status is not None:
            if self.preempted:
                # Replica (spot) is preempted
                return serve_state.ReplicaStatus.PREEMPTED
            if self.sky_down_status == ProcessStatus.RUNNING:
                # sky.down is running
                return serve_state.ReplicaStatus.SHUTTING_DOWN
            if self.sky_launch_status == ProcessStatus.INTERRUPTED:
                return serve_state.ReplicaStatus.SHUTTING_DOWN
            if self.sky_down_status == ProcessStatus.FAILED:
                # sky.down failed
                return serve_state.ReplicaStatus.FAILED_CLEANUP
            if self.user_app_failed:
                # Failed on user setup/run
                return serve_state.ReplicaStatus.FAILED
            if self.sky_launch_status == ProcessStatus.FAILED:
                # sky.launch failed
                return serve_state.ReplicaStatus.FAILED
            if self.first_ready_time is None:
                # readiness probe is not executed yet, but a scale down is
                # triggered.
                return serve_state.ReplicaStatus.SHUTTING_DOWN
            if self.first_ready_time == -1:
                # initial delay seconds exceeded
                return serve_state.ReplicaStatus.FAILED
            if not self.service_ready_now:
                # Max continuous failure exceeded
                return serve_state.ReplicaStatus.FAILED
            # This indicate it is a scale_down with correct teardown.
            # Should have been cleaned from the replica table.
            return serve_state.ReplicaStatus.UNKNOWN
        if self.sky_launch_status == ProcessStatus.FAILED:
            # sky.launch failed
            # The down process has not been started if it reaches here,
            # due to the `if self.sky_down_status is not None`` check above.
            # However, it should have been started by _refresh_process_pool.
            # If not started, this means some bug prevent sky.down from
            # executing. It is also a potential resource leak, so we mark
            # it as FAILED_CLEANUP.
            return serve_state.ReplicaStatus.FAILED_CLEANUP
        if self.user_app_failed:
            # Failed on user setup/run
            # Same as above, the down process should have been started.
            return serve_state.ReplicaStatus.FAILED_CLEANUP
        if self.service_ready_now:
            # Service is ready
            return serve_state.ReplicaStatus.READY
        if self.first_ready_time is not None and self.first_ready_time >= 0.0:
            # Service was ready before but not now
            return serve_state.ReplicaStatus.NOT_READY
        else:
            # No readiness probe passed and sky.launch finished
            return serve_state.ReplicaStatus.STARTING


class ReplicaInfo:
    """Replica info for each replica."""

    _VERSION = 0

    def __init__(self, replica_id: int, cluster_name: str, replica_port: str,
                 is_spot: bool, version: int) -> None:
        self._version = self._VERSION
        self.replica_id: int = replica_id
        self.cluster_name: str = cluster_name
        self.version: int = version
        self.replica_port: str = replica_port
        self.first_not_ready_time: Optional[float] = None
        self.consecutive_failure_times: List[float] = []
        self.status_property: ReplicaStatusProperty = ReplicaStatusProperty()
        self.is_spot: bool = is_spot

    def handle(
        self,
        cluster_record: Optional[Dict[str, Any]] = None
    ) -> Optional[backends.CloudVmRayResourceHandle]:
        """Get the handle of the cluster.

        Args:
            cluster_record: The cluster record in the cluster table. If not
                provided, will fetch the cluster record from the cluster table
                based on the cluster name.
        """
        if cluster_record is None:
            cluster_record = global_user_state.get_cluster_from_name(
                self.cluster_name)
        if cluster_record is None:
            return None
        handle = cluster_record['handle']
        assert isinstance(handle, backends.CloudVmRayResourceHandle)
        return handle

    @property
    def is_provisioning_or_launched(self) -> bool:
        return (
            self.status
            in serve_state.ReplicaStatus.provisioning_or_launched_statuses())

    @property
    def is_ready(self) -> bool:
        return self.status == serve_state.ReplicaStatus.READY

    @property
    def url(self) -> Optional[str]:
        handle = self.handle()
        if handle is None:
            return None
        return f'{handle.head_ip}:{self.replica_port}'

    @property
    def status(self) -> serve_state.ReplicaStatus:
        replica_status = self.status_property.to_replica_status()
        if replica_status == serve_state.ReplicaStatus.UNKNOWN:
            logger.error('Detecting UNKNOWN replica status for '
                         f'replica {self.replica_id}.')
        return replica_status

    def to_info_dict(self, with_handle: bool) -> Dict[str, Any]:
        cluster_record = global_user_state.get_cluster_from_name(
            self.cluster_name)
        info_dict = {
            'replica_id': self.replica_id,
            'name': self.cluster_name,
            'status': self.status,
            'version': self.version,
            'launched_at': (cluster_record['launched_at']
                            if cluster_record is not None else None),
        }
        if with_handle:
            info_dict['handle'] = self.handle(cluster_record)
        return info_dict

    def probe(
        self,
        readiness_path: str,
        post_data: Optional[Dict[str, Any]],
    ) -> Tuple['ReplicaInfo', bool, float]:
        """Probe the readiness of the replica.

        Returns:
            Tuple of (self, is_ready, probe_time).
        """
        replica_identity = f'replica {self.replica_id} with url {self.url}'
        # TODO(tian): This requiring the clock on each replica to be aligned,
        # which may not be true when the GCP VMs have run for a long time. We
        # should have a better way to do this. See #2539 for more information.
        probe_time = time.time()
        try:
            msg = ''
            # TODO(tian): Support HTTPS in the future.
            readiness_path = (f'http://{self.url}{readiness_path}')
            if post_data is not None:
                msg += 'POST'
                response = requests.post(
                    readiness_path,
                    json=post_data,
                    timeout=serve_constants.READINESS_PROBE_TIMEOUT_SECONDS)
            else:
                msg += 'GET'
                response = requests.get(
                    readiness_path,
                    timeout=serve_constants.READINESS_PROBE_TIMEOUT_SECONDS)
            msg += (f' request to {replica_identity} returned status '
                    f'code {response.status_code}')
            if response.status_code == 200:
                msg += '.'
            else:
                msg += f' and response {response.text}.'
            logger.info(msg)
            if response.status_code == 200:
                logger.debug(f'{replica_identity.capitalize()} is ready.')
                return self, True, probe_time
        except requests.exceptions.RequestException as e:
            logger.info(f'Error when probing {replica_identity}: '
                        f'{common_utils.format_exception(e)}.')
        return self, False, probe_time

    def __setstate__(self, state):
        """Set state from pickled state, for backward compatibility."""
        version = state.pop('_version', None)
        # Handle old version(s) here.
        if version is None:
            version = -1

        if version < 0:
            # It will be handled with RequestRateAutoscaler.
            # Treated similar to on-demand instances.
            self.is_spot = False

        self.__dict__.update(state)


class ReplicaManager:
    """Each replica manager monitors one service."""

    def __init__(self, service_name: str,
                 spec: 'service_spec.SkyServiceSpec') -> None:
        self.lock = threading.Lock()
        self._next_replica_id: int = 1
        self._service_name: str = service_name
        self._uptime: Optional[float] = None
        logger.info(f'Readiness probe path: {spec.readiness_path}\n'
                    f'Initial delay seconds: {spec.initial_delay_seconds}\n'
                    f'Post data: {spec.post_data}')
        # Perform rolling update or not
        self.rolling_update: bool = False

        # Newest version among the currently provisioned and launched replicas
        self.latest_version: int = serve_constants.INITIAL_VERSION
        # Oldest version among the currently provisioned and launched replicas
        self.least_recent_version: int = serve_constants.INITIAL_VERSION
        serve_state.add_or_update_version(self._service_name,
                                          self.latest_version, spec)

    def scale_up(self,
                 resources_override: Optional[Dict[str, Any]] = None) -> None:
        """Scale up the service by 1 replica with resources_override.
        resources_override is of the same format with resources section
        in skypilot task yaml
        """
        raise NotImplementedError

    def scale_down(self, replica_id: int) -> None:
        """Scale down replica with replica_id."""
        raise NotImplementedError

    def update_version(self, version: int,
                       spec: 'service_spec.SkyServiceSpec') -> None:
        raise NotImplementedError


class SkyPilotReplicaManager(ReplicaManager):
    """Replica Manager for SkyPilot clusters.

    It will run three daemon to monitor the status of the replicas:
        (1) _process_pool_refresher: Refresh the launch/down process pool
            to monitor the progress of the launch/down process.
        (2) _job_status_fetcher: Fetch the job status of the service to
            monitor the status of the service jobs.
        (3) _replica_prober: Do readiness probe to the replicas to monitor
            whether it is still responding to requests.
    """

    def __init__(self, service_name: str, spec: 'service_spec.SkyServiceSpec',
                 task_yaml_path: str) -> None:
        super().__init__(service_name, spec)
        self._task_yaml_path = task_yaml_path
        # TODO(tian): Store launch/down pid in the replica table, to make the
        # manager more persistent. Current blocker is that we need to manually
        # poll the Process (by join or is_launch), otherwise, it will never
        # finish and become a zombie process. Probably we could use
        # psutil.Process(p.pid).status() == psutil.STATUS_ZOMBIE to check
        # such cases.
        self._launch_process_pool: serve_utils.ThreadSafeDict[
            int, multiprocessing.Process] = serve_utils.ThreadSafeDict()
        self._down_process_pool: serve_utils.ThreadSafeDict[
            int, multiprocessing.Process] = serve_utils.ThreadSafeDict()

        threading.Thread(target=self._process_pool_refresher).start()
        threading.Thread(target=self._job_status_fetcher).start()
        threading.Thread(target=self._replica_prober).start()

    ################################
    # Replica management functions #
    ################################

<<<<<<< HEAD
    def get_ready_replica_urls(self) -> List[str]:
        version2url = collections.defaultdict(list)
        for info in serve_state.get_replica_infos(self._service_name):
            if info.status == serve_state.ReplicaStatus.READY:
                assert info.url is not None
                version2url[info.version].append(info.url)
        # Try all version in descending order. There is possibility that
        # user consecutively update the service several times, and some
        # version might not have any ready replicas.
        version = self.latest_version
        while version >= serve_constants.INITIAL_VERSION:
            if version in version2url:
                return version2url[version]
            version -= 1
        return []

=======
>>>>>>> 5c29fcfc
    def _launch_replica(
        self,
        replica_id: int,
        resources_override: Optional[Dict[str, Any]] = None,
    ) -> None:
        if replica_id in self._launch_process_pool:
            logger.warning(f'Launch process for replica {replica_id} '
                           'already exists. Skipping.')
            return
        logger.info(f'Launching replica {replica_id}...')
        cluster_name = serve_utils.generate_replica_cluster_name(
            self._service_name, replica_id)
        log_file_name = serve_utils.generate_replica_launch_log_file_name(
            self._service_name, replica_id)
        p = multiprocessing.Process(
            target=ux_utils.RedirectOutputForProcess(
                launch_cluster,
                log_file_name,
            ).run,
            args=(self._task_yaml_path, cluster_name, resources_override),
        )
        replica_port = _get_resources_ports(self._task_yaml_path)
        use_spot = _should_use_spot(self._task_yaml_path, resources_override)

        info = ReplicaInfo(replica_id, cluster_name, replica_port, use_spot,
                           self.latest_version)
        serve_state.add_or_update_replica(self._service_name, replica_id, info)
        # Don't start right now; we will start it later in _refresh_process_pool
        # to avoid too many sky.launch running at the same time.
        self._launch_process_pool[replica_id] = p

    def scale_up(self,
                 resources_override: Optional[Dict[str, Any]] = None) -> None:
        self._launch_replica(self._next_replica_id, resources_override)
        self._next_replica_id += 1

    def _terminate_replica(self, replica_id: int, sync_down_logs: bool,
                           replica_drain_delay_seconds: int) -> None:

        if replica_id in self._launch_process_pool:
            info = serve_state.get_replica_info_from_id(self._service_name,
                                                        replica_id)
            assert info is not None
            info.status_property.sky_launch_status = ProcessStatus.INTERRUPTED
            serve_state.add_or_update_replica(self._service_name, replica_id,
                                              info)
            launch_process = self._launch_process_pool[replica_id]
            if launch_process.is_alive():
                assert launch_process.pid is not None
                launch_process.terminate()
                launch_process.join()
            logger.info(f'Interrupted launch process for replica {replica_id} '
                        'and deleted the cluster.')
            del self._launch_process_pool[replica_id]

        if replica_id in self._down_process_pool:
            logger.warning(f'Terminate process for replica {replica_id} '
                           'already exists. Skipping.')
            return

        log_file_name = serve_utils.generate_replica_log_file_name(
            self._service_name, replica_id)

        def _download_and_stream_logs(info: ReplicaInfo):
            launch_log_file_name = (
                serve_utils.generate_replica_launch_log_file_name(
                    self._service_name, replica_id))
            # Write launch log to replica log file
            with open(log_file_name, 'w',
                      encoding='utf-8') as replica_log_file, open(
                          launch_log_file_name, 'r',
                          encoding='utf-8') as launch_file:
                replica_log_file.write(launch_file.read())
            os.remove(launch_log_file_name)

            logger.info(f'Syncing down logs for replica {replica_id}...')
            backend = backends.CloudVmRayBackend()
            handle = global_user_state.get_handle_from_cluster_name(
                info.cluster_name)
            if handle is None:
                logger.error(f'Cannot find cluster {info.cluster_name} for '
                             f'replica {replica_id} in the cluster table. '
                             'Skipping syncing down job logs.')
                return
            assert isinstance(handle, backends.CloudVmRayResourceHandle)
            replica_job_logs_dir = os.path.join(constants.SKY_LOGS_DIRECTORY,
                                                'replica_jobs')
            job_log_file_name = (
                controller_utils.download_and_stream_latest_job_log(
                    backend, handle, replica_job_logs_dir))
            if job_log_file_name is not None:
                logger.info(f'\n== End of logs (Replica: {replica_id}) ==')
                with open(log_file_name, 'a',
                          encoding='utf-8') as replica_log_file, open(
                              job_log_file_name, 'r',
                              encoding='utf-8') as job_file:
                    replica_log_file.write(job_file.read())
            else:
                with open(log_file_name, 'a',
                          encoding='utf-8') as replica_log_file:
                    replica_log_file.write(
                        f'Failed to sync down job logs from replica'
                        f' {replica_id}.\n')

        logger.info(f'Terminating replica {replica_id}...')
        info = serve_state.get_replica_info_from_id(self._service_name,
                                                    replica_id)
        assert info is not None

        if sync_down_logs:
            _download_and_stream_logs(info)

        logger.info(f'preempted: {info.status_property.preempted}, '
                    f'replica_id: {replica_id}')
        p = multiprocessing.Process(
            target=ux_utils.RedirectOutputForProcess(terminate_cluster,
                                                     log_file_name, 'a').run,
            args=(info.cluster_name, replica_drain_delay_seconds),
        )
        info.status_property.sky_down_status = ProcessStatus.RUNNING
        serve_state.add_or_update_replica(self._service_name, replica_id, info)
        p.start()
        self._down_process_pool[replica_id] = p

    def scale_down(self, replica_id: int) -> None:
        self._terminate_replica(
            replica_id,
            sync_down_logs=False,
            replica_drain_delay_seconds=_DEFAULT_DRAIN_SECONDS)

    def _handle_preemption(self, info: ReplicaInfo) -> bool:
        """Handle preemption of the replica if any error happened.

        Returns:
            bool: Whether the replica is preempted.
        """
        if not info.is_spot:
            return False

        # Get cluster handle first for zone information. The following
        # backend_utils.refresh_cluster_status_handle might delete the
        # cluster record from the cluster table.
        handle = global_user_state.get_handle_from_cluster_name(
            info.cluster_name)
        if handle is None:
            logger.error(f'Cannot find cluster {info.cluster_name} for '
                         f'replica {info.replica_id} in the cluster table. '
                         'Skipping preemption handling.')
            return False
        assert isinstance(handle, backends.CloudVmRayResourceHandle)
        # Pull the actual cluster status from the cloud provider to
        # determine whether the cluster is preempted.
        cluster_status, _ = backend_utils.refresh_cluster_status_handle(
            info.cluster_name,
            force_refresh_statuses=set(status_lib.ClusterStatus))

        if cluster_status == status_lib.ClusterStatus.UP:
            return False
        # The cluster is (partially) preempted. It can be down, INIT or STOPPED,
        # based on the interruption behavior of the cloud.
        cluster_status_str = ('' if cluster_status is None else
                              f' (status: {cluster_status.value})')
        logger.info(
            f'Replica {info.replica_id} is preempted{cluster_status_str}.')
        info.status_property.preempted = True
        serve_state.add_or_update_replica(self._service_name, info.replica_id,
                                          info)
        self._terminate_replica(info.replica_id,
                                sync_down_logs=False,
                                replica_drain_delay_seconds=0)
        return True

    #################################
    # ReplicaManager Daemon Threads #
    #################################

    @with_lock
    def _refresh_process_pool(self) -> None:
        """Refresh the launch/down process pool.

        This function will checks all sky.launch and sky.down process on
        the fly. If any of them finished, it will update the status of the
        corresponding replica.
        """
        for replica_id, p in list(self._launch_process_pool.items()):
            if not p.is_alive():
                info = serve_state.get_replica_info_from_id(
                    self._service_name, replica_id)
                assert info is not None, replica_id
                error_in_sky_launch = False
                if info.status == serve_state.ReplicaStatus.PENDING:
                    # sky.launch not started yet
                    if (serve_state.total_number_provisioning_replicas() <
                            _MAX_NUM_LAUNCH):
                        p.start()
                        info.status_property.sky_launch_status = (
                            ProcessStatus.RUNNING)
                else:
                    # sky.launch finished
                    # TODO(tian): Try-catch in process, and have an enum return
                    # value to indicate which type of failure happened.
                    # Currently we only have user code failure since the
                    # retry_until_up flag is set to True, but it will be helpful
                    # when we enable user choose whether to retry or not.
                    logger.info(
                        f'Launch process for replica {replica_id} finished.')
                    del self._launch_process_pool[replica_id]
                    if p.exitcode != 0:
                        logger.warning(
                            f'Launch process for replica {replica_id} '
                            f'exited abnormally with code {p.exitcode}.'
                            ' Terminating...')
                        info.status_property.sky_launch_status = (
                            ProcessStatus.FAILED)
                        error_in_sky_launch = True
                    else:
                        info.status_property.sky_launch_status = (
                            ProcessStatus.SUCCEEDED)
                serve_state.add_or_update_replica(self._service_name,
                                                  replica_id, info)
                if error_in_sky_launch:
                    # Teardown after update replica info since
                    # _terminate_replica will update the replica info too.
                    self._terminate_replica(replica_id,
                                            sync_down_logs=True,
                                            replica_drain_delay_seconds=0)
        for replica_id, p in list(self._down_process_pool.items()):
            if not p.is_alive():
                logger.info(
                    f'Terminate process for replica {replica_id} finished.')
                del self._down_process_pool[replica_id]
                info = serve_state.get_replica_info_from_id(
                    self._service_name, replica_id)
                assert info is not None, replica_id
                if p.exitcode != 0:
                    logger.error(f'Down process for replica {replica_id} '
                                 f'exited abnormally with code {p.exitcode}.')
                    info.status_property.sky_down_status = (
                        ProcessStatus.FAILED)
                else:
                    info.status_property.sky_down_status = (
                        ProcessStatus.SUCCEEDED)
                # Failed replica still count as a replica. In our current
                # design, we want to fail early if user code have any error.
                # This will prevent infinite loop of teardown and
                # re-provision. However, there is a special case that if the
                # replica is UP for longer than initial_delay_seconds, we
                # assume it is just some random failure and we should restart
                # the replica. Please refer to the implementation of
                # `is_scale_down_succeeded` for more details.
                # TODO(tian): Currently, restart replicas that failed within
                # initial_delay_seconds is not supported. We should add it
                # later when we support `sky serve update`.
                removal_reason = None
                if info.status_property.is_scale_down_succeeded(
                        self._get_initial_delay_seconds(info.version)):
                    # This means the cluster is deleted due to
                    # a scale down or the cluster is recovering
                    # from preemption. Delete the replica info
                    # so it won't count as a replica.
                    if info.status_property.preempted:
                        removal_reason = 'for preemption recovery'
                    else:
                        removal_reason = 'normally'
                # Don't keep failed record for version mismatch replicas,
                # since user should fixed the error before update.
                elif info.version != self.latest_version:
                    removal_reason = 'for version outdated'
                else:
                    logger.info(f'Termination of replica {replica_id} '
                                'finished. Replica info is kept since some '
                                'failure detected.')
                    serve_state.add_or_update_replica(self._service_name,
                                                      replica_id, info)
                if removal_reason is not None:
                    serve_state.remove_replica(self._service_name, replica_id)
                    logger.info(f'Replica {replica_id} removed from the '
                                f'replica table {removal_reason}.')

        # Clean old version
        replica_infos = serve_state.get_replica_infos(self._service_name)
        current_least_recent_version = min([
            info.version for info in replica_infos
        ]) if replica_infos else self.least_recent_version
        if self.least_recent_version < current_least_recent_version:
            for version in range(self.least_recent_version,
                                 current_least_recent_version):
                task_yaml = serve_utils.generate_task_yaml_file_name(
                    self._service_name, version)
                # Delete old version metadata.
                serve_state.delete_version(self._service_name, version)
                # Delete storage buckets of older versions.
                service.cleanup_storage(task_yaml)
            # newest version will be cleaned in serve down
            self.least_recent_version = current_least_recent_version

    def _process_pool_refresher(self) -> None:
        """Periodically refresh the launch/down process pool."""
        while True:
            logger.debug('Refreshing process pool.')
            try:
                self._refresh_process_pool()
            except Exception as e:  # pylint: disable=broad-except
                # No matter what error happens, we should keep the
                # process pool refresher running.
                logger.error('Error in process pool refresher: '
                             f'{common_utils.format_exception(e)}')
                with ux_utils.enable_traceback():
                    logger.error(f'  Traceback: {traceback.format_exc()}')
            time.sleep(_PROCESS_POOL_REFRESH_INTERVAL)

    @with_lock
    def _fetch_job_status(self) -> None:
        """Fetch the service job status of all replicas.

        This function will monitor the job status of all replicas
        to make sure the service is running correctly. If any of the
        replicas failed, it will terminate the replica.

        It is still needed even if we already keep probing the replicas,
        since the replica job might launch the API server in the background
        (using &), and the readiness probe will not detect the worker failure.
        """
        infos = serve_state.get_replica_infos(self._service_name)
        for info in infos:
            if not info.status_property.should_track_service_status():
                continue
            # We use backend API to avoid usage collection in the
            # core.job_status.
            backend = backends.CloudVmRayBackend()
            handle = info.handle()
            assert handle is not None, info
            # Use None to fetch latest job, which stands for user task job
            try:
                job_statuses = backend.get_job_status(handle,
                                                      None,
                                                      stream_logs=False)
            except exceptions.CommandError:
                # If the job status fetch failed, it is likely that the
                # cluster is preempted.
                is_preempted = self._handle_preemption(info)
                if is_preempted:
                    continue
                # Re-raise the exception if it is not preempted.
                raise
            job_status = list(job_statuses.values())[0]
            if job_status in [
                    job_lib.JobStatus.FAILED, job_lib.JobStatus.FAILED_SETUP
            ]:
                info.status_property.user_app_failed = True
                serve_state.add_or_update_replica(self._service_name,
                                                  info.replica_id, info)
                logger.warning(
                    f'Service job for replica {info.replica_id} FAILED. '
                    'Terminating...')
                self._terminate_replica(info.replica_id,
                                        sync_down_logs=True,
                                        replica_drain_delay_seconds=0)

    def _job_status_fetcher(self) -> None:
        """Periodically fetch the service job status of all replicas."""
        while True:
            logger.debug('Refreshing job status.')
            try:
                self._fetch_job_status()
            except Exception as e:  # pylint: disable=broad-except
                # No matter what error happens, we should keep the
                # job status fetcher running.
                logger.error('Error in job status fetcher: '
                             f'{common_utils.format_exception(e)}')
                with ux_utils.enable_traceback():
                    logger.error(f'  Traceback: {traceback.format_exc()}')
            time.sleep(_JOB_STATUS_FETCH_INTERVAL)

    @with_lock
    def _probe_all_replicas(self) -> None:
        """Readiness probe replicas.

        This function will probe all replicas to make sure the service is
        ready. It will keep track of:
            (1) the initial delay for each replica;
            (2) the consecutive failure times.
        The replica will be terminated if any of the thresholds exceeded.
        """
        probe_futures = []
        replica_to_probe = []
        with mp_pool.ThreadPool() as pool:
            infos = serve_state.get_replica_infos(self._service_name)
            for info in infos:
                if not info.status_property.should_track_service_status():
                    continue
                replica_to_probe.append(
                    f'replica_{info.replica_id}(url={info.url})')
                probe_futures.append(
                    pool.apply_async(
                        info.probe,
                        (self._get_readiness_path(
                            info.version), self._get_post_data(info.version)),
                    ),)
            logger.info(f'Replicas to probe: {", ".join(replica_to_probe)}')

            # Since futures.as_completed will return futures in the order of
            # completion, we need the info.probe function to return the info
            # object as well, so that we could update the info object in the
            # same order.
            for future in probe_futures:
                future_result: Tuple[ReplicaInfo, bool, float] = future.get()
                info, probe_succeeded, probe_time = future_result
                info.status_property.service_ready_now = probe_succeeded
                should_teardown = False
                if probe_succeeded:
                    if self._uptime is None:
                        self._uptime = probe_time
                        logger.info(
                            f'Replica {info.replica_id} is the first ready '
                            f'replica. Setting uptime to {self._uptime}.')
                        serve_state.set_service_uptime(self._service_name,
                                                       int(self._uptime))
                    info.consecutive_failure_times.clear()
                    if info.status_property.first_ready_time is None:
                        info.status_property.first_ready_time = probe_time
                else:
                    # TODO(tian): This might take a lot of time. Shouldn't
                    # blocking probe to other replicas.
                    is_preempted = self._handle_preemption(info)
                    if is_preempted:
                        continue

                    if info.first_not_ready_time is None:
                        info.first_not_ready_time = probe_time
                    if info.status_property.first_ready_time is not None:
                        info.consecutive_failure_times.append(probe_time)
                        consecutive_failure_time = (
                            info.consecutive_failure_times[-1] -
                            info.consecutive_failure_times[0])
                        if (consecutive_failure_time >=
                                _CONSECUTIVE_FAILURE_THRESHOLD_TIMEOUT):
                            logger.info(
                                f'Replica {info.replica_id} is not ready for '
                                'too long and exceeding consecutive failure '
                                'threshold. Terminating the replica...')
                            should_teardown = True
                        else:
                            logger.info(
                                f'Replica {info.replica_id} is not ready '
                                'but within consecutive failure threshold '
                                f'({consecutive_failure_time}s / '
                                f'{_CONSECUTIVE_FAILURE_THRESHOLD_TIMEOUT}s). '
                                'Skipping.')
                    else:
                        initial_delay_seconds = self._get_initial_delay_seconds(
                            info.version)
                        current_delay_seconds = (probe_time -
                                                 info.first_not_ready_time)
                        if current_delay_seconds > initial_delay_seconds:
                            logger.info(
                                f'Replica {info.replica_id} is not ready and '
                                'exceeding initial delay seconds. Terminating '
                                'the replica...')
                            should_teardown = True
                            info.status_property.first_ready_time = -1.0
                        else:
                            current_delay_seconds = int(current_delay_seconds)
                            logger.info(f'Replica {info.replica_id} is not '
                                        'ready but within initial delay '
                                        f'seconds ({current_delay_seconds}s '
                                        f'/ {initial_delay_seconds}s). '
                                        'Skipping.')
                serve_state.add_or_update_replica(self._service_name,
                                                  info.replica_id, info)
                if should_teardown:
                    self._terminate_replica(info.replica_id,
                                            sync_down_logs=True,
                                            replica_drain_delay_seconds=0)

    def _replica_prober(self) -> None:
        """Periodically probe replicas."""
        while True:
            logger.debug('Running replica prober.')
            try:
                self._probe_all_replicas()
                replica_statuses = [
                    info.status for info in serve_state.get_replica_infos(
                        self._service_name)
                ]
                serve_utils.set_service_status_from_replica_statuses(
                    self._service_name, replica_statuses)

            except Exception as e:  # pylint: disable=broad-except
                # No matter what error happens, we should keep the
                # replica prober running.
                logger.error('Error in replica prober: '
                             f'{common_utils.format_exception(e)}')
                with ux_utils.enable_traceback():
                    logger.error(f'  Traceback: {traceback.format_exc()}')
            # TODO(MaoZiming): Probe cloud for early preemption warning.
            time.sleep(serve_constants.ENDPOINT_PROBE_INTERVAL_SECONDS)

    ###########################################
    # SkyServe Update and replica versioning. #
    ###########################################

    def update_version(self, version: int,
                       spec: 'service_spec.SkyServiceSpec') -> None:
        if version <= self.latest_version:
            logger.error(f'Invalid version: {version}, '
                         f'latest version: {self.latest_version}')
            return
        task_yaml_path = serve_utils.generate_task_yaml_file_name(
            self._service_name, version)
        serve_state.add_or_update_version(self._service_name, version, spec)
        self.latest_version = version
        self._task_yaml_path = task_yaml_path

        # Reuse all replicas that have the same config as the new version
        # (except for the `service` field) by directly setting the version to be
        # the latest version. This can significantly improve the speed
        # for updating an existing service with only config changes to the
        # service specs, e.g. scale down the service.
        new_config = common_utils.read_yaml(os.path.expanduser(task_yaml_path))
        # Always create new replicas and scale down old ones when file_mounts
        # are not empty.
        if new_config.get('file_mounts', None) != {}:
            return
        for key in ['service']:
            new_config.pop(key)
        replica_infos = serve_state.get_replica_infos(self._service_name)
        for info in replica_infos:
            if info.version < version and info.is_provisioning_or_launched:
                # Assume user does not change the yaml file on the controller.
                old_task_yaml_path = serve_utils.generate_task_yaml_file_name(
                    self._service_name, info.version)
                old_config = common_utils.read_yaml(
                    os.path.expanduser(old_task_yaml_path))
                for key in ['service']:
                    old_config.pop(key)
                # Bump replica version if all fields except for service are
                # the same. File mounts should both be empty, as update always
                # create new buckets if they are not empty.
                if (old_config == new_config and
                        old_config.get('file_mounts', None) == {}):
                    logger.info(
                        f'Updating replica {info.replica_id} to version '
                        f'{version}. Replica {info.replica_id}\'s config '
                        f'{old_config} is the same as '
                        f'latest version\'s {new_config}.')
                    info.version = version
                    serve_state.add_or_update_replica(self._service_name,
                                                      info.replica_id, info)

    def _get_version_spec(self, version: int) -> 'service_spec.SkyServiceSpec':
        spec = serve_state.get_spec(self._service_name, version)
        if spec is None:
            raise ValueError(f'Version {version} not found.')
        return spec

    def _get_readiness_path(self, version: int) -> str:
        return self._get_version_spec(version).readiness_path

    def _get_post_data(self, version: int) -> Optional[Dict[str, Any]]:
        return self._get_version_spec(version).post_data

    def _get_initial_delay_seconds(self, version: int) -> int:
        return self._get_version_spec(version).initial_delay_seconds<|MERGE_RESOLUTION|>--- conflicted
+++ resolved
@@ -577,25 +577,6 @@
     # Replica management functions #
     ################################
 
-<<<<<<< HEAD
-    def get_ready_replica_urls(self) -> List[str]:
-        version2url = collections.defaultdict(list)
-        for info in serve_state.get_replica_infos(self._service_name):
-            if info.status == serve_state.ReplicaStatus.READY:
-                assert info.url is not None
-                version2url[info.version].append(info.url)
-        # Try all version in descending order. There is possibility that
-        # user consecutively update the service several times, and some
-        # version might not have any ready replicas.
-        version = self.latest_version
-        while version >= serve_constants.INITIAL_VERSION:
-            if version in version2url:
-                return version2url[version]
-            version -= 1
-        return []
-
-=======
->>>>>>> 5c29fcfc
     def _launch_replica(
         self,
         replica_id: int,
