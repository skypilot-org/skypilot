"""ReplicaManager: handles the creation and deletion of endpoint replicas."""
import dataclasses
import enum
import functools
import multiprocessing
from multiprocessing import pool as mp_pool
import os
import threading
import time
import traceback
import typing
from typing import Any, Dict, List, Optional, Tuple

import colorama
import psutil
import requests

import sky
from sky import backends
from sky import exceptions
from sky import global_user_state
from sky import sky_logging
from sky import status_lib
from sky.backends import backend_utils
from sky.serve import constants as serve_constants
from sky.serve import serve_state
from sky.serve import serve_utils
from sky.serve import service
from sky.skylet import constants
from sky.skylet import job_lib
from sky.usage import usage_lib
from sky.utils import common_utils
from sky.utils import controller_utils
from sky.utils import env_options
from sky.utils import ux_utils

if typing.TYPE_CHECKING:
    from sky.serve import service_spec

logger = sky_logging.init_logger(__name__)

_JOB_STATUS_FETCH_INTERVAL = 30
_PROCESS_POOL_REFRESH_INTERVAL = 20
# TODO(tian): Maybe let user determine this threshold
_CONSECUTIVE_FAILURE_THRESHOLD_TIMEOUT = 180
_RETRY_INIT_GAP_SECONDS = 60
_DEFAULT_DRAIN_SECONDS = 120

# Since sky.launch is very resource demanding, we limit the number of
# concurrent sky.launch process to avoid overloading the machine.
_MAX_NUM_LAUNCH = psutil.cpu_count() * 2


# TODO(tian): Combine this with
# sky/spot/recovery_strategy.py::StrategyExecutor::launch
def launch_cluster(replica_id: int,
                   task_yaml_path: str,
                   cluster_name: str,
                   resources_override: Optional[Dict[str, Any]] = None,
                   max_retry: int = 3) -> None:
    """Launch a sky serve replica cluster.

    This function will not wait for the job starts running. It will return
    immediately after the job is submitted.

    Raises:
        RuntimeError: If failed to launch the cluster after max_retry retries,
            or some error happened before provisioning and will happen again
            if retry.
    """
    try:
        config = common_utils.read_yaml(os.path.expanduser(task_yaml_path))
        task = sky.Task.from_yaml_config(config)
        if resources_override is not None:
            resources = task.resources
            overrided_resources = [
                r.copy(**resources_override) for r in resources
            ]
            task.set_resources(type(resources)(overrided_resources))
        task.update_envs({serve_constants.REPLICA_ID_ENV_VAR: str(replica_id)})

        logger.info(f'Launching replica (id: {replica_id}) cluster '
                    f'{cluster_name} with resources: {task.resources}')
    except Exception as e:  # pylint: disable=broad-except
        logger.error('Failed to construct task object from yaml file with '
                     f'error {common_utils.format_exception(e)}')
        raise RuntimeError(
            f'Failed to launch the sky serve replica cluster {cluster_name} '
            'due to failing to initialize sky.Task from yaml file.') from e
    retry_cnt = 0
    backoff = common_utils.Backoff(_RETRY_INIT_GAP_SECONDS)
    while True:
        retry_cnt += 1
        try:
            usage_lib.messages.usage.set_internal()
            sky.launch(task,
                       cluster_name,
                       detach_setup=True,
                       detach_run=True,
                       retry_until_up=True,
                       _is_launched_by_sky_serve_controller=True)
            logger.info(f'Replica cluster {cluster_name} launched.')
        except (exceptions.InvalidClusterNameError,
                exceptions.NoCloudAccessError,
                exceptions.ResourcesMismatchError) as e:
            logger.error('Failure happened before provisioning. '
                         f'{common_utils.format_exception(e)}')
            raise RuntimeError('Failed to launch the sky serve replica '
                               f'cluster {cluster_name}.') from e
        except exceptions.ResourcesUnavailableError as e:
            if not any(
                    isinstance(err, exceptions.ResourcesUnavailableError)
                    for err in e.failover_history):
                raise RuntimeError('Failed to launch the sky serve replica '
                                   f'cluster {cluster_name}.') from e
            logger.info('Failed to launch the sky serve replica cluster with '
                        f'error: {common_utils.format_exception(e)})')
        except Exception as e:  # pylint: disable=broad-except
            logger.info('Failed to launch the sky serve replica cluster with '
                        f'error: {common_utils.format_exception(e)})')
            with ux_utils.enable_traceback():
                logger.info(f'  Traceback: {traceback.format_exc()}')
        else:  # No exception, the launch succeeds.
            return

        terminate_cluster(cluster_name)
        if retry_cnt >= max_retry:
            raise RuntimeError('Failed to launch the sky serve replica cluster '
                               f'{cluster_name} after {max_retry} retries.')
        gap_seconds = backoff.current_backoff()
        logger.info('Retrying to launch the sky serve replica cluster '
                    f'in {gap_seconds:.1f} seconds.')
        time.sleep(gap_seconds)


# TODO(tian): Combine this with
# sky/spot/recovery_strategy.py::terminate_cluster
def terminate_cluster(cluster_name: str,
                      replica_drain_delay_seconds: int = 0,
                      max_retry: int = 3) -> None:
    """Terminate the sky serve replica cluster."""
    time.sleep(replica_drain_delay_seconds)
    retry_cnt = 0
    backoff = common_utils.Backoff()
    while True:
        retry_cnt += 1
        try:
            usage_lib.messages.usage.set_internal()
            sky.down(cluster_name)
            return
        except ValueError:
            # The cluster is already terminated.
            logger.info(
                f'Replica cluster {cluster_name} is already terminated.')
            return
        except Exception as e:  # pylint: disable=broad-except
            if retry_cnt >= max_retry:
                raise RuntimeError('Failed to terminate the sky serve replica '
                                   f'cluster {cluster_name}.') from e
            gap_seconds = backoff.current_backoff()
            logger.error(
                'Failed to terminate the sky serve replica cluster '
                f'{cluster_name}. Retrying after {gap_seconds} seconds.'
                f'Details: {common_utils.format_exception(e)}')
            logger.error(f'  Traceback: {traceback.format_exc()}')
            time.sleep(gap_seconds)


def _get_resources_ports(task_yaml: str) -> str:
    """Get the resources ports used by the task."""
    task = sky.Task.from_yaml(task_yaml)
    # Already checked all ports are the same in sky.serve.core.up
    assert len(task.resources) >= 1, task
    task_resources = list(task.resources)[0]
    # Already checked the resources have and only have one port
    # before upload the task yaml.
    return task_resources.ports[0]


def _should_use_spot(task_yaml: str,
                     resource_override: Optional[Dict[str, Any]]) -> bool:
    """Get whether the task should use spot."""
    if resource_override is not None:
        use_spot_override = resource_override.get('use_spot')
        if use_spot_override is not None:
            assert isinstance(use_spot_override, bool)
            return use_spot_override
    task = sky.Task.from_yaml(task_yaml)
    spot_use_resources = [
        resources for resources in task.resources if resources.use_spot
    ]
    # Either resources all use spot or none use spot.
    assert len(spot_use_resources) in [0, len(task.resources)]
    return len(spot_use_resources) == len(task.resources)


def with_lock(func):

    @functools.wraps(func)
    def wrapper(self, *args, **kwargs):
        with self.lock:
            return func(self, *args, **kwargs)

    return wrapper


class ProcessStatus(enum.Enum):
    """Process status."""

    # The process is running
    RUNNING = 'RUNNING'

    # The process is finished and succeeded
    SUCCEEDED = 'SUCCEEDED'

    # The process is interrupted
    INTERRUPTED = 'INTERRUPTED'

    # The process failed
    FAILED = 'FAILED'


@dataclasses.dataclass
class ReplicaStatusProperty:
    """Some properties that determine replica status.

    Attributes:
        sky_launch_status: Process status of sky.launch.
        user_app_failed: Whether the service job failed.
        service_ready_now: Latest readiness probe result.
        first_ready_time: The first time the service is ready.
        sky_down_status: Process status of sky.down.
    """
    # None means sky.launch is not called yet.
    sky_launch_status: Optional[ProcessStatus] = None
    user_app_failed: bool = False
    service_ready_now: bool = False
    # None means readiness probe is not succeeded yet;
    # -1 means the initial delay seconds is exceeded.
    first_ready_time: Optional[float] = None
    # None means sky.down is not called yet.
    sky_down_status: Optional[ProcessStatus] = None
    # The replica's spot instance was preempted.
    preempted: bool = False

    def remove_terminated_replica(self) -> bool:
        """Whether to remove the replica record from the replica table.

        If not, the replica will stay in the replica table permanently to
        notify the user that something is wrong with the user code / setup.
        """
        if self.sky_launch_status == ProcessStatus.INTERRUPTED:
            return True
        if self.sky_down_status != ProcessStatus.SUCCEEDED:
            return False
        if self.preempted:
            return True
        if self.sky_launch_status != ProcessStatus.SUCCEEDED:
            # sky_launch_status == RUNNING: a scale down happened before
            # the sky.launch finished.
            return self.sky_launch_status != ProcessStatus.FAILED
        if self.first_ready_time is not None:
            # If the service is ever up, we assume there is no bug in the user
            # code and the scale down is successful, thus enabling the
            # controller to remove the replica from the replica table and auto
            # restart the replica.
            # For replica with a failed sky.launch, it is likely due to some
            # misconfigured resources, so we don't want to auto restart it.
            # For replica with a failed sky.down, we cannot restart it since
            # otherwise we will have a resource leak.
            return True
        if self.user_app_failed:
            return False
        if not self.service_ready_now:
            return False
        return self.first_ready_time >= 0.0

    def unrecoverable_failure(self) -> bool:
        """Whether the replica fails and cannot be recovered."""
        if self.first_ready_time is not None:
            # If the service is ever up, we assume there is no bug in the user
            # code and the scale down is successful, thus enabling the
            # controller to remove the replica from the replica table and auto
            # restart the replica.
            # For replica with a failed sky.launch, it is likely due to some
            # misconfigured resources, so we don't want to auto restart it.
            # For replica with a failed sky.down, we cannot restart it since
            # otherwise we will have a resource leak.
            return False
        if self.user_app_failed:
            return True
        # TODO(zhwu): launch failures not related to resource unavailability
        # should be considered as unrecoverable failure. (refer to
        # `spot.recovery_strategy.StrategyExecutor::_launch`)
        return False

    def should_track_service_status(self) -> bool:
        """Should we track the status of the replica.

        This includes:
            (1) Job status;
            (2) Readiness probe.
        """
        if self.sky_launch_status != ProcessStatus.SUCCEEDED:
            return False
        if self.sky_down_status is not None:
            return False
        if self.user_app_failed:
            return False
        if self.preempted:
            return False
        return True

    def to_replica_status(self) -> serve_state.ReplicaStatus:
        """Convert status property to human-readable replica status."""
        if self.sky_launch_status is None:
            # Pending to launch
            return serve_state.ReplicaStatus.PENDING
        if self.sky_launch_status == ProcessStatus.RUNNING:
            if self.sky_down_status == ProcessStatus.FAILED:
                return serve_state.ReplicaStatus.FAILED_CLEANUP
            if self.sky_down_status == ProcessStatus.SUCCEEDED:
                # This indicate it is a scale_down with correct teardown.
                # Should have been cleaned from the replica table.
                return serve_state.ReplicaStatus.UNKNOWN
            # Still launching
            return serve_state.ReplicaStatus.PROVISIONING
        if self.sky_launch_status == ProcessStatus.INTERRUPTED:
            # sky.down is running and a scale down interrupted sky.launch
            return serve_state.ReplicaStatus.SHUTTING_DOWN
        if self.sky_down_status is not None:
            if self.preempted:
                # Replica (spot) is preempted
                return serve_state.ReplicaStatus.PREEMPTED
            if self.sky_down_status == ProcessStatus.RUNNING:
                # sky.down is running
                return serve_state.ReplicaStatus.SHUTTING_DOWN
            if self.sky_launch_status == ProcessStatus.INTERRUPTED:
                return serve_state.ReplicaStatus.SHUTTING_DOWN
            if self.sky_down_status == ProcessStatus.FAILED:
                # sky.down failed
                return serve_state.ReplicaStatus.FAILED_CLEANUP
            if self.user_app_failed:
                # Failed on user setup/run
                return serve_state.ReplicaStatus.FAILED
            if self.sky_launch_status == ProcessStatus.FAILED:
                # sky.launch failed
                return serve_state.ReplicaStatus.FAILED_PROVISION
            if self.first_ready_time is None:
                # readiness probe is not executed yet, but a scale down is
                # triggered.
                return serve_state.ReplicaStatus.SHUTTING_DOWN
            if self.first_ready_time == -1:
                # initial delay seconds exceeded
<<<<<<< HEAD
                return serve_state.ReplicaStatus.FAILED_PROBING
=======
                return serve_state.ReplicaStatus.FAILED_INITIAL_DELAY
>>>>>>> 837ac838
            if not self.service_ready_now:
                # Max continuous failure exceeded
                return serve_state.ReplicaStatus.FAILED_PROBING
            # This indicate it is a scale_down with correct teardown.
            # Should have been cleaned from the replica table.
            return serve_state.ReplicaStatus.UNKNOWN
        if self.sky_launch_status == ProcessStatus.FAILED:
            # sky.launch failed
            # The down process has not been started if it reaches here,
            # due to the `if self.sky_down_status is not None`` check above.
            # However, it should have been started by _refresh_process_pool.
            # If not started, this means some bug prevent sky.down from
            # executing. It is also a potential resource leak, so we mark
            # it as FAILED_CLEANUP.
            return serve_state.ReplicaStatus.FAILED_CLEANUP
        if self.user_app_failed:
            # Failed on user setup/run
            # Same as above, the down process should have been started.
            return serve_state.ReplicaStatus.FAILED_CLEANUP
        if self.service_ready_now:
            # Service is ready
            return serve_state.ReplicaStatus.READY
        if self.first_ready_time is not None and self.first_ready_time >= 0.0:
            # Service was ready before but not now
            return serve_state.ReplicaStatus.NOT_READY
        else:
            # No readiness probe passed and sky.launch finished
            return serve_state.ReplicaStatus.STARTING


class ReplicaInfo:
    """Replica info for each replica."""

    _VERSION = 0

    def __init__(self, replica_id: int, cluster_name: str, replica_port: str,
                 is_spot: bool, version: int) -> None:
        self._version = self._VERSION
        self.replica_id: int = replica_id
        self.cluster_name: str = cluster_name
        self.version: int = version
        self.replica_port: str = replica_port
        self.first_not_ready_time: Optional[float] = None
        self.consecutive_failure_times: List[float] = []
        self.status_property: ReplicaStatusProperty = ReplicaStatusProperty()
        self.is_spot: bool = is_spot

    def handle(
        self,
        cluster_record: Optional[Dict[str, Any]] = None
    ) -> Optional[backends.CloudVmRayResourceHandle]:
        """Get the handle of the cluster.

        Args:
            cluster_record: The cluster record in the cluster table. If not
                provided, will fetch the cluster record from the cluster table
                based on the cluster name.
        """
        if cluster_record is None:
            cluster_record = global_user_state.get_cluster_from_name(
                self.cluster_name)
        if cluster_record is None:
            return None
        handle = cluster_record['handle']
        assert isinstance(handle, backends.CloudVmRayResourceHandle)
        return handle

    @property
    def is_terminal(self) -> bool:
        return self.status in serve_state.ReplicaStatus.terminal_statuses()

    @property
    def is_ready(self) -> bool:
        return self.status == serve_state.ReplicaStatus.READY

    @property
    def url(self) -> Optional[str]:
        handle = self.handle()
        if handle is None:
            return None
        return f'{handle.head_ip}:{self.replica_port}'

    @property
    def status(self) -> serve_state.ReplicaStatus:
        replica_status = self.status_property.to_replica_status()
        if replica_status == serve_state.ReplicaStatus.UNKNOWN:
            logger.error('Detecting UNKNOWN replica status for '
                         f'replica {self.replica_id}.')
        return replica_status

    def to_info_dict(self, with_handle: bool) -> Dict[str, Any]:
        cluster_record = global_user_state.get_cluster_from_name(
            self.cluster_name)
        info_dict = {
            'replica_id': self.replica_id,
            'name': self.cluster_name,
            'status': self.status,
            'version': self.version,
            'is_spot': self.is_spot,
            'launched_at': (cluster_record['launched_at']
                            if cluster_record is not None else None),
        }
        if with_handle:
            info_dict['handle'] = self.handle(cluster_record)
        return info_dict

    def __repr__(self) -> str:
        info_dict = self.to_info_dict(
            with_handle=env_options.Options.SHOW_DEBUG_INFO.get())
        handle_str = ''
        if 'handle' in info_dict:
            handle_str = f', handle={info_dict["handle"]}'
        info = (f'ReplicaInfo(replica_id={self.replica_id}, '
                f'cluster_name={self.cluster_name}, '
                f'version={self.version}, '
                f'replica_port={self.replica_port}, '
                f'is_spot={self.is_spot}, '
                f'status={self.status}, '
                f'launched_at={info_dict["launched_at"]}{handle_str})')
        return info

    def probe(
        self,
        readiness_path: str,
        post_data: Optional[Dict[str, Any]],
    ) -> Tuple['ReplicaInfo', bool, float]:
        """Probe the readiness of the replica.

        Returns:
            Tuple of (self, is_ready, probe_time).
        """
        replica_identity = f'replica {self.replica_id} with url {self.url}'
        # TODO(tian): This requiring the clock on each replica to be aligned,
        # which may not be true when the GCP VMs have run for a long time. We
        # should have a better way to do this. See #2539 for more information.
        probe_time = time.time()
        try:
            msg = ''
            # TODO(tian): Support HTTPS in the future.
            readiness_path = (f'http://{self.url}{readiness_path}')
            if post_data is not None:
                msg += 'POST'
                response = requests.post(
                    readiness_path,
                    json=post_data,
                    timeout=serve_constants.READINESS_PROBE_TIMEOUT_SECONDS)
            else:
                msg += 'GET'
                response = requests.get(
                    readiness_path,
                    timeout=serve_constants.READINESS_PROBE_TIMEOUT_SECONDS)
            msg += (f' request to {replica_identity} returned status '
                    f'code {response.status_code}')
            if response.status_code == 200:
                msg += '.'
                log_method = logger.info
            else:
                msg += f' and response {response.text}.'
                msg = f'{colorama.Fore.YELLOW}{msg}{colorama.Style.RESET_ALL}'
                log_method = logger.error
            log_method(msg)
            if response.status_code == 200:
                logger.debug(f'{replica_identity.capitalize()} is ready.')
                return self, True, probe_time
        except requests.exceptions.RequestException as e:
            logger.error(
                f'{colorama.Fore.YELLOW}Error when probing {replica_identity}:'
                f' {common_utils.format_exception(e)}.'
                f'{colorama.Style.RESET_ALL}')
        return self, False, probe_time

    def __setstate__(self, state):
        """Set state from pickled state, for backward compatibility."""
        version = state.pop('_version', None)
        # Handle old version(s) here.
        if version is None:
            version = -1

        if version < 0:
            # It will be handled with RequestRateAutoscaler.
            # Treated similar to on-demand instances.
            self.is_spot = False

        self.__dict__.update(state)


class ReplicaManager:
    """Each replica manager monitors one service."""

    def __init__(self, service_name: str,
                 spec: 'service_spec.SkyServiceSpec') -> None:
        self.lock = threading.Lock()
        self._next_replica_id: int = 1
        self._service_name: str = service_name
        self._uptime: Optional[float] = None
        self._update_mode = serve_utils.DEFAULT_UPDATE_MODE
        logger.info(f'Readiness probe path: {spec.readiness_path}\n'
                    f'Initial delay seconds: {spec.initial_delay_seconds}\n'
                    f'Post data: {spec.post_data}')

        # Newest version among the currently provisioned and launched replicas
        self.latest_version: int = serve_constants.INITIAL_VERSION
        # Oldest version among the currently provisioned and launched replicas
        self.least_recent_version: int = serve_constants.INITIAL_VERSION
        serve_state.add_or_update_version(self._service_name,
                                          self.latest_version, spec)

    def scale_up(self,
                 resources_override: Optional[Dict[str, Any]] = None) -> None:
        """Scale up the service by 1 replica with resources_override.
        resources_override is of the same format with resources section
        in skypilot task yaml
        """
        raise NotImplementedError

    def scale_down(self, replica_id: int) -> None:
        """Scale down replica with replica_id."""
        raise NotImplementedError

    def update_version(self, version: int, spec: 'service_spec.SkyServiceSpec',
                       update_mode: serve_utils.UpdateMode) -> None:
        raise NotImplementedError

    def get_active_replica_urls(self) -> List[str]:
        """Get the urls of the active replicas."""
        raise NotImplementedError


class SkyPilotReplicaManager(ReplicaManager):
    """Replica Manager for SkyPilot clusters.

    It will run three daemon to monitor the status of the replicas:
        (1) _process_pool_refresher: Refresh the launch/down process pool
            to monitor the progress of the launch/down process.
        (2) _job_status_fetcher: Fetch the job status of the service to
            monitor the status of the service jobs.
        (3) _replica_prober: Do readiness probe to the replicas to monitor
            whether it is still responding to requests.
    """

    def __init__(self, service_name: str, spec: 'service_spec.SkyServiceSpec',
                 task_yaml_path: str) -> None:
        super().__init__(service_name, spec)
        self._task_yaml_path = task_yaml_path
        # TODO(tian): Store launch/down pid in the replica table, to make the
        # manager more persistent. Current blocker is that we need to manually
        # poll the Process (by join or is_launch), otherwise, it will never
        # finish and become a zombie process. Probably we could use
        # psutil.Process(p.pid).status() == psutil.STATUS_ZOMBIE to check
        # such cases.
        self._launch_process_pool: serve_utils.ThreadSafeDict[
            int, multiprocessing.Process] = serve_utils.ThreadSafeDict()
        self._down_process_pool: serve_utils.ThreadSafeDict[
            int, multiprocessing.Process] = serve_utils.ThreadSafeDict()

        threading.Thread(target=self._process_pool_refresher).start()
        threading.Thread(target=self._job_status_fetcher).start()
        threading.Thread(target=self._replica_prober).start()

    ################################
    # Replica management functions #
    ################################

    def _launch_replica(
        self,
        replica_id: int,
        resources_override: Optional[Dict[str, Any]] = None,
    ) -> None:
        if replica_id in self._launch_process_pool:
            logger.warning(f'Launch process for replica {replica_id} '
                           'already exists. Skipping.')
            return
        logger.info(f'Launching replica {replica_id}...')
        cluster_name = serve_utils.generate_replica_cluster_name(
            self._service_name, replica_id)
        log_file_name = serve_utils.generate_replica_launch_log_file_name(
            self._service_name, replica_id)
        p = multiprocessing.Process(
            target=ux_utils.RedirectOutputForProcess(
                launch_cluster,
                log_file_name,
            ).run,
            args=(replica_id, self._task_yaml_path, cluster_name,
                  resources_override),
        )
        replica_port = _get_resources_ports(self._task_yaml_path)
        use_spot = _should_use_spot(self._task_yaml_path, resources_override)

        info = ReplicaInfo(replica_id, cluster_name, replica_port, use_spot,
                           self.latest_version)
        serve_state.add_or_update_replica(self._service_name, replica_id, info)
        # Don't start right now; we will start it later in _refresh_process_pool
        # to avoid too many sky.launch running at the same time.
        self._launch_process_pool[replica_id] = p

    def scale_up(self,
                 resources_override: Optional[Dict[str, Any]] = None) -> None:
        self._launch_replica(self._next_replica_id, resources_override)
        self._next_replica_id += 1

    def _terminate_replica(self, replica_id: int, sync_down_logs: bool,
                           replica_drain_delay_seconds: int) -> None:

        if replica_id in self._launch_process_pool:
            info = serve_state.get_replica_info_from_id(self._service_name,
                                                        replica_id)
            assert info is not None
            info.status_property.sky_launch_status = ProcessStatus.INTERRUPTED
            serve_state.add_or_update_replica(self._service_name, replica_id,
                                              info)
            launch_process = self._launch_process_pool[replica_id]
            if launch_process.is_alive():
                assert launch_process.pid is not None
                launch_process.terminate()
                launch_process.join()
            logger.info(f'Interrupted launch process for replica {replica_id} '
                        'and deleted the cluster.')
            del self._launch_process_pool[replica_id]

        if replica_id in self._down_process_pool:
            logger.warning(f'Terminate process for replica {replica_id} '
                           'already exists. Skipping.')
            return

        log_file_name = serve_utils.generate_replica_log_file_name(
            self._service_name, replica_id)

        def _download_and_stream_logs(info: ReplicaInfo):
            launch_log_file_name = (
                serve_utils.generate_replica_launch_log_file_name(
                    self._service_name, replica_id))
            # Write launch log to replica log file
            with open(log_file_name, 'w',
                      encoding='utf-8') as replica_log_file, open(
                          launch_log_file_name, 'r',
                          encoding='utf-8') as launch_file:
                replica_log_file.write(launch_file.read())
            os.remove(launch_log_file_name)

            logger.info(f'Syncing down logs for replica {replica_id}...')
            backend = backends.CloudVmRayBackend()
            handle = global_user_state.get_handle_from_cluster_name(
                info.cluster_name)
            if handle is None:
                logger.error(f'Cannot find cluster {info.cluster_name} for '
                             f'replica {replica_id} in the cluster table. '
                             'Skipping syncing down job logs.')
                return
            assert isinstance(handle, backends.CloudVmRayResourceHandle)
            replica_job_logs_dir = os.path.join(constants.SKY_LOGS_DIRECTORY,
                                                'replica_jobs')
            job_log_file_name = (
                controller_utils.download_and_stream_latest_job_log(
                    backend, handle, replica_job_logs_dir))
            if job_log_file_name is not None:
                logger.info(f'\n== End of logs (Replica: {replica_id}) ==')
                with open(log_file_name, 'a',
                          encoding='utf-8') as replica_log_file, open(
                              job_log_file_name, 'r',
                              encoding='utf-8') as job_file:
                    replica_log_file.write(job_file.read())
            else:
                with open(log_file_name, 'a',
                          encoding='utf-8') as replica_log_file:
                    replica_log_file.write(
                        f'Failed to sync down job logs from replica'
                        f' {replica_id}.\n')

        logger.info(f'Terminating replica {replica_id}...')
        info = serve_state.get_replica_info_from_id(self._service_name,
                                                    replica_id)
        assert info is not None

        if sync_down_logs:
            _download_and_stream_logs(info)

        logger.info(f'preempted: {info.status_property.preempted}, '
                    f'replica_id: {replica_id}')
        p = multiprocessing.Process(
            target=ux_utils.RedirectOutputForProcess(terminate_cluster,
                                                     log_file_name, 'a').run,
            args=(info.cluster_name, replica_drain_delay_seconds),
        )
        info.status_property.sky_down_status = ProcessStatus.RUNNING
        serve_state.add_or_update_replica(self._service_name, replica_id, info)
        p.start()
        self._down_process_pool[replica_id] = p

    def scale_down(self, replica_id: int) -> None:
        self._terminate_replica(
            replica_id,
            sync_down_logs=False,
            replica_drain_delay_seconds=_DEFAULT_DRAIN_SECONDS)

    def _handle_preemption(self, info: ReplicaInfo) -> bool:
        """Handle preemption of the replica if any error happened.

        Returns:
            bool: Whether the replica is preempted.
        """
        if not info.is_spot:
            return False

        # Get cluster handle first for zone information. The following
        # backend_utils.refresh_cluster_status_handle might delete the
        # cluster record from the cluster table.
        handle = global_user_state.get_handle_from_cluster_name(
            info.cluster_name)
        if handle is None:
            logger.error(f'Cannot find cluster {info.cluster_name} for '
                         f'replica {info.replica_id} in the cluster table. '
                         'Skipping preemption handling.')
            return False
        assert isinstance(handle, backends.CloudVmRayResourceHandle)
        # Pull the actual cluster status from the cloud provider to
        # determine whether the cluster is preempted.
        cluster_status, _ = backend_utils.refresh_cluster_status_handle(
            info.cluster_name,
            force_refresh_statuses=set(status_lib.ClusterStatus))

        if cluster_status == status_lib.ClusterStatus.UP:
            return False
        # The cluster is (partially) preempted. It can be down, INIT or STOPPED,
        # based on the interruption behavior of the cloud.
        cluster_status_str = ('' if cluster_status is None else
                              f' (status: {cluster_status.value})')
        logger.info(
            f'Replica {info.replica_id} is preempted{cluster_status_str}.')
        info.status_property.preempted = True
        serve_state.add_or_update_replica(self._service_name, info.replica_id,
                                          info)
        self._terminate_replica(info.replica_id,
                                sync_down_logs=False,
                                replica_drain_delay_seconds=0)
        return True

    #################################
    # ReplicaManager Daemon Threads #
    #################################

    @with_lock
    def _refresh_process_pool(self) -> None:
        """Refresh the launch/down process pool.

        This function will checks all sky.launch and sky.down process on
        the fly. If any of them finished, it will update the status of the
        corresponding replica.
        """
        for replica_id, p in list(self._launch_process_pool.items()):
            if not p.is_alive():
                info = serve_state.get_replica_info_from_id(
                    self._service_name, replica_id)
                assert info is not None, replica_id
                error_in_sky_launch = False
                if info.status == serve_state.ReplicaStatus.PENDING:
                    # sky.launch not started yet
                    if (serve_state.total_number_provisioning_replicas() <
                            _MAX_NUM_LAUNCH):
                        p.start()
                        info.status_property.sky_launch_status = (
                            ProcessStatus.RUNNING)
                else:
                    # sky.launch finished
                    # TODO(tian): Try-catch in process, and have an enum return
                    # value to indicate which type of failure happened.
                    # Currently we only have user code failure since the
                    # retry_until_up flag is set to True, but it will be helpful
                    # when we enable user choose whether to retry or not.
                    logger.info(
                        f'Launch process for replica {replica_id} finished.')
                    del self._launch_process_pool[replica_id]
                    if p.exitcode != 0:
                        logger.warning(
                            f'Launch process for replica {replica_id} '
                            f'exited abnormally with code {p.exitcode}.'
                            ' Terminating...')
                        info.status_property.sky_launch_status = (
                            ProcessStatus.FAILED)
                        error_in_sky_launch = True
                    else:
                        info.status_property.sky_launch_status = (
                            ProcessStatus.SUCCEEDED)
                serve_state.add_or_update_replica(self._service_name,
                                                  replica_id, info)
                if error_in_sky_launch:
                    # Teardown after update replica info since
                    # _terminate_replica will update the replica info too.
                    self._terminate_replica(replica_id,
                                            sync_down_logs=True,
                                            replica_drain_delay_seconds=0)
        for replica_id, p in list(self._down_process_pool.items()):
            if not p.is_alive():
                logger.info(
                    f'Terminate process for replica {replica_id} finished.')
                del self._down_process_pool[replica_id]
                info = serve_state.get_replica_info_from_id(
                    self._service_name, replica_id)
                assert info is not None, replica_id
                if p.exitcode != 0:
                    logger.error(f'Down process for replica {replica_id} '
                                 f'exited abnormally with code {p.exitcode}.')
                    info.status_property.sky_down_status = (
                        ProcessStatus.FAILED)
                else:
                    info.status_property.sky_down_status = (
                        ProcessStatus.SUCCEEDED)
                # Failed replica still count as a replica. In our current
                # design, we want to fail early if user code have any error.
                # This will prevent infinite loop of teardown and
                # re-provision. However, there is a special case that if the
                # replica is UP for longer than initial_delay_seconds, we
                # assume it is just some random failure and we should restart
                # the replica. Please refer to the implementation of
                # `is_scale_down_succeeded` for more details.
                # TODO(tian): Currently, restart replicas that failed within
                # initial_delay_seconds is not supported. We should add it
                # later when we support `sky serve update`.
                removal_reason = None
                if info.status_property.remove_terminated_replica():
                    # This means the cluster is deleted due to
                    # a scale down or the cluster is recovering
                    # from preemption. Delete the replica info
                    # so it won't count as a replica.
                    if info.status_property.preempted:
                        removal_reason = 'for preemption recovery'
                    else:
                        removal_reason = 'normally'
                # Don't keep failed record for version mismatch replicas,
                # since user should fixed the error before update.
                elif info.version != self.latest_version:
                    removal_reason = 'for version outdated'
                else:
                    logger.info(f'Termination of replica {replica_id} '
                                'finished. Replica info is kept since some '
                                'failure detected.')
                    serve_state.add_or_update_replica(self._service_name,
                                                      replica_id, info)
                if removal_reason is not None:
                    serve_state.remove_replica(self._service_name, replica_id)
                    logger.info(f'Replica {replica_id} removed from the '
                                f'replica table {removal_reason}.')

        # Clean old version
        replica_infos = serve_state.get_replica_infos(self._service_name)
        current_least_recent_version = min([
            info.version for info in replica_infos
        ]) if replica_infos else self.least_recent_version
        if self.least_recent_version < current_least_recent_version:
            for version in range(self.least_recent_version,
                                 current_least_recent_version):
                task_yaml = serve_utils.generate_task_yaml_file_name(
                    self._service_name, version)
                # Delete old version metadata.
                serve_state.delete_version(self._service_name, version)
                # Delete storage buckets of older versions.
                service.cleanup_storage(task_yaml)
            # newest version will be cleaned in serve down
            self.least_recent_version = current_least_recent_version

    def _process_pool_refresher(self) -> None:
        """Periodically refresh the launch/down process pool."""
        while True:
            logger.debug('Refreshing process pool.')
            try:
                self._refresh_process_pool()
            except Exception as e:  # pylint: disable=broad-except
                # No matter what error happens, we should keep the
                # process pool refresher running.
                logger.error('Error in process pool refresher: '
                             f'{common_utils.format_exception(e)}')
                with ux_utils.enable_traceback():
                    logger.error(f'  Traceback: {traceback.format_exc()}')
            time.sleep(_PROCESS_POOL_REFRESH_INTERVAL)

    @with_lock
    def _fetch_job_status(self) -> None:
        """Fetch the service job status of all replicas.

        This function will monitor the job status of all replicas
        to make sure the service is running correctly. If any of the
        replicas failed, it will terminate the replica.

        It is still needed even if we already keep probing the replicas,
        since the replica job might launch the API server in the background
        (using &), and the readiness probe will not detect the worker failure.
        """
        infos = serve_state.get_replica_infos(self._service_name)
        for info in infos:
            if not info.status_property.should_track_service_status():
                continue
            # We use backend API to avoid usage collection in the
            # core.job_status.
            backend = backends.CloudVmRayBackend()
            handle = info.handle()
            assert handle is not None, info
            # Use None to fetch latest job, which stands for user task job
            try:
                job_statuses = backend.get_job_status(handle,
                                                      None,
                                                      stream_logs=False)
            except exceptions.CommandError:
                # If the job status fetch failed, it is likely that the
                # cluster is preempted.
                is_preempted = self._handle_preemption(info)
                if is_preempted:
                    continue
                # Re-raise the exception if it is not preempted.
                raise
            job_status = list(job_statuses.values())[0]
            if job_status in [
                    job_lib.JobStatus.FAILED, job_lib.JobStatus.FAILED_SETUP
            ]:
                info.status_property.user_app_failed = True
                serve_state.add_or_update_replica(self._service_name,
                                                  info.replica_id, info)
                logger.warning(
                    f'Service job for replica {info.replica_id} FAILED. '
                    'Terminating...')
                self._terminate_replica(info.replica_id,
                                        sync_down_logs=True,
                                        replica_drain_delay_seconds=0)

    def _job_status_fetcher(self) -> None:
        """Periodically fetch the service job status of all replicas."""
        while True:
            logger.debug('Refreshing job status.')
            try:
                self._fetch_job_status()
            except Exception as e:  # pylint: disable=broad-except
                # No matter what error happens, we should keep the
                # job status fetcher running.
                logger.error('Error in job status fetcher: '
                             f'{common_utils.format_exception(e)}')
                with ux_utils.enable_traceback():
                    logger.error(f'  Traceback: {traceback.format_exc()}')
            time.sleep(_JOB_STATUS_FETCH_INTERVAL)

    @with_lock
    def _probe_all_replicas(self) -> None:
        """Readiness probe replicas.

        This function will probe all replicas to make sure the service is
        ready. It will keep track of:
            (1) the initial delay for each replica;
            (2) the consecutive failure times.
        The replica will be terminated if any of the thresholds exceeded.
        """
        probe_futures = []
        replica_to_probe = []
        with mp_pool.ThreadPool() as pool:
            infos = serve_state.get_replica_infos(self._service_name)
            for info in infos:
                if not info.status_property.should_track_service_status():
                    continue
                replica_to_probe.append(
                    f'replica_{info.replica_id}(url={info.url})')
                probe_futures.append(
                    pool.apply_async(
                        info.probe,
                        (self._get_readiness_path(
                            info.version), self._get_post_data(info.version)),
                    ),)
            logger.info(f'Replicas to probe: {", ".join(replica_to_probe)}')

            # Since futures.as_completed will return futures in the order of
            # completion, we need the info.probe function to return the info
            # object as well, so that we could update the info object in the
            # same order.
            for future in probe_futures:
                future_result: Tuple[ReplicaInfo, bool, float] = future.get()
                info, probe_succeeded, probe_time = future_result
                info.status_property.service_ready_now = probe_succeeded
                should_teardown = False
                if probe_succeeded:
                    if self._uptime is None:
                        self._uptime = probe_time
                        logger.info(
                            f'Replica {info.replica_id} is the first ready '
                            f'replica. Setting uptime to {self._uptime}.')
                        serve_state.set_service_uptime(self._service_name,
                                                       int(self._uptime))
                    info.consecutive_failure_times.clear()
                    if info.status_property.first_ready_time is None:
                        info.status_property.first_ready_time = probe_time
                else:
                    # TODO(tian): This might take a lot of time. Shouldn't
                    # blocking probe to other replicas.
                    is_preempted = self._handle_preemption(info)
                    if is_preempted:
                        continue

                    if info.first_not_ready_time is None:
                        info.first_not_ready_time = probe_time
                    if info.status_property.first_ready_time is not None:
                        info.consecutive_failure_times.append(probe_time)
                        consecutive_failure_time = (
                            info.consecutive_failure_times[-1] -
                            info.consecutive_failure_times[0])
                        if (consecutive_failure_time >=
                                _CONSECUTIVE_FAILURE_THRESHOLD_TIMEOUT):
                            logger.info(
                                f'Replica {info.replica_id} is not ready for '
                                'too long and exceeding consecutive failure '
                                'threshold. Terminating the replica...')
                            should_teardown = True
                        else:
                            logger.info(
                                f'Replica {info.replica_id} is not ready '
                                'but within consecutive failure threshold '
                                f'({consecutive_failure_time}s / '
                                f'{_CONSECUTIVE_FAILURE_THRESHOLD_TIMEOUT}s). '
                                'Skipping.')
                    else:
                        initial_delay_seconds = self._get_initial_delay_seconds(
                            info.version)
                        current_delay_seconds = (probe_time -
                                                 info.first_not_ready_time)
                        if current_delay_seconds > initial_delay_seconds:
                            logger.info(
                                f'Replica {info.replica_id} is not ready and '
                                'exceeding initial delay seconds. Terminating '
                                'the replica...')
                            should_teardown = True
                            info.status_property.first_ready_time = -1.0
                        else:
                            current_delay_seconds = int(current_delay_seconds)
                            logger.info(f'Replica {info.replica_id} is not '
                                        'ready but within initial delay '
                                        f'seconds ({current_delay_seconds}s '
                                        f'/ {initial_delay_seconds}s). '
                                        'Skipping.')
                serve_state.add_or_update_replica(self._service_name,
                                                  info.replica_id, info)
                if should_teardown:
                    self._terminate_replica(info.replica_id,
                                            sync_down_logs=True,
                                            replica_drain_delay_seconds=0)

    def _replica_prober(self) -> None:
        """Periodically probe replicas."""
        while True:
            logger.debug('Running replica prober.')
            try:
                self._probe_all_replicas()
                replica_infos = serve_state.get_replica_infos(
                    self._service_name)
                # TODO(zhwu): when there are multiple load balancers, we need
                # to make sure the active_versions are the union of all
                # versions of all load balancers.
                serve_utils.set_service_status_and_active_versions_from_replica(
                    self._service_name, replica_infos, self._update_mode)

            except Exception as e:  # pylint: disable=broad-except
                # No matter what error happens, we should keep the
                # replica prober running.
                logger.error('Error in replica prober: '
                             f'{common_utils.format_exception(e)}')
                with ux_utils.enable_traceback():
                    logger.error(f'  Traceback: {traceback.format_exc()}')
            # TODO(MaoZiming): Probe cloud for early preemption warning.
            time.sleep(serve_constants.ENDPOINT_PROBE_INTERVAL_SECONDS)

    def get_active_replica_urls(self) -> List[str]:
        """Get the urls of all active replicas."""
        record = serve_state.get_service_from_name(self._service_name)
        assert record is not None, (f'{self._service_name} not found on '
                                    'controller records.')
        ready_replica_urls = []
        active_versions = set(record['active_versions'])
        for info in serve_state.get_replica_infos(self._service_name):
            if (info.status == serve_state.ReplicaStatus.READY and
                    info.version in active_versions):
                assert info.url is not None, info
                ready_replica_urls.append(info.url)
        return ready_replica_urls

    ###########################################
    # SkyServe Update and replica versioning. #
    ###########################################

    def update_version(self, version: int, spec: 'service_spec.SkyServiceSpec',
                       update_mode: serve_utils.UpdateMode) -> None:
        if version <= self.latest_version:
            logger.error(f'Invalid version: {version}, '
                         f'latest version: {self.latest_version}')
            return
        task_yaml_path = serve_utils.generate_task_yaml_file_name(
            self._service_name, version)
        serve_state.add_or_update_version(self._service_name, version, spec)
        self.latest_version = version
        self._task_yaml_path = task_yaml_path
        self._update_mode = update_mode

        # Reuse all replicas that have the same config as the new version
        # (except for the `service` field) by directly setting the version to be
        # the latest version. This can significantly improve the speed
        # for updating an existing service with only config changes to the
        # service specs, e.g. scale down the service.
        new_config = common_utils.read_yaml(os.path.expanduser(task_yaml_path))
        # Always create new replicas and scale down old ones when file_mounts
        # are not empty.
        if new_config.get('file_mounts', None) != {}:
            return
        for key in ['service']:
            new_config.pop(key)
        replica_infos = serve_state.get_replica_infos(self._service_name)
        for info in replica_infos:
            if info.version < version and not info.is_terminal:
                # Assume user does not change the yaml file on the controller.
                old_task_yaml_path = serve_utils.generate_task_yaml_file_name(
                    self._service_name, info.version)
                old_config = common_utils.read_yaml(
                    os.path.expanduser(old_task_yaml_path))
                for key in ['service']:
                    old_config.pop(key)
                # Bump replica version if all fields except for service are
                # the same. File mounts should both be empty, as update always
                # create new buckets if they are not empty.
                if (old_config == new_config and
                        old_config.get('file_mounts', None) == {}):
                    logger.info(
                        f'Updating replica {info.replica_id} to version '
                        f'{version}. Replica {info.replica_id}\'s config '
                        f'{old_config} is the same as '
                        f'latest version\'s {new_config}.')
                    info.version = version
                    serve_state.add_or_update_replica(self._service_name,
                                                      info.replica_id, info)

    def _get_version_spec(self, version: int) -> 'service_spec.SkyServiceSpec':
        spec = serve_state.get_spec(self._service_name, version)
        if spec is None:
            raise ValueError(f'Version {version} not found.')
        return spec

    def _get_readiness_path(self, version: int) -> str:
        return self._get_version_spec(version).readiness_path

    def _get_post_data(self, version: int) -> Optional[Dict[str, Any]]:
        return self._get_version_spec(version).post_data

    def _get_initial_delay_seconds(self, version: int) -> int:
        return self._get_version_spec(version).initial_delay_seconds<|MERGE_RESOLUTION|>--- conflicted
+++ resolved
@@ -352,11 +352,7 @@
                 return serve_state.ReplicaStatus.SHUTTING_DOWN
             if self.first_ready_time == -1:
                 # initial delay seconds exceeded
-<<<<<<< HEAD
-                return serve_state.ReplicaStatus.FAILED_PROBING
-=======
                 return serve_state.ReplicaStatus.FAILED_INITIAL_DELAY
->>>>>>> 837ac838
             if not self.service_ready_now:
                 # Max continuous failure exceeded
                 return serve_state.ReplicaStatus.FAILED_PROBING
