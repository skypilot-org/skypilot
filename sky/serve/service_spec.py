--- conflicted
+++ resolved
@@ -198,13 +198,7 @@
             Readiness probe method:        {self.probe_str()}
             Replica autoscaling policy:    {self.policy_str()}
             Service initial delay seconds: {self.initial_delay_seconds}
-<<<<<<< HEAD
-            App port:                      {self.app_port}
-            {colorama.Fore.YELLOW}App port is the port your app is listening to. SkyServe will
-            automatically assign a port for the load balancer.{colorama.Style.RESET_ALL}
-=======
             Replica auto restart:          {self.auto_restart}
->>>>>>> 6981806f
 
             Please refer to SkyPilot Serve document for detailed explanations.
         """)
