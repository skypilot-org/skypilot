"""Service specification for SkyServe."""
import json
import os
import textwrap
from typing import Any, Dict, Optional

import yaml

from sky import serve
from sky.serve import constants
from sky.utils import common_utils
from sky.utils import schemas
from sky.utils import ux_utils


class SkyServiceSpec:
    """SkyServe service specification."""

    def __init__(
        self,
        readiness_path: str,
        initial_delay_seconds: int,
        readiness_timeout_seconds: int,
        min_replicas: int,
        max_replicas: Optional[int] = None,
        target_qps_per_replica: Optional[float] = None,
        post_data: Optional[Dict[str, Any]] = None,
        readiness_headers: Optional[Dict[str, str]] = None,
        dynamic_ondemand_fallback: Optional[bool] = None,
        base_ondemand_fallback_replicas: Optional[int] = None,
        upscale_delay_seconds: Optional[int] = None,
        downscale_delay_seconds: Optional[int] = None,
<<<<<<< HEAD
        expose_service: Optional[bool] = None,
=======
        load_balancing_policy: Optional[str] = None,
>>>>>>> 6c021970
    ) -> None:
        if max_replicas is not None and max_replicas < min_replicas:
            with ux_utils.print_exception_no_traceback():
                raise ValueError('max_replicas must be greater than or '
                                 'equal to min_replicas. Found: '
                                 f'min_replicas={min_replicas}, '
                                 f'max_replicas={max_replicas}')

        if target_qps_per_replica is not None:
            if max_replicas is None:
                with ux_utils.print_exception_no_traceback():
                    raise ValueError('max_replicas must be set where '
                                     'target_qps_per_replica is set.')
        else:
            if max_replicas is not None and max_replicas != min_replicas:
                with ux_utils.print_exception_no_traceback():
                    raise ValueError(
                        'Detected different min_replicas and max_replicas '
                        'while target_qps_per_replica is not set. To enable '
                        'autoscaling, please set target_qps_per_replica.')

        if not readiness_path.startswith('/'):
            with ux_utils.print_exception_no_traceback():
                raise ValueError('readiness_path must start with a slash (/). '
                                 f'Got: {readiness_path}')

        # Add the check for unknown load balancing policies
        if (load_balancing_policy is not None and
                load_balancing_policy not in serve.LB_POLICIES):
            with ux_utils.print_exception_no_traceback():
                raise ValueError(
                    f'Unknown load balancing policy: {load_balancing_policy}. '
                    f'Available policies: {list(serve.LB_POLICIES.keys())}')
        self._readiness_path: str = readiness_path
        self._initial_delay_seconds: int = initial_delay_seconds
        self._readiness_timeout_seconds: int = readiness_timeout_seconds
        self._min_replicas: int = min_replicas
        self._max_replicas: Optional[int] = max_replicas
        self._target_qps_per_replica: Optional[float] = target_qps_per_replica
        self._post_data: Optional[Dict[str, Any]] = post_data
        self._readiness_headers: Optional[Dict[str, str]] = readiness_headers
        self._dynamic_ondemand_fallback: Optional[
            bool] = dynamic_ondemand_fallback
        self._base_ondemand_fallback_replicas: Optional[
            int] = base_ondemand_fallback_replicas
        self._upscale_delay_seconds: Optional[int] = upscale_delay_seconds
        self._downscale_delay_seconds: Optional[int] = downscale_delay_seconds
<<<<<<< HEAD
        self._expose_service: Optional[bool] = expose_service
=======
        self._load_balancing_policy: Optional[str] = load_balancing_policy
>>>>>>> 6c021970

        self._use_ondemand_fallback: bool = (
            self.dynamic_ondemand_fallback is not None and
            self.dynamic_ondemand_fallback) or (
                self.base_ondemand_fallback_replicas is not None and
                self.base_ondemand_fallback_replicas > 0)

    @staticmethod
    def from_yaml_config(config: Dict[str, Any]) -> 'SkyServiceSpec':
        common_utils.validate_schema(config, schemas.get_service_schema(),
                                     'Invalid service YAML: ')
        if 'replicas' in config and 'replica_policy' in config:
            with ux_utils.print_exception_no_traceback():
                raise ValueError(
                    'Cannot specify both `replicas` and `replica_policy` in '
                    'the service YAML. Please use one of them.')

        service_config: Dict[str, Any] = {}

        readiness_section = config['readiness_probe']
        if isinstance(readiness_section, str):
            service_config['readiness_path'] = readiness_section
            initial_delay_seconds = None
            post_data = None
            readiness_timeout_seconds = None
            readiness_headers = None
        else:
            service_config['readiness_path'] = readiness_section['path']
            initial_delay_seconds = readiness_section.get(
                'initial_delay_seconds', None)
            post_data = readiness_section.get('post_data', None)
            readiness_timeout_seconds = readiness_section.get(
                'timeout_seconds', None)
            readiness_headers = readiness_section.get('headers', None)
        if initial_delay_seconds is None:
            initial_delay_seconds = constants.DEFAULT_INITIAL_DELAY_SECONDS
        service_config['initial_delay_seconds'] = initial_delay_seconds
        if readiness_timeout_seconds is None:
            readiness_timeout_seconds = (
                constants.DEFAULT_READINESS_PROBE_TIMEOUT_SECONDS)
        service_config['readiness_timeout_seconds'] = readiness_timeout_seconds
        if isinstance(post_data, str):
            try:
                post_data = json.loads(post_data)
            except json.JSONDecodeError as e:
                with ux_utils.print_exception_no_traceback():
                    raise ValueError(
                        'Invalid JSON string for `post_data` in the '
                        '`readiness_probe` section of your service YAML.'
                    ) from e
        service_config['post_data'] = post_data
        service_config['readiness_headers'] = readiness_headers

        policy_section = config.get('replica_policy', None)
        simplified_policy_section = config.get('replicas', None)
        if policy_section is None or simplified_policy_section is not None:
            if simplified_policy_section is not None:
                min_replicas = simplified_policy_section
            else:
                min_replicas = constants.DEFAULT_MIN_REPLICAS
            service_config['min_replicas'] = min_replicas
            service_config['max_replicas'] = None
            service_config['target_qps_per_replica'] = None
            service_config['upscale_delay_seconds'] = None
            service_config['downscale_delay_seconds'] = None
        else:
            service_config['min_replicas'] = policy_section['min_replicas']
            service_config['max_replicas'] = policy_section.get(
                'max_replicas', None)
            service_config['target_qps_per_replica'] = policy_section.get(
                'target_qps_per_replica', None)
            service_config['upscale_delay_seconds'] = policy_section.get(
                'upscale_delay_seconds', None)
            service_config['downscale_delay_seconds'] = policy_section.get(
                'downscale_delay_seconds', None)
            service_config[
                'base_ondemand_fallback_replicas'] = policy_section.get(
                    'base_ondemand_fallback_replicas', None)
            service_config['dynamic_ondemand_fallback'] = policy_section.get(
                'dynamic_ondemand_fallback', None)
        if config.get('expose_service', False):
            service_config['expose_service'] = True

        service_config['load_balancing_policy'] = config.get(
            'load_balancing_policy', None)
        return SkyServiceSpec(**service_config)

    @staticmethod
    def from_yaml(yaml_path: str) -> 'SkyServiceSpec':
        with open(os.path.expanduser(yaml_path), 'r', encoding='utf-8') as f:
            config = yaml.safe_load(f)

        if isinstance(config, str):
            with ux_utils.print_exception_no_traceback():
                raise ValueError('YAML loaded as str, not as dict. '
                                 f'Is it correct? Path: {yaml_path}')

        if config is None:
            config = {}

        if 'service' not in config:
            with ux_utils.print_exception_no_traceback():
                raise ValueError('Service YAML must have a "service" section. '
                                 f'Is it correct? Path: {yaml_path}')

        return SkyServiceSpec.from_yaml_config(config['service'])

    def to_yaml_config(self) -> Dict[str, Any]:
        config = dict()

        def add_if_not_none(section, key, value, no_empty: bool = False):
            if no_empty and not value:
                return
            if value is not None:
                if key is None:
                    config[section] = value
                else:
                    if section not in config:
                        config[section] = dict()
                    config[section][key] = value

        add_if_not_none('readiness_probe', 'path', self.readiness_path)
        add_if_not_none('readiness_probe', 'initial_delay_seconds',
                        self.initial_delay_seconds)
        add_if_not_none('readiness_probe', 'post_data', self.post_data)
        add_if_not_none('readiness_probe', 'timeout_seconds',
                        self.readiness_timeout_seconds)
        add_if_not_none('readiness_probe', 'headers', self._readiness_headers)
        add_if_not_none('replica_policy', 'min_replicas', self.min_replicas)
        add_if_not_none('replica_policy', 'max_replicas', self.max_replicas)
        add_if_not_none('replica_policy', 'target_qps_per_replica',
                        self.target_qps_per_replica)
        add_if_not_none('replica_policy', 'dynamic_ondemand_fallback',
                        self.dynamic_ondemand_fallback)
        add_if_not_none('replica_policy', 'base_ondemand_fallback_replicas',
                        self.base_ondemand_fallback_replicas)
        add_if_not_none('replica_policy', 'upscale_delay_seconds',
                        self.upscale_delay_seconds)
        add_if_not_none('replica_policy', 'downscale_delay_seconds',
                        self.downscale_delay_seconds)
<<<<<<< HEAD
        add_if_not_none('expose_service', None, self._expose_service)
=======
        add_if_not_none('load_balancing_policy', None,
                        self._load_balancing_policy)
>>>>>>> 6c021970
        return config

    def probe_str(self):
        if self.post_data is None:
            method = f'GET {self.readiness_path}'
        else:
            method = f'POST {self.readiness_path} {json.dumps(self.post_data)}'
        headers = ('' if self.readiness_headers is None else
                   ' with custom headers')
        return f'{method}{headers}'

    def spot_policy_str(self):
        policy_strs = []
        if (self.dynamic_ondemand_fallback is not None and
                self.dynamic_ondemand_fallback):
            policy_strs.append('Dynamic on-demand fallback')
            if self.base_ondemand_fallback_replicas is not None:
                policy_strs.append(
                    f'with {self.base_ondemand_fallback_replicas}'
                    'base on-demand replicas')
        else:
            if self.base_ondemand_fallback_replicas is not None:
                plural = (''
                          if self.base_ondemand_fallback_replicas == 1 else 's')
                policy_strs.append('Static spot mixture with '
                                   f'{self.base_ondemand_fallback_replicas} '
                                   f'base on-demand replica{plural}')
        if not policy_strs:
            return 'No spot fallback policy'
        return ' '.join(policy_strs)

    def autoscaling_policy_str(self):
        # TODO(MaoZiming): Update policy_str
        min_plural = '' if self.min_replicas == 1 else 's'
        if self.max_replicas == self.min_replicas or self.max_replicas is None:
            return f'Fixed {self.min_replicas} replica{min_plural}'
        # Already checked in __init__.
        assert self.target_qps_per_replica is not None
        # TODO(tian): Refactor to contain more information
        max_plural = '' if self.max_replicas == 1 else 's'
        return (f'Autoscaling from {self.min_replicas} to {self.max_replicas} '
                f'replica{max_plural} (target QPS per replica: '
                f'{self.target_qps_per_replica})')

    def __repr__(self) -> str:
        return textwrap.dedent(f"""\
            Readiness probe method:           {self.probe_str()}
            Readiness initial delay seconds:  {self.initial_delay_seconds}
            Readiness probe timeout seconds:  {self.readiness_timeout_seconds}
            Replica autoscaling policy:       {self.autoscaling_policy_str()}
            Spot Policy:                      {self.spot_policy_str()}
            Load Balancing Policy:            {self.load_balancing_policy}
        """)

    @property
    def readiness_path(self) -> str:
        return self._readiness_path

    @property
    def initial_delay_seconds(self) -> int:
        return self._initial_delay_seconds

    @property
    def readiness_timeout_seconds(self) -> int:
        return self._readiness_timeout_seconds

    @property
    def min_replicas(self) -> int:
        return self._min_replicas

    @property
    def max_replicas(self) -> Optional[int]:
        # If None, treated as having the same value of min_replicas.
        return self._max_replicas

    @property
    def target_qps_per_replica(self) -> Optional[float]:
        return self._target_qps_per_replica

    @property
    def post_data(self) -> Optional[Dict[str, Any]]:
        return self._post_data

    @property
    def readiness_headers(self) -> Optional[Dict[str, str]]:
        return self._readiness_headers

    @property
    def base_ondemand_fallback_replicas(self) -> Optional[int]:
        return self._base_ondemand_fallback_replicas

    @property
    def dynamic_ondemand_fallback(self) -> Optional[bool]:
        return self._dynamic_ondemand_fallback

    @property
    def upscale_delay_seconds(self) -> Optional[int]:
        return self._upscale_delay_seconds

    @property
    def downscale_delay_seconds(self) -> Optional[int]:
        return self._downscale_delay_seconds

    @property
    def expose_service(self) -> Optional[bool]:
        return self._expose_service

    @property
    def use_ondemand_fallback(self) -> bool:
        return self._use_ondemand_fallback

    @property
    def load_balancing_policy(self) -> Optional[str]:
        return self._load_balancing_policy<|MERGE_RESOLUTION|>--- conflicted
+++ resolved
@@ -30,11 +30,8 @@
         base_ondemand_fallback_replicas: Optional[int] = None,
         upscale_delay_seconds: Optional[int] = None,
         downscale_delay_seconds: Optional[int] = None,
-<<<<<<< HEAD
+        load_balancing_policy: Optional[str] = None,
         expose_service: Optional[bool] = None,
-=======
-        load_balancing_policy: Optional[str] = None,
->>>>>>> 6c021970
     ) -> None:
         if max_replicas is not None and max_replicas < min_replicas:
             with ux_utils.print_exception_no_traceback():
@@ -82,11 +79,8 @@
             int] = base_ondemand_fallback_replicas
         self._upscale_delay_seconds: Optional[int] = upscale_delay_seconds
         self._downscale_delay_seconds: Optional[int] = downscale_delay_seconds
-<<<<<<< HEAD
+        self._load_balancing_policy: Optional[str] = load_balancing_policy
         self._expose_service: Optional[bool] = expose_service
-=======
-        self._load_balancing_policy: Optional[str] = load_balancing_policy
->>>>>>> 6c021970
 
         self._use_ondemand_fallback: bool = (
             self.dynamic_ondemand_fallback is not None and
@@ -227,12 +221,9 @@
                         self.upscale_delay_seconds)
         add_if_not_none('replica_policy', 'downscale_delay_seconds',
                         self.downscale_delay_seconds)
-<<<<<<< HEAD
-        add_if_not_none('expose_service', None, self._expose_service)
-=======
         add_if_not_none('load_balancing_policy', None,
                         self._load_balancing_policy)
->>>>>>> 6c021970
+        add_if_not_none('expose_service', None, self._expose_service)
         return config
 
     def probe_str(self):
