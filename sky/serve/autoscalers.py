--- conflicted
+++ resolved
@@ -123,7 +123,7 @@
         """Dump dynamic states from autoscaler."""
         raise NotImplementedError
 
-    def load_dynamic_states(self, dynamic_states: Dict[str, Any]) -> None:
+    def load_dynamic_states(self, dynamic_states: Dict[str, Any], rolling_update: bool=False) -> None:
         """Load dynamic states to autoscaler."""
         raise NotImplementedError
 
@@ -332,20 +332,23 @@
     def select_outdated_replicas_to_scale_down(
             self, replica_infos: Iterable['replica_managers.ReplicaInfo']
     ) -> List[int]:
-
-        latest_version_with_min_replicas = (
-            self.get_latest_version_with_min_replicas(replica_infos))
-
-<<<<<<< HEAD
+        """Select outdated replicas to scale down."""
+        
+        latest_ready_replicas = []
+        old_replicas = []
+        for info in replica_infos:
+            if info.version == self.latest_version:
+                if info.is_ready:
+                    latest_ready_replicas.append(info)
+            else:
+                old_replicas.append(info)
+
         num_latest_ready_replicas = len(latest_ready_replicas)
-        all_replica_ids_to_scale_down: List[int] = []
         if self.rolling_update:
             if num_latest_ready_replicas >= self.target_num_replicas:
                 # Once the number of ready new replicas is greater than or equal
                 # to the target, we can scale down all old replicas.
-                for info in old_replicas:
-                    all_replica_ids_to_scale_down.append(info.replica_id)
-                return all_replica_ids_to_scale_down
+                return [info.replica_id for info in old_replicas]
             # If rolling update is in progress, we scale down old replicas
             # based on the number of ready new replicas.
             num_old_replicas_to_keep = self.target_num_replicas - num_latest_ready_replicas
@@ -355,24 +358,20 @@
                                               num_old_replicas_to_keep)
             # We only scale down old replicas when total number of replicas
             if num_old_replicas_to_scale_down > 0:
-                all_replica_ids_to_scale_down.extend(
-                    self._select_replicas_to_scale_down(
-                        num_old_replicas_to_scale_down, old_ready_replicas))
-            return all_replica_ids_to_scale_down
-
+                return self._select_replicas_to_scale_down(
+                        num_old_replicas_to_scale_down, old_ready_replicas)
+            return []
+
+        all_replica_ids_to_scale_down: List[int] = []
+        latest_version_with_min_replicas = (
+            self.get_latest_version_with_min_replicas(replica_infos))
         # When it is not rolling update, we scale down old replicas when
         # the number of ready new replicas is greater than or equal to the min 
         # replicas instead of the target, to make the update faster.
-        if num_latest_ready_replicas >= self.min_replicas:
-            for info in old_replicas:
-=======
-        # Select replicas earlier than latest_version_with_min_replicas to scale
-        # down.
         all_replica_ids_to_scale_down: List[int] = []
         for info in replica_infos:
             if (latest_version_with_min_replicas is not None and
                     info.version < latest_version_with_min_replicas):
->>>>>>> 5c29fcfc
                 all_replica_ids_to_scale_down.append(info.replica_id)
         
         return all_replica_ids_to_scale_down
@@ -451,13 +450,14 @@
             'latest_version': self.latest_version
         }
 
-    def load_dynamic_states(self, dynamic_states: Dict[str, Any]) -> None:
+    def load_dynamic_states(self, dynamic_states: Dict[str, Any], rolling_update: bool = False) -> None:
         if 'request_timestamps' in dynamic_states:
             self.request_timestamps = dynamic_states.pop('request_timestamps')
         if 'latest_version' in dynamic_states:
             self.latest_version = dynamic_states.pop('latest_version')
         if dynamic_states:
             logger.info(f'Remaining dynamic states: {dynamic_states}')
+        self.rolling_update = rolling_update
 
 
 class FallbackRequestRateAutoscaler(RequestRateAutoscaler):
