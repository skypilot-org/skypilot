--- conflicted
+++ resolved
@@ -4,13 +4,9 @@
 import shlex
 import signal
 import tempfile
-<<<<<<< HEAD
-from typing import Any, Dict, List, Optional, Tuple, Union
-import uuid
-=======
 import threading
 from typing import Any, Dict, List, Optional, Set, Tuple, Union
->>>>>>> 5329119c
+import uuid
 
 import colorama
 import filelock
