--- conflicted
+++ resolved
@@ -127,47 +127,7 @@
                              'only contains lower letters, numbers and dash): '
                              f'{constants.CLUSTER_NAME_VALID_REGEX}')
 
-<<<<<<< HEAD
     _validate_service_task(task)
-=======
-    if task.service is None:
-        with ux_utils.print_exception_no_traceback():
-            raise RuntimeError('Service section not found.')
-
-    # If all resources are from the same cloud, set the cloud of the controller
-    # to be that cloud if it does not exist yet. If the controller and all
-    # replicas are from the same cloud, it should provide better connectivity.
-    requested_cloud: Optional['clouds.Cloud'] = None
-    requested_multiple_clouds: bool = False
-    service_port: Optional[int] = None
-    for requested_resources in task.resources:
-        if requested_resources.ports is None or len(
-                requested_resources.ports) != 1:
-            with ux_utils.print_exception_no_traceback():
-                raise ValueError(
-                    'Must only specify one port in resources. Each replica '
-                    'will use the port specified as application ingress port.')
-        service_port_str = requested_resources.ports[0]
-        if not service_port_str.isdigit():
-            # For the case when the user specified a port range like 10000-10010
-            raise ValueError(f'Port {service_port_str!r} is not a valid port '
-                             'number. Please specify a single port instead. '
-                             f'Got: {service_port_str!r}')
-        resource_port = int(service_port_str)
-        if service_port is None:
-            service_port = resource_port
-        if service_port != resource_port:
-            raise ValueError(
-                f'Got multiple ports: {service_port} and {resource_port} '
-                'in different resources. Please specify single port instead.')
-        if requested_cloud is None:
-            requested_cloud = requested_resources.cloud
-        if requested_cloud != requested_resources.cloud:
-            requested_multiple_clouds = True
-    # If multiple clouds are used, skip this optimization.
-    if requested_multiple_clouds:
-        requested_cloud = None
->>>>>>> 107f3bb6
 
     controller_utils.maybe_translate_local_file_mounts_and_sync_up(task,
                                                                    path='serve')
