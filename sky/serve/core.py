"""SkyServe core APIs."""
import re
import tempfile
<<<<<<< HEAD
import typing
from typing import Any, Dict, List, Optional, Set, Union
=======
from typing import Any, Dict, List, Optional, Union
>>>>>>> 8a27ca8a

import colorama

import sky
from sky import backends
from sky import exceptions
from sky import global_user_state
from sky import sky_logging
from sky import task as task_lib
from sky.backends import backend_utils
from sky.serve import constants as serve_constants
from sky.serve import serve_state
from sky.serve import serve_utils
from sky.skylet import constants
from sky.usage import usage_lib
from sky.utils import common_utils
from sky.utils import controller_utils
from sky.utils import resources_utils
from sky.utils import rich_utils
from sky.utils import subprocess_utils
from sky.utils import ux_utils

logger = sky_logging.init_logger(__name__)


def _validate_service_task(task: 'sky.Task') -> None:
    """Validate the task for Sky Serve.

    Args:
        task: sky.Task to validate

    Raises:
        ValueError: if the arguments are invalid.
        RuntimeError: if the task.serve is not found.
    """
    spot_resources: List['sky.Resources'] = [
        resource for resource in task.resources if resource.use_spot
    ]
    # TODO(MaoZiming): Allow mixed on-demand and spot specification in resources
    # On-demand fallback should go to the resources specified as on-demand.
    if len(spot_resources) not in [0, len(task.resources)]:
        with ux_utils.print_exception_no_traceback():
            raise ValueError(
                'Resources must either all use spot or none use spot. '
                'To use on-demand and spot instances together, '
                'use `dynamic_ondemand_fallback` or set '
                'base_ondemand_fallback_replicas.')

    if task.service is None:
        with ux_utils.print_exception_no_traceback():
            raise RuntimeError('Service section not found.')

    policy_description = ('on-demand'
                          if task.service.dynamic_ondemand_fallback else 'spot')
    for resource in list(task.resources):
        if resource.spot_recovery is not None:
            with ux_utils.print_exception_no_traceback():
                raise ValueError('spot_recovery is disabled for SkyServe. '
                                 'SkyServe will replenish preempted spot '
                                 f'with {policy_description} instances.')

    replica_ingress_port: Optional[int] = None
    for requested_resources in task.resources:
        if (task.service.use_ondemand_fallback and
                not requested_resources.use_spot):
            with ux_utils.print_exception_no_traceback():
                raise ValueError(
                    '`use_ondemand_fallback` is only supported '
                    'for spot resources. Please explicitly specify '
                    '`use_spot: true` in resources for on-demand fallback.')
        requested_ports = list(
            resources_utils.port_ranges_to_set(requested_resources.ports))
        if len(requested_ports) != 1:
            with ux_utils.print_exception_no_traceback():
                raise ValueError(
                    'Must only specify one port in resources. Each replica '
                    'will use the port specified as application ingress port.')
        service_port = requested_ports[0]
        if replica_ingress_port is None:
            replica_ingress_port = service_port
        elif service_port != replica_ingress_port:
            with ux_utils.print_exception_no_traceback():
                raise ValueError(
                    f'Got multiple ports: {service_port} and '
                    f'{replica_ingress_port} in different resources. '
                    'Please specify the same port instead.')


@usage_lib.entrypoint
def up(
    task: 'sky.Task',
    service_name: Optional[str] = None,
) -> None:
    """Spin up a service.

    Please refer to the sky.cli.serve_up for the document.

    Args:
        task: sky.Task to serve up.
        service_name: Name of the service.
    """
    if service_name is None:
        service_name = serve_utils.generate_service_name()

    # The service name will be used as:
    # 1. controller cluster name: 'sky-serve-controller-<service_name>'
    # 2. replica cluster name: '<service_name>-<replica_id>'
    # In both cases, service name shares the same regex with cluster name.
    if re.fullmatch(constants.CLUSTER_NAME_VALID_REGEX, service_name) is None:
        with ux_utils.print_exception_no_traceback():
            raise ValueError(f'Service name {service_name!r} is invalid: '
                             f'ensure it is fully matched by regex (e.g., '
                             'only contains lower letters, numbers and dash): '
                             f'{constants.CLUSTER_NAME_VALID_REGEX}')

<<<<<<< HEAD
    if task.service is None:
        with ux_utils.print_exception_no_traceback():
            raise RuntimeError('Service section not found.')

    # If the controller and all replicas are from the same cloud, it should
    # provide better connectivity. We will let the controller choose from
    # any cloud in the resources if the controller does not exist.
    requested_clouds: Set['clouds.Cloud'] = set()
    service_port: Optional[int] = None
    for requested_resources in task.resources:
        if requested_resources.ports is None or len(
                requested_resources.ports) != 1:
            with ux_utils.print_exception_no_traceback():
                raise ValueError(
                    'Must only specify one port in resources. Each replica '
                    'will use the port specified as application ingress port.')
        service_port_str = requested_resources.ports[0]
        if not service_port_str.isdigit():
            # For the case when the user specified a port range like 10000-10010
            raise ValueError(f'Port {service_port_str!r} is not a valid port '
                             'number. Please specify a single port instead. '
                             f'Got: {service_port_str!r}')
        resource_port = int(service_port_str)
        if service_port is None:
            service_port = resource_port
        if service_port != resource_port:
            raise ValueError(
                f'Got multiple ports: {service_port} and {resource_port} '
                'in different resources. Please specify single port instead.')
        requested_clouds.add(requested_resources.cloud)
=======
    _validate_service_task(task)
>>>>>>> 8a27ca8a

    controller_utils.maybe_translate_local_file_mounts_and_sync_up(task,
                                                                   path='serve')

    with tempfile.NamedTemporaryFile(
            prefix=f'service-task-{service_name}-',
            mode='w',
    ) as service_file, tempfile.NamedTemporaryFile(
            prefix=f'controller-task-{service_name}-',
            mode='w',
    ) as controller_file:
        controller_name = serve_utils.SKY_SERVE_CONTROLLER_NAME
        task_config = task.to_yaml_config()
        common_utils.dump_yaml(service_file.name, task_config)
        remote_tmp_task_yaml_path = (
            serve_utils.generate_remote_tmp_task_yaml_file_name(service_name))
        remote_config_yaml_path = (
            serve_utils.generate_remote_config_yaml_file_name(service_name))
        controller_log_file = (
            serve_utils.generate_remote_controller_log_file_name(service_name))
        controller_resources_in_config = (
            controller_utils.get_controller_resources(
                controller_type='serve',
                controller_resources_config=serve_constants.CONTROLLER_RESOURCES
            ))

        vars_to_fill = {
            'remote_task_yaml_path': remote_tmp_task_yaml_path,
            'local_task_yaml_path': service_file.name,
            'service_name': service_name,
            'controller_log_file': controller_log_file,
            'remote_user_config_path': remote_config_yaml_path,
            **controller_utils.shared_controller_vars_to_fill(
                'serve',
                remote_user_config_path=remote_config_yaml_path,
            ),
        }
        common_utils.fill_template(serve_constants.CONTROLLER_TEMPLATE,
                                   vars_to_fill,
                                   output_path=controller_file.name)
        controller_task = task_lib.Task.from_yaml(controller_file.name)
        controller_exist = (
            global_user_state.get_cluster_from_name(controller_name)
            is not None)
<<<<<<< HEAD
        if (not controller_exist and
                controller_resources_in_config.cloud is None):
            controller_clouds = requested_clouds
        else:
            controller_clouds = {controller_resources_in_config.cloud}
=======
        requested_cloud = list(task.resources)[0].cloud
        controller_cloud = (requested_cloud if not controller_exist and
                            controller_resources.cloud is None else
                            controller_resources.cloud)
>>>>>>> 8a27ca8a
        # TODO(tian): Probably run another sky.launch after we get the load
        # balancer port from the controller? So we don't need to open so many
        # ports here. Or, we should have a nginx traffic control to refuse
        # any connection to the unregistered ports.
        controller_resources = {
            controller_resources_in_config.copy(
                cloud=controller_cloud,
                ports=[serve_constants.LOAD_BALANCER_PORT_RANGE])
            for controller_cloud in controller_clouds
        }
        controller_task.set_resources(controller_resources)

        # # Set service_name so the backend will know to modify default ray
        # task CPU usage to custom value instead of default 0.5 vCPU. We need
        # to set it to a smaller value to support a larger number of services.
        controller_task.service_name = service_name

        print(f'{colorama.Fore.YELLOW}Launching controller for '
              f'{service_name!r}...{colorama.Style.RESET_ALL}')
        # We directly submit the request to the controller and let the
        # controller to check name conflict. Suppose we have multiple
        # sky.serve.up() with same service name, the first one will
        # successfully write its job id to controller service database;
        # and for all following sky.serve.up(), the controller will throw
        # an exception (name conflict detected) and exit. Therefore the
        # controller job id in database could be use as an indicator of
        # whether the service is already running. If the id is the same
        # with the current job id, we know the service is up and running
        # for the first time; otherwise it is a name conflict.
        controller_job_id, controller_handle = sky.launch(
            task=controller_task,
            stream_logs=False,
            cluster_name=controller_name,
            detach_run=True,
            idle_minutes_to_autostop=constants.
            CONTROLLER_IDLE_MINUTES_TO_AUTOSTOP,
            retry_until_up=True,
            _disable_controller_check=True,
        )

        style = colorama.Style
        fore = colorama.Fore

        assert controller_job_id is not None and controller_handle is not None
        # TODO(tian): Cache endpoint locally to speedup. Endpoint won't
        # change after the first time, so there is no consistency issue.
        with rich_utils.safe_status(
                '[cyan]Waiting for the service to register[/]'):
            # This function will check the controller job id in the database
            # and return the endpoint if the job id matches. Otherwise it will
            # return None.
            code = serve_utils.ServeCodeGen.wait_service_registration(
                service_name, controller_job_id)
            backend = backend_utils.get_backend_from_handle(controller_handle)
            assert isinstance(backend, backends.CloudVmRayBackend)
            assert isinstance(controller_handle,
                              backends.CloudVmRayResourceHandle)
            returncode, lb_port_payload, _ = backend.run_on_head(
                controller_handle,
                code,
                require_outputs=True,
                stream_logs=False)
        try:
            subprocess_utils.handle_returncode(
                returncode, code, 'Failed to wait for service initialization',
                lb_port_payload)
        except exceptions.CommandError:
            statuses = backend.get_job_status(controller_handle,
                                              [controller_job_id],
                                              stream_logs=False)
            controller_job_status = list(statuses.values())[0]
            if controller_job_status == sky.JobStatus.PENDING:
                # Max number of services reached due to vCPU constraint.
                # The controller job is pending due to ray job scheduling.
                # We manually cancel the job here.
                backend.cancel_jobs(controller_handle, [controller_job_id])
                with ux_utils.print_exception_no_traceback():
                    raise RuntimeError(
                        'Max number of services reached. '
                        'To spin up more services, please '
                        'tear down some existing services.') from None
            else:
                # Possible cases:
                # (1) name conflict;
                # (2) max number of services reached due to memory
                # constraint. The job will successfully run on the
                # controller, but there will be an error thrown due
                # to memory constraint check in the controller.
                # See sky/serve/service.py for more details.
                with ux_utils.print_exception_no_traceback():
                    raise RuntimeError(
                        'Failed to spin up the service. Please '
                        'check the logs above for more details.') from None
        else:
            lb_port = serve_utils.load_service_initialization_result(
                lb_port_payload)
            endpoint = f'{controller_handle.head_ip}:{lb_port}'

        sky_logging.print(
            f'{fore.CYAN}Service name: '
            f'{style.BRIGHT}{service_name}{style.RESET_ALL}'
            f'\n{fore.CYAN}Endpoint URL: '
            f'{style.BRIGHT}{endpoint}{style.RESET_ALL}'
            '\nTo see detailed info:\t\t'
            f'{backend_utils.BOLD}sky serve status {service_name} '
            f'[--endpoint]{backend_utils.RESET_BOLD}'
            '\nTo teardown the service:\t'
            f'{backend_utils.BOLD}sky serve down {service_name}'
            f'{backend_utils.RESET_BOLD}'
            '\n'
            '\nTo see logs of a replica:\t'
            f'{backend_utils.BOLD}sky serve logs {service_name} [REPLICA_ID]'
            f'{backend_utils.RESET_BOLD}'
            '\nTo see logs of load balancer:\t'
            f'{backend_utils.BOLD}sky serve logs --load-balancer {service_name}'
            f'{backend_utils.RESET_BOLD}'
            '\nTo see logs of controller:\t'
            f'{backend_utils.BOLD}sky serve logs --controller {service_name}'
            f'{backend_utils.RESET_BOLD}'
            '\n'
            '\nTo monitor replica status:\t'
            f'{backend_utils.BOLD}watch -n10 sky serve status {service_name}'
            f'{backend_utils.RESET_BOLD}'
            '\nTo send a test request:\t\t'
            f'{backend_utils.BOLD}curl -L {endpoint}'
            f'{backend_utils.RESET_BOLD}'
            '\n'
            f'\n{fore.GREEN}SkyServe is spinning up your service now.'
            f'{style.RESET_ALL}'
            f'\n{fore.GREEN}The replicas should be ready within a '
            f'short time.{style.RESET_ALL}')


@usage_lib.entrypoint
def update(
        task: 'sky.Task',
        service_name: str,
        mode: serve_utils.UpdateMode = serve_utils.DEFAULT_UPDATE_MODE) -> None:
    """Update an existing service.

    Please refer to the sky.cli.serve_update for the document.

    Args:
        task: sky.Task to update.
        service_name: Name of the service.
    """
    _validate_service_task(task)
    handle = backend_utils.is_controller_accessible(
        controller_type=controller_utils.Controllers.SKY_SERVE_CONTROLLER,
        stopped_message=
        'Service controller is stopped. There is no service to update. '
        f'To spin up a new service, use {backend_utils.BOLD}'
        f'sky serve up{backend_utils.RESET_BOLD}',
        non_existent_message='Service does not exist. '
        'To spin up a new service, '
        f'use {backend_utils.BOLD}sky serve up{backend_utils.RESET_BOLD}',
    )

    backend = backend_utils.get_backend_from_handle(handle)
    assert isinstance(backend, backends.CloudVmRayBackend)

    code = serve_utils.ServeCodeGen.get_service_status([service_name])
    returncode, serve_status_payload, stderr = backend.run_on_head(
        handle,
        code,
        require_outputs=True,
        stream_logs=False,
        separate_stderr=True)
    try:
        subprocess_utils.handle_returncode(returncode,
                                           code, 'Failed to get service status '
                                           'when update service',
                                           stderr,
                                           stream_logs=True)
    except exceptions.CommandError as e:
        raise RuntimeError(e.error_msg) from e

    service_statuses = serve_utils.load_service_status(serve_status_payload)
    if len(service_statuses) == 0:
        with ux_utils.print_exception_no_traceback():
            raise RuntimeError(f'Cannot find service {service_name!r}.'
                               f'To spin up a service, use {backend_utils.BOLD}'
                               f'sky serve up{backend_utils.RESET_BOLD}')

    if len(service_statuses) > 1:
        with ux_utils.print_exception_no_traceback():
            raise RuntimeError(
                f'Multiple services found for {service_name!r}. ')
    service_record = service_statuses[0]
    prompt = None
    if (service_record['status'] == serve_state.ServiceStatus.CONTROLLER_FAILED
       ):
        prompt = (f'Service {service_name!r} has a failed controller. '
                  'Please clean up the service and try again.')
    elif (service_record['status'] == serve_state.ServiceStatus.CONTROLLER_INIT
         ):
        prompt = (f'Service {service_name!r} is still initializing '
                  'its controller. Please try again later.')
    if prompt is not None:
        with ux_utils.print_exception_no_traceback():
            raise RuntimeError(prompt)

    controller_utils.maybe_translate_local_file_mounts_and_sync_up(task,
                                                                   path='serve')

    code = serve_utils.ServeCodeGen.add_version(service_name)
    returncode, version_string_payload, stderr = backend.run_on_head(
        handle,
        code,
        require_outputs=True,
        stream_logs=False,
        separate_stderr=True)
    try:
        subprocess_utils.handle_returncode(returncode,
                                           code,
                                           'Failed to add version',
                                           stderr,
                                           stream_logs=True)
    except exceptions.CommandError as e:
        raise RuntimeError(e.error_msg) from e

    version_string = serve_utils.load_version_string(version_string_payload)
    try:
        current_version = int(version_string)
    except ValueError as e:
        with ux_utils.print_exception_no_traceback():
            raise ValueError(f'Failed to parse version: {version_string}; '
                             f'Returncode: {returncode}') from e

    print(f'New version: {current_version}')
    with tempfile.NamedTemporaryFile(
            prefix=f'{service_name}-v{current_version}',
            mode='w') as service_file:
        task_config = task.to_yaml_config()
        common_utils.dump_yaml(service_file.name, task_config)
        remote_task_yaml_path = serve_utils.generate_task_yaml_file_name(
            service_name, current_version, expand_user=False)

        backend.sync_file_mounts(handle,
                                 {remote_task_yaml_path: service_file.name},
                                 storage_mounts=None)

        code = serve_utils.ServeCodeGen.update_service(service_name,
                                                       current_version,
                                                       mode=mode.value)
        returncode, _, stderr = backend.run_on_head(handle,
                                                    code,
                                                    require_outputs=True,
                                                    stream_logs=False,
                                                    separate_stderr=True)
        try:
            subprocess_utils.handle_returncode(returncode,
                                               code,
                                               'Failed to update services',
                                               stderr,
                                               stream_logs=True)
        except exceptions.CommandError as e:
            raise RuntimeError(e.error_msg) from e

    print(f'{colorama.Fore.GREEN}Service {service_name!r} update scheduled.'
          f'{colorama.Style.RESET_ALL}\n'
          f'Please use {backend_utils.BOLD}sky serve status {service_name} '
          f'{backend_utils.RESET_BOLD}to check the latest status.')


@usage_lib.entrypoint
# pylint: disable=redefined-builtin
def down(
    service_names: Optional[Union[str, List[str]]] = None,
    all: bool = False,
    purge: bool = False,
) -> None:
    """Teardown a service.

    Please refer to the sky.cli.serve_down for the docs.

    Args:
        service_names: Name of the service(s).
        all: Whether to terminate all services.
        purge: Whether to terminate services in a failed status. These services
          may potentially lead to resource leaks.

    Raises:
        sky.exceptions.ClusterNotUpError: if the sky serve controller is not up.
        ValueError: if the arguments are invalid.
        RuntimeError: if failed to terminate the service.
    """
    if service_names is None:
        service_names = []
    if isinstance(service_names, str):
        service_names = [service_names]
    handle = backend_utils.is_controller_accessible(
        controller_type=controller_utils.Controllers.SKY_SERVE_CONTROLLER,
        stopped_message='All services should have terminated.')

    service_names_str = ','.join(service_names)
    if sum([len(service_names) > 0, all]) != 1:
        argument_str = f'service_names={service_names_str}' if len(
            service_names) > 0 else ''
        argument_str += ' all' if all else ''
        raise ValueError('Can only specify one of service_names or all. '
                         f'Provided {argument_str!r}.')

    backend = backend_utils.get_backend_from_handle(handle)
    assert isinstance(backend, backends.CloudVmRayBackend)
    service_names = None if all else service_names
    code = serve_utils.ServeCodeGen.terminate_services(service_names, purge)

    try:
        returncode, stdout, _ = backend.run_on_head(handle,
                                                    code,
                                                    require_outputs=True,
                                                    stream_logs=False)
    except exceptions.FetchIPError as e:
        raise RuntimeError(
            'Failed to fetch controller IP. Please refresh controller status '
            f'by `sky status -r {serve_utils.SKY_SERVE_CONTROLLER_NAME}` '
            'and try again.') from e

    try:
        subprocess_utils.handle_returncode(returncode, code,
                                           'Failed to terminate service',
                                           stdout)
    except exceptions.CommandError as e:
        raise RuntimeError(e.error_msg) from e

    sky_logging.print(stdout)


@usage_lib.entrypoint
def status(
    service_names: Optional[Union[str,
                                  List[str]]] = None) -> List[Dict[str, Any]]:
    """Get service statuses.

    If service_names is given, return those services. Otherwise, return all
    services.

    Each returned value has the following fields:

    .. code-block:: python

        {
            'name': (str) service name,
            'active_versions': (List[int]) a list of versions that are active,
            'controller_job_id': (int) the job id of the controller,
            'uptime': (int) uptime in seconds,
            'status': (sky.ServiceStatus) service status,
            'controller_port': (Optional[int]) controller port,
            'load_balancer_port': (Optional[int]) load balancer port,
            'policy': (Optional[str]) load balancer policy description,
            'requested_resources': (sky.Resources) requested resources
              for replica (deprecated),
            'requested_resources_str': (str) str representation of
              requested resources,
            'replica_info': (List[Dict[str, Any]]) replica information,
        }

    Each entry in replica_info has the following fields:

    .. code-block:: python

        {
            'replica_id': (int) replica id,
            'name': (str) replica name,
            'status': (sky.serve.ReplicaStatus) replica status,
            'version': (int) replica version,
            'launched_at': (int) timestamp of launched,
            'handle': (ResourceHandle) handle of the replica cluster,
        }

    For possible service statuses and replica statuses, please refer to
    sky.cli.serve_status.

    Args:
        service_names: a single or a list of service names to query. If None,
            query all services.

    Returns:
        A list of dicts, with each dict containing the information of a service.
        If a service is not found, it will be omitted from the returned list.

    Raises:
        RuntimeError: if failed to get the service status.
        exceptions.ClusterNotUpError: if the sky serve controller is not up.
    """
    if service_names is not None:
        if isinstance(service_names, str):
            service_names = [service_names]

    try:
        backend_utils.check_network_connection()
    except exceptions.NetworkError as e:
        with ux_utils.print_exception_no_traceback():
            raise RuntimeError(
                'Failed to refresh service status due to network error.') from e

    controller_type = controller_utils.Controllers.SKY_SERVE_CONTROLLER
    handle = backend_utils.is_controller_accessible(
        controller_type=controller_type,
        stopped_message=controller_type.value.default_hint_if_non_existent)

    backend = backend_utils.get_backend_from_handle(handle)
    assert isinstance(backend, backends.CloudVmRayBackend)

    code = serve_utils.ServeCodeGen.get_service_status(service_names)
    returncode, serve_status_payload, stderr = backend.run_on_head(
        handle,
        code,
        require_outputs=True,
        stream_logs=False,
        separate_stderr=True)

    try:
        subprocess_utils.handle_returncode(returncode,
                                           code,
                                           'Failed to fetch services',
                                           stderr,
                                           stream_logs=True)
    except exceptions.CommandError as e:
        raise RuntimeError(e.error_msg) from e

    return serve_utils.load_service_status(serve_status_payload)


@usage_lib.entrypoint
def tail_logs(
    service_name: str,
    *,
    target: Union[str, serve_utils.ServiceComponent],
    replica_id: Optional[int] = None,
    follow: bool = True,
) -> None:
    """Tail logs for a service.

    Usage:
        sky.serve.tail_logs(
            service_name,
            target=<component>,
            follow=False, # Optionally, default to True
            # replica_id=3, # Must be specified when target is REPLICA.
        )

    `target` is a enum of sky.serve.ServiceComponent, which can be one of:
        - CONTROLLER
        - LOAD_BALANCER
        - REPLICA
    Pass target as a lower-case string is also supported, e.g.
    target='controller'.
    To use REPLICA, you must specify `replica_id`.

    To tail controller logs:
        # follow default to True
        sky.serve.tail_logs(
            service_name, target=sky.serve.ServiceComponent.CONTROLLER)

    To print replica 3 logs:
        # Pass target as a lower-case string is also supported.
        sky.serve.tail_logs(
            service_name, target='replica',
            follow=False, replica_id=3)

    Raises:
        sky.exceptions.ClusterNotUpError: the sky serve controller is not up.
        ValueError: arguments not valid, or failed to tail the logs.
    """
    if isinstance(target, str):
        target = serve_utils.ServiceComponent(target)
    if not isinstance(target, serve_utils.ServiceComponent):
        with ux_utils.print_exception_no_traceback():
            raise ValueError(f'`target` must be a string or '
                             f'sky.serve.ServiceComponent, got {type(target)}.')
    if target == serve_utils.ServiceComponent.REPLICA:
        if replica_id is None:
            with ux_utils.print_exception_no_traceback():
                raise ValueError(
                    '`replica_id` must be specified when using target=REPLICA.')
    else:
        if replica_id is not None:
            with ux_utils.print_exception_no_traceback():
                raise ValueError('`replica_id` must be None when using '
                                 'target=CONTROLLER/LOAD_BALANCER.')
    handle = backend_utils.is_controller_accessible(
        controller_type=controller_utils.Controllers.SKY_SERVE_CONTROLLER,
        stopped_message=(controller_utils.Controllers.SKY_SERVE_CONTROLLER.
                         value.default_hint_if_non_existent))

    backend = backend_utils.get_backend_from_handle(handle)
    assert isinstance(backend, backends.CloudVmRayBackend), backend
    backend.tail_serve_logs(handle,
                            service_name,
                            target,
                            replica_id,
                            follow=follow)<|MERGE_RESOLUTION|>--- conflicted
+++ resolved
@@ -1,12 +1,8 @@
 """SkyServe core APIs."""
 import re
 import tempfile
-<<<<<<< HEAD
 import typing
 from typing import Any, Dict, List, Optional, Set, Union
-=======
-from typing import Any, Dict, List, Optional, Union
->>>>>>> 8a27ca8a
 
 import colorama
 
@@ -28,6 +24,9 @@
 from sky.utils import rich_utils
 from sky.utils import subprocess_utils
 from sky.utils import ux_utils
+
+if typing.TYPE_CHECKING:
+    from sky import clouds
 
 logger = sky_logging.init_logger(__name__)
 
@@ -122,43 +121,18 @@
                              'only contains lower letters, numbers and dash): '
                              f'{constants.CLUSTER_NAME_VALID_REGEX}')
 
-<<<<<<< HEAD
-    if task.service is None:
-        with ux_utils.print_exception_no_traceback():
-            raise RuntimeError('Service section not found.')
+    _validate_service_task(task)
+
+    controller_utils.maybe_translate_local_file_mounts_and_sync_up(task,
+                                                                   path='serve')
 
     # If the controller and all replicas are from the same cloud, it should
     # provide better connectivity. We will let the controller choose from
     # any cloud in the resources if the controller does not exist.
     requested_clouds: Set['clouds.Cloud'] = set()
-    service_port: Optional[int] = None
-    for requested_resources in task.resources:
-        if requested_resources.ports is None or len(
-                requested_resources.ports) != 1:
-            with ux_utils.print_exception_no_traceback():
-                raise ValueError(
-                    'Must only specify one port in resources. Each replica '
-                    'will use the port specified as application ingress port.')
-        service_port_str = requested_resources.ports[0]
-        if not service_port_str.isdigit():
-            # For the case when the user specified a port range like 10000-10010
-            raise ValueError(f'Port {service_port_str!r} is not a valid port '
-                             'number. Please specify a single port instead. '
-                             f'Got: {service_port_str!r}')
-        resource_port = int(service_port_str)
-        if service_port is None:
-            service_port = resource_port
-        if service_port != resource_port:
-            raise ValueError(
-                f'Got multiple ports: {service_port} and {resource_port} '
-                'in different resources. Please specify single port instead.')
-        requested_clouds.add(requested_resources.cloud)
-=======
-    _validate_service_task(task)
->>>>>>> 8a27ca8a
-
-    controller_utils.maybe_translate_local_file_mounts_and_sync_up(task,
-                                                                   path='serve')
+    for resources in task.resources:
+        if resources.cloud is not None:
+            requested_clouds.add(resources.cloud)
 
     with tempfile.NamedTemporaryFile(
             prefix=f'service-task-{service_name}-',
@@ -200,18 +174,11 @@
         controller_exist = (
             global_user_state.get_cluster_from_name(controller_name)
             is not None)
-<<<<<<< HEAD
         if (not controller_exist and
                 controller_resources_in_config.cloud is None):
             controller_clouds = requested_clouds
         else:
             controller_clouds = {controller_resources_in_config.cloud}
-=======
-        requested_cloud = list(task.resources)[0].cloud
-        controller_cloud = (requested_cloud if not controller_exist and
-                            controller_resources.cloud is None else
-                            controller_resources.cloud)
->>>>>>> 8a27ca8a
         # TODO(tian): Probably run another sky.launch after we get the load
         # balancer port from the controller? So we don't need to open so many
         # ports here. Or, we should have a nginx traffic control to refuse
