"""LoadBalancer: Distribute any incoming request to all ready replicas."""
import asyncio
import logging
import threading
import time
from typing import Dict, Union

import fastapi
import httpx
import requests
from starlette import background
import uvicorn

from sky import sky_logging
from sky.serve import constants
from sky.serve import load_balancing_policies as lb_policies
from sky.serve import serve_utils
from sky.utils import common_utils

logger = sky_logging.init_logger(__name__)


class SkyServeLoadBalancer:
    """SkyServeLoadBalancer: distribute incoming traffic with proxy.

    This class accept any traffic to the controller and proxies it
    to the appropriate endpoint replica according to the load balancing
    policy.
    """

    def __init__(self, controller_url: str, load_balancer_port: int) -> None:
        """Initialize the load balancer.

        Args:
            controller_url: The URL of the controller.
            load_balancer_port: The port where the load balancer listens to.
        """
        self._app = fastapi.FastAPI()
        self._controller_url = controller_url
        self._load_balancer_port = load_balancer_port
        self._load_balancing_policy: lb_policies.LoadBalancingPolicy = (
            lb_policies.RoundRobinPolicy())
        self._request_aggregator: serve_utils.RequestsAggregator = (
            serve_utils.RequestTimestamp())
        # TODO(tian): httpx.Client has a resource limits of 100 max connections
        # for each client. Expose this configuration or optimize it later.
        # Reference: https://www.python-httpx.org/advanced/resource-limits/
        self._client_pool: Dict[str, httpx.AsyncClient] = dict()
        # We need this lock to avoid getting from the client pool while
        # updating it from _sync_with_controller.
        self._client_pool_lock = threading.Lock()

    def _sync_with_controller(self):
        """Sync with controller periodically.

        Every `constants.LB_CONTROLLER_SYNC_INTERVAL_SECONDS` seconds, the
        load balancer will sync with the controller to get the latest
        information about available replicas; also, it report the request
        information to the controller, so that the controller can make
        autoscaling decisions.
        """
        # Sleep for a while to wait the controller bootstrap.
        time.sleep(5)

        while True:
            with requests.Session() as session:
                try:
                    # Send request information
                    response = session.post(
                        self._controller_url + '/controller/load_balancer_sync',
                        json={
                            'request_aggregator':
                                self._request_aggregator.to_dict()
                        },
                        timeout=5)
                    # Clean up after reporting request information to avoid OOM.
                    self._request_aggregator.clear()
                    response.raise_for_status()
                    ready_replica_urls = response.json().get(
                        'ready_replica_urls')
                except requests.RequestException as e:
                    logger.error('An error occurred when syncing with '
                                 f'the controller: {e}')
                else:
                    logger.info(f'Available Replica URLs: {ready_replica_urls}')
                    with self._client_pool_lock:
                        self._load_balancing_policy.set_ready_replicas(
                            ready_replica_urls)
                        for replica_url in ready_replica_urls:
                            if replica_url not in self._client_pool:
                                # TODO(tian): Support HTTPS.
                                self._client_pool[replica_url] = (
                                    httpx.AsyncClient(
                                        base_url=f'http://{replica_url}'))
                        urls_to_close = set(
                            self._client_pool.keys()) - set(ready_replica_urls)
                        client_to_close = []
                        for replica_url in urls_to_close:
                            client_to_close.append(
                                self._client_pool.pop(replica_url))
                    for client in client_to_close:
                        asyncio.run(client.aclose())

            time.sleep(constants.LB_CONTROLLER_SYNC_INTERVAL_SECONDS)

    async def _proxy_request_to(
        self, url: str, request: fastapi.Request
    ) -> Union[fastapi.responses.Response, Exception]:
        """Proxy the request to the specified URL.

<<<<<<< HEAD
        Returns:
            The response from the endpoint replica. Return the exception
            encountered if anything goes wrong.
        """
        logger.info(f'Proxy request to {url}')
        try:
            # We defer the get of the client here on purpose, for case when the
            # replica is ready in `_proxy_with_retries` but refreshed before
            # entering this function. In that case we will return an error here
            # and retry to find next ready replica. We also need to wait for the
            # update of the client pool to finish before getting the client.
            with self._client_pool_lock:
                client = self._client_pool.get(url, None)
            if client is None:
                return RuntimeError(f'Client for {url} not found.')
            worker_url = httpx.URL(path=request.url.path,
                                   query=request.url.query.encode('utf-8'))
            proxy_request = client.build_request(
                request.method,
                worker_url,
                headers=request.headers.raw,
                content=await request.body(),
                timeout=constants.LB_STREAM_TIMEOUT)
            proxy_response = await client.send(proxy_request, stream=True)
            return fastapi.responses.StreamingResponse(
                content=proxy_response.aiter_raw(),
                status_code=proxy_response.status_code,
                headers=proxy_response.headers,
                background=background.BackgroundTask(proxy_response.aclose))
        except (httpx.RequestError, httpx.HTTPStatusError) as e:
            logger.error(f'Error when proxy request to {url}: '
                         f'{common_utils.format_exception(e)}')
            return e

    async def _proxy_with_retries(
            self, request: fastapi.Request) -> fastapi.responses.Response:
        """Try to proxy the request to the endpoint replica with retries."""
        self._request_aggregator.add(request)
        # TODO(tian): Finetune backoff parameters.
        backoff = common_utils.Backoff(initial_backoff=1)
        # SkyServe supports serving on Spot Instances. To avoid preemptions
        # during request handling, we add a retry here.
        retry_cnt = 0
        while True:
            retry_cnt += 1
            with self._client_pool_lock:
                ready_replica_url = self._load_balancing_policy.select_replica(
                    request)
            if ready_replica_url is None:
                response_or_exception = fastapi.HTTPException(
                    # 503 means that the server is currently
                    # unable to handle the incoming requests.
                    status_code=503,
                    detail='No ready replicas. '
                    'Use "sky serve status [SERVICE_NAME]" '
                    'to check the replica status.')
            else:
                response_or_exception = await self._proxy_request_to(
                    ready_replica_url, request)
            if not isinstance(response_or_exception, Exception):
                return response_or_exception
            # When the user aborts the request during streaming, the request
            # will be disconnected. We do not need to retry for this case.
            if await request.is_disconnected():
                # 499 means a client terminates the connection
                # before the server is able to respond.
                return fastapi.responses.Response(status_code=499)
            # TODO(tian): Fail fast for errors like 404 not found.
            if retry_cnt == constants.LB_MAX_RETRY:
                if isinstance(response_or_exception, fastapi.HTTPException):
                    raise response_or_exception
                exception = common_utils.remove_color(
                    common_utils.format_exception(response_or_exception,
                                                  use_bracket=True))
                raise fastapi.HTTPException(
                    # 500 means internal server error.
                    status_code=500,
                    detail=f'Max retries {constants.LB_MAX_RETRY} exceeded. '
                    f'Last error encountered: {exception}. Please use '
                    '"sky serve logs [SERVICE_NAME] --load-balancer" '
                    'for more information.')
            current_backoff = backoff.current_backoff()
            logger.error(f'Retry in {current_backoff} seconds.')
            await asyncio.sleep(current_backoff)
=======
        path = f'{ready_replica_url}{request.url.path}'
        logger.info(f'Redirecting request to {path}')
        return fastapi.responses.RedirectResponse(url=path)
>>>>>>> 7f30ce5e

    def run(self):
        self._app.add_api_route('/{path:path}',
                                self._proxy_with_retries,
                                methods=['GET', 'POST', 'PUT', 'DELETE'])

        @self._app.on_event('startup')
        def configure_logger():
            uvicorn_access_logger = logging.getLogger('uvicorn.access')
            for handler in uvicorn_access_logger.handlers:
                handler.setFormatter(sky_logging.FORMATTER)

        threading.Thread(target=self._sync_with_controller, daemon=True).start()

        logger.info('SkyServe Load Balancer started on '
                    f'http://0.0.0.0:{self._load_balancer_port}')

        uvicorn.run(self._app, host='0.0.0.0', port=self._load_balancer_port)


def run_load_balancer(controller_addr: str, load_balancer_port: int):
    load_balancer = SkyServeLoadBalancer(controller_url=controller_addr,
                                         load_balancer_port=load_balancer_port)
    load_balancer.run()


if __name__ == '__main__':
    import argparse
    parser = argparse.ArgumentParser()
    parser.add_argument('--controller-addr',
                        required=True,
                        default='127.0.0.1',
                        help='The address of the controller.')
    parser.add_argument('--load-balancer-port',
                        type=int,
                        required=True,
                        default=8890,
                        help='The port where the load balancer listens to.')
    args = parser.parse_args()
    run_load_balancer(args.controller_addr, args.load_balancer_port)<|MERGE_RESOLUTION|>--- conflicted
+++ resolved
@@ -91,7 +91,7 @@
                                 # TODO(tian): Support HTTPS.
                                 self._client_pool[replica_url] = (
                                     httpx.AsyncClient(
-                                        base_url=f'http://{replica_url}'))
+                                        base_url=replica_url))
                         urls_to_close = set(
                             self._client_pool.keys()) - set(ready_replica_urls)
                         client_to_close = []
@@ -108,7 +108,6 @@
     ) -> Union[fastapi.responses.Response, Exception]:
         """Proxy the request to the specified URL.
 
-<<<<<<< HEAD
         Returns:
             The response from the endpoint replica. Return the exception
             encountered if anything goes wrong.
@@ -193,11 +192,6 @@
             current_backoff = backoff.current_backoff()
             logger.error(f'Retry in {current_backoff} seconds.')
             await asyncio.sleep(current_backoff)
-=======
-        path = f'{ready_replica_url}{request.url.path}'
-        logger.info(f'Redirecting request to {path}')
-        return fastapi.responses.RedirectResponse(url=path)
->>>>>>> 7f30ce5e
 
     def run(self):
         self._app.add_api_route('/{path:path}',
