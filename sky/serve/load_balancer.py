"""LoadBalancer: Distribute any incoming request to all ready replicas."""
import asyncio
import logging
import threading
from typing import Dict, Optional, Union

import aiohttp
import fastapi
import httpx
from starlette import background
import uvicorn

from sky import sky_logging
from sky.serve import constants
from sky.serve import load_balancing_policies as lb_policies
from sky.serve import serve_utils
from sky.utils import common_utils

logger = sky_logging.init_logger(__name__)


class SkyServeLoadBalancer:
    """SkyServeLoadBalancer: distribute incoming traffic with proxy.

    This class accept any traffic to the controller and proxies it
    to the appropriate endpoint replica according to the load balancing
    policy.
    """

<<<<<<< HEAD
    def __init__(self, controller_url: str, load_balancer_port: int,
                 tls_credential: Optional[serve_utils.TLSCredential]) -> None:
=======
    def __init__(self,
                 controller_url: str,
                 load_balancer_port: int,
                 load_balancing_policy_name: Optional[str] = None) -> None:
>>>>>>> 5a52e85d
        """Initialize the load balancer.

        Args:
            controller_url: The URL of the controller.
            load_balancer_port: The port where the load balancer listens to.
<<<<<<< HEAD
            tls_credentials: The TLS credentials for HTTPS endpoint.
=======
            load_balancing_policy_name: The name of the load balancing policy
                to use. Defaults to None.
>>>>>>> 5a52e85d
        """
        self._app = fastapi.FastAPI()
        self._controller_url: str = controller_url
        self._load_balancer_port: int = load_balancer_port
        # Use the registry to create the load balancing policy
        self._load_balancing_policy = lb_policies.LoadBalancingPolicy.make(
            load_balancing_policy_name)
        logger.info('Starting load balancer with policy '
                    f'{load_balancing_policy_name}.')
        self._request_aggregator: serve_utils.RequestsAggregator = (
            serve_utils.RequestTimestamp())
        self._tls_credential: Optional[serve_utils.TLSCredential] = (
            tls_credential)
        # TODO(tian): httpx.Client has a resource limit of 100 max connections
        # for each client. We should wait for feedback on the best max
        # connections.
        # Reference: https://www.python-httpx.org/advanced/resource-limits/
        #
        # If more than 100 requests are sent to the same replica, the
        # httpx.Client will queue the requests and send them when a
        # connection is available.
        # Reference: https://github.com/encode/httpcore/blob/a8f80980daaca98d556baea1783c5568775daadc/httpcore/_async/connection_pool.py#L69-L71 # pylint: disable=line-too-long
        self._client_pool: Dict[str, httpx.AsyncClient] = dict()
        # We need this lock to avoid getting from the client pool while
        # updating it from _sync_with_controller.
        self._client_pool_lock: threading.Lock = threading.Lock()

    async def _sync_with_controller(self):
        """Sync with controller periodically.

        Every `constants.LB_CONTROLLER_SYNC_INTERVAL_SECONDS` seconds, the
        load balancer will sync with the controller to get the latest
        information about available replicas; also, it report the request
        information to the controller, so that the controller can make
        autoscaling decisions.
        """
        # Sleep for a while to wait the controller bootstrap.
        await asyncio.sleep(5)

        while True:
            close_client_tasks = []
            async with aiohttp.ClientSession() as session:
                try:
                    # Send request information
                    async with session.post(
                            self._controller_url +
                            '/controller/load_balancer_sync',
                            json={
                                'request_aggregator':
                                    self._request_aggregator.to_dict()
                            },
                            timeout=aiohttp.ClientTimeout(5),
                    ) as response:
                        # Clean up after reporting request info to avoid OOM.
                        self._request_aggregator.clear()
                        response.raise_for_status()
                        response_json = await response.json()
                        ready_replica_urls = response_json.get(
                            'ready_replica_urls', [])
                except aiohttp.ClientError as e:
                    logger.error('An error occurred when syncing with '
                                 f'the controller: {e}')
                else:
                    logger.info(f'Available Replica URLs: {ready_replica_urls}')
                    with self._client_pool_lock:
                        self._load_balancing_policy.set_ready_replicas(
                            ready_replica_urls)
                        for replica_url in ready_replica_urls:
                            if replica_url not in self._client_pool:
                                self._client_pool[replica_url] = (
                                    httpx.AsyncClient(base_url=replica_url))
                        urls_to_close = set(
                            self._client_pool.keys()) - set(ready_replica_urls)
                        client_to_close = []
                        for replica_url in urls_to_close:
                            client_to_close.append(
                                self._client_pool.pop(replica_url))
                    for client in client_to_close:
                        close_client_tasks.append(client.aclose())

            await asyncio.sleep(constants.LB_CONTROLLER_SYNC_INTERVAL_SECONDS)
            # Await those tasks after the interval to avoid blocking.
            await asyncio.gather(*close_client_tasks)

    async def _proxy_request_to(
        self, url: str, request: fastapi.Request
    ) -> Union[fastapi.responses.Response, Exception]:
        """Proxy the request to the specified URL.

        Returns:
            The response from the endpoint replica. Return the exception
            encountered if anything goes wrong.
        """
        logger.info(f'Proxy request to {url}')
        self._load_balancing_policy.pre_execute_hook(url, request)
        try:
            # We defer the get of the client here on purpose, for case when the
            # replica is ready in `_proxy_with_retries` but refreshed before
            # entering this function. In that case we will return an error here
            # and retry to find next ready replica. We also need to wait for the
            # update of the client pool to finish before getting the client.
            with self._client_pool_lock:
                client = self._client_pool.get(url, None)
            if client is None:
                return RuntimeError(f'Client for {url} not found.')
            worker_url = httpx.URL(path=request.url.path,
                                   query=request.url.query.encode('utf-8'))
            proxy_request = client.build_request(
                request.method,
                worker_url,
                headers=request.headers.raw,
                content=await request.body(),
                timeout=constants.LB_STREAM_TIMEOUT)
            proxy_response = await client.send(proxy_request, stream=True)

            async def background_func():
                await proxy_response.aclose()
                self._load_balancing_policy.post_execute_hook(url, request)

            return fastapi.responses.StreamingResponse(
                content=proxy_response.aiter_raw(),
                status_code=proxy_response.status_code,
                headers=proxy_response.headers,
                background=background.BackgroundTask(background_func))
        except (httpx.RequestError, httpx.HTTPStatusError) as e:
            logger.error(f'Error when proxy request to {url}: '
                         f'{common_utils.format_exception(e)}')
            return e

    async def _proxy_with_retries(
            self, request: fastapi.Request) -> fastapi.responses.Response:
        """Try to proxy the request to the endpoint replica with retries."""
        self._request_aggregator.add(request)
        # TODO(tian): Finetune backoff parameters.
        backoff = common_utils.Backoff(initial_backoff=1)
        # SkyServe supports serving on Spot Instances. To avoid preemptions
        # during request handling, we add a retry here.
        retry_cnt = 0
        while True:
            retry_cnt += 1
            with self._client_pool_lock:
                ready_replica_url = self._load_balancing_policy.select_replica(
                    request)
            if ready_replica_url is None:
                response_or_exception = fastapi.HTTPException(
                    # 503 means that the server is currently
                    # unable to handle the incoming requests.
                    status_code=503,
                    detail='No ready replicas. '
                    'Use "sky serve status [SERVICE_NAME]" '
                    'to check the replica status.')
            else:
                response_or_exception = await self._proxy_request_to(
                    ready_replica_url, request)
            if not isinstance(response_or_exception, Exception):
                return response_or_exception
            # When the user aborts the request during streaming, the request
            # will be disconnected. We do not need to retry for this case.
            if await request.is_disconnected():
                # 499 means a client terminates the connection
                # before the server is able to respond.
                return fastapi.responses.Response(status_code=499)
            # TODO(tian): Fail fast for errors like 404 not found.
            if retry_cnt == constants.LB_MAX_RETRY:
                if isinstance(response_or_exception, fastapi.HTTPException):
                    raise response_or_exception
                exception = common_utils.remove_color(
                    common_utils.format_exception(response_or_exception,
                                                  use_bracket=True))
                raise fastapi.HTTPException(
                    # 500 means internal server error.
                    status_code=500,
                    detail=f'Max retries {constants.LB_MAX_RETRY} exceeded. '
                    f'Last error encountered: {exception}. Please use '
                    '"sky serve logs [SERVICE_NAME] --load-balancer" '
                    'for more information.')
            current_backoff = backoff.current_backoff()
            logger.error(f'Retry in {current_backoff} seconds.')
            await asyncio.sleep(current_backoff)

    def run(self):
        self._app.add_api_route('/{path:path}',
                                self._proxy_with_retries,
                                methods=['GET', 'POST', 'PUT', 'DELETE'])

        @self._app.on_event('startup')
        async def startup():
            # Configure logger
            uvicorn_access_logger = logging.getLogger('uvicorn.access')
            for handler in uvicorn_access_logger.handlers:
                handler.setFormatter(sky_logging.FORMATTER)

            # Register controller synchronization task
            asyncio.create_task(self._sync_with_controller())

        uvicorn_tls_kwargs = ({} if self._tls_credential is None else
                              self._tls_credential.dump_uvicorn_kwargs())

        protocol = 'https' if self._tls_credential is not None else 'http'

        logger.info('SkyServe Load Balancer started on '
                    f'{protocol}://0.0.0.0:{self._load_balancer_port}')

        uvicorn.run(self._app,
                    host='0.0.0.0',
                    port=self._load_balancer_port,
                    **uvicorn_tls_kwargs)


<<<<<<< HEAD
def run_load_balancer(
        controller_addr: str,
        load_balancer_port: int,
        tls_credential: Optional[serve_utils.TLSCredential] = None):
    load_balancer = SkyServeLoadBalancer(controller_url=controller_addr,
                                         load_balancer_port=load_balancer_port,
                                         tls_credential=tls_credential)
=======
def run_load_balancer(controller_addr: str,
                      load_balancer_port: int,
                      load_balancing_policy_name: Optional[str] = None) -> None:
    """ Run the load balancer.

    Args:
        controller_addr: The address of the controller.
        load_balancer_port: The port where the load balancer listens to.
        policy_name: The name of the load balancing policy to use. Defaults to
            None.
    """
    load_balancer = SkyServeLoadBalancer(
        controller_url=controller_addr,
        load_balancer_port=load_balancer_port,
        load_balancing_policy_name=load_balancing_policy_name)
>>>>>>> 5a52e85d
    load_balancer.run()


if __name__ == '__main__':
    import argparse
    parser = argparse.ArgumentParser()
    parser.add_argument('--controller-addr',
                        required=True,
                        default='127.0.0.1',
                        help='The address of the controller.')
    parser.add_argument('--load-balancer-port',
                        type=int,
                        required=True,
                        default=8890,
                        help='The port where the load balancer listens to.')
    available_policies = list(lb_policies.LB_POLICIES.keys())
    parser.add_argument(
        '--load-balancing-policy',
        choices=available_policies,
        default=lb_policies.DEFAULT_LB_POLICY,
        help=f'The load balancing policy to use. Available policies: '
        f'{", ".join(available_policies)}.')
    args = parser.parse_args()
    run_load_balancer(args.controller_addr, args.load_balancer_port,
                      args.load_balancing_policy)<|MERGE_RESOLUTION|>--- conflicted
+++ resolved
@@ -27,26 +27,21 @@
     policy.
     """
 
-<<<<<<< HEAD
-    def __init__(self, controller_url: str, load_balancer_port: int,
-                 tls_credential: Optional[serve_utils.TLSCredential]) -> None:
-=======
-    def __init__(self,
-                 controller_url: str,
-                 load_balancer_port: int,
-                 load_balancing_policy_name: Optional[str] = None) -> None:
->>>>>>> 5a52e85d
+    def __init__(
+            self,
+            controller_url: str,
+            load_balancer_port: int,
+            load_balancing_policy_name: Optional[str] = None,
+            tls_credential: Optional[serve_utils.TLSCredential] = None) -> None:
         """Initialize the load balancer.
 
         Args:
             controller_url: The URL of the controller.
             load_balancer_port: The port where the load balancer listens to.
-<<<<<<< HEAD
-            tls_credentials: The TLS credentials for HTTPS endpoint.
-=======
             load_balancing_policy_name: The name of the load balancing policy
                 to use. Defaults to None.
->>>>>>> 5a52e85d
+            tls_credentials: The TLS credentials for HTTPS endpoint. Defaults
+                to None.
         """
         self._app = fastapi.FastAPI()
         self._controller_url: str = controller_url
@@ -256,18 +251,11 @@
                     **uvicorn_tls_kwargs)
 
 
-<<<<<<< HEAD
 def run_load_balancer(
         controller_addr: str,
         load_balancer_port: int,
-        tls_credential: Optional[serve_utils.TLSCredential] = None):
-    load_balancer = SkyServeLoadBalancer(controller_url=controller_addr,
-                                         load_balancer_port=load_balancer_port,
-                                         tls_credential=tls_credential)
-=======
-def run_load_balancer(controller_addr: str,
-                      load_balancer_port: int,
-                      load_balancing_policy_name: Optional[str] = None) -> None:
+        load_balancing_policy_name: Optional[str] = None,
+        tls_credential: Optional[serve_utils.TLSCredential] = None) -> None:
     """ Run the load balancer.
 
     Args:
@@ -279,8 +267,8 @@
     load_balancer = SkyServeLoadBalancer(
         controller_url=controller_addr,
         load_balancer_port=load_balancer_port,
-        load_balancing_policy_name=load_balancing_policy_name)
->>>>>>> 5a52e85d
+        load_balancing_policy_name=load_balancing_policy_name,
+        tls_credential=tls_credential)
     load_balancer.run()
 
 
