--- conflicted
+++ resolved
@@ -44,11 +44,8 @@
     'SkyServiceSpec',
     'SKYSERVE_METADATA_DIR',
     'status',
-<<<<<<< HEAD
     'sync_down_logs',
-=======
     'terminate_replica',
->>>>>>> c6ae536d
     'tail_logs',
     'up',
     'update',
