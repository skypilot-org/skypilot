--- conflicted
+++ resolved
@@ -1,11 +1,7 @@
 """DAGs: user applications to be run."""
 import threading
 import typing
-<<<<<<< HEAD
-from typing import cast, Dict, List, Optional, Set, Union
-=======
 from typing import Dict, List, Optional, Set, Union
->>>>>>> b9816837
 
 import networkx as nx
 
@@ -78,11 +74,7 @@
             is already used.
         """
         if task.name is None:
-<<<<<<< HEAD
-            task.name = common_utils.get_unique_task_name(task)
-=======
             task.name = common_utils.get_unique_task_name()
->>>>>>> b9816837
         if task.name in self._task_name_lookup:
             with ux_utils.print_exception_no_traceback():
                 raise ValueError(
@@ -91,11 +83,7 @@
         self.graph.add_node(task)
         self._task_name_lookup[task.name] = task
 
-<<<<<<< HEAD
-    def remove(self, task: Union['task.Task', str]) -> None:
-=======
     def remove(self, task: TaskOrName) -> None:
->>>>>>> b9816837
         """Remove a task from the DAG.
 
         Args:
@@ -143,14 +131,6 @@
             with ux_utils.print_exception_no_traceback():
                 raise ValueError(f'Task {source.name} should not be its own '
                                  'downstream task.')
-<<<<<<< HEAD
-        assert target.name is not None
-        if target.name not in self._task_name_lookup:
-            with ux_utils.print_exception_no_traceback():
-                raise ValueError(f'Target task {target.name} is not '
-                                 'in the DAG.')
-=======
->>>>>>> b9816837
 
         self.graph.add_edge(source, target)
 
@@ -237,11 +217,7 @@
         for task in self.tasks:
             downstream = self.get_downstream(task)
             downstream_names = ','.join(
-<<<<<<< HEAD
-                cast(str, dep.name)
-=======
                 typing.cast(str, dep.name)
->>>>>>> b9816837
                 for dep in downstream) if downstream else '-'
             task_info.append(f'{task.name}'
                              f'({downstream_names})')
