"""DAGs: user applications to be run."""
import dataclasses
import tempfile
import threading
import typing
from typing import Dict, List, Optional, Set, Union

import networkx as nx

from sky.utils import common_utils
from sky.utils import ux_utils

if typing.TYPE_CHECKING:
    from sky import task

TaskOrName = Union['task.Task', str]


@dataclasses.dataclass
class TaskData:
    """Represents data transfer information between tasks.

    Attributes:
        source_path: Path where data is stored on the source node.
        target_path: Path where data will be stored on the target node.
        size_gb: Estimated size of the data in gigabytes.
    """
    source_path: str
    target_path: str
    size_gb: float


@dataclasses.dataclass
class TaskEdge:
    """Represents an edge between two tasks in a DAG.

    Attributes:
        source: The upstream task.
        target: The downstream task.
        data: Optional data transfer information between tasks.
               If None, only represents task dependency.
    """
    source: 'task.Task'
    target: 'task.Task'
    data: Optional[TaskData] = None

    def with_data(self, source_path: str, target_path: str,
                  size_gb: float) -> 'TaskEdge':
        """Specifies data transfer information for this edge.

        Args:
            source_path: Path where data is stored on the source node.
            target_path: Path where data will be stored on the target node.
            size_gb: Estimated size of the data in gigabytes.

        Returns:
            self: The current edge for chaining.
        """
        self.data = TaskData(source_path=source_path,
                             target_path=target_path,
                             size_gb=size_gb)
        return self


class Dag:
    """Dag: a user application, represented as a DAG of Tasks.

    This class allows users to define and manage directed acyclic graphs
    (DAGs) of tasks, representing complex workflows.

    Examples:
        >>> import sky
        >>> with sky.Dag(name='my_pipeline') as dag:
        >>>     task1 = sky.Task(name='task1', ...)
        >>>     task2 = sky.Task(name='task2', ...)
        >>>     task1 >> task2
    """

    def __init__(self, name: Optional[str] = None) -> None:
        """Initialize a new DAG.

        Args:
            name: Optional name for the DAG.
        """
        self.name = name
        self._task_name_lookup: Dict[str, 'task.Task'] = {}
        self.graph = nx.DiGraph()
<<<<<<< HEAD

    @property
    def tasks(self) -> List['task.Task']:
        """Return a list of all tasks in the DAG."""
        return list(self._task_name_lookup.values())

    def _get_task(self, task_or_name: TaskOrName) -> 'task.Task':
        """Get a task object from a task or its name.

        Args:
            task_or_name: Either a Task object or the name of a task.

        Returns:
            The Task object.

        Raises:
            ValueError: If the task name is not found in the DAG.
        """
        if not isinstance(task_or_name, str):
            return task_or_name
        name = task_or_name
        if name not in self._task_name_lookup:
            with ux_utils.print_exception_no_traceback():
                raise ValueError(f'Task {name} not found in DAG')
        return self._task_name_lookup[name]
=======
        self.name: Optional[str] = None
        self.policy_applied: bool = False
>>>>>>> 1b3d968a

    def add(self, task: 'task.Task') -> None:
        """Add a task to the DAG.

        Args:
            task: The Task object to add.

        Raises:
            ValueError: If the task already exists in the DAG or if its name
            is already used.
        """
        if task.name is None:
            task.name = common_utils.get_unique_task_name()
        if task.name in self._task_name_lookup:
            with ux_utils.print_exception_no_traceback():
                raise ValueError(
                    f'Task {task.name!r} already exists in the DAG, '
                    f'or the task name is already used by another task.')
        self.graph.add_node(task)
        self._task_name_lookup[task.name] = task

    def remove(self, task: TaskOrName) -> None:
        """Remove a task from the DAG.

        Args:
            task: The Task object or name of the task to remove.

        Raises:
            ValueError: If the task is still being used as a upstream task by
            other tasks.
        """
        task = self._get_task(task)

        downstreams = self.get_downstream(task)
        # TODO(andy): Stuck by optimizer's wrong way to remove dummy sources
        # and sink nodes.
        # if downstreams:
        #     downstream_names = ', '.join(
        #         cast(str, downstream.name) for downstream in downstreams)
        #     with ux_utils.print_exception_no_traceback():
        #         raise ValueError(f'Task {task.name} is still being used as a '
        #                          f'downstream task by {downstream_names!r}. '
        #                          'Try to remove the downstream tasks first.')
        # Here's a workaround, proactively remove all downstream edges.
        for downstream in downstreams:
            self.remove_edge(task, downstream)

        self.graph.remove_node(task)
        assert task.name is not None
        self._task_name_lookup.pop(task.name, None)

    def add_edge(self, source: TaskOrName, target: TaskOrName) -> 'TaskEdge':
        """Add an edge from source task to target task.

        Args:
            source: The upstream task.
            target: The downstream task to be added.

        Returns:
            A TaskEdge object representing the edge.

        Raises:
            ValueError: If a task is set as its own downstream task or if the
            downstream task is not in the DAG.
        """
        source = self._get_task(source)
        target = self._get_task(target)

        if source.name == target.name:
            with ux_utils.print_exception_no_traceback():
                raise ValueError(f'Task {source.name} should not be its own '
                                 'downstream task.')

        edge = TaskEdge(source, target)
        self.graph.add_edge(source, target, edge=edge)
        return edge

    def add_downstream(self, source: TaskOrName,
                       target: TaskOrName) -> 'TaskEdge':
        """Add downstream tasks for a source task. Equivalent to add_edge.

        Args:
            source: The upstream task.
            target: The downstream task to be added.

        Returns:
            A TaskEdge object representing the edge.
        """
        return self.add_edge(source, target)

    def set_downstream(self, source: TaskOrName,
                       targets: Union[List[TaskOrName], TaskOrName]) -> None:
        """Set downstream tasks for a source task.

        This replaces any existing downstream tasks for the given source.

        Args:
            source: The upstream task.
            targets: The downstream task(s) to be added.
        """
        source = self._get_task(source)
        if not isinstance(targets, list):
            targets = [targets]
        self.remove_all_downstream(source)
        for target in targets:
            self.add_edge(source, target)

    def remove_edge(self, source: TaskOrName, target: TaskOrName) -> None:
        """Remove an edge between two tasks.

        Args:
            source: The upstream task.
            target: The downstream task to remove the edge to.
        """
        source = self._get_task(source)
        target = self._get_task(target)
        try:
            self.graph.remove_edge(source, target)
        except nx.NetworkXError:
            with ux_utils.print_exception_no_traceback():
                raise ValueError(
                    f'Edge {source.name} -> {target.name} not found') from None

    def remove_all_downstream(self, task: TaskOrName) -> None:
        """Remove all downstream tasks for a given task.

        Args:
            task: The task to remove all downstream tasks from.
        """
        task = self._get_task(task)
        for target in self.graph.successors(task):
            self.graph.remove_edge(task, target)

    def get_downstream(self, task: TaskOrName) -> Set['task.Task']:
        """Get all downstream tasks for a given task.

        Args:
            task: The task to get downstream tasks for.

        Returns:
            A set of downstream tasks.
        """
        task = self._get_task(task)
        return set(self.graph.successors(task))

    def get_edge(self, source: TaskOrName,
                 target: TaskOrName) -> Optional[TaskEdge]:
        """Get the edge between two tasks if it exists.

        Args:
            source: The upstream task.
            target: The downstream task.

        Returns:
            The TaskEdge object if the edge exists, None otherwise.
        """
        source = self._get_task(source)
        target = self._get_task(target)
        try:
            return self.graph[source][target]['edge']
        except KeyError:
            return None

    def get_edges(self) -> List[TaskEdge]:
        """Get all edges in the DAG.

        Returns:
            A list of TaskEdge objects.
        """
        return [data['edge'] for _, _, data in self.graph.edges(data=True)]

    def __len__(self) -> int:
        """Return the number of tasks in the DAG."""
        return len(self._task_name_lookup)

    def __enter__(self) -> 'Dag':
        """Enter the runtime context related to this object."""
        push_dag(self)
        return self

    def __exit__(self, exc_type, exc_value, traceback) -> None:
        """Exit the runtime context related to this object."""
        pop_dag()

    def __repr__(self) -> str:
        """Return a string representation of the DAG."""
        task_info = []
        for task in self.tasks:
            downstream = self.get_downstream(task)
            downstream_names = ','.join(
                typing.cast(str, dep.name)
                for dep in downstream) if downstream else '-'
            task_info.append(f'{task.name}'
                             f'({downstream_names})')

        tasks_str = ' '.join(task_info)
        return f'DAG({self.name}: {tasks_str})'

    def get_graph(self):
        """Return the networkx graph representing the DAG."""
        return self.graph

    def is_chain(self) -> bool:
<<<<<<< HEAD
        """Check if the DAG is a linear chain of tasks.

        Returns:
            True if the DAG is a linear chain, False otherwise.
        """
        nodes = list(self.graph.nodes)
        out_degrees = [self.graph.out_degree(node) for node in nodes]

        return (len(nodes) <= 1 or
                (all(degree <= 1 for degree in out_degrees) and
                 sum(degree == 0 for degree in out_degrees) == 1))

    def is_connected_dag(self) -> bool:
        """Check if the graph is a connected directed acyclic graph (DAG).

        Returns:
            True if the graph is a connected DAG (weakly connected,
            directed and acyclic), False otherwise.
        """

        # A graph is weakly connected if replacing all directed edges with
        # undirected edges produces a connected graph, i.e., any two nodes
        # can reach each other ignoring edge directions.
        if not nx.is_weakly_connected(self.graph):
            return False

        return nx.is_directed_acyclic_graph(self.graph)

    def plot(
        self,
        to_file: Optional[str] = None,
        format: str = 'png'  # pylint: disable=redefined-builtin
    ) -> Optional[str]:
        """Visualize the DAG structure and save or display it as an image.

        Args:
            to_file: Optional; the file path to save the DAG visualization.
                    If not provided, a temporary file will be created.
            format: The output image format (e.g., 'png', 'pdf', 'svg').
                   The supported formats depend on the matplotlib backend.
                   Default is 'png'.

        Returns:
            The file path to the saved image, or None if displayed in Jupyter.

        Raises:
            ImportError: If matplotlib is not installed.
            ValueError: If the format is not supported by the current backend.
        """

        # Import matplotlib at runtime to keep core installation lightweight.
        # Raises ImportError if not installed, prompting user to install
        # manually.
        try:
            # pylint: disable=import-outside-toplevel
            import matplotlib.pyplot as plt
        except ImportError:
            with ux_utils.print_exception_no_traceback():
                raise ImportError(
                    'matplotlib is required for DAG visualization. '
                    'Please install it using `pip install matplotlib`.'
                ) from None

        pos = nx.spring_layout(self.graph, k=0.7, seed=42)
        _, ax = plt.subplots(figsize=(10, 8))

        nx.draw(self.graph,
                pos,
                ax=ax,
                node_size=1000,
                node_color='skyblue',
                font_size=8,
                font_weight='bold',
                arrows=True)

        labels: Dict['task.Task',
                     str] = {node: str(node) for node in self.graph.nodes()}

        nx.draw_networkx_labels(self.graph,
                                pos,
                                labels,
                                font_size=7,
                                ax=ax,
                                verticalalignment='center',
                                horizontalalignment='center',
                                bbox=dict(facecolor='white',
                                          edgecolor='gray',
                                          boxstyle='round,pad=0.3'))

        ax.margins(0.2)
        plt.subplots_adjust(left=0.15, right=0.85, top=0.85, bottom=0.15)

        if to_file is None:
            tmp_file = tempfile.NamedTemporaryFile(suffix=f'.{format}',
                                                   delete=False)
            to_file = tmp_file.name
            tmp_file.close()

        try:
            plt.savefig(to_file, bbox_inches='tight', format=format)
        except Exception as e:
            raise ValueError(
                f'Failed to save figure: unexpected error occurred.'
                f'May be due to an unsupported format "{format}".'
                f'Error: {str(e)}') from e
        finally:
            plt.close()

        try:
            # Try to display the image in Jupyter Notebook
            # pylint: disable=import-outside-toplevel
            from IPython import display
            display.display(display.Image(filename=to_file))
            return None
        except ImportError:
            pass

        return to_file
=======
        """Check if the DAG is a linear chain of tasks."""

        nodes = list(self.graph.nodes)

        if len(nodes) == 0:
            return True

        in_degrees = [self.graph.in_degree(node) for node in nodes]
        out_degrees = [self.graph.out_degree(node) for node in nodes]

        # Check out-degrees: all <= 1 and exactly one node has out_degree == 0
        out_degree_condition = (all(degree <= 1 for degree in out_degrees) and
                                sum(degree == 0 for degree in out_degrees) == 1)

        # Check in-degrees: all <= 1 and exactly one node has in_degree == 0
        in_degree_condition = (all(degree <= 1 for degree in in_degrees) and
                               sum(degree == 0 for degree in in_degrees) == 1)

        return out_degree_condition and in_degree_condition
>>>>>>> 1b3d968a


class _DagContext(threading.local):
    """A thread-local stack of Dags."""
    _current_dag: Optional[Dag] = None
    _previous_dags: List[Dag] = []

    def push_dag(self, dag: Dag):
        """Push a DAG onto the stack."""
        if self._current_dag is not None:
            self._previous_dags.append(self._current_dag)
        self._current_dag = dag

    def pop_dag(self) -> Optional[Dag]:
        """Pop the current DAG from the stack."""
        old_dag = self._current_dag
        if self._previous_dags:
            self._current_dag = self._previous_dags.pop()
        else:
            self._current_dag = None
        return old_dag

    def get_current_dag(self) -> Optional[Dag]:
        """Get the current DAG."""
        return self._current_dag


_dag_context = _DagContext()
# Exposed via `sky.dag.*`.
push_dag = _dag_context.push_dag
pop_dag = _dag_context.pop_dag
get_current_dag = _dag_context.get_current_dag<|MERGE_RESOLUTION|>--- conflicted
+++ resolved
@@ -85,7 +85,7 @@
         self.name = name
         self._task_name_lookup: Dict[str, 'task.Task'] = {}
         self.graph = nx.DiGraph()
-<<<<<<< HEAD
+        self.policy_applied: bool = False
 
     @property
     def tasks(self) -> List['task.Task']:
@@ -111,10 +111,6 @@
             with ux_utils.print_exception_no_traceback():
                 raise ValueError(f'Task {name} not found in DAG')
         return self._task_name_lookup[name]
-=======
-        self.name: Optional[str] = None
-        self.policy_applied: bool = False
->>>>>>> 1b3d968a
 
     def add(self, task: 'task.Task') -> None:
         """Add a task to the DAG.
@@ -318,18 +314,25 @@
         return self.graph
 
     def is_chain(self) -> bool:
-<<<<<<< HEAD
-        """Check if the DAG is a linear chain of tasks.
-
-        Returns:
-            True if the DAG is a linear chain, False otherwise.
-        """
+        """Check if the DAG is a linear chain of tasks."""
+
         nodes = list(self.graph.nodes)
+
+        if len(nodes) == 0:
+            return True
+
+        in_degrees = [self.graph.in_degree(node) for node in nodes]
         out_degrees = [self.graph.out_degree(node) for node in nodes]
 
-        return (len(nodes) <= 1 or
-                (all(degree <= 1 for degree in out_degrees) and
-                 sum(degree == 0 for degree in out_degrees) == 1))
+        # Check out-degrees: all <= 1 and exactly one node has out_degree == 0
+        out_degree_condition = (all(degree <= 1 for degree in out_degrees) and
+                                sum(degree == 0 for degree in out_degrees) == 1)
+
+        # Check in-degrees: all <= 1 and exactly one node has in_degree == 0
+        in_degree_condition = (all(degree <= 1 for degree in in_degrees) and
+                               sum(degree == 0 for degree in in_degrees) == 1)
+
+        return out_degree_condition and in_degree_condition
 
     def is_connected_dag(self) -> bool:
         """Check if the graph is a connected directed acyclic graph (DAG).
@@ -437,27 +440,6 @@
             pass
 
         return to_file
-=======
-        """Check if the DAG is a linear chain of tasks."""
-
-        nodes = list(self.graph.nodes)
-
-        if len(nodes) == 0:
-            return True
-
-        in_degrees = [self.graph.in_degree(node) for node in nodes]
-        out_degrees = [self.graph.out_degree(node) for node in nodes]
-
-        # Check out-degrees: all <= 1 and exactly one node has out_degree == 0
-        out_degree_condition = (all(degree <= 1 for degree in out_degrees) and
-                                sum(degree == 0 for degree in out_degrees) == 1)
-
-        # Check in-degrees: all <= 1 and exactly one node has in_degree == 0
-        in_degree_condition = (all(degree <= 1 for degree in in_degrees) and
-                               sum(degree == 0 for degree in in_degrees) == 1)
-
-        return out_degree_condition and in_degree_condition
->>>>>>> 1b3d968a
 
 
 class _DagContext(threading.local):
