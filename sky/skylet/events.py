--- conflicted
+++ resolved
@@ -129,14 +129,10 @@
             config = common_utils.read_yaml(self._ray_yaml_path)
 
             provider_module = config['provider']['module']
-<<<<<<< HEAD
-            provider_search = re.search(r'(?:providers|provision)\.(.*)($|\.)',
-=======
             # Examples:
             #   'sky.skylet.providers.aws.AWSNodeProviderV2' -> 'aws'
             #   'sky.provision.aws' -> 'aws'
             provider_search = re.search(r'(?:providers|provision)\.(\w+)\.?',
->>>>>>> 7a54940c
                                         provider_module)
             assert provider_search is not None, config
             provider_name = provider_search.group(1).lower()
