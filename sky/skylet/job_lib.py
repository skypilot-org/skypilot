"""Sky job lib, backed by a sqlite database.

This is a remote utility module that provides job queue functionality.
"""
import enum
import os
import pathlib
import shlex
import time
from typing import Any, Dict, List, Optional

import filelock

from sky import sky_logging
<<<<<<< HEAD
from sky.skylet import constants
=======
from sky.utils import common_utils
>>>>>>> 069fa2a0
from sky.utils import subprocess_utils
from sky.utils import db_utils
from sky.utils import log_utils

logger = sky_logging.init_logger(__name__)

_JOB_STATUS_LOCK = '~/.sky/locks/.job_{}.lock'


def _get_lock_path(job_id: int) -> str:
    lock_path = os.path.expanduser(_JOB_STATUS_LOCK.format(job_id))
    os.makedirs(os.path.dirname(lock_path), exist_ok=True)
    return lock_path


class JobInfoLoc(enum.IntEnum):
    """Job Info's Location in the DB record"""
    JOB_ID = 0
    JOB_NAME = 1
    USERNAME = 2
    SUBMITTED_AT = 3
    STATUS = 4
    RUN_TIMESTAMP = 5
    START_AT = 6
    END_AT = 7
    RESOURCES = 8


_DB_PATH = os.path.expanduser('~/.sky/jobs.db')
os.makedirs(pathlib.Path(_DB_PATH).parents[0], exist_ok=True)


def create_table(cursor, conn):
    cursor.execute("""\
        CREATE TABLE IF NOT EXISTS jobs (
        job_id INTEGER PRIMARY KEY AUTOINCREMENT,
        job_name TEXT,
        username TEXT,
        submitted_at FLOAT,
        status TEXT,
        run_timestamp TEXT CANDIDATE KEY,
        start_at FLOAT DEFAULT -1)""")

    db_utils.add_column_to_table(cursor, conn, 'jobs', 'end_at', 'FLOAT')
    db_utils.add_column_to_table(cursor, conn, 'jobs', 'resources', 'TEXT')

    conn.commit()


_DB = db_utils.SQLiteConn(_DB_PATH, create_table)
_CURSOR = _DB.cursor
_CONN = _DB.conn


class JobStatus(enum.Enum):
    """Job status"""
    # 3 in-flux states: each can transition to any state below it.
    # The `job_id` has been generated, but the generated ray program has
    # not started yet. skylet can transit the state from INIT to FAILED
    # directly, if the ray program fails to start.
    INIT = 'INIT'
    # The job is waiting for the required resources. (`ray job status`
    # shows RUNNING as the generated ray program has started, but blocked
    # by the placement constraints.)
    PENDING = 'PENDING'
    # The job is running.
    RUNNING = 'RUNNING'
    # 3 terminal states below: once reached, they do not transition.
    # The job finished successfully.
    SUCCEEDED = 'SUCCEEDED'
    # The job fails due to the user code or a system restart.
    FAILED = 'FAILED'
    # The job is cancelled by the user.
    CANCELLED = 'CANCELLED'

    @classmethod
    def nonterminal_statuses(cls) -> List['JobStatus']:
        return [cls.INIT, cls.PENDING, cls.RUNNING]

    def is_terminal(self):
        return self not in self.nonterminal_statuses()

    def __lt__(self, other):
        return list(JobStatus).index(self) < list(JobStatus).index(other)


_RAY_TO_JOB_STATUS_MAP = {
    # These are intentionally set to one status before, because:
    # 1. when the ray status indicates the job is PENDING the generated
    # python program should not be started yet, i.e. the job should be INIT.
    # 2. when the ray status indicates the job is RUNNING the resources
    # may not be allocated yet, i.e. the job should be PENDING.
    # For case 2, update_job_status() would compare this mapped PENDING to
    # the status in our jobs DB and take the max. This is because the job's
    # generated ray program is the only place that can determine a job has
    # reserved resources and actually started running: it will set the
    # status in the DB to RUNNING.
    'PENDING': JobStatus.INIT,
    'RUNNING': JobStatus.PENDING,
    'SUCCEEDED': JobStatus.SUCCEEDED,
    'FAILED': JobStatus.FAILED,
    'STOPPED': JobStatus.CANCELLED,
}


def _create_ray_job_submission_client():
    """Import the ray job submission client."""
    try:
        import ray  # pylint: disable=import-outside-toplevel
    except ImportError:
        logger.error('Failed to import ray')
        raise
    try:
        from ray import job_submission  # pylint: disable=import-outside-toplevel
    except ImportError:
        logger.error(
            f'Failed to import job_submission with ray=={ray.__version__}')
        raise
    return job_submission.JobSubmissionClient(address='http://127.0.0.1:8265')


def make_ray_job_id(sky_job_id: int, job_owner: str) -> str:
    return f'{sky_job_id}-{job_owner}'


def make_job_command_with_user_switching(username: str,
                                         command: str) -> List[str]:
    return ['sudo', '-H', 'su', '--login', username, '-c', command]


def add_job(job_name: str, username: str, run_timestamp: str,
            resources_str: str) -> int:
    """Atomically reserve the next available job id for the user."""
    job_submitted_at = time.time()
    # job_id will autoincrement with the null value
    _CURSOR.execute('INSERT INTO jobs VALUES (null, ?, ?, ?, ?, ?, ?, null, ?)',
                    (job_name, username, job_submitted_at, JobStatus.INIT.value,
                     run_timestamp, None, resources_str))
    _CONN.commit()
    rows = _CURSOR.execute('SELECT job_id FROM jobs WHERE run_timestamp=(?)',
                           (run_timestamp,))
    for row in rows:
        job_id = row[0]
    assert job_id is not None
    return job_id


def _set_status_no_lock(job_id: int, status: JobStatus) -> None:
    """Setting the status of the job in the database."""
    assert status != JobStatus.RUNNING, (
        'Please use set_job_started() to set job status to RUNNING')
    if status.is_terminal():
        end_at = time.time()
        # status does not need to be set if the end_at is not null, since
        # the job must be in a terminal state already.
        _CURSOR.execute(
            'UPDATE jobs SET status=(?), end_at=(?) '
            'WHERE job_id=(?) AND end_at IS NULL',
            (status.value, end_at, job_id))
    else:
        _CURSOR.execute(
            'UPDATE jobs SET status=(?), end_at=NULL '
            'WHERE job_id=(?)', (status.value, job_id))
    _CONN.commit()


def set_status(job_id: int, status: JobStatus) -> None:
    # TODO(mraheja): remove pylint disabling when filelock version updated
    # pylint: disable=abstract-class-instantiated
    with filelock.FileLock(_get_lock_path(job_id)):
        _set_status_no_lock(job_id, status)


def set_job_started(job_id: int) -> None:
    # TODO(mraheja): remove pylint disabling when filelock version updated.
    # pylint: disable=abstract-class-instantiated
    with filelock.FileLock(_get_lock_path(job_id)):
        _CURSOR.execute(
            'UPDATE jobs SET status=(?), start_at=(?), end_at=NULL '
            'WHERE job_id=(?)', (JobStatus.RUNNING.value, time.time(), job_id))
        _CONN.commit()


def get_status_no_lock(job_id: int) -> JobStatus:
    """Get the status of the job with the given id.

    This function can return a stale status if there is a concurrent update.
    Make sure the caller will not be affected by the stale status, e.g. getting
    the status in a while loop as in `log_lib._follow_job_logs`. Otherwise, use
    `get_status`.
    """
    rows = _CURSOR.execute('SELECT status FROM jobs WHERE job_id=(?)',
                           (job_id,))
    for (status,) in rows:
        if status is None:
            return None
        return JobStatus[status]


def get_status(job_id: int) -> Optional[JobStatus]:
    # TODO(mraheja): remove pylint disabling when filelock version updated.
    # pylint: disable=abstract-class-instantiated
    with filelock.FileLock(_get_lock_path(job_id)):
        return get_status_no_lock(job_id)


def get_statuses_payload(job_ids: List[Optional[int]]) -> str:
    # Per-job lock is not required here, since the staled job status will not
    # affect the caller.
    query_str = ','.join(['?'] * len(job_ids))
    rows = _CURSOR.execute(
        f'SELECT job_id, status FROM jobs WHERE job_id IN ({query_str})',
        job_ids)
    statuses = {job_id: None for job_id in job_ids}
    for (job_id, status) in rows:
        statuses[job_id] = status
    return common_utils.encode_payload(statuses)


def load_statuses_payload(statuses_payload: str) -> Dict[int, JobStatus]:
    statuses = common_utils.decode_payload(statuses_payload)
    for job_id, status in statuses.items():
        if status is not None:
            statuses[job_id] = JobStatus[status]
    return statuses


def get_latest_job_id() -> Optional[int]:
    rows = _CURSOR.execute(
        'SELECT job_id FROM jobs ORDER BY job_id DESC LIMIT 1')
    for (job_id,) in rows:
        return job_id


def get_job_time(job_id: int, is_end: bool) -> Optional[int]:
    field = 'end_at' if is_end else 'start_at'
    rows = _CURSOR.execute(f'SELECT {field} FROM jobs WHERE job_id=(?)',
                           (job_id,))
    for (timestamp,) in rows:
        return timestamp


def _get_records_from_rows(rows) -> List[Dict[str, Any]]:
    records = []
    for row in rows:
        if row[0] is None:
            break
        # TODO: use namedtuple instead of dict
        records.append({
            'job_id': row[JobInfoLoc.JOB_ID.value],
            'job_name': row[JobInfoLoc.JOB_NAME.value],
            'username': row[JobInfoLoc.USERNAME.value],
            'submitted_at': row[JobInfoLoc.SUBMITTED_AT.value],
            'status': JobStatus[row[JobInfoLoc.STATUS.value]],
            'run_timestamp': row[JobInfoLoc.RUN_TIMESTAMP.value],
            'start_at': row[JobInfoLoc.START_AT.value],
            'end_at': row[JobInfoLoc.END_AT.value],
            'resources': row[JobInfoLoc.RESOURCES.value],
        })
    return records


def _get_jobs(username: Optional[str],
              status_list: Optional[List[JobStatus]] = None,
              submitted_gap_sec: int = 0) -> List[Dict[str, Any]]:
    if status_list is None:
        status_list = list(JobStatus)
    status_str_list = [status.value for status in status_list]
    if username is None:
        rows = _CURSOR.execute(
            f"""\
            SELECT * FROM jobs
            WHERE status IN ({','.join(['?'] * len(status_list))})
            AND submitted_at <= (?)
            ORDER BY job_id DESC""",
            (*status_str_list, time.time() - submitted_gap_sec),
        )
    else:
        rows = _CURSOR.execute(
            f"""\
            SELECT * FROM jobs
            WHERE status IN ({','.join(['?'] * len(status_list))})
            AND username=(?) AND submitted_at <= (?)
            ORDER BY job_id DESC""",
            (*status_str_list, username, time.time() - submitted_gap_sec),
        )

    records = _get_records_from_rows(rows)
    return records


def _get_jobs_by_ids(job_ids: List[int]) -> List[Dict[str, Any]]:
    rows = _CURSOR.execute(
        f"""\
        SELECT * FROM jobs
        WHERE job_id IN ({','.join(['?'] * len(job_ids))})
        ORDER BY job_id DESC""",
        (*job_ids,),
    )
    records = _get_records_from_rows(rows)
    return records


def update_job_status(job_owner: str,
                      job_ids: List[int],
                      silent: bool = False) -> List[JobStatus]:
    """Updates and returns the job statuses matching our `JobStatus` semantics

    "True" statuses: this function queries `ray job status` and processes
    those results to match our semantics.

    This function queries `ray job status` and processes those results to
    match our semantics.

    Though we update job status actively in ray program and job cancelling,
    we still need this to handle staleness problem, caused by instance
    restarting and other corner cases (if any).

    This function should only be run on the remote instance with ray==1.13.0.
    """
    if len(job_ids) == 0:
        return []

    # TODO: if too slow, directly query against redis.
    ray_job_ids = [make_ray_job_id(job_id, job_owner) for job_id in job_ids]

    job_client = _create_ray_job_submission_client()

    # In ray 1.13.0, job_client.list_jobs returns a dict of job_id to job_info,
    # where job_info contains the job status (str).
    ray_job_infos = job_client.list_jobs()
    job_statuses: List[JobStatus] = [None] * len(ray_job_ids)
    for i, ray_job_id in enumerate(ray_job_ids):
        if ray_job_id in ray_job_infos:
            ray_status = ray_job_infos[ray_job_id].status
            job_statuses[i] = _RAY_TO_JOB_STATUS_MAP[ray_status]

    assert len(job_statuses) == len(job_ids), (job_statuses, job_ids)

    statuses = []
    for job_id, status in zip(job_ids, job_statuses):
        # Per-job status lock is required because between the job status
        # query and the job status update, the job status in the databse
        # can be modified by the generated ray program.
        # TODO(mraheja): remove pylint disabling when filelock version
        # updated
        # pylint: disable=abstract-class-instantiated
        with filelock.FileLock(_get_lock_path(job_id)):
            if status is None:
                original_status = get_status_no_lock(job_id)
                status = original_status
                if not original_status.is_terminal():
                    # The job may be stale, when the instance is restarted
                    # (the ray redis is volatile). We need to reset the
                    # status of the task to FAILED if its original status
                    # is RUNNING or PENDING.
                    status = JobStatus.FAILED
                    _set_status_no_lock(job_id, status)
                    if not silent:
                        logger.info(f'Updated job {job_id} status to {status}')
            else:
                original_status = get_status_no_lock(job_id)
                # Taking max of the status is necessary because:
                # 1. It avoids race condition, where the original status has
                # already been set to later state by the job. We skip the
                # update.
                # 2. _RAY_TO_JOB_STATUS_MAP would map `ray job status`'s
                # `RUNNING` to our JobStatus.PENDING; if a job has already been
                # set to JobStatus.RUNNING by the generated ray program,
                # `original_status` (job status from our DB) would already have
                # that value. So we take the max here to keep it at RUNNING.
                status = max(status, original_status)
                if status != original_status:  # Prevents redundant update.
                    _set_status_no_lock(job_id, status)
                    if not silent:
                        logger.info(f'Updated job {job_id} status to {status}')
        statuses.append(status)
    return statuses


def fail_all_jobs_in_progress() -> None:
    in_progress_status = [
        status.value for status in JobStatus.nonterminal_statuses()
    ]
    _CURSOR.execute(
        f"""\
        UPDATE jobs SET status=(?)
        WHERE status IN ({','.join(['?'] * len(in_progress_status))})
        """, (JobStatus.FAILED.value, *in_progress_status))
    _CONN.commit()


def update_status(job_owner: str, submitted_gap_sec: int = 0) -> None:
    # This will be called periodically by the skylet to update the status
    # of the jobs in the database, to avoid stale job status.
    # NOTE: there might be a INIT job in the database set to FAILED by this
    # function, as the ray job status does not exist due to the app
    # not submitted yet. It will be then reset to PENDING / RUNNING when the
    # app starts.
    nonterminal_jobs = _get_jobs(username=None,
                                 status_list=JobStatus.nonterminal_statuses(),
                                 submitted_gap_sec=submitted_gap_sec)
    nonterminal_job_ids = [job['job_id'] for job in nonterminal_jobs]

    update_job_status(job_owner, nonterminal_job_ids)


def is_cluster_idle() -> bool:
    """Returns if the cluster is idle (no in-flight jobs)."""
    rows = _CURSOR.execute(
        """\
        SELECT COUNT(*) FROM jobs
        WHERE status IN (?, ?, ?)
        """, [status.value for status in JobStatus.nonterminal_statuses()])
    for (count,) in rows:
        return count == 0


def format_job_queue(jobs: List[Dict[str, Any]]):
    """Format the job queue for display.

    Usage:
        jobs = get_job_queue()
        print(format_job_queue(jobs))
    """
    job_table = log_utils.create_table([
        'ID', 'NAME', 'SUBMITTED', 'STARTED', 'DURATION', 'RESOURCES', 'STATUS',
        'LOG'
    ])
    for job in jobs:
        job_table.add_row([
            job['job_id'],
            job['job_name'],
            log_utils.readable_time_duration(job['submitted_at']),
            log_utils.readable_time_duration(job['start_at']),
            log_utils.readable_time_duration(job['start_at'],
                                             job['end_at'],
                                             absolute=True),
            job['resources'],
            job['status'].value,
            job['log_path'],
        ])
    return job_table


def dump_job_queue(username: Optional[str], all_jobs: bool) -> str:
    """Get the job queue in encoded json format.

    Args:
        username: The username to show jobs for. Show all the users if None.
        all_jobs: Whether to show all jobs, not just the pending/running ones.
    """
    status_list = [JobStatus.PENDING, JobStatus.RUNNING]
    if all_jobs:
        status_list = None

    jobs = _get_jobs(username, status_list=status_list)
    for job in jobs:
        job['status'] = job['status'].value
        job['log_path'] = os.path.join(constants.SKY_LOGS_DIRECTORY,
                                       job.pop('run_timestamp'))
    return common_utils.encode_payload(jobs)


def load_job_queue(payload: str) -> List[Dict[str, Any]]:
    """Load the job queue from encoded json format.

    Args:
        payload: The encoded payload string to load.
    """
    jobs = common_utils.decode_payload(payload)
    for job in jobs:
        job['status'] = JobStatus(job['status'])
    return jobs


def cancel_jobs(job_owner: str, jobs: Optional[List[int]]) -> None:
    """Cancel the jobs.

    Args:
        jobs: The job ids to cancel. If None, cancel all the jobs.
    """
    # Update the status of the jobs to avoid setting the status of stale
    # jobs to CANCELLED.
    if jobs is None:
        job_records = _get_jobs(None, [JobStatus.PENDING, JobStatus.RUNNING])
    else:
        job_records = _get_jobs_by_ids(jobs)

    jobs = [make_ray_job_id(job['job_id'], job_owner) for job in job_records]
    # TODO(zhwu): `job_client.stop_job` will wait for the jobs to be killed, but
    # when the memory is not enough, this will keep waiting.
    job_client = _create_ray_job_submission_client()

    def stop_job(job: str):
        try:
            job_client.stop_job(job)
        except RuntimeError as e:
            # If the job does not exist or if the request to the
            # job server fails.
            logger.warning(str(e))

    subprocess_utils.run_in_parallel(stop_job, jobs)
    for job in job_records:
        if job['status'] in [JobStatus.PENDING, JobStatus.RUNNING]:
            set_status(job['job_id'], JobStatus.CANCELLED)


def get_run_timestamp(job_id: Optional[int]) -> Optional[str]:
    """Returns the relative path to the log file for a job."""
    _CURSOR.execute(
        """\
            SELECT * FROM jobs
            WHERE job_id=(?)""", (job_id,))
    row = _CURSOR.fetchone()
    if row is None:
        return None
    run_timestamp = row[JobInfoLoc.RUN_TIMESTAMP.value]
    return run_timestamp


def run_timestamp_with_globbing_payload(
        job_ids: List[Optional[str]]) -> Dict[str, str]:
    """Returns the relative paths to the log files for job with globbing."""
    query_str = ' OR '.join(['job_id GLOB (?)'] * len(job_ids))
    _CURSOR.execute(
        f"""\
            SELECT * FROM jobs
            WHERE {query_str}""", job_ids)
    rows = _CURSOR.fetchall()
    run_timestamps = dict()
    for row in rows:
        job_id = row[JobInfoLoc.JOB_ID.value]
        run_timestamp = row[JobInfoLoc.RUN_TIMESTAMP.value]
        run_timestamps[str(job_id)] = run_timestamp
    return common_utils.encode_payload(run_timestamps)


class JobLibCodeGen:
    """Code generator for job utility functions.

    Usage:

      >> codegen = JobLibCodeGen.add_job(...)
    """

    _PREFIX = ['import os', 'from sky.skylet import job_lib, log_lib']

    @classmethod
    def add_job(cls, job_name: str, username: str, run_timestamp: str,
                resources_str: str) -> str:
        if job_name is None:
            job_name = '-'
        code = [
            'job_id = job_lib.add_job('
            f'{job_name!r}, '
            f'{username!r}, '
            f'{run_timestamp!r}, '
            f'{resources_str!r})',
            'print("Job ID: " + str(job_id), flush=True)',
        ]
        return cls._build(code)

    @classmethod
    def update_status(cls, job_owner: str) -> str:
        code = [
            f'job_lib.update_status({job_owner!r})',
        ]
        return cls._build(code)

    @classmethod
    def get_job_queue(cls, username: Optional[str], all_jobs: bool) -> str:
        code = [
            'job_queue = job_lib.dump_job_queue('
            f'{username!r}, {all_jobs})', 'print(job_queue, flush=True)'
        ]
        return cls._build(code)

    @classmethod
    def cancel_jobs(cls, job_owner: str, job_ids: Optional[List[int]]) -> str:
        code = [f'job_lib.cancel_jobs({job_owner!r},{job_ids!r})']
        return cls._build(code)

    @classmethod
    def fail_all_jobs_in_progress(cls) -> str:
        # Used only for restarting a cluster.
        code = ['job_lib.fail_all_jobs_in_progress()']
        return cls._build(code)

    @classmethod
    def tail_logs(cls, job_owner: str, job_id: Optional[int],
                  spot_job_id: Optional[int]) -> str:
        code = [
            f'job_id = {job_id} if {job_id} is not None '
            'else job_lib.get_latest_job_id()',
            'run_timestamp = job_lib.get_run_timestamp(job_id)',
            (f'log_dir = os.path.join({constants.SKY_LOGS_DIRECTORY!r}, '
             'run_timestamp)'),
            (f'log_lib.tail_logs({job_owner!r},'
             f'job_id, log_dir, {spot_job_id!r})'),
        ]
        return cls._build(code)

    @classmethod
    def get_job_status(cls, job_ids: Optional[List[int]] = None) -> str:
        # Prints "Job <id> <status>" for UX; caller should parse the last token.
        code = [
            f'job_ids = {job_ids} if {job_ids} is not None '
            'else [job_lib.get_latest_job_id()]',
            'job_statuses = job_lib.get_statuses_payload(job_ids)',
            'print(job_statuses, flush=True)',
        ]
        return cls._build(code)

    @classmethod
    def get_job_time(cls,
                     job_id: Optional[int] = None,
                     is_end: bool = False) -> str:
        code = [
            f'job_id = {job_id} if {job_id} is not None '
            'else job_lib.get_latest_job_id()',
            f'job_time = job_lib.get_job_time(job_id, {is_end})',
            'print(job_time, flush=True)',
        ]
        return cls._build(code)

    @classmethod
    def get_run_timestamp_with_globbing(cls,
                                        job_ids: Optional[List[str]]) -> str:
        code = [
            f'job_ids = {job_ids} if {job_ids} is not None '
            'else [job_lib.get_latest_job_id()]',
            'log_dirs = job_lib.run_timestamp_with_globbing_payload(job_ids)',
            'print(log_dirs, flush=True)',
        ]
        return cls._build(code)

    @classmethod
    def _build(cls, code: List[str]) -> str:
        code = cls._PREFIX + code
        code = ';'.join(code)
        return f'python3 -u -c {shlex.quote(code)}'<|MERGE_RESOLUTION|>--- conflicted
+++ resolved
@@ -12,11 +12,8 @@
 import filelock
 
 from sky import sky_logging
-<<<<<<< HEAD
 from sky.skylet import constants
-=======
 from sky.utils import common_utils
->>>>>>> 069fa2a0
 from sky.utils import subprocess_utils
 from sky.utils import db_utils
 from sky.utils import log_utils
