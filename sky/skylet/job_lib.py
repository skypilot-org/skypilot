--- conflicted
+++ resolved
@@ -210,11 +210,7 @@
                                    (job_id,))
             for row in rows:
                 status = JobStatus[row[JobInfoLoc.STATUS.value]]
-<<<<<<< HEAD
-            if status in [JobStatus.INIT, JobStatus.RUNNING, JobStatus.PENDING]:
-=======
             if status in [JobStatus.INIT, JobStatus.PENDING, JobStatus.RUNNING]:
->>>>>>> 873a99d2
                 status = JobStatus.FAILED
         else:
             ray_status = res.rpartition(' ')[-1]
@@ -245,11 +241,7 @@
     # Process the results
     for job, status in zip(running_jobs, job_status):
         # Do not update the status if the ray job status is RUNNING,
-<<<<<<< HEAD
-        # because it could be PENDING for resources instead. The
-=======
         # because it could be pending for resources instead. The
->>>>>>> 873a99d2
         # RUNNING status will be set by our generated ray program.
         if status != JobStatus.RUNNING:
             set_status(job['job_id'], status)
