--- conflicted
+++ resolved
@@ -14,14 +14,9 @@
 
 from sky import constants
 from sky import sky_logging
-<<<<<<< HEAD
-from sky.utils import db_utils
-from sky.utils import log_utils
-=======
 from sky.utils import subprocess_utils
 from sky.skylet.utils import db_utils
 from sky.skylet.utils import log_utils
->>>>>>> 8b157477
 
 logger = sky_logging.init_logger(__name__)
 
@@ -217,8 +212,16 @@
         return JobStatus[status]
 
 
-<<<<<<< HEAD
+def get_status(job_id: int) -> Optional[JobStatus]:
+    # TODO(mraheja): remove pylint disabling when filelock version updated.
+    # pylint: disable=abstract-class-instantiated
+    with filelock.FileLock(_get_lock_path(job_id)):
+        return get_status_no_lock(job_id)
+
+
 def get_statuses_json(job_ids: List[Optional[int]]) -> str:
+    # Per-job lock is not required here, since the staled job status will not
+    # affect the caller.
     query_str = ','.join(['?'] * len(job_ids))
     rows = _CURSOR.execute(
         f'SELECT job_id, status FROM jobs WHERE job_id IN ({query_str})',
@@ -235,13 +238,6 @@
         if status is not None:
             statuses[job_id] = JobStatus[status]
     return statuses
-=======
-def get_status(job_id: int) -> Optional[JobStatus]:
-    # TODO(mraheja): remove pylint disabling when filelock version updated.
-    # pylint: disable=abstract-class-instantiated
-    with filelock.FileLock(_get_lock_path(job_id)):
-        return get_status_no_lock(job_id)
->>>>>>> 8b157477
 
 
 def get_latest_job_id() -> Optional[int]:
@@ -463,11 +459,7 @@
                                              absolute=True),
             job['resources'],
             job['status'].value,
-<<<<<<< HEAD
             job['log_path'],
-=======
-            os.path.join(constants.SKY_LOGS_DIRECTORY, job['run_timestamp']),
->>>>>>> 8b157477
         ])
     return job_table
 
@@ -486,7 +478,7 @@
     jobs = _get_jobs(username, status_list=status_list)
     for job in jobs:
         job['status'] = job['status'].value
-        job['log_path'] = os.path.join(SKY_LOGS_DIRECTORY,
+        job['log_path'] = os.path.join(constants.SKY_LOGS_DIRECTORY,
                                        job.pop('run_timestamp'))
     return json.dumps(jobs, indent=2)
 
@@ -560,15 +552,9 @@
     for row in rows:
         job_id = row[JobInfoLoc.JOB_ID.value]
         run_timestamp = row[JobInfoLoc.RUN_TIMESTAMP.value]
-<<<<<<< HEAD
-        log_path = os.path.join(SKY_LOGS_DIRECTORY, run_timestamp)
+        log_path = os.path.join(constants.SKY_LOGS_DIRECTORY, run_timestamp)
         log_paths[str(job_id)] = log_path
     return json.dumps(log_paths)
-=======
-        log_path = os.path.join(constants.SKY_LOGS_DIRECTORY, run_timestamp)
-        log_paths.append((job_id, log_path))
-    return log_paths
->>>>>>> 8b157477
 
 
 class JobLibCodeGen:
