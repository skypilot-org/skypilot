--- conflicted
+++ resolved
@@ -223,18 +223,9 @@
                               env_vars: Optional[Dict[str, str]] = None,
                               stream_logs: bool = False,
                               with_ray: bool = False):
-<<<<<<< HEAD
-    with tempfile.NamedTemporaryFile('w', prefix='sky_app_') as fp:
-        bash_command = make_task_bash_script(bash_command, env_vars=env_vars)
-=======
     with tempfile.NamedTemporaryFile('w', prefix='sky_app_',
                                      delete=False) as fp:
-        if env_vars is not None:
-            export_env_vars = '\n'.join(
-                [f'export {k}="{v}"' for k, v in env_vars.items()])
-            bash_command = export_env_vars + '\n' + bash_command
-        bash_command = make_task_bash_script(bash_command)
->>>>>>> bfa7eab6
+        bash_command = make_task_bash_script(bash_command, env_vars=env_vars)
         fp.write(bash_command)
         fp.flush()
         script_path = fp.name
