"""Sky logging library.

This is a remote utility module that provides logging functionality.
"""
import io
import os
import selectors
import subprocess
import sys
import time
import textwrap
import tempfile
from typing import Dict, Iterator, List, Optional, Tuple, Union

import colorama

from sky import sky_logging
from sky.skylet import job_lib
from sky.skylet.utils import log_utils

SKY_REMOTE_WORKDIR = '~/sky_workdir'
_SKY_LOG_WAITING_GAP_SECONDS = 1
_SKY_LOG_WAITING_MAX_RETRY = 5
_SKY_LOG_TAILING_GAP_SECONDS = 0.2

logger = sky_logging.init_logger(__name__)


def process_subprocess_stream(
    proc,
    log_path: str,
    stream_logs: bool,
    start_streaming_at: str = '',
    end_streaming_at: Optional[str] = None,
    skip_lines: Optional[List[str]] = None,
    replace_crlf: bool = False,
    line_processor: Optional[log_utils.LineProcessor] = None,
    streaming_prefix: Optional[str] = None,
) -> Tuple[str, str]:
    """Redirect the process's filtered stdout/stderr to both stream and file"""
    if line_processor is None:
        line_processor = log_utils.LineProcessor()

    sel = selectors.DefaultSelector()
    out_io = io.TextIOWrapper(proc.stdout,
                              encoding='utf-8',
                              newline='',
                              errors='replace')
    sel.register(out_io, selectors.EVENT_READ)
    if proc.stderr is not None:
        err_io = io.TextIOWrapper(proc.stderr,
                                  encoding='utf-8',
                                  newline='',
                                  errors='replace')
        sel.register(err_io, selectors.EVENT_READ)

    stdout = ''
    stderr = ''

    if streaming_prefix is None:
        streaming_prefix = ''

    start_streaming_flag = False
    end_streaming_flag = False
    with line_processor:
        with open(log_path, 'a') as fout:
            while len(sel.get_map()) > 0:
                events = sel.select()
                for key, _ in events:
                    line = key.fileobj.readline()
                    if not line:
                        # Unregister the io when EOF reached
                        sel.unregister(key.fileobj)
                        continue
                    # TODO(zhwu,gmittal): Put replace_crlf, skip_lines, and
                    # start_streaming_at logic in processor.process_line(line)
                    if replace_crlf and line.endswith('\r\n'):
                        # Replace CRLF with LF to avoid ray logging to the same
                        # line due to separating lines with '\n'.
                        line = line[:-2] + '\n'
                    if (skip_lines is not None and
                            any(skip in line for skip in skip_lines)):
                        continue
                    if start_streaming_at in line:
                        start_streaming_flag = True
                    if (end_streaming_at is not None and
                            end_streaming_at in line):
                        # Keep executing the loop, only stop streaming.
                        # E.g., this is used for `sky bench` to hide the
                        # redundant messages of `sky launch` while
                        # saving them in log files.
                        end_streaming_flag = True
                    if key.fileobj is out_io:
                        stdout += line
                        out_stream = sys.stdout
                    else:
                        stderr += line
                        out_stream = sys.stderr
                    if (stream_logs and start_streaming_flag and
                            not end_streaming_flag):
                        out_stream.write(streaming_prefix + line)
                        out_stream.flush()
                    if log_path != '/dev/null':
                        fout.write(line)
                        fout.flush()
                    line_processor.process_line(line)
    return stdout, stderr


def run_with_log(
    cmd: Union[List[str], str],
    log_path: str,
    stream_logs: bool = False,
    start_streaming_at: str = '',
    end_streaming_at: Optional[str] = None,
    skip_lines: Optional[List[str]] = None,
    require_outputs: bool = False,
    shell: bool = False,
    with_ray: bool = False,
    process_stream: bool = True,
    line_processor: Optional[log_utils.LineProcessor] = None,
    streaming_prefix: Optional[str] = None,
    ray_job_id: Optional[str] = None,
    use_sudo: bool = False,
    **kwargs,
) -> Union[int, Tuple[int, str, str]]:
    """Runs a command and logs its output to a file.

    Args:
        cmd: The command to run.
        log_path: The path to the log file.
        stream_logs: Whether to stream the logs to stdout/stderr.
        require_outputs: Whether to return the stdout/stderr of the command.
        process_stream: Whether to post-process the stdout/stderr of the
          command. If enabled, lines are printed only when '\r' or '\n' is
          found.
        ray_job_id: The id for a ray job.
        use_sudo: Whether to use sudo to create log_path.

    Returns the returncode or returncode, stdout and stderr of the command.
      Note that the stdout and stderr is already decoded.
    """
    assert process_stream or not require_outputs, (
        process_stream, require_outputs,
        'require_outputs should be False when process_stream is False')

    log_path = os.path.expanduser(log_path)
    dirname = os.path.dirname(log_path)
    if use_sudo:
        # Sudo case is encountered when submitting
        # a job for Sky on-prem, when a non-admin user submits a job.
        subprocess.run(f'sudo mkdir -p {dirname}', shell=True, check=True)
        # Hack: Subprocess Popen does not accept sudo.
        # subprocess.Popen in local mode with shell=True does not work,
        # as it does not understand what -H means for sudo.
        shell = False
    else:
        os.makedirs(dirname, exist_ok=True)
    # Redirect stderr to stdout when using ray, to preserve the order of
    # stdout and stderr.
    stdout = stderr = None
    if process_stream:
        stdout = subprocess.PIPE
        stderr = subprocess.PIPE if not with_ray else subprocess.STDOUT
    with subprocess.Popen(cmd,
                          stdout=stdout,
                          stderr=stderr,
                          start_new_session=True,
                          shell=shell,
                          **kwargs) as proc:
        # The proc can be defunct if the python program is killed. Here we
        # open a new subprocess to gracefully kill the proc, SIGTERM
        # and then SIGKILL the process group.
        # Adapted from ray/dashboard/modules/job/job_manager.py#L154
        parent_pid = os.getpid()
        daemon_script = os.path.join(
            os.path.dirname(os.path.abspath(job_lib.__file__)),
            'subprocess_daemon.py')
        daemon_cmd = [
            'python3',
            daemon_script,
            '--parent-pid',
            str(parent_pid),
            '--proc-pid',
            str(proc.pid),
        ]
        # Bool use_sudo is true in the Sky On-prem case.
        # In this case, subprocess_daemon.py should run on the root user
        # and the Ray job id should be passed for daemon to poll for
        # job status (as `ray job stop` does not work in the
        # multitenant case).
        if use_sudo:
            daemon_cmd.insert(0, 'sudo')
            daemon_cmd.extend(['--local-ray-job-id', str(ray_job_id)])
        subprocess.Popen(
            daemon_cmd,
            start_new_session=True,
            # Suppress output
            stdout=subprocess.DEVNULL,
            stderr=subprocess.DEVNULL,
            # Disable input
            stdin=subprocess.DEVNULL,
        )
        stdout = ''
        stderr = ''

        if process_stream:
            if skip_lines is None:
                skip_lines = []
            # Skip these lines caused by `-i` option of bash. Failed to
            # find other way to turn off these two warning.
            # https://stackoverflow.com/questions/13300764/how-to-tell-bash-not-to-issue-warnings-cannot-set-terminal-process-group-and # pylint: disable=line-too-long
            # `ssh -T -i -tt` still cause the problem.
            skip_lines += [
                'bash: cannot set terminal process group',
                'bash: no job control in this shell',
            ]
            # We need this even if the log_path is '/dev/null' to ensure the
            # progress bar is shown.
            # NOTE: Lines are printed only when '\r' or '\n' is found.
            stdout, stderr = process_subprocess_stream(
                proc,
                log_path,
                stream_logs,
                start_streaming_at=start_streaming_at,
                end_streaming_at=end_streaming_at,
                skip_lines=skip_lines,
                line_processor=line_processor,
                # Replace CRLF when the output is logged to driver by ray.
                replace_crlf=with_ray,
                streaming_prefix=streaming_prefix,
            )
        proc.wait()
        if require_outputs:
            return proc.returncode, stdout, stderr
        return proc.returncode


def make_task_bash_script(codegen: str,
                          env_vars: Optional[Dict[str, str]] = None) -> str:
    # set -a is used for exporting all variables functions to the environment
    # so that bash `user_script` can access `conda activate`. Detail: #436.
    # Reference: https://www.gnu.org/software/bash/manual/html_node/The-Set-Builtin.html # pylint: disable=line-too-long
    script = [
        textwrap.dedent(f"""\
            #!/bin/bash
            source ~/.bashrc
            set -a
            . $(conda info --base 2> /dev/null)/etc/profile.d/conda.sh > /dev/null 2>&1 || true
            set +a
            cd {SKY_REMOTE_WORKDIR}"""),
    ]
    if env_vars is not None:
        for k, v in env_vars.items():
            script.append(f'export {k}="{v}"')
    script += [
        codegen,
        '',  # New line at EOF.
    ]
    script = '\n'.join(script)
    return script


def add_ray_env_vars(
        env_vars: Optional[Dict[str, str]] = None) -> Dict[str, str]:
    # Adds Ray-related environment variables.
    if env_vars is None:
        env_vars = {}
    ray_env_vars = [
        'CUDA_VISIBLE_DEVICES', 'RAY_CLIENT_MODE', 'RAY_JOB_ID',
        'RAY_RAYLET_PID', 'OMP_NUM_THREADS'
    ]
    env_dict = dict(os.environ)
    for env_var in ray_env_vars:
        if env_var in env_dict:
            env_vars[env_var] = env_dict[env_var]
    return env_vars


def run_bash_command_with_log(bash_command: str,
                              log_path: str,
                              job_owner: str,
                              job_id: int,
                              env_vars: Optional[Dict[str, str]] = None,
                              stream_logs: bool = False,
                              with_ray: bool = False,
                              use_sudo: bool = False):
    with tempfile.NamedTemporaryFile('w', prefix='sky_app_',
                                     delete=False) as fp:
        if use_sudo:
            env_vars = add_ray_env_vars(env_vars)
        bash_command = make_task_bash_script(bash_command, env_vars=env_vars)
        fp.write(bash_command)
        fp.flush()
        script_path = fp.name

        # Need this `-i` option to make sure `source ~/.bashrc` work.
        inner_command = f'/bin/bash -i {script_path}'

        if use_sudo:
            subprocess.run(f'chmod a+rwx {script_path}', shell=True, check=True)
            subprocess_cmd = job_lib.make_job_command_with_user_switching(
                job_owner, inner_command)
        else:
            subprocess_cmd = inner_command

        return run_with_log(subprocess_cmd,
                            log_path,
                            ray_job_id=job_lib.make_ray_job_id(
                                job_id, job_owner),
                            stream_logs=stream_logs,
                            with_ray=with_ray,
                            use_sudo=use_sudo,
                            shell=True)


def _follow_job_logs(file,
                     job_id: int,
                     start_streaming_at: str = '') -> Iterator[str]:
    """Yield each line from a file as they are written.

    `sleep_sec` is the time to sleep after empty reads. """
    line = ''
    # No need to lock the status here, as the while loop can handle
    # the older status.
    status = job_lib.get_status_no_lock(job_id)
    start_streaming = False
    wait_last_logs = True
    while True:
        tmp = file.readline()
        if tmp is not None and tmp != '':
            line += tmp
            if '\n' in line or '\r' in line:
                if start_streaming_at in line:
                    start_streaming = True
                if start_streaming:
                    # TODO(zhwu): Consider using '\33[2K' to clear the
                    # line when line endswith '\r' (to avoid previous line
                    # to long problem). `colorama.ansi.clear_line`
                    yield line
                line = ''
        else:
            # Reach the end of the file, check the status or sleep and
            # retry.

            # Auto-exit the log tailing, if the job has finished. Check
            # the job status before query again to avoid unfinished logs.
            if status not in [
                    job_lib.JobStatus.RUNNING, job_lib.JobStatus.PENDING
            ]:
                if wait_last_logs:
                    # Wait all the logs are printed before exit.
                    time.sleep(1 + _SKY_LOG_TAILING_GAP_SECONDS)
                    wait_last_logs = False
                    continue
                print(f'INFO: Job finished (status: {status.value}).')
                return

            time.sleep(_SKY_LOG_TAILING_GAP_SECONDS)
            status = job_lib.get_status_no_lock(job_id)


def tail_logs(job_owner: str,
              job_id: int,
              log_dir: Optional[str],
              spot_job_id: Optional[int] = None) -> None:
    """Tail the logs of a job."""
    job_str = f'job {job_id}'
    if spot_job_id is not None:
        job_str = f'spot job {spot_job_id}'
    logger.debug(f'Tailing logs for job, real job_id {job_id}, spot_job_id '
                 f'{spot_job_id}.')
    logger.info(f'{colorama.Fore.YELLOW}Start streaming logs for {job_str}.'
                f'{colorama.Style.RESET_ALL}')
    if log_dir is None:
        print(f'{job_str.capitalize()} not found (see `sky queue`).',
              file=sys.stderr)
        return
    log_path = os.path.join(log_dir, 'run.log')
    log_path = os.path.expanduser(log_path)

<<<<<<< HEAD
    status = job_lib.get_status(job_id)
=======
    status = job_lib.update_job_status(job_owner, [job_id], silent=True)[0]
>>>>>>> 76d2ce49

    # Wait for the log to be written. This is needed due to the `ray submit`
    # will take some time to start the job and write the log.
    retry_cnt = 0
    while status in [
            job_lib.JobStatus.INIT,
            job_lib.JobStatus.PENDING,
            job_lib.JobStatus.RUNNING,
    ]:
        retry_cnt += 1
        if os.path.exists(log_path) and status != job_lib.JobStatus.INIT:
            break
        if retry_cnt >= _SKY_LOG_WAITING_MAX_RETRY:
            print(
                f'{colorama.Fore.RED}ERROR: Logs for '
                f'{job_str} (status: {status.value}) does not exist '
                f'after retrying {retry_cnt} times.{colorama.Style.RESET_ALL}')
            return
        print(f'INFO: Waiting {_SKY_LOG_WAITING_GAP_SECONDS}s for the logs '
              'to be written...')
        time.sleep(_SKY_LOG_WAITING_GAP_SECONDS)
<<<<<<< HEAD
        status = job_lib.get_status(job_id)
=======
        status = job_lib.update_job_status(job_owner, [job_id], silent=True)[0]
>>>>>>> 76d2ce49

    if status in [job_lib.JobStatus.RUNNING, job_lib.JobStatus.PENDING]:
        # Not using `ray job logs` because it will put progress bar in
        # multiple lines.
        with open(log_path, 'r', newline='') as log_file:
            # Using `_follow` instead of `tail -f` to streaming the whole
            # log and creating a new process for tail.
            for line in _follow_job_logs(
                    log_file,
                    job_id=job_id,
                    start_streaming_at='INFO: Tip: use Ctrl-C to exit log'):
                print(line, end='', flush=True)
    else:
        try:
            with open(log_path, 'r') as f:
                print(f.read())
        except FileNotFoundError:
            print(f'{colorama.Fore.RED}ERROR: Logs for job {job_id} (status:'
                  f' {status.value}) does not exist.{colorama.Style.RESET_ALL}')<|MERGE_RESOLUTION|>--- conflicted
+++ resolved
@@ -379,11 +379,7 @@
     log_path = os.path.join(log_dir, 'run.log')
     log_path = os.path.expanduser(log_path)
 
-<<<<<<< HEAD
-    status = job_lib.get_status(job_id)
-=======
     status = job_lib.update_job_status(job_owner, [job_id], silent=True)[0]
->>>>>>> 76d2ce49
 
     # Wait for the log to be written. This is needed due to the `ray submit`
     # will take some time to start the job and write the log.
@@ -405,11 +401,7 @@
         print(f'INFO: Waiting {_SKY_LOG_WAITING_GAP_SECONDS}s for the logs '
               'to be written...')
         time.sleep(_SKY_LOG_WAITING_GAP_SECONDS)
-<<<<<<< HEAD
-        status = job_lib.get_status(job_id)
-=======
         status = job_lib.update_job_status(job_owner, [job_id], silent=True)[0]
->>>>>>> 76d2ce49
 
     if status in [job_lib.JobStatus.RUNNING, job_lib.JobStatus.PENDING]:
         # Not using `ray job logs` because it will put progress bar in
