--- conflicted
+++ resolved
@@ -119,12 +119,9 @@
     with_ray: bool = False,
     process_stream: bool = True,
     line_processor: Optional[log_utils.LineProcessor] = None,
-<<<<<<< HEAD
     streaming_prefix: Optional[str] = None,
-=======
     ray_job_id: Optional[str] = None,
     use_sudo: bool = False,
->>>>>>> 434ef3a2
     **kwargs,
 ) -> Union[int, Tuple[int, str, str]]:
     """Runs a command and logs its output to a file.
