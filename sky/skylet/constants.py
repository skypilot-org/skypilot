--- conflicted
+++ resolved
@@ -459,13 +459,8 @@
 CATALOG_DIR = '~/.sky/catalogs'
 ALL_CLOUDS = ('aws', 'azure', 'gcp', 'ibm', 'lambda', 'scp', 'oci',
               'kubernetes', 'runpod', 'vast', 'vsphere', 'cudo', 'fluidstack',
-<<<<<<< HEAD
-              'paperspace', 'do', 'nebius', 'ssh', 'hyperbolic', 'seeweb',
-              'shadeform')
-=======
               'paperspace', 'primeintellect', 'do', 'nebius', 'ssh',
-              'hyperbolic', 'seeweb')
->>>>>>> d56bac26
+              'hyperbolic', 'seeweb', 'shadeform')
 # END constants used for service catalog.
 
 # The user ID of the SkyPilot system.
