--- conflicted
+++ resolved
@@ -509,13 +509,8 @@
 CATALOG_DIR = '~/.sky/catalogs'
 ALL_CLOUDS = ('aws', 'azure', 'gcp', 'ibm', 'lambda', 'scp', 'oci',
               'kubernetes', 'runpod', 'vast', 'vsphere', 'cudo', 'fluidstack',
-<<<<<<< HEAD
               'paperspace', 'primeintellect', 'do', 'nebius', 'ssh', 'slurm',
-              'hyperbolic', 'seeweb')
-=======
-              'paperspace', 'primeintellect', 'do', 'nebius', 'ssh',
               'hyperbolic', 'seeweb', 'shadeform')
->>>>>>> 8d71c40e
 # END constants used for service catalog.
 
 # The user ID of the SkyPilot system.
