"""Constants for SkyPilot."""
from typing import List, Tuple

from packaging import version

import sky

SKY_LOGS_DIRECTORY = '~/sky_logs'
SKY_REMOTE_WORKDIR = '~/sky_workdir'

# Default Ray port is 6379. Default Ray dashboard port is 8265.
# Default Ray tempdir is /tmp/ray.
# We change them to avoid conflicts with user's Ray clusters.
# We note down the ports in ~/.sky/ray_port.json for backward compatibility.
SKY_REMOTE_RAY_PORT = 6380
SKY_REMOTE_RAY_DASHBOARD_PORT = 8266
# Note we can not use json.dumps which will add a space between ":" and its
# value which causes the yaml parser to fail.
SKY_REMOTE_RAY_PORT_DICT_STR = (
    f'{{"ray_port":{SKY_REMOTE_RAY_PORT}, '
    f'"ray_dashboard_port":{SKY_REMOTE_RAY_DASHBOARD_PORT}}}')
# The file contains the ports of the Ray cluster that SkyPilot launched,
# i.e. the PORT_DICT_STR above.
SKY_REMOTE_RAY_PORT_FILE = '~/.sky/ray_port.json'
SKY_REMOTE_RAY_TEMPDIR = '/tmp/ray_skypilot'
SKY_REMOTE_RAY_VERSION = '2.9.3'

# We store the absolute path of the python executable (/opt/conda/bin/python3)
# in this file, so that any future internal commands that need to use python
# can use this path. This is useful for the case where the user has a custom
# conda environment as a default environment, which is not the same as the one
# used for installing SkyPilot runtime (ray and skypilot).
SKY_PYTHON_PATH_FILE = '~/.sky/python_path'
SKY_RAY_PATH_FILE = '~/.sky/ray_path'
SKY_GET_PYTHON_PATH_CMD = (f'[ -s {SKY_PYTHON_PATH_FILE} ] && '
                           f'cat {SKY_PYTHON_PATH_FILE} 2> /dev/null || '
                           'which python3')
# Python executable, e.g., /opt/conda/bin/python3
SKY_PYTHON_CMD = f'$({SKY_GET_PYTHON_PATH_CMD})'
SKY_PIP_CMD = f'{SKY_PYTHON_CMD} -m pip'
# Ray executable, e.g., /opt/conda/bin/ray
# We need to add SKY_PYTHON_CMD before ray executable because:
# The ray executable is a python script with a header like:
#   #!/opt/conda/bin/python3
# When we create the skypilot-runtime venv, the previously installed ray
# executable will be reused (due to --system-site-packages), and that will cause
# running ray CLI commands to use the wrong python executable.
SKY_RAY_CMD = (f'{SKY_PYTHON_CMD} $([ -s {SKY_RAY_PATH_FILE} ] && '
               f'cat {SKY_RAY_PATH_FILE} 2> /dev/null || which ray)')
# Separate env for SkyPilot runtime dependencies.
SKY_REMOTE_PYTHON_ENV_NAME = 'skypilot-runtime'
SKY_REMOTE_PYTHON_ENV = f'~/{SKY_REMOTE_PYTHON_ENV_NAME}'
ACTIVATE_SKY_REMOTE_PYTHON_ENV = f'source {SKY_REMOTE_PYTHON_ENV}/bin/activate'
# Deleting the SKY_REMOTE_PYTHON_ENV_NAME from the PATH to deactivate the
# environment. `deactivate` command does not work when conda is used.
DEACTIVATE_SKY_REMOTE_PYTHON_ENV = (
    'export PATH='
    f'$(echo $PATH | sed "s|$(echo ~)/{SKY_REMOTE_PYTHON_ENV_NAME}/bin:||")')

# The name for the environment variable that stores the unique ID of the
# current task. This will stay the same across multiple recoveries of the
# same managed task.
TASK_ID_ENV_VAR = 'SKYPILOT_TASK_ID'
# This environment variable stores a '\n'-separated list of task IDs that
# are within the same managed job (DAG). This can be used by the user to
# retrieve the task IDs of any tasks that are within the same managed job.
# This environment variable is pre-assigned before any task starts
# running within the same job, and will remain constant throughout the
# lifetime of the job.
TASK_ID_LIST_ENV_VAR = 'SKYPILOT_TASK_IDS'

# The version of skylet. MUST bump this version whenever we need the skylet to
# be restarted on existing clusters updated with the new version of SkyPilot,
# e.g., when we add new events to skylet, we fix a bug in skylet, or skylet
# needs to load the new version of SkyPilot code to handle the autostop when the
# cluster yaml is updated.
#
# TODO(zongheng,zhanghao): make the upgrading of skylet automatic?
SKYLET_VERSION = '8'
# The version of the lib files that skylet/jobs use. Whenever there is an API
# change for the job_lib or log_lib, we need to bump this version, so that the
# user can be notified to update their SkyPilot version on the remote cluster.
SKYLET_LIB_VERSION = 1
SKYLET_VERSION_FILE = '~/.sky/skylet_version'

# `sky jobs dashboard`-related
#
# Port on the remote jobs controller that the dashboard is running on.
SPOT_DASHBOARD_REMOTE_PORT = 5000

# Docker default options
DEFAULT_DOCKER_CONTAINER_NAME = 'sky_container'
DEFAULT_DOCKER_PORT = 10022
DOCKER_USERNAME_ENV_VAR = 'SKYPILOT_DOCKER_USERNAME'
DOCKER_PASSWORD_ENV_VAR = 'SKYPILOT_DOCKER_PASSWORD'
DOCKER_SERVER_ENV_VAR = 'SKYPILOT_DOCKER_SERVER'
DOCKER_LOGIN_ENV_VARS = {
    DOCKER_USERNAME_ENV_VAR,
    DOCKER_PASSWORD_ENV_VAR,
    DOCKER_SERVER_ENV_VAR,
}

# Commands for disable GPU ECC, which can improve the performance of the GPU
# for some workloads by 30%. This will only be applied when a user specify
# `nvidia_gpus.disable_ecc: true` in ~/.sky/config.yaml.
# Running this command will reboot the machine, introducing overhead for
# provisioning the machine.
# https://portal.nutanix.com/page/documents/kbs/details?targetId=kA00e000000LKjOCAW
DISABLE_GPU_ECC_COMMAND = (
    # Check if the GPU ECC is enabled. We use `sudo which` to check nvidia-smi
    # because in some environments, nvidia-smi is not in path for sudo and we
    # should skip disabling ECC in this case.
    'sudo which nvidia-smi && echo "Checking Nvidia ECC Mode" && '
    'out=$(nvidia-smi -q | grep "ECC Mode" -A2) && '
    'echo "$out" && echo "$out" | grep Current | grep Enabled && '
    'echo "Disabling Nvidia ECC" && '
    # Disable the GPU ECC.
    'sudo nvidia-smi -e 0 && '
    # Reboot the machine to apply the changes.
    '{ sudo reboot || echo "Failed to reboot. ECC mode may not be disabled"; } '
    '|| true; ')

# Install conda on the remote cluster if it is not already installed.
# We use conda with python 3.10 to be consistent across multiple clouds with
# best effort.
# https://github.com/ray-project/ray/issues/31606
# We use python 3.10 to be consistent with the python version of the
# AWS's Deep Learning AMI's default conda environment.
CONDA_INSTALLATION_COMMANDS = (
    'which conda > /dev/null 2>&1 || '
    '{ curl https://repo.anaconda.com/miniconda/Miniconda3-py310_23.11.0-2-Linux-x86_64.sh -o Miniconda3-Linux-x86_64.sh && '  # pylint: disable=line-too-long
    'bash Miniconda3-Linux-x86_64.sh -b && '
    'eval "$(~/miniconda3/bin/conda shell.bash hook)" && conda init && '
    'conda config --set auto_activate_base true && '
    f'conda activate base; }}; '
    'grep "# >>> conda initialize >>>" ~/.bashrc || '
    '{ conda init && source ~/.bashrc; };'
    # If Python version is larger then equal to 3.12, create a new conda env
    # with Python 3.10.
    # We don't use a separate conda env for SkyPilot dependencies because it is
    # costly to create a new conda env, and venv should be a lightweight and
    # faster alternative when the python version satisfies the requirement.
    '[[ $(python3 --version | cut -d " " -f 2 | cut -d "." -f 2) -ge 12 ]] && '
    f'echo "Creating conda env with Python 3.10" && '
    f'conda create -y -n {SKY_REMOTE_PYTHON_ENV_NAME} python=3.10 && '
    f'conda activate {SKY_REMOTE_PYTHON_ENV_NAME};'
    # Create a separate conda environment for SkyPilot dependencies.
    # We use --system-site-packages to reuse the system site packages to avoid
    # the overhead of installing the same packages in the new environment.
    f'[ -d {SKY_REMOTE_PYTHON_ENV} ] || '
    f'{{ {SKY_PYTHON_CMD} -m venv {SKY_REMOTE_PYTHON_ENV} --system-site-packages && '
    f'echo "$(echo {SKY_REMOTE_PYTHON_ENV})/bin/python" > {SKY_PYTHON_PATH_FILE}; }};'
)

_sky_version = str(version.parse(sky.__version__))
RAY_STATUS = f'RAY_ADDRESS=127.0.0.1:{SKY_REMOTE_RAY_PORT} {SKY_RAY_CMD} status'
# Install ray and skypilot on the remote cluster if they are not already
# installed. {var} will be replaced with the actual value in
# backend_utils.write_cluster_config.
RAY_SKYPILOT_INSTALLATION_COMMANDS = (
    'mkdir -p ~/sky_workdir && mkdir -p ~/.sky/sky_app;'
    # Disable the pip version check to avoid the warning message, which makes
    # the output hard to read.
    'export PIP_DISABLE_PIP_VERSION_CHECK=1;'
    # Print the PATH in provision.log to help debug PATH issues.
    'echo PATH=$PATH; '
    # Install setuptools<=69.5.1 to avoid the issue with the latest setuptools
    # causing the error:
    #   ImportError: cannot import name 'packaging' from 'pkg_resources'"
    f'{SKY_PIP_CMD} install "setuptools<70"; '
    # Backward compatibility for ray upgrade (#3248): do not upgrade ray if the
    # ray cluster is already running, to avoid the ray cluster being restarted.
    #
    # We do this guard to avoid any Ray client-server version mismatch.
    # Specifically: If existing ray cluster is an older version say 2.4, and we
    # pip install new version say 2.9 wheels here, then subsequent sky exec
    # (ray job submit) will have v2.9 vs. 2.4 mismatch, similarly this problem
    # exists for sky status -r (ray status).
    #
    # NOTE: RAY_STATUS will only work for the cluster with ray cluster on our
    # latest ray port 6380, but those existing cluster launched before #1790
    # that has ray cluster on the default port 6379 will be upgraded and
    # restarted.
    f'{SKY_PIP_CMD} list | grep "ray " | '
    f'grep {SKY_REMOTE_RAY_VERSION} 2>&1 > /dev/null '
    f'|| {RAY_STATUS} || '
    f'{SKY_PIP_CMD} install --exists-action w -U ray[default]=={SKY_REMOTE_RAY_VERSION}; '  # pylint: disable=line-too-long
    # In some envs, e.g. pip does not have permission to write under /opt/conda
    # ray package will be installed under ~/.local/bin. If the user's PATH does
    # not include ~/.local/bin (the pip install will have the output: `WARNING:
    # The scripts ray, rllib, serve and tune are installed in '~/.local/bin'
    # which is not on PATH.`), causing an empty SKY_RAY_PATH_FILE later.
    #
    # Here, we add ~/.local/bin to the end of the PATH to make sure the issues
    # mentioned above are resolved.
    'export PATH=$PATH:$HOME/.local/bin; '
    # Writes ray path to file if it does not exist or the file is empty.
    f'[ -s {SKY_RAY_PATH_FILE} ] || '
    f'{{ {ACTIVATE_SKY_REMOTE_PYTHON_ENV} && '
    f'which ray > {SKY_RAY_PATH_FILE} || exit 1; }}; '
    # END ray package check and installation
    f'{{ {SKY_PIP_CMD} list | grep "skypilot " && '
    '[ "$(cat ~/.sky/wheels/current_sky_wheel_hash)" == "{sky_wheel_hash}" ]; } || '  # pylint: disable=line-too-long
    f'{{ {SKY_PIP_CMD} uninstall skypilot -y; '
    f'{SKY_PIP_CMD} install "$(echo ~/.sky/wheels/{{sky_wheel_hash}}/'
    f'skypilot-{_sky_version}*.whl)[{{cloud}}, remote]" && '
    'echo "{sky_wheel_hash}" > ~/.sky/wheels/current_sky_wheel_hash || '
    'exit 1; }; '
    # END SkyPilot package check and installation

    # Only patch ray when the ray version is the same as the expected version.
    # The ray installation above can be skipped due to the existing ray cluster
    # for backward compatibility. In this case, we should not patch the ray
    # files.
    f'{SKY_PIP_CMD} list | grep "ray " | grep {SKY_REMOTE_RAY_VERSION} 2>&1 > /dev/null '
    f'&& {{ {SKY_PYTHON_CMD} -c "from sky.skylet.ray_patches import patch; patch()" '
    '|| exit 1; };')

# The name for the environment variable that stores SkyPilot user hash, which
# is mainly used to make sure sky commands runs on a VM launched by SkyPilot
# will be recognized as the same user (e.g., jobs controller or sky serve
# controller).
USER_ID_ENV_VAR = 'SKYPILOT_USER_ID'

# The name for the environment variable that stores SkyPilot user name.
# Similar to USER_ID_ENV_VAR, this is mainly used to make sure sky commands
# runs on a VM launched by SkyPilot will be recognized as the same user.
USER_ENV_VAR = 'SKYPILOT_USER'

# In most clouds, cluster names can only contain lowercase letters, numbers
# and hyphens. We use this regex to validate the cluster name.
CLUSTER_NAME_VALID_REGEX = '[a-zA-Z]([-_.a-zA-Z0-9]*[a-zA-Z0-9])?'

# Used for translate local file mounts to cloud storage. Please refer to
# sky/execution.py::_maybe_translate_local_file_mounts_and_sync_up for
# more details.
WORKDIR_BUCKET_NAME = 'skypilot-workdir-{username}-{id}'
FILE_MOUNTS_BUCKET_NAME = 'skypilot-filemounts-folder-{username}-{id}'
FILE_MOUNTS_FILE_ONLY_BUCKET_NAME = 'skypilot-filemounts-files-{username}-{id}'
FILE_MOUNTS_LOCAL_TMP_DIR = 'skypilot-filemounts-files-{id}'
FILE_MOUNTS_REMOTE_TMP_DIR = '/tmp/sky-{}-filemounts-files'

# The default idle timeout for SkyPilot controllers. This include spot
# controller and sky serve controller.
# TODO(tian): Refactor to controller_utils. Current blocker: circular import.
CONTROLLER_IDLE_MINUTES_TO_AUTOSTOP = 10

# Due to the CPU/memory usage of the controller process launched with sky jobs (
# use ray job under the hood), we need to reserve some CPU/memory for each jobs/
# serve controller process.
# Jobs: A default controller with 8 vCPU and 32 GB memory can manage up to 32
# managed jobs.
# Serve: A default controller with 4 vCPU and 16 GB memory can run up to 16
# services.
CONTROLLER_PROCESS_CPU_DEMAND = 0.25

# SkyPilot environment variables
SKYPILOT_NUM_NODES = 'SKYPILOT_NUM_NODES'
SKYPILOT_NODE_IPS = 'SKYPILOT_NODE_IPS'
SKYPILOT_NUM_GPUS_PER_NODE = 'SKYPILOT_NUM_GPUS_PER_NODE'
SKYPILOT_NODE_RANK = 'SKYPILOT_NODE_RANK'

# Placeholder for the SSH user in proxy command, replaced when the ssh_user is
# known after provisioning.
SKY_SSH_USER_PLACEHOLDER = 'skypilot:ssh_user'

<<<<<<< HEAD
WAIT_FOR_STORAGE_ACCOUNT_CREATION = 60
# Observed time for new role assignment to propagate was ~45s
WAIT_FOR_STORAGE_ACCOUNT_ROLE_ASSIGNMENT = 120
RETRY_INTERVAL_AFTER_ROLE_ASSIGNMENT = 5
ROLE_ASSIGNMENT_FAILURE_ERROR_MSG = (
    'Failed to assign Storage Blob Data Owner role to the '
    'storage account {storage_account_name}.')
=======
# The keys that can be overridden in the `~/.sky/config.yaml` file. The
# overrides are specified in task YAMLs.
OVERRIDEABLE_CONFIG_KEYS: List[Tuple[str, ...]] = [
    ('docker', 'run_options'),
    ('nvidia_gpus', 'disable_ecc'),
    ('kubernetes', 'pod_config'),
    ('kubernetes', 'provision_timeout'),
    ('gcp', 'managed_instance_group'),
]
>>>>>>> bce117d9
<|MERGE_RESOLUTION|>--- conflicted
+++ resolved
@@ -264,15 +264,6 @@
 # known after provisioning.
 SKY_SSH_USER_PLACEHOLDER = 'skypilot:ssh_user'
 
-<<<<<<< HEAD
-WAIT_FOR_STORAGE_ACCOUNT_CREATION = 60
-# Observed time for new role assignment to propagate was ~45s
-WAIT_FOR_STORAGE_ACCOUNT_ROLE_ASSIGNMENT = 120
-RETRY_INTERVAL_AFTER_ROLE_ASSIGNMENT = 5
-ROLE_ASSIGNMENT_FAILURE_ERROR_MSG = (
-    'Failed to assign Storage Blob Data Owner role to the '
-    'storage account {storage_account_name}.')
-=======
 # The keys that can be overridden in the `~/.sky/config.yaml` file. The
 # overrides are specified in task YAMLs.
 OVERRIDEABLE_CONFIG_KEYS: List[Tuple[str, ...]] = [
@@ -282,4 +273,11 @@
     ('kubernetes', 'provision_timeout'),
     ('gcp', 'managed_instance_group'),
 ]
->>>>>>> bce117d9
+
+WAIT_FOR_STORAGE_ACCOUNT_CREATION = 60
+# Observed time for new role assignment to propagate was ~45s
+WAIT_FOR_STORAGE_ACCOUNT_ROLE_ASSIGNMENT = 120
+RETRY_INTERVAL_AFTER_ROLE_ASSIGNMENT = 5
+ROLE_ASSIGNMENT_FAILURE_ERROR_MSG = (
+    'Failed to assign Storage Blob Data Owner role to the '
+    'storage account {storage_account_name}.')