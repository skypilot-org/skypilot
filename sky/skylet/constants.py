"""Constants for SkyPilot."""
from typing import List, Tuple

from packaging import version

import sky

SKY_LOGS_DIRECTORY = '~/sky_logs'
SKY_REMOTE_WORKDIR = '~/sky_workdir'
SKY_IGNORE_FILE = '.skyignore'
GIT_IGNORE_FILE = '.gitignore'

# Default Ray port is 6379. Default Ray dashboard port is 8265.
# Default Ray tempdir is /tmp/ray.
# We change them to avoid conflicts with user's Ray clusters.
# We note down the ports in ~/.sky/ray_port.json for backward compatibility.
SKY_REMOTE_RAY_PORT = 6380
SKY_REMOTE_RAY_DASHBOARD_PORT = 8266
# Note we can not use json.dumps which will add a space between ":" and its
# value which causes the yaml parser to fail.
SKY_REMOTE_RAY_PORT_DICT_STR = (
    f'{{"ray_port":{SKY_REMOTE_RAY_PORT}, '
    f'"ray_dashboard_port":{SKY_REMOTE_RAY_DASHBOARD_PORT}}}')
# The file contains the ports of the Ray cluster that SkyPilot launched,
# i.e. the PORT_DICT_STR above.
SKY_REMOTE_RAY_PORT_FILE = '~/.sky/ray_port.json'
SKY_REMOTE_RAY_TEMPDIR = '/tmp/ray_skypilot'
SKY_REMOTE_RAY_VERSION = '2.9.3'

# We store the absolute path of the python executable (/opt/conda/bin/python3)
# in this file, so that any future internal commands that need to use python
# can use this path. This is useful for the case where the user has a custom
# conda environment as a default environment, which is not the same as the one
# used for installing SkyPilot runtime (ray and skypilot).
SKY_PYTHON_PATH_FILE = '~/.sky/python_path'
SKY_RAY_PATH_FILE = '~/.sky/ray_path'
SKY_GET_PYTHON_PATH_CMD = (f'[ -s {SKY_PYTHON_PATH_FILE} ] && '
                           f'cat {SKY_PYTHON_PATH_FILE} 2> /dev/null || '
                           'which python3')
# Python executable, e.g., /opt/conda/bin/python3
SKY_PYTHON_CMD = f'$({SKY_GET_PYTHON_PATH_CMD})'
SKY_PIP_CMD = f'{SKY_PYTHON_CMD} -m pip'
# Ray executable, e.g., /opt/conda/bin/ray
# We need to add SKY_PYTHON_CMD before ray executable because:
# The ray executable is a python script with a header like:
#   #!/opt/conda/bin/python3
SKY_RAY_CMD = (f'{SKY_PYTHON_CMD} $([ -s {SKY_RAY_PATH_FILE} ] && '
               f'cat {SKY_RAY_PATH_FILE} 2> /dev/null || which ray)')
# Separate env for SkyPilot runtime dependencies.
SKY_REMOTE_PYTHON_ENV_NAME = 'skypilot-runtime'
SKY_REMOTE_PYTHON_ENV = f'~/{SKY_REMOTE_PYTHON_ENV_NAME}'
ACTIVATE_SKY_REMOTE_PYTHON_ENV = f'source {SKY_REMOTE_PYTHON_ENV}/bin/activate'
# Deleting the SKY_REMOTE_PYTHON_ENV_NAME from the PATH to deactivate the
# environment. `deactivate` command does not work when conda is used.

# Define SKY_GET_PIP_CMD to try uv first, fall back to regular pip if uv is not
# available. This is only for backwards compatibility with pre-nimbus SkyPilot
# versions.
# TODO(romilb): Change to using SKY_UV_PIP_CMD after v0.10.0.
SET_SKY_PIP = f'SKY_PIP() {{ which uv >/dev/null 2>&1 && {SKY_UV_PIP_CMD} "$@" || {SKY_PIP_CMD} "$@"; }};'  # pylint: disable=line-too-long

DEACTIVATE_SKY_REMOTE_PYTHON_ENV = (
    'export PATH='
    f'$(echo $PATH | sed "s|$(echo ~)/{SKY_REMOTE_PYTHON_ENV_NAME}/bin:||")')

# The name for the environment variable that stores the unique ID of the
# current task. This will stay the same across multiple recoveries of the
# same managed task.
TASK_ID_ENV_VAR = 'SKYPILOT_TASK_ID'
# This environment variable stores a '\n'-separated list of task IDs that
# are within the same managed job (DAG). This can be used by the user to
# retrieve the task IDs of any tasks that are within the same managed job.
# This environment variable is pre-assigned before any task starts
# running within the same job, and will remain constant throughout the
# lifetime of the job.
TASK_ID_LIST_ENV_VAR = 'SKYPILOT_TASK_IDS'

# The version of skylet. MUST bump this version whenever we need the skylet to
# be restarted on existing clusters updated with the new version of SkyPilot,
# e.g., when we add new events to skylet, we fix a bug in skylet, or skylet
# needs to load the new version of SkyPilot code to handle the autostop when the
# cluster yaml is updated.
#
# TODO(zongheng,zhanghao): make the upgrading of skylet automatic?
SKYLET_VERSION = '9'
# The version of the lib files that skylet/jobs use. Whenever there is an API
# change for the job_lib or log_lib, we need to bump this version, so that the
# user can be notified to update their SkyPilot version on the remote cluster.
SKYLET_LIB_VERSION = 2
SKYLET_VERSION_FILE = '~/.sky/skylet_version'

# `sky jobs dashboard`-related
#
# Port on the remote jobs controller that the dashboard is running on.
SPOT_DASHBOARD_REMOTE_PORT = 5000

# Docker default options
DEFAULT_DOCKER_CONTAINER_NAME = 'sky_container'
DEFAULT_DOCKER_PORT = 10022
DOCKER_USERNAME_ENV_VAR = 'SKYPILOT_DOCKER_USERNAME'
DOCKER_PASSWORD_ENV_VAR = 'SKYPILOT_DOCKER_PASSWORD'
DOCKER_SERVER_ENV_VAR = 'SKYPILOT_DOCKER_SERVER'
DOCKER_LOGIN_ENV_VARS = {
    DOCKER_USERNAME_ENV_VAR,
    DOCKER_PASSWORD_ENV_VAR,
    DOCKER_SERVER_ENV_VAR,
}

# Commands for disable GPU ECC, which can improve the performance of the GPU
# for some workloads by 30%. This will only be applied when a user specify
# `nvidia_gpus.disable_ecc: true` in ~/.sky/config.yaml.
# Running this command will reboot the machine, introducing overhead for
# provisioning the machine.
# https://portal.nutanix.com/page/documents/kbs/details?targetId=kA00e000000LKjOCAW
DISABLE_GPU_ECC_COMMAND = (
    # Check if the GPU ECC is enabled. We use `sudo which` to check nvidia-smi
    # because in some environments, nvidia-smi is not in path for sudo and we
    # should skip disabling ECC in this case.
    'sudo which nvidia-smi && echo "Checking Nvidia ECC Mode" && '
    'out=$(nvidia-smi -q | grep "ECC Mode" -A2) && '
    'echo "$out" && echo "$out" | grep Current | grep Enabled && '
    'echo "Disabling Nvidia ECC" && '
    # Disable the GPU ECC.
    'sudo nvidia-smi -e 0 && '
    # Reboot the machine to apply the changes.
    '{ sudo reboot || echo "Failed to reboot. ECC mode may not be disabled"; } '
    '|| true; ')

# Install conda on the remote cluster if it is not already installed.
# We use conda with python 3.10 to be consistent across multiple clouds with
# best effort.
# https://github.com/ray-project/ray/issues/31606
# We use python 3.10 to be consistent with the python version of the
# AWS's Deep Learning AMI's default conda environment.
CONDA_INSTALLATION_COMMANDS = (
    'which conda > /dev/null 2>&1 || '
    '{ curl https://repo.anaconda.com/miniconda/Miniconda3-py310_23.11.0-2-Linux-x86_64.sh -o Miniconda3-Linux-x86_64.sh && '  # pylint: disable=line-too-long
    # We do not use && for installation of conda and the following init commands
    # because for some images, conda is already installed, but not initialized.
    # In this case, we need to initialize conda and set auto_activate_base to
    # true.
    '{ bash Miniconda3-Linux-x86_64.sh -b; '
    'eval "$(~/miniconda3/bin/conda shell.bash hook)" && conda init && '
    # Caller should replace {conda_auto_activate} with either true or false.
    'conda config --set auto_activate_base {conda_auto_activate} && '
    'conda activate base; }; }; '
    'grep "# >>> conda initialize >>>" ~/.bashrc || '
    '{ conda init && source ~/.bashrc; };'
    # If Python version is larger then equal to 3.12, create a new conda env
    # with Python 3.10.
    # We don't use a separate conda env for SkyPilot dependencies because it is
    # costly to create a new conda env, and venv should be a lightweight and
    # faster alternative when the python version satisfies the requirement.
    '[[ $(python3 --version | cut -d " " -f 2 | cut -d "." -f 2) -ge 12 ]] && '
    'echo "Creating conda env with Python 3.10" && '
    f'conda create -y -n {SKY_REMOTE_PYTHON_ENV_NAME} python=3.10 && '
    f'conda activate {SKY_REMOTE_PYTHON_ENV_NAME};'
    # Create a separate conda environment for SkyPilot dependencies.
    f'[ -d {SKY_REMOTE_PYTHON_ENV} ] || '
    # Do NOT use --system-site-packages here, because if users upgrade any
    # packages in the base env, they interfere with skypilot dependencies.
    # Reference: https://github.com/skypilot-org/skypilot/issues/4097
    f'{SKY_PYTHON_CMD} -m venv {SKY_REMOTE_PYTHON_ENV};'
    f'echo "$(echo {SKY_REMOTE_PYTHON_ENV})/bin/python" > {SKY_PYTHON_PATH_FILE};'
)

_sky_version = str(version.parse(sky.__version__))
RAY_STATUS = f'RAY_ADDRESS=127.0.0.1:{SKY_REMOTE_RAY_PORT} {SKY_RAY_CMD} status'
RAY_INSTALLATION_COMMANDS = (
    f'{SET_SKY_PIP} '
    'mkdir -p ~/sky_workdir && mkdir -p ~/.sky/sky_app;'
    # Disable the pip version check to avoid the warning message, which makes
    # the output hard to read.
    'export PIP_DISABLE_PIP_VERSION_CHECK=1;'
    # Print the PATH in provision.log to help debug PATH issues.
    'echo PATH=$PATH; '
    # Install setuptools<=69.5.1 to avoid the issue with the latest setuptools
    # causing the error:
    #   ImportError: cannot import name 'packaging' from 'pkg_resources'"
<<<<<<< HEAD
    f'SKY_PIP install "setuptools<70"; '
=======
    f'{SKY_PIP_CMD} install "setuptools<70"; '
>>>>>>> 0b20d568
    # Backward compatibility for ray upgrade (#3248): do not upgrade ray if the
    # ray cluster is already running, to avoid the ray cluster being restarted.
    #
    # We do this guard to avoid any Ray client-server version mismatch.
    # Specifically: If existing ray cluster is an older version say 2.4, and we
    # pip install new version say 2.9 wheels here, then subsequent sky exec
    # (ray job submit) will have v2.9 vs. 2.4 mismatch, similarly this problem
    # exists for sky status -r (ray status).
    #
    # NOTE: RAY_STATUS will only work for the cluster with ray cluster on our
    # latest ray port 6380, but those existing cluster launched before #1790
    # that has ray cluster on the default port 6379 will be upgraded and
    # restarted.
<<<<<<< HEAD
    f'SKY_PIP list | grep "ray " | '
    f'grep {SKY_REMOTE_RAY_VERSION} 2>&1 > /dev/null '
    f'|| {RAY_STATUS} || '
    f'SKY_PIP install -U ray[default]=={SKY_REMOTE_RAY_VERSION}; '  # pylint: disable=line-too-long
=======
    f'{SKY_PIP_CMD} list | grep "ray " | '
    f'grep {SKY_REMOTE_RAY_VERSION} 2>&1 > /dev/null '
    f'|| {RAY_STATUS} || '
    f'{SKY_PIP_CMD} install --exists-action w -U ray[default]=={SKY_REMOTE_RAY_VERSION}; '  # pylint: disable=line-too-long
>>>>>>> 0b20d568
    # In some envs, e.g. pip does not have permission to write under /opt/conda
    # ray package will be installed under ~/.local/bin. If the user's PATH does
    # not include ~/.local/bin (the pip install will have the output: `WARNING:
    # The scripts ray, rllib, serve and tune are installed in '~/.local/bin'
    # which is not on PATH.`), causing an empty SKY_RAY_PATH_FILE later.
    #
    # Here, we add ~/.local/bin to the end of the PATH to make sure the issues
    # mentioned above are resolved.
    'export PATH=$PATH:$HOME/.local/bin; '
    # Writes ray path to file if it does not exist or the file is empty.
    f'[ -s {SKY_RAY_PATH_FILE} ] || '
    f'{{ {ACTIVATE_SKY_REMOTE_PYTHON_ENV} && '
    f'which ray > {SKY_RAY_PATH_FILE} || exit 1; }}; ')

SKYPILOT_WHEEL_INSTALLATION_COMMANDS = (
<<<<<<< HEAD
    f'{SET_SKY_PIP} '
    f'{{ SKY_PIP list | grep "skypilot " && '
    '[ "$(cat ~/.sky/wheels/current_sky_wheel_hash)" == "{sky_wheel_hash}" ]; } || '  # pylint: disable=line-too-long
    f'{{ SKY_PIP uninstall skypilot; '
    f'SKY_PIP install "$(echo ~/.sky/wheels/{{sky_wheel_hash}}/'
=======
    f'{{ {SKY_PIP_CMD} list | grep "skypilot " && '
    '[ "$(cat ~/.sky/wheels/current_sky_wheel_hash)" == "{sky_wheel_hash}" ]; } || '  # pylint: disable=line-too-long
    f'{{ {SKY_PIP_CMD} uninstall skypilot -y; '
    f'{SKY_PIP_CMD} install "$(echo ~/.sky/wheels/{{sky_wheel_hash}}/'
>>>>>>> 0b20d568
    f'skypilot-{_sky_version}*.whl)[{{cloud}}, remote]" && '
    'echo "{sky_wheel_hash}" > ~/.sky/wheels/current_sky_wheel_hash || '
    'exit 1; }; ')

# Install ray and skypilot on the remote cluster if they are not already
# installed. {var} will be replaced with the actual value in
# backend_utils.write_cluster_config.
RAY_SKYPILOT_INSTALLATION_COMMANDS = (
    f'{SET_SKY_PIP} '
    f'{RAY_INSTALLATION_COMMANDS} '
    f'{SKYPILOT_WHEEL_INSTALLATION_COMMANDS} '
    # Only patch ray when the ray version is the same as the expected version.
    # The ray installation above can be skipped due to the existing ray cluster
    # for backward compatibility. In this case, we should not patch the ray
    # files.
<<<<<<< HEAD
    f'SKY_PIP list | grep "ray " | '
=======
    f'{SKY_PIP_CMD} list | grep "ray " | '
>>>>>>> 0b20d568
    f'grep {SKY_REMOTE_RAY_VERSION} 2>&1 > /dev/null && '
    f'{{ {SKY_PYTHON_CMD} -c '
    '"from sky.skylet.ray_patches import patch; patch()" || exit 1; }; ')

# The name for the environment variable that stores SkyPilot user hash, which
# is mainly used to make sure sky commands runs on a VM launched by SkyPilot
# will be recognized as the same user (e.g., jobs controller or sky serve
# controller).
USER_ID_ENV_VAR = 'SKYPILOT_USER_ID'

# The name for the environment variable that stores SkyPilot user name.
# Similar to USER_ID_ENV_VAR, this is mainly used to make sure sky commands
# runs on a VM launched by SkyPilot will be recognized as the same user.
USER_ENV_VAR = 'SKYPILOT_USER'

# In most clouds, cluster names can only contain lowercase letters, numbers
# and hyphens. We use this regex to validate the cluster name.
CLUSTER_NAME_VALID_REGEX = '[a-zA-Z]([-_.a-zA-Z0-9]*[a-zA-Z0-9])?'

# Used for translate local file mounts to cloud storage. Please refer to
# sky/execution.py::_maybe_translate_local_file_mounts_and_sync_up for
# more details.
WORKDIR_BUCKET_NAME = 'skypilot-workdir-{username}-{id}'
FILE_MOUNTS_BUCKET_NAME = 'skypilot-filemounts-folder-{username}-{id}'
FILE_MOUNTS_FILE_ONLY_BUCKET_NAME = 'skypilot-filemounts-files-{username}-{id}'
FILE_MOUNTS_LOCAL_TMP_DIR = 'skypilot-filemounts-files-{id}'
FILE_MOUNTS_REMOTE_TMP_DIR = '/tmp/sky-{}-filemounts-files'

# The default idle timeout for SkyPilot controllers. This include spot
# controller and sky serve controller.
# TODO(tian): Refactor to controller_utils. Current blocker: circular import.
CONTROLLER_IDLE_MINUTES_TO_AUTOSTOP = 10

# Due to the CPU/memory usage of the controller process launched with sky jobs (
# use ray job under the hood), we need to reserve some CPU/memory for each jobs/
# serve controller process.
# Jobs: A default controller with 8 vCPU and 32 GB memory can manage up to 32
# managed jobs.
# Serve: A default controller with 4 vCPU and 16 GB memory can run up to 16
# services.
CONTROLLER_PROCESS_CPU_DEMAND = 0.25

# SkyPilot environment variables
SKYPILOT_NUM_NODES = 'SKYPILOT_NUM_NODES'
SKYPILOT_NODE_IPS = 'SKYPILOT_NODE_IPS'
SKYPILOT_NUM_GPUS_PER_NODE = 'SKYPILOT_NUM_GPUS_PER_NODE'
SKYPILOT_NODE_RANK = 'SKYPILOT_NODE_RANK'

# Placeholder for the SSH user in proxy command, replaced when the ssh_user is
# known after provisioning.
SKY_SSH_USER_PLACEHOLDER = 'skypilot:ssh_user'

# The keys that can be overridden in the `~/.sky/config.yaml` file. The
# overrides are specified in task YAMLs.
OVERRIDEABLE_CONFIG_KEYS: List[Tuple[str, ...]] = [
    ('docker', 'run_options'),
    ('nvidia_gpus', 'disable_ecc'),
    ('kubernetes', 'pod_config'),
    ('kubernetes', 'provision_timeout'),
    ('gcp', 'managed_instance_group'),
]

# Constants for Azure blob storage
WAIT_FOR_STORAGE_ACCOUNT_CREATION = 60
# Observed time for new role assignment to propagate was ~45s
WAIT_FOR_STORAGE_ACCOUNT_ROLE_ASSIGNMENT = 180
RETRY_INTERVAL_AFTER_ROLE_ASSIGNMENT = 10
ROLE_ASSIGNMENT_FAILURE_ERROR_MSG = (
    'Failed to assign Storage Blob Data Owner role to the '
    'storage account {storage_account_name}.')<|MERGE_RESOLUTION|>--- conflicted
+++ resolved
@@ -167,7 +167,6 @@
 _sky_version = str(version.parse(sky.__version__))
 RAY_STATUS = f'RAY_ADDRESS=127.0.0.1:{SKY_REMOTE_RAY_PORT} {SKY_RAY_CMD} status'
 RAY_INSTALLATION_COMMANDS = (
-    f'{SET_SKY_PIP} '
     'mkdir -p ~/sky_workdir && mkdir -p ~/.sky/sky_app;'
     # Disable the pip version check to avoid the warning message, which makes
     # the output hard to read.
@@ -177,11 +176,7 @@
     # Install setuptools<=69.5.1 to avoid the issue with the latest setuptools
     # causing the error:
     #   ImportError: cannot import name 'packaging' from 'pkg_resources'"
-<<<<<<< HEAD
-    f'SKY_PIP install "setuptools<70"; '
-=======
     f'{SKY_PIP_CMD} install "setuptools<70"; '
->>>>>>> 0b20d568
     # Backward compatibility for ray upgrade (#3248): do not upgrade ray if the
     # ray cluster is already running, to avoid the ray cluster being restarted.
     #
@@ -195,17 +190,10 @@
     # latest ray port 6380, but those existing cluster launched before #1790
     # that has ray cluster on the default port 6379 will be upgraded and
     # restarted.
-<<<<<<< HEAD
-    f'SKY_PIP list | grep "ray " | '
-    f'grep {SKY_REMOTE_RAY_VERSION} 2>&1 > /dev/null '
-    f'|| {RAY_STATUS} || '
-    f'SKY_PIP install -U ray[default]=={SKY_REMOTE_RAY_VERSION}; '  # pylint: disable=line-too-long
-=======
     f'{SKY_PIP_CMD} list | grep "ray " | '
     f'grep {SKY_REMOTE_RAY_VERSION} 2>&1 > /dev/null '
     f'|| {RAY_STATUS} || '
     f'{SKY_PIP_CMD} install --exists-action w -U ray[default]=={SKY_REMOTE_RAY_VERSION}; '  # pylint: disable=line-too-long
->>>>>>> 0b20d568
     # In some envs, e.g. pip does not have permission to write under /opt/conda
     # ray package will be installed under ~/.local/bin. If the user's PATH does
     # not include ~/.local/bin (the pip install will have the output: `WARNING:
@@ -221,18 +209,10 @@
     f'which ray > {SKY_RAY_PATH_FILE} || exit 1; }}; ')
 
 SKYPILOT_WHEEL_INSTALLATION_COMMANDS = (
-<<<<<<< HEAD
-    f'{SET_SKY_PIP} '
-    f'{{ SKY_PIP list | grep "skypilot " && '
-    '[ "$(cat ~/.sky/wheels/current_sky_wheel_hash)" == "{sky_wheel_hash}" ]; } || '  # pylint: disable=line-too-long
-    f'{{ SKY_PIP uninstall skypilot; '
-    f'SKY_PIP install "$(echo ~/.sky/wheels/{{sky_wheel_hash}}/'
-=======
     f'{{ {SKY_PIP_CMD} list | grep "skypilot " && '
     '[ "$(cat ~/.sky/wheels/current_sky_wheel_hash)" == "{sky_wheel_hash}" ]; } || '  # pylint: disable=line-too-long
     f'{{ {SKY_PIP_CMD} uninstall skypilot -y; '
     f'{SKY_PIP_CMD} install "$(echo ~/.sky/wheels/{{sky_wheel_hash}}/'
->>>>>>> 0b20d568
     f'skypilot-{_sky_version}*.whl)[{{cloud}}, remote]" && '
     'echo "{sky_wheel_hash}" > ~/.sky/wheels/current_sky_wheel_hash || '
     'exit 1; }; ')
@@ -241,18 +221,13 @@
 # installed. {var} will be replaced with the actual value in
 # backend_utils.write_cluster_config.
 RAY_SKYPILOT_INSTALLATION_COMMANDS = (
-    f'{SET_SKY_PIP} '
     f'{RAY_INSTALLATION_COMMANDS} '
     f'{SKYPILOT_WHEEL_INSTALLATION_COMMANDS} '
     # Only patch ray when the ray version is the same as the expected version.
     # The ray installation above can be skipped due to the existing ray cluster
     # for backward compatibility. In this case, we should not patch the ray
     # files.
-<<<<<<< HEAD
-    f'SKY_PIP list | grep "ray " | '
-=======
     f'{SKY_PIP_CMD} list | grep "ray " | '
->>>>>>> 0b20d568
     f'grep {SKY_REMOTE_RAY_VERSION} 2>&1 > /dev/null && '
     f'{{ {SKY_PYTHON_CMD} -c '
     '"from sky.skylet.ray_patches import patch; patch()" || exit 1; }; ')
