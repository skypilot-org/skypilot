--- conflicted
+++ resolved
@@ -456,12 +456,8 @@
 CATALOG_DIR = '~/.sky/catalogs'
 ALL_CLOUDS = ('aws', 'azure', 'gcp', 'ibm', 'lambda', 'scp', 'oci',
               'kubernetes', 'runpod', 'vast', 'vsphere', 'cudo', 'fluidstack',
-<<<<<<< HEAD
               'paperspace', 'primeintellect', 'do', 'nebius', 'ssh',
-              'hyperbolic')
-=======
-              'paperspace', 'do', 'nebius', 'ssh', 'hyperbolic', 'seeweb')
->>>>>>> 227db634
+              'hyperbolic', 'seeweb')
 # END constants used for service catalog.
 
 # The user ID of the SkyPilot system.
