--- conflicted
+++ resolved
@@ -462,7 +462,6 @@
     ('gcp', 'enable_gvnic'),
     ('gcp', 'enable_gpu_direct'),
     ('gcp', 'placement_policy'),
-<<<<<<< HEAD
     ('novita', 'imageUrl'),
     ('novita', 'imageAuth'),
     ('novita', 'imageAuthId'),
@@ -473,9 +472,7 @@
     ('novita', 'networkStorages'),
     ('novita', 'networkId'),
     ('novita', 'rootfsSize'),
-=======
     ('vast', 'secure_only'),
->>>>>>> dd218240
     ('active_workspace',),
 ]
 # When overriding the SkyPilot configs on the API server with the client one,
@@ -568,17 +565,10 @@
 HOSTED_CATALOG_DIR_URL_S3_MIRROR = 'https://skypilot-catalog.s3.us-east-1.amazonaws.com/catalogs'  # pylint: disable=line-too-long
 CATALOG_SCHEMA_VERSION = 'v8'
 CATALOG_DIR = '~/.sky/catalogs'
-<<<<<<< HEAD
 ALL_CLOUDS = ('aws', 'azure', 'cudo', 'do', 'fluidstack', 'gcp', 'hyperbolic', 
               'ibm', 'kubernetes', 'lambda', 'nebius', 'novita', 'oci', 
               'paperspace', 'primeintellect', 'runpod', 'scp', 'seeweb', 
-              'shadeform', 'ssh', 'vast', 'vsphere')
-=======
-ALL_CLOUDS = ('aws', 'azure', 'gcp', 'ibm', 'lambda', 'scp', 'oci',
-              'kubernetes', 'runpod', 'vast', 'vsphere', 'cudo', 'fluidstack',
-              'paperspace', 'primeintellect', 'do', 'nebius', 'ssh', 'slurm',
-              'hyperbolic', 'seeweb', 'shadeform')
->>>>>>> dd218240
+              'shadeform', 'slurm', 'ssh', 'vast', 'vsphere')
 # END constants used for service catalog.
 
 # The user ID of the SkyPilot system.
